--- conflicted
+++ resolved
@@ -115,15 +115,12 @@
             return "new ArrayType(" + generate_fe_datatype(vec_type[1]) + ")"
     if str_type == "DECIMALV2":
         return "Type.MAX_DECIMALV2_TYPE"
-<<<<<<< HEAD
-=======
     if str_type == "DECIMAL32":
         return "Type.DECIMAL32"
     if str_type == "DECIMAL64":
         return "Type.DECIMAL64"
     if str_type == "DECIMAL128":
         return "Type.DECIMAL128"
->>>>>>> 6b773939
     return "Type." + str_type
 
 """
