// Licensed to the Apache Software Foundation (ASF) under one
// or more contributor license agreements.  See the NOTICE file
// distributed with this work for additional information
// regarding copyright ownership.  The ASF licenses this file
// to you under the Apache License, Version 2.0 (the
// "License"); you may not use this file except in compliance
// with the License.  You may obtain a copy of the License at
//
//   http://www.apache.org/licenses/LICENSE-2.0
//
// Unless required by applicable law or agreed to in writing,
// software distributed under the License is distributed on an
// "AS IS" BASIS, WITHOUT WARRANTIES OR CONDITIONS OF ANY
// KIND, either express or implied.  See the License for the
// specific language governing permissions and limitations
// under the License.

namespace cpp doris
namespace java org.apache.doris.thrift

include "Status.thrift"
include "Types.thrift"
include "Exprs.thrift"
include "Descriptors.thrift"
include "PlanNodes.thrift"
include "Planner.thrift"
include "DataSinks.thrift"
include "Data.thrift"
include "RuntimeProfile.thrift"
include "PaloService.thrift"

// constants for TQueryOptions.num_nodes
const i32 NUM_NODES_ALL = 0
const i32 NUM_NODES_ALL_RACKS = -1

// constants for TPlanNodeId
const i32 INVALID_PLAN_NODE_ID = -1

// Constant default partition ID, must be < 0 to avoid collisions
const i64 DEFAULT_PARTITION_ID = -1;

enum TQueryType {
    SELECT,
    LOAD,
    EXTERNAL
}

enum TErrorHubType {
    MYSQL,
    BROKER,
    NULL_TYPE
}

enum TPrefetchMode {
    NONE,
    HT_BUCKET
}

struct TMysqlErrorHubInfo {
    1: required string host;
    2: required i32 port;
    3: required string user;
    4: required string passwd;
    5: required string db;
    6: required string table;
}

struct TBrokerErrorHubInfo {
    1: required Types.TNetworkAddress broker_addr;
    2: required string path;
    3: required map<string, string> prop;
}

struct TLoadErrorHubInfo {
    1: required TErrorHubType type = TErrorHubType.NULL_TYPE;
    2: optional TMysqlErrorHubInfo mysql_info;
    3: optional TBrokerErrorHubInfo broker_info;
}

struct TResourceLimit {
    1: optional i32 cpu_limit
}

// Query options that correspond to PaloService.PaloQueryOptions,
// with their respective defaults
struct TQueryOptions {
  1: optional bool abort_on_error = 0
  2: optional i32 max_errors = 0
  3: optional bool disable_codegen = 1
  4: optional i32 batch_size = 0
  5: optional i32 num_nodes = NUM_NODES_ALL
  6: optional i64 max_scan_range_length = 0
  7: optional i32 num_scanner_threads = 0
  8: optional i32 max_io_buffers = 0
  9: optional bool allow_unsupported_formats = 0
  10: optional i64 default_order_by_limit = -1
  // 11: optional string debug_action = "" // Never used
  12: optional i64 mem_limit = 2147483648
  13: optional bool abort_on_default_limit_exceeded = 0
  14: optional i32 query_timeout = 3600
  15: optional bool is_report_success = 0
  16: optional i32 codegen_level = 0
  // INT64::MAX
  17: optional i64 kudu_latest_observed_ts = 9223372036854775807 // Deprecated
  18: optional TQueryType query_type = TQueryType.SELECT
  19: optional i64 min_reservation = 0
  20: optional i64 max_reservation = 107374182400
  21: optional i64 initial_reservation_total_claims = 2147483647 // TODO chenhao
  22: optional i64 buffer_pool_limit = 2147483648

  // The default spillable buffer size in bytes, which may be overridden by the planner.
  // Defaults to 2MB.
  23: optional i64 default_spillable_buffer_size = 2097152;

  // The minimum spillable buffer to use. The planner will not choose a size smaller than
  // this. Defaults to 64KB.
  24: optional i64 min_spillable_buffer_size = 65536;

  // The maximum size of row that the query will reserve memory to process. Processing
  // rows larger than this may result in a query failure. Defaults to 512KB, e.g.
  // enough for a row with 15 32KB strings or many smaller columns.
  //
  // Different operators handle this option in different ways. E.g. some simply increase
  // the size of all their buffers to fit this row size, whereas others may use more
  // sophisticated strategies - e.g. reserving a small number of buffers large enough to
  // fit maximum-sized rows.
  25: optional i64 max_row_size = 524288;

  // stream preaggregation
  26: optional bool disable_stream_preaggregations = false;

  // multithreaded degree of intra-node parallelism
  27: optional i32 mt_dop = 0;
  // if this is a query option for LOAD, load_mem_limit should be set to limit the mem comsuption
  // of load channel.
  28: optional i64 load_mem_limit = 0;
  // see BE config `doris_max_scan_key_num` for details
  // if set, this will overwrite the BE config.
  29: optional i32 max_scan_key_num;
  // see BE config `max_pushdown_conditions_per_column` for details
  // if set, this will overwrite the BE config.
  30: optional i32 max_pushdown_conditions_per_column
  // whether enable spilling to disk
  31: optional bool enable_spilling = false;
  // whether enable parallel merge in exchange node
  32: optional bool enable_enable_exchange_node_parallel_merge = false;

  // Time in ms to wait until runtime filters are delivered.
  33: optional i32 runtime_filter_wait_time_ms = 1000

  // if the right table is greater than this value in the hash join,  we will ignore IN filter
  34: optional i32 runtime_filter_max_in_num = 1024;

  // the resource limitation of this query
  42: optional TResourceLimit resource_limit

  // show bitmap data in result, if use this in mysql cli may make the terminal
  // output corrupted character
  43: optional bool return_object_data_as_binary = false

  // trim tailing spaces while querying external table and stream load
  44: optional bool trim_tailing_spaces_for_external_table_query = false

  45: optional bool enable_function_pushdown;

  46: optional string fragment_transmission_compression_codec;

  48: optional bool enable_local_exchange;

  // For debug purpose, dont' merge unique key and agg key when reading data.
  49: optional bool skip_storage_engine_merge = false

  // For debug purpose, skip delete predicates when reading data
  50: optional bool skip_delete_predicate = false

  51: optional bool enable_new_shuffle_hash_method

  52: optional i32 be_exec_version = 0

  53: optional i32 partitioned_hash_join_rows_threshold = 0

  54: optional bool enable_share_hash_table_for_broadcast_join

  55: optional bool check_overflow_for_decimal = false

  // For debug purpose, skip delete bitmap when reading data
  56: optional bool skip_delete_bitmap = false

  57: optional bool enable_pipeline_engine = false

  58: optional i32 repeat_max_num = 0

  59: optional i64 external_sort_bytes_threshold = 0

  // deprecated
  60: optional i32 partitioned_hash_agg_rows_threshold = 0

  61: optional bool enable_file_cache = false

  62: optional i32 insert_timeout = 14400

  63: optional i32 execution_timeout = 3600

  64: optional bool dry_run_query = false

  65: optional bool enable_common_expr_pushdown = false;

  66: optional i32 parallel_instance = 1
  // Indicate where useServerPrepStmts enabled
  67: optional bool mysql_row_binary_format = false;
  68: optional i64 external_agg_bytes_threshold = 0

  // partition count(1 << external_agg_partition_bits) when spill aggregation data into disk
  69: optional i32 external_agg_partition_bits = 4

  // Specify base path for file cache
  70: optional string file_cache_base_path

  71: optional bool enable_parquet_lazy_mat = true

  72: optional bool enable_orc_lazy_mat = true

  73: optional i64 scan_queue_mem_limit

  74: optional bool enable_scan_node_run_serial = false; 

  75: optional bool enable_insert_strict = false;
<<<<<<< HEAD
=======

  76: optional bool enable_inverted_index_query = true;
}
>>>>>>> 0f37f1c3

  // to control if the content would be written into file cache
  76: optional bool disable_file_cache = false
}

// A scan range plus the parameters needed to execute that scan.
struct TScanRangeParams {
  1: required PlanNodes.TScanRange scan_range
  2: optional i32 volume_id = -1
}

struct TRuntimeFilterTargetParams {
  1: required Types.TUniqueId target_fragment_instance_id
  // The address of the instance where the fragment is expected to run
  2: required Types.TNetworkAddress target_fragment_instance_addr
}

struct TRuntimeFilterTargetParamsV2 {
  1: required list<Types.TUniqueId> target_fragment_instance_ids
  // The address of the instance where the fragment is expected to run
  2: required Types.TNetworkAddress target_fragment_instance_addr
}

struct TRuntimeFilterParams {
  // Runtime filter merge instance address
  1: optional Types.TNetworkAddress runtime_filter_merge_addr

  // Runtime filter ID to the instance address of the fragment,
  // that is expected to use this runtime filter
  2: optional map<i32, list<TRuntimeFilterTargetParams>> rid_to_target_param

  // Runtime filter ID to the runtime filter desc
  3: optional map<i32, PlanNodes.TRuntimeFilterDesc> rid_to_runtime_filter

  // Number of Runtime filter producers
  4: optional map<i32, i32> runtime_filter_builder_num

  5: optional map<i32, list<TRuntimeFilterTargetParamsV2>> rid_to_target_paramv2
}

// Parameters for a single execution instance of a particular TPlanFragment
// TODO: for range partitioning, we also need to specify the range boundaries
struct TPlanFragmentExecParams {
  // a globally unique id assigned to the entire query
  1: required Types.TUniqueId query_id

  // a globally unique id assigned to this particular execution instance of
  // a TPlanFragment
  2: required Types.TUniqueId fragment_instance_id

  // initial scan ranges for each scan node in TPlanFragment.plan_tree
  3: required map<Types.TPlanNodeId, list<TScanRangeParams>> per_node_scan_ranges

  // number of senders for ExchangeNodes contained in TPlanFragment.plan_tree;
  // needed to create a DataStreamRecvr
  4: required map<Types.TPlanNodeId, i32> per_exch_num_senders

  // Output destinations, one per output partition.
  // The partitioning of the output is specified by
  // TPlanFragment.output_sink.output_partition.
  // The number of output partitions is destinations.size().
  5: list<DataSinks.TPlanFragmentDestination> destinations

  // Debug options: perform some action in a particular phase of a particular node
  // 6: optional Types.TPlanNodeId debug_node_id // Never used
  // 7: optional PlanNodes.TExecNodePhase debug_phase // Never used
  // 8: optional PlanNodes.TDebugAction debug_action // Never used

  // Id of this fragment in its role as a sender.
  9: optional i32 sender_id
  10: optional i32 num_senders
  11: optional bool send_query_statistics_with_every_batch
  // Used to merge and send runtime filter
  12: optional TRuntimeFilterParams runtime_filter_params

}

// Global query parameters assigned by the coordinator.
struct TQueryGlobals {
  // String containing a timestamp set as the current time.
  // Format is yyyy-MM-dd HH:mm:ss
  1: required string now_string

  // To support timezone in Doris. timestamp_ms is the millisecond uinix timestamp for
  // this query to calculate time zone relative function
  2: optional i64 timestamp_ms

  // time_zone is the timezone this query used.
  // If this value is set, BE will ignore now_string
  3: optional string time_zone

  // Set to true if in a load plan, the max_filter_ratio is 0.0
  4: optional bool load_zero_tolerance = false

  5: optional i32 nano_seconds
}


// Service Protocol Details

enum PaloInternalServiceVersion {
  V1
}

struct TTxnParams {
  1: optional bool need_txn
  2: optional string token
  3: optional i64 thrift_rpc_timeout_ms
  4: optional string db
  5: optional string tbl
  6: optional string user_ip
  7: optional i64 txn_id
  8: optional Types.TUniqueId fragment_instance_id
  9: optional i64 db_id
  10: optional double max_filter_ratio
  // For load task with transaction, use this to indicate we use pipeline or not
  11: optional bool enable_pipeline_txn_load = false;
}

// Definition of global dict, global dict is used to accelerate query performance of low cardinality data
struct TColumnDict {
  1: optional Types.TPrimitiveType type
  2: list<string> str_dict  // map one string to a integer, using offset as id
}

struct TGlobalDict {
  1: optional map<i32, TColumnDict> dicts,  // map dict_id to column dict
  2: optional map<i32, i32> slot_dicts // map from slot id to column dict id, because 2 or more column may share the dict
}

// ExecPlanFragment
struct TExecPlanFragmentParams {
  1: required PaloInternalServiceVersion protocol_version

  // required in V1
  2: optional Planner.TPlanFragment fragment

  // required in V1
  // @Common components
  3: optional Descriptors.TDescriptorTable desc_tbl

  // required in V1
  4: optional TPlanFragmentExecParams params

  // Initiating coordinator.
  // TODO: determine whether we can get this somehow via the Thrift rpc mechanism.
  // required in V1
  // @Common components
  5: optional Types.TNetworkAddress coord

  // backend number assigned by coord to identify backend
  // required in V1
  6: optional i32 backend_num

  // Global query parameters assigned by coordinator.
  // required in V1
  // @Common components
  7: optional TQueryGlobals query_globals

  // options for the query
  // required in V1
  8: optional TQueryOptions query_options

  // Whether reportd when the backend fails
  // required in V1
  9: optional bool is_report_success

  // required in V1
  // @Common components
  // Deprecated
  10: optional Types.TResourceInfo resource_info

  // load job related
  11: optional string import_label
  12: optional string db_name
  13: optional i64 load_job_id
  14: optional TLoadErrorHubInfo load_error_hub_info

  // The total number of fragments on same BE host
  15: optional i32 fragment_num_on_host

  // If true, all @Common components is unset and should be got from BE's cache
  // If this field is unset or it set to false, all @Common components is set.
  16: optional bool is_simplified_param = false;
  17: optional TTxnParams txn_conf
  18: optional i64 backend_id
  19: optional TGlobalDict global_dict  // scan node could use the global dict to encode the string value to an integer

  // If it is true, after this fragment is prepared on the BE side,
  // it will wait for the FE to send the "start execution" command before it is actually executed.
  // Otherwise, the fragment will start executing directly on the BE side.
  20: optional bool need_wait_execution_trigger = false;

  21: optional bool build_hash_table_for_broadcast_join = false;

  22: optional list<Types.TUniqueId> instances_sharing_hash_table;

  23: optional string table_name;

  // scan node id -> scan range params, only for external file scan
  24: optional map<Types.TPlanNodeId, PlanNodes.TFileScanRangeParams> file_scan_params
}

struct TExecPlanFragmentParamsList {
    1: optional list<TExecPlanFragmentParams> paramsList;
}

struct TExecPlanFragmentResult {
  // required in V1
  1: optional Status.TStatus status
}

// CancelPlanFragment
struct TCancelPlanFragmentParams {
  1: required PaloInternalServiceVersion protocol_version

  // required in V1
  2: optional Types.TUniqueId fragment_instance_id
}

struct TCancelPlanFragmentResult {
  // required in V1
  1: optional Status.TStatus status
}

// fold constant expr
struct TExprMap {
  1: required map<string, Exprs.TExpr> expr_map
}

struct TFoldConstantParams {
  1: required map<string, map<string, Exprs.TExpr>> expr_map
  2: required TQueryGlobals query_globals
  3: optional bool vec_exec
  4: optional TQueryOptions query_options
  5: optional Types.TUniqueId query_id
}

// TransmitData
struct TTransmitDataParams {
  1: required PaloInternalServiceVersion protocol_version

  // required in V1
  2: optional Types.TUniqueId dest_fragment_instance_id

  // for debugging purposes; currently ignored
  //3: optional Types.TUniqueId src_fragment_instance_id

  // required in V1
  4: optional Types.TPlanNodeId dest_node_id

  // required in V1
  5: optional Data.TRowBatch row_batch

  // if set to true, indicates that no more row batches will be sent
  // for this dest_node_id
  6: optional bool eos

  7: optional i32 be_number
  8: optional i64 packet_seq

  // Id of this fragment in its role as a sender.
  9: optional i32 sender_id
}

struct TTransmitDataResult {
  // required in V1
  1: optional Status.TStatus status
  2: optional i64 packet_seq
  3: optional Types.TUniqueId dest_fragment_instance_id
  4: optional Types.TPlanNodeId dest_node_id
}

struct TTabletWithPartition {
    1: required i64 partition_id
    2: required i64 tablet_id
}

// open a tablet writer
struct TTabletWriterOpenParams {
    1: required Types.TUniqueId id
    2: required i64 index_id
    3: required i64 txn_id
    4: required Descriptors.TOlapTableSchemaParam schema
    5: required list<TTabletWithPartition> tablets

    6: required i32 num_senders
}

struct TTabletWriterOpenResult {
    1: required Status.TStatus status
}

// add batch to tablet writer
struct TTabletWriterAddBatchParams {
    1: required Types.TUniqueId id
    2: required i64 index_id

    3: required i64 packet_seq
    4: required list<Types.TTabletId> tablet_ids
    5: required Data.TRowBatch row_batch

    6: required i32 sender_no
}

struct TTabletWriterAddBatchResult {
    1: required Status.TStatus status
}

struct TTabletWriterCloseParams {
    1: required Types.TUniqueId id
    2: required i64 index_id

    3: required i32 sender_no
}

struct TTabletWriterCloseResult {
    1: required Status.TStatus status
}

//
struct TTabletWriterCancelParams {
    1: required Types.TUniqueId id
    2: required i64 index_id

    3: required i32 sender_no
}

struct TTabletWriterCancelResult {
}

struct TFetchDataParams {
  1: required PaloInternalServiceVersion protocol_version
  // required in V1
  // query id which want to fetch data
  2: required Types.TUniqueId fragment_instance_id
}

struct TFetchDataResult {
    // result batch
    1: required Data.TResultBatch result_batch
    // end of stream flag
    2: required bool eos
    // packet num used check lost of packet
    3: required i32 packet_num
    // Operation result
    4: optional Status.TStatus status
}

// SELECTDB_CODE_BEGIN
enum TCompoundType {
    UNKNOWN = 0,
    AND = 1,
    OR = 2,
    NOT = 3,
}
// SELECTDB_CODE_END

struct TCondition {
    1:  required string column_name
    2:  required string condition_op
    3:  required list<string> condition_values
    // In delete condition, the different column may have same column name, need
    // using unique id to distinguish them
    4:  optional i32 column_unique_id

    // SELECTDB_CODE_BEGIN
    5:  optional TCompoundType compound_type = TCompoundType.UNKNOWN
    6:  optional bool marked_by_runtime_filter = false
    // SELECTDB_CODE_END
}

struct TExportStatusResult {
    1: required Status.TStatus status
    2: required Types.TExportState state
    3: optional list<string> files
}

struct TPipelineInstanceParams {
  1: required Types.TUniqueId fragment_instance_id
  2: optional bool build_hash_table_for_broadcast_join = false;
  3: required map<Types.TPlanNodeId, list<TScanRangeParams>> per_node_scan_ranges
  4: optional i32 sender_id
  5: optional TRuntimeFilterParams runtime_filter_params
  6: optional i32 backend_num
  7: optional map<Types.TPlanNodeId, bool> per_node_shared_scans
}

struct TPipelineWorkloadGroup {
  1: optional i64 id
  2: optional string name
  3: optional map<string, string> properties
  4: optional i64 version
}

// ExecPlanFragment
struct TPipelineFragmentParams {
  1: required PaloInternalServiceVersion protocol_version
  2: required Types.TUniqueId query_id
  3: optional i32 fragment_id
  4: required map<Types.TPlanNodeId, i32> per_exch_num_senders
  5: optional Descriptors.TDescriptorTable desc_tbl
  // Deprecated
  6: optional Types.TResourceInfo resource_info
  7: list<DataSinks.TPlanFragmentDestination> destinations
  8: optional i32 num_senders
  9: optional bool send_query_statistics_with_every_batch
  10: optional Types.TNetworkAddress coord
  11: optional TQueryGlobals query_globals
  12: optional TQueryOptions query_options
  // load job related
  13: optional string import_label
  14: optional string db_name
  15: optional i64 load_job_id
  16: optional TLoadErrorHubInfo load_error_hub_info
  17: optional i32 fragment_num_on_host
  18: optional i64 backend_id
  19: optional bool need_wait_execution_trigger = false
  20: optional list<Types.TUniqueId> instances_sharing_hash_table
  21: optional bool is_simplified_param = false;
  22: optional TGlobalDict global_dict  // scan node could use the global dict to encode the string value to an integer
  23: optional Planner.TPlanFragment fragment
  24: list<TPipelineInstanceParams> local_params
  26: optional list<TPipelineWorkloadGroup> workload_groups
  27: optional TTxnParams txn_conf
  28: optional string table_name
  // scan node id -> scan range params, only for external file scan
  29: optional map<Types.TPlanNodeId, PlanNodes.TFileScanRangeParams> file_scan_params
}

struct TPipelineFragmentParamsList {
    1: optional list<TPipelineFragmentParams> params_list;
}<|MERGE_RESOLUTION|>--- conflicted
+++ resolved
@@ -225,15 +225,11 @@
   74: optional bool enable_scan_node_run_serial = false; 
 
   75: optional bool enable_insert_strict = false;
-<<<<<<< HEAD
-=======
 
   76: optional bool enable_inverted_index_query = true;
-}
->>>>>>> 0f37f1c3
 
   // to control if the content would be written into file cache
-  76: optional bool disable_file_cache = false
+  1000: optional bool disable_file_cache = false
 }
 
 // A scan range plus the parameters needed to execute that scan.
