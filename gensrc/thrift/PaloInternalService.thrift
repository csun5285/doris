// Licensed to the Apache Software Foundation (ASF) under one
// or more contributor license agreements.  See the NOTICE file
// distributed with this work for additional information
// regarding copyright ownership.  The ASF licenses this file
// to you under the Apache License, Version 2.0 (the
// "License"); you may not use this file except in compliance
// with the License.  You may obtain a copy of the License at
//
//   http://www.apache.org/licenses/LICENSE-2.0
//
// Unless required by applicable law or agreed to in writing,
// software distributed under the License is distributed on an
// "AS IS" BASIS, WITHOUT WARRANTIES OR CONDITIONS OF ANY
// KIND, either express or implied.  See the License for the
// specific language governing permissions and limitations
// under the License.

namespace cpp doris
namespace java org.apache.doris.thrift

include "Status.thrift"
include "Types.thrift"
include "Exprs.thrift"
include "Descriptors.thrift"
include "PlanNodes.thrift"
include "Planner.thrift"
include "DataSinks.thrift"
include "Data.thrift"
include "RuntimeProfile.thrift"
include "PaloService.thrift"

// constants for TQueryOptions.num_nodes
const i32 NUM_NODES_ALL = 0
const i32 NUM_NODES_ALL_RACKS = -1

// constants for TPlanNodeId
const i32 INVALID_PLAN_NODE_ID = -1

// Constant default partition ID, must be < 0 to avoid collisions
const i64 DEFAULT_PARTITION_ID = -1;

enum TQueryType {
    SELECT,
    LOAD,
    EXTERNAL
}

enum TErrorHubType {
    MYSQL,
    BROKER,
    NULL_TYPE
}

enum TPrefetchMode {
    NONE,
    HT_BUCKET
}

struct TMysqlErrorHubInfo {
    1: required string host;
    2: required i32 port;
    3: required string user;
    4: required string passwd;
    5: required string db;
    6: required string table;
}

struct TBrokerErrorHubInfo {
    1: required Types.TNetworkAddress broker_addr;
    2: required string path;
    3: required map<string, string> prop;
}

struct TLoadErrorHubInfo {
    1: required TErrorHubType type = TErrorHubType.NULL_TYPE;
    2: optional TMysqlErrorHubInfo mysql_info;
    3: optional TBrokerErrorHubInfo broker_info;
}

struct TResourceLimit {
    1: optional i32 cpu_limit
}

// Query options that correspond to PaloService.PaloQueryOptions,
// with their respective defaults
struct TQueryOptions {
  1: optional bool abort_on_error = 0
  2: optional i32 max_errors = 0
  3: optional bool disable_codegen = 1
  4: optional i32 batch_size = 0
  5: optional i32 num_nodes = NUM_NODES_ALL
  6: optional i64 max_scan_range_length = 0
  7: optional i32 num_scanner_threads = 0
  8: optional i32 max_io_buffers = 0
  9: optional bool allow_unsupported_formats = 0
  10: optional i64 default_order_by_limit = -1
  // 11: optional string debug_action = "" // Never used
  12: optional i64 mem_limit = 2147483648
  13: optional bool abort_on_default_limit_exceeded = 0
  14: optional i32 query_timeout = 3600
  15: optional bool is_report_success = 0
  16: optional i32 codegen_level = 0
  // INT64::MAX
  17: optional i64 kudu_latest_observed_ts = 9223372036854775807 // Deprecated
  18: optional TQueryType query_type = TQueryType.SELECT
  19: optional i64 min_reservation = 0
  20: optional i64 max_reservation = 107374182400
  21: optional i64 initial_reservation_total_claims = 2147483647 // TODO chenhao
  22: optional i64 buffer_pool_limit = 2147483648

  // The default spillable buffer size in bytes, which may be overridden by the planner.
  // Defaults to 2MB.
  23: optional i64 default_spillable_buffer_size = 2097152;

  // The minimum spillable buffer to use. The planner will not choose a size smaller than
  // this. Defaults to 64KB.
  24: optional i64 min_spillable_buffer_size = 65536;

  // The maximum size of row that the query will reserve memory to process. Processing
  // rows larger than this may result in a query failure. Defaults to 512KB, e.g.
  // enough for a row with 15 32KB strings or many smaller columns.
  //
  // Different operators handle this option in different ways. E.g. some simply increase
  // the size of all their buffers to fit this row size, whereas others may use more
  // sophisticated strategies - e.g. reserving a small number of buffers large enough to
  // fit maximum-sized rows.
  25: optional i64 max_row_size = 524288;

  // stream preaggregation
  26: optional bool disable_stream_preaggregations = false;

  // multithreaded degree of intra-node parallelism
  27: optional i32 mt_dop = 0;
  // if this is a query option for LOAD, load_mem_limit should be set to limit the mem comsuption
  // of load channel.
  28: optional i64 load_mem_limit = 0;
  // see BE config `doris_max_scan_key_num` for details
  // if set, this will overwrite the BE config.
  29: optional i32 max_scan_key_num;
  // see BE config `max_pushdown_conditions_per_column` for details
  // if set, this will overwrite the BE config.
  30: optional i32 max_pushdown_conditions_per_column
  // whether enable spilling to disk
  31: optional bool enable_spilling = false;
  // whether enable parallel merge in exchange node
  32: optional bool enable_enable_exchange_node_parallel_merge = false;

  // Time in ms to wait until runtime filters are delivered.
  33: optional i32 runtime_filter_wait_time_ms = 1000

  // if the right table is greater than this value in the hash join,  we will ignore IN filter
  34: optional i32 runtime_filter_max_in_num = 1024;

  // the resource limitation of this query
  42: optional TResourceLimit resource_limit

  // show bitmap data in result, if use this in mysql cli may make the terminal
  // output corrupted character
  43: optional bool return_object_data_as_binary = false

  // trim tailing spaces while querying external table and stream load
  44: optional bool trim_tailing_spaces_for_external_table_query = false

  45: optional bool enable_function_pushdown;

  46: optional string fragment_transmission_compression_codec;

  48: optional bool enable_local_exchange;

  // For debug purpose, dont' merge unique key and agg key when reading data.
  49: optional bool skip_storage_engine_merge = false

  // For debug purpose, skip delete predicates when reading data
  50: optional bool skip_delete_predicate = false

  51: optional bool enable_new_shuffle_hash_method

  52: optional i32 be_exec_version = 0

  53: optional i32 partitioned_hash_join_rows_threshold = 0

  54: optional bool enable_share_hash_table_for_broadcast_join

  55: optional bool check_overflow_for_decimal = false

  // For debug purpose, skip delete bitmap when reading data
  56: optional bool skip_delete_bitmap = false

  57: optional bool enable_pipeline_engine = false

  58: optional i32 repeat_max_num = 0

  59: optional i64 external_sort_bytes_threshold = 0

  // deprecated
  60: optional i32 partitioned_hash_agg_rows_threshold = 0

  61: optional bool enable_file_cache = false

  62: optional i32 insert_timeout = 14400

  63: optional i32 execution_timeout = 3600

  64: optional bool dry_run_query = false

  65: optional bool enable_common_expr_pushdown = false;

  66: optional i32 parallel_instance = 1
  // Indicate where useServerPrepStmts enabled
  67: optional bool mysql_row_binary_format = false;
  68: optional i64 external_agg_bytes_threshold = 0

  // partition count(1 << external_agg_partition_bits) when spill aggregation data into disk
  69: optional i32 external_agg_partition_bits = 4

  // Specify base path for file cache
  70: optional string file_cache_base_path

  71: optional bool enable_parquet_lazy_mat = true

  72: optional bool enable_orc_lazy_mat = true

  73: optional i64 scan_queue_mem_limit

  74: optional bool enable_scan_node_run_serial = false; 

  75: optional bool enable_insert_strict = false;

  76: optional bool enable_inverted_index_query = true;

  77: optional bool truncate_char_or_varchar_columns = false

  78: optional bool enable_hash_join_early_start_probe = false

  79: optional bool enable_pipeline_x_engine = false;

  80: optional bool enable_memtable_on_sink_node = false;

  81: optional bool enable_delete_sub_predicate_v2 = false;

  // A tag used to distinguish fe start epoch.
  82: optional i64 fe_process_uuid = 0;

  83: optional i32 inverted_index_conjunction_opt_threshold = 1000;
  // A seperate flag to indicate whether to enable profile, not
  // use is_report_success any more
  84: optional bool enable_profile = false;

  85: optional bool enable_page_cache = false;

  86: optional i32 analyze_timeout = 43200;

  87: optional bool faster_float_convert = false;

  88: optional i32 inverted_index_max_expansions = 50;

  89: optional i32 inverted_index_skip_threshold = 50;

  90: optional bool enable_inverted_index_compound_inlist = false;
<<<<<<< HEAD
=======
  // For emergency use, skip missing version when reading rowsets
  91: optional bool skip_missing_version = false;

  92: optional bool enable_parquet_filter_by_min_max = true
  93: optional bool enable_orc_filter_by_min_max = true
}
>>>>>>> 22edcabb

  // to control if the content would be written into file cache
  1000: optional bool disable_file_cache = false
}

// A scan range plus the parameters needed to execute that scan.
struct TScanRangeParams {
  1: required PlanNodes.TScanRange scan_range
  2: optional i32 volume_id = -1
}

struct TRuntimeFilterTargetParams {
  1: required Types.TUniqueId target_fragment_instance_id
  // The address of the instance where the fragment is expected to run
  2: required Types.TNetworkAddress target_fragment_instance_addr
}

struct TRuntimeFilterTargetParamsV2 {
  1: required list<Types.TUniqueId> target_fragment_instance_ids
  // The address of the instance where the fragment is expected to run
  2: required Types.TNetworkAddress target_fragment_instance_addr
}

struct TRuntimeFilterParams {
  // Runtime filter merge instance address
  1: optional Types.TNetworkAddress runtime_filter_merge_addr

  // Runtime filter ID to the instance address of the fragment,
  // that is expected to use this runtime filter
  2: optional map<i32, list<TRuntimeFilterTargetParams>> rid_to_target_param

  // Runtime filter ID to the runtime filter desc
  3: optional map<i32, PlanNodes.TRuntimeFilterDesc> rid_to_runtime_filter

  // Number of Runtime filter producers
  4: optional map<i32, i32> runtime_filter_builder_num

  5: optional map<i32, list<TRuntimeFilterTargetParamsV2>> rid_to_target_paramv2
}

// Parameters for a single execution instance of a particular TPlanFragment
// TODO: for range partitioning, we also need to specify the range boundaries
struct TPlanFragmentExecParams {
  // a globally unique id assigned to the entire query
  1: required Types.TUniqueId query_id

  // a globally unique id assigned to this particular execution instance of
  // a TPlanFragment
  2: required Types.TUniqueId fragment_instance_id

  // initial scan ranges for each scan node in TPlanFragment.plan_tree
  3: required map<Types.TPlanNodeId, list<TScanRangeParams>> per_node_scan_ranges

  // number of senders for ExchangeNodes contained in TPlanFragment.plan_tree;
  // needed to create a DataStreamRecvr
  4: required map<Types.TPlanNodeId, i32> per_exch_num_senders

  // Output destinations, one per output partition.
  // The partitioning of the output is specified by
  // TPlanFragment.output_sink.output_partition.
  // The number of output partitions is destinations.size().
  5: list<DataSinks.TPlanFragmentDestination> destinations

  // Debug options: perform some action in a particular phase of a particular node
  // 6: optional Types.TPlanNodeId debug_node_id // Never used
  // 7: optional PlanNodes.TExecNodePhase debug_phase // Never used
  // 8: optional PlanNodes.TDebugAction debug_action // Never used

  // Id of this fragment in its role as a sender.
  9: optional i32 sender_id
  10: optional i32 num_senders
  11: optional bool send_query_statistics_with_every_batch
  // Used to merge and send runtime filter
  12: optional TRuntimeFilterParams runtime_filter_params
  13: optional bool group_commit
}

// Global query parameters assigned by the coordinator.
struct TQueryGlobals {
  // String containing a timestamp set as the current time.
  // Format is yyyy-MM-dd HH:mm:ss
  1: required string now_string

  // To support timezone in Doris. timestamp_ms is the millisecond uinix timestamp for
  // this query to calculate time zone relative function
  2: optional i64 timestamp_ms

  // time_zone is the timezone this query used.
  // If this value is set, BE will ignore now_string
  3: optional string time_zone

  // Set to true if in a load plan, the max_filter_ratio is 0.0
  4: optional bool load_zero_tolerance = false

  5: optional i32 nano_seconds
}


// Service Protocol Details

enum PaloInternalServiceVersion {
  V1
}

struct TTxnParams {
  1: optional bool need_txn
  2: optional string token
  3: optional i64 thrift_rpc_timeout_ms
  4: optional string db
  5: optional string tbl
  6: optional string user_ip
  7: optional i64 txn_id
  8: optional Types.TUniqueId fragment_instance_id
  9: optional i64 db_id
  10: optional double max_filter_ratio
  // For load task with transaction, use this to indicate we use pipeline or not
  11: optional bool enable_pipeline_txn_load = false;
}

// Definition of global dict, global dict is used to accelerate query performance of low cardinality data
struct TColumnDict {
  1: optional Types.TPrimitiveType type
  2: list<string> str_dict  // map one string to a integer, using offset as id
}

struct TGlobalDict {
  1: optional map<i32, TColumnDict> dicts,  // map dict_id to column dict
  2: optional map<i32, i32> slot_dicts // map from slot id to column dict id, because 2 or more column may share the dict
}

// ExecPlanFragment
struct TExecPlanFragmentParams {
  1: required PaloInternalServiceVersion protocol_version

  // required in V1
  2: optional Planner.TPlanFragment fragment

  // required in V1
  // @Common components
  3: optional Descriptors.TDescriptorTable desc_tbl

  // required in V1
  4: optional TPlanFragmentExecParams params

  // Initiating coordinator.
  // TODO: determine whether we can get this somehow via the Thrift rpc mechanism.
  // required in V1
  // @Common components
  5: optional Types.TNetworkAddress coord

  // backend number assigned by coord to identify backend
  // required in V1
  6: optional i32 backend_num

  // Global query parameters assigned by coordinator.
  // required in V1
  // @Common components
  7: optional TQueryGlobals query_globals

  // options for the query
  // required in V1
  8: optional TQueryOptions query_options

  // Whether reportd when the backend fails
  // required in V1
  9: optional bool is_report_success

  // required in V1
  // @Common components
  // Deprecated
  10: optional Types.TResourceInfo resource_info

  // load job related
  11: optional string import_label
  12: optional string db_name
  13: optional i64 load_job_id
  14: optional TLoadErrorHubInfo load_error_hub_info

  // The total number of fragments on same BE host
  15: optional i32 fragment_num_on_host

  // If true, all @Common components is unset and should be got from BE's cache
  // If this field is unset or it set to false, all @Common components is set.
  16: optional bool is_simplified_param = false;
  17: optional TTxnParams txn_conf
  18: optional i64 backend_id
  19: optional TGlobalDict global_dict  // scan node could use the global dict to encode the string value to an integer

  // If it is true, after this fragment is prepared on the BE side,
  // it will wait for the FE to send the "start execution" command before it is actually executed.
  // Otherwise, the fragment will start executing directly on the BE side.
  20: optional bool need_wait_execution_trigger = false;

  21: optional bool build_hash_table_for_broadcast_join = false;

  22: optional list<Types.TUniqueId> instances_sharing_hash_table;

  23: optional string table_name;

  // scan node id -> scan range params, only for external file scan
  24: optional map<Types.TPlanNodeId, PlanNodes.TFileScanRangeParams> file_scan_params

  25: optional i64 wal_id

  1000: optional bool is_mow_table;
}

struct TExecPlanFragmentParamsList {
    1: optional list<TExecPlanFragmentParams> paramsList;
}

struct TExecPlanFragmentResult {
  // required in V1
  1: optional Status.TStatus status
}

// CancelPlanFragment
struct TCancelPlanFragmentParams {
  1: required PaloInternalServiceVersion protocol_version

  // required in V1
  2: optional Types.TUniqueId fragment_instance_id
}

struct TCancelPlanFragmentResult {
  // required in V1
  1: optional Status.TStatus status
}

// fold constant expr
struct TExprMap {
  1: required map<string, Exprs.TExpr> expr_map
}

struct TFoldConstantParams {
  1: required map<string, map<string, Exprs.TExpr>> expr_map
  2: required TQueryGlobals query_globals
  3: optional bool vec_exec
  4: optional TQueryOptions query_options
  5: optional Types.TUniqueId query_id
}

// TransmitData
struct TTransmitDataParams {
  1: required PaloInternalServiceVersion protocol_version

  // required in V1
  2: optional Types.TUniqueId dest_fragment_instance_id

  // for debugging purposes; currently ignored
  //3: optional Types.TUniqueId src_fragment_instance_id

  // required in V1
  4: optional Types.TPlanNodeId dest_node_id

  // required in V1
  5: optional Data.TRowBatch row_batch

  // if set to true, indicates that no more row batches will be sent
  // for this dest_node_id
  6: optional bool eos

  7: optional i32 be_number
  8: optional i64 packet_seq

  // Id of this fragment in its role as a sender.
  9: optional i32 sender_id
}

struct TTransmitDataResult {
  // required in V1
  1: optional Status.TStatus status
  2: optional i64 packet_seq
  3: optional Types.TUniqueId dest_fragment_instance_id
  4: optional Types.TPlanNodeId dest_node_id
}

struct TTabletWithPartition {
    1: required i64 partition_id
    2: required i64 tablet_id
}

// open a tablet writer
struct TTabletWriterOpenParams {
    1: required Types.TUniqueId id
    2: required i64 index_id
    3: required i64 txn_id
    4: required Descriptors.TOlapTableSchemaParam schema
    5: required list<TTabletWithPartition> tablets

    6: required i32 num_senders
}

struct TTabletWriterOpenResult {
    1: required Status.TStatus status
}

// add batch to tablet writer
struct TTabletWriterAddBatchParams {
    1: required Types.TUniqueId id
    2: required i64 index_id

    3: required i64 packet_seq
    4: required list<Types.TTabletId> tablet_ids
    5: required Data.TRowBatch row_batch

    6: required i32 sender_no
}

struct TTabletWriterAddBatchResult {
    1: required Status.TStatus status
}

struct TTabletWriterCloseParams {
    1: required Types.TUniqueId id
    2: required i64 index_id

    3: required i32 sender_no
}

struct TTabletWriterCloseResult {
    1: required Status.TStatus status
}

//
struct TTabletWriterCancelParams {
    1: required Types.TUniqueId id
    2: required i64 index_id

    3: required i32 sender_no
}

struct TTabletWriterCancelResult {
}

struct TFetchDataParams {
  1: required PaloInternalServiceVersion protocol_version
  // required in V1
  // query id which want to fetch data
  2: required Types.TUniqueId fragment_instance_id
}

struct TFetchDataResult {
    // result batch
    1: required Data.TResultBatch result_batch
    // end of stream flag
    2: required bool eos
    // packet num used check lost of packet
    3: required i32 packet_num
    // Operation result
    4: optional Status.TStatus status
}

// SELECTDB_CODE_BEGIN
enum TCompoundType {
    UNKNOWN = 0,
    AND = 1,
    OR = 2,
    NOT = 3,
}
// SELECTDB_CODE_END

struct TCondition {
    1:  required string column_name
    2:  required string condition_op
    3:  required list<string> condition_values
    // In delete condition, the different column may have same column name, need
    // using unique id to distinguish them
    4:  optional i32 column_unique_id

    // SELECTDB_CODE_BEGIN
    5:  optional TCompoundType compound_type = TCompoundType.UNKNOWN
    6:  optional bool marked_by_runtime_filter = false
    // SELECTDB_CODE_END
}

struct TExportStatusResult {
    1: required Status.TStatus status
    2: required Types.TExportState state
    3: optional list<string> files
}

struct TPipelineInstanceParams {
  1: required Types.TUniqueId fragment_instance_id
  2: optional bool build_hash_table_for_broadcast_join = false;
  3: required map<Types.TPlanNodeId, list<TScanRangeParams>> per_node_scan_ranges
  4: optional i32 sender_id
  5: optional TRuntimeFilterParams runtime_filter_params
  6: optional i32 backend_num
  7: optional map<Types.TPlanNodeId, bool> per_node_shared_scans
}

struct TPipelineWorkloadGroup {
  1: optional i64 id
  2: optional string name
  3: optional map<string, string> properties
  4: optional i64 version
}

// ExecPlanFragment
struct TPipelineFragmentParams {
  1: required PaloInternalServiceVersion protocol_version
  2: required Types.TUniqueId query_id
  3: optional i32 fragment_id
  4: required map<Types.TPlanNodeId, i32> per_exch_num_senders
  5: optional Descriptors.TDescriptorTable desc_tbl
  // Deprecated
  6: optional Types.TResourceInfo resource_info
  7: list<DataSinks.TPlanFragmentDestination> destinations
  8: optional i32 num_senders
  9: optional bool send_query_statistics_with_every_batch
  10: optional Types.TNetworkAddress coord
  11: optional TQueryGlobals query_globals
  12: optional TQueryOptions query_options
  // load job related
  13: optional string import_label
  14: optional string db_name
  15: optional i64 load_job_id
  16: optional TLoadErrorHubInfo load_error_hub_info
  17: optional i32 fragment_num_on_host
  18: optional i64 backend_id
  19: optional bool need_wait_execution_trigger = false
  20: optional list<Types.TUniqueId> instances_sharing_hash_table
  21: optional bool is_simplified_param = false;
  22: optional TGlobalDict global_dict  // scan node could use the global dict to encode the string value to an integer
  23: optional Planner.TPlanFragment fragment
  24: list<TPipelineInstanceParams> local_params
  26: optional list<TPipelineWorkloadGroup> workload_groups
  27: optional TTxnParams txn_conf
  28: optional string table_name
  // scan node id -> scan range params, only for external file scan
  29: optional map<Types.TPlanNodeId, PlanNodes.TFileScanRangeParams> file_scan_params
  30: optional bool group_commit = false;

  1000: optional bool is_mow_table;
}

struct TPipelineFragmentParamsList {
    1: optional list<TPipelineFragmentParams> params_list;
}<|MERGE_RESOLUTION|>--- conflicted
+++ resolved
@@ -257,15 +257,12 @@
   89: optional i32 inverted_index_skip_threshold = 50;
 
   90: optional bool enable_inverted_index_compound_inlist = false;
-<<<<<<< HEAD
-=======
+
   // For emergency use, skip missing version when reading rowsets
   91: optional bool skip_missing_version = false;
 
   92: optional bool enable_parquet_filter_by_min_max = true
   93: optional bool enable_orc_filter_by_min_max = true
-}
->>>>>>> 22edcabb
 
   // to control if the content would be written into file cache
   1000: optional bool disable_file_cache = false
