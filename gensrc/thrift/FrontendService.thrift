// Licensed to the Apache Software Foundation (ASF) under one
// or more contributor license agreements.  See the NOTICE file
// distributed with this work for additional information
// regarding copyright ownership.  The ASF licenses this file
// to you under the Apache License, Version 2.0 (the
// "License"); you may not use this file except in compliance
// with the License.  You may obtain a copy of the License at
//
//   http://www.apache.org/licenses/LICENSE-2.0
//
// Unless required by applicable law or agreed to in writing,
// software distributed under the License is distributed on an
// "AS IS" BASIS, WITHOUT WARRANTIES OR CONDITIONS OF ANY
// KIND, either express or implied.  See the License for the
// specific language governing permissions and limitations
// under the License.

namespace cpp doris
namespace java org.apache.doris.thrift

include "Status.thrift"
include "Types.thrift"
include "PaloInternalService.thrift"
include "PlanNodes.thrift"
include "Planner.thrift"
include "Descriptors.thrift"
include "Data.thrift"
include "Exprs.thrift"
include "RuntimeProfile.thrift"
include "MasterService.thrift"
include "AgentService.thrift"

// These are supporting structs for JniFrontend.java, which serves as the glue
// between our C++ execution environment and the Java frontend.

struct TSetSessionParams {
    1: required string user
}

struct TAuthenticateParams {
    1: required string user
    2: required string passwd
}

struct TColumnDesc {
  1: required string columnName
  2: required Types.TPrimitiveType columnType
  3: optional i32 columnLength
  4: optional i32 columnPrecision
  5: optional i32 columnScale
  6: optional bool isAllowNull
  7: optional string columnKey
  8: optional list<TColumnDesc> children
}

// A column definition; used by CREATE TABLE and DESCRIBE <table> statements. A column
// definition has a different meaning (and additional fields) from a column descriptor,
// so this is a separate struct from TColumnDesc.
struct TColumnDef {
  1: required TColumnDesc columnDesc
  2: optional string comment
}

// Arguments to DescribeTable, which returns a list of column descriptors for a
// given table
struct TDescribeTableParams {
  1: optional string db
  2: required string table_name
  3: optional string user   // deprecated
  4: optional string user_ip    // deprecated
  5: optional Types.TUserIdentity current_user_ident // to replace the user and user ip
  6: optional bool show_hidden_columns = false
  7: optional string catalog
}

// Results of a call to describeTable()
struct TDescribeTableResult {
  1: required list<TColumnDef> columns
}

// Arguments to DescribeTables, which returns a list of column descriptors for
// given tables
struct TDescribeTablesParams {
  1: optional string db
  2: required list<string> tables_name
  3: optional string user   // deprecated
  4: optional string user_ip    // deprecated
  5: optional Types.TUserIdentity current_user_ident // to replace the user and user ip
  6: optional bool show_hidden_columns = false
  7: optional string catalog
}

// Results of a call to describeTable()
struct TDescribeTablesResult {
  // tables_offset means that the offset for each table in columns
  1: required list<i32> tables_offset
  2: required list<TColumnDef> columns
}

struct TShowVariableRequest {
    1: required i64 threadId
    2: required Types.TVarType varType
}

// Results of a call to describeTable()
struct TShowVariableResult {
    1: required map<string, string> variables
}

// Valid table file formats
enum TFileFormat {
  PARQUETFILE,
  RCFILE,
  SEQUENCEFILE,
  TEXTFILE,
}

// set type
enum TSetType {
  OPT_DEFAULT,
  OPT_GLOBAL,
  OPT_SESSION,
}

// The row format specifies how to interpret the fields (columns) and lines (rows) in a
// data file when creating a new table.
struct TTableRowFormat {
  // Optional terminator string used to delimit fields (columns) in the table
  1: optional string field_terminator

  // Optional terminator string used to delimit lines (rows) in a table
  2: optional string line_terminator

  // Optional string used to specify a special escape character sequence
  3: optional string escaped_by
}


// Represents a single item in a partition spec (column name + value)
struct TPartitionKeyValue {
  // Partition column name
  1: required string name,

  // Partition value
  2: required string value
}

// Per-client session state
struct TSessionState {
  // The default database, changed by USE <database> queries.
  1: required string database

  // The user who this session belongs to.
  2: required string user

  // The user who this session belongs to.
  3: required i64 connection_id
}

struct TClientRequest {
  // select stmt to be executed
  1: required string stmt

  // query options
  2: required PaloInternalService.TQueryOptions queryOptions

  // session state
  3: required TSessionState sessionState;
}


// Parameters for SHOW DATABASES commands
struct TExplainParams {
  // Optional pattern to match database names. If not set, all databases are returned.
  1: required string explain
}

struct TSetVar{
    1: required TSetType type
    2: required string variable
    3: required Exprs.TExpr value
}
// Parameters for Set commands
struct TSetParams {
  // Optional pattern to match database names. If not set, all databases are returned.
  1: required list<TSetVar> set_vars
}

struct TKillParams {
  // Optional pattern to match database names. If not set, all databases are returned.
  1: required bool is_kill_connection
  2: required i64 connection_id
}

struct TCommonDdlParams {
  //1: required Ddl.TCommonDdlType ddl_type
  //2: optional Ddl.TCreateDbParams create_db_params
  //3: optional Ddl.TCreateTableParams create_table_params
  //4: optional Ddl.TLoadParams load_params
}

// Parameters for the USE db command
struct TUseDbParams {
  1: required string db
}

struct TResultSetMetadata {
  1: required list<TColumnDesc> columnDescs
}

// Result of call to PaloPlanService/JniFrontend.CreateQueryRequest()
struct TQueryExecRequest {
  // global descriptor tbl for all fragments
  1: optional Descriptors.TDescriptorTable desc_tbl

  // fragments[i] may consume the output of fragments[j > i];
  // fragments[0] is the root fragment and also the coordinator fragment, if
  // it is unpartitioned.
  2: required list<Planner.TPlanFragment> fragments

  // Specifies the destination fragment of the output of each fragment.
  // parent_fragment_idx.size() == fragments.size() - 1 and
  // fragments[i] sends its output to fragments[dest_fragment_idx[i-1]]
  3: optional list<i32> dest_fragment_idx

  // A map from scan node ids to a list of scan range locations.
  // The node ids refer to scan nodes in fragments[].plan_tree
  4: optional map<Types.TPlanNodeId, list<Planner.TScanRangeLocations>>
      per_node_scan_ranges

  // Metadata of the query result set (only for select)
  5: optional TResultSetMetadata result_set_metadata

  7: required PaloInternalService.TQueryGlobals query_globals

  // The statement type governs when the coordinator can judge a query to be finished.
  // DML queries are complete after Wait(), SELECTs may not be.
  9: required Types.TStmtType stmt_type

  // The statement type governs when the coordinator can judge a query to be finished.
  // DML queries are complete after Wait(), SELECTs may not be.
  10: optional bool is_block_query;
}

enum TDdlType {
  USE,
  DESCRIBE,
  SET,
  EXPLAIN,
  KILL,
  COMMON
}

struct TDdlExecRequest {
  1: required TDdlType ddl_type

  // Parameters for USE commands
  2: optional TUseDbParams use_db_params;

  // Parameters for DESCRIBE table commands
  3: optional TDescribeTableParams describe_table_params

  10: optional TExplainParams explain_params

  11: optional TSetParams set_params
  12: optional TKillParams kill_params
  //13: optional Ddl.TMasterDdlRequest common_params
}

// Results of an EXPLAIN
struct TExplainResult {
    // each line in the explain plan occupies an entry in the list
    1: required list<Data.TResultRow> results
}

// Result of call to createExecRequest()
struct TExecRequest {
  1: required Types.TStmtType stmt_type;

  2: optional string sql_stmt;

  // Globally unique id for this request. Assigned by the planner.
  3: required Types.TUniqueId request_id

  // Copied from the corresponding TClientRequest
  4: required PaloInternalService.TQueryOptions query_options;

  // TQueryExecRequest for the backend
  // Set iff stmt_type is QUERY or DML
  5: optional TQueryExecRequest query_exec_request

  // Set iff stmt_type is DDL
  6: optional TDdlExecRequest ddl_exec_request

  // Metadata of the query result set (not set for DML)
  7: optional TResultSetMetadata result_set_metadata

  // Result of EXPLAIN. Set iff stmt_type is EXPLAIN
  8: optional TExplainResult explain_result
}

// Arguments to getDbNames, which returns a list of dbs that match an optional
// pattern
struct TGetDbsParams {
  // If not set, match every database
  1: optional string pattern
  2: optional string user   // deprecated
  3: optional string user_ip    // deprecated
  4: optional Types.TUserIdentity current_user_ident // to replace the user and user ip
  5: optional string catalog
  6: optional bool get_null_catalog  //if catalog is empty , get dbName ="NULL" and dbId = -1.
}

// getDbNames returns a list of database names , database ids and catalog names ,catalog ids
struct TGetDbsResult {
  1: optional list<string> dbs
  2: optional list<string> catalogs
  3: optional list<i64> db_ids
  4: optional list<i64> catalog_ids
}

// Arguments to getTableNames, which returns a list of tables that match an
// optional pattern.
struct TGetTablesParams {
  // If not set, match tables in all DBs
  1: optional string db

  // If not set, match every table
  2: optional string pattern
  3: optional string user   // deprecated
  4: optional string user_ip    // deprecated
  5: optional Types.TUserIdentity current_user_ident // to replace the user and user ip
  6: optional string type
  7: optional string catalog
}

struct TTableStatus {
    1: required string name
    2: required string type
    3: required string comment
    4: optional string engine
    5: optional i64 last_check_time
    6: optional i64 create_time
    7: optional string ddl_sql
    8: optional i64 update_time
    9: optional i64 check_time
    10: optional string collation
    11: optional i64 rows;
    12: optional i64 avg_row_length
    13: optional i64 data_length;
}

struct TListTableStatusResult {
    1: required list<TTableStatus> tables
}

struct TTableMetadataNameIds {
    1: optional string name
    2: optional i64 id 
}

struct TListTableMetadataNameIdsResult {
    1: optional list<TTableMetadataNameIds> tables 
}

// getTableNames returns a list of unqualified table names
struct TGetTablesResult {
  1: list<string> tables
}

struct TPrivilegeStatus {
    1: optional string table_name
    2: optional string privilege_type
    3: optional string grantee
    4: optional string schema
    5: optional string is_grantable
}

struct TListPrivilegesResult{
  1: required list<TPrivilegeStatus> privileges
}

struct TReportExecStatusResult {
  // required in V1
  1: optional Status.TStatus status
}

// Service Protocol Details
enum FrontendServiceVersion {
  V1
}

// The results of an INSERT query, sent to the coordinator as part of
// TReportExecStatusParams
struct TReportExecStatusParams {
  1: required FrontendServiceVersion protocol_version

  // required in V1
  2: optional Types.TUniqueId query_id

  // passed into ExecPlanFragment() as TExecPlanFragmentParams.backend_num
  // required in V1
  3: optional i32 backend_num

  // required in V1
  4: optional Types.TUniqueId fragment_instance_id

  // Status of fragment execution; any error status means it's done.
  // required in V1
  5: optional Status.TStatus status

  // If true, fragment finished executing.
  // required in V1
  6: optional bool done

  // cumulative profile
  // required in V1
  7: optional RuntimeProfile.TRuntimeProfileTree profile

  // New errors that have not been reported to the coordinator
  // optional in V1
  9: optional list<string> error_log

  // URL of files need to load
  // optional
  10: optional list<string> delta_urls
  11: optional map<string, string> load_counters
  12: optional string tracking_url

  // export files
  13: optional list<string> export_files

  14: optional list<Types.TTabletCommitInfo> commitInfos

  15: optional i64 loaded_rows

  16: optional i64 backend_id

  17: optional i64 loaded_bytes

  18: optional list<Types.TErrorTabletInfo> errorTabletInfos

  19: optional i32 fragment_id

  20: optional PaloInternalService.TQueryType query_type

  21: optional RuntimeProfile.TRuntimeProfileTree loadChannelProfile

  22: optional i32 finished_scan_ranges
}

struct TFeResult {
    1: required FrontendServiceVersion protocolVersion
    2: required Status.TStatus status
}

struct TMasterOpRequest {
    1: required string user
    2: required string db
    3: required string sql
    // Deprecated
    4: optional Types.TResourceInfo resourceInfo
    5: optional string cluster
    6: optional i64 execMemLimit // deprecated, move into query_options
    7: optional i32 queryTimeout // deprecated, move into query_options
    8: optional string user_ip
    9: optional string time_zone // deprecated, move into session_variables
    10: optional i64 stmt_id
    11: optional i64 sqlMode // deprecated, move into session_variables
    12: optional i64 loadMemLimit // deprecated, move into query_options
    13: optional bool enableStrictMode // deprecated, move into session_variables
    // this can replace the "user" field
    14: optional Types.TUserIdentity current_user_ident
    15: optional i32 stmtIdx  // the idx of the sql in multi statements
    16: optional PaloInternalService.TQueryOptions query_options
    17: optional Types.TUniqueId query_id // when this is a query, we translate this query id to master
    18: optional i64 insert_visible_timeout_ms // deprecated, move into session_variables
    19: optional map<string, string> session_variables
    20: optional bool foldConstantByBe
    21: optional map<string, string> trace_carrier
    22: optional string clientNodeHost
    23: optional i32 clientNodePort
    24: optional bool syncJournalOnly // if set to true, this request means to do nothing but just sync max journal id of master
    25: optional string defaultCatalog
    26: optional string defaultDatabase

    // selectdb cloud
    1000: optional string cloud_cluster
    1001: optional bool noAuth;
}

struct TColumnDefinition {
    1: required string columnName;
    2: required Types.TColumnType columnType;
    3: optional Types.TAggregationType aggType;
    4: optional string defaultValue;
}

struct TShowResultSetMetaData {
    1: required list<TColumnDefinition> columns;
}

struct TShowResultSet {
    1: required TShowResultSetMetaData metaData;
    2: required list<list<string>> resultRows;
}

struct TMasterOpResult {
    1: required i64 maxJournalId;
    2: required binary packet;
    3: optional TShowResultSet resultSet;
    4: optional Types.TUniqueId queryId;
    5: optional string status;
}

struct TUpdateExportTaskStatusRequest {
    1: required FrontendServiceVersion protocolVersion
    2: required Types.TUniqueId taskId
    3: required PaloInternalService.TExportStatusResult taskStatus
}

struct TLoadTxnBeginRequest {
    1: optional string cluster
    2: required string user
    3: required string passwd
    4: required string db
    5: required string tbl
    6: optional string user_ip
    7: required string label
    8: optional i64 timestamp   // deprecated, use request_id instead
    9: optional i64 auth_code
    // The real value of timeout should be i32. i64 ensures the compatibility of interface.
    10: optional i64 timeout
    11: optional Types.TUniqueId request_id
    12: optional string token
    13: optional string auth_code_uuid
    14: optional i64 table_id
}

struct TLoadTxnBeginResult {
    1: required Status.TStatus status
    2: optional i64 txnId
    3: optional string job_status // if label already used, set status of existing job
    4: optional i64 db_id
}

struct TBeginTxnRequest {
    1: optional string cluster
    2: optional string user
    3: optional string passwd
    4: optional string db
    5: optional list<i64> table_ids
    6: optional string user_ip
    7: optional string label
    8: optional i64 auth_code
    // The real value of timeout should be i32. i64 ensures the compatibility of interface.
    9: optional i64 timeout
    10: optional Types.TUniqueId request_id
    11: optional string token
}

struct TBeginTxnResult {
    1: optional Status.TStatus status
    2: optional i64 txn_id
    3: optional string job_status // if label already used, set status of existing job
    4: optional i64 db_id
    5: optional Types.TNetworkAddress master_address
}

// StreamLoad request, used to load a streaming to engine
struct TStreamLoadPutRequest {
    1: optional string cluster
    2: required string user
    3: required string passwd
    4: required string db
    5: required string tbl
    6: optional string user_ip

    // and use this to assgin to OlapTableSink
    7: required Types.TUniqueId loadId
    8: required i64 txnId

    9: required Types.TFileType fileType
    10: required PlanNodes.TFileFormatType formatType

    // only valid when file_type is FILE_LOCAL
    11: optional string path

    // describe how table's column map to field in source file
    // slot descriptor stands for field of source file
    12: optional string columns
    // filters that applied on data
    13: optional string where
    // only valid when file type is CSV
    14: optional string columnSeparator

    15: optional string partitions
    16: optional i64 auth_code
    17: optional bool negative
    18: optional i32 timeout
    19: optional bool strictMode
    20: optional string timezone
    21: optional i64 execMemLimit
    22: optional bool isTempPartition
    23: optional bool strip_outer_array
    24: optional string jsonpaths
    25: optional i64 thrift_rpc_timeout_ms
    26: optional string json_root
    27: optional Types.TMergeType merge_type
    28: optional string delete_condition
    29: optional string sequence_col
    30: optional bool num_as_string
    31: optional bool fuzzy_parse
    32: optional string line_delimiter
    33: optional bool read_json_by_line
    34: optional string token
    35: optional i32 send_batch_parallelism
    36: optional double max_filter_ratio
    37: optional bool load_to_single_tablet
    38: optional string header_type
    39: optional string hidden_columns
    40: optional PlanNodes.TFileCompressType compress_type
    41: optional i64 file_size // only for stream load with parquet or orc
    42: optional bool trim_double_quotes // trim double quotes for csv
    43: optional i32 skip_lines // csv skip line num, only used when csv header_type is not set.
    44: optional bool enable_profile
    45: optional bool partial_update
    46: optional list<string> table_names
    47: optional string load_sql // insert into sql used by stream load
    48: optional i64 backend_id
    49: optional i32 version // version 1 means use load_sql
    50: optional string label
    // only valid when file type is CSV
    51: optional i8 enclose
    // only valid when file type is CSV
    52: optional i8 escape
    53: optional i64 table_id

    // selectdb cloud
    1000: optional string cloud_cluster
}

struct TStreamLoadPutResult {
    1: required Status.TStatus status
    // valid when status is OK
    2: optional PaloInternalService.TExecPlanFragmentParams params
    3: optional PaloInternalService.TPipelineFragmentParams pipeline_params
}

struct TStreamLoadMultiTablePutResult {
    1: required Status.TStatus status
    // valid when status is OK
    2: optional list<PaloInternalService.TExecPlanFragmentParams> params
    3: optional list<PaloInternalService.TPipelineFragmentParams> pipeline_params
}

struct TKafkaRLTaskProgress {
    1: required map<i32,i64> partitionCmtOffset
}

struct TRLTaskTxnCommitAttachment {
    1: required Types.TLoadSourceType loadSourceType
    2: required Types.TUniqueId id
    3: required i64 jobId
    4: optional i64 loadedRows
    5: optional i64 filteredRows
    6: optional i64 unselectedRows
    7: optional i64 receivedBytes
    8: optional i64 loadedBytes
    9: optional i64 loadCostMs
    10: optional TKafkaRLTaskProgress kafkaRLTaskProgress
    11: optional string errorLogUrl
}

struct TTxnCommitAttachment {
    1: required Types.TLoadType loadType
    2: optional TRLTaskTxnCommitAttachment rlTaskTxnCommitAttachment
//    3: optional TMiniLoadTxnCommitAttachment mlTxnCommitAttachment
}

struct TLoadTxnCommitRequest {
    1: optional string cluster
    2: required string user
    3: required string passwd
    4: required string db
    5: required string tbl
    6: optional string user_ip
    7: required i64 txnId
    8: required bool sync
    9: optional list<Types.TTabletCommitInfo> commitInfos
    10: optional i64 auth_code
    11: optional TTxnCommitAttachment txnCommitAttachment
    12: optional i64 thrift_rpc_timeout_ms
    13: optional string token
    14: optional i64 db_id
    15: optional list<string> tbls
    16: optional i64 table_id
    17: optional string auth_code_uuid
}

struct TLoadTxnCommitResult {
    1: required Status.TStatus status
}

struct TCommitTxnRequest {
    1: optional string cluster
    2: optional string user
    3: optional string passwd
    4: optional string db
    5: optional string user_ip
    6: optional i64 txn_id
    7: optional list<Types.TTabletCommitInfo> commit_infos
    8: optional i64 auth_code
    9: optional TTxnCommitAttachment txn_commit_attachment
    10: optional i64 thrift_rpc_timeout_ms
    11: optional string token
    12: optional i64 db_id
}

struct TCommitTxnResult {
    1: optional Status.TStatus status
    2: optional Types.TNetworkAddress master_address
}

struct TLoadTxn2PCRequest {
    1: optional string cluster
    2: required string user
    3: required string passwd
    4: optional string db
    5: optional string user_ip
    6: optional i64 txnId
    7: optional string operation
    8: optional i64 auth_code
    9: optional string token
    10: optional i64 thrift_rpc_timeout_ms
    11: optional string auth_code_uuid
}

struct TLoadTxn2PCResult {
    1: required Status.TStatus status
}

struct TRollbackTxnRequest {
    1: optional string cluster
    2: optional string user
    3: optional string passwd
    4: optional string db
    5: optional string user_ip
    6: optional i64 txn_id
    7: optional string reason
    9: optional i64 auth_code
    10: optional TTxnCommitAttachment txn_commit_attachment
    11: optional string token
    12: optional i64 db_id
}

struct TRollbackTxnResult {
    1: optional Status.TStatus status
    2: optional Types.TNetworkAddress master_address
}

struct TLoadTxnRollbackRequest {
    1: optional string cluster
    2: required string user
    3: required string passwd
    4: required string db
    5: required string tbl
    6: optional string user_ip
    7: required i64 txnId
    8: optional string reason
    9: optional i64 auth_code
    10: optional TTxnCommitAttachment txnCommitAttachment
    11: optional string token
    12: optional i64 db_id
    13: optional list<string> tbls
    14: optional string auth_code_uuid
}

struct TLoadTxnRollbackResult {
    1: required Status.TStatus status
}

struct TSnapshotLoaderReportRequest {
    1: required i64 job_id
    2: required i64 task_id
    3: required Types.TTaskType task_type
    4: optional i32 finished_num
    5: optional i32 total_num
}

enum TFrontendPingFrontendStatusCode {
   OK = 0,
   FAILED = 1
}

struct TFrontendPingFrontendRequest {
   1: required i32 clusterId
   2: required string token
}

struct TFrontendPingFrontendResult {
    1: required TFrontendPingFrontendStatusCode status
    2: required string msg
    3: required i32 queryPort
    4: required i32 rpcPort
    5: required i64 replayedJournalId
    6: required string version
}

struct TPropertyVal {
    1: optional string strVal
    2: optional i32 intVal
    3: optional i64 longVal
    4: optional bool boolVal
}

struct TWaitingTxnStatusRequest {
    1: optional i64 db_id
    2: optional i64 txn_id
    3: optional string label
}

struct TWaitingTxnStatusResult {
    1: optional Status.TStatus status
    2: optional i32 txn_status_id
}

struct TInitExternalCtlMetaRequest {
    1: optional i64 catalogId
    2: optional i64 dbId
    3: optional i64 tableId
}

struct TInitExternalCtlMetaResult {
    1: optional i64 maxJournalId;
    2: optional string status;
}

enum TSchemaTableName {
  // BACKENDS = 0,
  METADATA_TABLE = 1,
}

struct TMetadataTableRequestParams {
  1: optional Types.TMetadataType metadata_type
  2: optional PlanNodes.TIcebergMetadataParams iceberg_metadata_params
  3: optional PlanNodes.TBackendsMetadataParams backends_metadata_params
  4: optional list<string> columns_name
  5: optional PlanNodes.TFrontendsMetadataParams frontends_metadata_params
  6: optional Types.TUserIdentity current_user_ident
}

struct TFetchSchemaTableDataRequest {
  1: optional string cluster_name
  2: optional TSchemaTableName schema_table_name
  3: optional TMetadataTableRequestParams metada_table_params
}

struct TFetchSchemaTableDataResult {
  1: required Status.TStatus status
  2: optional list<Data.TRow> data_batch;
}

// Only support base table add columns
struct TAddColumnsRequest {
    1: optional i64 table_id
    2: optional list<TColumnDef> addColumns
    3: optional string table_name
    4: optional string db_name
    5: optional bool allow_type_conflict
}

// Only support base table add columns
struct TAddColumnsResult {
    1: optional Status.TStatus status
    2: optional i64 table_id
    3: optional list<Descriptors.TColumn> allColumns
    4: optional i32 schema_version
}

struct TMySqlLoadAcquireTokenResult {
    1: optional Status.TStatus status
    2: optional string token
}

struct TTabletCooldownInfo {
    1: optional Types.TTabletId tablet_id
    2: optional Types.TReplicaId cooldown_replica_id
    3: optional Types.TUniqueId cooldown_meta_id
}

struct TConfirmUnusedRemoteFilesRequest {
    1: optional list<TTabletCooldownInfo> confirm_list
}

struct TConfirmUnusedRemoteFilesResult {
    1: optional list<Types.TTabletId> confirmed_tablets
}

enum TPrivilegeHier {
  GLOBAL = 0,
  CATALOG = 1,
  DATABASE = 2,
  TABLE = 3,
  COLUMNS = 4,
  RESOURSE = 5,
}

struct TPrivilegeCtrl {
    1: required TPrivilegeHier priv_hier
    2: optional string ctl
    3: optional string db
    4: optional string tbl
    5: optional set<string> cols
    6: optional string res
}

enum TPrivilegeType {
  NONE = -1,
  SHOW = 0,
  SHOW_RESOURCES = 1,
  GRANT = 2,
  ADMIN = 3,
  LOAD = 4,
  ALTER = 5,
  USAGE = 6,
  CREATE = 7,
  ALL = 8,
  OPERATOR = 9,
  DROP = 10
}

struct TCheckAuthRequest {
    1: optional string cluster
    2: required string user
    3: required string passwd
    4: optional string user_ip
    5: optional TPrivilegeCtrl priv_ctrl
    6: optional TPrivilegeType priv_type
    7: optional i64 thrift_rpc_timeout_ms
}

struct TCheckAuthResult {
    1: required Status.TStatus status
}

enum TQueryStatsType {
    CATALOG = 0,
    DATABASE = 1,
    TABLE = 2,
    TABLE_ALL = 3,
    TABLE_ALL_VERBOSE = 4,
    TABLET = 5,
    TABLETS = 6
}

struct TGetQueryStatsRequest {
    1: optional TQueryStatsType type
    2: optional string catalog
    3: optional string db
    4: optional string tbl
    5: optional i64 replica_id
    6: optional list<i64> replica_ids
}

struct TTableQueryStats {
    1: optional string field
    2: optional i64 query_stats
    3: optional i64 filter_stats
}

struct TTableIndexQueryStats {
    1: optional string index_name
    2: optional list<TTableQueryStats> table_stats
}

struct TQueryStatsResult {
    1: optional Status.TStatus status
    2: optional map<string, i64> simple_result
    3: optional list<TTableQueryStats> table_stats
    4: optional list<TTableIndexQueryStats> table_verbos_stats
    5: optional map<i64, i64> tablet_stats
}

struct TGetBinlogRequest {
    1: optional string cluster
    2: optional string user
    3: optional string passwd
    4: optional string db
    5: optional string table
    6: optional i64 table_id
    7: optional string user_ip
    8: optional string token
    9: optional i64 prev_commit_seq
}

enum TBinlogType {
  UPSERT = 0,
  ADD_PARTITION = 1,
  CREATE_TABLE = 2,
  DROP_PARTITION = 3,
  DROP_TABLE = 4,
  ALTER_JOB = 5,
  MODIFY_TABLE_ADD_OR_DROP_COLUMNS = 6,
  DUMMY = 7,
  ALTER_DATABASE_PROPERTY = 8,
  MODIFY_TABLE_PROPERTY = 9,
  BARRIER = 10,
  MODIFY_PARTITIONS = 11,
  REPLACE_PARTITIONS = 12,
  TRUNCATE_TABLE = 13,
}

struct TBinlog {
    1: optional i64 commit_seq
    2: optional i64 timestamp
    3: optional TBinlogType type
    4: optional i64 db_id
    5: optional list<i64> table_ids
    6: optional string data
    7: optional i64 belong  // belong == -1 if type is not DUMMY
    8: optional i64 table_ref // only use for gc
    9: optional bool remove_enable_cache
}

struct TGetBinlogResult {
    1: optional Status.TStatus status
    2: optional i64 next_commit_seq
    3: optional list<TBinlog> binlogs
    4: optional string fe_version
    5: optional i64 fe_meta_version
    6: optional Types.TNetworkAddress master_address
}

struct TGetTabletReplicaInfosRequest {
    1: required list<i64> tablet_ids
}

struct TGetTabletReplicaInfosResult {
    1: optional Status.TStatus status
    2: optional map<i64, list<Types.TReplicaInfo>> tablet_replica_infos
    3: optional string token
}

enum TSnapshotType {
    REMOTE = 0,
    LOCAL  = 1,
}

struct TGetSnapshotRequest {
    1: optional string cluster
    2: optional string user
    3: optional string passwd
    4: optional string db
    5: optional string table
    6: optional string token
    7: optional string label_name
    8: optional string snapshot_name
    9: optional TSnapshotType snapshot_type
}

struct TGetSnapshotResult {
    1: optional Status.TStatus status
    2: optional binary meta
    3: optional binary job_info
    4: optional Types.TNetworkAddress master_address
}

struct TTableRef {
    1: optional string table
    3: optional string alias_name
}

struct TRestoreSnapshotRequest {
    1: optional string cluster
    2: optional string user
    3: optional string passwd
    4: optional string db
    5: optional string table
    6: optional string token
    7: optional string label_name
    8: optional string repo_name
    9: optional list<TTableRef> table_refs
    10: optional map<string, string> properties
    11: optional binary meta
    12: optional binary job_info
}

struct TRestoreSnapshotResult {
    1: optional Status.TStatus status
    2: optional Types.TNetworkAddress master_address
}

struct TGetMasterTokenRequest {
    1: optional string cluster
    2: optional string user
    3: optional string password
}

struct TGetMasterTokenResult {
    1: optional Status.TStatus status
    2: optional string token
    3: optional Types.TNetworkAddress master_address
}

typedef TGetBinlogRequest TGetBinlogLagRequest

struct TGetBinlogLagResult {
    1: optional Status.TStatus status
    2: optional i64 lag
    3: optional Types.TNetworkAddress master_address
}

struct TUpdateFollowerStatsCacheRequest {
    1: optional string key;
    2: list<string> statsRows;
}

<<<<<<< HEAD
struct TRequestGroupCommitFragmentRequest {
    1: optional i64 db_id
    2: optional i64 table_id
    3: optional i64 backend_id
}

struct TRequestGroupCommitFragmentResult {
    1: optional Status.TStatus status
    2: i64 base_schema_version
    // valid when status is OK
    3: optional PaloInternalService.TExecPlanFragmentParams params
    4: optional PaloInternalService.TPipelineFragmentParams pipeline_params
=======
struct TInvalidateFollowerStatsCacheRequest {
    1: optional string key;
>>>>>>> 0b5b366e
}

struct TGetMetaReplica {
    1: optional i64 id
}

struct TGetMetaTablet {
    1: optional i64 id
    2: optional list<TGetMetaReplica> replicas
}

struct TGetMetaIndex {
    1: optional i64 id
    2: optional string name
    3: optional list<TGetMetaTablet> tablets
}

struct TGetMetaPartition {
    1: optional i64 id
    2: optional string name
    3: optional string key
    4: optional string range
    5: optional bool is_temp
    6: optional list<TGetMetaIndex> indexes
}

struct TGetMetaTable {
    1: optional i64 id
    2: optional string name
    3: optional bool in_trash
    4: optional list<TGetMetaPartition> partitions
}

struct TGetMetaDB {
    1: optional i64 id
    2: optional string name
    3: optional bool only_table_names
    4: optional list<TGetMetaTable> tables
}

struct TGetMetaRequest {
    1: optional string cluster
    2: optional string user
    3: optional string passwd
    4: optional string user_ip
    5: optional string token
    6: optional TGetMetaDB db
    // trash
}

struct TGetMetaReplicaMeta {
    1: optional i64 id
    2: optional i64 backend_id
    3: optional i64 version
}

struct TGetMetaTabletMeta {
    1: optional i64 id
    2: optional list<TGetMetaReplicaMeta> replicas
}

struct TGetMetaIndexMeta {
    1: optional i64 id
    2: optional string name
    3: optional list<TGetMetaTabletMeta> tablets
}

struct TGetMetaPartitionMeta {
    1: optional i64 id
    2: optional string name
    3: optional string key
    4: optional string range
    5: optional i64 visible_version
    6: optional bool is_temp
    7: optional list<TGetMetaIndexMeta> indexes
}

struct TGetMetaTableMeta {
    1: optional i64 id
    2: optional string name
    3: optional bool in_trash
    4: optional list<TGetMetaPartitionMeta> partitions
}

struct TGetMetaDBMeta {
    1: optional i64 id
    2: optional string name
    3: optional list<TGetMetaTableMeta> tables
}

struct TGetMetaResult {
    1: required Status.TStatus status
    2: optional TGetMetaDBMeta db_meta
    3: optional Types.TNetworkAddress master_address
}

struct TGetBackendMetaRequest {
    1: optional string cluster
    2: optional string user
    3: optional string passwd
    4: optional string user_ip
    5: optional string token
    6: optional i64 backend_id
}

struct TGetBackendMetaResult {
    1: required Status.TStatus status
    2: optional list<Types.TBackend> backends
    3: optional Types.TNetworkAddress master_address
}

service FrontendService {
    TGetDbsResult getDbNames(1: TGetDbsParams params)
    TGetTablesResult getTableNames(1: TGetTablesParams params)
    TDescribeTableResult describeTable(1: TDescribeTableParams params)
    TDescribeTablesResult describeTables(1: TDescribeTablesParams params)
    TShowVariableResult showVariables(1: TShowVariableRequest params)
    TReportExecStatusResult reportExecStatus(1: TReportExecStatusParams params)

    MasterService.TMasterResult finishTask(1: MasterService.TFinishTaskRequest request)
    MasterService.TMasterResult report(1: MasterService.TReportRequest request)
    // Deprecated
    MasterService.TFetchResourceResult fetchResource()

    TMasterOpResult forward(1: TMasterOpRequest params)

    TListTableStatusResult listTableStatus(1: TGetTablesParams params)
    TListTableMetadataNameIdsResult listTableMetadataNameIds(1: TGetTablesParams params)
    TListPrivilegesResult listTablePrivilegeStatus(1: TGetTablesParams params)
    TListPrivilegesResult listSchemaPrivilegeStatus(1: TGetTablesParams params)
    TListPrivilegesResult listUserPrivilegeStatus(1: TGetTablesParams params)

    TFeResult updateExportTaskStatus(1: TUpdateExportTaskStatusRequest request)

    TLoadTxnBeginResult loadTxnBegin(1: TLoadTxnBeginRequest request)
    TLoadTxnCommitResult loadTxnPreCommit(1: TLoadTxnCommitRequest request)
    TLoadTxn2PCResult loadTxn2PC(1: TLoadTxn2PCRequest request)
    TLoadTxnCommitResult loadTxnCommit(1: TLoadTxnCommitRequest request)
    TLoadTxnRollbackResult loadTxnRollback(1: TLoadTxnRollbackRequest request)

    TBeginTxnResult beginTxn(1: TBeginTxnRequest request)
    TCommitTxnResult commitTxn(1: TCommitTxnRequest request)
    TRollbackTxnResult rollbackTxn(1: TRollbackTxnRequest request)
    TGetBinlogResult getBinlog(1: TGetBinlogRequest request)
    TGetSnapshotResult getSnapshot(1: TGetSnapshotRequest request)
    TRestoreSnapshotResult restoreSnapshot(1: TRestoreSnapshotRequest request)

    TWaitingTxnStatusResult waitingTxnStatus(1: TWaitingTxnStatusRequest request)

    TStreamLoadPutResult streamLoadPut(1: TStreamLoadPutRequest request)

    TStreamLoadMultiTablePutResult streamLoadMultiTablePut(1: TStreamLoadPutRequest request)

    Status.TStatus snapshotLoaderReport(1: TSnapshotLoaderReportRequest request)

    TFrontendPingFrontendResult ping(1: TFrontendPingFrontendRequest request)

    TAddColumnsResult addColumns(1: TAddColumnsRequest request)

    TInitExternalCtlMetaResult initExternalCtlMeta(1: TInitExternalCtlMetaRequest request)

    TFetchSchemaTableDataResult fetchSchemaTableData(1: TFetchSchemaTableDataRequest request)

    TMySqlLoadAcquireTokenResult acquireToken()

    TConfirmUnusedRemoteFilesResult confirmUnusedRemoteFiles(1: TConfirmUnusedRemoteFilesRequest request)

    TCheckAuthResult checkAuth(1: TCheckAuthRequest request)

    TQueryStatsResult getQueryStats(1: TGetQueryStatsRequest request)

    TGetTabletReplicaInfosResult getTabletReplicaInfos(1: TGetTabletReplicaInfosRequest request)

    TGetMasterTokenResult getMasterToken(1: TGetMasterTokenRequest request)

    TGetBinlogLagResult getBinlogLag(1: TGetBinlogLagRequest request)

    Status.TStatus updateStatsCache(1: TUpdateFollowerStatsCacheRequest request)

    TRequestGroupCommitFragmentResult requestGroupCommitFragment(1: TRequestGroupCommitFragmentRequest request)

    TGetMetaResult getMeta(1: TGetMetaRequest request)

    TGetBackendMetaResult getBackendMeta(1: TGetBackendMetaRequest request)

    Status.TStatus invalidateStatsCache(1: TInvalidateFollowerStatsCacheRequest request)
}<|MERGE_RESOLUTION|>--- conflicted
+++ resolved
@@ -1116,7 +1116,6 @@
     2: list<string> statsRows;
 }
 
-<<<<<<< HEAD
 struct TRequestGroupCommitFragmentRequest {
     1: optional i64 db_id
     2: optional i64 table_id
@@ -1129,10 +1128,10 @@
     // valid when status is OK
     3: optional PaloInternalService.TExecPlanFragmentParams params
     4: optional PaloInternalService.TPipelineFragmentParams pipeline_params
-=======
+}
+
 struct TInvalidateFollowerStatsCacheRequest {
     1: optional string key;
->>>>>>> 0b5b366e
 }
 
 struct TGetMetaReplica {
