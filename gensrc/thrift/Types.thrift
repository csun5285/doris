--- conflicted
+++ resolved
@@ -91,7 +91,7 @@
   DECIMAL64,
   DECIMAL128I,
   JSONB,
-  VARIANT = 100,
+  VARIANT
 }
 
 enum TTypeNodeType {
@@ -99,7 +99,7 @@
     ARRAY,
     MAP,
     STRUCT,
-    VARIANT = 100,
+    VARIANT
 }
 
 enum TStorageBackendType {
@@ -383,12 +383,9 @@
   6: optional i32 batch_size
 
   7: optional TJdbcOperation op
-<<<<<<< HEAD
-=======
 
   // "/home/user/mysql-connector-java-5.1.47.jar"
   8: optional string driver_path
->>>>>>> 6b773939
 }
 
 struct TJavaUdfExecutorCtorParams {
