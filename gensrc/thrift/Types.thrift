--- conflicted
+++ resolved
@@ -90,11 +90,8 @@
   DECIMAL32,
   DECIMAL64,
   DECIMAL128,
-<<<<<<< HEAD
   JSONB,
-=======
   VARIANT = 100,
->>>>>>> 6f270986
 }
 
 enum TTypeNodeType {
