// Licensed to the Apache Software Foundation (ASF) under one
// or more contributor license agreements.  See the NOTICE file
// distributed with this work for additional information
// regarding copyright ownership.  The ASF licenses this file
// to you under the Apache License, Version 2.0 (the
// "License"); you may not use this file except in compliance
// with the License.  You may obtain a copy of the License at
//
//   http://www.apache.org/licenses/LICENSE-2.0
//
// Unless required by applicable law or agreed to in writing,
// software distributed under the License is distributed on an
// "AS IS" BASIS, WITHOUT WARRANTIES OR CONDITIONS OF ANY
// KIND, either express or implied.  See the License for the
// specific language governing permissions and limitations
// under the License.

namespace cpp doris
namespace java org.apache.doris.thrift

include "Status.thrift"
include "Types.thrift"
include "PaloInternalService.thrift"
include "PlanNodes.thrift"
include "Descriptors.thrift"
include "Exprs.thrift"

struct TTabletSchema {
    1: required i16 short_key_column_count
    2: required Types.TSchemaHash schema_hash
    3: required Types.TKeysType keys_type
    4: required Types.TStorageType storage_type
    5: required list<Descriptors.TColumn> columns
    6: optional double bloom_filter_fpp
    7: optional list<Descriptors.TOlapTableIndex> indexes
    8: optional bool is_in_memory
    9: optional i32 delete_sign_idx = -1
    10: optional i32 sequence_col_idx = -1
    11: optional Types.TSortType sort_type
    12: optional i32 sort_col_num
    13: optional bool disable_auto_compaction
    14: optional i32 version_col_idx = -1
    15: optional bool is_dynamic_schema = false
    16: optional bool store_row_column = false
    17: optional bool enable_single_replica_compaction = false
    18: optional bool skip_write_index_on_load = false
}

// this enum stands for different storage format in src_backends
// V1 for Segment-V1
// V2 for Segment-V2
enum TStorageFormat {
    DEFAULT,
    V1,
    V2
}

enum TTabletType {
    TABLET_TYPE_DISK = 0,
    TABLET_TYPE_MEMORY = 1
}

struct TS3StorageParam {
    1: optional string endpoint
    2: optional string region
    3: optional string ak
    4: optional string sk
    5: optional i32 max_conn = 50
    6: optional i32 request_timeout_ms = 3000
    7: optional i32 conn_timeout_ms = 1000
    8: optional string root_path
    9: optional string bucket
}

struct TStoragePolicy {
    1: optional i64 id
    2: optional string name
    3: optional i64 version // alter version
    4: optional i64 cooldown_datetime
    5: optional i64 cooldown_ttl
    6: optional i64 resource_id
}

struct TStorageResource {
    1: optional i64 id
    2: optional string name
    3: optional i64 version // alter version
    4: optional TS3StorageParam s3_storage_param
    // more storage resource type
}

struct TPushStoragePolicyReq {
    1: optional list<TStoragePolicy> storage_policy
    2: optional list<TStorageResource> resource
    3: optional list<i64> dropped_storage_policy
}

enum TCompressionType {
    UNKNOWN_COMPRESSION = 0,
    DEFAULT_COMPRESSION = 1,
    NO_COMPRESSION = 2,
    SNAPPY = 3,
    LZ4 = 4,
    LZ4F = 5,
    ZLIB = 6,
    ZSTD = 7
}


struct TBinlogConfig {
    1: optional bool enable;
    2: optional i64 ttl_seconds;
    3: optional i64 max_bytes;
    4: optional i64 max_history_nums;
}

struct TCreateTabletReq {
    1: required Types.TTabletId tablet_id
    2: required TTabletSchema tablet_schema
    3: optional Types.TVersion version
    // Deprecated
    4: optional Types.TVersionHash version_hash 
    5: optional Types.TStorageMedium storage_medium
    6: optional bool in_restore_mode
    // this new tablet should be colocate with base tablet
    7: optional Types.TTabletId base_tablet_id
    8: optional Types.TSchemaHash base_schema_hash
    9: optional i64 table_id
    10: optional i64 partition_id
    // used to find the primary replica among tablet's replicas
    // replica with the largest term is primary replica
    11: optional i64 allocation_term
    // indicate whether this tablet is a compute storage split mode, we call it "eco mode"
    12: optional bool is_eco_mode
    13: optional TStorageFormat storage_format
    14: optional TTabletType tablet_type
    // 15: optional TStorageParam storage_param
    16: optional TCompressionType compression_type = TCompressionType.LZ4F
    17: optional Types.TReplicaId replica_id = 0
    // 18: optional string storage_policy
    19: optional bool enable_unique_key_merge_on_write = false
<<<<<<< HEAD
    20: optional bool is_in_memory = false
    21: optional bool is_persistent = false
    22: optional i64 storage_policy_id
    23: optional TBinlogConfig binlog_config
=======
    20: optional i64 storage_policy_id
    21: optional TBinlogConfig binlog_config
    22: optional string compaction_policy = "size_based"
    23: optional i64 time_series_compaction_goal_size_mbytes = 1024
    24: optional i64 time_series_compaction_file_count_threshold = 2000
    25: optional i64 time_series_compaction_time_threshold_seconds = 3600
>>>>>>> 0f37f1c3
}

struct TDropTabletReq {
    1: required Types.TTabletId tablet_id
    2: optional Types.TSchemaHash schema_hash
    3: optional Types.TReplicaId replica_id = 0
    4: optional bool is_drop_table_or_partition = false
}

struct TAlterTabletReq {
    2: required Types.TSchemaHash base_schema_hash
    3: required TCreateTabletReq new_tablet_req
}

enum TAlterTabletType {
    SCHEMA_CHANGE = 1,
    ROLLUP = 2,
    MIGRATION = 3
}

struct TAlterMaterializedViewParam {
    1: required string column_name
    2: optional string origin_column_name
    3: optional Exprs.TExpr mv_expr
}

// This v2 request will replace the old TAlterTabletReq.
// TAlterTabletReq should be deprecated after new alter job process merged.
struct TAlterTabletReqV2 {
    1: required Types.TTabletId base_tablet_id
    2: required Types.TTabletId new_tablet_id
    3: required Types.TSchemaHash base_schema_hash
    4: required Types.TSchemaHash new_schema_hash
    // version of data which this alter task should transform
    5: optional Types.TVersion alter_version
    6: optional Types.TVersionHash alter_version_hash // Deprecated
    7: optional list<TAlterMaterializedViewParam> materialized_view_params
    8: optional TAlterTabletType alter_tablet_type = TAlterTabletType.SCHEMA_CHANGE
    9: optional Descriptors.TDescriptorTable desc_tbl
    10: optional list<Descriptors.TColumn> columns
    11: optional i64 job_id
    12: optional i64 expiration
    13: optional i32 be_exec_version = 0
}

struct TAlterInvertedIndexReq {
    1: required Types.TTabletId tablet_id
    2: required Types.TSchemaHash schema_hash
    3: optional Types.TVersion alter_version // Deprecated
    4: optional TAlterTabletType alter_tablet_type = TAlterTabletType.SCHEMA_CHANGE // Deprecated
    5: optional bool is_drop_op= false
    6: optional list<Descriptors.TOlapTableIndex> alter_inverted_indexes
    7: optional list<Descriptors.TOlapTableIndex> indexes_desc
    8: optional list<Descriptors.TColumn> columns
    9: optional i64 job_id
    10: optional i64 expiration
}

struct TTabletGcBinlogInfo {
    1: optional Types.TTabletId tablet_id
    2: optional i64 version
}

struct TGcBinlogReq {
    1: optional list<TTabletGcBinlogInfo> tablet_gc_binlog_infos
}

struct TStorageMigrationReqV2 {
    1: optional Types.TTabletId base_tablet_id
    2: optional Types.TTabletId new_tablet_id
    3: optional Types.TSchemaHash base_schema_hash
    4: optional Types.TSchemaHash new_schema_hash
    5: optional Types.TVersion migration_version
}

struct TClusterInfo {
    1: required string user
    2: required string password
}

struct TPushReq {
    1: required Types.TTabletId tablet_id
    2: required Types.TSchemaHash schema_hash
    3: required Types.TVersion version
    4: required Types.TVersionHash version_hash // Deprecated
    5: required i64 timeout
    6: required Types.TPushType push_type
    7: optional string http_file_path
    8: optional i64 http_file_size
    9: optional list<PaloInternalService.TCondition> delete_conditions
    10: optional bool need_decompress
    // for real time load
    11: optional Types.TTransactionId transaction_id
    12: optional Types.TPartitionId partition_id
    // fe should inform be that this request is running during schema change
    // be should write two files
    13: optional bool is_schema_changing
    // 14 and 15 are used by spark load
    14: optional PlanNodes.TBrokerScanRange broker_scan_range
    15: optional Descriptors.TDescriptorTable desc_tbl
    16: optional list<Descriptors.TColumn> columns_desc
}

struct TCloneReq {
    1: required Types.TTabletId tablet_id
    2: required Types.TSchemaHash schema_hash
    3: required list<Types.TBackend> src_backends
    4: optional Types.TStorageMedium storage_medium
    // these are visible version(hash) actually
    5: optional Types.TVersion committed_version
    6: optional Types.TVersionHash committed_version_hash // Deprecated
    7: optional i32 task_version;
    8: optional i64 src_path_hash;
    9: optional i64 dest_path_hash;
    10: optional i32 timeout_s;
    11: optional Types.TReplicaId replica_id = 0
}

struct TCompactionReq {
    1: optional Types.TTabletId tablet_id
    2: optional Types.TSchemaHash schema_hash
    3: optional string type
}

struct TStorageMediumMigrateReq {
    1: required Types.TTabletId tablet_id
    2: required Types.TSchemaHash schema_hash
    3: required Types.TStorageMedium storage_medium
    // if data dir is specified, the storage_medium is meaning less,
    // Doris will try to migrate the tablet to the specified data dir.
    4: optional string data_dir
}

struct TCancelDeleteDataReq {
    // deprecated
    1: required Types.TTabletId tablet_id
    2: required Types.TSchemaHash schema_hash
    3: required Types.TVersion version
    4: required Types.TVersionHash version_hash // Deprecated
}

struct TCheckConsistencyReq {
    1: required Types.TTabletId tablet_id
    2: required Types.TSchemaHash schema_hash
    3: required Types.TVersion version
    4: required Types.TVersionHash version_hash // Deprecated
}

struct TUploadReq {
    1: required i64 job_id;
    2: required map<string, string> src_dest_map
    3: required Types.TNetworkAddress broker_addr
    4: optional map<string, string> broker_prop
    5: optional Types.TStorageBackendType storage_backend = Types.TStorageBackendType.BROKER
    6: optional string location // root path
}

struct TRemoteTabletSnapshot {
    1: optional i64 local_tablet_id
    2: optional string local_snapshot_path
    3: optional i64 remote_tablet_id
    4: optional i64 remote_be_id
    5: optional Types.TNetworkAddress remote_be_addr
    6: optional string remote_snapshot_path
    7: optional string remote_token
}

struct TDownloadReq {
    1: required i64 job_id
    2: required map<string, string> src_dest_map
    3: required Types.TNetworkAddress broker_addr
    4: optional map<string, string> broker_prop
    5: optional Types.TStorageBackendType storage_backend = Types.TStorageBackendType.BROKER
    6: optional string location // root path
    7: optional list<TRemoteTabletSnapshot> remote_tablet_snapshots
}

struct TSnapshotRequest {
    1: required Types.TTabletId tablet_id
    2: required Types.TSchemaHash schema_hash
    3: optional Types.TVersion version
    4: optional Types.TVersionHash version_hash // Deprecated
    5: optional i64 timeout
    6: optional list<Types.TVersion> missing_version
    7: optional bool list_files
    // if all nodes has been upgraded, it can be removed.
    // Deprecated since version 0.13
    8: optional bool allow_incremental_clone
    9: optional i32 preferred_snapshot_version = Types.TPREFER_SNAPSHOT_REQ_VERSION
    10: optional bool is_copy_tablet_task
    11: optional Types.TVersion start_version
    12: optional Types.TVersion end_version
}

struct TReleaseSnapshotRequest {
    1: required string snapshot_path
}

struct TClearRemoteFileReq {
    1: required string remote_file_path
    2: required map<string, string> remote_source_properties
}

struct TPartitionVersionInfo {
    1: required Types.TPartitionId partition_id
    2: required Types.TVersion version
    3: required Types.TVersionHash version_hash // Deprecated
}

struct TMoveDirReq {
    1: required Types.TTabletId tablet_id
    2: required Types.TSchemaHash schema_hash
    3: required string src
    4: required i64 job_id
    5: required bool overwrite
}

enum TAgentServiceVersion {
    V1
}

struct TPublishVersionRequest {
    1: required Types.TTransactionId transaction_id
    2: required list<TPartitionVersionInfo> partition_version_infos
    // strict mode means BE will check tablet missing version
    3: optional bool strict_mode = false
}

struct TCalcDeleteBitmapPartitionInfo {
    1: required Types.TPartitionId partition_id
    2: required Types.TVersion version
    3: required list<Types.TTabletId> tablet_ids
}

struct TCalcDeleteBitmapRequest {
    1: required Types.TTransactionId transaction_id
    2: required list<TCalcDeleteBitmapPartitionInfo> partitions;
}

struct TClearAlterTaskRequest {
    1: required Types.TTabletId tablet_id
    2: required Types.TSchemaHash schema_hash
}

struct TClearTransactionTaskRequest {
    1: required Types.TTransactionId transaction_id
    2: required list<Types.TPartitionId> partition_id
}

struct TRecoverTabletReq {
    1: optional Types.TTabletId tablet_id
    2: optional Types.TSchemaHash schema_hash
    3: optional Types.TVersion version
    4: optional Types.TVersionHash version_hash // Deprecated
}

enum TTabletMetaType {
    PARTITIONID,
    INMEMORY,
    PERSISTENT,
    BINLOG_CONFIG
}

struct TTabletMetaInfo {
    1: optional Types.TTabletId tablet_id
    2: optional Types.TSchemaHash schema_hash
    3: optional Types.TPartitionId partition_id
    // 4: optional TTabletMetaType Deprecated_meta_type
    5: optional bool is_in_memory

    6: optional string storage_policy;
    7: optional bool is_persistent
    // 6: optional string Deprecated_storage_policy
<<<<<<< HEAD
    8: optional i64 storage_policy_id
    9: optional Types.TReplicaId replica_id
    10: optional TBinlogConfig binlog_config
=======
    7: optional i64 storage_policy_id
    8: optional Types.TReplicaId replica_id
    9: optional TBinlogConfig binlog_config
    10: optional string compaction_policy
    11: optional i64 time_series_compaction_goal_size_mbytes
    12: optional i64 time_series_compaction_file_count_threshold
    13: optional i64 time_series_compaction_time_threshold_seconds
>>>>>>> 0f37f1c3
}

struct TUpdateTabletMetaInfoReq {
    1: optional list<TTabletMetaInfo> tabletMetaInfos
}

struct TPluginMetaInfo {
    1: required string name
    2: required i32 type
    3: optional string so_name
    4: optional string source
}

struct TCooldownConf {
    1: required Types.TTabletId tablet_id
    2: optional Types.TReplicaId cooldown_replica_id
    3: optional i64 cooldown_term
}

struct TPushCooldownConfReq {
    1: required list<TCooldownConf> cooldown_confs
}

struct TAgentTaskRequest {
    1: required TAgentServiceVersion protocol_version
    2: required Types.TTaskType task_type
    3: required i64 signature // every request has unique signature
    4: optional Types.TPriority priority
    5: optional TCreateTabletReq create_tablet_req
    6: optional TDropTabletReq drop_tablet_req
    7: optional TAlterTabletReq alter_tablet_req
    8: optional TCloneReq clone_req
    9: optional TPushReq push_req
    10: optional TCancelDeleteDataReq cancel_delete_data_req //deprecated
    // Deprecated
    11: optional Types.TResourceInfo resource_info
    12: optional TStorageMediumMigrateReq storage_medium_migrate_req
    13: optional TCheckConsistencyReq check_consistency_req
    14: optional TUploadReq upload_req
    15: optional TDownloadReq download_req
    16: optional TSnapshotRequest snapshot_req
    17: optional TReleaseSnapshotRequest release_snapshot_req
    18: optional TClearRemoteFileReq clear_remote_file_req
    19: optional TPublishVersionRequest publish_version_req
    20: optional TClearAlterTaskRequest clear_alter_task_req
    21: optional TClearTransactionTaskRequest clear_transaction_task_req
    22: optional TMoveDirReq move_dir_req
    23: optional TRecoverTabletReq recover_tablet_req
    24: optional TAlterTabletReqV2 alter_tablet_req_v2
    25: optional i64 recv_time // time the task is inserted to queue
    26: optional TUpdateTabletMetaInfoReq update_tablet_meta_info_req
    27: optional TCompactionReq compaction_req
    28: optional TStorageMigrationReqV2 storage_migration_req_v2
    // DEPRECATED 29: optional TGetStoragePolicy update_policy
    30: optional TAlterInvertedIndexReq alter_inverted_index_req
    31: optional TPushCooldownConfReq push_cooldown_conf
    32: optional TPushStoragePolicyReq push_storage_policy_req
    33: optional TGcBinlogReq gc_binlog_req

    // CLOUD
    1000: optional TCalcDeleteBitmapRequest calc_delete_bitmap_req
}

struct TAgentResult {
    1: required Status.TStatus status
    2: optional string snapshot_path
    3: optional bool allow_incremental_clone
    // the snapshot that be has done according 
    // to the preferred snapshot version that client requests
    4: optional i32 snapshot_version  = 1
}

struct TTopicItem {
    1: required string key
    2: optional i64 int_value
    3: optional double double_value
    4: optional string string_value
}

enum TTopicType {
    RESOURCE
}

struct TTopicUpdate {
    1: required TTopicType type
    2: optional list<TTopicItem> updates
    3: optional list<string> deletes
}

struct TAgentPublishRequest {
    1: required TAgentServiceVersion protocol_version
    2: required list<TTopicUpdate> updates
}
<|MERGE_RESOLUTION|>--- conflicted
+++ resolved
@@ -139,19 +139,14 @@
     17: optional Types.TReplicaId replica_id = 0
     // 18: optional string storage_policy
     19: optional bool enable_unique_key_merge_on_write = false
-<<<<<<< HEAD
     20: optional bool is_in_memory = false
     21: optional bool is_persistent = false
     22: optional i64 storage_policy_id
     23: optional TBinlogConfig binlog_config
-=======
-    20: optional i64 storage_policy_id
-    21: optional TBinlogConfig binlog_config
-    22: optional string compaction_policy = "size_based"
-    23: optional i64 time_series_compaction_goal_size_mbytes = 1024
-    24: optional i64 time_series_compaction_file_count_threshold = 2000
-    25: optional i64 time_series_compaction_time_threshold_seconds = 3600
->>>>>>> 0f37f1c3
+    24: optional string compaction_policy = "size_based"
+    25: optional i64 time_series_compaction_goal_size_mbytes = 1024
+    26: optional i64 time_series_compaction_file_count_threshold = 2000
+    27: optional i64 time_series_compaction_time_threshold_seconds = 3600
 }
 
 struct TDropTabletReq {
@@ -422,22 +417,16 @@
     // 4: optional TTabletMetaType Deprecated_meta_type
     5: optional bool is_in_memory
 
+    // 6: optional string Deprecated_storage_policy
     6: optional string storage_policy;
     7: optional bool is_persistent
-    // 6: optional string Deprecated_storage_policy
-<<<<<<< HEAD
     8: optional i64 storage_policy_id
     9: optional Types.TReplicaId replica_id
     10: optional TBinlogConfig binlog_config
-=======
-    7: optional i64 storage_policy_id
-    8: optional Types.TReplicaId replica_id
-    9: optional TBinlogConfig binlog_config
-    10: optional string compaction_policy
-    11: optional i64 time_series_compaction_goal_size_mbytes
-    12: optional i64 time_series_compaction_file_count_threshold
-    13: optional i64 time_series_compaction_time_threshold_seconds
->>>>>>> 0f37f1c3
+    11: optional string compaction_policy
+    12: optional i64 time_series_compaction_goal_size_mbytes
+    13: optional i64 time_series_compaction_file_count_threshold
+    14: optional i64 time_series_compaction_time_threshold_seconds
 }
 
 struct TUpdateTabletMetaInfoReq {
