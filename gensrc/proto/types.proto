// Licensed to the Apache Software Foundation (ASF) under one
// or more contributor license agreements.  See the NOTICE file
// distributed with this work for additional information
// regarding copyright ownership.  The ASF licenses this file
// to you under the Apache License, Version 2.0 (the
// "License"); you may not use this file except in compliance
// with the License.  You may obtain a copy of the License at
//
//   http://www.apache.org/licenses/LICENSE-2.0
//
// Unless required by applicable law or agreed to in writing,
// software distributed under the License is distributed on an
// "AS IS" BASIS, WITHOUT WARRANTIES OR CONDITIONS OF ANY
// KIND, either express or implied.  See the License for the
// specific language governing permissions and limitations
// under the License.

syntax="proto2";

package doris;
option java_package = "org.apache.doris.proto";

message PStatus {
    required int32 status_code = 1;
    repeated string error_msgs = 2;
};
message PScalarType {
    // TPrimitiveType, use int32 to avoid redefine Enum
    required int32 type = 1;
    // Only set if type == CHAR or type == VARCHAR
    optional int32 len = 2;
    // Only set for DECIMAL
    optional int32 precision = 3;
    optional int32 scale = 4;
};

// Represents a field in a STRUCT type.
// TODO: Model column stats for struct fields.
message PStructField {
    required string name = 1;
    optional string comment = 2;
};

message PTypeNode {
    // TTypeNodeType(SCALAR, ARRAY, MAP, STRUCT)
    required int32 type = 1; 
    // only set for scalar types
    optional PScalarType scalar_type = 2;
    // only used for structs; has struct_fields.size() corresponding child types
    repeated PStructField struct_fields = 3;
    // only used for complex types, such as array, map and etc.
    optional bool contains_null = 4;
};

// A flattened representation of a tree of column types obtained by depth-first
// traversal. Complex types such as map, array and struct have child types corresponding
// to the map key/value, array item type, and struct fields, respectively.
// For scalar types the list contains only a single node.
// Note: We cannot rename this to TType because it conflicts with Thrift's internal TType
// and the generated Python thrift files will not work.
// Note: TTypeDesc in impala is TColumnType, but we already use TColumnType, so we name this
// to TTypeDesc. In future, we merge these two to one
message PTypeDesc {
    repeated PTypeNode types = 1;
};

message PUniqueId {
    required int64 hi = 1;
    required int64 lo = 2;
};

message PGenericType {
    enum TypeId {
        UINT8 = 0;
        UINT16 = 1;
        UINT32 = 2;
        UINT64 = 3;
        UINT128 = 4;
        UINT256 = 5;
        INT8 = 6;
        INT16 = 7;
        INT32 = 8;
        INT64 = 9;
        INT128 = 10;
        INT256 = 11;
        FLOAT = 12; // map to Float32
        DOUBLE = 13; // map to Float64
        BOOLEAN = 14;
        DATE = 15;
        DATETIME = 16;
        HLL = 17;
        BITMAP = 18;
        LIST = 19;
        MAP = 20;
        STRUCT =21;
        STRING = 22;
        DECIMAL32 = 23;
        DECIMAL64 = 24;
        DECIMAL128 = 25;
        BYTES = 26;
        NOTHING = 27;
        DATEV2 = 28;
        DATETIMEV2 = 29;
        FIXEDLENGTHOBJECT = 30;
        JSONB = 31;
<<<<<<< HEAD

	    VARIANT = 100;
=======
        DECIMAL128I = 32;
>>>>>>> 6b773939
        UNKNOWN = 999;
    }
    required TypeId id = 2;
    optional PList list_type = 11;
    optional PMap map_type = 12;
    optional PStruct struct_type = 13;
    optional PDecimal decimal_type = 14;
}

message PList {
  required PGenericType element_type = 1;
}

message PMap {
  required PGenericType key_type = 1;
  required PGenericType value_type = 2;
}

message PField {
  required PGenericType type = 1;
  optional string name = 2;
  optional string comment = 3;
}

message PStruct {
  repeated PField fields = 1;
  required string name = 2;
}

message PDecimal {
  required uint32 precision = 1;
  required uint32 scale = 2;
}

message PDateTime {
    optional int32 year = 1;
    optional int32 month = 2;
    optional int32 day = 3;
    optional int32 hour = 4;
    optional int32 minute = 5;
    optional int32 second = 6;
    optional int32 microsecond = 7;
}

message PValue {
    required PGenericType type = 1;
    optional bool is_null  = 2 [default = false];
    optional double double_value = 3;
    optional float float_value = 4;
    optional int32 int32_value = 5;
    optional int64 int64_value = 6;
    optional uint32 uint32_value = 7;
    optional uint64 uint64_value = 8;
    optional bool bool_value = 9;
    optional string string_value = 10;
    optional bytes bytes_value = 11;
    optional PDateTime datetime_value = 12;
}

message PValues {
    required PGenericType type = 1;
    optional bool has_null  = 2 [default = false];
    repeated bool null_map = 3;
    repeated double double_value = 4;
    repeated float float_value = 5;
    repeated int32 int32_value = 6;
    repeated int64 int64_value = 7;
    repeated uint32 uint32_value = 8;
    repeated uint64 uint64_value = 9;
    repeated bool bool_value = 10;
    repeated string string_value = 11;
    repeated bytes bytes_value = 12;
    repeated PDateTime datetime_value = 13;
}

// this mesage may not used for now
message PFunction {
    enum FunctionType {
        UDF = 0;
        // not supported now
        UDAF = 1; 
        UDTF = 2; 
    }
    message Property {
        required string key = 1;
        required string val = 2;
    };
    required string function_name = 1;
    repeated PGenericType inputs = 2;
    optional PGenericType output = 3;
    optional FunctionType type = 4 [default = UDF];
    optional bool variadic = 5;
    repeated Property properties = 6;
}

message PFunctionContext {
    optional bytes data = 1;
    //use to impl vectorization udaf 
    repeated PValues args_data = 2;
}

message PHandShakeRequest {
    optional string hello = 1;
}

message PHandShakeResponse {
    optional PStatus status = 1;
    optional string hello = 2;
}

enum PPlanFragmentCancelReason {
    // 0 is reserved
    LIMIT_REACH = 1;
    USER_CANCEL = 2;
    INTERNAL_ERROR = 3;
    TIMEOUT = 4;
    CALL_RPC_ERROR = 5;
    MEMORY_LIMIT_EXCEED = 6;
}<|MERGE_RESOLUTION|>--- conflicted
+++ resolved
@@ -103,12 +103,8 @@
         DATETIMEV2 = 29;
         FIXEDLENGTHOBJECT = 30;
         JSONB = 31;
-<<<<<<< HEAD
-
-	    VARIANT = 100;
-=======
         DECIMAL128I = 32;
->>>>>>> 6b773939
+        VARIANT = 100;
         UNKNOWN = 999;
     }
     required TypeId id = 2;
