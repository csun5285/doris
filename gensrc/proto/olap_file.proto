--- conflicted
+++ resolved
@@ -332,14 +332,10 @@
     optional int64 time_series_compaction_goal_size_mbytes = 32 [default = 1024];
     optional int64 time_series_compaction_file_count_threshold = 33 [default = 2000];
     optional int64 time_series_compaction_time_threshold_seconds = 34 [default = 3600];
-<<<<<<< HEAD
     optional int64 group_commit_interval_ms = 35 [default = 10000];
     optional int64 group_commit_data_bytes = 36 [default = 134217728];
-
-=======
-    optional int64 time_series_compaction_empty_rowsets_threshold = 35 [default = 5];
+    optional int64 time_series_compaction_empty_rowsets_threshold = 37 [default = 5];
     
->>>>>>> 25cd3b61
     // Use for selectdb-cloud
     optional string table_name = 101;
     optional int64 ttl_seconds = 102;
