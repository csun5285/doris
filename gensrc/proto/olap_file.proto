// Licensed to the Apache Software Foundation (ASF) under one
// or more contributor license agreements.  See the NOTICE file
// distributed with this work for additional information
// regarding copyright ownership.  The ASF licenses this file
// to you under the Apache License, Version 2.0 (the
// "License"); you may not use this file except in compliance
// with the License.  You may obtain a copy of the License at
//
//   http://www.apache.org/licenses/LICENSE-2.0
//
// Unless required by applicable law or agreed to in writing,
// software distributed under the License is distributed on an
// "AS IS" BASIS, WITHOUT WARRANTIES OR CONDITIONS OF ANY
// KIND, either express or implied.  See the License for the
// specific language governing permissions and limitations
// under the License.
// Define file format struct, like data header, index header.

syntax="proto2";

package doris;
option java_package = "org.apache.doris.proto";

import "olap_common.proto";
import "types.proto";
import "segment_v2.proto";

message ZoneMap {
    required bytes min = 1;
    required bytes max = 2;
    optional bool null_flag = 3;
}

enum RowsetTypePB {
    ALPHA_ROWSET = 0; // doris original column storage format
    BETA_ROWSET  = 1; // new column storage format
}

enum RowsetStatePB {
    // Rowset is being written
    PREPARED = 0;
    // Rowset writting is completed, but the user is not yet visible
    // For rowset in this state, BE cannot determine whether to delete it by itself, it must be instructed by FE
    COMMITTED = 1;
    // Rowset is already visible to the user
    VISIBLE = 2;
}

// indicate whether date between segments of a rowset is overlappinng
enum SegmentsOverlapPB {
    OVERLAP_UNKNOWN = 0;    // this enum is added since Doris v0.11, so previous rowset's segment is unknown
    OVERLAPPING = 1;
    NONOVERLAPPING = 2;
}

message KeyBoundsPB {
    required bytes min_key = 1;
    required bytes max_key = 2;
}

message RowsetMetaPB {
    required int64 rowset_id = 1;
    optional int64 partition_id = 2;
    optional int64 tablet_id = 3;
    // only for pending rowset
    optional int64 txn_id = 4;
    // tablet id and schema hash could find tablet
    optional int32 tablet_schema_hash = 5;
    optional RowsetTypePB rowset_type = 6;
    optional RowsetStatePB rowset_state = 7;
    // only for visible rowset. For alpha rowset, it's the same as PDelta.start_version
    optional int64 start_version = 8;
    // only for visible rowset. For alpha rowset, it's the same as PDelta.end_version
    optional int64 end_version = 9;
    // only for visible rowset. For alpha rowset, it's the same as PDelta.version_hash
    optional int64 version_hash = 10;
    // total number of rows. For alpha rowset, it's calculated from segment group
    optional int64 num_rows = 11;
    // calculated by index + data
    optional int64 total_disk_size = 12;
    // calculated sum(segmentgroup.data_size)
    optional int64 data_disk_size = 13;
    // calculated sum(segmentgroup.index_size)
    optional int64 index_disk_size = 14;
    // rowset level column min/max/null statistics, not not used currently
    repeated ZoneMap zone_maps = 15;
    optional DeletePredicatePB delete_predicate = 16;
    // calculated from segment group
    optional bool empty = 17;
    // only for pending rowset
    optional PUniqueId load_id = 18;
    // not set, get from olap index header msg?
    optional bool delete_flag = 19;
    // For alpha rowset, it's the same as PDelta.creation_time
    optional int64 creation_time = 20;
    optional PUniqueId tablet_uid = 21;
    // total number of segments
    optional int64 num_segments = 22;
    // rowset id definition, it will replace required rowset id 
    optional string rowset_id_v2 = 23;
    // resource id
    optional string resource_id = 24;
    // earliest write time
    optional int64 oldest_write_timestamp = 25 [default = -1];
    // latest write time
    optional int64 newest_write_timestamp = 26 [default = -1];
    // the encoded segment min/max key of segments in this rowset,
    // only used in unique key data model with primary_key_index support.
    repeated KeyBoundsPB segments_key_bounds = 27;
    // tablet meta pb, for compaction
    optional TabletSchemaPB tablet_schema = 28;
    // for data recycling in CLOUD_MODE
    optional int64 txn_expiration = 29;
    // spare field id for future use
    // optional string s3_bucket = 48;
    // optional string s3_prefix = 49;
    // optional AlphaRowsetExtraMetaPB alpha_rowset_extra_meta_pb = 50;
    // to indicate whether the data between the segments overlap
    optional SegmentsOverlapPB segments_overlap_pb = 51 [default = OVERLAP_UNKNOWN];
}

// unused remote rowsets garbage collection kv value
message RemoteRowsetGcPB {
    required string resource_id = 1;
    required int64 tablet_id = 2;
    required int64 num_segments = 3;
}

message AlphaRowsetExtraMetaPB {
    repeated SegmentGroupPB segment_groups = 1;
}

message SegmentGroupPB {
    required int32 segment_group_id = 1;
    required int32 num_segments = 2;
    required int64 index_size = 3;
    required int64 data_size = 4;
    required int64 num_rows = 5;
    repeated ZoneMap zone_maps = 6;
    optional bool empty = 7;
    optional PUniqueId load_id = 8;
}

enum DataFileType {
    OLAP_DATA_FILE = 0; //Deprecated. Only columnar-wise format is supported.
    COLUMN_ORIENTED_FILE = 1;
}

enum KeysType {
    DUP_KEYS = 0;
    UNIQUE_KEYS = 1;
    AGG_KEYS = 2;
}

message DeletePredicatePB {
    required int32 version = 1; // This field is useless, but could not removed, not depend on it
    repeated string sub_predicates = 2;
    repeated InPredicatePB in_predicates = 3;
}

message InPredicatePB {
   optional string column_name = 1;
   optional bool is_not_in = 2;
   repeated string values = 3;
}

enum AlterTabletState {
    ALTER_PREPARED = 0;
    ALTER_RUNNING = 1;
    ALTER_FINISHED = 2;
    ALTER_FAILED = 3;
}

enum AlterTabletType {
    SCHEMA_CHANGE = 1;
    ROLLUP = 2;
    MIGRATION = 3;
}

message AlterTabletPB {
    optional AlterTabletState alter_state = 1;
    required int64 related_tablet_id = 2;
    optional int32 related_schema_hash = 3;
    optional AlterTabletType alter_type = 4;
}

message ColumnPB {
    required int32 unique_id = 1; // ColumnMessage.unique_id
    optional string name = 2; // ColumnMessage.name
    required string type = 3; // ColumnMessage.type
    optional bool is_key = 4; // ColumnMessage.is_key
    optional string aggregation = 5; // ColumnMessage.aggregation
    optional bool is_nullable = 6; // ColumnMessage.is_allow_null
    optional bytes default_value = 7; // ColumnMessage.default_value ?
    optional int32 precision = 8; // ColumnMessage.precision
    optional int32 frac = 9; // ColumnMessage.frac
    optional int32 length = 10; // ColumnMessage.length
    optional int32 index_length = 11; // ColumnMessage.index_length
    optional bool is_bf_column = 12; // ColumnMessage.is_bf_column
    optional int32 referenced_column_id = 13; // deprecated
    optional string referenced_column = 14; // deprecated
    optional bool has_bitmap_index = 15 [default=false]; // ColumnMessage.has_bitmap_index
    optional bool visible = 16 [default=true];
    repeated ColumnPB children_columns = 17;
    repeated string children_column_names = 18;
}

enum IndexType {
    BITMAP = 0;
    INVERTED = 1;
    BLOOMFILTER = 2;
}

message TabletIndexPB {
    optional int64 index_id = 1;
    optional string index_name = 2;
    optional IndexType index_type = 3;
    repeated int32 col_unique_id = 4;
    map<string, string> properties = 5;
}

enum SortType {
    LEXICAL = 0;
    ZORDER  = 1;
}

message TabletSchemaPB {
    optional KeysType keys_type = 1;    // OLAPHeaderMessage.keys_type
    repeated ColumnPB column = 2;   // OLAPHeaderMessage.column
    optional int32 num_short_key_columns = 3;   // OLAPHeaderMessage.num_short_key_fields
    optional int32 num_rows_per_row_block = 4;  // OLAPHeaderMessage.num_rows_per_data_block
    optional CompressKind compress_kind = 5; // OLAPHeaderMessage.compress_kind
    optional double bf_fpp = 6; // OLAPHeaderMessage.bf_fpp
    optional uint32 next_column_unique_id = 7; // OLAPHeaderMessage.next_column_unique_id
<<<<<<< HEAD
    optional int32 delete_sign_idx = 8 [default = -1];
    optional int32 sequence_col_idx = 9 [default= -1];
    optional SortType sort_type = 10;
    optional int32 sort_col_num = 11;
    optional segment_v2.CompressionTypePB compression_type = 12 [default=LZ4F];
    optional int32 schema_version = 13;
    optional bool disable_auto_compaction = 14 [default=false];
    repeated TabletIndexPB index = 15;

    optional bool is_dynamic_schema = 100 [default=false];
=======
    optional bool is_in_memory = 8 [default=false];
    optional int32 delete_sign_idx = 9 [default = -1];
    optional int32 sequence_col_idx = 10 [default= -1];
    optional SortType sort_type = 11;
    optional int32 sort_col_num = 12;
    optional segment_v2.CompressionTypePB compression_type = 13 [default=LZ4F];
    optional int32 schema_version = 14;
    optional bool disable_auto_compaction = 15 [default=false];
    repeated TabletIndexPB index = 16;
>>>>>>> 6b773939
}

enum TabletStatePB {
    PB_NOTREADY  = 0; // under alter table, rollup, clone
    PB_RUNNING = 1;
    PB_TOMBSTONED = 2;
    PB_STOPPED = 3;
    PB_SHUTDOWN = 4;
}

enum TabletTypePB {
    TABLET_TYPE_DISK = 0;
    TABLET_TYPE_MEMORY = 1;
}

enum StorageMediumPB {
    HDD = 0;
    SSD = 1;
    S3 = 2;
    REMOTE_CACHE = 99;
}

message S3StorageParamPB {
    optional string s3_endpoint = 1;
    optional string s3_region = 2;
    optional string s3_ak = 3;
    optional string s3_sk = 4;
    optional int32 s3_max_conn = 5 [default = 50];
    optional int32 s3_request_timeout_ms = 6 [default = 3000];
    optional int32 s3_conn_timeout_ms = 7 [default = 1000];
    optional string root_path = 8;
}

message TabletMetaPB {
    optional int64 table_id = 1;    // ?
    optional int64 partition_id = 2;    // ?
    optional int64 tablet_id = 3;   // OlapHeaderMessage.tablet_id
    optional int32 schema_hash = 4; // OlapHeaderMessage.schema_hash
    optional int32 shard_id = 5;    // OlapHeaderMessage.shard
    optional int64 creation_time = 6;   // OlapHeaderMessage.creation_time
    optional int64 cumulative_layer_point = 7;  // OlapHeaderMessage.cumulative_layer_point

    optional TabletStatePB tablet_state = 8;
    optional TabletSchemaPB schema = 9;
    repeated RowsetMetaPB rs_metas = 10;
    // @Deprecated
    repeated RowsetMetaPB inc_rs_metas = 11;
    optional AlterTabletPB alter_task = 12;
    // if true, this tablet will not do compaction,
    // and does not create init version
    optional bool in_restore_mode = 13 [default = false];   // OlapHeaderMessage.in_restore_mode
    // a uniqued id to identified tablet with same tablet_id and schema hash
    optional PUniqueId tablet_uid = 14;
    optional int64 end_rowset_id = 15;
    optional RowsetTypePB preferred_rowset_type = 16;
    optional TabletTypePB tablet_type = 17;
    repeated RowsetMetaPB stale_rs_metas = 18;
    // optional StorageMediumPB storage_medium = 19 [default = HDD];
    // optional string remote_storage_name = 20;
    optional int64 replica_id = 21 [default = 0];
    optional string storage_policy = 22;
    optional DeleteBitmapPB delete_bitmap = 23;
    // Use primary key index to speed up tabel unique key model
    optional bool enable_unique_key_merge_on_write = 24 [default = false];
    optional int64 index_id = 25;
    optional bool is_in_memory = 26 [default=false];
    optional bool is_persistent = 27 [default=false];
}

message OLAPRawDeltaHeaderMessage {
    required int32 schema_hash = 2;
}

message DeleteBitmapPB {
    repeated string rowset_ids = 1;
    repeated uint32 segment_ids = 2;
    repeated int64 versions = 3;
    // Serialized roaring bitmaps indexed with {rowset_id, segment_id, version}
    repeated bytes segment_delete_bitmaps = 4;
}<|MERGE_RESOLUTION|>--- conflicted
+++ resolved
@@ -232,7 +232,7 @@
     optional CompressKind compress_kind = 5; // OLAPHeaderMessage.compress_kind
     optional double bf_fpp = 6; // OLAPHeaderMessage.bf_fpp
     optional uint32 next_column_unique_id = 7; // OLAPHeaderMessage.next_column_unique_id
-<<<<<<< HEAD
+
     optional int32 delete_sign_idx = 8 [default = -1];
     optional int32 sequence_col_idx = 9 [default= -1];
     optional SortType sort_type = 10;
@@ -243,17 +243,6 @@
     repeated TabletIndexPB index = 15;
 
     optional bool is_dynamic_schema = 100 [default=false];
-=======
-    optional bool is_in_memory = 8 [default=false];
-    optional int32 delete_sign_idx = 9 [default = -1];
-    optional int32 sequence_col_idx = 10 [default= -1];
-    optional SortType sort_type = 11;
-    optional int32 sort_col_num = 12;
-    optional segment_v2.CompressionTypePB compression_type = 13 [default=LZ4F];
-    optional int32 schema_version = 14;
-    optional bool disable_auto_compaction = 15 [default=false];
-    repeated TabletIndexPB index = 16;
->>>>>>> 6b773939
 }
 
 enum TabletStatePB {
