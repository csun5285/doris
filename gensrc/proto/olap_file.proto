// Licensed to the Apache Software Foundation (ASF) under one
// or more contributor license agreements.  See the NOTICE file
// distributed with this work for additional information
// regarding copyright ownership.  The ASF licenses this file
// to you under the Apache License, Version 2.0 (the
// "License"); you may not use this file except in compliance
// with the License.  You may obtain a copy of the License at
//
//   http://www.apache.org/licenses/LICENSE-2.0
//
// Unless required by applicable law or agreed to in writing,
// software distributed under the License is distributed on an
// "AS IS" BASIS, WITHOUT WARRANTIES OR CONDITIONS OF ANY
// KIND, either express or implied.  See the License for the
// specific language governing permissions and limitations
// under the License.
// Define file format struct, like data header, index header.

syntax="proto2";

package doris;
option java_package = "org.apache.doris.proto";

import "olap_common.proto";
import "types.proto";
import "segment_v2.proto";

message ZoneMap {
    required bytes min = 1;
    required bytes max = 2;
    optional bool null_flag = 3;
}

enum RowsetTypePB {
    ALPHA_ROWSET = 0; // doris original column storage format
    BETA_ROWSET  = 1; // new column storage format
}

enum RowsetStatePB {
    // Rowset is being written
    PREPARED = 0;
    // Rowset writting is completed, but the user is not yet visible
    // For rowset in this state, BE cannot determine whether to delete it by itself, it must be instructed by FE
    COMMITTED = 1;
    // Rowset is already visible to the user
    VISIBLE = 2;

    BEGIN_PARTIAL_UPDATE = 10000;
}

// indicate whether date between segments of a rowset is overlappinng
enum SegmentsOverlapPB {
    OVERLAP_UNKNOWN = 0;    // this enum is added since Doris v0.11, so previous rowset's segment is unknown
    OVERLAPPING = 1;
    NONOVERLAPPING = 2;
}

message KeyBoundsPB {
    required bytes min_key = 1;
    required bytes max_key = 2;
}

message RowsetMetaPB {
    required int64 rowset_id = 1; // Deprecated. Use rowset_id_v2 instead.
    optional int64 partition_id = 2;
    optional int64 tablet_id = 3;
    // only for pending rowset
    optional int64 txn_id = 4;
    // tablet id and schema hash could find tablet
    optional int32 tablet_schema_hash = 5;
    optional RowsetTypePB rowset_type = 6;
    optional RowsetStatePB rowset_state = 7;
    // only for visible rowset. For alpha rowset, it's the same as PDelta.start_version
    optional int64 start_version = 8;
    // only for visible rowset. For alpha rowset, it's the same as PDelta.end_version
    optional int64 end_version = 9;
    // only for visible rowset. For alpha rowset, it's the same as PDelta.version_hash
    optional int64 version_hash = 10;
    // total number of rows. For alpha rowset, it's calculated from segment group
    optional int64 num_rows = 11;
    // calculated by index + data
    optional int64 total_disk_size = 12;
    // calculated sum(segmentgroup.data_size)
    optional int64 data_disk_size = 13;
    // calculated sum(segmentgroup.index_size)
    optional int64 index_disk_size = 14;
    // rowset level column min/max/null statistics, not not used currently
    repeated ZoneMap zone_maps = 15;
    optional DeletePredicatePB delete_predicate = 16;
    // calculated from segment group
    optional bool empty = 17;
    // only for pending rowset
    optional PUniqueId load_id = 18;
    // not set, get from olap index header msg?
    optional bool delete_flag = 19;
    // For alpha rowset, it's the same as PDelta.creation_time
    optional int64 creation_time = 20;
    optional PUniqueId tablet_uid = 21;
    // total number of segments
    optional int64 num_segments = 22;
    // rowset id definition, it will replace required rowset id 
    optional string rowset_id_v2 = 23;
    // resource id
    optional string resource_id = 24;
    // used to be oldest write time: earliest write time
    reserved 25;
    // latest write time
    optional int64 newest_write_timestamp = 26 [default = -1];
    // the encoded segment min/max key of segments in this rowset,
    // only used in unique key data model with primary_key_index support.
    repeated KeyBoundsPB segments_key_bounds = 27;
    // tablet meta pb, for compaction
    optional TabletSchemaPB tablet_schema = 28;
    // for data recycling in CLOUD_MODE
    optional int64 txn_expiration = 29;
    // alpha_rowset_extra_meta_pb is deleted
    reserved 50;
    // to indicate whether the data between the segments overlap
    optional SegmentsOverlapPB segments_overlap_pb = 51 [default = OVERLAP_UNKNOWN];
<<<<<<< HEAD

    // cloud
    // the field is a vector, rename it
    repeated int64 segments_file_size = 100;
    // index_id, schema_version -> schema
    optional int64 index_id = 101;
    optional int32 schema_version = 102;
    // If enable_segments_file_size is false,
    // the segments_file_size maybe is empty or error
    optional bool enable_segments_file_size = 103;
=======
    optional int64 compaction_level = 52 [default = 0];
>>>>>>> d75ba6ef
}

// kv value for reclaiming remote rowset
message RemoteRowsetGcPB {
    required string resource_id = 1;
    required int64 tablet_id = 2;
    required int64 num_segments = 3;
}

// kv value for reclaiming all remote rowsets of tablet
message RemoteTabletGcPB {
    repeated string resource_ids = 1;
}

enum DataFileType {
    OLAP_DATA_FILE = 0; //Deprecated. Only columnar-wise format is supported.
    COLUMN_ORIENTED_FILE = 1;
}

enum KeysType {
    DUP_KEYS = 0;
    UNIQUE_KEYS = 1;
    AGG_KEYS = 2;
}

message DeletePredicatePB {
    required int32 version = 1; // This field is useless, but could not removed, not depend on it
    repeated string sub_predicates = 2;
    repeated InPredicatePB in_predicates = 3;
}

message InPredicatePB {
   optional string column_name = 1;
   optional bool is_not_in = 2;
   repeated string values = 3;
}

enum AlterTabletState {
    ALTER_PREPARED = 0;
    ALTER_RUNNING = 1;
    ALTER_FINISHED = 2;
    ALTER_FAILED = 3;
}

enum AlterTabletType {
    SCHEMA_CHANGE = 1;
    ROLLUP = 2;
    MIGRATION = 3;
}

message AlterTabletPB {
    optional AlterTabletState alter_state = 1;
    required int64 related_tablet_id = 2;
    optional int32 related_schema_hash = 3;
    optional AlterTabletType alter_type = 4;
}

message ColumnPB {
    required int32 unique_id = 1; // ColumnMessage.unique_id
    optional string name = 2; // ColumnMessage.name
    required string type = 3; // ColumnMessage.type
    optional bool is_key = 4; // ColumnMessage.is_key
    optional string aggregation = 5; // ColumnMessage.aggregation
    optional bool is_nullable = 6; // ColumnMessage.is_allow_null
    optional bytes default_value = 7; // ColumnMessage.default_value ?
    optional int32 precision = 8; // ColumnMessage.precision
    optional int32 frac = 9; // ColumnMessage.frac
    optional int32 length = 10; // ColumnMessage.length
    optional int32 index_length = 11; // ColumnMessage.index_length
    optional bool is_bf_column = 12; // ColumnMessage.is_bf_column
    optional int32 referenced_column_id = 13; // deprecated
    optional string referenced_column = 14; // deprecated
    optional bool has_bitmap_index = 15 [default=false]; // ColumnMessage.has_bitmap_index
    optional bool visible = 16 [default=true];
    repeated ColumnPB children_columns = 17;
    repeated string children_column_names = 18;
    optional bool result_is_nullable = 19;
}

enum IndexType {
    BITMAP = 0;
    INVERTED = 1;
    BLOOMFILTER = 2;
    NGRAM_BF = 3;
}

message TabletIndexPB {
    optional int64 index_id = 1;
    optional string index_name = 2;
    optional IndexType index_type = 3;
    repeated int32 col_unique_id = 4;
    map<string, string> properties = 5;
}

enum SortType {
    LEXICAL = 0;
    ZORDER  = 1;
}

message TabletSchemaPB {
    optional KeysType keys_type = 1;    // OLAPHeaderMessage.keys_type
    repeated ColumnPB column = 2;   // OLAPHeaderMessage.column
    optional int32 num_short_key_columns = 3;   // OLAPHeaderMessage.num_short_key_fields
    optional int32 num_rows_per_row_block = 4;  // OLAPHeaderMessage.num_rows_per_data_block
    optional CompressKind compress_kind = 5; // OLAPHeaderMessage.compress_kind
    optional double bf_fpp = 6; // OLAPHeaderMessage.bf_fpp
    optional uint32 next_column_unique_id = 7; // OLAPHeaderMessage.next_column_unique_id
    optional int32 delete_sign_idx = 8 [default = -1];
    optional int32 sequence_col_idx = 9 [default= -1];
    optional SortType sort_type = 10;
    optional int32 sort_col_num = 11;
    optional segment_v2.CompressionTypePB compression_type = 12 [default=LZ4F];
    optional int32 schema_version = 13;
    optional bool disable_auto_compaction = 14 [default=false];
    repeated TabletIndexPB index = 15;
    optional int32 version_col_idx = 16 [default = -1];
    optional bool store_row_column = 18 [default=false]; // store tuplerow oriented column
    reserved 20; // deprecated is_partial_update
    reserved 21; // deprecated partial_update_input_columns
    optional bool enable_single_replica_compaction = 22 [default=false];
    optional bool skip_write_index_on_load = 23 [default=false];

    optional bool is_dynamic_schema = 100 [default=false];
}

enum TabletStatePB {
    PB_NOTREADY  = 0; // under alter table, rollup, clone
    PB_RUNNING = 1;
    PB_TOMBSTONED = 2;
    PB_STOPPED = 3;
    PB_SHUTDOWN = 4;
}

enum TabletTypePB {
    TABLET_TYPE_DISK = 0;
    TABLET_TYPE_MEMORY = 1;
}

enum StorageMediumPB {
    HDD = 0;
    SSD = 1;
    S3 = 2;
    REMOTE_CACHE = 99;
}

message S3StorageParamPB {
    optional string s3_endpoint = 1;
    optional string s3_region = 2;
    optional string s3_ak = 3;
    optional string s3_sk = 4;
    optional int32 s3_max_conn = 5 [default = 50];
    optional int32 s3_request_timeout_ms = 6 [default = 3000];
    optional int32 s3_conn_timeout_ms = 7 [default = 1000];
    optional string root_path = 8;
}

message BinlogConfigPB {
    optional bool enable = 1;
    optional int64 ttl_seconds = 2;
    optional int64 max_bytes = 3;
    optional int64 max_history_nums = 4;
}

message TabletMetaPB {
    optional int64 table_id = 1;    // ?
    optional int64 partition_id = 2;    // ?
    optional int64 tablet_id = 3;   // OlapHeaderMessage.tablet_id
    optional int32 schema_hash = 4; // OlapHeaderMessage.schema_hash
    optional int32 shard_id = 5;    // OlapHeaderMessage.shard
    optional int64 creation_time = 6;   // OlapHeaderMessage.creation_time
    optional int64 cumulative_layer_point = 7;  // OlapHeaderMessage.cumulative_layer_point

    optional TabletStatePB tablet_state = 8;
    optional TabletSchemaPB schema = 9;
    repeated RowsetMetaPB rs_metas = 10;
    // @Deprecated
    repeated RowsetMetaPB inc_rs_metas = 11;
    optional AlterTabletPB alter_task = 12;
    // if true, this tablet will not do compaction,
    // and does not create init version
    optional bool in_restore_mode = 13 [default = false];   // OlapHeaderMessage.in_restore_mode
    // a uniqued id to identified tablet with same tablet_id and schema hash
    optional PUniqueId tablet_uid = 14;
    optional int64 end_rowset_id = 15;
    optional RowsetTypePB preferred_rowset_type = 16;
    optional TabletTypePB tablet_type = 17;
    repeated RowsetMetaPB stale_rs_metas = 18;
    // optional StorageMediumPB storage_medium = 19 [default = HDD];
    // optional string remote_storage_name = 20;
    optional int64 replica_id = 21 [default = 0];
    // 22 used to be string storage_policy = 22;
    reserved 22;
    optional DeleteBitmapPB delete_bitmap = 23;
    // Use primary key index to speed up tabel unique key model
    optional bool enable_unique_key_merge_on_write = 24 [default = false];
<<<<<<< HEAD
    optional int64 index_id = 25;
    optional bool is_in_memory = 26 [default=false];
    optional bool is_persistent = 27 [default=false];
    optional int64 storage_policy_id = 28;
    optional PUniqueId cooldown_meta_id = 29;
    optional BinlogConfigPB binlog_config = 30;
    optional string compaction_policy = 31 [default = "size_based"];
    optional int64 time_series_compaction_goal_size_mbytes = 32 [default = 1024];
    optional int64 time_series_compaction_file_count_threshold = 33 [default = 2000];
    optional int64 time_series_compaction_time_threshold_seconds = 34 [default = 3600];
    optional int64 group_commit_interval_ms = 35 [default = 10000];
    optional int64 group_commit_data_bytes = 36 [default = 134217728];
    optional int64 time_series_compaction_empty_rowsets_threshold = 37 [default = 5];
    
    // Use for selectdb-cloud
    optional string table_name = 101;
    optional int64 ttl_seconds = 102;
    optional int32 schema_version = 103; // index_id, schema_version -> schema
=======
    optional int64 storage_policy_id = 25;
    optional PUniqueId cooldown_meta_id = 26;
    optional BinlogConfigPB binlog_config = 27;
    optional string compaction_policy = 28 [default = "size_based"];
    optional int64 time_series_compaction_goal_size_mbytes = 29 [default = 1024];
    optional int64 time_series_compaction_file_count_threshold = 30 [default = 2000];
    optional int64 time_series_compaction_time_threshold_seconds = 31 [default = 3600];
    optional int64 time_series_compaction_empty_rowsets_threshold = 32 [default = 5];
    optional int64 time_series_compaction_level_threshold = 33 [default = 1];
>>>>>>> d75ba6ef
}

message OLAPRawDeltaHeaderMessage {
    required int32 schema_hash = 2;
}

message DeleteBitmapPB {
    repeated string rowset_ids = 1;
    repeated uint32 segment_ids = 2;
    repeated int64 versions = 3;
    // Serialized roaring bitmaps indexed with {rowset_id, segment_id, version}
    repeated bytes segment_delete_bitmaps = 4;
}

message BinlogMetaEntryPB {
    optional int64 version = 1;
    optional int64 tablet_id = 2;
    optional int64 rowset_id = 3; // Deprecated use rowset_id_v2 instead
    optional int64 num_segments = 4;
    optional int64 creation_time = 5;
    optional string rowset_id_v2 = 6;
}

message PendingPublishInfoPB {
    optional int64 partition_id = 1;
    optional int64 transaction_id = 2;
}

message RowsetBinlogMetasPB {
    message RowsetBinlogMetaPB {
        optional string rowset_id = 1;
        optional int64 version = 2;
        optional int64 num_segments = 3;
        optional string meta_key = 4;
        optional bytes meta = 5;
        optional string data_key = 6;
        optional bytes data = 7;
    }

    repeated RowsetBinlogMetaPB rowset_binlog_metas = 1;
}<|MERGE_RESOLUTION|>--- conflicted
+++ resolved
@@ -117,7 +117,7 @@
     reserved 50;
     // to indicate whether the data between the segments overlap
     optional SegmentsOverlapPB segments_overlap_pb = 51 [default = OVERLAP_UNKNOWN];
-<<<<<<< HEAD
+    optional int64 compaction_level = 52 [default = 0];
 
     // cloud
     // the field is a vector, rename it
@@ -128,9 +128,6 @@
     // If enable_segments_file_size is false,
     // the segments_file_size maybe is empty or error
     optional bool enable_segments_file_size = 103;
-=======
-    optional int64 compaction_level = 52 [default = 0];
->>>>>>> d75ba6ef
 }
 
 // kv value for reclaiming remote rowset
@@ -326,7 +323,6 @@
     optional DeleteBitmapPB delete_bitmap = 23;
     // Use primary key index to speed up tabel unique key model
     optional bool enable_unique_key_merge_on_write = 24 [default = false];
-<<<<<<< HEAD
     optional int64 index_id = 25;
     optional bool is_in_memory = 26 [default=false];
     optional bool is_persistent = 27 [default=false];
@@ -340,22 +336,12 @@
     optional int64 group_commit_interval_ms = 35 [default = 10000];
     optional int64 group_commit_data_bytes = 36 [default = 134217728];
     optional int64 time_series_compaction_empty_rowsets_threshold = 37 [default = 5];
+    optional int64 time_series_compaction_level_threshold = 38 [default = 1];
     
     // Use for selectdb-cloud
     optional string table_name = 101;
     optional int64 ttl_seconds = 102;
     optional int32 schema_version = 103; // index_id, schema_version -> schema
-=======
-    optional int64 storage_policy_id = 25;
-    optional PUniqueId cooldown_meta_id = 26;
-    optional BinlogConfigPB binlog_config = 27;
-    optional string compaction_policy = 28 [default = "size_based"];
-    optional int64 time_series_compaction_goal_size_mbytes = 29 [default = 1024];
-    optional int64 time_series_compaction_file_count_threshold = 30 [default = 2000];
-    optional int64 time_series_compaction_time_threshold_seconds = 31 [default = 3600];
-    optional int64 time_series_compaction_empty_rowsets_threshold = 32 [default = 5];
-    optional int64 time_series_compaction_level_threshold = 33 [default = 1];
->>>>>>> d75ba6ef
 }
 
 message OLAPRawDeltaHeaderMessage {
