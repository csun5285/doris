// Licensed to the Apache Software Foundation (ASF) under one

// or more contributor license agreements.  See the NOTICE file
// distributed with this work for additional information
// regarding copyright ownership.  The ASF licenses this file
// to you under the Apache License, Version 2.0 (the
// "License"); you may not use this file except in compliance
// with the License.  You may obtain a copy of the License at
//
//   http://www.apache.org/licenses/LICENSE-2.0
//
// Unless required by applicable law or agreed to in writing,
// software distributed under the License is distributed on an
// "AS IS" BASIS, WITHOUT WARRANTIES OR CONDITIONS OF ANY
// KIND, either express or implied.  See the License for the
// specific language governing permissions and limitations
// under the License.

syntax="proto2";

package doris;
option java_package = "org.apache.doris.proto";

import "data.proto";
import "descriptors.proto";
import "types.proto";
import "olap_file.proto";

option cc_generic_services = true;

// Transmit data when process SQL query
message PTransmitDataParams {
    // non-change member
    required PUniqueId finst_id = 1;
    required int32 node_id = 2;
    // Id of this fragment in its role as a sender.
    required int32 sender_id = 3;
    required int32 be_number = 4;

    // if set to true, indicates that no more row batches will be sent
    // for this dest_node_id
    required bool eos = 5;
    optional PRowBatch row_batch = 6;
    // different per packet
    required int64 packet_seq = 7;
    optional PQueryStatistics query_statistics = 8;

    optional PBlock block = 9;
    // transfer the RowBatch to the Controller Attachment
    optional bool transfer_by_attachment = 10 [default = false];
    optional PUniqueId query_id = 11;
};

message PTransmitDataResult {
    optional PStatus status = 1;
    optional int64 receive_time = 2;
};

message PTabletWithPartition {
    required int64 partition_id = 1;
    required int64 tablet_id = 2;
}

message PTabletLoadRowsetInfo {
    required int32 current_rowset_nums = 1;
    required int32 max_config_rowset_nums = 2;
}

message PTabletInfo {
    required int64 tablet_id = 1;
    required int32 schema_hash = 2;
    // Delta Writer will write data to local disk and then check if there are new raw values not in global dict
    // if appears, then it should add the column name to this vector
    repeated string invalid_dict_cols = 3; 
    // total rows num received by DeltaWriter
    optional int64 received_rows = 4;
    optional int64 num_rows_filtered = 5 [default = 0];
}

// open a tablet writer
message PTabletWriterOpenRequest {
    required PUniqueId id = 1;
    required int64 index_id = 2;
    required int64 txn_id = 3;
    required POlapTableSchemaParam schema = 4;
    repeated PTabletWithPartition tablets = 5;
    required int32 num_senders = 6;
    required bool need_gen_rollup = 7;  //Deprecated, not used since alter job v2
    optional int64 load_mem_limit = 8;
    optional int64 load_channel_timeout_s = 9;
    optional bool is_high_priority = 10 [default = false];
    optional string sender_ip = 11 [default = ""];
    optional bool is_vectorized = 12 [default = false];
    optional int64 txn_expiration = 13;
    optional bool disable_file_cache = 14 [default = false];
    optional int64 backend_id = 15 [default = -1];
    optional bool enable_profile = 16 [default = false];
};

message PTabletWriterOpenResult {
    required PStatus status = 1;
    repeated PTabletLoadRowsetInfo tablet_load_rowset_num_infos = 2;
};

// add batch to tablet writer
message PTabletWriterAddBatchRequest {
    required PUniqueId id = 1;
    required int64 index_id = 2;
    required int32 sender_id = 3;

    // If this is the last batch from this sender
    optional bool eos = 4;

    required int64 packet_seq = 5;
    repeated int64 tablet_ids = 6;
    // unset if and only if when eos is true
    optional PRowBatch row_batch = 7;
    // only valid when eos is true
    // valid partition ids that would write in this writer
    repeated int64 partition_ids = 8;
    // the backend which send this request
    optional int64 backend_id = 9 [default = -1];
    // transfer the RowBatch to the Controller Attachment
    optional bool transfer_by_attachment = 10 [default = false];
    optional bool is_high_priority = 11 [default = false];
    optional bool write_single_replica = 12 [default = false];
    map<int64, PSlaveTabletNodes> slave_tablet_nodes = 13;
};

message PTabletWriterAddBlockRequest {
    required PUniqueId id = 1;
    required int64 index_id = 2;
    required int32 sender_id = 3;

    // If this is the last batch from this sender
    optional bool eos = 4;

    optional int64 packet_seq = 5;
    repeated int64 tablet_ids = 6;
    // unset if and only if when eos is true
    optional PBlock block = 7;
    // only valid when eos is true
    // valid partition ids that would write in this writer
    repeated int64 partition_ids = 8;
    // the backend which send this request
    optional int64 backend_id = 9 [default = -1];
    // transfer the vectorized::Block to the Controller Attachment
    optional bool transfer_by_attachment = 10 [default = false];
    optional bool is_high_priority = 11 [default = false];
    optional bool write_single_replica = 12 [default = false];
    map<int64, PSlaveTabletNodes> slave_tablet_nodes = 13;
    optional bool is_single_tablet_block = 14 [default = false];
};

message PSlaveTabletNodes {
    repeated PNodeInfo slave_nodes = 1;
}

message PNodeInfo {
    optional int64 id = 1;
    optional int64 option = 2;
    optional string host = 3;
    // used to transfer data between nodes
    optional int32 async_internal_port = 4;
}

message PSuccessSlaveTabletNodeIds {
    repeated int64 slave_node_ids = 1;
}

message PTabletError {
    optional int64 tablet_id = 1;
    optional string msg = 2;
}

message PTabletWriterAddBatchResult {
    required PStatus status = 1;
    repeated PTabletInfo tablet_vec = 2;
    optional int64 execution_time_us = 3;
    optional int64 wait_lock_time_us = 4;
    optional int64 wait_execution_time_us = 5;
    repeated PTabletError tablet_errors = 6;
    map<int64, PSuccessSlaveTabletNodeIds> success_slave_tablet_node_ids = 7;
    //optional int64 DEPRECATED_max_upload_speed = 8;
    //optional int64 DEPRECATED_min_upload_speed = 9;
    optional int64 build_rowset_latency_ms = 10;
    //optional int64 DEPRECATED_avg_build_rowset_cost_ms = 11;
    //optional int64 DEPRECATED_upload_speed_bytes_s = 12;
    optional int64 commit_rowset_latency_ms = 13;
    // Used to indicate if the corresponding tablet is under high load pressure
    repeated PTabletLoadRowsetInfo tablet_load_rowset_num_infos = 14;
};

message PTabletWriterAddBlockResult {
    required PStatus status = 1;
    repeated PTabletInfo tablet_vec = 2;
    optional int64 execution_time_us = 3;
    optional int64 wait_lock_time_us = 4;
    optional int64 wait_execution_time_us = 5;
    repeated PTabletError tablet_errors = 6;
    map<int64, PSuccessSlaveTabletNodeIds> success_slave_tablet_node_ids = 7;
    //optional int64 DEPRECATED_max_upload_speed = 8;
    //optional int64 DEPRECATED_min_upload_speed = 9;
    optional int64 build_rowset_latency_ms = 10;
    //optional int64 DEPRECATED_avg_build_rowset_cost_ms = 11;
    //optional int64 DEPRECATED_upload_speed_bytes_s = 12;
    optional int64 commit_rowset_latency_ms = 13;
    // Used to indicate if the corresponding tablet is under high load pressure
    repeated PTabletLoadRowsetInfo tablet_load_rowset_num_infos = 14;
    optional bytes load_channel_profile = 15; 
};

// tablet writer cancel
message PTabletWriterCancelRequest {
    required PUniqueId id = 1;
    required int64 index_id = 2;
    required int32 sender_id = 3;
};

message PTabletWriterCancelResult {
};

enum PFragmentRequestVersion {
    VERSION_1 = 1;  // only one TExecPlanFragmentParams in request
    VERSION_2 = 2;  // multi TExecPlanFragmentParams in request
    VERSION_3 = 3;  // multi TPipelineFragmentParams in request
};

message PExecPlanFragmentRequest {
    optional bytes request = 1;
    optional bool compact = 2;
    optional PFragmentRequestVersion version = 3 [default = VERSION_2];
};

message PExecPlanFragmentStartRequest {
    optional PUniqueId query_id = 1;
}

message PExecPlanFragmentResult {
    required PStatus status = 1;
};

message PCancelPlanFragmentRequest {
    required PUniqueId finst_id = 1;
    optional PPlanFragmentCancelReason cancel_reason = 2;
};

message PCancelPlanFragmentResult {
    required PStatus status = 1;
};

message PFetchDataRequest {
    required PUniqueId finst_id = 1;
    optional bool resp_in_attachment = 2;
};

message PFetchDataResult {
    required PStatus status = 1;
    // valid when status is ok
    optional int64 packet_seq = 2;
    optional bool eos = 3;
    optional PQueryStatistics query_statistics = 4;
    optional bytes row_batch = 5;
    optional bool empty_batch = 6;
};

message KeyTuple {
    repeated string key_column_rep = 1;
}

message UUID {
    required int64 uuid_high = 1;
    required int64 uuid_low = 2;
}

// We use thrift definition for some structure, since TExpr,
// list<Exprs.TExpr>, Descriptors.TDescriptorTable are all thrift format.
// Modify them to protobuf is a redundant work.
message PTabletKeyLookupRequest {
    required int64 tablet_id = 1;
    repeated KeyTuple key_tuples = 2;

    // reusable structures
    // serilized from Descriptors.TDescriptorTable
    optional UUID uuid = 3;
    optional bytes desc_tbl = 4;
    // serilized from TExprList 
    optional bytes output_expr = 5;
    // return binary mysql row format if true
    optional bool is_binary_row = 6;
}

message PTabletKeyLookupResponse {
    required PStatus status = 1;
    optional bytes row_batch = 2;
    optional bool empty_batch = 3;
}

//Add message definition to fetch and update cache
enum PCacheStatus {    
    DEFAULT = 0;
    CACHE_OK = 1;
    PARAM_ERROR = 2;
    SIZE_OVER_LIMIT = 3;
    NO_SQL_KEY = 4;
    NO_PARTITION_KEY = 5;
    INVALID_KEY_RANGE = 6;
    DATA_OVERDUE = 7;
    EMPTY_DATA = 8;
    CANCELED = 9;
};

enum CacheType {
    SQL_CACHE = 1;
    PARTITION_CACHE = 2;
};

message PCacheParam {
    required int64 partition_key = 1;
    optional int64 last_version = 2;
    optional int64 last_version_time = 3;
};

message PCacheValue {
    required PCacheParam param = 1;
    required int32 data_size = 2;
    repeated bytes rows = 3;
};

//for update&clear return
message PCacheResponse {
    required PCacheStatus status = 1;
};

message PUpdateCacheRequest{
    required PUniqueId sql_key = 1;
    repeated PCacheValue values = 2;
    optional CacheType cache_type = 3;
};

message PFetchCacheRequest {
    required PUniqueId sql_key = 1;
    repeated PCacheParam params = 2;
};

message PFetchCacheResult {
    required PCacheStatus status = 1;
    repeated PCacheValue values = 2;
    optional int64 all_count = 3 [default = 0];
};

enum PClearType {
    CLEAR_ALL = 0;
    PRUNE_CACHE = 1;
    CLEAR_BEFORE_TIME = 2;
    CLEAR_SQL_KEY = 3;
};

message PClearCacheRequest {
    required PClearType clear_type = 1;
    optional int64 before_time = 2;
    optional PUniqueId sql_key = 3;
};
//End cache proto definition

message PStringPair {
    required string key = 1;
    required string val = 2;
};

message PIntegerPair {
    required int32 key = 1;
    required int64 val = 2;
};

message PKafkaLoadInfo {
    required string brokers = 1;
    required string topic = 2;
    repeated PStringPair properties = 3;
};

message PKafkaMetaProxyRequest {
    optional PKafkaLoadInfo kafka_info = 1;
    // optional for getting offsets for times
    repeated PIntegerPair offset_times = 3;
    // optional for getting latest offsets of partitons
    repeated int32 partition_id_for_latest_offsets = 4;
};

message PProxyRequest {
    optional PKafkaMetaProxyRequest kafka_meta_request = 1;
};

message PKafkaMetaProxyResult {
    repeated int32 partition_ids = 1;
};

message PKafkaPartitionOffsets {
    repeated PIntegerPair offset_times = 1;
};

message PProxyResult {
    required PStatus status = 1;
    optional PKafkaMetaProxyResult kafka_meta_result = 2;
	optional PKafkaPartitionOffsets partition_offsets = 3;
};

message PDataColumn {
    optional string value = 1;
}

message PDataRow {
    repeated PDataColumn col = 1;
}

message PSendDataRequest {
    required PUniqueId fragment_instance_id = 1;
    repeated PDataRow data = 2;
    optional PUniqueId load_id = 3; // load_id == query_id in fragment exec
}

message PSendDataResult {
    required PStatus status = 1;
}

message PCommitRequest {
    required PUniqueId fragment_instance_id = 1;
    optional PUniqueId load_id = 2;
}

message PCommitResult {
    required PStatus status = 1;
}

message PRollbackRequest {
    required PUniqueId fragment_instance_id = 1;
    optional PUniqueId load_id = 2;
}

message PRollbackResult {
    required PStatus status = 1;
}

message PBloomFilter {
     required bool always_true = 2;
     required int32 filter_length = 1;
};

message PColumnValue {
    optional bool boolVal = 1;
    optional int32 intVal = 2;
    optional int64 longVal = 3;
    optional double doubleVal = 4;
    optional bytes stringVal = 5;
    optional int32 precision = 6;
    optional int32 scale = 7;
}

// TODO: CHECK ALL TYPE
enum PColumnType {
    COLUMN_TYPE_BOOL = 0;
    COLUMN_TYPE_INT = 1;
    COLUMN_TYPE_TINY_INT = 2;
    COLUMN_TYPE_SMALL_INT = 3;
    COLUMN_TYPE_BIGINT = 4;
    COLUMN_TYPE_LARGEINT = 5;
    COLUMN_TYPE_VARCHAR = 6;
    COLUMN_TYPE_CHAR = 7;
    COLUMN_TYPE_DATE = 8;
    COLUMN_TYPE_DATETIME = 9;
    COLUMN_TYPE_DOUBLE = 10;
    COLUMN_TYPE_FLOAT = 11;
    COLUMN_TYPE_DECIMAL = 12;
    COLUMN_TYPE_DECIMALV2 = 13;
    COLUMN_TYPE_STRING = 14;
    COLUMN_TYPE_DATEV2 = 15;
    COLUMN_TYPE_DATETIMEV2 = 16;
    COLUMN_TYPE_DECIMAL32 = 17;
    COLUMN_TYPE_DECIMAL64 = 18;
    COLUMN_TYPE_DECIMAL128I = 19;
}

message PMinMaxFilter {
    required PColumnType column_type = 1;
    required PColumnValue min_val = 2;
    required PColumnValue max_val = 3;
};

message PInFilter {
    required PColumnType column_type = 1;
    repeated PColumnValue values = 2;
    optional string ignored_msg = 3;
}

enum PFilterType {
    UNKNOW_FILTER = 0;
    BLOOM_FILTER = 1;
    MINMAX_FILTER = 2;
    IN_FILTER = 3;
    IN_OR_BLOOM_FILTER = 4;
};

message PMergeFilterRequest {
    required int32 filter_id = 1;
    required PUniqueId query_id = 2;
    required PUniqueId fragment_id = 3;
    required PFilterType filter_type = 4;
    optional PMinMaxFilter minmax_filter = 5;
    optional PBloomFilter bloom_filter = 6;
    optional PInFilter in_filter = 7;
    optional bool is_pipeline = 8;
    optional bool opt_remote_rf = 9;
};

message PMergeFilterResponse {
    required PStatus status = 1;
};

message PPublishFilterRequest {
    required int32 filter_id = 1;
    required PUniqueId query_id = 2;
    required PUniqueId fragment_id = 3;
    required PFilterType filter_type = 4;
    optional PMinMaxFilter minmax_filter = 5;
    optional PBloomFilter bloom_filter = 6;
    optional PInFilter in_filter = 7;
    optional bool is_pipeline = 8;
    optional int64 merge_time = 9;
};

message PPublishFilterRequestV2 {
    required int32 filter_id = 1;
    required PUniqueId query_id = 2;
    repeated PUniqueId fragment_instance_ids = 3;
    required PFilterType filter_type = 4;
    optional PMinMaxFilter minmax_filter = 5;
    optional PBloomFilter bloom_filter = 6;
    optional PInFilter in_filter = 7;
    optional bool is_pipeline = 8;
    optional int64 merge_time = 9;
};

message PPublishFilterResponse {
    required PStatus status = 1;
};

message PExprResult {
    required PScalarType type = 1;
    required string content = 2;
    required bool success = 3;
};

message PExprResultMap {
    map<string, PExprResult> map = 1;
};

message PConstantExprRequest {
	optional bytes request = 1;
};

message PConstantExprResult {
    required PStatus status = 1;
    map<string, PExprResultMap> expr_result_map = 2;
};

message PCheckRPCChannelRequest {
    optional bytes data = 1;
    optional uint32 size = 2;
    optional string md5 = 3;
};

message PCheckRPCChannelResponse {
    required PStatus status = 1;
};

message PResetRPCChannelRequest {
    required bool all = 1;
    repeated string endpoints = 2;
};

message PResetRPCChannelResponse {
    required PStatus status = 1;
    repeated string channels = 2;
};

message PEmptyRequest {};

message PTabletWriteSlaveRequest {
    message IndexSize {
        required int64 indexId = 1;
        required int64 size = 2;
    };

    message IndexSizeMap{
        repeated IndexSize index_sizes = 1;
    };

    optional RowsetMetaPB rowset_meta = 1;
    optional string rowset_path = 2;
    map<int64, int64> segments_size = 3;
    optional string host = 4;
    optional int32 http_port = 5;
    optional int32 brpc_port = 6;
    optional string token = 7;
    optional int32 node_id = 8;
    map<int64, IndexSizeMap> inverted_indices_size = 9;
};

message PTabletWriteSlaveResult {
    optional PStatus status = 1;
};

message PTabletWriteSlaveDoneRequest {
    optional int64 txn_id = 1;
    optional int64 tablet_id = 2;
    optional int64 node_id = 3;
    optional bool is_succeed = 4 [default = false];
};

message PTabletWriteSlaveDoneResult {
    optional PStatus status = 1;
};

message PFetchTableSchemaRequest {
  optional bytes file_scan_range = 1;
};

message PFetchTableSchemaResult {
  optional PStatus status = 1;
  optional int32 column_nums = 2;
  repeated string column_names = 3;
  repeated PTypeDesc column_types = 4;
}

message PRowLocation {
    optional int64 tablet_id = 1;
    optional string rowset_id = 2;
    optional uint64 segment_id = 3;
    optional uint64 ordinal_id = 4;
}

message PMultiGetRequest {
    repeated PRowLocation row_locs = 1;
    optional PTupleDescriptor desc = 2;
    repeated PSlotDescriptor slots = 3;
    // for compability
    optional int32 be_exec_version = 4;
    optional bool fetch_row_store = 5;
    optional PUniqueId query_id = 6;
    repeated ColumnPB column_desc = 7;
};

message PMultiGetResponse {
    optional PBlock block = 1;
    optional PStatus status = 2;
 
    // more effecient serialization fields for row store
    enum RowFormat {
        JSONB = 0;
    };
    optional RowFormat format = 3;
    repeated bytes binary_row_data = 4;
    // for sorting rows
    repeated PRowLocation row_locs = 5;
};

message PFetchColIdsRequest {
    message PFetchColIdParam {
        required int64 indexId = 1;
        repeated int64 tablet_ids = 2;
    };
    repeated PFetchColIdParam params = 1;
};

message PFetchColIdsResponse {
    message PFetchColIdsResultEntry {
        required int64 index_id = 1;
        map<string, int32> col_name_to_id = 2;
    };
    optional PStatus status = 1;
    repeated PFetchColIdsResultEntry entries = 2;
};

message PGetTabletVersionsRequest {
    required int64 tablet_id = 1;
};

message PGetTabletVersionsResponse {
    message PVersion {
        required int64 first = 1;
        required int64 second = 2;
    };
    required PStatus status = 1;
    repeated PVersion versions = 2;
};

<<<<<<< HEAD
message PGetFileCacheMetaRequest {
    repeated int64 tablet_ids = 1; 
}

enum FileCacheType {
    TTL = 0;
    INDEX = 1;
    NORMAL = 2;
}

message FileCacheSegmentMeta {
    required int64 tablet_id = 1;
    required string rowset_id = 2;
    required int64 segment_id = 3;
    required string file_name = 4;
    required int64 offset = 5;
    required int64 size = 6;
    required FileCacheType cache_type = 7;
    required int64 expiration_time = 8;
}

message PGetFileCacheMetaResponse {
    repeated FileCacheSegmentMeta file_cache_segment_metas = 1;
=======
message PGlobRequest {
    optional string pattern = 1;
}

message PGlobResponse {
    message PFileInfo {
        optional string file = 1;
        optional int64 size = 2;
    };
    required PStatus status = 1;
    repeated PFileInfo files = 2;
>>>>>>> 5cd7d5d0
}

service PBackendService {
    rpc transmit_data(PTransmitDataParams) returns (PTransmitDataResult);
    rpc transmit_data_by_http(PEmptyRequest) returns (PTransmitDataResult);
    // If #fragments of a query is < 3, use exec_plan_fragment directly.
    // If #fragments of a query is >=3, use exec_plan_fragment_prepare + exec_plan_fragment_start
    rpc exec_plan_fragment(PExecPlanFragmentRequest) returns (PExecPlanFragmentResult);
    rpc exec_plan_fragment_prepare(PExecPlanFragmentRequest) returns (PExecPlanFragmentResult);
    rpc exec_plan_fragment_start(PExecPlanFragmentStartRequest) returns (PExecPlanFragmentResult);
    rpc cancel_plan_fragment(PCancelPlanFragmentRequest) returns (PCancelPlanFragmentResult);
    rpc fetch_data(PFetchDataRequest) returns (PFetchDataResult);
    rpc tablet_writer_open(PTabletWriterOpenRequest) returns (PTabletWriterOpenResult);
    rpc tablet_writer_add_block(PTabletWriterAddBlockRequest) returns (PTabletWriterAddBlockResult);
    rpc tablet_writer_add_block_by_http(PEmptyRequest) returns (PTabletWriterAddBlockResult);
    rpc tablet_writer_cancel(PTabletWriterCancelRequest) returns (PTabletWriterCancelResult);
    rpc get_info(PProxyRequest) returns (PProxyResult); 
    rpc update_cache(PUpdateCacheRequest) returns (PCacheResponse);
    rpc fetch_cache(PFetchCacheRequest) returns (PFetchCacheResult);
    rpc clear_cache(PClearCacheRequest) returns (PCacheResponse);
    rpc send_data(PSendDataRequest) returns (PSendDataResult);
    rpc commit(PCommitRequest) returns (PCommitResult);
    rpc rollback(PRollbackRequest) returns (PRollbackResult);
    rpc merge_filter(PMergeFilterRequest) returns (PMergeFilterResponse);
    rpc apply_filter(PPublishFilterRequest) returns (PPublishFilterResponse);
    rpc apply_filterv2(PPublishFilterRequestV2) returns (PPublishFilterResponse);
    rpc fold_constant_expr(PConstantExprRequest) returns (PConstantExprResult);
    rpc transmit_block(PTransmitDataParams) returns (PTransmitDataResult);
    rpc transmit_block_by_http(PEmptyRequest) returns (PTransmitDataResult);
    rpc check_rpc_channel(PCheckRPCChannelRequest) returns (PCheckRPCChannelResponse);
    rpc reset_rpc_channel(PResetRPCChannelRequest) returns (PResetRPCChannelResponse);
    rpc hand_shake(PHandShakeRequest) returns (PHandShakeResponse);
    rpc request_slave_tablet_pull_rowset(PTabletWriteSlaveRequest) returns (PTabletWriteSlaveResult);
    rpc response_slave_tablet_pull_rowset(PTabletWriteSlaveDoneRequest) returns (PTabletWriteSlaveDoneResult);
    rpc fetch_table_schema(PFetchTableSchemaRequest) returns (PFetchTableSchemaResult);
    rpc multiget_data(PMultiGetRequest) returns (PMultiGetResponse);
    rpc get_file_cache_meta_by_tablet_id(PGetFileCacheMetaRequest) returns (PGetFileCacheMetaResponse);
    rpc tablet_fetch_data(PTabletKeyLookupRequest) returns (PTabletKeyLookupResponse);
    rpc get_column_ids_by_tablet_ids(PFetchColIdsRequest) returns (PFetchColIdsResponse);
    rpc get_tablet_rowset_versions(PGetTabletVersionsRequest) returns (PGetTabletVersionsResponse);
    rpc glob(PGlobRequest) returns (PGlobResponse);
};
<|MERGE_RESOLUTION|>--- conflicted
+++ resolved
@@ -694,7 +694,6 @@
     repeated PVersion versions = 2;
 };
 
-<<<<<<< HEAD
 message PGetFileCacheMetaRequest {
     repeated int64 tablet_ids = 1; 
 }
@@ -718,7 +717,8 @@
 
 message PGetFileCacheMetaResponse {
     repeated FileCacheSegmentMeta file_cache_segment_metas = 1;
-=======
+}
+
 message PGlobRequest {
     optional string pattern = 1;
 }
@@ -730,7 +730,6 @@
     };
     required PStatus status = 1;
     repeated PFileInfo files = 2;
->>>>>>> 5cd7d5d0
 }
 
 service PBackendService {
