--- conflicted
+++ resolved
@@ -36,15 +36,9 @@
 
 All this makes Apache Doris an ideal tool for scenarios including report analysis, ad-hoc query, unified data warehouse, and data lake query acceleration. On Apache Doris, users can build various applications, such as user behavior analysis, AB test platform, log retrieval analysis, user portrait analysis, and order analysis.
 
-<<<<<<< HEAD
-🎉 Version 2.0.0 Alpha1 version released now. It is an alpha release that is aimed to be used for evaluating the new features of Doris 2.0. It's recommended to deploy 2.0.0 alpha1 version in a new test cluster for testing but **it should not be deployed in production clusters**. Check out the 🔗[Release Notes](https://doris.apache.org/docs/dev/releasenotes/release-2.0.0Alpha1) here. 
-
-🎉 Version 1.2.4 released now! It is fully evolved release and all users are encouraged to upgrade to this release. Check out the 🔗[Release Notes](https://doris.apache.org/docs/dev/releasenotes/release-1.2.4.1) here. 
-=======
 🎉 Version 2.0-beta version released now. The 2.0 beta version already has a better user experience in terms of functional integrity and system stability than 2.0 Alpha. We welcome all users who have requirements for the new features of the 2.0 version to deploy and upgrade. Check out the 🔗[Release Notes](https://doris.apache.org/docs/dev/releasenotes/release-2.0-beta) here. 
 
 🎉 Version 1.2.5 released now! It is fully evolved release and all users are encouraged to upgrade to this release. Check out the 🔗[Release Notes](https://doris.apache.org/docs/dev/releasenotes/release-1.2.5) here. 
->>>>>>> 2.0.0-rc01
 
 🎉 Version 1.1.5 released now. It is a stability improvement and bugfix release based on version 1.1. Check out the 🔗[Release Notes](https://doris.apache.org/docs/dev/releasenotes/release-1.1.5) here. 
 
