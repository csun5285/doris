-- Licensed to the Apache Software Foundation (ASF) under one
-- or more contributor license agreements.  See the NOTICE file
-- distributed with this work for additional information
-- regarding copyright ownership.  The ASF licenses this file
-- to you under the Apache License, Version 2.0 (the
-- "License"); you may not use this file except in compliance
-- with the License.  You may obtain a copy of the License at
--
--   http://www.apache.org/licenses/LICENSE-2.0
--
-- Unless required by applicable law or agreed to in writing,
-- software distributed under the License is distributed on an
-- "AS IS" BASIS, WITHOUT WARRANTIES OR CONDITIONS OF ANY
-- KIND, either express or implied.  See the License for the
-- specific language governing permissions and limitations
-- under the License.
<<<<<<< HEAD
SELECT /*+SET_VAR(parallel_fragment_exec_instance_num=2, batch_size=4096, enable_cost_based_join_reorder=true, enable_projection=true) */
=======
SELECT
>>>>>>> 7bda49b5
    d_year,
    s_city,
    p_brand,
    SUM(lo_revenue - lo_supplycost) AS PROFIT
FROM dates, customer, supplier, part, lineorder
WHERE
    lo_custkey = c_custkey
    AND lo_suppkey = s_suppkey
    AND lo_partkey = p_partkey
    AND lo_orderdate = d_datekey
    AND s_nation = 'UNITED STATES'
    AND (
        d_year = 1997
        OR d_year = 1998
    )
    AND p_category = 'MFGR#14'
GROUP BY d_year, s_city, p_brand
ORDER BY d_year, s_city, p_brand;<|MERGE_RESOLUTION|>--- conflicted
+++ resolved
@@ -14,11 +14,7 @@
 -- KIND, either express or implied.  See the License for the
 -- specific language governing permissions and limitations
 -- under the License.
-<<<<<<< HEAD
-SELECT /*+SET_VAR(parallel_fragment_exec_instance_num=2, batch_size=4096, enable_cost_based_join_reorder=true, enable_projection=true) */
-=======
 SELECT
->>>>>>> 7bda49b5
     d_year,
     s_city,
     p_brand,
