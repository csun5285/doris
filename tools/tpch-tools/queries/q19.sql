-- Licensed to the Apache Software Foundation (ASF) under one
-- or more contributor license agreements.  See the NOTICE file
-- distributed with this work for additional information
-- regarding copyright ownership.  The ASF licenses this file
-- to you under the Apache License, Version 2.0 (the
-- "License"); you may not use this file except in compliance
-- with the License.  You may obtain a copy of the License at
--
--   http://www.apache.org/licenses/LICENSE-2.0
--
-- Unless required by applicable law or agreed to in writing,
-- software distributed under the License is distributed on an
-- "AS IS" BASIS, WITHOUT WARRANTIES OR CONDITIONS OF ANY
-- KIND, either express or implied.  See the License for the
-- specific language governing permissions and limitations
-- under the License.

<<<<<<< HEAD
select /*+SET_VAR(enable_nereids_planner=true,enable_pipeline_engine=true) */
=======
select
>>>>>>> 7bda49b5
    sum(l_extendedprice* (1 - l_discount)) as revenue
from
    lineitem,
    part
where
    (
        p_partkey = l_partkey
        and p_brand = 'Brand#12'
        and p_container in ('SM CASE', 'SM BOX', 'SM PACK', 'SM PKG')
        and l_quantity >= 1 and l_quantity <= 1 + 10
        and p_size between 1 and 5
        and l_shipmode in ('AIR', 'AIR REG')
        and l_shipinstruct = 'DELIVER IN PERSON'
    )
    or
    (
        p_partkey = l_partkey
        and p_brand = 'Brand#23'
        and p_container in ('MED BAG', 'MED BOX', 'MED PKG', 'MED PACK')
        and l_quantity >= 10 and l_quantity <= 10 + 10
        and p_size between 1 and 10
        and l_shipmode in ('AIR', 'AIR REG')
        and l_shipinstruct = 'DELIVER IN PERSON'
    )
    or
    (
        p_partkey = l_partkey
        and p_brand = 'Brand#34'
        and p_container in ('LG CASE', 'LG BOX', 'LG PACK', 'LG PKG')
        and l_quantity >= 20 and l_quantity <= 20 + 10
        and p_size between 1 and 15
        and l_shipmode in ('AIR', 'AIR REG')
        and l_shipinstruct = 'DELIVER IN PERSON'
    );
<|MERGE_RESOLUTION|>--- conflicted
+++ resolved
@@ -1,56 +1,52 @@
--- Licensed to the Apache Software Foundation (ASF) under one
--- or more contributor license agreements.  See the NOTICE file
--- distributed with this work for additional information
--- regarding copyright ownership.  The ASF licenses this file
--- to you under the Apache License, Version 2.0 (the
--- "License"); you may not use this file except in compliance
--- with the License.  You may obtain a copy of the License at
---
---   http://www.apache.org/licenses/LICENSE-2.0
---
--- Unless required by applicable law or agreed to in writing,
--- software distributed under the License is distributed on an
--- "AS IS" BASIS, WITHOUT WARRANTIES OR CONDITIONS OF ANY
--- KIND, either express or implied.  See the License for the
--- specific language governing permissions and limitations
--- under the License.
-
-<<<<<<< HEAD
-select /*+SET_VAR(enable_nereids_planner=true,enable_pipeline_engine=true) */
-=======
-select
->>>>>>> 7bda49b5
-    sum(l_extendedprice* (1 - l_discount)) as revenue
-from
-    lineitem,
-    part
-where
-    (
-        p_partkey = l_partkey
-        and p_brand = 'Brand#12'
-        and p_container in ('SM CASE', 'SM BOX', 'SM PACK', 'SM PKG')
-        and l_quantity >= 1 and l_quantity <= 1 + 10
-        and p_size between 1 and 5
-        and l_shipmode in ('AIR', 'AIR REG')
-        and l_shipinstruct = 'DELIVER IN PERSON'
-    )
-    or
-    (
-        p_partkey = l_partkey
-        and p_brand = 'Brand#23'
-        and p_container in ('MED BAG', 'MED BOX', 'MED PKG', 'MED PACK')
-        and l_quantity >= 10 and l_quantity <= 10 + 10
-        and p_size between 1 and 10
-        and l_shipmode in ('AIR', 'AIR REG')
-        and l_shipinstruct = 'DELIVER IN PERSON'
-    )
-    or
-    (
-        p_partkey = l_partkey
-        and p_brand = 'Brand#34'
-        and p_container in ('LG CASE', 'LG BOX', 'LG PACK', 'LG PKG')
-        and l_quantity >= 20 and l_quantity <= 20 + 10
-        and p_size between 1 and 15
-        and l_shipmode in ('AIR', 'AIR REG')
-        and l_shipinstruct = 'DELIVER IN PERSON'
-    );
+-- Licensed to the Apache Software Foundation (ASF) under one
+-- or more contributor license agreements.  See the NOTICE file
+-- distributed with this work for additional information
+-- regarding copyright ownership.  The ASF licenses this file
+-- to you under the Apache License, Version 2.0 (the
+-- "License"); you may not use this file except in compliance
+-- with the License.  You may obtain a copy of the License at
+--
+--   http://www.apache.org/licenses/LICENSE-2.0
+--
+-- Unless required by applicable law or agreed to in writing,
+-- software distributed under the License is distributed on an
+-- "AS IS" BASIS, WITHOUT WARRANTIES OR CONDITIONS OF ANY
+-- KIND, either express or implied.  See the License for the
+-- specific language governing permissions and limitations
+-- under the License.
+
+select
+    sum(l_extendedprice* (1 - l_discount)) as revenue
+from
+    lineitem,
+    part
+where
+    (
+        p_partkey = l_partkey
+        and p_brand = 'Brand#12'
+        and p_container in ('SM CASE', 'SM BOX', 'SM PACK', 'SM PKG')
+        and l_quantity >= 1 and l_quantity <= 1 + 10
+        and p_size between 1 and 5
+        and l_shipmode in ('AIR', 'AIR REG')
+        and l_shipinstruct = 'DELIVER IN PERSON'
+    )
+    or
+    (
+        p_partkey = l_partkey
+        and p_brand = 'Brand#23'
+        and p_container in ('MED BAG', 'MED BOX', 'MED PKG', 'MED PACK')
+        and l_quantity >= 10 and l_quantity <= 10 + 10
+        and p_size between 1 and 10
+        and l_shipmode in ('AIR', 'AIR REG')
+        and l_shipinstruct = 'DELIVER IN PERSON'
+    )
+    or
+    (
+        p_partkey = l_partkey
+        and p_brand = 'Brand#34'
+        and p_container in ('LG CASE', 'LG BOX', 'LG PACK', 'LG PKG')
+        and l_quantity >= 20 and l_quantity <= 20 + 10
+        and p_size between 1 and 15
+        and l_shipmode in ('AIR', 'AIR REG')
+        and l_shipinstruct = 'DELIVER IN PERSON'
+    );