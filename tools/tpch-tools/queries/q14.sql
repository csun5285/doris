--- conflicted
+++ resolved
@@ -1,34 +1,30 @@
--- Licensed to the Apache Software Foundation (ASF) under one
--- or more contributor license agreements.  See the NOTICE file
--- distributed with this work for additional information
--- regarding copyright ownership.  The ASF licenses this file
--- to you under the Apache License, Version 2.0 (the
--- "License"); you may not use this file except in compliance
--- with the License.  You may obtain a copy of the License at
---
---   http://www.apache.org/licenses/LICENSE-2.0
---
--- Unless required by applicable law or agreed to in writing,
--- software distributed under the License is distributed on an
--- "AS IS" BASIS, WITHOUT WARRANTIES OR CONDITIONS OF ANY
--- KIND, either express or implied.  See the License for the
--- specific language governing permissions and limitations
--- under the License.
-
-<<<<<<< HEAD
-select /*+SET_VAR(enable_nereids_planner=true,enable_pipeline_engine=true) */
-=======
-select
->>>>>>> 7bda49b5
-    100.00 * sum(case
-        when p_type like 'PROMO%'
-            then l_extendedprice * (1 - l_discount)
-        else 0
-    end) / sum(l_extendedprice * (1 - l_discount)) as promo_revenue
-from
-    lineitem,
-    part
-where
-    l_partkey = p_partkey
-    and l_shipdate >= date '1995-09-01'
-    and l_shipdate < date '1995-09-01' + interval '1' month;
+-- Licensed to the Apache Software Foundation (ASF) under one
+-- or more contributor license agreements.  See the NOTICE file
+-- distributed with this work for additional information
+-- regarding copyright ownership.  The ASF licenses this file
+-- to you under the Apache License, Version 2.0 (the
+-- "License"); you may not use this file except in compliance
+-- with the License.  You may obtain a copy of the License at
+--
+--   http://www.apache.org/licenses/LICENSE-2.0
+--
+-- Unless required by applicable law or agreed to in writing,
+-- software distributed under the License is distributed on an
+-- "AS IS" BASIS, WITHOUT WARRANTIES OR CONDITIONS OF ANY
+-- KIND, either express or implied.  See the License for the
+-- specific language governing permissions and limitations
+-- under the License.
+
+select
+    100.00 * sum(case
+        when p_type like 'PROMO%'
+            then l_extendedprice * (1 - l_discount)
+        else 0
+    end) / sum(l_extendedprice * (1 - l_discount)) as promo_revenue
+from
+    lineitem,
+    part
+where
+    l_partkey = p_partkey
+    and l_shipdate >= date '1995-09-01'
+    and l_shipdate < date '1995-09-01' + interval '1' month;