-- Licensed to the Apache Software Foundation (ASF) under one
-- or more contributor license agreements.  See the NOTICE file
-- distributed with this work for additional information
-- regarding copyright ownership.  The ASF licenses this file
-- to you under the Apache License, Version 2.0 (the
-- "License"); you may not use this file except in compliance
-- with the License.  You may obtain a copy of the License at
--
--   http://www.apache.org/licenses/LICENSE-2.0
--
-- Unless required by applicable law or agreed to in writing,
-- software distributed under the License is distributed on an
-- "AS IS" BASIS, WITHOUT WARRANTIES OR CONDITIONS OF ANY
-- KIND, either express or implied.  See the License for the
-- specific language governing permissions and limitations
-- under the License.

<<<<<<< HEAD
select /*+SET_VAR(enable_nereids_planner=true,enable_pipeline_engine=true) */
=======
select
>>>>>>> 7bda49b5
    n_name,
    sum(l_extendedprice * (1 - l_discount)) as revenue
from
    customer,
    orders,
    lineitem,
    supplier,
    nation,
    region
where
    c_custkey = o_custkey
    and l_orderkey = o_orderkey
    and l_suppkey = s_suppkey
    and c_nationkey = s_nationkey
    and s_nationkey = n_nationkey
    and n_regionkey = r_regionkey
    and r_name = 'ASIA'
    and o_orderdate >= date '1994-01-01'
    and o_orderdate < date '1994-01-01' + interval '1' year
group by
    n_name
order by
    revenue desc;
<|MERGE_RESOLUTION|>--- conflicted
+++ resolved
@@ -1,45 +1,41 @@
--- Licensed to the Apache Software Foundation (ASF) under one
--- or more contributor license agreements.  See the NOTICE file
--- distributed with this work for additional information
--- regarding copyright ownership.  The ASF licenses this file
--- to you under the Apache License, Version 2.0 (the
--- "License"); you may not use this file except in compliance
--- with the License.  You may obtain a copy of the License at
---
---   http://www.apache.org/licenses/LICENSE-2.0
---
--- Unless required by applicable law or agreed to in writing,
--- software distributed under the License is distributed on an
--- "AS IS" BASIS, WITHOUT WARRANTIES OR CONDITIONS OF ANY
--- KIND, either express or implied.  See the License for the
--- specific language governing permissions and limitations
--- under the License.
-
-<<<<<<< HEAD
-select /*+SET_VAR(enable_nereids_planner=true,enable_pipeline_engine=true) */
-=======
-select
->>>>>>> 7bda49b5
-    n_name,
-    sum(l_extendedprice * (1 - l_discount)) as revenue
-from
-    customer,
-    orders,
-    lineitem,
-    supplier,
-    nation,
-    region
-where
-    c_custkey = o_custkey
-    and l_orderkey = o_orderkey
-    and l_suppkey = s_suppkey
-    and c_nationkey = s_nationkey
-    and s_nationkey = n_nationkey
-    and n_regionkey = r_regionkey
-    and r_name = 'ASIA'
-    and o_orderdate >= date '1994-01-01'
-    and o_orderdate < date '1994-01-01' + interval '1' year
-group by
-    n_name
-order by
-    revenue desc;
+-- Licensed to the Apache Software Foundation (ASF) under one
+-- or more contributor license agreements.  See the NOTICE file
+-- distributed with this work for additional information
+-- regarding copyright ownership.  The ASF licenses this file
+-- to you under the Apache License, Version 2.0 (the
+-- "License"); you may not use this file except in compliance
+-- with the License.  You may obtain a copy of the License at
+--
+--   http://www.apache.org/licenses/LICENSE-2.0
+--
+-- Unless required by applicable law or agreed to in writing,
+-- software distributed under the License is distributed on an
+-- "AS IS" BASIS, WITHOUT WARRANTIES OR CONDITIONS OF ANY
+-- KIND, either express or implied.  See the License for the
+-- specific language governing permissions and limitations
+-- under the License.
+
+select
+    n_name,
+    sum(l_extendedprice * (1 - l_discount)) as revenue
+from
+    customer,
+    orders,
+    lineitem,
+    supplier,
+    nation,
+    region
+where
+    c_custkey = o_custkey
+    and l_orderkey = o_orderkey
+    and l_suppkey = s_suppkey
+    and c_nationkey = s_nationkey
+    and s_nationkey = n_nationkey
+    and n_regionkey = r_regionkey
+    and r_name = 'ASIA'
+    and o_orderdate >= date '1994-01-01'
+    and o_orderdate < date '1994-01-01' + interval '1' year
+group by
+    n_name
+order by
+    revenue desc;