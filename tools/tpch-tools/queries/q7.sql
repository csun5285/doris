-- Licensed to the Apache Software Foundation (ASF) under one
-- or more contributor license agreements.  See the NOTICE file
-- distributed with this work for additional information
-- regarding copyright ownership.  The ASF licenses this file
-- to you under the Apache License, Version 2.0 (the
-- "License"); you may not use this file except in compliance
-- with the License.  You may obtain a copy of the License at
--
--   http://www.apache.org/licenses/LICENSE-2.0
--
-- Unless required by applicable law or agreed to in writing,
-- software distributed under the License is distributed on an
-- "AS IS" BASIS, WITHOUT WARRANTIES OR CONDITIONS OF ANY
-- KIND, either express or implied.  See the License for the
-- specific language governing permissions and limitations
-- under the License.

<<<<<<< HEAD
select /*+SET_VAR(enable_nereids_planner=true,enable_pipeline_engine=true) */
=======
select
>>>>>>> 7bda49b5
    supp_nation,
    cust_nation,
    l_year,
    sum(volume) as revenue
from
    (
        select
            n1.n_name as supp_nation,
            n2.n_name as cust_nation,
            extract(year from l_shipdate) as l_year,
            l_extendedprice * (1 - l_discount) as volume
        from
            supplier,
            lineitem,
            orders,
            customer,
            nation n1,
            nation n2
        where
            s_suppkey = l_suppkey
            and o_orderkey = l_orderkey
            and c_custkey = o_custkey
            and s_nationkey = n1.n_nationkey
            and c_nationkey = n2.n_nationkey
            and (
                (n1.n_name = 'FRANCE' and n2.n_name = 'GERMANY')
                or (n1.n_name = 'GERMANY' and n2.n_name = 'FRANCE')
            )
            and l_shipdate between date '1995-01-01' and date '1996-12-31'
    ) as shipping
group by
    supp_nation,
    cust_nation,
    l_year
order by
    supp_nation,
    cust_nation,
    l_year;<|MERGE_RESOLUTION|>--- conflicted
+++ resolved
@@ -1,60 +1,56 @@
--- Licensed to the Apache Software Foundation (ASF) under one
--- or more contributor license agreements.  See the NOTICE file
--- distributed with this work for additional information
--- regarding copyright ownership.  The ASF licenses this file
--- to you under the Apache License, Version 2.0 (the
--- "License"); you may not use this file except in compliance
--- with the License.  You may obtain a copy of the License at
---
---   http://www.apache.org/licenses/LICENSE-2.0
---
--- Unless required by applicable law or agreed to in writing,
--- software distributed under the License is distributed on an
--- "AS IS" BASIS, WITHOUT WARRANTIES OR CONDITIONS OF ANY
--- KIND, either express or implied.  See the License for the
--- specific language governing permissions and limitations
--- under the License.
-
-<<<<<<< HEAD
-select /*+SET_VAR(enable_nereids_planner=true,enable_pipeline_engine=true) */
-=======
-select
->>>>>>> 7bda49b5
-    supp_nation,
-    cust_nation,
-    l_year,
-    sum(volume) as revenue
-from
-    (
-        select
-            n1.n_name as supp_nation,
-            n2.n_name as cust_nation,
-            extract(year from l_shipdate) as l_year,
-            l_extendedprice * (1 - l_discount) as volume
-        from
-            supplier,
-            lineitem,
-            orders,
-            customer,
-            nation n1,
-            nation n2
-        where
-            s_suppkey = l_suppkey
-            and o_orderkey = l_orderkey
-            and c_custkey = o_custkey
-            and s_nationkey = n1.n_nationkey
-            and c_nationkey = n2.n_nationkey
-            and (
-                (n1.n_name = 'FRANCE' and n2.n_name = 'GERMANY')
-                or (n1.n_name = 'GERMANY' and n2.n_name = 'FRANCE')
-            )
-            and l_shipdate between date '1995-01-01' and date '1996-12-31'
-    ) as shipping
-group by
-    supp_nation,
-    cust_nation,
-    l_year
-order by
-    supp_nation,
-    cust_nation,
+-- Licensed to the Apache Software Foundation (ASF) under one
+-- or more contributor license agreements.  See the NOTICE file
+-- distributed with this work for additional information
+-- regarding copyright ownership.  The ASF licenses this file
+-- to you under the Apache License, Version 2.0 (the
+-- "License"); you may not use this file except in compliance
+-- with the License.  You may obtain a copy of the License at
+--
+--   http://www.apache.org/licenses/LICENSE-2.0
+--
+-- Unless required by applicable law or agreed to in writing,
+-- software distributed under the License is distributed on an
+-- "AS IS" BASIS, WITHOUT WARRANTIES OR CONDITIONS OF ANY
+-- KIND, either express or implied.  See the License for the
+-- specific language governing permissions and limitations
+-- under the License.
+
+select
+    supp_nation,
+    cust_nation,
+    l_year,
+    sum(volume) as revenue
+from
+    (
+        select
+            n1.n_name as supp_nation,
+            n2.n_name as cust_nation,
+            extract(year from l_shipdate) as l_year,
+            l_extendedprice * (1 - l_discount) as volume
+        from
+            supplier,
+            lineitem,
+            orders,
+            customer,
+            nation n1,
+            nation n2
+        where
+            s_suppkey = l_suppkey
+            and o_orderkey = l_orderkey
+            and c_custkey = o_custkey
+            and s_nationkey = n1.n_nationkey
+            and c_nationkey = n2.n_nationkey
+            and (
+                (n1.n_name = 'FRANCE' and n2.n_name = 'GERMANY')
+                or (n1.n_name = 'GERMANY' and n2.n_name = 'FRANCE')
+            )
+            and l_shipdate between date '1995-01-01' and date '1996-12-31'
+    ) as shipping
+group by
+    supp_nation,
+    cust_nation,
+    l_year
+order by
+    supp_nation,
+    cust_nation,
     l_year;