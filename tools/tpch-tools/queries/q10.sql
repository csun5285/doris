-- Licensed to the Apache Software Foundation (ASF) under one
-- or more contributor license agreements.  See the NOTICE file
-- distributed with this work for additional information
-- regarding copyright ownership.  The ASF licenses this file
-- to you under the Apache License, Version 2.0 (the
-- "License"); you may not use this file except in compliance
-- with the License.  You may obtain a copy of the License at
--
--   http://www.apache.org/licenses/LICENSE-2.0
--
-- Unless required by applicable law or agreed to in writing,
-- software distributed under the License is distributed on an
-- "AS IS" BASIS, WITHOUT WARRANTIES OR CONDITIONS OF ANY
-- KIND, either express or implied.  See the License for the
-- specific language governing permissions and limitations
-- under the License.

<<<<<<< HEAD
select /*+SET_VAR(enable_nereids_planner=true,enable_pipeline_engine=true) */
=======
select
>>>>>>> 7bda49b5
    c_custkey,
    c_name,
    sum(l_extendedprice * (1 - l_discount)) as revenue,
    c_acctbal,
    n_name,
    c_address,
    c_phone,
    c_comment
from
    customer,
    orders,
    lineitem,
    nation
where
    c_custkey = o_custkey
    and l_orderkey = o_orderkey
    and o_orderdate >= date '1993-10-01'
    and o_orderdate < date '1993-10-01' + interval '3' month
    and l_returnflag = 'R'
    and c_nationkey = n_nationkey
group by
    c_custkey,
    c_name,
    c_acctbal,
    c_phone,
    n_name,
    c_address,
    c_comment
order by
    revenue desc
limit 20;

<|MERGE_RESOLUTION|>--- conflicted
+++ resolved
@@ -1,54 +1,50 @@
--- Licensed to the Apache Software Foundation (ASF) under one
--- or more contributor license agreements.  See the NOTICE file
--- distributed with this work for additional information
--- regarding copyright ownership.  The ASF licenses this file
--- to you under the Apache License, Version 2.0 (the
--- "License"); you may not use this file except in compliance
--- with the License.  You may obtain a copy of the License at
---
---   http://www.apache.org/licenses/LICENSE-2.0
---
--- Unless required by applicable law or agreed to in writing,
--- software distributed under the License is distributed on an
--- "AS IS" BASIS, WITHOUT WARRANTIES OR CONDITIONS OF ANY
--- KIND, either express or implied.  See the License for the
--- specific language governing permissions and limitations
--- under the License.
-
-<<<<<<< HEAD
-select /*+SET_VAR(enable_nereids_planner=true,enable_pipeline_engine=true) */
-=======
-select
->>>>>>> 7bda49b5
-    c_custkey,
-    c_name,
-    sum(l_extendedprice * (1 - l_discount)) as revenue,
-    c_acctbal,
-    n_name,
-    c_address,
-    c_phone,
-    c_comment
-from
-    customer,
-    orders,
-    lineitem,
-    nation
-where
-    c_custkey = o_custkey
-    and l_orderkey = o_orderkey
-    and o_orderdate >= date '1993-10-01'
-    and o_orderdate < date '1993-10-01' + interval '3' month
-    and l_returnflag = 'R'
-    and c_nationkey = n_nationkey
-group by
-    c_custkey,
-    c_name,
-    c_acctbal,
-    c_phone,
-    n_name,
-    c_address,
-    c_comment
-order by
-    revenue desc
-limit 20;
-
+-- Licensed to the Apache Software Foundation (ASF) under one
+-- or more contributor license agreements.  See the NOTICE file
+-- distributed with this work for additional information
+-- regarding copyright ownership.  The ASF licenses this file
+-- to you under the Apache License, Version 2.0 (the
+-- "License"); you may not use this file except in compliance
+-- with the License.  You may obtain a copy of the License at
+--
+--   http://www.apache.org/licenses/LICENSE-2.0
+--
+-- Unless required by applicable law or agreed to in writing,
+-- software distributed under the License is distributed on an
+-- "AS IS" BASIS, WITHOUT WARRANTIES OR CONDITIONS OF ANY
+-- KIND, either express or implied.  See the License for the
+-- specific language governing permissions and limitations
+-- under the License.
+
+select
+    c_custkey,
+    c_name,
+    sum(l_extendedprice * (1 - l_discount)) as revenue,
+    c_acctbal,
+    n_name,
+    c_address,
+    c_phone,
+    c_comment
+from
+    customer,
+    orders,
+    lineitem,
+    nation
+where
+    c_custkey = o_custkey
+    and l_orderkey = o_orderkey
+    and o_orderdate >= date '1993-10-01'
+    and o_orderdate < date '1993-10-01' + interval '3' month
+    and l_returnflag = 'R'
+    and c_nationkey = n_nationkey
+group by
+    c_custkey,
+    c_name,
+    c_acctbal,
+    c_phone,
+    n_name,
+    c_address,
+    c_comment
+order by
+    revenue desc
+limit 20;
+