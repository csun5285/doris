-- Licensed to the Apache Software Foundation (ASF) under one
-- or more contributor license agreements.  See the NOTICE file
-- distributed with this work for additional information
-- regarding copyright ownership.  The ASF licenses this file
-- to you under the Apache License, Version 2.0 (the
-- "License"); you may not use this file except in compliance
-- with the License.  You may obtain a copy of the License at
--
--   http://www.apache.org/licenses/LICENSE-2.0
--
-- Unless required by applicable law or agreed to in writing,
-- software distributed under the License is distributed on an
-- "AS IS" BASIS, WITHOUT WARRANTIES OR CONDITIONS OF ANY
-- KIND, either express or implied.  See the License for the
-- specific language governing permissions and limitations
-- under the License.

<<<<<<< HEAD
select /*+SET_VAR(enable_nereids_planner=true,enable_pipeline_engine=true) */
=======
select
>>>>>>> 7bda49b5
    l_returnflag,
    l_linestatus,
    sum(l_quantity) as sum_qty,
    sum(l_extendedprice) as sum_base_price,
    sum(l_extendedprice * (1 - l_discount)) as sum_disc_price,
    sum(l_extendedprice * (1 - l_discount) * (1 + l_tax)) as sum_charge,
    avg(l_quantity) as avg_qty,
    avg(l_extendedprice) as avg_price,
    avg(l_discount) as avg_disc,
    count(*) as count_order
from
    lineitem
where
    l_shipdate <= date '1998-12-01' - interval '90' day
group by
    l_returnflag,
    l_linestatus
order by
    l_returnflag,
    l_linestatus;
<|MERGE_RESOLUTION|>--- conflicted
+++ resolved
@@ -1,42 +1,38 @@
--- Licensed to the Apache Software Foundation (ASF) under one
--- or more contributor license agreements.  See the NOTICE file
--- distributed with this work for additional information
--- regarding copyright ownership.  The ASF licenses this file
--- to you under the Apache License, Version 2.0 (the
--- "License"); you may not use this file except in compliance
--- with the License.  You may obtain a copy of the License at
---
---   http://www.apache.org/licenses/LICENSE-2.0
---
--- Unless required by applicable law or agreed to in writing,
--- software distributed under the License is distributed on an
--- "AS IS" BASIS, WITHOUT WARRANTIES OR CONDITIONS OF ANY
--- KIND, either express or implied.  See the License for the
--- specific language governing permissions and limitations
--- under the License.
-
-<<<<<<< HEAD
-select /*+SET_VAR(enable_nereids_planner=true,enable_pipeline_engine=true) */
-=======
-select
->>>>>>> 7bda49b5
-    l_returnflag,
-    l_linestatus,
-    sum(l_quantity) as sum_qty,
-    sum(l_extendedprice) as sum_base_price,
-    sum(l_extendedprice * (1 - l_discount)) as sum_disc_price,
-    sum(l_extendedprice * (1 - l_discount) * (1 + l_tax)) as sum_charge,
-    avg(l_quantity) as avg_qty,
-    avg(l_extendedprice) as avg_price,
-    avg(l_discount) as avg_disc,
-    count(*) as count_order
-from
-    lineitem
-where
-    l_shipdate <= date '1998-12-01' - interval '90' day
-group by
-    l_returnflag,
-    l_linestatus
-order by
-    l_returnflag,
-    l_linestatus;
+-- Licensed to the Apache Software Foundation (ASF) under one
+-- or more contributor license agreements.  See the NOTICE file
+-- distributed with this work for additional information
+-- regarding copyright ownership.  The ASF licenses this file
+-- to you under the Apache License, Version 2.0 (the
+-- "License"); you may not use this file except in compliance
+-- with the License.  You may obtain a copy of the License at
+--
+--   http://www.apache.org/licenses/LICENSE-2.0
+--
+-- Unless required by applicable law or agreed to in writing,
+-- software distributed under the License is distributed on an
+-- "AS IS" BASIS, WITHOUT WARRANTIES OR CONDITIONS OF ANY
+-- KIND, either express or implied.  See the License for the
+-- specific language governing permissions and limitations
+-- under the License.
+
+select
+    l_returnflag,
+    l_linestatus,
+    sum(l_quantity) as sum_qty,
+    sum(l_extendedprice) as sum_base_price,
+    sum(l_extendedprice * (1 - l_discount)) as sum_disc_price,
+    sum(l_extendedprice * (1 - l_discount) * (1 + l_tax)) as sum_charge,
+    avg(l_quantity) as avg_qty,
+    avg(l_extendedprice) as avg_price,
+    avg(l_discount) as avg_disc,
+    count(*) as count_order
+from
+    lineitem
+where
+    l_shipdate <= date '1998-12-01' - interval '90' day
+group by
+    l_returnflag,
+    l_linestatus
+order by
+    l_returnflag,
+    l_linestatus;