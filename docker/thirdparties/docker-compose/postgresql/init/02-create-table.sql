-- Licensed to the Apache Software Foundation (ASF) under one
-- or more contributor license agreements.  See the NOTICE file
-- distributed with this work for additional information
-- regarding copyright ownership.  The ASF licenses this file
-- to you under the Apache License, Version 2.0 (the
-- "License"); you may not use this file except in compliance
-- with the License.  You may obtain a copy of the License at
--
--   http://www.apache.org/licenses/LICENSE-2.0
--
-- Unless required by applicable law or agreed to in writing,
-- software distributed under the License is distributed on an
-- "AS IS" BASIS, WITHOUT WARRANTIES OR CONDITIONS OF ANY
-- KIND, either express or implied.  See the License for the
-- specific language governing permissions and limitations
-- under the License.

create table doris_test.test1 (
    k1 bit,
    k2 char(100),
    k3 varchar(128),
    k4 date,
    k5 real,
    k6 smallint,
    k7 int,
    k8 bigint,
    k9 timestamp,
    k10 decimal(10, 3)
);

CREATE TABLE doris_test.test2 (
        id int8 NOT NULL,
        c_user varchar(500) NULL,
        c_time timestamp(0) NULL,
        m_user varchar(500) NULL,
        m_time timestamp(0) NULL,
        app_id int8 NULL,
        t_id int8 NULL,
        deleted bool NULL DEFAULT false,
        code varchar(255) NOT NULL DEFAULT ''::character varying,
        name varchar(500) NOT NULL DEFAULT ''::character varying,
        cate_id int8 NULL,
        tag varchar(255) NOT NULL DEFAULT ''::character varying,
        remark varchar(500) NULL,
        CONSTRAINT p_dict PRIMARY KEY (id)
);

create table doris_test.test2_item (
        id int8 NOT NULL,
        c_user varchar(500) NULL,
        c_time timestamp(0) NULL,
        m_user varchar(500) NULL,
        m_time timestamp(0) NULL,
        app_id int8 NULL,
        t_id int8 NULL,
        deleted bool NULL DEFAULT false,
        dict_id int8 NOT NULL,
        o_idx int2 NULL,
        label varchar(255) NULL,
        value varchar(500) NULL,
        CONSTRAINT p_dict_item PRIMARY KEY (id)
);

CREATE OR REPLACE VIEW doris_test.test2_view
AS SELECT item.id as id,
    dict.code as code,
    item.value as value,
    item.label as label,
    item.deleted as deleted,
    item.o_idx as o_idx
FROM doris_test.test2 dict
LEFT JOIN doris_test.test2_item item ON item.dict_id = dict.id
WHERE dict.deleted = false AND item.deleted = false;

create table doris_test.test3 (
  id int,
  name varchar(20)
);

create table doris_test.test4 (
  id int
);

CREATE TABLE doris_test.test5 (
	id serial4 NOT NULL,
	"result" jsonb null
);

CREATE TABLE doris_test.test6 (
	id serial4 NOT NULL,
	"result" jsonb null,
	"limit" varchar(60) null
);

CREATE TABLE doris_test.test7 (
 	id serial4 NOT NULL,
 	"QueryResult" jsonb null
);

CREATE TABLE doris_test.test8 (
  "id" int8 NOT NULL,
  "c_user" varchar(100) COLLATE "pg_catalog"."default",
  "c_time" timestamp(6),
  "m_user" varchar(100) COLLATE "pg_catalog"."default",
  "m_time" timestamp(6),
  "app_id" int8,
  "t_id" int8,
  "deleted" bool DEFAULT false,
  "w_t_s" timestamp(6),
  "rf_id" varchar(64) COLLATE "pg_catalog"."default",
  "e_info" jsonb,
  "f_id" int8,
  "id_code" varchar(255) COLLATE "pg_catalog"."default",
  CONSTRAINT "f_a_w_r_p" PRIMARY KEY ("id")
);

CREATE TABLE doris_test.test9 (
  id1 smallint,
  id2 int,
  id3 bool,
  id4 varchar(10),
  id5 bigint
);

CREATE TABLE catalog_pg_test.test10 (
   ID INT NOT NULL,
   bit_value bit,
   real_value real,
   cidr_value cidr,
   inet_value inet,
   macaddr_value macaddr,
   bitn_value bit(10),
   bitnv_value bit varying(10),
   serial4_value serial4,
   jsonb_value jsonb
);

CREATE TABLE catalog_pg_test.test11 (
   ID INT PRIMARY KEY NOT NULL,
   point_value point,
   line_value line,
   lseg_value lseg,
   box_value box,
   path_value path,
   polygon_value polygon,
   circle_value circle
);
<<<<<<< HEAD

CREATE TABLE catalog_pg_test.test12 (
   ID INT NOT NULL,
   uuid_value uuid
);

CREATE TABLE catalog_pg_test.test_insert (
   id varchar(128),
   name varchar(128),
   age int
);

=======

CREATE TABLE catalog_pg_test.test12 (
   ID INT NOT NULL,
   uuid_value uuid
);

CREATE TABLE catalog_pg_test.test_insert (
   id varchar(128),
   name varchar(128),
   age int
);

>>>>>>> 2.0.0-rc01
CREATE TABLE catalog_pg_test.wkb_test (
   id SERIAL PRIMARY KEY,
   location bytea
);
<<<<<<< HEAD
=======

CREATE TABLE catalog_pg_test.dt_test (
    ts_field TIMESTAMP(3),
    tzt_field TIMESTAMPTZ(3)
);
<<<<<<< HEAD
>>>>>>> 2.0.0-rc01
=======

CREATE TABLE catalog_pg_test.json_test (
    id serial PRIMARY KEY,
    type varchar(10),
    value json
);

CREATE TABLE catalog_pg_test.jsonb_test (
    id serial PRIMARY KEY,
    type varchar(10),
    value jsonb
);
>>>>>>> 0f37f1c3
<|MERGE_RESOLUTION|>--- conflicted
+++ resolved
@@ -145,7 +145,6 @@
    polygon_value polygon,
    circle_value circle
 );
-<<<<<<< HEAD
 
 CREATE TABLE catalog_pg_test.test12 (
    ID INT NOT NULL,
@@ -158,34 +157,15 @@
    age int
 );
 
-=======
-
-CREATE TABLE catalog_pg_test.test12 (
-   ID INT NOT NULL,
-   uuid_value uuid
-);
-
-CREATE TABLE catalog_pg_test.test_insert (
-   id varchar(128),
-   name varchar(128),
-   age int
-);
-
->>>>>>> 2.0.0-rc01
 CREATE TABLE catalog_pg_test.wkb_test (
    id SERIAL PRIMARY KEY,
    location bytea
 );
-<<<<<<< HEAD
-=======
 
 CREATE TABLE catalog_pg_test.dt_test (
     ts_field TIMESTAMP(3),
     tzt_field TIMESTAMPTZ(3)
 );
-<<<<<<< HEAD
->>>>>>> 2.0.0-rc01
-=======
 
 CREATE TABLE catalog_pg_test.json_test (
     id serial PRIMARY KEY,
@@ -197,5 +177,4 @@
     id serial PRIMARY KEY,
     type varchar(10),
     value jsonb
-);
->>>>>>> 0f37f1c3
+);