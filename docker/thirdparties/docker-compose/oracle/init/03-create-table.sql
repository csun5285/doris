--- conflicted
+++ resolved
@@ -72,20 +72,12 @@
 create table doris_test.test_timestamp(
 id int,
 t1 date,
-<<<<<<< HEAD
-t2 timestamp(6),
-t3 timestamp(9),
-t4 timestamp,
-t5 interval year(3) to month,
-t6 interval day(3) to second(6)
-=======
 t2 timestamp(3),
 t3 timestamp(6),
 t4 timestamp(9),
 t5 timestamp,
 t6 interval year(3) to month,
 t7 interval day(3) to second(6)
->>>>>>> 2.0.0-rc01
 );
 
 create table doris_test.test_insert(
