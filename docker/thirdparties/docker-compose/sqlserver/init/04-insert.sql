-- Licensed to the Apache Software Foundation (ASF) under one
-- or more contributor license agreements.  See the NOTICE file
-- distributed with this work for additional information
-- regarding copyright ownership.  The ASF licenses this file
-- to you under the Apache License, Version 2.0 (the
-- "License"); you may not use this file except in compliance
-- with the License.  You may obtain a copy of the License at
--
--   http://www.apache.org/licenses/LICENSE-2.0
--
-- Unless required by applicable law or agreed to in writing,
-- software distributed under the License is distributed on an
-- "AS IS" BASIS, WITHOUT WARRANTIES OR CONDITIONS OF ANY
-- KIND, either express or implied.  See the License for the
-- specific language governing permissions and limitations
-- under the License.

Insert into dbo.student values (1, 'doris', 18), (2, 'alice', 19), (3, 'bob', 20);

Insert into dbo.test_int values
(1, 0, 1, 1), (2, 1, -1, -1),
(3, 255, 32767, 9223372036854775807), (4, 128, -32768, -9223372036854775808);

Insert into dbo.test_float values
(1, 123.123, 123.123, 123.123, 123.123, 123.123),
(2, 12345.12345, 12345.12345, 12345.12345, 12345.12345,12345.12345),
(3, -123.123, -123.123, -123.123, -123.123, -123.123);

Insert into dbo.test_decimal values
(1, 12345678901234567890123456789012345678, 12345678901234567890123456789012345678, 1234567890123456789012345678.0123456789, 1234567890123456789012345678.0123456789),
(2, -12345678901234567890123456789012345678, -12345678901234567890123456789012345678, -1234567890123456789012345678.0123456789, -1234567890123456789012345678.0123456789);

Insert into dbo.test_char values
(1, 'Make Doris Great!', 'Make Doris Great!', 'Make Doris Great!', 'Make Doris Great!', 'Make Doris Great!', 'Make Doris Great!');

Insert into dbo.test_time values (1, '2023-01-17', '16:49:05.1234567', '2023-01-17 16:49:05', '2023-01-17 16:49:05.1234567', '2023-01-17 16:49:05', '2023-01-17 16:49:05+08:00'),
(2, '2023-01-17', '16:49:05', '2023-01-17 16:49:05', '2023-01-17 16:49:05', '2023-01-17 16:49:05', '2023-01-17 16:49:05+08:00');
Insert into dbo.test_time values (3, '2023-01-17', '16:49:05.1234567', '2023-01-17 16:49:05', '2023-01-17 16:49:05.1234567', '2023-01-17 16:49:05', '2023-01-17 16:49:05.1234567+08:00');
Insert into dbo.test_time values (4, '2023-01-17', '16:49:05', '2023-01-17 16:49:05', '2023-01-17 16:49:05', '2023-01-17 16:49:05', '2023-01-17 16:49:05+08:00');

Insert into dbo.test_text values (1, 'Make Doris Great!', 'Make Doris Great!');

Insert into dbo.test_money values (1, 922337203685477.5807, 214748.3647);
Insert into dbo.test_money values (2, -922337203685477.5808, -214748.3648);
Insert into dbo.test_money values (3, 123.123, 123.123);

insert into dbo.test_binary values (1, 0, 0x4D616B6520446F72697320477265617421, 0x4D616B6520446F72697320477265617421);
insert into dbo.test_binary values (2, 1, 0x4D616B6520446F72697320477265617421, 0x4D616B6520446F72697320477265617421);
insert into dbo.test_binary values (3, -1, 0x4D616B6520446F72697320477265617421, 0x4D616B6520446F72697320477265617421);


<<<<<<< HEAD
=======
INSERT INTO dbo.DateAndTime
VALUES (
    '2023-06-25', -- DATE
    '14:30:45', -- TIME
    '2023-06-25T14:30:45', -- DATETIME
    '2023-06-25T14:30:00', -- SMALLDATETIME
    '2023-06-25T14:30:45.1234567', -- DATETIME2
    '2023-06-25 14:30:45.1234567 -07:00' -- DATETIMEOFFSET
);
>>>>>>> 2.0.0-rc01
<|MERGE_RESOLUTION|>--- conflicted
+++ resolved
@@ -49,8 +49,6 @@
 insert into dbo.test_binary values (3, -1, 0x4D616B6520446F72697320477265617421, 0x4D616B6520446F72697320477265617421);
 
 
-<<<<<<< HEAD
-=======
 INSERT INTO dbo.DateAndTime
 VALUES (
     '2023-06-25', -- DATE
@@ -60,4 +58,3 @@
     '2023-06-25T14:30:45.1234567', -- DATETIME2
     '2023-06-25 14:30:45.1234567 -07:00' -- DATETIMEOFFSET
 );
->>>>>>> 2.0.0-rc01
