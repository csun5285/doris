#!/usr/bin/env bash
# Licensed to the Apache Software Foundation (ASF) under one
# or more contributor license agreements.  See the NOTICE file
# distributed with this work for additional information
# regarding copyright ownership.  The ASF licenses this file
# to you under the Apache License, Version 2.0 (the
# "License"); you may not use this file except in compliance
# with the License.  You may obtain a copy of the License at
#
#   http://www.apache.org/licenses/LICENSE-2.0
#
# Unless required by applicable law or agreed to in writing,
# software distributed under the License is distributed on an
# "AS IS" BASIS, WITHOUT WARRANTIES OR CONDITIONS OF ANY
# KIND, either express or implied.  See the License for the
# specific language governing permissions and limitations
# under the License.

##############################################################
# This script is used to compile Apache Doris
# Usage:
#    sh build.sh --help
#
# You need to make sure all thirdparty libraries have been
# compiled and installed correctly.
##############################################################

set -eo pipefail

ROOT="$(cd "$(dirname "${BASH_SOURCE[0]}")" &>/dev/null && pwd)"

export DORIS_HOME="${ROOT}"

. "${DORIS_HOME}/env.sh"

# Check args
usage() {
    echo "
Usage: $0 <options>
  Optional options:
     [no option]            build all components
     --fe                   build Frontend and Spark DPP application. Default ON.
     --be                   build Backend. Default ON.
     --meta-tool            build Backend meta tool. Default OFF.
     --cloud-recovery-tool  build recovery tool. Default OFF.
     --index-tool           build Backend inverted index tool. Default OFF.
     --broker               build Broker. Default ON.
     --audit                build audit loader. Default ON.
     --spark-dpp            build Spark DPP application. Default ON.
     --hive-udf             build Hive UDF library for Spark Load. Default ON.
     --be-java-extensions   build Backend java extensions. Default ON.
     --clean                clean and build target
     --output               specify the output directory
     -j                     build Backend parallel

  Environment variables:
    USE_AVX2                    If the CPU does not support AVX2 instruction set, please set USE_AVX2=0. Default is ON.
    STRIP_DEBUG_INFO            If set STRIP_DEBUG_INFO=ON, the debug information in the compiled binaries will be stored separately in the 'be/lib/debug_info' directory. Default is OFF.
    DISABLE_BE_JAVA_EXTENSIONS  If set DISABLE_BE_JAVA_EXTENSIONS=ON, we will do not build binary with java-udf,hudi-scanner,jdbc-scanner and so on Default is OFF.
    DISABLE_JAVA_CHECK_STYLE    If set DISABLE_JAVA_CHECK_STYLE=ON, it will skip style check of java code in FE.
  Eg.
    $0                                      build all
    $0 --be                                 build Backend
    $0 --meta-tool                          build Backend meta tool
    $0 --cloud-recovery-tool                build cloud recovery tool
    $0 --index-tool                         build Backend inverted index tool
    $0 --fe --clean                         clean and build Frontend and Spark Dpp application
    $0 --fe --be --clean                    clean and build Frontend, Spark Dpp application and Backend
    $0 --spark-dpp                          build Spark DPP application alone
    $0 --broker                             build Broker
    $0 --be --fe                            build Backend, Frontend, Spark Dpp application and Java UDF library
    $0 --be --coverage                      build Backend with coverage enabled
    $0 --be --output PATH                   build Backend, the result will be output to PATH(relative paths are available)

    USE_AVX2=0 $0 --be                      build Backend and not using AVX2 instruction.
    USE_AVX2=0 STRIP_DEBUG_INFO=ON $0       build all and not using AVX2 instruction, and strip the debug info for Backend
  "
    exit 1
}

clean_gensrc() {
    pushd "${DORIS_HOME}/gensrc"
    make clean
    rm -rf "${DORIS_HOME}/gensrc/build"
    rm -rf "${DORIS_HOME}/fe/fe-common/target"
    rm -rf "${DORIS_HOME}/fe/fe-core/target"
    popd
}

clean_be() {
    pushd "${DORIS_HOME}"

    # "build.sh --clean" just cleans and exits, however CMAKE_BUILD_DIR is set
    # while building be.
    CMAKE_BUILD_TYPE="${BUILD_TYPE:-Release}"
    CMAKE_BUILD_DIR="${DORIS_HOME}/be/build_${CMAKE_BUILD_TYPE}"

    rm -rf "${CMAKE_BUILD_DIR}"
    rm -rf "${DORIS_HOME}/be/output"
    rm -rf "${DORIS_HOME}/zoneinfo"
    popd
}

clean_fe() {
    pushd "${DORIS_HOME}/fe"
    "${MVN_CMD}" clean
    popd
}

# Copy the common files like licenses, notice.txt to output folder
function copy_common_files() {
    cp -r -p "${DORIS_HOME}/NOTICE.txt" "$1/"
    cp -r -p "${DORIS_HOME}/dist/LICENSE-dist.txt" "$1/"
    cp -r -p "${DORIS_HOME}/dist/licenses" "$1/"
}

if ! OPTS="$(getopt \
    -n "$0" \
    -o '' \
    -l 'fe' \
    -l 'be' \
    -l 'cloud' \
    -l 'broker' \
    -l 'audit' \
    -l 'meta-tool' \
    -l 'cloud-recovery-tool' \
    -l 'index-tool' \
    -l 'spark-dpp' \
    -l 'hive-udf' \
    -l 'be-java-extensions' \
    -l 'clean' \
    -l 'coverage' \
    -l 'help' \
    -l 'output:' \
    -o 'hj:' \
    -- "$@")"; then
    usage
fi

eval set -- "${OPTS}"

PARALLEL="$(($(nproc) / 4 + 1))"
BUILD_FE=0
BUILD_BE=0
BUILD_CLOUD=0
BUILD_BROKER=0
BUILD_AUDIT=0
BUILD_META_TOOL='OFF'
BUILD_CLOUD_RECOVERY_TOOL='OFF'
BUILD_INDEX_TOOL='OFF'
BUILD_SPARK_DPP=0
BUILD_BE_JAVA_EXTENSIONS=0
BUILD_HIVE_UDF=0
CLEAN=0
HELP=0
PARAMETER_COUNT="$#"
PARAMETER_FLAG=0
DENABLE_CLANG_COVERAGE='OFF'
if [[ "$#" == 1 ]]; then
    # default
    BUILD_FE=1
    BUILD_BE=1
    BUILD_CLOUD=1
    BUILD_BROKER=1
    BUILD_AUDIT=1
    BUILD_META_TOOL='OFF'
    BUILD_CLOUD_RECOVERY_TOOL='OFF'
    BUILD_INDEX_TOOL='OFF'
    BUILD_SPARK_DPP=1
    BUILD_HIVE_UDF=1
    BUILD_BE_JAVA_EXTENSIONS=1
    CLEAN=0
else
    while true; do
        case "$1" in
        --fe)
            BUILD_FE=1
            BUILD_SPARK_DPP=1
            BUILD_HIVE_UDF=1
            BUILD_BE_JAVA_EXTENSIONS=1
            shift
            ;;
        --be)
            BUILD_BE=1
            BUILD_BE_JAVA_EXTENSIONS=1
            shift
            ;;
        --cloud)
            BUILD_CLOUD=1
            shift
            ;;
        --broker)
            BUILD_BROKER=1
            shift
            ;;
        --audit)
            BUILD_AUDIT=1
            shift
            ;;
        --meta-tool)
            BUILD_META_TOOL='ON'
            shift
            ;;
        --cloud-recovery-tool)
            BUILD_CLOUD_RECOVERY_TOOL='ON'
            shift
            ;;
        --index-tool)
            BUILD_INDEX_TOOL='ON'
            shift
            ;;
        --spark-dpp)
            BUILD_SPARK_DPP=1
            shift
            ;;
        --hive-udf)
            BUILD_HIVE_UDF=1
            shift
            ;;
        --be-java-extensions)
            BUILD_BE_JAVA_EXTENSIONS=1
            shift
            ;;
        --clean)
            CLEAN=1
            shift
            ;;
        --coverage)
            DENABLE_CLANG_COVERAGE='ON'
            shift
            ;;
        -h)
            HELP=1
            shift
            ;;
        --help)
            HELP=1
            shift
            ;;
        -j)
            PARALLEL="$2"
            PARAMETER_FLAG=1
            shift 2
            ;;
        --output)
            DORIS_OUTPUT="$2"
            shift 2
            ;;
        --)
            shift
            break
            ;;
        *)
            echo "Internal error"
            exit 1
            ;;
        esac
    done
    #only ./build.sh -j xx then build all
    if [[ "${PARAMETER_COUNT}" -eq 3 ]] && [[ "${PARAMETER_FLAG}" -eq 1 ]]; then
        BUILD_FE=1
        BUILD_BE=1
        BUILD_CLOUD=1
        BUILD_BROKER=1
        BUILD_AUDIT=1
        BUILD_META_TOOL='ON'
        BUILD_CLOUD_RECOVERY_TOOL='ON'
        BUILD_INDEX_TOOL='ON'
        BUILD_SPARK_DPP=1
        BUILD_HIVE_UDF=1
        BUILD_BE_JAVA_EXTENSIONS=1
        CLEAN=0
    fi
fi

if [[ "${HELP}" -eq 1 ]]; then
    usage
fi

if [[ -z "${DORIS_BRANCH}" ]]; then
    export TP_INSTALL_DIR="${DORIS_THIRDPARTY}/installed"
else
    export TP_INSTALL_DIR="${DORIS_THIRDPARTY}/installed-${DORIS_BRANCH}"
fi

# build thirdparty libraries if necessary
if [[ ! -f "${TP_INSTALL_DIR}/lib/libbacktrace.a" ]]; then
    echo "Thirdparty libraries need to be build ..."
    # need remove all installed pkgs because some lib like lz4 will throw error if its lib alreay exists
    rm -rf "${TP_INSTALL_DIR}"

    if [[ "${CLEAN}" -eq 0 ]]; then
        "${DORIS_THIRDPARTY}/build-thirdparty.sh" -j "${PARALLEL}"
    else
        "${DORIS_THIRDPARTY}/build-thirdparty.sh" -j "${PARALLEL}" --clean
    fi
fi

update_submodule() {
    local submodule_path=$1
    local submodule_name=$2
    local archive_url=$3

    set +e
    cd "${DORIS_HOME}"
    echo "Update ${submodule_name} submodule ..."
    git submodule update --init --recursive "${submodule_path}"
    exit_code=$?
    if [[ "${exit_code}" -eq 0 ]]; then
        cd "${submodule_path}"
        submodule_commit_id=$(git rev-parse HEAD)
        cd -
        expect_submodule_commit_id=$(git ls-tree HEAD "${submodule_path}" | awk '{print $3}')
        echo "Current commit ID of ${submodule_name} submodule: ${submodule_commit_id}, expected is ${expect_submodule_commit_id}"
    fi
    set -e
    if [[ "${exit_code}" -ne 0 ]]; then
        # try to get submodule's current commit
        submodule_commit=$(git ls-tree HEAD "${submodule_path}" | awk '{print $3}')

        commit_specific_url=$(echo "${archive_url}" | sed "s/refs\/heads/${submodule_commit}/")
        echo "Update ${submodule_name} submodule failed, start to download and extract ${commit_specific_url}"

        mkdir -p "${DORIS_HOME}/${submodule_path}"
        curl -L "${commit_specific_url}" | tar -xz -C "${DORIS_HOME}/${submodule_path}" --strip-components=1
    fi
}

update_submodule "be/src/apache-orc" "apache-orc" "https://github.com/apache/doris-thirdparty/archive/refs/heads/orc.tar.gz"
update_submodule "be/src/clucene" "clucene" "https://github.com/apache/doris-thirdparty/archive/refs/heads/clucene-2.0.tar.gz"

if [[ "${CLEAN}" -eq 1 && "${BUILD_BE}" -eq 0 && "${BUILD_FE}" -eq 0 && "${BUILD_SPARK_DPP}" -eq 0 && ${BUILD_CLOUD} -eq 0 ]]; then
    clean_gensrc
    clean_be
    clean_fe
    exit 0
fi


if [[ -z "${WITH_MYSQL}" ]]; then
    WITH_MYSQL='OFF'
fi
if [[ -z "${GLIBC_COMPATIBILITY}" ]]; then
    if [[ "$(uname -s)" != 'Darwin' ]]; then
        GLIBC_COMPATIBILITY='ON'
    else
        GLIBC_COMPATIBILITY='OFF'
    fi
fi
if [[ -z "${USE_AVX2}" ]]; then
    USE_AVX2='ON'
fi
if [[ -z "${WITH_LZO}" ]]; then
    WITH_LZO='OFF'
fi
if [[ -z "${USE_LIBCPP}" ]]; then
    if [[ "$(uname -s)" != 'Darwin' ]]; then
        USE_LIBCPP='OFF'
    else
        USE_LIBCPP='ON'
    fi
fi
if [[ -z "${STRIP_DEBUG_INFO}" ]]; then
    STRIP_DEBUG_INFO='OFF'
fi
if [[ -z "${USE_MEM_TRACKER}" ]]; then
    if [[ "$(uname -s)" != 'Darwin' ]]; then
        USE_MEM_TRACKER='ON'
    else
        USE_MEM_TRACKER='OFF'
    fi
fi
if [[ -z "${USE_JEMALLOC}" ]]; then
    USE_JEMALLOC='ON'
fi
if [[ -z "${USE_BTHREAD_SCANNER}" ]]; then
    USE_BTHREAD_SCANNER='OFF'
fi
if [[ -z "${ENABLE_STACKTRACE}" ]]; then
    ENABLE_STACKTRACE='OFF'
fi
if [[ -z "${USE_DWARF}" ]]; then
    USE_DWARF='OFF'
fi

if [[ -z "${CLOUD_MODE}" ]]; then
    CLOUD_MODE='ON'
fi

if [[ -z "${USE_UNWIND}" ]]; then
    if [[ "$(uname -s)" != 'Darwin' ]]; then
        USE_UNWIND='ON'
    else
        USE_UNWIND='OFF'
    fi
fi

if [[ -z "${DISPLAY_BUILD_TIME}" ]]; then
    DISPLAY_BUILD_TIME='OFF'
fi

if [[ -z "${OUTPUT_BE_BINARY}" ]]; then
    OUTPUT_BE_BINARY=${BUILD_BE}
fi

if [[ -n "${DISABLE_BE_JAVA_EXTENSIONS}" ]]; then
    if [[ "${DISABLE_BE_JAVA_EXTENSIONS}" == "ON" ]]; then
        BUILD_BE_JAVA_EXTENSIONS=0
    else
        BUILD_BE_JAVA_EXTENSIONS=1
    fi
fi

if [[ -z "${DISABLE_JAVA_CHECK_STYLE}" ]]; then
    DISABLE_JAVA_CHECK_STYLE='OFF'
fi

if [[ -z "${ENABLE_INJECTION_POINT}" ]]; then
    ENABLE_INJECTION_POINT='OFF'
fi

if [[ -z "${RECORD_COMPILER_SWITCHES}" ]]; then
    RECORD_COMPILER_SWITCHES='OFF'
fi

if [[ "${BUILD_BE_JAVA_EXTENSIONS}" -eq 1 && "$(uname -s)" == 'Darwin' ]]; then
    if [[ -z "${JAVA_HOME}" ]]; then
        CAUSE='the environment variable JAVA_HOME is not set'
    else
        LIBJVM="$(find -L "${JAVA_HOME}/" -name 'libjvm.dylib')"
        if [[ -z "${LIBJVM}" ]]; then
            CAUSE="the library libjvm.dylib is missing"
        elif [[ "$(file "${LIBJVM}" | awk '{print $NF}')" != "$(uname -m)" ]]; then
            CAUSE='the architecture which the library libjvm.dylib is built for does not match'
        fi
    fi

    if [[ -n "${CAUSE}" ]]; then
        echo -e "\033[33;1mWARNNING: \033[37;1mSkip building with BE Java extensions due to ${CAUSE}.\033[0m"
        BUILD_BE_JAVA_EXTENSIONS=0
        BUILD_BE_JAVA_EXTENSIONS_FALSE_IN_CONF=1
    fi
fi

echo "Get params:
    BUILD_FE                    -- ${BUILD_FE}
    BUILD_BE                    -- ${BUILD_BE}
    BUILD_CLOUD                 -- ${BUILD_CLOUD}
    BUILD_BROKER                -- ${BUILD_BROKER}
    BUILD_AUDIT                 -- ${BUILD_AUDIT}
    BUILD_META_TOOL             -- ${BUILD_META_TOOL}
    BUILD_CLOUD_RECOVERY_TOOL   -- ${BUILD_CLOUD_RECOVERY_TOOL}
    BUILD_INDEX_TOOL            -- ${BUILD_INDEX_TOOL}
    BUILD_SPARK_DPP             -- ${BUILD_SPARK_DPP}
    BUILD_BE_JAVA_EXTENSIONS    -- ${BUILD_BE_JAVA_EXTENSIONS}
    BUILD_HIVE_UDF              -- ${BUILD_HIVE_UDF}
    PARALLEL                    -- ${PARALLEL}
    CLEAN                       -- ${CLEAN}
    WITH_MYSQL                  -- ${WITH_MYSQL}
    WITH_LZO                    -- ${WITH_LZO}
    GLIBC_COMPATIBILITY         -- ${GLIBC_COMPATIBILITY}
    USE_AVX2                    -- ${USE_AVX2}
    USE_LIBCPP                  -- ${USE_LIBCPP}
    USE_DWARF                   -- ${USE_DWARF}
    USE_UNWIND                  -- ${USE_UNWIND}
    STRIP_DEBUG_INFO            -- ${STRIP_DEBUG_INFO}
    CLOUD_MODE                  -- ${CLOUD_MODE}
    USE_MEM_TRACKER             -- ${USE_MEM_TRACKER}
    USE_JEMALLOC                -- ${USE_JEMALLOC}
    USE_BTHREAD_SCANNER         -- ${USE_BTHREAD_SCANNER}
    ENABLE_STACKTRACE           -- ${ENABLE_STACKTRACE}
    ENABLE_INJECTION_POINT      -- ${ENABLE_INJECTION_POINT}
    DENABLE_CLANG_COVERAGE      -- ${DENABLE_CLANG_COVERAGE}
    DISPLAY_BUILD_TIME          -- ${DISPLAY_BUILD_TIME}
    ENABLE_PCH                  -- ${ENABLE_PCH}
"

# Clean and build generated code
if [[ "${CLEAN}" -eq 1 ]]; then
    clean_gensrc
fi
"${DORIS_HOME}"/generated-source.sh noclean

# Assesmble FE modules
FE_MODULES=''
BUILD_DOCS='OFF'
modules=("")
if [[ "${BUILD_FE}" -eq 1 ]]; then
    modules+=("fe-common")
    modules+=("fe-core")
    BUILD_DOCS='ON'
fi
if [[ "${BUILD_SPARK_DPP}" -eq 1 ]]; then
    modules+=("fe-common")
    modules+=("spark-dpp")
fi
if [[ "${BUILD_HIVE_UDF}" -eq 1 ]]; then
    modules+=("fe-common")
    modules+=("hive-udf")
fi
if [[ "${BUILD_BE_JAVA_EXTENSIONS}" -eq 1 ]]; then
    modules+=("fe-common")
    modules+=("be-java-extensions/hudi-scanner")
    modules+=("be-java-extensions/java-common")
    modules+=("be-java-extensions/java-udf")
    modules+=("be-java-extensions/jdbc-scanner")
    modules+=("be-java-extensions/paimon-scanner")
    modules+=("be-java-extensions/max-compute-scanner")
    modules+=("be-java-extensions/avro-scanner")
    modules+=("be-java-extensions/preload-extensions")
fi
FE_MODULES="$(
    IFS=','
    echo "${modules[*]}"
)"

# Clean and build Backend
if [[ "${BUILD_BE}" -eq 1 ]]; then
    if [[ -e "${DORIS_HOME}/gensrc/build/gen_cpp/version.h" ]]; then
        rm -f "${DORIS_HOME}/gensrc/build/gen_cpp/version.h"
    fi
    CMAKE_BUILD_TYPE="${BUILD_TYPE:-Release}"
    echo "Build Backend: ${CMAKE_BUILD_TYPE}"
    CMAKE_BUILD_DIR="${DORIS_HOME}/be/build_${CMAKE_BUILD_TYPE}"
    if [[ "${CLEAN}" -eq 1 ]]; then
        clean_be
    fi
    MAKE_PROGRAM="$(command -v "${BUILD_SYSTEM}")"

    if [[ -z "${BUILD_FS_BENCHMARK}" ]]; then
        BUILD_FS_BENCHMARK=OFF
    fi

    echo "-- Make program: ${MAKE_PROGRAM}"
    echo "-- Use ccache: ${CMAKE_USE_CCACHE}"
    echo "-- Extra cxx flags: ${EXTRA_CXX_FLAGS:-}"
    echo "-- Build fs benchmark tool: ${BUILD_FS_BENCHMARK}"

    mkdir -p "${CMAKE_BUILD_DIR}"
    cd "${CMAKE_BUILD_DIR}"
    "${CMAKE_CMD}" -G "${GENERATOR}" \
        -DCMAKE_MAKE_PROGRAM="${MAKE_PROGRAM}" \
        -DCMAKE_EXPORT_COMPILE_COMMANDS=ON \
        -DCMAKE_BUILD_TYPE="${CMAKE_BUILD_TYPE}" \
        -DCLOUD_MODE=${CLOUD_MODE} \
        -DENABLE_INJECTION_POINT=${ENABLE_INJECTION_POINT} \
        -DMAKE_TEST=OFF \
        -DBUILD_FS_BENCHMARK="${BUILD_FS_BENCHMARK}" \
        ${CMAKE_USE_CCACHE:+${CMAKE_USE_CCACHE}} \
        -DWITH_MYSQL="${WITH_MYSQL}" \
        -DWITH_LZO="${WITH_LZO}" \
        -DUSE_LIBCPP="${USE_LIBCPP}" \
        -DBUILD_META_TOOL="${BUILD_META_TOOL}" \
        -DBUILD_CLOUD_RECOVERY_TOOL="${BUILD_CLOUD_RECOVERY_TOOL}" \
        -DBUILD_INDEX_TOOL="${BUILD_INDEX_TOOL}" \
        -DSTRIP_DEBUG_INFO="${STRIP_DEBUG_INFO}" \
        -DUSE_DWARF="${USE_DWARF}" \
        -DUSE_UNWIND="${USE_UNWIND}" \
        -DDISPLAY_BUILD_TIME="${DISPLAY_BUILD_TIME}" \
        -DENABLE_PCH="${ENABLE_PCH}" \
        -DUSE_MEM_TRACKER="${USE_MEM_TRACKER}" \
        -DUSE_JEMALLOC="${USE_JEMALLOC}" \
        -DUSE_BTHREAD_SCANNER="${USE_BTHREAD_SCANNER}" \
        -DENABLE_STACKTRACE="${ENABLE_STACKTRACE}" \
        -DUSE_AVX2="${USE_AVX2}" \
        -DGLIBC_COMPATIBILITY="${GLIBC_COMPATIBILITY}" \
        -DEXTRA_CXX_FLAGS="${EXTRA_CXX_FLAGS}" \
        -DENABLE_CLANG_COVERAGE="${DENABLE_CLANG_COVERAGE}" \
        -DDORIS_JAVA_HOME="${JAVA_HOME}" \
        "${DORIS_HOME}/be"

    if [[ "${OUTPUT_BE_BINARY}" -eq 1 ]]; then
        "${BUILD_SYSTEM}" -j "${PARALLEL}"
        "${BUILD_SYSTEM}" install
    fi

    cd "${DORIS_HOME}"
fi

if [ ${BUILD_CLOUD} -eq 1 ] ; then
    if [ -e ${DORIS_HOME}/gensrc/build/gen_cpp/version.h ]; then rm -f ${DORIS_HOME}/gensrc/build/gen_cpp/version.h ; fi
    CMAKE_BUILD_TYPE=${BUILD_TYPE:-Release}
    echo "Build Cloud: ${CMAKE_BUILD_TYPE}"
    CMAKE_BUILD_DIR=${DORIS_HOME}/cloud/build_${CMAKE_BUILD_TYPE}
    if [ ${CLEAN} -eq 1 ]; then
        rm -rf ${CMAKE_BUILD_DIR}
        echo "clean cloud"
    fi
    MAKE_PROGRAM="$(which "${BUILD_SYSTEM}")"
    echo "-- Make program: ${MAKE_PROGRAM}"
    echo "-- Extra cxx flags: ${EXTRA_CXX_FLAGS:-}"
    mkdir -p ${CMAKE_BUILD_DIR}
    cd ${CMAKE_BUILD_DIR}
    ${CMAKE_CMD} -G "${GENERATOR}"  \
            -DCMAKE_MAKE_PROGRAM="${MAKE_PROGRAM}" \
            -DCMAKE_EXPORT_COMPILE_COMMANDS=ON \
            -DCMAKE_BUILD_TYPE=${CMAKE_BUILD_TYPE} \
            -DMAKE_TEST=OFF \
            ${CMAKE_USE_CCACHE} \
            -DUSE_LIBCPP=${USE_LIBCPP} \
            -DSTRIP_DEBUG_INFO=${STRIP_DEBUG_INFO} \
            -DUSE_DWARF=${USE_DWARF} \
            -DUSE_JEMALLOC=${USE_JEMALLOC} \
            -DSTRICT_MEMORY_USE=${STRICT_MEMORY_USE} \
            -DUSE_AVX2=${USE_AVX2} \
            -DEXTRA_CXX_FLAGS="${EXTRA_CXX_FLAGS}" \
            -DGLIBC_COMPATIBILITY=${GLIBC_COMPATIBILITY} \
            -DBUILD_CHECK_META=${BUILD_CHECK_META:-OFF} ${DORIS_HOME}/cloud/
    ${BUILD_SYSTEM} -j ${PARALLEL}
    ${BUILD_SYSTEM} install
    cd ${DORIS_HOME}
    echo "Build cloud done"
fi

if [ "${BUILD_DOCS}" = "ON" ] ; then
    # Build docs, should be built before Frontend
    echo "Build docs"
    cd "${DORIS_HOME}/docs"
    ./build_help_zip.sh
    cd "${DORIS_HOME}"
fi

function md5sum_func() {
    local FILENAME="$1"
    local MD5SUM="$2"
    local md5

    md5="$(md5sum "${FILENAME}")"
    if [[ "${md5}" != "${MD5SUM}  ${FILENAME}" ]]; then
        echo "${FILENAME} md5sum check failed!"
        echo -e "except-md5 ${MD5SUM} \nactual-md5 ${md5}"
        return 1
    fi
    return 0
}

function build_jdbc_driver() {
    echo "Build jdbc driver"
    # download jdbc rivers
    JDBC_DRIVER_URL=${JDBC_DRIVER_URL:-"https://selectdb-doris-1308700295.cos.ap-beijing.myqcloud.com/release/jdbc_driver"}
    JDBC_DRIVERS_DIR="${DORIS_THIRDPARTY}/src/jdbc_drivers/"
    mkdir -p ${JDBC_DRIVERS_DIR}

    local driver_array=(\
    clickhouse-jdbc-0.3.2-patch11-all.jar \
    mssql-jdbc-11.2.0.jre8.jar \
    mysql-connector-java-8.0.25.jar \
    ojdbc6.jar \
    postgresql-42.5.0.jar)

    local driver_md5_array=(\
    9be22a93267dc4b066e0a3aefc2dd024 \
    b204274eb02a848ac405961e6f43e7bd \
    fdf55dcef04b09f2eaf42b75e61ccc9a \
    621a393d7be9ff0f2fec6fbba2c8f9b6 \
    20c8228267b6c9ce620fddb39467d3eb)

    local i=0
    for ((i=0; i<${#driver_array[@]}; i++)); do
        local driver="${driver_array[i]}"
        local dirver_md5=${driver_md5_array[${i}]}

        # driver path in local file system
        local driver_path=${DORIS_THIRDPARTY}/src/jdbc_drivers/${driver}
        local driver_url=${JDBC_DRIVER_URL}/${driver}
        echo "index: ${i}, dirver: ${driver} md5: ${dirver_md5}"

        local status=1
        for attemp in 1 2; do
            if [[ -r "${driver_path}" ]]; then
                if md5sum_func ${driver_path} ${dirver_md5}; then
                    echo "Archive ${driver} already exist."
                    status=0
                    break
                fi
                echo "Archive ${driver} will be removed and download again."
                rm -f "${driver_path}"
            else
                echo "Downloading ${driver} from ${driver_url} to ${driver_path}"
                if wget --no-check-certificate -q "${driver_url}" -O "${driver_path}"; then
                     if md5sum_func ${driver_path} ${dirver_md5}; then
                        status=0
                        echo "Success to download ${driver}"
                        break
                    fi
                    echo "Archive ${driver} will be removed and download again."
                    rm -f "${driver_path}"
                else
                    echo "Failed to download ${driver}. attemp: ${attemp}"
                fi
            fi
        done

        if [[ "${status}" -ne 0 ]]; then
            echo "Failed to download ${driver}"
            exit 1
        fi
    done
}

BUILD_JDBC_DRIVER=${BUILD_JDBC_DRIVER:-"ON"}
if [[ "x${BUILD_JDBC_DRIVER}" = "xON" ]]; then
    build_jdbc_driver
fi

function build_ui() {
    NPM='npm'
    if ! ${NPM} --version; then
        echo "Error: npm is not found"
        exit 1
    fi
    if [[ -n "${CUSTOM_NPM_REGISTRY}" ]]; then
        "${NPM}" config set registry "${CUSTOM_NPM_REGISTRY}"
        npm_reg="$("${NPM}" get registry)"
        echo "NPM registry: ${npm_reg}"
    fi

    echo "Build Frontend UI"
    ui_dist="${DORIS_HOME}/ui/dist"
    if [[ -n "${CUSTOM_UI_DIST}" ]]; then
        ui_dist="${CUSTOM_UI_DIST}"
    else
        cd "${DORIS_HOME}/ui"
        "${NPM}" cache clean --force
        "${NPM}" install --legacy-peer-deps
        "${NPM}" run build
    fi
    echo "ui dist: ${ui_dist}"
    rm -rf "${DORIS_HOME}/fe/fe-core/src/main/resources/static"
    mkdir -p "${DORIS_HOME}/fe/fe-core/src/main/resources/static"
    cp -r "${ui_dist}"/* "${DORIS_HOME}/fe/fe-core/src/main/resources/static"/
}

# FE UI must be built before building FE
# We don't need ui on cloud mode
if [[ "${BUILD_FE}" -eq 1 ]]; then
    if [[ "${BUILD_UI}" = "ON" ]] || [[ "${CLOUD_MODE}" != "ON" ]] && [[ "${CLOUD_MODE}" != "1" ]]; then
        build_ui
    fi
fi

# Clean and build Frontend
if [[ "${FE_MODULES}" != '' ]]; then
    echo "Build Frontend Modules: ${FE_MODULES}"
    cd "${DORIS_HOME}/fe"
    if [[ "${CLEAN}" -eq 1 ]]; then
        clean_fe
    fi
    if [[ "${DISABLE_JAVA_CHECK_STYLE}" = "ON" ]]; then
<<<<<<< HEAD
        "${MVN_CMD}" package -pl ${FE_MODULES:+${FE_MODULES}} -Dskip.doc=true -DskipTests -Dcheckstyle.skip=true ${MVN_OPT:+${MVN_OPT}}
    else
        "${MVN_CMD}" package -pl ${FE_MODULES:+${FE_MODULES}} -Dskip.doc=true -DskipTests ${MVN_OPT:+${MVN_OPT}}
=======
        # Allowed user customer set env param USER_SETTINGS_MVN_REPO means settings.xml file path
        if [[ -n ${USER_SETTINGS_MVN_REPO} && -f ${USER_SETTINGS_MVN_REPO} ]]; then
            "${MVN_CMD}" package -pl ${FE_MODULES:+${FE_MODULES}} -Dskip.doc=true -DskipTests -Dcheckstyle.skip=true ${MVN_OPT:+${MVN_OPT}} -gs "${USER_SETTINGS_MVN_REPO}"
        else
            "${MVN_CMD}" package -pl ${FE_MODULES:+${FE_MODULES}} -Dskip.doc=true -DskipTests -Dcheckstyle.skip=true ${MVN_OPT:+${MVN_OPT}}
        fi
    else
        if [[ -n ${USER_SETTINGS_MVN_REPO} && -f ${USER_SETTINGS_MVN_REPO} ]]; then
            "${MVN_CMD}" package -pl ${FE_MODULES:+${FE_MODULES}} -Dskip.doc=true -DskipTests ${MVN_OPT:+${MVN_OPT}} -gs "${USER_SETTINGS_MVN_REPO}"
        else
            "${MVN_CMD}" package -pl ${FE_MODULES:+${FE_MODULES}} -Dskip.doc=true -DskipTests ${MVN_OPT:+${MVN_OPT}}
        fi
>>>>>>> 2918ef34
    fi
    cd "${DORIS_HOME}"
fi

# Clean and prepare output dir
DORIS_OUTPUT=${DORIS_OUTPUT:="${DORIS_HOME}/output/"}
echo "OUTPUT DIR=${DORIS_OUTPUT}"
mkdir -p "${DORIS_OUTPUT}"

# Copy Frontend and Backend
if [[ "${BUILD_FE}" -eq 1 ]]; then
    install -d "${DORIS_OUTPUT}/fe/bin" "${DORIS_OUTPUT}/fe/conf" \
        "${DORIS_OUTPUT}/fe/webroot" "${DORIS_OUTPUT}/fe/lib"

    cp -r -p "${DORIS_HOME}/bin"/*_fe.sh "${DORIS_OUTPUT}/fe/bin"/
    cp -r -p "${DORIS_HOME}/conf/fe.conf" "${DORIS_OUTPUT}/fe/conf"/
    cp -r -p "${DORIS_HOME}/conf/ldap.conf" "${DORIS_OUTPUT}/fe/conf"/
    cp -r -p "${DORIS_HOME}/conf/mysql_ssl_default_certificate" "${DORIS_OUTPUT}/fe/"/
    rm -rf "${DORIS_OUTPUT}/fe/lib"/*
    cp -r -p "${DORIS_HOME}/fe/fe-core/target/lib"/* "${DORIS_OUTPUT}/fe/lib"/
    cp -r -p "${DORIS_HOME}/fe/fe-core/target/doris-fe.jar" "${DORIS_OUTPUT}/fe/lib"/
    cp -r -p "${DORIS_HOME}/docs/build/help-resource.zip" "${DORIS_OUTPUT}/fe/lib"/
    cp -r -p "${DORIS_HOME}/webroot/static" "${DORIS_OUTPUT}/fe/webroot"/

    cp -r -p "${TP_INSTALL_DIR}/webroot"/* "${DORIS_OUTPUT}/fe/webroot/static"/
    copy_common_files "${DORIS_OUTPUT}/fe/"
    mkdir -p "${DORIS_OUTPUT}/fe/log"
    mkdir -p "${DORIS_OUTPUT}/fe/doris-meta"
    mkdir -p "${DORIS_OUTPUT}/fe/conf/ssl"

    rm -rf "${DORIS_OUTPUT}/fe/jdbc_drivers"
    if [[ "x${BUILD_JDBC_DRIVER}" = "xON" ]]; then
        cp -rf "${DORIS_THIRDPARTY}/src/jdbc_drivers" "${DORIS_OUTPUT}/fe"/
    fi
fi

if [[ "${BUILD_SPARK_DPP}" -eq 1 ]]; then
    install -d "${DORIS_OUTPUT}/fe/spark-dpp"
    rm -rf "${DORIS_OUTPUT}/fe/spark-dpp"/*
    cp -r -p "${DORIS_HOME}/fe/spark-dpp/target"/spark-dpp-*-jar-with-dependencies.jar "${DORIS_OUTPUT}/fe/spark-dpp"/
fi

if [[ "${OUTPUT_BE_BINARY}" -eq 1 ]]; then
    install -d "${DORIS_OUTPUT}/be/bin" \
        "${DORIS_OUTPUT}/be/conf" \
        "${DORIS_OUTPUT}/be/lib" \
        "${DORIS_OUTPUT}/be/www"

    cp -r -p "${DORIS_HOME}/be/output/bin"/* "${DORIS_OUTPUT}/be/bin"/
    cp -r -p "${DORIS_HOME}/be/output/conf"/* "${DORIS_OUTPUT}/be/conf"/
    cp -r -p "${DORIS_HOME}/be/output/dict" "${DORIS_OUTPUT}/be/"
    if [[ ! -r "${DORIS_HOME}/zoneinfo/Africa/Abidjan" ]]; then
        rm -rf "${DORIS_HOME}/zoneinfo"
        echo "Generating zoneinfo files"
        tar -xzf "${DORIS_HOME}/resource/zoneinfo.tar.gz" -C "${DORIS_HOME}"/
    fi
    cp -r -p "${DORIS_HOME}/zoneinfo" "${DORIS_OUTPUT}/be/"

    if [[ -d "${TP_INSTALL_DIR}/lib/hadoop_hdfs/" ]]; then
        cp -r -p "${TP_INSTALL_DIR}/lib/hadoop_hdfs/" "${DORIS_OUTPUT}/be/lib/"
    fi

    if [[ -f "${DORIS_THIRDPARTY}/installed/lib/libz.so" ]]; then
        cp -r -p "${DORIS_THIRDPARTY}/installed/lib/libz.so"* "${DORIS_OUTPUT}/be/lib/"
    fi

    if [[ "${BUILD_BE_JAVA_EXTENSIONS_FALSE_IN_CONF}" -eq 1 ]]; then
        echo -e "\033[33;1mWARNNING: \033[37;1mDisable Java UDF support in be.conf due to the BE was built without Java UDF.\033[0m"
        cat >>"${DORIS_OUTPUT}/be/conf/be.conf" <<EOF

# Java UDF and BE-JAVA-EXTENSION support
enable_java_support = false
EOF
    fi

    # Fix Killed: 9 error on MacOS (arm64).
    # See: https://stackoverflow.com/questions/67378106/mac-m1-cping-binary-over-another-results-in-crash
    rm -f "${DORIS_OUTPUT}/be/lib/doris_be"
    cp -r -p "${DORIS_HOME}/be/output/lib/doris_be" "${DORIS_OUTPUT}/be/lib"/
    if [[ -f "${DORIS_HOME}/be/output/lib/fs_benchmark_tool" ]]; then
        cp -r -p "${DORIS_HOME}/be/output/lib/fs_benchmark_tool" "${DORIS_OUTPUT}/be/lib"/
    fi

    # make a soft link palo_be point to doris_be, for forward compatibility
    cd "${DORIS_OUTPUT}/be/lib"
    rm -f palo_be
    ln -s doris_be palo_be
    cd -

    if [[ "${BUILD_META_TOOL}" = "ON" ]]; then
        cp -r -p "${DORIS_HOME}/be/output/lib/meta_tool" "${DORIS_OUTPUT}/be/lib"/
    fi

    if [[ "${BUILD_CLOUD_RECOVERY_TOOL}" = "ON" ]]; then
        mkdir -p ${DORIS_OUTPUT}/be/lib/recovery 
        cp -r -p "${DORIS_HOME}/be/output/lib/recovery_tool" "${DORIS_OUTPUT}/be/lib/recovery"/
    fi

    if [[ "${BUILD_INDEX_TOOL}" = "ON" ]]; then
        cp -r -p "${DORIS_HOME}/be/output/lib/index_tool" "${DORIS_OUTPUT}/be/lib"/
    fi

    cp -r -p "${DORIS_HOME}/webroot/be"/* "${DORIS_OUTPUT}/be/www"/
    if [[ "${STRIP_DEBUG_INFO}" = "ON" ]]; then
        cp -r -p "${DORIS_HOME}/be/output/lib/debug_info" "${DORIS_OUTPUT}/be/lib"/
    fi

    if [[ "${BUILD_FS_BENCHMARK}" = "ON" ]]; then
        cp -r -p "${DORIS_HOME}/bin/run-fs-benchmark.sh" "${DORIS_OUTPUT}/be/bin/"/
    fi

    extensions_modules=("java-udf")
    extensions_modules+=("jdbc-scanner")
    extensions_modules+=("hudi-scanner")
    extensions_modules+=("paimon-scanner")
    extensions_modules+=("max-compute-scanner")
    extensions_modules+=("avro-scanner")
    extensions_modules+=("preload-extensions")

    BE_JAVA_EXTENSIONS_DIR="${DORIS_OUTPUT}/be/lib/java_extensions/"
    rm -rf "${BE_JAVA_EXTENSIONS_DIR}"
    mkdir "${BE_JAVA_EXTENSIONS_DIR}"
    for extensions_module in "${extensions_modules[@]}"; do
        module_path="${DORIS_HOME}/fe/be-java-extensions/${extensions_module}/target/${extensions_module}-jar-with-dependencies.jar"
        mkdir "${BE_JAVA_EXTENSIONS_DIR}"/"${extensions_module}"
        if [[ -f "${module_path}" ]]; then
            cp "${module_path}" "${BE_JAVA_EXTENSIONS_DIR}"/"${extensions_module}"
        fi
    done

    cp -r -p "${TP_INSTALL_DIR}/webroot"/* "${DORIS_OUTPUT}/be/www"/
    copy_common_files "${DORIS_OUTPUT}/be/"
    mkdir -p "${DORIS_OUTPUT}/be/log"
    mkdir -p "${DORIS_OUTPUT}/be/storage"

    rm -rf "${DORIS_OUTPUT}/be/jdbc_drivers"
    if [[ "x${BUILD_JDBC_DRIVER}" = "xON" ]]; then
        cp -rf "${DORIS_THIRDPARTY}/src/jdbc_drivers" "${DORIS_OUTPUT}/be"/
    fi
fi

if [[ "${BUILD_BROKER}" -eq 1 ]]; then
    install -d "${DORIS_OUTPUT}/apache_hdfs_broker"

    cd "${DORIS_HOME}/fs_brokers/apache_hdfs_broker"
    ./build.sh
    rm -rf "${DORIS_OUTPUT}/apache_hdfs_broker"/*
    cp -r -p "${DORIS_HOME}/fs_brokers/apache_hdfs_broker/output/apache_hdfs_broker"/* "${DORIS_OUTPUT}/apache_hdfs_broker"/
    copy_common_files "${DORIS_OUTPUT}/apache_hdfs_broker/"
    cd "${DORIS_HOME}"
fi

if [[ "${BUILD_AUDIT}" -eq 1 ]]; then
    install -d "${DORIS_OUTPUT}/audit_loader"

    cd "${DORIS_HOME}/fe_plugins/auditloader"
    ./build.sh
    rm -rf "${DORIS_OUTPUT}/audit_loader"/*
    cp -r -p "${DORIS_HOME}/fe_plugins/auditloader/output"/* "${DORIS_OUTPUT}/audit_loader"/
    cd "${DORIS_HOME}"
fi

if [[ "${BUILD_JAVA_UDF}" -eq 1 && "${BUILD_BE}" -eq 0 && "${BUILD_FE}" -eq 0 ]]; then
    install -d "${DORIS_OUTPUT}/be/lib"

    rm -rf "${DORIS_OUTPUT}/be/lib/java-udf-jar-with-dependencies.jar"

    java_udf_path="${DORIS_HOME}/fe/java-udf/target/java-udf-jar-with-dependencies.jar"
    if [[ -f "${java_udf_path}" ]]; then
        cp "${java_udf_path}" "${DORIS_OUTPUT}/be/lib"/
    fi

    cd "${DORIS_HOME}"
fi

if [[ ${BUILD_CLOUD} -eq 1 ]]; then
    rm -rf "${DORIS_HOME}/output/ms"
    cp -r -p "${DORIS_HOME}/cloud/output" "${DORIS_HOME}/output/ms"
fi

echo "***************************************"
echo "Successfully build Doris"
echo "***************************************"

if [[ -n "${DORIS_POST_BUILD_HOOK}" ]]; then
    eval "${DORIS_POST_BUILD_HOOK}"
fi

exit 0<|MERGE_RESOLUTION|>--- conflicted
+++ resolved
@@ -747,11 +747,6 @@
         clean_fe
     fi
     if [[ "${DISABLE_JAVA_CHECK_STYLE}" = "ON" ]]; then
-<<<<<<< HEAD
-        "${MVN_CMD}" package -pl ${FE_MODULES:+${FE_MODULES}} -Dskip.doc=true -DskipTests -Dcheckstyle.skip=true ${MVN_OPT:+${MVN_OPT}}
-    else
-        "${MVN_CMD}" package -pl ${FE_MODULES:+${FE_MODULES}} -Dskip.doc=true -DskipTests ${MVN_OPT:+${MVN_OPT}}
-=======
         # Allowed user customer set env param USER_SETTINGS_MVN_REPO means settings.xml file path
         if [[ -n ${USER_SETTINGS_MVN_REPO} && -f ${USER_SETTINGS_MVN_REPO} ]]; then
             "${MVN_CMD}" package -pl ${FE_MODULES:+${FE_MODULES}} -Dskip.doc=true -DskipTests -Dcheckstyle.skip=true ${MVN_OPT:+${MVN_OPT}} -gs "${USER_SETTINGS_MVN_REPO}"
@@ -764,7 +759,6 @@
         else
             "${MVN_CMD}" package -pl ${FE_MODULES:+${FE_MODULES}} -Dskip.doc=true -DskipTests ${MVN_OPT:+${MVN_OPT}}
         fi
->>>>>>> 2918ef34
     fi
     cd "${DORIS_HOME}"
 fi
