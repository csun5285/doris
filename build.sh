#!/usr/bin/env bash
# Licensed to the Apache Software Foundation (ASF) under one
# or more contributor license agreements.  See the NOTICE file
# distributed with this work for additional information
# regarding copyright ownership.  The ASF licenses this file
# to you under the Apache License, Version 2.0 (the
# "License"); you may not use this file except in compliance
# with the License.  You may obtain a copy of the License at
#
#   http://www.apache.org/licenses/LICENSE-2.0
#
# Unless required by applicable law or agreed to in writing,
# software distributed under the License is distributed on an
# "AS IS" BASIS, WITHOUT WARRANTIES OR CONDITIONS OF ANY
# KIND, either express or implied.  See the License for the
# specific language governing permissions and limitations
# under the License.

##############################################################
# This script is used to compile Apache Doris
# Usage:
#    sh build.sh --help
#
# You need to make sure all thirdparty libraries have been
# compiled and installed correctly.
##############################################################

set -eo pipefail

ROOT="$(cd "$(dirname "${BASH_SOURCE[0]}")" &>/dev/null && pwd)"

export DORIS_HOME="${ROOT}"

. "${DORIS_HOME}/env.sh"

# Check args
usage() {
    echo "
Usage: $0 <options>
  Optional options:
     [no option]        build all components
     --fe               build Frontend and Spark DPP application. Default ON.
     --be               build Backend. Default ON.
     --meta-tool        build Backend meta tool. Default OFF.
     --broker           build Broker. Default ON.
     --audit            build audit loader. Default ON.
     --spark-dpp        build Spark DPP application. Default ON.
     --hive-udf         build Hive UDF library for Spark Load. Default ON.
     --clean            clean and build target
     -j                 build Backend parallel

  Environment variables:
    USE_AVX2                    If the CPU does not support AVX2 instruction set, please set USE_AVX2=0. Default is ON.
    STRIP_DEBUG_INFO            If set STRIP_DEBUG_INFO=ON, the debug information in the compiled binaries will be stored separately in the 'be/lib/debug_info' directory. Default is OFF.
    DISABLE_JAVA_UDF            If set DISABLE_JAVA_UDF=ON, we will do not build binary with java-udf. Default is OFF.
    DISABLE_JAVA_CHECK_STYLE    If set DISABLE_JAVA_CHECK_STYLE=ON, it will skip style check of java code in FE.
  Eg.
    $0                                      build all
    $0 --be                                 build Backend
    $0 --meta-tool                          build Backend meta tool
    $0 --fe --clean                         clean and build Frontend and Spark Dpp application
    $0 --fe --be --clean                    clean and build Frontend, Spark Dpp application and Backend
    $0 --spark-dpp                          build Spark DPP application alone
    $0 --broker                             build Broker
    $0 --be --fe                            build Backend, Frontend, Spark Dpp application and Java UDF library

    USE_AVX2=0 $0 --be                      build Backend and not using AVX2 instruction.
    USE_AVX2=0 STRIP_DEBUG_INFO=ON $0       build all and not using AVX2 instruction, and strip the debug info for Backend
  "
    exit 1
}

clean_gensrc() {
    pushd "${DORIS_HOME}/gensrc"
    make clean
    rm -rf "${DORIS_HOME}/fe/fe-common/target"
    rm -rf "${DORIS_HOME}/fe/fe-core/target"
    popd
}

clean_be() {
    pushd "${DORIS_HOME}"

    # "build.sh --clean" just cleans and exits, however CMAKE_BUILD_DIR is set
    # while building be.
    CMAKE_BUILD_TYPE="${BUILD_TYPE:-Release}"
    CMAKE_BUILD_DIR="${DORIS_HOME}/be/build_${CMAKE_BUILD_TYPE}"

    rm -rf "${CMAKE_BUILD_DIR}"
    rm -rf "${DORIS_HOME}/be/output"
    popd
}

clean_fe() {
    pushd "${DORIS_HOME}/fe"
    "${MVN_CMD}" clean
    popd
}

# Copy the common files like licenses, notice.txt to output folder
function copy_common_files() {
    cp -r -p "${DORIS_HOME}/NOTICE.txt" "$1/"
    cp -r -p "${DORIS_HOME}/dist/LICENSE-dist.txt" "$1/"
    cp -r -p "${DORIS_HOME}/dist/licenses" "$1/"
}

if ! OPTS="$(getopt \
    -n "$0" \
    -o '' \
    -l 'fe' \
    -l 'be' \
    -l 'cloud' \
    -l 'broker' \
    -l 'audit' \
    -l 'meta-tool' \
    -l 'spark-dpp' \
    -l 'hive-udf' \
    -l 'clean' \
    -l 'help' \
    -l 'no-style-check' \
    -o 'hj:' \
    -- "$@")"; then
    usage
fi

eval set -- "${OPTS}"

PARALLEL="$(($(nproc) / 4 + 1))"
BUILD_FE=0
BUILD_BE=0
BUILD_CLOUD=0
BUILD_BROKER=0
BUILD_AUDIT=0
BUILD_META_TOOL='OFF'
BUILD_SPARK_DPP=0
BUILD_JAVA_UDF=0
BUILD_HIVE_UDF=0
CLEAN=0
HELP=0
PARAMETER_COUNT="$#"
PARAMETER_FLAG=0
NO_STYLE_CHECK=0
if [[ "$#" == 1 ]]; then
    # default
    BUILD_FE=1
    BUILD_BE=1
    BUILD_CLOUD=1
    BUILD_BROKER=1
    BUILD_AUDIT=1
    BUILD_META_TOOL='OFF'
    BUILD_SPARK_DPP=1
    BUILD_HIVE_UDF=1
    BUILD_JAVA_UDF=1
    CLEAN=0
else
    while true; do
        case "$1" in
        --fe)
            BUILD_FE=1
            BUILD_SPARK_DPP=1
            BUILD_HIVE_UDF=1
            BUILD_JAVA_UDF=1
            shift
            ;;
        --be)
            BUILD_BE=1
            BUILD_JAVA_UDF=1
            shift
            ;;
        --cloud)
            BUILD_CLOUD=1
            shift
            ;;
        --broker)
            BUILD_BROKER=1
            shift
            ;;
        --audit)
            BUILD_AUDIT=1
            shift
            ;;
        --meta-tool)
            BUILD_META_TOOL='ON'
            shift
            ;;
        --spark-dpp)
            BUILD_SPARK_DPP=1
            shift
            ;;
        --hive-udf)
            BUILD_HIVE_UDF=1
            shift
            ;;
        --clean)
            CLEAN=1
            shift
            ;;
        --no-style-check)
            NO_STYLE_CHECK=1
            shift
            ;;
        -h)
            HELP=1
            shift
            ;;
        --help)
            HELP=1
            shift
            ;;
        -j)
            PARALLEL="$2"
            PARAMETER_FLAG=1
            shift 2
            ;;
        --)
            shift
            break
            ;;
        *)
            echo "Internal error"
            exit 1
            ;;
        esac
    done
    #only ./build.sh -j xx then build all
    if [[ "${PARAMETER_COUNT}" -eq 3 ]] && [[ "${PARAMETER_FLAG}" -eq 1 ]]; then
        BUILD_FE=1
        BUILD_BE=1
        BUILD_CLOUD=1
        BUILD_BROKER=1
        BUILD_AUDIT=1
        BUILD_META_TOOL='ON'
        BUILD_SPARK_DPP=1
        BUILD_HIVE_UDF=1
        CLEAN=0
    fi
fi

if [[ "${HELP}" -eq 1 ]]; then
    usage
    exit
fi
# build thirdparty libraries if necessary
if [[ ! -f "${DORIS_THIRDPARTY}/installed/lib/libbacktrace.a" ]]; then
    echo "Thirdparty libraries need to be build ..."
    # need remove all installed pkgs because some lib like lz4 will throw error if its lib alreay exists
    rm -rf "${DORIS_THIRDPARTY}/installed"

    if [[ "${CLEAN}" -eq 0 ]]; then
        "${DORIS_THIRDPARTY}/build-thirdparty.sh" -j "${PARALLEL}"
    else
        "${DORIS_THIRDPARTY}/build-thirdparty.sh" -j "${PARALLEL}" --clean
    fi
fi
# For soft upgrade, to minimize complaints of build issues, enable it by default in the future
if [[ -z "${ENABLE_INCREMENTAL_THIRD_PARTY_BUILD}" ]]; then
    ENABLE_INCREMENTAL_THIRD_PARTY_BUILD="ON"
fi
if [[ "${ENABLE_INCREMENTAL_THIRD_PARTY_BUILD}" == "ON" ]]; then
    "${DORIS_THIRDPARTY}/build-thirdparty.sh" -i -j "${PARALLEL}"
fi

# check clucene md5, if it changes, rebuild
. ${DORIS_THIRDPARTY}/vars.sh
if [ ! -f ${DORIS_THIRDPARTY}/installed/lib/libic.a ] || [ ! -d $DORIS_THIRDPARTY/src/$CLUCENE_SOURCE ];then
    rm -rf ${DORIS_THIRDPARTY}/installed/include/CLucene.h
    rm -rf ${DORIS_THIRDPARTY}/installed/include/CLucene
    rm -rf ${DORIS_THIRDPARTY}/installed/lib64/libclucene-*
    ${DORIS_THIRDPARTY}/build-thirdparty.sh -j $PARALLEL -d clucene
else
    md5=`md5sum "$DORIS_THIRDPARTY/src/$CLUCENE_NAME"`
    if [ "$md5" != "$CLUCENE_MD5SUM  $DORIS_THIRDPARTY/src/$CLUCENE_NAME" ]; then
        rm -rf ${DORIS_THIRDPARTY}/installed/include/CLucene.h
        rm -rf ${DORIS_THIRDPARTY}/installed/include/CLucene
        rm -rf ${DORIS_THIRDPARTY}/installed/lib64/libclucene-*
        rm -rf ${DORIS_THIRDPARTY}/src/$CLUCENE_NAME
        ${DORIS_THIRDPARTY}/build-thirdparty.sh -j $PARALLEL -d clucene
    fi
fi

if [[ "${CLEAN}" -eq 1 && "${BUILD_BE}" -eq 0 && "${BUILD_FE}" -eq 0 && "${BUILD_SPARK_DPP}" -eq 0 && ${BUILD_CLOUD} -eq 0 ]]; then
    clean_gensrc
    clean_be
    clean_fe
    exit 0
fi

if [[ -z "${WITH_MYSQL}" ]]; then
    WITH_MYSQL='OFF'
fi
if [[ -z "${GLIBC_COMPATIBILITY}" ]]; then
    if [[ "$(uname -s)" != 'Darwin' ]]; then
        GLIBC_COMPATIBILITY='ON'
    else
        GLIBC_COMPATIBILITY='OFF'
    fi
fi
if [[ -z "${USE_AVX2}" ]]; then
    USE_AVX2='ON'
fi
if [[ -z "${WITH_LZO}" ]]; then
    WITH_LZO='OFF'
fi
if [[ -z "${USE_LIBCPP}" ]]; then
    if [[ "$(uname -s)" != 'Darwin' ]]; then
        USE_LIBCPP='OFF'
    else
        USE_LIBCPP='ON'
    fi
fi
if [[ -z "${STRIP_DEBUG_INFO}" ]]; then
    STRIP_DEBUG_INFO='OFF'
fi
if [[ -z "${USE_MEM_TRACKER}" ]]; then
    if [[ "$(uname -s)" != 'Darwin' ]]; then
        USE_MEM_TRACKER='ON'
    else
        USE_MEM_TRACKER='OFF'
    fi
fi
if [[ -z "${USE_JEMALLOC}" ]]; then
    USE_JEMALLOC='ON'
fi
<<<<<<< HEAD
if [[ -z ${USE_BTHREAD_SCANNER} ]]; then
    USE_BTHREAD_SCANNER=ON
fi
if [[ -z ${STRICT_MEMORY_USE} ]]; then
    STRICT_MEMORY_USE=OFF
=======
if [[ -z "${ENABLE_STACKTRACE}" ]]; then
    ENABLE_STACKTRACE='ON'
fi
if [[ -z "${STRICT_MEMORY_USE}" ]]; then
    STRICT_MEMORY_USE='OFF'
>>>>>>> de2bc98f
fi
if [[ -z "${USE_DWARF}" ]]; then
    USE_DWARF='OFF'
fi

if [[ -z "${CLOUD_MODE}" ]]; then
    CLOUD_MODE='ON'
fi

if [[ -z "${DISABLE_JAVA_UDF}" ]]; then
    DISABLE_JAVA_UDF='OFF'
    if [[ "${CLOUD_MODE}" = 'ON' ]]; then
        echo "java_udf is disabled in cloud mode by default"
        DISABLE_JAVA_UDF='ON'
    fi
fi

if [[ -z "${DISABLE_JAVA_CHECK_STYLE}" ]]; then
    DISABLE_JAVA_CHECK_STYLE='OFF'
fi

if [[ -z "${ENABLE_INJECTION_POINT}" ]]; then
    ENABLE_INJECTION_POINT='OFF'
fi

if [[ -z "${RECORD_COMPILER_SWITCHES}" ]]; then
    RECORD_COMPILER_SWITCHES='OFF'
fi

if [[ "${BUILD_JAVA_UDF}" -eq 1 && "$(uname -s)" == 'Darwin' ]]; then
    if [[ -z "${JAVA_HOME}" ]]; then
        CAUSE='the environment variable JAVA_HOME is not set'
    else
        LIBJVM="$(find "${JAVA_HOME}/" -name 'libjvm.dylib')"
        if [[ -z "${LIBJVM}" ]]; then
            CAUSE="the library libjvm.dylib is missing"
        elif [[ "$(file "${LIBJVM}" | awk '{print $NF}')" != "$(uname -m)" ]]; then
            CAUSE='the architecture which the library libjvm.dylib is built for does not match'
        fi
    fi

    if [[ -n "${CAUSE}" ]]; then
        echo -e "\033[33;1mWARNNING: \033[37;1mSkip building with Java UDF due to ${CAUSE}.\033[0m"
        BUILD_JAVA_UDF=0
    fi
fi

if [[ "${DISABLE_JAVA_UDF}" == "ON" ]]; then
    BUILD_JAVA_UDF=0
fi

echo "Get params:
    BUILD_FE            -- ${BUILD_FE}
    BUILD_BE            -- ${BUILD_BE}
    BUILD_CLOUD         -- $BUILD_CLOUD
    BUILD_BROKER        -- ${BUILD_BROKER}
    BUILD_AUDIT         -- ${BUILD_AUDIT}
    BUILD_META_TOOL     -- ${BUILD_META_TOOL}
    BUILD_SPARK_DPP     -- ${BUILD_SPARK_DPP}
    BUILD_JAVA_UDF      -- ${BUILD_JAVA_UDF}
    BUILD_HIVE_UDF      -- ${BUILD_HIVE_UDF}
    PARALLEL            -- ${PARALLEL}
    CLEAN               -- ${CLEAN}
    NO_STYLE_CHECK      -- ${NO_STYLE_CHECK}
    WITH_MYSQL          -- ${WITH_MYSQL}
    WITH_LZO            -- ${WITH_LZO}
    GLIBC_COMPATIBILITY -- ${GLIBC_COMPATIBILITY}
    USE_AVX2            -- ${USE_AVX2}
    USE_LIBCPP          -- ${USE_LIBCPP}
    USE_DWARF           -- ${USE_DWARF}
    STRIP_DEBUG_INFO    -- ${STRIP_DEBUG_INFO}
    CLOUD_MODE          -- $CLOUD_MODE
    USE_MEM_TRACKER     -- ${USE_MEM_TRACKER}
    USE_JEMALLOC        -- ${USE_JEMALLOC}
    USE_BTHREAD_SCANNER -- $USE_BTHREAD_SCANNER
    STRICT_MEMORY_USE   -- ${STRICT_MEMORY_USE}
<<<<<<< HEAD
    ENABLE_INJECTION_POINT -- ${ENABLE_INJECTION_POINT}
=======
    ENABLE_STACKTRACE   -- ${ENABLE_STACKTRACE}
>>>>>>> de2bc98f
"

# Clean and build generated code
if [[ "${CLEAN}" -eq 1 ]]; then
    clean_gensrc
fi
echo "Build generated code"
cd "${DORIS_HOME}/gensrc"
# DO NOT using parallel make(-j) for gensrc
make

# Assesmble FE modules
FE_MODULES=''
BUILD_DOCS='OFF'
modules=("")
if [[ "${BUILD_FE}" -eq 1 ]]; then
    modules+=("fe-common")
    modules+=("fe-core")
    BUILD_DOCS='ON'
fi
if [[ "${BUILD_SPARK_DPP}" -eq 1 ]]; then
    modules+=("fe-common")
    modules+=("spark-dpp")
fi
if [[ "${BUILD_JAVA_UDF}" -eq 1 ]]; then
    modules+=("fe-common")
    modules+=("java-udf")
fi
if [[ "${BUILD_HIVE_UDF}" -eq 1 ]]; then
    modules+=("fe-common")
    modules+=("hive-udf")
fi
FE_MODULES="$(
    IFS=','
    echo "${modules[*]}"
)"

# Clean and build Backend
if [[ "${BUILD_BE}" -eq 1 ]]; then
    if [[ -e "${DORIS_HOME}/gensrc/build/gen_cpp/version.h" ]]; then
        rm -f "${DORIS_HOME}/gensrc/build/gen_cpp/version.h"
    fi
    CMAKE_BUILD_TYPE="${BUILD_TYPE:-Release}"
    echo "Build Backend: ${CMAKE_BUILD_TYPE}"
    CMAKE_BUILD_DIR="${DORIS_HOME}/be/build_${CMAKE_BUILD_TYPE}"
    if [[ "${CLEAN}" -eq 1 ]]; then
        clean_be
    fi
    MAKE_PROGRAM="$(which "${BUILD_SYSTEM}")"
    echo "-- Make program: ${MAKE_PROGRAM}"
    echo "-- Use ccache: ${CMAKE_USE_CCACHE}"
    echo "-- Extra cxx flags: ${EXTRA_CXX_FLAGS:-}"

    mkdir -p "${CMAKE_BUILD_DIR}"
    cd "${CMAKE_BUILD_DIR}"
    "${CMAKE_CMD}" -G "${GENERATOR}" \
        -DCMAKE_MAKE_PROGRAM="${MAKE_PROGRAM}" \
        -DCMAKE_EXPORT_COMPILE_COMMANDS=ON \
        -DCMAKE_BUILD_TYPE="${CMAKE_BUILD_TYPE}" \
        -DCLOUD_MODE=${CLOUD_MODE} \
        -DENABLE_INJECTION_POINT=${ENABLE_INJECTION_POINT} \
        -DMAKE_TEST=OFF \
        ${CMAKE_USE_CCACHE:+${CMAKE_USE_CCACHE}} \
        -DWITH_MYSQL="${WITH_MYSQL}" \
        -DWITH_LZO="${WITH_LZO}" \
        -DUSE_LIBCPP="${USE_LIBCPP}" \
        -DBUILD_META_TOOL="${BUILD_META_TOOL}" \
        -DSTRIP_DEBUG_INFO="${STRIP_DEBUG_INFO}" \
        -DUSE_DWARF="${USE_DWARF}" \
        -DUSE_MEM_TRACKER="${USE_MEM_TRACKER}" \
        -DUSE_JEMALLOC="${USE_JEMALLOC}" \
        -DSTRICT_MEMORY_USE="${STRICT_MEMORY_USE}" \
<<<<<<< HEAD
        -DUSE_BTHREAD_SCANNER=${USE_BTHREAD_SCANNER} \
=======
        -DENABLE_STACKTRACE="${ENABLE_STACKTRACE}" \
>>>>>>> de2bc98f
        -DUSE_AVX2="${USE_AVX2}" \
        -DGLIBC_COMPATIBILITY="${GLIBC_COMPATIBILITY}" \
        -DEXTRA_CXX_FLAGS="${EXTRA_CXX_FLAGS}" \
        "${DORIS_HOME}/be"
    "${BUILD_SYSTEM}" -j "${PARALLEL}"
    "${BUILD_SYSTEM}" install
    cd "${DORIS_HOME}"
fi

if [ ${BUILD_CLOUD} -eq 1 ] ; then
    if [ -e ${DORIS_HOME}/gensrc/build/gen_cpp/version.h ]; then rm -f ${DORIS_HOME}/gensrc/build/gen_cpp/version.h ; fi
    CMAKE_BUILD_TYPE=${BUILD_TYPE:-Release}
    echo "Build Cloud: ${CMAKE_BUILD_TYPE}"
    CMAKE_BUILD_DIR=${DORIS_HOME}/cloud/build_${CMAKE_BUILD_TYPE}
    if [ ${CLEAN} -eq 1 ]; then
        rm -rf ${CMAKE_BUILD_DIR}
        echo "clean cloud"
    fi
    MAKE_PROGRAM="$(which "${BUILD_SYSTEM}")"
    echo "-- Make program: ${MAKE_PROGRAM}"
    mkdir -p ${CMAKE_BUILD_DIR}
    cd ${CMAKE_BUILD_DIR}
    ${CMAKE_CMD} -G "${GENERATOR}"  \
            -DCMAKE_MAKE_PROGRAM="${MAKE_PROGRAM}" \
            -DCMAKE_EXPORT_COMPILE_COMMANDS=ON \
            -DCMAKE_BUILD_TYPE=${CMAKE_BUILD_TYPE} \
            -DMAKE_TEST=OFF \
            ${CMAKE_USE_CCACHE} \
            -DUSE_LIBCPP=${USE_LIBCPP} \
            -DSTRIP_DEBUG_INFO=${STRIP_DEBUG_INFO} \
            -DUSE_DWARF=${USE_DWARF} \
            -DUSE_JEMALLOC=${USE_JEMALLOC} \
            -DSTRICT_MEMORY_USE=${STRICT_MEMORY_USE} \
            -DUSE_AVX2=${USE_AVX2} \
            -DGLIBC_COMPATIBILITY=${GLIBC_COMPATIBILITY} ${DORIS_HOME}/cloud/
    ${BUILD_SYSTEM} -j ${PARALLEL}
    ${BUILD_SYSTEM} install
    cd ${DORIS_HOME}
    echo "Build cloud done"
fi

if [ "${BUILD_DOCS}" = "ON" ] ; then
    # Build docs, should be built before Frontend
    echo "Build docs"
    cd "${DORIS_HOME}/docs"
    ./build_help_zip.sh
    cd "${DORIS_HOME}"
fi

function build_ui() {
    NPM='npm'
    if ! ${NPM} --version; then
        echo "Error: npm is not found"
        exit 1
    fi
    if [[ -n "${CUSTOM_NPM_REGISTRY}" ]]; then
        "${NPM}" config set registry "${CUSTOM_NPM_REGISTRY}"
        npm_reg="$("${NPM}" get registry)"
        echo "NPM registry: ${npm_reg}"
    fi

    echo "Build Frontend UI"
    ui_dist="${DORIS_HOME}/ui/dist"
    if [[ -n "${CUSTOM_UI_DIST}" ]]; then
        ui_dist="${CUSTOM_UI_DIST}"
    else
        cd "${DORIS_HOME}/ui"
        "${NPM}" cache clean --force
        "${NPM}" install --legacy-peer-deps
        "${NPM}" run build
    fi
    echo "ui dist: ${ui_dist}"
    rm -rf "${DORIS_HOME}/fe/fe-core/src/main/resources/static"
    mkdir -p "${DORIS_HOME}/fe/fe-core/src/main/resources/static"
    cp -r "${ui_dist}"/* "${DORIS_HOME}/fe/fe-core/src/main/resources/static"/
}

# FE UI must be built before building FE
# We don't need ui on cloud mode
if [[ "${BUILD_FE}" -eq 1 ]]; then
    if [[ "${BUILD_UI}" = "ON" ]] || [[ "${CLOUD_MODE}" != "ON" ]]; then
        build_ui
    fi
fi

# Clean and build Frontend
if [[ "${FE_MODULES}" != '' ]]; then
    echo "Build Frontend Modules: ${FE_MODULES}"
    cd "${DORIS_HOME}/fe"
    if [[ "${CLEAN}" -eq 1 ]]; then
        clean_fe
    fi
    if [ "${NO_STYLE_CHECK}" -ne 0 ] || [ "${DISABLE_JAVA_CHECK_STYLE}" = "ON" ]; then
        SKIP_MVN_CHECK_STYLE="-Dcheckstyle.skip"
    fi
    "${MVN_CMD}" package -pl ${FE_MODULES:+${FE_MODULES}} -DskipTests ${SKIP_MVN_CHECK_STYLE}
    cd "${DORIS_HOME}"
fi

# Clean and prepare output dir
DORIS_OUTPUT=${DORIS_HOME}/output/
mkdir -p "${DORIS_OUTPUT}"

# Copy Frontend and Backend
if [[ "${BUILD_FE}" -eq 1 ]]; then
    install -d "${DORIS_OUTPUT}/fe/bin" "${DORIS_OUTPUT}/fe/conf" \
        "${DORIS_OUTPUT}/fe/webroot" "${DORIS_OUTPUT}/fe/lib"

    cp -r -p "${DORIS_HOME}/bin"/*_fe.sh "${DORIS_OUTPUT}/fe/bin"/
    cp -r -p "${DORIS_HOME}/conf/fe.conf" "${DORIS_OUTPUT}/fe/conf"/
    cp -r -p "${DORIS_HOME}/conf/ldap.conf" "${DORIS_OUTPUT}/fe/conf"/
    cp -r -p "${DORIS_HOME}/conf"/*.xml "${DORIS_OUTPUT}/fe/conf"/
    rm -rf "${DORIS_OUTPUT}/fe/lib"/*
    cp -r -p "${DORIS_HOME}/fe/fe-core/target/lib"/* "${DORIS_OUTPUT}/fe/lib"/
    rm -f "${DORIS_OUTPUT}/fe/lib/palo-fe.jar"
    cp -r -p "${DORIS_HOME}/fe/fe-core/target/doris-fe.jar" "${DORIS_OUTPUT}/fe/lib"/
    cp -r -p "${DORIS_HOME}/docs/build/help-resource.zip" "${DORIS_OUTPUT}/fe/lib"/
    cp -r -p "${DORIS_HOME}/webroot/static" "${DORIS_OUTPUT}/fe/webroot"/

    cp -r -p "${DORIS_THIRDPARTY}/installed/webroot"/* "${DORIS_OUTPUT}/fe/webroot/static"/
    copy_common_files "${DORIS_OUTPUT}/fe/"
    mkdir -p "${DORIS_OUTPUT}/fe/log"
    mkdir -p "${DORIS_OUTPUT}/fe/doris-meta"
fi

if [[ "${BUILD_SPARK_DPP}" -eq 1 ]]; then
    install -d "${DORIS_OUTPUT}/fe/spark-dpp"
    rm -rf "${DORIS_OUTPUT}/fe/spark-dpp"/*
    cp -r -p "${DORIS_HOME}/fe/spark-dpp/target"/spark-dpp-*-jar-with-dependencies.jar "${DORIS_OUTPUT}/fe/spark-dpp"/
fi

if [[ "${BUILD_BE}" -eq 1 ]]; then
    install -d "${DORIS_OUTPUT}/be/bin" \
        "${DORIS_OUTPUT}/be/conf" \
        "${DORIS_OUTPUT}/be/lib" \
        "${DORIS_OUTPUT}/be/www" \
        "${DORIS_OUTPUT}/udf/lib" \
        "${DORIS_OUTPUT}/udf/include"

    cp -r -p "${DORIS_HOME}/be/output/bin"/* "${DORIS_OUTPUT}/be/bin"/
    cp -r -p "${DORIS_HOME}/be/output/conf"/* "${DORIS_OUTPUT}/be/conf"/

    if [[ "${BUILD_JAVA_UDF}" -eq 0 ]]; then
        echo -e "\033[33;1mWARNNING: \033[37;1mDisable Java UDF support in be.conf due to the BE was built without Java UDF.\033[0m"
        cat >>"${DORIS_OUTPUT}/be/conf/be.conf" <<EOF

# Java UDF support
enable_java_support = false
EOF
    fi

    # Fix Killed: 9 error on MacOS (arm64).
    # See: https://stackoverflow.com/questions/67378106/mac-m1-cping-binary-over-another-results-in-crash
    rm -f "${DORIS_OUTPUT}/be/lib/doris_be"
    cp -r -p "${DORIS_HOME}/be/output/lib/doris_be" "${DORIS_OUTPUT}/be/lib"/

    # make a soft link palo_be point to doris_be, for forward compatibility
    cd "${DORIS_OUTPUT}/be/lib"
    rm -f palo_be
    ln -s doris_be palo_be
    cd -

    if [[ "${BUILD_META_TOOL}" = "ON" ]]; then
        cp -r -p "${DORIS_HOME}/be/output/lib/meta_tool" "${DORIS_OUTPUT}/be/lib"/
    fi

    cp -r -p "${DORIS_HOME}/be/output/udf"/*.a "${DORIS_OUTPUT}/udf/lib"/
    cp -r -p "${DORIS_HOME}/be/output/udf/include"/* "${DORIS_OUTPUT}/udf/include"/
    cp -r -p "${DORIS_HOME}/webroot/be"/* "${DORIS_OUTPUT}/be/www"/
    if [[ "${STRIP_DEBUG_INFO}" = "ON" ]]; then
        cp -r -p "${DORIS_HOME}/be/output/lib/debug_info" "${DORIS_OUTPUT}/be/lib"/
    fi

    java_udf_path="${DORIS_HOME}/fe/java-udf/target/java-udf-jar-with-dependencies.jar"
    if [[ -f "${java_udf_path}" ]]; then
        cp "${java_udf_path}" "${DORIS_OUTPUT}/be/lib"/
    fi

    cp -r -p "${DORIS_THIRDPARTY}/installed/webroot"/* "${DORIS_OUTPUT}/be/www"/
    copy_common_files "${DORIS_OUTPUT}/be/"
    mkdir -p "${DORIS_OUTPUT}/be/log"
    mkdir -p "${DORIS_OUTPUT}/be/storage"
fi

if [[ "${BUILD_BROKER}" -eq 1 ]]; then
    install -d "${DORIS_OUTPUT}/apache_hdfs_broker"

    cd "${DORIS_HOME}/fs_brokers/apache_hdfs_broker"
    ./build.sh
    rm -rf "${DORIS_OUTPUT}/apache_hdfs_broker"/*
    cp -r -p "${DORIS_HOME}/fs_brokers/apache_hdfs_broker/output/apache_hdfs_broker"/* "${DORIS_OUTPUT}/apache_hdfs_broker"/
    copy_common_files "${DORIS_OUTPUT}/apache_hdfs_broker/"
    cd "${DORIS_HOME}"
fi

if [[ "${BUILD_AUDIT}" -eq 1 ]]; then
    install -d "${DORIS_OUTPUT}/audit_loader"

    cd "${DORIS_HOME}/fe_plugins/auditloader"
    ./build.sh
    rm -rf "${DORIS_OUTPUT}/audit_loader"/*
    cp -r -p "${DORIS_HOME}/fe_plugins/auditloader/output"/* "${DORIS_OUTPUT}/audit_loader"/
    cd "${DORIS_HOME}"
fi

echo "***************************************"
echo "Successfully build Doris"
echo "***************************************"

if [[ -n "${DORIS_POST_BUILD_HOOK}" ]]; then
    eval "${DORIS_POST_BUILD_HOOK}"
fi

exit 0<|MERGE_RESOLUTION|>--- conflicted
+++ resolved
@@ -321,19 +321,15 @@
 if [[ -z "${USE_JEMALLOC}" ]]; then
     USE_JEMALLOC='ON'
 fi
-<<<<<<< HEAD
 if [[ -z ${USE_BTHREAD_SCANNER} ]]; then
     USE_BTHREAD_SCANNER=ON
 fi
-if [[ -z ${STRICT_MEMORY_USE} ]]; then
-    STRICT_MEMORY_USE=OFF
-=======
+
 if [[ -z "${ENABLE_STACKTRACE}" ]]; then
     ENABLE_STACKTRACE='ON'
 fi
 if [[ -z "${STRICT_MEMORY_USE}" ]]; then
     STRICT_MEMORY_USE='OFF'
->>>>>>> de2bc98f
 fi
 if [[ -z "${USE_DWARF}" ]]; then
     USE_DWARF='OFF'
@@ -410,11 +406,8 @@
     USE_JEMALLOC        -- ${USE_JEMALLOC}
     USE_BTHREAD_SCANNER -- $USE_BTHREAD_SCANNER
     STRICT_MEMORY_USE   -- ${STRICT_MEMORY_USE}
-<<<<<<< HEAD
     ENABLE_INJECTION_POINT -- ${ENABLE_INJECTION_POINT}
-=======
     ENABLE_STACKTRACE   -- ${ENABLE_STACKTRACE}
->>>>>>> de2bc98f
 "
 
 # Clean and build generated code
@@ -487,11 +480,8 @@
         -DUSE_MEM_TRACKER="${USE_MEM_TRACKER}" \
         -DUSE_JEMALLOC="${USE_JEMALLOC}" \
         -DSTRICT_MEMORY_USE="${STRICT_MEMORY_USE}" \
-<<<<<<< HEAD
         -DUSE_BTHREAD_SCANNER=${USE_BTHREAD_SCANNER} \
-=======
         -DENABLE_STACKTRACE="${ENABLE_STACKTRACE}" \
->>>>>>> de2bc98f
         -DUSE_AVX2="${USE_AVX2}" \
         -DGLIBC_COMPATIBILITY="${GLIBC_COMPATIBILITY}" \
         -DEXTRA_CXX_FLAGS="${EXTRA_CXX_FLAGS}" \
