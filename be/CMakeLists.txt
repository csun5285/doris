--- conflicted
+++ resolved
@@ -327,7 +327,6 @@
     add_compile_options(-DDORIS_WITH_MYSQL)
 endif()
 
-<<<<<<< HEAD
 if (WITH_LZO)
     add_compile_options(-DDORIS_WITH_LZO)
 endif()
@@ -340,8 +339,6 @@
     set(CXX_COMMON_FLAGS "${CXX_COMMON_FLAGS} -DENABLE_INJECTION_POINT")
 endif()
 
-=======
->>>>>>> 67c9ccfa
 # Enable memory tracker, which allows BE to limit the memory of tasks such as query, load,
 # and compaction,and observe the memory of BE through be_ip:http_port/MemTracker.
 # Adding the option `USE_MEM_TRACKER=OFF sh build.sh` when compiling can turn off the memory tracker,
