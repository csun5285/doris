--- conflicted
+++ resolved
@@ -86,10 +86,7 @@
 message(STATUS "USE_LIBCPP is ${USE_LIBCPP}")
 message(STATUS "USE_MEM_TRACKER is ${USE_MEM_TRACKER}")
 message(STATUS "USE_JEMALLOC is ${USE_JEMALLOC}")
-<<<<<<< HEAD
-=======
 message(STATUS "ENABLE_PCH is ${ENABLE_PCH}")
->>>>>>> 7bda49b5
 
 # set CMAKE_BUILD_TYPE
 if (NOT CMAKE_BUILD_TYPE)
@@ -126,12 +123,9 @@
 
 option(WITH_MYSQL "Support access MySQL" ON)
 
-<<<<<<< HEAD
-=======
 option(BUILD_FS_BENCHMARK "ON for building fs benchmark tool or OFF for not" OFF)
 message(STATUS "build fs benchmark tool: ${BUILD_FS_BENCHMARK}")
 
->>>>>>> 7bda49b5
 set(CMAKE_SKIP_RPATH TRUE)
 set(Boost_USE_STATIC_LIBS ON)
 set(Boost_USE_STATIC_RUNTIME ON)
@@ -522,12 +516,7 @@
                     $<$<COMPILE_LANGUAGE:CXX>:-Wnon-virtual-dtor>)
 
 add_compile_options(-Wno-unused-parameter
-<<<<<<< HEAD
-                    -Wno-sign-compare
-                    -Wno-array-bounds)
-=======
                     -Wno-sign-compare)
->>>>>>> 7bda49b5
 
 if (COMPILER_GCC)
     if (CMAKE_CXX_COMPILER_VERSION VERSION_LESS "11.1")
@@ -547,16 +536,6 @@
 
     add_compile_options(-fcolor-diagnostics 
                         -Wpedantic
-<<<<<<< HEAD
-                        -Wunused-template
-                        -Wunused-private-field
-                        -Wunused-property-ivar
-                        -Wunused-member-function
-                        -Wunused-macros)
-    add_compile_options(-Wno-variadic-macros
-                        -Wno-gnu-zero-variadic-macro-arguments
-                        -Wno-vla-extension)
-=======
                         -Wunused
                         -Wunused-command-line-argument
                         -Wunused-exception-parameter
@@ -565,7 +544,6 @@
                         -Wunused-member-function
                         -Wunused-macros)
     add_compile_options(-Wno-vla-extension)
->>>>>>> 7bda49b5
     if (USE_LIBCPP)
         add_compile_options($<$<COMPILE_LANGUAGE:CXX>:-stdlib=libc++>)
         if (NOT OS_MACOSX)
@@ -603,7 +581,6 @@
 
 if (WITH_LZO)
     add_compile_options(-DDORIS_WITH_LZO)
-<<<<<<< HEAD
 endif()
 
 if (CLOUD_MODE)
@@ -612,8 +589,6 @@
 
 if (ENABLE_INJECTION_POINT)
     set(CXX_COMMON_FLAGS "${CXX_COMMON_FLAGS} -DENABLE_INJECTION_POINT")
-=======
->>>>>>> 7bda49b5
 endif()
 
 # Enable memory tracker, which allows BE to limit the memory of tasks such as query, load,
@@ -780,10 +755,7 @@
     Webserver
     Geo
     Vec
-<<<<<<< HEAD
     Cloud
-=======
->>>>>>> 7bda49b5
     Pipeline
     ${WL_END_GROUP}
 )
@@ -1090,10 +1062,7 @@
 
 add_subdirectory(${SRC_DIR}/util)
 add_subdirectory(${SRC_DIR}/vec)
-<<<<<<< HEAD
 add_subdirectory(${SRC_DIR}/cloud)
-=======
->>>>>>> 7bda49b5
 add_subdirectory(${SRC_DIR}/pipeline)
 
 if (${MAKE_TEST} STREQUAL "ON")
@@ -1118,10 +1087,7 @@
     ${BASE_DIR}/../conf/odbcinst.ini
     ${BASE_DIR}/../conf/asan_suppr.conf
     ${BASE_DIR}/../conf/lsan_suppr.conf
-<<<<<<< HEAD
     ${BASE_DIR}/../conf/hdfs-site.xml
-=======
->>>>>>> 7bda49b5
     DESTINATION ${OUTPUT_DIR}/conf)
 
 get_property(dirs DIRECTORY ${CMAKE_CURRENT_SOURCE_DIR} PROPERTY INCLUDE_DIRECTORIES)
