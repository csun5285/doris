--- conflicted
+++ resolved
@@ -1081,13 +1081,12 @@
     add_subdirectory(${SRC_DIR}/tools)
 endif()
 
-<<<<<<< HEAD
 if (BUILD_CLOUD_RECOVERY_TOOL AND BUILD_CLOUD_RECOVERY_TOOL STREQUAL "ON")
     add_subdirectory(${SRC_DIR}/recovery)
-=======
+endif()
+
 if (BUILD_INDEX_TOOL AND BUILD_INDEX_TOOL STREQUAL "ON")
     add_subdirectory(${SRC_DIR}/index-tools)
->>>>>>> 0f37f1c3
 endif()
 
 add_subdirectory(${SRC_DIR}/util)
