--- conflicted
+++ resolved
@@ -62,8 +62,6 @@
 
     Status open_partition(const OpenPartitionRequest& params);
 
-    Status open_partition(const OpenPartitionRequest& params);
-
     // this batch must belong to a index in one transaction
     Status add_batch(const PTabletWriterAddBlockRequest& request,
                      PTabletWriterAddBlockResult* response);
@@ -89,21 +87,13 @@
         return mem_usage;
     }
 
-<<<<<<< HEAD
-    void get_writers_mem_consumption_snapshot(
-=======
     void get_active_memtable_mem_consumption(
->>>>>>> 7bda49b5
             std::vector<std::pair<int64_t, std::multimap<int64_t, int64_t, std::greater<int64_t>>>>*
                     writers_mem_snap) {
         std::lock_guard<SpinLock> l(_tablets_channels_lock);
         for (auto& it : _tablets_channels) {
             std::multimap<int64_t, int64_t, std::greater<int64_t>> tablets_channel_mem;
-<<<<<<< HEAD
-            it.second->get_writers_mem_consumption_snapshot(&tablets_channel_mem);
-=======
             it.second->get_active_memtable_mem_consumption(&tablets_channel_mem);
->>>>>>> 7bda49b5
             writers_mem_snap->emplace_back(it.first, std::move(tablets_channel_mem));
         }
     }
