--- conflicted
+++ resolved
@@ -25,10 +25,7 @@
 #include <unistd.h>
 
 #include <atomic>
-<<<<<<< HEAD
-=======
 #include <cstdint>
->>>>>>> 7bda49b5
 #include <memory>
 #include <ostream>
 #include <regex>
@@ -59,8 +56,6 @@
             : function_id(fid_), checksum(checksum_), lib_file(lib_file_), type(type) {}
     ~UserFunctionCacheEntry();
 
-<<<<<<< HEAD
-=======
     std::string debug_string() {
         fmt::memory_buffer error_msg;
         fmt::format_to(error_msg,
@@ -70,7 +65,6 @@
         return fmt::to_string(error_msg);
     }
 
->>>>>>> 7bda49b5
     int64_t function_id = 0;
     // used to check if this library is valid.
     std::string checksum;
@@ -197,11 +191,7 @@
             auto st = _load_entry_from_lib(sub_dir, file.file_name);
             if (!st.ok()) {
                 LOG(WARNING) << "load a library failed, dir=" << sub_dir
-<<<<<<< HEAD
-                             << ", file=" << file.file_name;
-=======
                              << ", file=" << file.file_name << ": " << st.to_string();
->>>>>>> 7bda49b5
             }
             return true;
         };
@@ -295,10 +285,7 @@
 
     Md5Digest digest;
     HttpClient client;
-<<<<<<< HEAD
-=======
     int64_t file_size = 0;
->>>>>>> 7bda49b5
     RETURN_IF_ERROR(client.init(real_url));
     Status status;
     auto download_cb = [&status, &tmp_file, &fp, &digest, &file_size](const void* data,
