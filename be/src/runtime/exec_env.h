// Licensed to the Apache Software Foundation (ASF) under one
// or more contributor license agreements.  See the NOTICE file
// distributed with this work for additional information
// regarding copyright ownership.  The ASF licenses this file
// to you under the Apache License, Version 2.0 (the
// "License"); you may not use this file except in compliance
// with the License.  You may obtain a copy of the License at
//
//   http://www.apache.org/licenses/LICENSE-2.0
//
// Unless required by applicable law or agreed to in writing,
// software distributed under the License is distributed on an
// "AS IS" BASIS, WITHOUT WARRANTIES OR CONDITIONS OF ANY
// KIND, either express or implied.  See the License for the
// specific language governing permissions and limitations
// under the License.

#pragma once

#include <unordered_map>

#include "common/config.h"
#include "common/status.h"
#include "olap/options.h"
#include "util/threadpool.h"

namespace doris {
namespace vectorized {
class VDataStreamMgr;
class ScannerScheduler;
} // namespace vectorized
class BfdParser;
class BrokerMgr;

template <class T>
class BrpcClientCache;

class BufferPool;
class CgroupsMgr;
class DataStreamMgr;
class DiskIoMgr;
class EtlJobMgr;
class EvHttpServer;
class ExternalScanContextMgr;
class FragmentMgr;
class ResultCache;
class LoadPathMgr;
class LoadStreamMgr;
class MemTrackerLimiter;
class MemTracker;
class StorageEngine;
class PriorityThreadPool;
class PriorityWorkStealingThreadPool;
class ResultBufferMgr;
class ResultQueueMgr;
class TMasterInfo;
class LoadChannelMgr;
class ThreadResourceMgr;
class TmpFileMgr;
class WebPageHandler;
class StreamLoadExecutor;
class RoutineLoadTaskExecutor;
class SmallFileMgr;
class StoragePolicyMgr;

class BackendServiceClient;
class FrontendServiceClient;
class TPaloBrokerServiceClient;
class PBackendService_Stub;
class PFunctionService_Stub;

template <class T>
class ClientCache;

class HeartbeatFlags;

// Execution environment for queries/plan fragments.
// Contains all required global structures, and handles to
// singleton services. Clients must call StartServices exactly
// once to properly initialise service state.
class ExecEnv {
public:
    // Initial exec environment. must call this to init all
    static Status init(ExecEnv* env, const std::vector<StorePath>& store_paths);
    static void destroy(ExecEnv* exec_env);

    /// Returns the first created exec env instance. In a normal doris, this is
    /// the only instance. In test setups with multiple ExecEnv's per process,
    /// we return the most recently created instance.
    static ExecEnv* GetInstance() {
        static ExecEnv s_exec_env;
        return &s_exec_env;
    }

    // only used for test
    ExecEnv();

    // Empty destructor because the compiler-generated one requires full
    // declarations for classes in scoped_ptrs.
    ~ExecEnv();

    const bool initialized() { return _is_init; }
    const std::string& token() const;
    ExternalScanContextMgr* external_scan_context_mgr() { return _external_scan_context_mgr; }
    DataStreamMgr* stream_mgr() { return _stream_mgr; }
    doris::vectorized::VDataStreamMgr* vstream_mgr() { return _vstream_mgr; }
    ResultBufferMgr* result_mgr() { return _result_mgr; }
    ResultQueueMgr* result_queue_mgr() { return _result_queue_mgr; }
    ClientCache<BackendServiceClient>* client_cache() { return _backend_client_cache; }
    ClientCache<FrontendServiceClient>* frontend_client_cache() { return _frontend_client_cache; }
    ClientCache<TPaloBrokerServiceClient>* broker_client_cache() { return _broker_client_cache; }

    // using template to simplify client cache management
    template <typename T>
    ClientCache<T>* get_client_cache() {
        return nullptr;
    }

    void init_mem_tracker();
    std::shared_ptr<MemTrackerLimiter> orphan_mem_tracker() { return _orphan_mem_tracker; }
    MemTrackerLimiter* orphan_mem_tracker_raw() { return _orphan_mem_tracker_raw; }
    MemTrackerLimiter* experimental_mem_tracker() { return _experimental_mem_tracker.get(); }
    ThreadResourceMgr* thread_mgr() { return _thread_mgr; }
    PriorityThreadPool* scan_thread_pool() { return _scan_thread_pool; }
    PriorityThreadPool* remote_scan_thread_pool() { return _remote_scan_thread_pool; }
    ThreadPool* limited_scan_thread_pool() { return _limited_scan_thread_pool.get(); }
    ThreadPool* send_batch_thread_pool() { return _send_batch_thread_pool.get(); }
    ThreadPool* download_cache_thread_pool() { return _download_cache_thread_pool.get(); }
    ThreadPool* buffered_reader_prefetch_thread_pool() { return _buffered_reader_prefetch_thread_pool.get(); }
<<<<<<< HEAD
=======
    ThreadPool* send_report_thread_pool() { return _send_report_thread_pool.get(); }
    ThreadPool* join_node_thread_pool() { return _join_node_thread_pool.get(); }

>>>>>>> c300ae79
    void set_serial_download_cache_thread_token() {
        _serial_download_cache_thread_token =
                download_cache_thread_pool()->new_token(ThreadPool::ExecutionMode::SERIAL, 1);
    }
    ThreadPoolToken* get_serial_download_cache_thread_token() {
        return _serial_download_cache_thread_token.get();
    }
    void init_download_cache_buf();
    void init_download_cache_required_components();
    char* get_download_cache_buf(ThreadPoolToken* token) {
        if (_download_cache_buf_map.find(token) == _download_cache_buf_map.end()) {
            return nullptr;
        }
        return _download_cache_buf_map[token].get();
    }
    CgroupsMgr* cgroups_mgr() { return _cgroups_mgr; }
    FragmentMgr* fragment_mgr() { return _fragment_mgr; }
    ResultCache* result_cache() { return _result_cache; }
    TMasterInfo* master_info() { return _master_info; }
    LoadPathMgr* load_path_mgr() { return _load_path_mgr; }
    DiskIoMgr* disk_io_mgr() { return _disk_io_mgr; }
    TmpFileMgr* tmp_file_mgr() { return _tmp_file_mgr; }
    BfdParser* bfd_parser() const { return _bfd_parser; }
    BrokerMgr* broker_mgr() const { return _broker_mgr; }
    BrpcClientCache<PBackendService_Stub>* brpc_internal_client_cache() const {
        return _internal_client_cache;
    }
    BrpcClientCache<PFunctionService_Stub>* brpc_function_client_cache() const {
        return _function_client_cache;
    }
    BufferPool* buffer_pool() { return _buffer_pool; }
    LoadChannelMgr* load_channel_mgr() { return _load_channel_mgr; }
    LoadStreamMgr* load_stream_mgr() { return _load_stream_mgr; }
    SmallFileMgr* small_file_mgr() { return _small_file_mgr; }
    StoragePolicyMgr* storage_policy_mgr() { return _storage_policy_mgr; }

    const std::vector<StorePath>& store_paths() const { return _store_paths; }
    size_t store_path_to_index(const std::string& path) { return _store_path_map[path]; }
    StorageEngine* storage_engine() { return _storage_engine; }
    void set_storage_engine(StorageEngine* storage_engine) { _storage_engine = storage_engine; }

    StreamLoadExecutor* stream_load_executor() { return _stream_load_executor; }
    RoutineLoadTaskExecutor* routine_load_task_executor() { return _routine_load_task_executor; }
    HeartbeatFlags* heartbeat_flags() { return _heartbeat_flags; }
    doris::vectorized::ScannerScheduler* scanner_scheduler() { return _scanner_scheduler; }

private:
    Status _init(const std::vector<StorePath>& store_paths);
    void _destroy();

    Status _init_mem_env();
    /// Initialise 'buffer_pool_' with given capacity.
    void _init_buffer_pool(int64_t min_page_len, int64_t capacity, int64_t clean_pages_limit);

    void _register_metrics();
    void _deregister_metrics();

private:
    bool _is_init;
    std::vector<StorePath> _store_paths;
    // path => store index
    std::map<std::string, size_t> _store_path_map;
    // Leave protected so that subclasses can override
    ExternalScanContextMgr* _external_scan_context_mgr = nullptr;
    DataStreamMgr* _stream_mgr = nullptr;
    doris::vectorized::VDataStreamMgr* _vstream_mgr = nullptr;
    ResultBufferMgr* _result_mgr = nullptr;
    ResultQueueMgr* _result_queue_mgr = nullptr;
    ClientCache<BackendServiceClient>* _backend_client_cache = nullptr;
    ClientCache<FrontendServiceClient>* _frontend_client_cache = nullptr;
    ClientCache<TPaloBrokerServiceClient>* _broker_client_cache = nullptr;
    ThreadResourceMgr* _thread_mgr = nullptr;

    // The default tracker consumed by mem hook. If the thread does not attach other trackers,
    // by default all consumption will be passed to the process tracker through the orphan tracker.
    // In real time, `consumption of all limiter trackers` + `orphan tracker consumption` = `process tracker consumption`.
    // Ideally, all threads are expected to attach to the specified tracker, so that "all memory has its own ownership",
    // and the consumption of the orphan mem tracker is close to 0, but greater than 0.
    std::shared_ptr<MemTrackerLimiter> _orphan_mem_tracker;
    MemTrackerLimiter* _orphan_mem_tracker_raw;
    std::shared_ptr<MemTrackerLimiter> _experimental_mem_tracker;

    // The following two thread pools are used in different scenarios.
    // _scan_thread_pool is a priority thread pool.
    // Scanner threads for common queries will use this thread pool,
    // and the priority of each scan task is set according to the size of the query.

    // _limited_scan_thread_pool is also the thread pool used for scanner.
    // The difference is that it is no longer a priority queue, but according to the concurrency
    // set by the user to control the number of threads that can be used by a query.

    // TODO(cmy): find a better way to unify these 2 pools.
    PriorityThreadPool* _scan_thread_pool = nullptr;
    PriorityThreadPool* _remote_scan_thread_pool = nullptr;
    std::unique_ptr<ThreadPool> _limited_scan_thread_pool;

    std::unique_ptr<ThreadPool> _send_batch_thread_pool;

    // Threadpool used to download cache from remote storage
    std::unique_ptr<ThreadPool> _download_cache_thread_pool;
    // Threadpool used to prefetch remote file for buffered reader
    std::unique_ptr<ThreadPool> _buffered_reader_prefetch_thread_pool;
    // Threadpool used to write data to file cache async
    std::unique_ptr<ThreadPool> _async_write_file_cache_thread_pool;
    // A token used to submit download cache task serially
    std::unique_ptr<ThreadPoolToken> _serial_download_cache_thread_token;
    // Pool used by fragment manager to send profile or status to FE coordinator
    std::unique_ptr<ThreadPool> _send_report_thread_pool;
    // Pool used by join node to build hash table
    std::unique_ptr<ThreadPool> _join_node_thread_pool;
    // ThreadPoolToken -> buffer
    std::unordered_map<ThreadPoolToken*, std::unique_ptr<char[]>> _download_cache_buf_map;
    CgroupsMgr* _cgroups_mgr = nullptr;
    FragmentMgr* _fragment_mgr = nullptr;
    ResultCache* _result_cache = nullptr;
    TMasterInfo* _master_info = nullptr;
    LoadPathMgr* _load_path_mgr = nullptr;
    DiskIoMgr* _disk_io_mgr = nullptr;
    TmpFileMgr* _tmp_file_mgr = nullptr;

    BfdParser* _bfd_parser = nullptr;
    BrokerMgr* _broker_mgr = nullptr;
    LoadChannelMgr* _load_channel_mgr = nullptr;
    LoadStreamMgr* _load_stream_mgr = nullptr;
    BrpcClientCache<PBackendService_Stub>* _internal_client_cache = nullptr;
    BrpcClientCache<PFunctionService_Stub>* _function_client_cache = nullptr;

    BufferPool* _buffer_pool = nullptr;

    StorageEngine* _storage_engine = nullptr;

    StreamLoadExecutor* _stream_load_executor = nullptr;
    RoutineLoadTaskExecutor* _routine_load_task_executor = nullptr;
    SmallFileMgr* _small_file_mgr = nullptr;
    HeartbeatFlags* _heartbeat_flags = nullptr;
    StoragePolicyMgr* _storage_policy_mgr = nullptr;
    doris::vectorized::ScannerScheduler* _scanner_scheduler = nullptr;
};

template <>
inline ClientCache<BackendServiceClient>* ExecEnv::get_client_cache<BackendServiceClient>() {
    return _backend_client_cache;
}
template <>
inline ClientCache<FrontendServiceClient>* ExecEnv::get_client_cache<FrontendServiceClient>() {
    return _frontend_client_cache;
}
template <>
inline ClientCache<TPaloBrokerServiceClient>*
ExecEnv::get_client_cache<TPaloBrokerServiceClient>() {
    return _broker_client_cache;
}

} // namespace doris<|MERGE_RESOLUTION|>--- conflicted
+++ resolved
@@ -127,12 +127,9 @@
     ThreadPool* send_batch_thread_pool() { return _send_batch_thread_pool.get(); }
     ThreadPool* download_cache_thread_pool() { return _download_cache_thread_pool.get(); }
     ThreadPool* buffered_reader_prefetch_thread_pool() { return _buffered_reader_prefetch_thread_pool.get(); }
-<<<<<<< HEAD
-=======
     ThreadPool* send_report_thread_pool() { return _send_report_thread_pool.get(); }
     ThreadPool* join_node_thread_pool() { return _join_node_thread_pool.get(); }
 
->>>>>>> c300ae79
     void set_serial_download_cache_thread_token() {
         _serial_download_cache_thread_token =
                 download_cache_thread_pool()->new_token(ThreadPool::ExecutionMode::SERIAL, 1);
