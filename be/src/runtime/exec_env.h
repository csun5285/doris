// Licensed to the Apache Software Foundation (ASF) under one
// or more contributor license agreements.  See the NOTICE file
// distributed with this work for additional information
// regarding copyright ownership.  The ASF licenses this file
// to you under the Apache License, Version 2.0 (the
// "License"); you may not use this file except in compliance
// with the License.  You may obtain a copy of the License at
//
//   http://www.apache.org/licenses/LICENSE-2.0
//
// Unless required by applicable law or agreed to in writing,
// software distributed under the License is distributed on an
// "AS IS" BASIS, WITHOUT WARRANTIES OR CONDITIONS OF ANY
// KIND, either express or implied.  See the License for the
// specific language governing permissions and limitations
// under the License.

#pragma once

#include <stddef.h>

#include <algorithm>
#include <map>
#include <memory>
#include <string>
#include <unordered_map>
#include <vector>

#include "common/status.h"
#include "olap/options.h"
#include "util/threadpool.h"

namespace doris {
namespace vectorized {
class VDataStreamMgr;
class ScannerScheduler;
} // namespace vectorized
namespace pipeline {
class TaskScheduler;
}
class BfdParser;
class BrokerMgr;
template <class T>
class BrpcClientCache;
class ExternalScanContextMgr;
class FragmentMgr;
class ResultCache;
class LoadPathMgr;
class NewLoadStreamMgr;
class MemTrackerLimiter;
class MemTracker;
class StorageEngine;
class ResultBufferMgr;
class ResultQueueMgr;
class TMasterInfo;
class LoadChannelMgr;
class StreamLoadExecutor;
class RoutineLoadTaskExecutor;
class SmallFileMgr;
class BlockSpillManager;
class BackendServiceClient;
class TPaloBrokerServiceClient;
class PBackendService_Stub;
class PFunctionService_Stub;
template <class T>
class ClientCache;
class HeartbeatFlags;
class FrontendServiceClient;
<<<<<<< HEAD
=======
class FileMetaCache;
>>>>>>> 7bda49b5

// Execution environment for queries/plan fragments.
// Contains all required global structures, and handles to
// singleton services. Clients must call StartServices exactly
// once to properly initialise service state.
class ExecEnv {
public:
    // Initial exec environment. must call this to init all
    static Status init(ExecEnv* env, const std::vector<StorePath>& store_paths);
    static void destroy(ExecEnv* exec_env);

    /// Returns the first created exec env instance. In a normal doris, this is
    /// the only instance. In test setups with multiple ExecEnv's per process,
    /// we return the most recently created instance.
    static ExecEnv* GetInstance() {
        static ExecEnv s_exec_env;
        return &s_exec_env;
    }

    // only used for test
    ExecEnv();

    // Empty destructor because the compiler-generated one requires full
    // declarations for classes in scoped_ptrs.
    ~ExecEnv();

    bool initialized() const { return _is_init; }
    const std::string& token() const;
    ExternalScanContextMgr* external_scan_context_mgr() { return _external_scan_context_mgr; }
    doris::vectorized::VDataStreamMgr* vstream_mgr() { return _vstream_mgr; }
    ResultBufferMgr* result_mgr() { return _result_mgr; }
    ResultQueueMgr* result_queue_mgr() { return _result_queue_mgr; }
    ClientCache<BackendServiceClient>* client_cache() { return _backend_client_cache; }
    ClientCache<FrontendServiceClient>* frontend_client_cache() { return _frontend_client_cache; }
    ClientCache<TPaloBrokerServiceClient>* broker_client_cache() { return _broker_client_cache; }

    pipeline::TaskScheduler* pipeline_task_scheduler() { return _pipeline_task_scheduler; }
    pipeline::TaskScheduler* pipeline_task_group_scheduler() {
        return _pipeline_task_group_scheduler;
    }

    // using template to simplify client cache management
    template <typename T>
    inline ClientCache<T>* get_client_cache() {
        return nullptr;
    }

    void init_mem_tracker();
    std::shared_ptr<MemTrackerLimiter> orphan_mem_tracker() { return _orphan_mem_tracker; }
    MemTrackerLimiter* orphan_mem_tracker_raw() { return _orphan_mem_tracker_raw; }
    MemTrackerLimiter* experimental_mem_tracker() { return _experimental_mem_tracker.get(); }
    MemTracker* page_no_cache_mem_tracker() { return _page_no_cache_mem_tracker.get(); }
<<<<<<< HEAD
=======
    MemTracker* brpc_iobuf_block_memory_tracker() { return _brpc_iobuf_block_memory_tracker.get(); }
>>>>>>> 7bda49b5

    ThreadPool* send_batch_thread_pool() { return _send_batch_thread_pool.get(); }
    ThreadPool* download_cache_thread_pool() { return _download_cache_thread_pool.get(); }
    ThreadPool* buffered_reader_prefetch_thread_pool() {
        return _buffered_reader_prefetch_thread_pool.get();
    }
    ThreadPool* send_report_thread_pool() { return _send_report_thread_pool.get(); }
    ThreadPool* join_node_thread_pool() { return _join_node_thread_pool.get(); }
<<<<<<< HEAD
    ThreadPool* sync_load_for_tablets_thread_pool() {
        return _sync_load_for_tablets_thread_pool.get();
    }
=======
>>>>>>> 7bda49b5

    void set_serial_download_cache_thread_token() {
        _serial_download_cache_thread_token =
                download_cache_thread_pool()->new_token(ThreadPool::ExecutionMode::SERIAL, 1);
    }
    ThreadPoolToken* get_serial_download_cache_thread_token() {
        return _serial_download_cache_thread_token.get();
    }
    void init_download_cache_buf();
    void init_download_cache_required_components();
    Status init_pipeline_task_scheduler();
    char* get_download_cache_buf(ThreadPoolToken* token) {
        if (_download_cache_buf_map.find(token) == _download_cache_buf_map.end()) {
            return nullptr;
        }
        return _download_cache_buf_map[token].get();
    }
    FragmentMgr* fragment_mgr() { return _fragment_mgr; }
    ResultCache* result_cache() { return _result_cache; }
    TMasterInfo* master_info() { return _master_info; }
    LoadPathMgr* load_path_mgr() { return _load_path_mgr; }
    BfdParser* bfd_parser() const { return _bfd_parser; }
    BrokerMgr* broker_mgr() const { return _broker_mgr; }
    BrpcClientCache<PBackendService_Stub>* brpc_internal_client_cache() const {
        return _internal_client_cache;
    }
    BrpcClientCache<PFunctionService_Stub>* brpc_function_client_cache() const {
        return _function_client_cache;
    }
    LoadChannelMgr* load_channel_mgr() { return _load_channel_mgr; }
    std::shared_ptr<NewLoadStreamMgr> new_load_stream_mgr() { return _new_load_stream_mgr; }
    SmallFileMgr* small_file_mgr() { return _small_file_mgr; }
    BlockSpillManager* block_spill_mgr() { return _block_spill_mgr; }

    const std::vector<StorePath>& store_paths() const { return _store_paths; }
    size_t store_path_to_index(const std::string& path) { return _store_path_map[path]; }
    StorageEngine* storage_engine() { return _storage_engine; }
    void set_storage_engine(StorageEngine* storage_engine) { _storage_engine = storage_engine; }

    std::shared_ptr<StreamLoadExecutor> stream_load_executor() { return _stream_load_executor; }
    RoutineLoadTaskExecutor* routine_load_task_executor() { return _routine_load_task_executor; }
    HeartbeatFlags* heartbeat_flags() { return _heartbeat_flags; }
    doris::vectorized::ScannerScheduler* scanner_scheduler() { return _scanner_scheduler; }
    FileMetaCache* file_meta_cache() { return _file_meta_cache; }

    // only for unit test
    void set_master_info(TMasterInfo* master_info) { this->_master_info = master_info; }
    void set_new_load_stream_mgr(std::shared_ptr<NewLoadStreamMgr> new_load_stream_mgr) {
        this->_new_load_stream_mgr = new_load_stream_mgr;
    }
    void set_stream_load_executor(std::shared_ptr<StreamLoadExecutor> stream_load_executor) {
        this->_stream_load_executor = stream_load_executor;
    }

    // only for unit test
    void set_master_info(TMasterInfo* master_info) { this->_master_info = master_info; }
    void set_new_load_stream_mgr(std::shared_ptr<NewLoadStreamMgr> new_load_stream_mgr) {
        this->_new_load_stream_mgr = new_load_stream_mgr;
    }
    void set_stream_load_executor(std::shared_ptr<StreamLoadExecutor> stream_load_executor) {
        this->_stream_load_executor = stream_load_executor;
    }

private:
    Status _init(const std::vector<StorePath>& store_paths);
    void _destroy();

    Status _init_mem_env();

    void _register_metrics();
    void _deregister_metrics();

    bool _is_init;
    std::vector<StorePath> _store_paths;
    // path => store index
    std::map<std::string, size_t> _store_path_map;
    // Leave protected so that subclasses can override
    ExternalScanContextMgr* _external_scan_context_mgr = nullptr;
    doris::vectorized::VDataStreamMgr* _vstream_mgr = nullptr;
    ResultBufferMgr* _result_mgr = nullptr;
    ResultQueueMgr* _result_queue_mgr = nullptr;
    ClientCache<BackendServiceClient>* _backend_client_cache = nullptr;
    ClientCache<FrontendServiceClient>* _frontend_client_cache = nullptr;
    ClientCache<TPaloBrokerServiceClient>* _broker_client_cache = nullptr;

    // The default tracker consumed by mem hook. If the thread does not attach other trackers,
    // by default all consumption will be passed to the process tracker through the orphan tracker.
    // In real time, `consumption of all limiter trackers` + `orphan tracker consumption` = `process tracker consumption`.
    // Ideally, all threads are expected to attach to the specified tracker, so that "all memory has its own ownership",
    // and the consumption of the orphan mem tracker is close to 0, but greater than 0.
    std::shared_ptr<MemTrackerLimiter> _orphan_mem_tracker;
    MemTrackerLimiter* _orphan_mem_tracker_raw;
    std::shared_ptr<MemTrackerLimiter> _experimental_mem_tracker;
    // page size not in cache, data page/index page/etc.
    std::shared_ptr<MemTracker> _page_no_cache_mem_tracker;
<<<<<<< HEAD
=======
    std::shared_ptr<MemTracker> _brpc_iobuf_block_memory_tracker;
>>>>>>> 7bda49b5

    std::unique_ptr<ThreadPool> _send_batch_thread_pool;

    // Threadpool used to download cache from remote storage
    std::unique_ptr<ThreadPool> _download_cache_thread_pool;
    // Threadpool used to prefetch remote file for buffered reader
    std::unique_ptr<ThreadPool> _buffered_reader_prefetch_thread_pool;
<<<<<<< HEAD
    std::unique_ptr<ThreadPool> _sync_load_for_tablets_thread_pool;
    // Threadpool used to write data to file cache async
    std::unique_ptr<ThreadPool> _async_write_file_cache_thread_pool;
=======
>>>>>>> 7bda49b5
    // A token used to submit download cache task serially
    std::unique_ptr<ThreadPoolToken> _serial_download_cache_thread_token;
    // Pool used by fragment manager to send profile or status to FE coordinator
    std::unique_ptr<ThreadPool> _send_report_thread_pool;
    // Pool used by join node to build hash table
    std::unique_ptr<ThreadPool> _join_node_thread_pool;
    // ThreadPoolToken -> buffer
    std::unordered_map<ThreadPoolToken*, std::unique_ptr<char[]>> _download_cache_buf_map;
    FragmentMgr* _fragment_mgr = nullptr;
    pipeline::TaskScheduler* _pipeline_task_scheduler = nullptr;
    pipeline::TaskScheduler* _pipeline_task_group_scheduler = nullptr;

    ResultCache* _result_cache = nullptr;
    TMasterInfo* _master_info = nullptr;
    LoadPathMgr* _load_path_mgr = nullptr;

    BfdParser* _bfd_parser = nullptr;
    BrokerMgr* _broker_mgr = nullptr;
    LoadChannelMgr* _load_channel_mgr = nullptr;
    std::shared_ptr<NewLoadStreamMgr> _new_load_stream_mgr;
    BrpcClientCache<PBackendService_Stub>* _internal_client_cache = nullptr;
    BrpcClientCache<PFunctionService_Stub>* _function_client_cache = nullptr;

    StorageEngine* _storage_engine = nullptr;

    std::shared_ptr<StreamLoadExecutor> _stream_load_executor;
    RoutineLoadTaskExecutor* _routine_load_task_executor = nullptr;
    SmallFileMgr* _small_file_mgr = nullptr;
    HeartbeatFlags* _heartbeat_flags = nullptr;
    doris::vectorized::ScannerScheduler* _scanner_scheduler = nullptr;

    BlockSpillManager* _block_spill_mgr = nullptr;
<<<<<<< HEAD
=======
    // To save meta info of external file, such as parquet footer.
    FileMetaCache* _file_meta_cache = nullptr;
>>>>>>> 7bda49b5
};

template <>
inline ClientCache<BackendServiceClient>* ExecEnv::get_client_cache<BackendServiceClient>() {
    return _backend_client_cache;
}
template <>
inline ClientCache<FrontendServiceClient>* ExecEnv::get_client_cache<FrontendServiceClient>() {
    return _frontend_client_cache;
}
template <>
inline ClientCache<TPaloBrokerServiceClient>*
ExecEnv::get_client_cache<TPaloBrokerServiceClient>() {
    return _broker_client_cache;
}

} // namespace doris<|MERGE_RESOLUTION|>--- conflicted
+++ resolved
@@ -66,10 +66,7 @@
 class ClientCache;
 class HeartbeatFlags;
 class FrontendServiceClient;
-<<<<<<< HEAD
-=======
 class FileMetaCache;
->>>>>>> 7bda49b5
 
 // Execution environment for queries/plan fragments.
 // Contains all required global structures, and handles to
@@ -122,10 +119,7 @@
     MemTrackerLimiter* orphan_mem_tracker_raw() { return _orphan_mem_tracker_raw; }
     MemTrackerLimiter* experimental_mem_tracker() { return _experimental_mem_tracker.get(); }
     MemTracker* page_no_cache_mem_tracker() { return _page_no_cache_mem_tracker.get(); }
-<<<<<<< HEAD
-=======
     MemTracker* brpc_iobuf_block_memory_tracker() { return _brpc_iobuf_block_memory_tracker.get(); }
->>>>>>> 7bda49b5
 
     ThreadPool* send_batch_thread_pool() { return _send_batch_thread_pool.get(); }
     ThreadPool* download_cache_thread_pool() { return _download_cache_thread_pool.get(); }
@@ -134,12 +128,9 @@
     }
     ThreadPool* send_report_thread_pool() { return _send_report_thread_pool.get(); }
     ThreadPool* join_node_thread_pool() { return _join_node_thread_pool.get(); }
-<<<<<<< HEAD
     ThreadPool* sync_load_for_tablets_thread_pool() {
         return _sync_load_for_tablets_thread_pool.get();
     }
-=======
->>>>>>> 7bda49b5
 
     void set_serial_download_cache_thread_token() {
         _serial_download_cache_thread_token =
@@ -184,15 +175,6 @@
     HeartbeatFlags* heartbeat_flags() { return _heartbeat_flags; }
     doris::vectorized::ScannerScheduler* scanner_scheduler() { return _scanner_scheduler; }
     FileMetaCache* file_meta_cache() { return _file_meta_cache; }
-
-    // only for unit test
-    void set_master_info(TMasterInfo* master_info) { this->_master_info = master_info; }
-    void set_new_load_stream_mgr(std::shared_ptr<NewLoadStreamMgr> new_load_stream_mgr) {
-        this->_new_load_stream_mgr = new_load_stream_mgr;
-    }
-    void set_stream_load_executor(std::shared_ptr<StreamLoadExecutor> stream_load_executor) {
-        this->_stream_load_executor = stream_load_executor;
-    }
 
     // only for unit test
     void set_master_info(TMasterInfo* master_info) { this->_master_info = master_info; }
@@ -235,10 +217,7 @@
     std::shared_ptr<MemTrackerLimiter> _experimental_mem_tracker;
     // page size not in cache, data page/index page/etc.
     std::shared_ptr<MemTracker> _page_no_cache_mem_tracker;
-<<<<<<< HEAD
-=======
     std::shared_ptr<MemTracker> _brpc_iobuf_block_memory_tracker;
->>>>>>> 7bda49b5
 
     std::unique_ptr<ThreadPool> _send_batch_thread_pool;
 
@@ -246,12 +225,9 @@
     std::unique_ptr<ThreadPool> _download_cache_thread_pool;
     // Threadpool used to prefetch remote file for buffered reader
     std::unique_ptr<ThreadPool> _buffered_reader_prefetch_thread_pool;
-<<<<<<< HEAD
     std::unique_ptr<ThreadPool> _sync_load_for_tablets_thread_pool;
     // Threadpool used to write data to file cache async
     std::unique_ptr<ThreadPool> _async_write_file_cache_thread_pool;
-=======
->>>>>>> 7bda49b5
     // A token used to submit download cache task serially
     std::unique_ptr<ThreadPoolToken> _serial_download_cache_thread_token;
     // Pool used by fragment manager to send profile or status to FE coordinator
@@ -284,11 +260,8 @@
     doris::vectorized::ScannerScheduler* _scanner_scheduler = nullptr;
 
     BlockSpillManager* _block_spill_mgr = nullptr;
-<<<<<<< HEAD
-=======
     // To save meta info of external file, such as parquet footer.
     FileMetaCache* _file_meta_cache = nullptr;
->>>>>>> 7bda49b5
 };
 
 template <>
