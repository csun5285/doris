// Licensed to the Apache Software Foundation (ASF) under one
// or more contributor license agreements.  See the NOTICE file
// distributed with this work for additional information
// regarding copyright ownership.  The ASF licenses this file
// to you under the Apache License, Version 2.0 (the
// "License"); you may not use this file except in compliance
// with the License.  You may obtain a copy of the License at
//
//   http://www.apache.org/licenses/LICENSE-2.0
//
// Unless required by applicable law or agreed to in writing,
// software distributed under the License is distributed on an
// "AS IS" BASIS, WITHOUT WARRANTIES OR CONDITIONS OF ANY
// KIND, either express or implied.  See the License for the
// specific language governing permissions and limitations
// under the License.

#include "runtime/runtime_filter_mgr.h"

#include <brpc/controller.h>
#include <butil/iobuf.h>
#include <butil/iobuf_inl.h>
#include <gen_cpp/PaloInternalService_types.h>
#include <gen_cpp/PlanNodes_types.h>
#include <gen_cpp/internal_service.pb.h>
#include <gen_cpp/types.pb.h>
#include <stddef.h>

#include <ostream>
#include <string>
#include <utility>

#include "common/logging.h"
#include "exprs/bloom_filter_func.h"
#include "exprs/runtime_filter.h"
#include "runtime/exec_env.h"
#include "runtime/memory/mem_tracker.h"
#include "runtime/query_context.h"
#include "runtime/runtime_state.h"
#include "runtime/thread_context.h"
#include "util/brpc_client_cache.h"

namespace doris {

template <class RPCRequest, class RPCResponse>
struct AsyncRPCContext {
    RPCRequest request;
    RPCResponse response;
    brpc::Controller cntl;
    brpc::CallId cid;
};

RuntimeFilterMgr::RuntimeFilterMgr(const UniqueId& query_id, RuntimeState* state) : _state(state) {}

RuntimeFilterMgr::RuntimeFilterMgr(const UniqueId& query_id, QueryContext* query_ctx)
        : _query_ctx(query_ctx) {}
<<<<<<< HEAD

RuntimeFilterMgr::~RuntimeFilterMgr() {}
=======
>>>>>>> 7bda49b5

Status RuntimeFilterMgr::init() {
    _tracker = std::make_unique<MemTracker>("RuntimeFilterMgr",
                                            ExecEnv::GetInstance()->experimental_mem_tracker());
    return Status::OK();
}

Status RuntimeFilterMgr::get_producer_filter(const int filter_id, IRuntimeFilter** target) {
    int32_t key = filter_id;

    auto iter = _producer_map.find(key);
    if (iter == _producer_map.end()) {
        LOG(WARNING) << "unknown runtime filter: " << key << ", role: PRODUCER";
        return Status::InvalidArgument("unknown filter");
    }

    *target = iter->second;
    return Status::OK();
}

Status RuntimeFilterMgr::get_consume_filter(const int filter_id, const int node_id,
                                            IRuntimeFilter** consumer_filter) {
    auto iter = _consumer_map.find(filter_id);
    if (iter == _consumer_map.cend()) {
        LOG(WARNING) << "unknown runtime filter: " << filter_id << ", role: consumer";
        return Status::InvalidArgument("unknown filter");
    }

    for (auto& item : iter->second) {
        if (item.node_id == node_id) {
            *consumer_filter = item.filter;
            return Status::OK();
        }
    }

    return Status::InvalidArgument(
            fmt::format("unknown filter, filter_id: {}, node_id: {}", filter_id, node_id));
}

Status RuntimeFilterMgr::get_consume_filters(const int filter_id,
                                             std::vector<IRuntimeFilter*>& consumer_filters) {
    int32_t key = filter_id;
    auto iter = _consumer_map.find(key);
    if (iter == _consumer_map.end()) {
        LOG(WARNING) << "unknown runtime filter: " << key << ", role: consumer";
        return Status::InvalidArgument("unknown filter");
    }
    for (auto& holder : iter->second) {
        consumer_filters.emplace_back(holder.filter);
    }
    return Status::OK();
}

<<<<<<< HEAD
Status RuntimeFilterMgr::register_filter(const RuntimeFilterRole role,
                                         const TRuntimeFilterDesc& desc,
                                         const TQueryOptions& options, int node_id,
                                         bool build_bf_exactly) {
    DCHECK((role == RuntimeFilterRole::CONSUMER && node_id >= 0) ||
           role != RuntimeFilterRole::CONSUMER);
=======
Status RuntimeFilterMgr::register_consumer_filter(const TRuntimeFilterDesc& desc,
                                                  const TQueryOptions& options, int node_id,
                                                  bool build_bf_exactly) {
>>>>>>> 7bda49b5
    SCOPED_CONSUME_MEM_TRACKER(_tracker.get());
    int32_t key = desc.filter_id;

    auto iter = _consumer_map.find(key);
    if (desc.__isset.opt_remote_rf && desc.opt_remote_rf && desc.has_remote_targets &&
        desc.type == TRuntimeFilterType::BLOOM) {
        // if this runtime filter has remote target (e.g. need merge), we reuse the runtime filter between all instances
        DCHECK(_query_ctx != nullptr);

        {
            std::lock_guard<std::mutex> l(_lock);

            iter = _consumer_map.find(key);
            if (iter != _consumer_map.end()) {
                for (auto holder : iter->second) {
                    if (holder.node_id == node_id) {
                        return Status::OK();
                    }
                }
            }
            IRuntimeFilter* filter;
            RETURN_IF_ERROR(IRuntimeFilter::create(_query_ctx, &_query_ctx->obj_pool, &desc,
                                                   &options, RuntimeFilterRole::CONSUMER, node_id,
                                                   &filter, build_bf_exactly));
            _consumer_map[key].emplace_back(node_id, filter);
        }
    } else {
        DCHECK(_state != nullptr);

<<<<<<< HEAD
    auto iter = filter_map->find(key);

    RuntimeFilterMgrVal filter_mgr_val;
    filter_mgr_val.role = role;

    if (desc.__isset.opt_remote_rf && desc.opt_remote_rf && role == RuntimeFilterRole::CONSUMER &&
        desc.has_remote_targets && desc.type == TRuntimeFilterType::BLOOM) {
        // if this runtime filter has remote target (e.g. need merge), we reuse the runtime filter between all instances
        DCHECK(_query_ctx != nullptr);
        if (iter != filter_map->end()) {
            return Status::OK();
        }
        {
            std::lock_guard<std::mutex> l(_lock);
            iter = filter_map->find(key);
            if (iter != filter_map->end()) {
                return Status::OK();
            }
            RETURN_IF_ERROR(IRuntimeFilter::create(_query_ctx, &_query_ctx->obj_pool, &desc,
                                                   &options, role, node_id, &filter_mgr_val.filter,
                                                   build_bf_exactly));
            filter_map->emplace(key, filter_mgr_val);
        }
    } else {
        DCHECK(_state != nullptr);
        if (iter != filter_map->end()) {
            return Status::InvalidArgument("filter has registed");
        }
        RETURN_IF_ERROR(IRuntimeFilter::create(_state, &_pool, &desc, &options, role, node_id,
                                               &filter_mgr_val.filter, build_bf_exactly));
        filter_map->emplace(key, filter_mgr_val);
    }
=======
        if (iter != _consumer_map.end()) {
            for (auto holder : iter->second) {
                if (holder.node_id == node_id) {
                    return Status::InvalidArgument("filter has registered");
                }
            }
        }

        IRuntimeFilter* filter;
        RETURN_IF_ERROR(IRuntimeFilter::create(_state, &_pool, &desc, &options,
                                               RuntimeFilterRole::CONSUMER, node_id, &filter,
                                               build_bf_exactly));
        _consumer_map[key].emplace_back(node_id, filter);
    }
    return Status::OK();
}

Status RuntimeFilterMgr::register_producer_filter(const TRuntimeFilterDesc& desc,
                                                  const TQueryOptions& options,
                                                  bool build_bf_exactly) {
    SCOPED_CONSUME_MEM_TRACKER(_tracker.get());
    int32_t key = desc.filter_id;
    auto iter = _producer_map.find(key);
>>>>>>> 7bda49b5

    DCHECK(_state != nullptr);
    if (iter != _producer_map.end()) {
        return Status::InvalidArgument("filter has registed");
    }
    IRuntimeFilter* filter;
    RETURN_IF_ERROR(IRuntimeFilter::create(_state, &_pool, &desc, &options,
                                           RuntimeFilterRole::PRODUCER, -1, &filter,
                                           build_bf_exactly));
    _producer_map.emplace(key, filter);
    return Status::OK();
}

Status RuntimeFilterMgr::update_filter(const PPublishFilterRequest* request,
                                       butil::IOBufAsZeroCopyInputStream* data) {
    SCOPED_CONSUME_MEM_TRACKER(_tracker.get());
    UpdateRuntimeFilterParams params(request, data, &_pool);
    int filter_id = request->filter_id();
    std::vector<IRuntimeFilter*> filters;
    RETURN_IF_ERROR(get_consume_filters(filter_id, filters));
    for (auto filter : filters) {
        RETURN_IF_ERROR(filter->update_filter(&params));
    }

    return Status::OK();
}

void RuntimeFilterMgr::set_runtime_filter_params(
        const TRuntimeFilterParams& runtime_filter_params) {
    this->_merge_addr = runtime_filter_params.runtime_filter_merge_addr;
    this->_has_merge_addr = true;
}

Status RuntimeFilterMgr::get_merge_addr(TNetworkAddress* addr) {
    DCHECK(_has_merge_addr);
    if (_has_merge_addr) {
        *addr = this->_merge_addr;
        return Status::OK();
    }
    return Status::InternalError("not found merge addr");
}

Status RuntimeFilterMergeControllerEntity::_init_with_desc(
        const TRuntimeFilterDesc* runtime_filter_desc, const TQueryOptions* query_options,
        const std::vector<doris::TRuntimeFilterTargetParams>* target_info,
        const int producer_size) {
    std::lock_guard<std::mutex> guard(_filter_map_mutex);
    std::shared_ptr<RuntimeFilterCntlVal> cntVal = std::make_shared<RuntimeFilterCntlVal>();
    // runtime_filter_desc and target will be released,
    // so we need to copy to cntVal
    cntVal->producer_size = producer_size;
    cntVal->runtime_filter_desc = *runtime_filter_desc;
    cntVal->target_info = *target_info;
    cntVal->pool.reset(new ObjectPool());
    cntVal->filter =
            cntVal->pool->add(new IRuntimeFilter(_state, &_state->get_query_ctx()->obj_pool));
<<<<<<< HEAD

    std::string filter_id = std::to_string(runtime_filter_desc->filter_id);
    // LOG(INFO) << "entity filter id:" << filter_id;
    cntVal->filter->init_with_desc(&cntVal->runtime_filter_desc, query_options, -1, false);
    _filter_map.emplace(filter_id, cntVal);
    return Status::OK();
}

Status RuntimeFilterMergeControllerEntity::_init_with_desc(
        const TRuntimeFilterDesc* runtime_filter_desc, const TQueryOptions* query_options,
        const std::vector<doris::TRuntimeFilterTargetParamsV2>* targetv2_info,
        const int producer_size) {
    std::lock_guard<std::mutex> guard(_filter_map_mutex);
    std::shared_ptr<RuntimeFilterCntlVal> cntVal = std::make_shared<RuntimeFilterCntlVal>();
    // runtime_filter_desc and target will be released,
    // so we need to copy to cntVal
    cntVal->producer_size = producer_size;
    cntVal->runtime_filter_desc = *runtime_filter_desc;
    cntVal->targetv2_info = *targetv2_info;
    cntVal->pool.reset(new ObjectPool());
    cntVal->filter =
            cntVal->pool->add(new IRuntimeFilter(_state, &_state->get_query_ctx()->obj_pool));

    std::string filter_id = std::to_string(runtime_filter_desc->filter_id);
    // LOG(INFO) << "entity filter id:" << filter_id;
=======

    std::string filter_id = std::to_string(runtime_filter_desc->filter_id);
    // LOG(INFO) << "entity filter id:" << filter_id;
    cntVal->filter->init_with_desc(&cntVal->runtime_filter_desc, query_options, -1, false);
    _filter_map.emplace(filter_id, cntVal);
    return Status::OK();
}

Status RuntimeFilterMergeControllerEntity::_init_with_desc(
        const TRuntimeFilterDesc* runtime_filter_desc, const TQueryOptions* query_options,
        const std::vector<doris::TRuntimeFilterTargetParamsV2>* targetv2_info,
        const int producer_size) {
    std::lock_guard<std::mutex> guard(_filter_map_mutex);
    std::shared_ptr<RuntimeFilterCntlVal> cntVal = std::make_shared<RuntimeFilterCntlVal>();
    // runtime_filter_desc and target will be released,
    // so we need to copy to cntVal
    cntVal->producer_size = producer_size;
    cntVal->runtime_filter_desc = *runtime_filter_desc;
    cntVal->targetv2_info = *targetv2_info;
    cntVal->pool.reset(new ObjectPool());
    cntVal->filter =
            cntVal->pool->add(new IRuntimeFilter(_state, &_state->get_query_ctx()->obj_pool));

    std::string filter_id = std::to_string(runtime_filter_desc->filter_id);
    // LOG(INFO) << "entity filter id:" << filter_id;
>>>>>>> 7bda49b5
    cntVal->filter->init_with_desc(&cntVal->runtime_filter_desc, query_options);
    _filter_map.emplace(filter_id, cntVal);
    return Status::OK();
}

Status RuntimeFilterMergeControllerEntity::init(UniqueId query_id, UniqueId fragment_instance_id,
                                                const TRuntimeFilterParams& runtime_filter_params,
                                                const TQueryOptions& query_options) {
    _query_id = query_id;
    _fragment_instance_id = fragment_instance_id;
    _mem_tracker = std::make_shared<MemTracker>("RuntimeFilterMergeControllerEntity",
                                                ExecEnv::GetInstance()->experimental_mem_tracker());
    SCOPED_CONSUME_MEM_TRACKER(_mem_tracker.get());
    for (auto& filterid_to_desc : runtime_filter_params.rid_to_runtime_filter) {
        int filter_id = filterid_to_desc.first;
        const auto& target_iter = runtime_filter_params.rid_to_target_param.find(filter_id);
        if (target_iter == runtime_filter_params.rid_to_target_param.end() &&
            !runtime_filter_params.__isset.rid_to_target_paramv2) {
            return Status::InternalError("runtime filter params meet error");
        } else if (target_iter == runtime_filter_params.rid_to_target_param.end()) {
            const auto& targetv2_iter = runtime_filter_params.rid_to_target_paramv2.find(filter_id);
            if (targetv2_iter == runtime_filter_params.rid_to_target_paramv2.end()) {
                return Status::InternalError("runtime filter params meet error");
            }
            const auto& build_iter =
                    runtime_filter_params.runtime_filter_builder_num.find(filter_id);
            if (build_iter == runtime_filter_params.runtime_filter_builder_num.end()) {
                return Status::InternalError("runtime filter params meet error");
            }
            _init_with_desc(&filterid_to_desc.second, &query_options, &targetv2_iter->second,
                            build_iter->second);
        } else {
            const auto& build_iter =
                    runtime_filter_params.runtime_filter_builder_num.find(filter_id);
            if (build_iter == runtime_filter_params.runtime_filter_builder_num.end()) {
                return Status::InternalError("runtime filter params meet error");
            }
            _init_with_desc(&filterid_to_desc.second, &query_options, &target_iter->second,
                            build_iter->second);
        }
    }
    if (runtime_filter_params.__isset.rid_to_runtime_filter) {
        for (auto& filterid_to_desc : runtime_filter_params.rid_to_runtime_filter) {
            int filter_id = filterid_to_desc.first;
            const auto& target_iter = runtime_filter_params.rid_to_target_param.find(filter_id);
            if (target_iter == runtime_filter_params.rid_to_target_param.end()) {
                return Status::InternalError("runtime filter params meet error");
            }
            const auto& build_iter =
                    runtime_filter_params.runtime_filter_builder_num.find(filter_id);
            if (build_iter == runtime_filter_params.runtime_filter_builder_num.end()) {
                return Status::InternalError("runtime filter params meet error");
            }
            _init_with_desc(&filterid_to_desc.second, &query_options, &target_iter->second,
                            build_iter->second);
        }
    }
    return Status::OK();
}

// merge data
Status RuntimeFilterMergeControllerEntity::merge(const PMergeFilterRequest* request,
                                                 butil::IOBufAsZeroCopyInputStream* attach_data,
                                                 bool opt_remote_rf) {
    _opt_remote_rf = _opt_remote_rf && opt_remote_rf;
    SCOPED_CONSUME_MEM_TRACKER(_mem_tracker);
    std::shared_ptr<RuntimeFilterCntlVal> cntVal;
    int merged_size = 0;
    {
        int64_t start_merge = MonotonicMillis();
        std::lock_guard<std::mutex> guard(_filter_map_mutex);
        auto iter = _filter_map.find(std::to_string(request->filter_id()));
        VLOG_ROW << "recv filter id:" << request->filter_id() << " " << request->ShortDebugString();
        if (iter == _filter_map.end()) {
            return Status::InvalidArgument("unknown filter id {}",
                                           std::to_string(request->filter_id()));
        }
        cntVal = iter->second;
        if (auto bf = cntVal->filter->get_bloomfilter()) {
            RETURN_IF_ERROR(bf->init_with_fixed_length());
        }
        MergeRuntimeFilterParams params(request, attach_data);
        ObjectPool* pool = iter->second->pool.get();
        RuntimeFilterWrapperHolder holder;
        RETURN_IF_ERROR(IRuntimeFilter::create_wrapper(_state, &params, pool, holder.getHandle()));
        RETURN_IF_ERROR(cntVal->filter->merge_from(holder.getHandle()->get()));
        cntVal->arrive_id.insert(UniqueId(request->fragment_id()).to_string());
        merged_size = cntVal->arrive_id.size();
        // TODO: avoid log when we had acquired a lock
        VLOG_ROW << "merge size:" << merged_size << ":" << cntVal->producer_size;
        DCHECK_LE(merged_size, cntVal->producer_size);
        _merge_timer += (MonotonicMillis() - start_merge);
        if (merged_size < cntVal->producer_size) {
            return Status::OK();
        }
    }

    if (merged_size == cntVal->producer_size) {
        if (opt_remote_rf) {
            DCHECK_GT(cntVal->targetv2_info.size(), 0);
            DCHECK(cntVal->filter->is_bloomfilter());
            // Optimize merging phase iff:
            // 1. All BE has been upgraded (e.g. _opt_remote_rf)
            // 2. FE has been upgraded (e.g. cntVal->targetv2_info.size() > 0)
            // 3. This filter is bloom filter (only bloom filter should be used for merging)
            using PPublishFilterRpcContext =
<<<<<<< HEAD
                    async_rpc_context<PPublishFilterRequestV2, PPublishFilterResponse>;
=======
                    AsyncRPCContext<PPublishFilterRequestV2, PPublishFilterResponse>;
>>>>>>> 7bda49b5
            std::vector<std::unique_ptr<PPublishFilterRpcContext>> rpc_contexts;
            rpc_contexts.reserve(cntVal->targetv2_info.size());

            butil::IOBuf request_attachment;

            PPublishFilterRequestV2 apply_request;
            // serialize filter
            void* data = nullptr;
            int len = 0;
            bool has_attachment = false;
            RETURN_IF_ERROR(cntVal->filter->serialize(&apply_request, &data, &len));
            if (data != nullptr && len > 0) {
                request_attachment.append(data, len);
                has_attachment = true;
            }

            std::vector<TRuntimeFilterTargetParamsV2>& targets = cntVal->targetv2_info;
            for (size_t i = 0; i < targets.size(); i++) {
                rpc_contexts.emplace_back(new PPublishFilterRpcContext);
                size_t cur = rpc_contexts.size() - 1;
                rpc_contexts[cur]->request = apply_request;
                rpc_contexts[cur]->request.set_filter_id(request->filter_id());
                rpc_contexts[cur]->request.set_is_pipeline(request->has_is_pipeline() &&
                                                           request->is_pipeline());
                rpc_contexts[cur]->request.set_merge_time(_merge_timer);
                *rpc_contexts[cur]->request.mutable_query_id() = request->query_id();
                if (has_attachment) {
                    rpc_contexts[cur]->cntl.request_attachment().append(request_attachment);
                }
                rpc_contexts[cur]->cid = rpc_contexts[cur]->cntl.call_id();

                // set fragment-id
                for (size_t fid = 0; fid < targets[cur].target_fragment_instance_ids.size();
                     fid++) {
                    PUniqueId* cur_id = rpc_contexts[cur]->request.add_fragment_instance_ids();
                    cur_id->set_hi(targets[cur].target_fragment_instance_ids[fid].hi);
                    cur_id->set_lo(targets[cur].target_fragment_instance_ids[fid].lo);
                }

                std::shared_ptr<PBackendService_Stub> stub(
                        ExecEnv::GetInstance()->brpc_internal_client_cache()->get_client(
                                targets[i].target_fragment_instance_addr));
                VLOG_NOTICE << "send filter " << rpc_contexts[cur]->request.filter_id()
                            << " to:" << targets[i].target_fragment_instance_addr.hostname << ":"
                            << targets[i].target_fragment_instance_addr.port
                            << rpc_contexts[cur]->request.ShortDebugString();
                if (stub == nullptr) {
                    rpc_contexts.pop_back();
                    continue;
                }
                stub->apply_filterv2(&rpc_contexts[cur]->cntl, &rpc_contexts[cur]->request,
                                     &rpc_contexts[cur]->response, brpc::DoNothing());
            }
            for (auto& rpc_context : rpc_contexts) {
                brpc::Join(rpc_context->cid);
                if (rpc_context->cntl.Failed()) {
                    LOG(WARNING) << "runtimefilter rpc err:" << rpc_context->cntl.ErrorText();
                    ExecEnv::GetInstance()->brpc_internal_client_cache()->erase(
                            rpc_context->cntl.remote_side());
                }
            }
        } else {
            // prepare rpc context
            using PPublishFilterRpcContext =
<<<<<<< HEAD
                    async_rpc_context<PPublishFilterRequest, PPublishFilterResponse>;
=======
                    AsyncRPCContext<PPublishFilterRequest, PPublishFilterResponse>;
>>>>>>> 7bda49b5
            std::vector<std::unique_ptr<PPublishFilterRpcContext>> rpc_contexts;
            rpc_contexts.reserve(cntVal->target_info.size());

            butil::IOBuf request_attachment;

            PPublishFilterRequest apply_request;
            // serialize filter
            void* data = nullptr;
            int len = 0;
            bool has_attachment = false;
            RETURN_IF_ERROR(cntVal->filter->serialize(&apply_request, &data, &len));
            if (data != nullptr && len > 0) {
                request_attachment.append(data, len);
                has_attachment = true;
            }

            std::vector<TRuntimeFilterTargetParams>& targets = cntVal->target_info;
            for (size_t i = 0; i < targets.size(); i++) {
                rpc_contexts.emplace_back(new PPublishFilterRpcContext);
                size_t cur = rpc_contexts.size() - 1;
                rpc_contexts[cur]->request = apply_request;
                rpc_contexts[cur]->request.set_filter_id(request->filter_id());
                rpc_contexts[cur]->request.set_is_pipeline(request->has_is_pipeline() &&
                                                           request->is_pipeline());
                *rpc_contexts[cur]->request.mutable_query_id() = request->query_id();
                if (has_attachment) {
                    rpc_contexts[cur]->cntl.request_attachment().append(request_attachment);
                }
                rpc_contexts[cur]->cid = rpc_contexts[cur]->cntl.call_id();

                // set fragment-id
                auto request_fragment_id = rpc_contexts[cur]->request.mutable_fragment_id();
                request_fragment_id->set_hi(targets[cur].target_fragment_instance_id.hi);
                request_fragment_id->set_lo(targets[cur].target_fragment_instance_id.lo);

                std::shared_ptr<PBackendService_Stub> stub(
                        ExecEnv::GetInstance()->brpc_internal_client_cache()->get_client(
                                targets[i].target_fragment_instance_addr));
                VLOG_NOTICE << "send filter " << rpc_contexts[cur]->request.filter_id()
                            << " to:" << targets[i].target_fragment_instance_addr.hostname << ":"
                            << targets[i].target_fragment_instance_addr.port
                            << rpc_contexts[cur]->request.ShortDebugString();
                if (stub == nullptr) {
                    rpc_contexts.pop_back();
                    continue;
                }
                stub->apply_filter(&rpc_contexts[cur]->cntl, &rpc_contexts[cur]->request,
                                   &rpc_contexts[cur]->response, brpc::DoNothing());
            }
            for (auto& rpc_context : rpc_contexts) {
                brpc::Join(rpc_context->cid);
                if (rpc_context->cntl.Failed()) {
                    LOG(WARNING) << "runtimefilter rpc err:" << rpc_context->cntl.ErrorText();
                    ExecEnv::GetInstance()->brpc_internal_client_cache()->erase(
                            rpc_context->cntl.remote_side());
                }
            }
        }
    }
    return Status::OK();
}

Status RuntimeFilterMergeController::add_entity(
        const TExecPlanFragmentParams& params,
        std::shared_ptr<RuntimeFilterMergeControllerEntity>* handle, RuntimeState* state) {
    if (!params.params.__isset.runtime_filter_params ||
        params.params.runtime_filter_params.rid_to_runtime_filter.size() == 0) {
        return Status::OK();
    }

    runtime_filter_merge_entity_closer entity_closer =
            std::bind(runtime_filter_merge_entity_close, this, std::placeholders::_1);

    UniqueId query_id(params.params.query_id);
    std::string query_id_str = query_id.to_string();
    UniqueId fragment_instance_id = UniqueId(params.params.fragment_instance_id);
    uint32_t shard = _get_controller_shard_idx(query_id);
    std::lock_guard<std::mutex> guard(_controller_mutex[shard]);
    auto iter = _filter_controller_map[shard].find(query_id_str);

    if (iter == _filter_controller_map[shard].end()) {
        *handle = std::shared_ptr<RuntimeFilterMergeControllerEntity>(
                new RuntimeFilterMergeControllerEntity(state), entity_closer);
        _filter_controller_map[shard][query_id_str] = *handle;
        const TRuntimeFilterParams& filter_params = params.params.runtime_filter_params;
        RETURN_IF_ERROR(handle->get()->init(query_id, fragment_instance_id, filter_params,
                                            params.query_options));
    } else {
        *handle = _filter_controller_map[shard][query_id_str].lock();
    }
    return Status::OK();
}

Status RuntimeFilterMergeController::add_entity(
        const TPipelineFragmentParams& params, const TPipelineInstanceParams& local_params,
        std::shared_ptr<RuntimeFilterMergeControllerEntity>* handle, RuntimeState* state) {
    if (!local_params.__isset.runtime_filter_params ||
        local_params.runtime_filter_params.rid_to_runtime_filter.size() == 0) {
        return Status::OK();
    }

    runtime_filter_merge_entity_closer entity_closer =
            std::bind(runtime_filter_merge_entity_close, this, std::placeholders::_1);

    UniqueId query_id(params.query_id);
    std::string query_id_str = query_id.to_string();
    UniqueId fragment_instance_id = UniqueId(local_params.fragment_instance_id);
    uint32_t shard = _get_controller_shard_idx(query_id);
    std::lock_guard<std::mutex> guard(_controller_mutex[shard]);
    auto iter = _filter_controller_map[shard].find(query_id_str);

    if (iter == _filter_controller_map[shard].end()) {
        *handle = std::shared_ptr<RuntimeFilterMergeControllerEntity>(
                new RuntimeFilterMergeControllerEntity(state), entity_closer);
        _filter_controller_map[shard][query_id_str] = *handle;
        const TRuntimeFilterParams& filter_params = local_params.runtime_filter_params;
        RETURN_IF_ERROR(handle->get()->init(query_id, fragment_instance_id, filter_params,
                                            params.query_options));
    } else {
        *handle = _filter_controller_map[shard][query_id_str].lock();
    }
    return Status::OK();
}

Status RuntimeFilterMergeController::acquire(
        UniqueId query_id, std::shared_ptr<RuntimeFilterMergeControllerEntity>* handle) {
    uint32_t shard = _get_controller_shard_idx(query_id);
    std::lock_guard<std::mutex> guard(_controller_mutex[shard]);
    std::string query_id_str = query_id.to_string();
    auto iter = _filter_controller_map[shard].find(query_id_str);
    if (iter == _filter_controller_map[shard].end()) {
        LOG(WARNING) << "not found entity, query-id:" << query_id_str;
        return Status::InvalidArgument("not found entity");
    }
    *handle = _filter_controller_map[shard][query_id_str].lock();
    if (*handle == nullptr) {
        return Status::InvalidArgument("entity is closed");
    }
    return Status::OK();
}

Status RuntimeFilterMergeController::remove_entity(UniqueId query_id) {
    uint32_t shard = _get_controller_shard_idx(query_id);
    std::lock_guard<std::mutex> guard(_controller_mutex[shard]);
    _filter_controller_map[shard].erase(query_id.to_string());
    return Status::OK();
}

// auto called while call ~std::shared_ptr<RuntimeFilterMergeControllerEntity>
void runtime_filter_merge_entity_close(RuntimeFilterMergeController* controller,
                                       RuntimeFilterMergeControllerEntity* entity) {
    controller->remove_entity(entity->query_id());
    delete entity;
}

} // namespace doris<|MERGE_RESOLUTION|>--- conflicted
+++ resolved
@@ -54,11 +54,6 @@
 
 RuntimeFilterMgr::RuntimeFilterMgr(const UniqueId& query_id, QueryContext* query_ctx)
         : _query_ctx(query_ctx) {}
-<<<<<<< HEAD
-
-RuntimeFilterMgr::~RuntimeFilterMgr() {}
-=======
->>>>>>> 7bda49b5
 
 Status RuntimeFilterMgr::init() {
     _tracker = std::make_unique<MemTracker>("RuntimeFilterMgr",
@@ -112,18 +107,9 @@
     return Status::OK();
 }
 
-<<<<<<< HEAD
-Status RuntimeFilterMgr::register_filter(const RuntimeFilterRole role,
-                                         const TRuntimeFilterDesc& desc,
-                                         const TQueryOptions& options, int node_id,
-                                         bool build_bf_exactly) {
-    DCHECK((role == RuntimeFilterRole::CONSUMER && node_id >= 0) ||
-           role != RuntimeFilterRole::CONSUMER);
-=======
 Status RuntimeFilterMgr::register_consumer_filter(const TRuntimeFilterDesc& desc,
                                                   const TQueryOptions& options, int node_id,
                                                   bool build_bf_exactly) {
->>>>>>> 7bda49b5
     SCOPED_CONSUME_MEM_TRACKER(_tracker.get());
     int32_t key = desc.filter_id;
 
@@ -153,40 +139,6 @@
     } else {
         DCHECK(_state != nullptr);
 
-<<<<<<< HEAD
-    auto iter = filter_map->find(key);
-
-    RuntimeFilterMgrVal filter_mgr_val;
-    filter_mgr_val.role = role;
-
-    if (desc.__isset.opt_remote_rf && desc.opt_remote_rf && role == RuntimeFilterRole::CONSUMER &&
-        desc.has_remote_targets && desc.type == TRuntimeFilterType::BLOOM) {
-        // if this runtime filter has remote target (e.g. need merge), we reuse the runtime filter between all instances
-        DCHECK(_query_ctx != nullptr);
-        if (iter != filter_map->end()) {
-            return Status::OK();
-        }
-        {
-            std::lock_guard<std::mutex> l(_lock);
-            iter = filter_map->find(key);
-            if (iter != filter_map->end()) {
-                return Status::OK();
-            }
-            RETURN_IF_ERROR(IRuntimeFilter::create(_query_ctx, &_query_ctx->obj_pool, &desc,
-                                                   &options, role, node_id, &filter_mgr_val.filter,
-                                                   build_bf_exactly));
-            filter_map->emplace(key, filter_mgr_val);
-        }
-    } else {
-        DCHECK(_state != nullptr);
-        if (iter != filter_map->end()) {
-            return Status::InvalidArgument("filter has registed");
-        }
-        RETURN_IF_ERROR(IRuntimeFilter::create(_state, &_pool, &desc, &options, role, node_id,
-                                               &filter_mgr_val.filter, build_bf_exactly));
-        filter_map->emplace(key, filter_mgr_val);
-    }
-=======
         if (iter != _consumer_map.end()) {
             for (auto holder : iter->second) {
                 if (holder.node_id == node_id) {
@@ -210,7 +162,6 @@
     SCOPED_CONSUME_MEM_TRACKER(_tracker.get());
     int32_t key = desc.filter_id;
     auto iter = _producer_map.find(key);
->>>>>>> 7bda49b5
 
     DCHECK(_state != nullptr);
     if (iter != _producer_map.end()) {
@@ -267,7 +218,6 @@
     cntVal->pool.reset(new ObjectPool());
     cntVal->filter =
             cntVal->pool->add(new IRuntimeFilter(_state, &_state->get_query_ctx()->obj_pool));
-<<<<<<< HEAD
 
     std::string filter_id = std::to_string(runtime_filter_desc->filter_id);
     // LOG(INFO) << "entity filter id:" << filter_id;
@@ -293,33 +243,6 @@
 
     std::string filter_id = std::to_string(runtime_filter_desc->filter_id);
     // LOG(INFO) << "entity filter id:" << filter_id;
-=======
-
-    std::string filter_id = std::to_string(runtime_filter_desc->filter_id);
-    // LOG(INFO) << "entity filter id:" << filter_id;
-    cntVal->filter->init_with_desc(&cntVal->runtime_filter_desc, query_options, -1, false);
-    _filter_map.emplace(filter_id, cntVal);
-    return Status::OK();
-}
-
-Status RuntimeFilterMergeControllerEntity::_init_with_desc(
-        const TRuntimeFilterDesc* runtime_filter_desc, const TQueryOptions* query_options,
-        const std::vector<doris::TRuntimeFilterTargetParamsV2>* targetv2_info,
-        const int producer_size) {
-    std::lock_guard<std::mutex> guard(_filter_map_mutex);
-    std::shared_ptr<RuntimeFilterCntlVal> cntVal = std::make_shared<RuntimeFilterCntlVal>();
-    // runtime_filter_desc and target will be released,
-    // so we need to copy to cntVal
-    cntVal->producer_size = producer_size;
-    cntVal->runtime_filter_desc = *runtime_filter_desc;
-    cntVal->targetv2_info = *targetv2_info;
-    cntVal->pool.reset(new ObjectPool());
-    cntVal->filter =
-            cntVal->pool->add(new IRuntimeFilter(_state, &_state->get_query_ctx()->obj_pool));
-
-    std::string filter_id = std::to_string(runtime_filter_desc->filter_id);
-    // LOG(INFO) << "entity filter id:" << filter_id;
->>>>>>> 7bda49b5
     cntVal->filter->init_with_desc(&cntVal->runtime_filter_desc, query_options);
     _filter_map.emplace(filter_id, cntVal);
     return Status::OK();
@@ -426,11 +349,7 @@
             // 2. FE has been upgraded (e.g. cntVal->targetv2_info.size() > 0)
             // 3. This filter is bloom filter (only bloom filter should be used for merging)
             using PPublishFilterRpcContext =
-<<<<<<< HEAD
-                    async_rpc_context<PPublishFilterRequestV2, PPublishFilterResponse>;
-=======
                     AsyncRPCContext<PPublishFilterRequestV2, PPublishFilterResponse>;
->>>>>>> 7bda49b5
             std::vector<std::unique_ptr<PPublishFilterRpcContext>> rpc_contexts;
             rpc_contexts.reserve(cntVal->targetv2_info.size());
 
@@ -495,11 +414,7 @@
         } else {
             // prepare rpc context
             using PPublishFilterRpcContext =
-<<<<<<< HEAD
-                    async_rpc_context<PPublishFilterRequest, PPublishFilterResponse>;
-=======
                     AsyncRPCContext<PPublishFilterRequest, PPublishFilterResponse>;
->>>>>>> 7bda49b5
             std::vector<std::unique_ptr<PPublishFilterRpcContext>> rpc_contexts;
             rpc_contexts.reserve(cntVal->target_info.size());
 
