// Licensed to the Apache Software Foundation (ASF) under one
// or more contributor license agreements.  See the NOTICE file
// distributed with this work for additional information
// regarding copyright ownership.  The ASF licenses this file
// to you under the Apache License, Version 2.0 (the
// "License"); you may not use this file except in compliance
// with the License.  You may obtain a copy of the License at
//
//   http://www.apache.org/licenses/LICENSE-2.0
//
// Unless required by applicable law or agreed to in writing,
// software distributed under the License is distributed on an
// "AS IS" BASIS, WITHOUT WARRANTIES OR CONDITIONS OF ANY
// KIND, either express or implied.  See the License for the
// specific language governing permissions and limitations
// under the License.

#pragma once

#include <bthread/bthread.h>
#include <bthread/types.h>
#include <gen_cpp/Types_types.h>
#include <stdint.h>

#include <memory>
#include <ostream>
#include <string>
#include <thread>

#include "common/exception.h"
#include "common/logging.h"
#include "gutil/macros.h"
#include "runtime/exec_env.h"
#include "runtime/memory/mem_tracker_limiter.h"
#include "runtime/memory/thread_mem_tracker_mgr.h"
#include "runtime/threadlocal.h"
#include "util/defer_op.h" // IWYU pragma: keep

// Used to observe the memory usage of the specified code segment
#if defined(USE_MEM_TRACKER) && !defined(UNDEFINED_BEHAVIOR_SANITIZER)
// Count a code segment memory (memory malloc - memory free) to int64_t
// Usage example: int64_t scope_mem = 0; { SCOPED_MEM_COUNT(&scope_mem); xxx; xxx; }
#define SCOPED_MEM_COUNT(scope_mem) \
    auto VARNAME_LINENUM(scope_mem_count) = doris::ScopeMemCount(scope_mem)

// Count a code segment memory (memory malloc - memory free) to MemTracker.
// Compared to count `scope_mem`, MemTracker is easier to observe from the outside and is thread-safe.
// Usage example: std::unique_ptr<MemTracker> tracker = std::make_unique<MemTracker>("first_tracker");
//                { SCOPED_CONSUME_MEM_TRACKER(_mem_tracker.get()); xxx; xxx; }
// Usually used to record query more detailed memory, including ExecNode operators.
#define SCOPED_CONSUME_MEM_TRACKER(mem_tracker) \
    auto VARNAME_LINENUM(add_mem_consumer) = doris::AddThreadMemTrackerConsumer(mem_tracker)
#else
#define SCOPED_MEM_COUNT(scope_mem) (void)0
#define SCOPED_CONSUME_MEM_TRACKER(mem_tracker) (void)0
#endif

// Used to observe query/load/compaction/e.g. execution thread memory usage and respond when memory exceeds the limit.
#if defined(USE_MEM_TRACKER) && !defined(UNDEFINED_BEHAVIOR_SANITIZER)
// Attach to query/load/compaction/e.g. when thread starts.
// This will save some info about a working thread in the thread context.
// And count the memory during thread execution (is actually also the code segment that executes the function)
// to specify MemTrackerLimiter, and expect to handle when the memory exceeds the limit, for example cancel query.
// Usage is similar to SCOPED_CONSUME_MEM_TRACKER.
#define SCOPED_ATTACH_TASK(arg1) auto VARNAME_LINENUM(attach_task) = AttachTask(arg1)

#define SCOPED_ATTACH_TASK_WITH_ID(arg1, arg2, arg3) \
    auto VARNAME_LINENUM(attach_task) = AttachTask(arg1, arg2, arg3)

// Switch MemTrackerLimiter for count memory during thread execution.
// Usually used after SCOPED_ATTACH_TASK, in order to count the memory of the specified code segment into another
// MemTrackerLimiter instead of the MemTrackerLimiter added by the attach task.
// Note that, not use it in rpc done.run(), because bthread_setspecific may have errors when UBSAN compiles.
#define SCOPED_SWITCH_THREAD_MEM_TRACKER_LIMITER(mem_tracker_limiter) \
    auto VARNAME_LINENUM(switch_mem_tracker) = SwitchThreadMemTrackerLimiter(mem_tracker_limiter)
<<<<<<< HEAD
=======

// Usually used to exclude a part of memory in query or load mem tracker and track it to Orphan Mem Tracker.
// Note that, not check whether it is currently a Bthread and switch Bthread Local, because this is usually meaningless,
// if used in Bthread, and pthread switching is expected, use SwitchThreadMemTrackerLimiter.
#define SCOPED_TRACK_MEMORY_TO_UNKNOWN() \
    auto VARNAME_LINENUM(track_memory_to_unknown) = TrackMemoryToUnknown()
>>>>>>> 7bda49b5
#else
#define SCOPED_ATTACH_TASK(arg1, ...) (void)0
#define SCOPED_ATTACH_TASK_WITH_ID(arg1, arg2, arg3) (void)0
#define SCOPED_SWITCH_THREAD_MEM_TRACKER_LIMITER(mem_tracker_limiter) (void)0
<<<<<<< HEAD
=======
#define SCOPED_TRACK_MEMORY_TO_UNKNOWN() (void)0
>>>>>>> 7bda49b5
#endif

#define SKIP_MEMORY_CHECK(...)                  \
    do {                                        \
        doris::skip_memory_check++;             \
        DEFER({ doris::skip_memory_check--; }); \
        __VA_ARGS__;                            \
    } while (0)

namespace doris {

class ThreadContext;
class MemTracker;
class RuntimeState;

extern bool k_doris_exit;
extern bthread_key_t btls_key;

// Using gcc11 compiles thread_local variable on lower versions of GLIBC will report an error,
// see https://github.com/apache/doris/pull/7911
//
// If we want to avoid this error,
// 1. For non-trivial variables in thread_local, such as std::string, you need to store them as pointers to
//    ensure that thread_local is trivial, these non-trivial pointers will uniformly call destructors elsewhere.
// 2. The default destructor of the thread_local variable cannot be overridden.
//
// This is difficult to implement. Because the destructor is not overwritten, it means that the outside cannot
// be notified when the thread terminates, and the non-trivial pointers in thread_local cannot be released in time.
// The func provided by pthread and std::thread doesn't help either.
//
// So, kudu Class-scoped static thread local implementation was introduced. Solve the above problem by
// Thread-scoped thread local + Class-scoped thread local.
//
// This may look very trick, but it's the best way I can find.
//
// refer to:
//  https://gcc.gnu.org/onlinedocs/gcc-3.3.1/gcc/Thread-Local.html
//  https://stackoverflow.com/questions/12049684/
//  https://sourceware.org/glibc/wiki/Destructor%20support%20for%20thread_local%20variables
//  https://www.jianshu.com/p/756240e837dd
//  https://man7.org/linux/man-pages/man3/pthread_tryjoin_np.3.html
class ThreadContextPtr {
public:
    ThreadContextPtr();
    // Cannot add destructor `~ThreadContextPtr`, otherwise it will no longer be of type POD, the reason is as above.

    // TCMalloc hook is triggered during ThreadContext construction, which may lead to deadlock.
    bool init = false;

    DECLARE_STATIC_THREAD_LOCAL(ThreadContext, _ptr);
};

inline thread_local ThreadContextPtr thread_context_ptr;
inline thread_local int skip_memory_check = 0;

// To avoid performance problems caused by frequently calling `bthread_getspecific` to obtain bthread TLS
// in tcmalloc hook, cache the key and value of bthread TLS in pthread TLS.
inline thread_local ThreadContext* bthread_context;
inline thread_local bthread_t bthread_id;

// The thread context saves some info about a working thread.
// 2 required info:
//   1. thread_id:   Current thread id, Auto generated.
//   2. type:        The type is a enum value indicating which type of task current thread is running.
//                   For example: QUERY, LOAD, COMPACTION, ...
//   3. task id:     A unique id to identify this task. maybe query id, load job id, etc.
//
// There may be other optional info to be added later.
class ThreadContext {
public:
    ThreadContext() {
        thread_mem_tracker_mgr.reset(new ThreadMemTrackerMgr());
        if (ExecEnv::GetInstance()->initialized()) thread_mem_tracker_mgr->init();
    }

    ~ThreadContext() { thread_context_ptr.init = false; }

    void attach_task(const TUniqueId& task_id, const TUniqueId& fragment_instance_id,
                     const std::shared_ptr<MemTrackerLimiter>& mem_tracker) {
#ifndef BE_TEST
        // will only attach_task at the beginning of the thread function, there should be no duplicate attach_task.
        DCHECK(mem_tracker);
        // Orphan is thread default tracker.
        DCHECK(thread_mem_tracker()->label() == "Orphan")
                << ", attach mem tracker label: " << mem_tracker->label();
#endif
        _task_id = task_id;
        _fragment_instance_id = fragment_instance_id;
        thread_mem_tracker_mgr->attach_limiter_tracker(mem_tracker, fragment_instance_id);
    }

    void detach_task() {
        _task_id = TUniqueId();
        _fragment_instance_id = TUniqueId();
        thread_mem_tracker_mgr->detach_limiter_tracker();
    }

    const TUniqueId& task_id() const { return _task_id; }
    const TUniqueId& fragment_instance_id() const { return _fragment_instance_id; }

    std::string get_thread_id() {
        std::stringstream ss;
        ss << std::this_thread::get_id();
        return ss.str();
    }

    // After thread_mem_tracker_mgr is initialized, the current thread TCMalloc Hook starts to
    // consume/release mem_tracker.
    // Note that the use of shared_ptr will cause a crash. The guess is that there is an
    // intermediate state during the copy construction of shared_ptr. Shared_ptr is not equal
    // to nullptr, but the object it points to is not initialized. At this time, when the memory
    // is released somewhere, the TCMalloc hook is triggered to cause the crash.
    std::unique_ptr<ThreadMemTrackerMgr> thread_mem_tracker_mgr;
    MemTrackerLimiter* thread_mem_tracker() {
        return thread_mem_tracker_mgr->limiter_mem_tracker_raw();
    }

    int switch_bthread_local_count = 0;

private:
    TUniqueId _task_id;
    TUniqueId _fragment_instance_id;
};

<<<<<<< HEAD
#if defined(UNDEFINED_BEHAVIOR_SANITIZER)
static ThreadContext* thread_context() {
    return thread_context_ptr._ptr;
}
#else
// Cache the pointer of bthread local in pthead local,
// Avoid calling bthread_getspecific frequently to get bthread local, which has performance problems.
static void pthread_attach_bthread() {
    bthread_id = bthread_self();
    bthread_context = static_cast<ThreadContext*>(bthread_getspecific(btls_key));
    if (bthread_context == nullptr) {
        // A new bthread starts, two scenarios:
        // 1. First call to bthread_getspecific (and before any bthread_setspecific) returns NULL
        // 2. There are not enough reusable btls in btls pool.
        // else, two scenarios:
        // 1. A new bthread starts, but get a reuses btls.
        // 2. A pthread switch occurs. Because the pthread switch cannot be accurately identified at the moment.
        // So tracker call reset 0 like reuses btls.
        bthread_context = new ThreadContext;
        // The brpc server should respond as quickly as possible.
        bthread_context->thread_mem_tracker_mgr->disable_wait_gc();
        // set the data so that next time bthread_getspecific in the thread returns the data.
        CHECK_EQ(0, bthread_setspecific(btls_key, bthread_context));
=======
// Switch thread context from pthread local to bthread local context.
// Cache the pointer of bthread local in pthead local,
// Avoid calling bthread_getspecific frequently to get bthread local, which has performance problems.
class SwitchBthreadLocal {
public:
    static void switch_to_bthread_local() {
        if (bthread_self() != 0) {
            // Very frequent bthread_getspecific will slow, but switch_to_bthread_local is not expected to be much.
            bthread_context = static_cast<ThreadContext*>(bthread_getspecific(btls_key));
            if (bthread_context == nullptr) {
                // A new bthread starts, two scenarios:
                // 1. First call to bthread_getspecific (and before any bthread_setspecific) returns NULL
                // 2. There are not enough reusable btls in btls pool.
                // else, two scenarios:
                // 1. A new bthread starts, but get a reuses btls.
                // 2. A pthread switch occurs. Because the pthread switch cannot be accurately identified at the moment.
                // So tracker call reset 0 like reuses btls.
                // during this period, stop the use of thread_context.
                thread_context_ptr.init = false;
                bthread_context = new ThreadContext;
                // The brpc server should respond as quickly as possible.
                bthread_context->thread_mem_tracker_mgr->disable_wait_gc();
                // set the data so that next time bthread_getspecific in the thread returns the data.
                CHECK((0 == bthread_setspecific(btls_key, bthread_context)) || doris::k_doris_exit);
                thread_context_ptr.init = true;
            }
            bthread_id = bthread_self();
            bthread_context->switch_bthread_local_count++;
        }
>>>>>>> 7bda49b5
    }

    // `switch_to_bthread_local` and `switch_back_pthread_local` should be used in pairs,
    // `switch_to_bthread_local` should only be called if `switch_to_bthread_local` returns true
    static void switch_back_pthread_local() {
        if (bthread_self() != 0) {
            if (!bthread_equal(bthread_self(), bthread_id)) {
                bthread_id = bthread_self();
                bthread_context = static_cast<ThreadContext*>(bthread_getspecific(btls_key));
                DCHECK(bthread_context != nullptr);
            }
            bthread_context->switch_bthread_local_count--;
            if (bthread_context->switch_bthread_local_count == 0) {
                bthread_context = thread_context_ptr._ptr;
            }
        }
    }
};

// Note: All use of thread_context() in bthread requires the use of SwitchBthreadLocal.
static ThreadContext* thread_context() {
    if (bthread_self() != 0) {
        // in bthread
        if (!bthread_equal(bthread_self(), bthread_id)) {
            // bthread switching pthread may be very frequent, remember not to use lock or other time-consuming operations.
            bthread_id = bthread_self();
            bthread_context = static_cast<ThreadContext*>(bthread_getspecific(btls_key));
            // if nullptr, a new bthread task start and no reusable bthread local,
            // or bthread switch pthread but not call switch_to_bthread_local, use pthread local context
            // else, bthread switch pthread and called switch_to_bthread_local, use bthread local context.
            if (bthread_context == nullptr) {
                bthread_context = thread_context_ptr._ptr;
            }
        }
        return bthread_context;
    } else {
        // in pthread
        return thread_context_ptr._ptr;
    }
}
#endif

class ScopeMemCount {
public:
    explicit ScopeMemCount(int64_t* scope_mem) {
        _scope_mem = scope_mem;
        thread_context()->thread_mem_tracker_mgr->start_count_scope_mem();
    }

    ~ScopeMemCount() {
        *_scope_mem += thread_context()->thread_mem_tracker_mgr->stop_count_scope_mem();
    }

private:
    int64_t* _scope_mem;
};

class AttachTask {
public:
    explicit AttachTask(const std::shared_ptr<MemTrackerLimiter>& mem_tracker,
                        const TUniqueId& task_id = TUniqueId(),
                        const TUniqueId& fragment_instance_id = TUniqueId());

    explicit AttachTask(RuntimeState* runtime_state);

    ~AttachTask();
};

class SwitchThreadMemTrackerLimiter {
public:
    explicit SwitchThreadMemTrackerLimiter(const std::shared_ptr<MemTrackerLimiter>& mem_tracker) {
<<<<<<< HEAD
        _old_mem_tracker = thread_context()->thread_mem_tracker_mgr->limiter_mem_tracker();
        thread_context()->thread_mem_tracker_mgr->attach_limiter_tracker(mem_tracker, TUniqueId());
    }

    ~SwitchThreadMemTrackerLimiter() {
=======
        SwitchBthreadLocal::switch_to_bthread_local();
        _old_mem_tracker = thread_context()->thread_mem_tracker_mgr->limiter_mem_tracker();
        thread_context()->thread_mem_tracker_mgr->attach_limiter_tracker(mem_tracker, TUniqueId());
    }

    ~SwitchThreadMemTrackerLimiter() {
        thread_context()->thread_mem_tracker_mgr->detach_limiter_tracker(_old_mem_tracker);
        SwitchBthreadLocal::switch_back_pthread_local();
    }

private:
    std::shared_ptr<MemTrackerLimiter> _old_mem_tracker;
};

class TrackMemoryToUnknown {
public:
    explicit TrackMemoryToUnknown() {
        if (bthread_self() != 0) {
            _tid = std::this_thread::get_id(); // save pthread id
        }
        _old_mem_tracker = thread_context()->thread_mem_tracker_mgr->limiter_mem_tracker();
        thread_context()->thread_mem_tracker_mgr->attach_limiter_tracker(
                ExecEnv::GetInstance()->orphan_mem_tracker(), TUniqueId());
    }

    ~TrackMemoryToUnknown() {
        if (bthread_self() != 0) {
            // make sure pthread is not switch, if switch, mem tracker will be wrong, but not crash in release
            DCHECK(_tid == std::this_thread::get_id());
        }
>>>>>>> 7bda49b5
        thread_context()->thread_mem_tracker_mgr->detach_limiter_tracker(_old_mem_tracker);
    }

private:
    std::shared_ptr<MemTrackerLimiter> _old_mem_tracker;
    std::thread::id _tid;
};

class AddThreadMemTrackerConsumer {
public:
    // The owner and user of MemTracker are in the same thread, and the raw pointer is faster.
    // If mem_tracker is nullptr, do nothing.
    explicit AddThreadMemTrackerConsumer(MemTracker* mem_tracker);

    // The owner and user of MemTracker are in different threads. If mem_tracker is nullptr, do nothing.
    explicit AddThreadMemTrackerConsumer(const std::shared_ptr<MemTracker>& mem_tracker);

    ~AddThreadMemTrackerConsumer();

private:
    std::shared_ptr<MemTracker> _mem_tracker = nullptr; // Avoid mem_tracker being released midway.
    bool _need_pop = false;
};

// Basic macros for mem tracker, usually do not need to be modified and used.
#ifdef USE_MEM_TRACKER
// For the memory that cannot be counted by mem hook, manually count it into the mem tracker, such as mmap.
#define CONSUME_THREAD_MEM_TRACKER(size) \
    doris::thread_context()->thread_mem_tracker_mgr->consume(size)
#define RELEASE_THREAD_MEM_TRACKER(size) \
    doris::thread_context()->thread_mem_tracker_mgr->consume(-size)

// used to fix the tracking accuracy of caches.
#define THREAD_MEM_TRACKER_TRANSFER_TO(size, tracker)                                        \
    doris::thread_context()->thread_mem_tracker_mgr->limiter_mem_tracker_raw()->transfer_to( \
            size, tracker)
#define THREAD_MEM_TRACKER_TRANSFER_FROM(size, tracker) \
    tracker->transfer_to(                               \
            size, doris::thread_context()->thread_mem_tracker_mgr->limiter_mem_tracker_raw())

// Mem Hook to consume thread mem tracker
// TODO: In the original design, the MemTracker consume method is called before the memory is allocated.
// If the consume succeeds, the memory is actually allocated, otherwise an exception is thrown.
// But the statistics of memory through TCMalloc new/delete Hook are after the memory is actually allocated,
// which is different from the previous behavior.
#define CONSUME_MEM_TRACKER(size)                                                                  \
    do {                                                                                           \
        if (doris::thread_context_ptr.init) {                                                      \
            doris::thread_context()->thread_mem_tracker_mgr->consume(size);                        \
        } else if (doris::ExecEnv::GetInstance()->initialized()) {                                 \
            doris::ExecEnv::GetInstance()->orphan_mem_tracker_raw()->consume_no_update_peak(size); \
        }                                                                                          \
    } while (0)
#define RELEASE_MEM_TRACKER(size)                                                            \
    do {                                                                                     \
        if (doris::thread_context_ptr.init) {                                                \
            doris::thread_context()->thread_mem_tracker_mgr->consume(-size);                 \
        } else if (doris::ExecEnv::GetInstance()->initialized()) {                           \
            doris::ExecEnv::GetInstance()->orphan_mem_tracker_raw()->consume_no_update_peak( \
                    -size);                                                                  \
        }                                                                                    \
    } while (0)
#else
#define CONSUME_THREAD_MEM_TRACKER(size) (void)0
#define RELEASE_THREAD_MEM_TRACKER(size) (void)0
#define THREAD_MEM_TRACKER_TRANSFER_TO(size, tracker) (void)0
#define THREAD_MEM_TRACKER_TRANSFER_FROM(size, tracker) (void)0
#define CONSUME_MEM_TRACKER(size) (void)0
#define RELEASE_MEM_TRACKER(size) (void)0
#endif
} // namespace doris
<|MERGE_RESOLUTION|>--- conflicted
+++ resolved
@@ -73,23 +73,17 @@
 // Note that, not use it in rpc done.run(), because bthread_setspecific may have errors when UBSAN compiles.
 #define SCOPED_SWITCH_THREAD_MEM_TRACKER_LIMITER(mem_tracker_limiter) \
     auto VARNAME_LINENUM(switch_mem_tracker) = SwitchThreadMemTrackerLimiter(mem_tracker_limiter)
-<<<<<<< HEAD
-=======
 
 // Usually used to exclude a part of memory in query or load mem tracker and track it to Orphan Mem Tracker.
 // Note that, not check whether it is currently a Bthread and switch Bthread Local, because this is usually meaningless,
 // if used in Bthread, and pthread switching is expected, use SwitchThreadMemTrackerLimiter.
 #define SCOPED_TRACK_MEMORY_TO_UNKNOWN() \
     auto VARNAME_LINENUM(track_memory_to_unknown) = TrackMemoryToUnknown()
->>>>>>> 7bda49b5
 #else
 #define SCOPED_ATTACH_TASK(arg1, ...) (void)0
 #define SCOPED_ATTACH_TASK_WITH_ID(arg1, arg2, arg3) (void)0
 #define SCOPED_SWITCH_THREAD_MEM_TRACKER_LIMITER(mem_tracker_limiter) (void)0
-<<<<<<< HEAD
-=======
 #define SCOPED_TRACK_MEMORY_TO_UNKNOWN() (void)0
->>>>>>> 7bda49b5
 #endif
 
 #define SKIP_MEMORY_CHECK(...)                  \
@@ -214,31 +208,6 @@
     TUniqueId _fragment_instance_id;
 };
 
-<<<<<<< HEAD
-#if defined(UNDEFINED_BEHAVIOR_SANITIZER)
-static ThreadContext* thread_context() {
-    return thread_context_ptr._ptr;
-}
-#else
-// Cache the pointer of bthread local in pthead local,
-// Avoid calling bthread_getspecific frequently to get bthread local, which has performance problems.
-static void pthread_attach_bthread() {
-    bthread_id = bthread_self();
-    bthread_context = static_cast<ThreadContext*>(bthread_getspecific(btls_key));
-    if (bthread_context == nullptr) {
-        // A new bthread starts, two scenarios:
-        // 1. First call to bthread_getspecific (and before any bthread_setspecific) returns NULL
-        // 2. There are not enough reusable btls in btls pool.
-        // else, two scenarios:
-        // 1. A new bthread starts, but get a reuses btls.
-        // 2. A pthread switch occurs. Because the pthread switch cannot be accurately identified at the moment.
-        // So tracker call reset 0 like reuses btls.
-        bthread_context = new ThreadContext;
-        // The brpc server should respond as quickly as possible.
-        bthread_context->thread_mem_tracker_mgr->disable_wait_gc();
-        // set the data so that next time bthread_getspecific in the thread returns the data.
-        CHECK_EQ(0, bthread_setspecific(btls_key, bthread_context));
-=======
 // Switch thread context from pthread local to bthread local context.
 // Cache the pointer of bthread local in pthead local,
 // Avoid calling bthread_getspecific frequently to get bthread local, which has performance problems.
@@ -268,7 +237,6 @@
             bthread_id = bthread_self();
             bthread_context->switch_bthread_local_count++;
         }
->>>>>>> 7bda49b5
     }
 
     // `switch_to_bthread_local` and `switch_back_pthread_local` should be used in pairs,
@@ -309,7 +277,6 @@
         return thread_context_ptr._ptr;
     }
 }
-#endif
 
 class ScopeMemCount {
 public:
@@ -340,13 +307,6 @@
 class SwitchThreadMemTrackerLimiter {
 public:
     explicit SwitchThreadMemTrackerLimiter(const std::shared_ptr<MemTrackerLimiter>& mem_tracker) {
-<<<<<<< HEAD
-        _old_mem_tracker = thread_context()->thread_mem_tracker_mgr->limiter_mem_tracker();
-        thread_context()->thread_mem_tracker_mgr->attach_limiter_tracker(mem_tracker, TUniqueId());
-    }
-
-    ~SwitchThreadMemTrackerLimiter() {
-=======
         SwitchBthreadLocal::switch_to_bthread_local();
         _old_mem_tracker = thread_context()->thread_mem_tracker_mgr->limiter_mem_tracker();
         thread_context()->thread_mem_tracker_mgr->attach_limiter_tracker(mem_tracker, TUniqueId());
@@ -377,7 +337,6 @@
             // make sure pthread is not switch, if switch, mem tracker will be wrong, but not crash in release
             DCHECK(_tid == std::this_thread::get_id());
         }
->>>>>>> 7bda49b5
         thread_context()->thread_mem_tracker_mgr->detach_limiter_tracker(_old_mem_tracker);
     }
 
@@ -448,4 +407,4 @@
 #define CONSUME_MEM_TRACKER(size) (void)0
 #define RELEASE_MEM_TRACKER(size) (void)0
 #endif
-} // namespace doris
+} // namespace doris