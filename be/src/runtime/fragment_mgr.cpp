--- conflicted
+++ resolved
@@ -169,12 +169,6 @@
 
     int _timeout_second;
     std::atomic<bool> _cancelled {false};
-<<<<<<< HEAD
-
-    // This context is shared by all fragments of this host in a query
-    std::shared_ptr<QueryFragmentsCtx> _fragments_ctx;
-=======
->>>>>>> c300ae79
 
     std::shared_ptr<RuntimeFilterMergeControllerEntity> _merge_controller_handler;
     // The pipe for data transfering, such as insert.
