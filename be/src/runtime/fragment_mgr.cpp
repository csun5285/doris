// Licensed to the Apache Software Foundation (ASF) under one
// or more contributor license agreements.  See the NOTICE file
// distributed with this work for additional information
// regarding copyright ownership.  The ASF licenses this file
// to you under the Apache License, Version 2.0 (the
// "License"); you may not use this file except in compliance
// with the License.  You may obtain a copy of the License at
//
//   http://www.apache.org/licenses/LICENSE-2.0
//
// Unless required by applicable law or agreed to in writing,
// software distributed under the License is distributed on an
// "AS IS" BASIS, WITHOUT WARRANTIES OR CONDITIONS OF ANY
// KIND, either express or implied.  See the License for the
// specific language governing permissions and limitations
// under the License.

#include "runtime/fragment_mgr.h"

#include <bvar/latency_recorder.h>
#include <gperftools/profiler.h>
#include <thrift/protocol/TDebugProtocol.h>

#include <memory>
#include <sstream>

#include "agent/cgroups_mgr.h"
#include "common/object_pool.h"
#include "common/signal_handler.h"
#include "gen_cpp/FrontendService.h"
<<<<<<< HEAD
#include "gen_cpp/HeartbeatService_types.h"
=======
>>>>>>> 6b773939
#include "gen_cpp/PaloInternalService_types.h"
#include "gen_cpp/PlanNodes_types.h"
#include "gen_cpp/QueryPlanExtra_types.h"
#include "gen_cpp/Types_types.h"
#include "gutil/strings/substitute.h"
#include "opentelemetry/trace/scope.h"
#include "runtime/client_cache.h"
#include "runtime/datetime_value.h"
#include "runtime/descriptors.h"
#include "runtime/exec_env.h"
#include "runtime/plan_fragment_executor.h"
#include "runtime/runtime_filter_mgr.h"
#include "runtime/stream_load/load_stream_mgr.h"
#include "runtime/stream_load/stream_load_context.h"
#include "runtime/stream_load/stream_load_pipe.h"
#include "runtime/thread_context.h"
#include "service/backend_options.h"
#include "util/debug_util.h"
#include "util/doris_metrics.h"
#include "util/stopwatch.hpp"
#include "util/telemetry/telemetry.h"
#include "util/threadpool.h"
#include "util/thrift_util.h"
#include "util/uid_util.h"
#include "util/url_coding.h"


namespace doris {

DEFINE_GAUGE_METRIC_PROTOTYPE_2ARG(plan_fragment_count, MetricUnit::NOUNIT);
DEFINE_GAUGE_METRIC_PROTOTYPE_2ARG(timeout_canceled_fragment_count, MetricUnit::NOUNIT);
DEFINE_GAUGE_METRIC_PROTOTYPE_2ARG(fragment_thread_pool_queue_size, MetricUnit::NOUNIT);
bvar::LatencyRecorder g_fragmentmgr_prepare_latency("doris_FragmentMgr", "prepare");
<<<<<<< HEAD
=======

std::string to_load_error_http_path(const std::string& file_name) {
    if (file_name.empty()) {
        return "";
    }
    std::stringstream url;
    url << "http://" << BackendOptions::get_localhost() << ":" << config::webserver_port
        << "/api/_load_error_log?"
        << "file=" << file_name;
    return url.str();
}
>>>>>>> 6b773939

using apache::thrift::TException;
using apache::thrift::TProcessor;
using apache::thrift::transport::TTransportException;

class RuntimeProfile;
class FragmentExecState {
public:
    // Constructor by using QueryFragmentsCtx
    FragmentExecState(const TUniqueId& query_id, const TUniqueId& instance_id, int backend_num,
                      ExecEnv* exec_env, std::shared_ptr<QueryFragmentsCtx> fragments_ctx);

    FragmentExecState(const TUniqueId& query_id, const TUniqueId& instance_id, int backend_num,
                      ExecEnv* exec_env, const TNetworkAddress& coord_addr);

    Status prepare(const TExecPlanFragmentParams& params);

    // just no use now
    void callback(const Status& status, RuntimeProfile* profile, bool done);

    std::string to_http_path(const std::string& file_name);

    Status execute();

    Status cancel(const PPlanFragmentCancelReason& reason, const std::string& msg = "");
    TUniqueId fragment_instance_id() const { return _fragment_instance_id; }

    TUniqueId query_id() const { return _query_id; }

    PlanFragmentExecutor* executor() { return &_executor; }

    const DateTimeValue& start_time() const { return _start_time; }

    void set_merge_controller_handler(
            std::shared_ptr<RuntimeFilterMergeControllerEntity>& handler) {
        _merge_controller_handler = handler;
    }

    // Update status of this fragment execute
    Status update_status(Status status) {
        std::lock_guard<std::mutex> l(_status_lock);
        if (!status.ok() && _exec_status.ok()) {
            _exec_status = status;
        }
        return _exec_status;
    }

    void set_group(const TResourceInfo& info) {
        _set_rsc_info = true;
        _user = info.user;
        _group = info.group;
    }

    bool is_timeout(const DateTimeValue& now) const {
        if (_timeout_second <= 0) {
            return false;
        }
        if (now.second_diff(_start_time) > _timeout_second) {
            return true;
        }
        return false;
    }

    int get_timeout_second() const { return _timeout_second; }

    std::shared_ptr<QueryFragmentsCtx> get_fragments_ctx() { return _fragments_ctx; }

    void set_pipe(std::shared_ptr<StreamLoadPipe> pipe) { _pipe = pipe; }
    std::shared_ptr<StreamLoadPipe> get_pipe() const { return _pipe; }

    void set_need_wait_execution_trigger() { _need_wait_execution_trigger = true; }

private:
    void coordinator_callback(const Status& status, RuntimeProfile* profile, bool done);

    // Id of this query
    TUniqueId _query_id;
    // Id of this instance
    TUniqueId _fragment_instance_id;
    // Used to report to coordinator which backend is over
    int _backend_num;
    ExecEnv* _exec_env;
    TNetworkAddress _coord_addr;

    PlanFragmentExecutor _executor;
    DateTimeValue _start_time;

    std::mutex _status_lock;
    Status _exec_status;

    bool _set_rsc_info = false;
    std::string _user;
    std::string _group;

    int _timeout_second;
    bool _cancelled = false;

    // This context is shared by all fragments of this host in a query
    std::shared_ptr<QueryFragmentsCtx> _fragments_ctx;

    std::shared_ptr<RuntimeFilterMergeControllerEntity> _merge_controller_handler;
    // The pipe for data transfering, such as insert.
    std::shared_ptr<StreamLoadPipe> _pipe;

    // If set the true, this plan fragment will be executed only after FE send execution start rpc.
    bool _need_wait_execution_trigger = false;
};

FragmentExecState::FragmentExecState(const TUniqueId& query_id,
                                     const TUniqueId& fragment_instance_id, int backend_num,
                                     ExecEnv* exec_env,
                                     std::shared_ptr<QueryFragmentsCtx> fragments_ctx)
        : _query_id(query_id),
          _fragment_instance_id(fragment_instance_id),
          _backend_num(backend_num),
          _exec_env(exec_env),
          _executor(exec_env, std::bind<void>(std::mem_fn(&FragmentExecState::coordinator_callback),
                                              this, std::placeholders::_1, std::placeholders::_2,
                                              std::placeholders::_3)),
          _set_rsc_info(false),
          _timeout_second(-1),
          _fragments_ctx(std::move(fragments_ctx)) {
    _start_time = DateTimeValue::local_time();
    _coord_addr = _fragments_ctx->coord_addr;
}

FragmentExecState::FragmentExecState(const TUniqueId& query_id,
                                     const TUniqueId& fragment_instance_id, int backend_num,
                                     ExecEnv* exec_env, const TNetworkAddress& coord_addr)
        : _query_id(query_id),
          _fragment_instance_id(fragment_instance_id),
          _backend_num(backend_num),
          _exec_env(exec_env),
          _coord_addr(coord_addr),
          _executor(exec_env, std::bind<void>(std::mem_fn(&FragmentExecState::coordinator_callback),
                                              this, std::placeholders::_1, std::placeholders::_2,
                                              std::placeholders::_3)),
          _timeout_second(-1) {
    _start_time = DateTimeValue::local_time();
}

Status FragmentExecState::prepare(const TExecPlanFragmentParams& params) {
    if (params.__isset.query_options) {
        _timeout_second = params.query_options.query_timeout;
    }

    if (_fragments_ctx == nullptr) {
        if (params.__isset.resource_info) {
            set_group(params.resource_info);
        }
    }

    if (_fragments_ctx == nullptr) {
        return _executor.prepare(params);
    } else {
        return _executor.prepare(params, _fragments_ctx.get());
    }
}

Status FragmentExecState::execute() {
    if (_need_wait_execution_trigger) {
        // if _need_wait_execution_trigger is true, which means this instance
        // is prepared but need to wait for the signal to do the rest execution.
        if (!_fragments_ctx->wait_for_start()) {
            return cancel(PPlanFragmentCancelReason::INTERNAL_ERROR, "wait fragment start timeout");
        }
    }
#ifndef BE_TEST
    if (_executor.runtime_state()->is_cancelled()) {
        Status status = Status::Cancelled("cancelled before execution");
        _executor.runtime_state()
                ->get_query_fragments_ctx()
                ->get_shared_hash_table_controller()
                ->release_ref_count_if_need(_executor.runtime_state()->fragment_instance_id(),
                                            status);
        return status;
    }
#endif
    int64_t duration_ns = 0;
    {
        SCOPED_RAW_TIMER(&duration_ns);
        CgroupsMgr::apply_system_cgroup();
        opentelemetry::trace::Tracer::GetCurrentSpan()->AddEvent("start executing Fragment");
<<<<<<< HEAD
        Status status = _executor.open();
        WARN_IF_ERROR(status, strings::Substitute("Got error while opening fragment $0",
                                                  print_id(_fragment_instance_id)));
=======
        WARN_IF_ERROR(_executor.open(),
                      strings::Substitute("Got error while opening fragment $0, query id: $1",
                                          print_id(_fragment_instance_id), print_id(_query_id)));
>>>>>>> 6b773939

        _executor.close();
        if (!status.ok()) {
            _executor.runtime_state()
                    ->get_query_fragments_ctx()
                    ->get_shared_hash_table_controller()
                    ->release_ref_count_if_need(_executor.runtime_state()->fragment_instance_id(),
                                                status);
        }
    }
    DorisMetrics::instance()->fragment_requests_total->increment(1);
    DorisMetrics::instance()->fragment_request_duration_us->increment(duration_ns / 1000);
    return Status::OK();
}

Status FragmentExecState::cancel(const PPlanFragmentCancelReason& reason, const std::string& msg) {
    if (!_cancelled) {
        std::lock_guard<std::mutex> l(_status_lock);
        if (reason == PPlanFragmentCancelReason::LIMIT_REACH) {
            _executor.set_is_report_on_cancel(false);
        }
        _executor.cancel(reason, msg);
        if (_pipe != nullptr) {
            _pipe->cancel(PPlanFragmentCancelReason_Name(reason));
        }
        _cancelled = true;
    }
    return Status::OK();
}

void FragmentExecState::callback(const Status& status, RuntimeProfile* profile, bool done) {}

std::string FragmentExecState::to_http_path(const std::string& file_name) {
    std::stringstream url;
    url << "http://" << BackendOptions::get_localhost() << ":" << config::webserver_port
        << "/api/_download_load?"
        << "token=" << _exec_env->token() << "&file=" << file_name;
    return url.str();
}

// There can only be one of these callbacks in-flight at any moment, because
// it is only invoked from the executor's reporting thread.
// Also, the reported status will always reflect the most recent execution status,
// including the final status when execution finishes.
void FragmentExecState::coordinator_callback(const Status& status, RuntimeProfile* profile,
                                             bool done) {
    DCHECK(status.ok() || done); // if !status.ok() => done
    Status exec_status = update_status(status);

    Status coord_status;
    FrontendServiceConnection coord(_exec_env->frontend_client_cache(), _coord_addr, &coord_status);
    if (!coord_status.ok()) {
        std::stringstream ss;
        UniqueId uid(_query_id.hi, _query_id.lo);
        ss << "couldn't get a client for " << _coord_addr << ", reason: " << coord_status;
        LOG(WARNING) << "query_id: " << uid << ", " << ss.str();
        update_status(Status::InternalError(ss.str()));
        return;
    }

    TReportExecStatusParams params;
    params.protocol_version = FrontendServiceVersion::V1;
    params.__set_query_id(_query_id);
    params.__set_backend_num(_backend_num);
    params.__set_fragment_instance_id(_fragment_instance_id);
    exec_status.set_t_status(&params);
    params.__set_done(done);

    RuntimeState* runtime_state = _executor.runtime_state();
    DCHECK(runtime_state != nullptr);
    if (runtime_state->query_type() == TQueryType::LOAD && !done && status.ok()) {
        // this is a load plan, and load is not finished, just make a brief report
        params.__set_loaded_rows(runtime_state->num_rows_load_total());
        params.__set_loaded_bytes(runtime_state->num_bytes_load_total());
    } else {
        if (runtime_state->query_type() == TQueryType::LOAD) {
            params.__set_loaded_rows(runtime_state->num_rows_load_total());
            params.__set_loaded_bytes(runtime_state->num_bytes_load_total());
        }
        if (profile == nullptr) {
            params.__isset.profile = false;
        } else {
            profile->to_thrift(&params.profile);
            params.__isset.profile = true;
        }

        if (!runtime_state->output_files().empty()) {
            params.__isset.delta_urls = true;
            for (auto& it : runtime_state->output_files()) {
                params.delta_urls.push_back(to_http_path(it));
            }
        }
        if (runtime_state->num_rows_load_total() > 0 ||
            runtime_state->num_rows_load_filtered() > 0) {
            params.__isset.load_counters = true;

            static std::string s_dpp_normal_all = "dpp.norm.ALL";
            static std::string s_dpp_abnormal_all = "dpp.abnorm.ALL";
            static std::string s_unselected_rows = "unselected.rows";

            params.load_counters.emplace(s_dpp_normal_all,
                                         std::to_string(runtime_state->num_rows_load_success()));
            params.load_counters.emplace(s_dpp_abnormal_all,
                                         std::to_string(runtime_state->num_rows_load_filtered()));
            params.load_counters.emplace(s_unselected_rows,
                                         std::to_string(runtime_state->num_rows_load_unselected()));
        }
        if (!runtime_state->get_error_log_file_path().empty()) {
            params.__set_tracking_url(runtime_state->get_load_error_http_path());
        }
        if (!runtime_state->export_output_files().empty()) {
            params.__isset.export_files = true;
            params.export_files = runtime_state->export_output_files();
        }
        if (!runtime_state->tablet_commit_infos().empty()) {
            params.__isset.commitInfos = true;
            params.commitInfos.reserve(runtime_state->tablet_commit_infos().size());
            for (auto& info : runtime_state->tablet_commit_infos()) {
                params.commitInfos.push_back(info);
            }
        }
        if (!runtime_state->error_tablet_infos().empty()) {
            params.__isset.errorTabletInfos = true;
            params.errorTabletInfos.reserve(runtime_state->error_tablet_infos().size());
            for (auto& info : runtime_state->error_tablet_infos()) {
                params.errorTabletInfos.push_back(info);
            }
        }

        // Send new errors to coordinator
        runtime_state->get_unreported_errors(&(params.error_log));
        params.__isset.error_log = (params.error_log.size() > 0);
    }

    if (_exec_env->master_info()->__isset.backend_id) {
        params.__set_backend_id(_exec_env->master_info()->backend_id);
    }

    TReportExecStatusResult res;
    Status rpc_status;

    VLOG_DEBUG << "reportExecStatus params is "
               << apache::thrift::ThriftDebugString(params).c_str();
    if (!exec_status.ok()) {
        LOG(WARNING) << "report error status: " << exec_status.to_string()
<<<<<<< HEAD
                     << " to coordinator: " << _coord_addr;
=======
                     << " to coordinator: " << _coord_addr << ", query id: " << print_id(_query_id)
                     << ", instance id: " << print_id(_fragment_instance_id);
>>>>>>> 6b773939
    }
    try {
        try {
            coord->reportExecStatus(res, params);
        } catch (TTransportException& e) {
            LOG(WARNING) << "Retrying ReportExecStatus. query id: " << print_id(_query_id)
                         << ", instance id: " << print_id(_fragment_instance_id) << " to "
                         << _coord_addr << ", err: " << e.what();
            rpc_status = coord.reopen();

            if (!rpc_status.ok()) {
                // we need to cancel the execution of this fragment
                update_status(rpc_status);
                _executor.cancel();
                return;
            }
            coord->reportExecStatus(res, params);
        }

        rpc_status = Status(res.status);
    } catch (TException& e) {
        std::stringstream msg;
        msg << "ReportExecStatus() to " << _coord_addr << " failed:\n" << e.what();
        LOG(WARNING) << msg.str();
        rpc_status = Status::InternalError(msg.str());
    }

    if (!rpc_status.ok()) {
        // we need to cancel the execution of this fragment
        update_status(rpc_status);
        _executor.cancel();
    }
}

FragmentMgr::FragmentMgr(ExecEnv* exec_env)
        : _exec_env(exec_env),
          _fragment_map(),
          _fragments_ctx_map(),
          _stop_background_threads_latch(1) {
    _entity = DorisMetrics::instance()->metric_registry()->register_entity("FragmentMgr");
    INT_UGAUGE_METRIC_REGISTER(_entity, timeout_canceled_fragment_count);
    REGISTER_HOOK_METRIC(plan_fragment_count, [this]() { return _fragment_map.size(); });

    auto s = Thread::create(
            "FragmentMgr", "cancel_timeout_plan_fragment", [this]() { this->cancel_worker(); },
            &_cancel_thread);
    CHECK(s.ok()) << s.to_string();

    // TODO(zc): we need a better thread-pool
    // now one user can use all the thread pool, others have no resource.
    s = ThreadPoolBuilder("FragmentMgrThreadPool")
                .set_min_threads(config::fragment_pool_thread_num_min)
                .set_max_threads(config::fragment_pool_thread_num_max)
                .set_max_queue_size(config::fragment_pool_queue_size)
                .build(&_thread_pool);

    REGISTER_HOOK_METRIC(fragment_thread_pool_queue_size,
                         [this]() { return _thread_pool->get_queue_size(); });
    CHECK(s.ok()) << s.to_string();
}

FragmentMgr::~FragmentMgr() {
    DEREGISTER_HOOK_METRIC(plan_fragment_count);
    DEREGISTER_HOOK_METRIC(fragment_thread_pool_queue_size);
    _stop_background_threads_latch.count_down();
    if (_cancel_thread) {
        _cancel_thread->join();
    }
    // Stop all the worker, should wait for a while?
    // _thread_pool->wait_for();
    _thread_pool->shutdown();

    // Only me can delete
    {
        std::lock_guard<std::mutex> lock(_lock);
        _fragment_map.clear();
        _fragments_ctx_map.clear();
    }
}

static void empty_function(PlanFragmentExecutor* exec) {}

void FragmentMgr::_exec_actual(std::shared_ptr<FragmentExecState> exec_state, FinishCallback cb) {
    std::string func_name {"PlanFragmentExecutor::_exec_actual"};
#ifndef BE_TEST
    auto span = exec_state->executor()->runtime_state()->get_tracer()->StartSpan(func_name);
    SCOPED_ATTACH_TASK(exec_state->executor()->runtime_state());
#else
    auto span = telemetry::get_noop_tracer()->StartSpan(func_name);
#endif
    auto scope = opentelemetry::trace::Scope {span};
    span->SetAttribute("query_id", print_id(exec_state->query_id()));
    span->SetAttribute("instance_id", print_id(exec_state->fragment_instance_id()));

    // these two are used to output query_id when be cored dump.
    doris::signal::query_id_hi = exec_state->query_id().hi;
    doris::signal::query_id_lo = exec_state->query_id().lo;

    LOG_INFO(func_name)
            .tag("query_id", exec_state->query_id())
            .tag("instance_id", exec_state->fragment_instance_id())
            .tag("pthread_id", (uintptr_t)pthread_self());

    exec_state->execute();

    std::shared_ptr<QueryFragmentsCtx> fragments_ctx = exec_state->get_fragments_ctx();
    bool all_done = false;
    if (fragments_ctx != nullptr) {
        // decrease the number of unfinished fragments
        all_done = fragments_ctx->countdown();
    }

    // remove exec state after this fragment finished
    {
        std::lock_guard<std::mutex> lock(_lock);
        _fragment_map.erase(exec_state->fragment_instance_id());
        if (all_done && fragments_ctx) {
            _fragments_ctx_map.erase(fragments_ctx->query_id);
        }
    }

    // Callback after remove from this id
    cb(exec_state->executor());
}

Status FragmentMgr::exec_plan_fragment(const TExecPlanFragmentParams& params) {
    if (params.txn_conf.need_txn) {
        StreamLoadContext* stream_load_ctx = new StreamLoadContext(_exec_env);
        stream_load_ctx->db = params.txn_conf.db;
        stream_load_ctx->db_id = params.txn_conf.db_id;
        stream_load_ctx->table = params.txn_conf.tbl;
        stream_load_ctx->txn_id = params.txn_conf.txn_id;
        stream_load_ctx->id = UniqueId(params.params.query_id);
        stream_load_ctx->put_result.params = params;
        stream_load_ctx->use_streaming = true;
        stream_load_ctx->load_type = TLoadType::MANUL_LOAD;
        stream_load_ctx->load_src_type = TLoadSourceType::RAW;
        stream_load_ctx->label = params.import_label;
        stream_load_ctx->format = TFileFormatType::FORMAT_CSV_PLAIN;
        stream_load_ctx->timeout_second = 3600;
        stream_load_ctx->auth.auth_code_uuid = params.txn_conf.auth_code_uuid;
        stream_load_ctx->need_commit_self = true;
        stream_load_ctx->need_rollback = true;
        // total_length == -1 means read one message from pipe in once time, don't care the length.
        auto pipe = std::make_shared<StreamLoadPipe>(kMaxPipeBufferedBytes /* max_buffered_bytes */,
                                                     64 * 1024 /* min_chunk_size */,
                                                     -1 /* total_length */, true /* use_proto */);
        stream_load_ctx->body_sink = pipe;
        stream_load_ctx->max_filter_ratio = params.txn_conf.max_filter_ratio;

        RETURN_IF_ERROR(_exec_env->load_stream_mgr()->put(stream_load_ctx->id, pipe));

        RETURN_IF_ERROR(_exec_env->stream_load_executor()->execute_plan_fragment(stream_load_ctx));
        set_pipe(params.params.fragment_instance_id, pipe);
        return Status::OK();
    } else {
        return exec_plan_fragment(params, std::bind<void>(&empty_function, std::placeholders::_1));
    }
}

Status FragmentMgr::start_query_execution(const PExecPlanFragmentStartRequest* request) {
    std::lock_guard<std::mutex> lock(_lock);
    TUniqueId query_id;
    query_id.__set_hi(request->query_id().hi());
    query_id.__set_lo(request->query_id().lo());
    auto search = _fragments_ctx_map.find(query_id);
    if (search == _fragments_ctx_map.end()) {
        return Status::InternalError(
                "Failed to get query fragments context. Query may be "
                "timeout or be cancelled. host: {}",
                BackendOptions::get_localhost());
    }
    search->second->set_ready_to_execute(false);
    return Status::OK();
}

void FragmentMgr::set_pipe(const TUniqueId& fragment_instance_id,
                           std::shared_ptr<StreamLoadPipe> pipe) {
    {
        std::lock_guard<std::mutex> lock(_lock);
        auto iter = _fragment_map.find(fragment_instance_id);
        if (iter != _fragment_map.end()) {
            _fragment_map[fragment_instance_id]->set_pipe(std::move(pipe));
        }
    }
}

std::shared_ptr<StreamLoadPipe> FragmentMgr::get_pipe(const TUniqueId& fragment_instance_id) {
    {
        std::lock_guard<std::mutex> lock(_lock);
        auto iter = _fragment_map.find(fragment_instance_id);
        if (iter != _fragment_map.end()) {
            return _fragment_map[fragment_instance_id]->get_pipe();
        } else {
            return nullptr;
        }
    }
}

Status FragmentMgr::exec_plan_fragment(const TExecPlanFragmentParams& params, FinishCallback cb) {
    auto tracer = telemetry::is_current_span_valid() ? telemetry::get_tracer("tracer")
                                                     : telemetry::get_noop_tracer();
    START_AND_SCOPE_SPAN(tracer, span, "FragmentMgr::exec_plan_fragment");
    const TUniqueId& fragment_instance_id = params.params.fragment_instance_id;
    {
        std::lock_guard<std::mutex> lock(_lock);
        auto iter = _fragment_map.find(fragment_instance_id);
        if (iter != _fragment_map.end()) {
            // Duplicated
            return Status::OK();
        }
    }

    std::shared_ptr<FragmentExecState> exec_state;
    std::shared_ptr<QueryFragmentsCtx> fragments_ctx;
    if (params.is_simplified_param) {
        // Get common components from _fragments_ctx_map
        std::lock_guard<std::mutex> lock(_lock);
        auto search = _fragments_ctx_map.find(params.params.query_id);
        if (search == _fragments_ctx_map.end()) {
            return Status::InternalError(
                    "Failed to get query fragments context. Query may be "
                    "timeout or be cancelled. host: {}",
                    BackendOptions::get_localhost());
        }
        fragments_ctx = search->second;
    } else {
        // This may be a first fragment request of the query.
        // Create the query fragments context.
        fragments_ctx.reset(new QueryFragmentsCtx(params.fragment_num_on_host, _exec_env));
        fragments_ctx->query_id = params.params.query_id;
        RETURN_IF_ERROR(DescriptorTbl::create(&(fragments_ctx->obj_pool), params.desc_tbl,
                                              &(fragments_ctx->desc_tbl)));
        fragments_ctx->coord_addr = params.coord;
        LOG(INFO) << "query_id: "
                  << UniqueId(fragments_ctx->query_id.hi, fragments_ctx->query_id.lo)
                  << " coord_addr " << fragments_ctx->coord_addr
                  << " total fragment num on current host: " << params.fragment_num_on_host;
        fragments_ctx->query_globals = params.query_globals;

        if (params.__isset.resource_info) {
            fragments_ctx->user = params.resource_info.user;
            fragments_ctx->group = params.resource_info.group;
            fragments_ctx->set_rsc_info = true;
        }

        fragments_ctx->timeout_second = params.query_options.query_timeout;
        _set_scan_concurrency(params, fragments_ctx.get());

        bool has_query_mem_tracker =
                params.query_options.__isset.mem_limit && (params.query_options.mem_limit > 0);
        int64_t bytes_limit = has_query_mem_tracker ? params.query_options.mem_limit : -1;
        if (bytes_limit > MemInfo::mem_limit()) {
            VLOG_NOTICE << "Query memory limit " << PrettyPrinter::print(bytes_limit, TUnit::BYTES)
                        << " exceeds process memory limit of "
                        << PrettyPrinter::print(MemInfo::mem_limit(), TUnit::BYTES)
                        << ". Using process memory limit instead";
            bytes_limit = MemInfo::mem_limit();
        }
        if (params.query_options.query_type == TQueryType::SELECT) {
            fragments_ctx->query_mem_tracker = std::make_shared<MemTrackerLimiter>(
                    MemTrackerLimiter::Type::QUERY,
                    fmt::format("Query#Id={}", print_id(fragments_ctx->query_id)), bytes_limit);
        } else if (params.query_options.query_type == TQueryType::LOAD) {
            fragments_ctx->query_mem_tracker = std::make_shared<MemTrackerLimiter>(
                    MemTrackerLimiter::Type::LOAD,
                    fmt::format("Load#Id={}", print_id(fragments_ctx->query_id)), bytes_limit);
<<<<<<< HEAD
=======
        } else { // EXTERNAL
            fragments_ctx->query_mem_tracker = std::make_shared<MemTrackerLimiter>(
                    MemTrackerLimiter::Type::LOAD,
                    fmt::format("External#Id={}", print_id(fragments_ctx->query_id)), bytes_limit);
>>>>>>> 6b773939
        }
        if (params.query_options.__isset.is_report_success &&
            params.query_options.is_report_success) {
            fragments_ctx->query_mem_tracker->enable_print_log_usage();
        }

        {
            // Find _fragments_ctx_map again, in case some other request has already
            // create the query fragments context.
            std::lock_guard<std::mutex> lock(_lock);
            auto search = _fragments_ctx_map.find(params.params.query_id);
            if (search == _fragments_ctx_map.end()) {
                _fragments_ctx_map.insert(std::make_pair(fragments_ctx->query_id, fragments_ctx));
                LOG(INFO) << "Register query/load memory tracker, query/load id: "
                          << print_id(fragments_ctx->query_id)
                          << " limit: " << PrettyPrinter::print(bytes_limit, TUnit::BYTES);
            } else {
                // Already has a query fragments context, use it
                fragments_ctx = search->second;
            }
        }
    }

    exec_state.reset(new FragmentExecState(fragments_ctx->query_id,
                                           params.params.fragment_instance_id, params.backend_num,
                                           _exec_env, fragments_ctx));
    if (params.__isset.need_wait_execution_trigger && params.need_wait_execution_trigger) {
        // set need_wait_execution_trigger means this instance will not actually being executed
        // until the execPlanFragmentStart RPC trigger to start it.
        exec_state->set_need_wait_execution_trigger();
    }

    int64_t duration_ns = 0;
    {
        SCOPED_RAW_TIMER(&duration_ns);
        RETURN_IF_ERROR(exec_state->prepare(params));
    }
    g_fragmentmgr_prepare_latency << (duration_ns / 1000);

<<<<<<< HEAD
    _setup_shared_hashtable_for_broadcast_join(params, exec_state->executor()->runtime_state(),
                                               fragments_ctx.get());

=======
>>>>>>> 6b773939
    std::shared_ptr<RuntimeFilterMergeControllerEntity> handler;
    _runtimefilter_controller.add_entity(params, &handler, exec_state->executor()->runtime_state());
    exec_state->set_merge_controller_handler(handler);

    {
        std::lock_guard<std::mutex> lock(_lock);
        _fragment_map.insert(std::make_pair(params.params.fragment_instance_id, exec_state));
        _cv.notify_all();
    }

    auto st = _thread_pool->submit_func(
            [this, exec_state, cb, parent_span = opentelemetry::trace::Tracer::GetCurrentSpan()] {
                OpentelemetryScope scope {parent_span};
                _exec_actual(exec_state, cb);
            });
    if (!st.ok()) {
        {
            // Remove the exec state added
            std::lock_guard<std::mutex> lock(_lock);
            _fragment_map.erase(params.params.fragment_instance_id);
        }
        exec_state->cancel(PPlanFragmentCancelReason::INTERNAL_ERROR,
                           "push plan fragment to thread pool failed");
        return Status::InternalError(
                strings::Substitute("push plan fragment $0 to thread pool failed. err = $1, BE: $2",
                                    print_id(params.params.fragment_instance_id),
                                    st.get_error_msg(), BackendOptions::get_localhost()));
    }

    return Status::OK();
}

void FragmentMgr::_set_scan_concurrency(const TExecPlanFragmentParams& params,
                                        QueryFragmentsCtx* fragments_ctx) {
#ifndef BE_TEST
    // set thread token
    // the thread token will be set if
    // 1. the cpu_limit is set, or
    // 2. the limit is very small ( < 1024)
    int concurrency = 1;
    bool is_serial = false;
    if (params.query_options.__isset.resource_limit &&
        params.query_options.resource_limit.__isset.cpu_limit) {
        concurrency = params.query_options.resource_limit.cpu_limit;
    } else {
        concurrency = config::doris_scanner_thread_pool_thread_num;
    }
    if (params.__isset.fragment && params.fragment.__isset.plan &&
        params.fragment.plan.nodes.size() > 0) {
        for (auto& node : params.fragment.plan.nodes) {
            // Only for SCAN NODE
            if (!_is_scan_node(node.node_type)) {
                continue;
            }
            if (node.__isset.conjuncts && !node.conjuncts.empty()) {
                // If the scan node has where predicate, do not set concurrency
                continue;
            }
            if (node.limit > 0 && node.limit < 1024) {
                concurrency = 1;
                is_serial = true;
                break;
            }
        }
    }
    fragments_ctx->set_thread_token(concurrency, is_serial);
#endif
}

void FragmentMgr::_setup_shared_hashtable_for_broadcast_join(const TExecPlanFragmentParams& params,
                                                             RuntimeState* state,
                                                             QueryFragmentsCtx* fragments_ctx) {
    if (!params.__isset.fragment || !params.fragment.__isset.plan ||
        params.fragment.plan.nodes.empty()) {
        return;
    }

    for (auto& node : params.fragment.plan.nodes) {
        if (node.node_type != TPlanNodeType::HASH_JOIN_NODE ||
            !node.hash_join_node.__isset.is_broadcast_join ||
            !node.hash_join_node.is_broadcast_join) {
            continue;
        }

        std::lock_guard<std::mutex> lock(_lock_for_shared_hash_table);
        fragments_ctx->get_shared_hash_table_controller()->acquire_ref_count(state, node.node_id);
    }
}

bool FragmentMgr::_is_scan_node(const TPlanNodeType::type& type) {
    return type == TPlanNodeType::OLAP_SCAN_NODE || type == TPlanNodeType::MYSQL_SCAN_NODE ||
           type == TPlanNodeType::SCHEMA_SCAN_NODE || type == TPlanNodeType::META_SCAN_NODE ||
           type == TPlanNodeType::BROKER_SCAN_NODE || type == TPlanNodeType::ES_SCAN_NODE ||
           type == TPlanNodeType::ES_HTTP_SCAN_NODE || type == TPlanNodeType::ODBC_SCAN_NODE ||
           type == TPlanNodeType::DATA_GEN_SCAN_NODE || type == TPlanNodeType::FILE_SCAN_NODE ||
           type == TPlanNodeType::JDBC_SCAN_NODE;
}

Status FragmentMgr::cancel(const TUniqueId& fragment_id, const PPlanFragmentCancelReason& reason,
                           const std::string& msg) {
    std::shared_ptr<FragmentExecState> exec_state;
    {
        std::lock_guard<std::mutex> lock(_lock);
        auto iter = _fragment_map.find(fragment_id);
        if (iter == _fragment_map.end()) {
            // No match
            return Status::OK();
        }
        exec_state = iter->second;
    }
    exec_state->cancel(reason, msg);

    return Status::OK();
}

void FragmentMgr::cancel_worker() {
    LOG(INFO) << "FragmentMgr cancel worker start working.";
    do {
        std::vector<TUniqueId> to_cancel;
        std::vector<TUniqueId> to_cancel_queries;
        DateTimeValue now = DateTimeValue::local_time();
        {
            std::lock_guard<std::mutex> lock(_lock);
            for (auto& it : _fragment_map) {
                if (it.second->is_timeout(now)) {
                    to_cancel.push_back(it.second->fragment_instance_id());
                }
            }
            for (auto it = _fragments_ctx_map.begin(); it != _fragments_ctx_map.end();) {
                if (it->second->is_timeout(now)) {
                    it = _fragments_ctx_map.erase(it);
                } else {
                    ++it;
                }
            }
        }
        timeout_canceled_fragment_count->increment(to_cancel.size());
        for (auto& id : to_cancel) {
            cancel(id, PPlanFragmentCancelReason::TIMEOUT);
            LOG(INFO) << "FragmentMgr cancel worker going to cancel timeout fragment "
                      << print_id(id);
        }
    } while (!_stop_background_threads_latch.wait_for(std::chrono::seconds(1)));
    LOG(INFO) << "FragmentMgr cancel worker is going to exit.";
}

void FragmentMgr::debug(std::stringstream& ss) {
    // Keep things simple
    std::lock_guard<std::mutex> lock(_lock);

    ss << "FragmentMgr have " << _fragment_map.size() << " jobs.\n";
    ss << "job_id\t\tstart_time\t\texecute_time(s)\n";
    DateTimeValue now = DateTimeValue::local_time();
    for (auto& it : _fragment_map) {
        ss << it.first << "\t" << it.second->start_time().debug_string() << "\t"
           << now.second_diff(it.second->start_time()) << "\n";
    }
}

/*
 * 1. resolve opaqued_query_plan to thrift structure
 * 2. build TExecPlanFragmentParams
 */
Status FragmentMgr::exec_external_plan_fragment(const TScanOpenParams& params,
                                                const TUniqueId& fragment_instance_id,
                                                std::vector<TScanColumnDesc>* selected_columns) {
    const std::string& opaqued_query_plan = params.opaqued_query_plan;
    std::string query_plan_info;
    // base64 decode query plan
    if (!base64_decode(opaqued_query_plan, &query_plan_info)) {
        LOG(WARNING) << "open context error: base64_decode decode opaqued_query_plan failure";
        std::stringstream msg;
        msg << "query_plan_info: " << query_plan_info
            << " validate error, should not be modified after returned Doris FE processed";
        return Status::InvalidArgument(msg.str());
    }
    TQueryPlanInfo t_query_plan_info;
    const uint8_t* buf = (const uint8_t*)query_plan_info.data();
    uint32_t len = query_plan_info.size();
    // deserialize TQueryPlanInfo
    auto st = deserialize_thrift_msg(buf, &len, false, &t_query_plan_info);
    if (!st.ok()) {
        LOG(WARNING) << "open context error: deserialize TQueryPlanInfo failure";
        std::stringstream msg;
        msg << "query_plan_info: " << query_plan_info
            << " deserialize error, should not be modified after returned Doris FE processed";
        return Status::InvalidArgument(msg.str());
    }

    // set up desc tbl
    DescriptorTbl* desc_tbl = nullptr;
    ObjectPool obj_pool;
    st = DescriptorTbl::create(&obj_pool, t_query_plan_info.desc_tbl, &desc_tbl);
    if (!st.ok()) {
        LOG(WARNING) << "open context error: extract DescriptorTbl failure";
        std::stringstream msg;
        msg << "query_plan_info: " << query_plan_info
            << " create DescriptorTbl error, should not be modified after returned Doris FE "
               "processed";
        return Status::InvalidArgument(msg.str());
    }
    TupleDescriptor* tuple_desc = desc_tbl->get_tuple_descriptor(0);
    if (tuple_desc == nullptr) {
        LOG(WARNING) << "open context error: extract TupleDescriptor failure";
        std::stringstream msg;
        msg << "query_plan_info: " << query_plan_info
            << " get  TupleDescriptor error, should not be modified after returned Doris FE "
               "processed";
        return Status::InvalidArgument(msg.str());
    }
    // process selected columns form slots
    for (const SlotDescriptor* slot : tuple_desc->slots()) {
        TScanColumnDesc col;
        col.__set_name(slot->col_name());
        col.__set_type(to_thrift(slot->type().type));
        selected_columns->emplace_back(std::move(col));
    }

    VLOG_QUERY << "BackendService execute open()  TQueryPlanInfo: "
               << apache::thrift::ThriftDebugString(t_query_plan_info);
    // assign the param used to execute PlanFragment
    TExecPlanFragmentParams exec_fragment_params;
    exec_fragment_params.protocol_version = (PaloInternalServiceVersion::type)0;
    exec_fragment_params.__set_is_simplified_param(false);
    exec_fragment_params.__set_fragment(t_query_plan_info.plan_fragment);
    exec_fragment_params.__set_desc_tbl(t_query_plan_info.desc_tbl);

    // assign the param used for executing of PlanFragment-self
    TPlanFragmentExecParams fragment_exec_params;
    fragment_exec_params.query_id = t_query_plan_info.query_id;
    fragment_exec_params.fragment_instance_id = fragment_instance_id;
    std::map<::doris::TPlanNodeId, std::vector<TScanRangeParams>> per_node_scan_ranges;
    std::vector<TScanRangeParams> scan_ranges;
    std::vector<int64_t> tablet_ids = params.tablet_ids;
    TNetworkAddress address;
    address.hostname = BackendOptions::get_localhost();
    address.port = doris::config::be_port;
    std::map<int64_t, TTabletVersionInfo> tablet_info = t_query_plan_info.tablet_info;
    for (auto tablet_id : params.tablet_ids) {
        TPaloScanRange scan_range;
        scan_range.db_name = params.database;
        scan_range.table_name = params.table;
        auto iter = tablet_info.find(tablet_id);
        if (iter != tablet_info.end()) {
            TTabletVersionInfo info = iter->second;
            scan_range.tablet_id = tablet_id;
            scan_range.version = std::to_string(info.version);
            // Useless but it is required field in TPaloScanRange
            scan_range.version_hash = "0";
            scan_range.schema_hash = std::to_string(info.schema_hash);
            scan_range.hosts.push_back(address);
        } else {
            std::stringstream msg;
            msg << "tablet_id: " << tablet_id << " not found";
            LOG(WARNING) << "tablet_id [ " << tablet_id << " ] not found";
            return Status::NotFound(msg.str());
        }
        TScanRange doris_scan_range;
        doris_scan_range.__set_palo_scan_range(scan_range);
        TScanRangeParams scan_range_params;
        scan_range_params.scan_range = doris_scan_range;
        scan_ranges.push_back(scan_range_params);
    }
    per_node_scan_ranges.insert(std::make_pair((::doris::TPlanNodeId)0, scan_ranges));
    fragment_exec_params.per_node_scan_ranges = per_node_scan_ranges;
    exec_fragment_params.__set_params(fragment_exec_params);
    // batch_size for one RowBatch
    TQueryOptions query_options;
    query_options.batch_size = params.batch_size;
    query_options.query_timeout = params.query_timeout;
    query_options.mem_limit = params.mem_limit;
    query_options.query_type = TQueryType::EXTERNAL;
    exec_fragment_params.__set_query_options(query_options);
    VLOG_ROW << "external exec_plan_fragment params is "
             << apache::thrift::ThriftDebugString(exec_fragment_params).c_str();
    return exec_plan_fragment(exec_fragment_params);
}

Status FragmentMgr::apply_filter(const PPublishFilterRequest* request,
                                 butil::IOBufAsZeroCopyInputStream* attach_data) {
    UniqueId fragment_instance_id = request->fragment_id();
    TUniqueId tfragment_instance_id = fragment_instance_id.to_thrift();
    std::shared_ptr<FragmentExecState> fragment_state;

    {
        std::unique_lock<std::mutex> lock(_lock);
        if (!_fragment_map.count(tfragment_instance_id)) {
            VLOG_NOTICE << "wait for fragment start execute, fragment-id:" << fragment_instance_id;
            _cv.wait_for(lock, std::chrono::milliseconds(1000),
                         [&] { return _fragment_map.count(tfragment_instance_id); });
        }

        auto iter = _fragment_map.find(tfragment_instance_id);
        if (iter == _fragment_map.end()) {
            VLOG_CRITICAL << "unknown.... fragment-id:" << fragment_instance_id;
            return Status::InvalidArgument("fragment-id: {}", fragment_instance_id.to_string());
        }
        fragment_state = iter->second;
    }

    DCHECK(fragment_state != nullptr);
    RuntimeFilterMgr* runtime_filter_mgr =
            fragment_state->executor()->runtime_state()->runtime_filter_mgr();

    Status st = runtime_filter_mgr->update_filter(request, attach_data);
    return st;
}

Status FragmentMgr::merge_filter(const PMergeFilterRequest* request,
                                 butil::IOBufAsZeroCopyInputStream* attach_data) {
    UniqueId queryid = request->query_id();
    std::shared_ptr<RuntimeFilterMergeControllerEntity> filter_controller;
    RETURN_IF_ERROR(_runtimefilter_controller.acquire(queryid, &filter_controller));
<<<<<<< HEAD
=======

    auto fragment_instance_id = filter_controller->instance_id();
    TUniqueId tfragment_instance_id = fragment_instance_id.to_thrift();
    std::shared_ptr<FragmentExecState> fragment_state;
    {
        std::unique_lock<std::mutex> lock(_lock);
        auto iter = _fragment_map.find(tfragment_instance_id);
        if (iter == _fragment_map.end()) {
            VLOG_CRITICAL << "unknown fragment-id:" << fragment_instance_id;
            return Status::InvalidArgument("fragment-id: {}", fragment_instance_id.to_string());
        }

        // hold reference to fragment_state, or else runtime_state can be destroyed
        // when filter_controller->merge is still in progress
        fragment_state = iter->second;
    }
>>>>>>> 6b773939
    RETURN_IF_ERROR(filter_controller->merge(request, attach_data));
    return Status::OK();
}

} // namespace doris<|MERGE_RESOLUTION|>--- conflicted
+++ resolved
@@ -28,10 +28,7 @@
 #include "common/object_pool.h"
 #include "common/signal_handler.h"
 #include "gen_cpp/FrontendService.h"
-<<<<<<< HEAD
 #include "gen_cpp/HeartbeatService_types.h"
-=======
->>>>>>> 6b773939
 #include "gen_cpp/PaloInternalService_types.h"
 #include "gen_cpp/PlanNodes_types.h"
 #include "gen_cpp/QueryPlanExtra_types.h"
@@ -58,27 +55,12 @@
 #include "util/uid_util.h"
 #include "util/url_coding.h"
 
-
 namespace doris {
 
 DEFINE_GAUGE_METRIC_PROTOTYPE_2ARG(plan_fragment_count, MetricUnit::NOUNIT);
 DEFINE_GAUGE_METRIC_PROTOTYPE_2ARG(timeout_canceled_fragment_count, MetricUnit::NOUNIT);
 DEFINE_GAUGE_METRIC_PROTOTYPE_2ARG(fragment_thread_pool_queue_size, MetricUnit::NOUNIT);
 bvar::LatencyRecorder g_fragmentmgr_prepare_latency("doris_FragmentMgr", "prepare");
-<<<<<<< HEAD
-=======
-
-std::string to_load_error_http_path(const std::string& file_name) {
-    if (file_name.empty()) {
-        return "";
-    }
-    std::stringstream url;
-    url << "http://" << BackendOptions::get_localhost() << ":" << config::webserver_port
-        << "/api/_load_error_log?"
-        << "file=" << file_name;
-    return url.str();
-}
->>>>>>> 6b773939
 
 using apache::thrift::TException;
 using apache::thrift::TProcessor;
@@ -248,13 +230,7 @@
     }
 #ifndef BE_TEST
     if (_executor.runtime_state()->is_cancelled()) {
-        Status status = Status::Cancelled("cancelled before execution");
-        _executor.runtime_state()
-                ->get_query_fragments_ctx()
-                ->get_shared_hash_table_controller()
-                ->release_ref_count_if_need(_executor.runtime_state()->fragment_instance_id(),
-                                            status);
-        return status;
+        return Status::Cancelled("cancelled before execution");
     }
 #endif
     int64_t duration_ns = 0;
@@ -262,24 +238,11 @@
         SCOPED_RAW_TIMER(&duration_ns);
         CgroupsMgr::apply_system_cgroup();
         opentelemetry::trace::Tracer::GetCurrentSpan()->AddEvent("start executing Fragment");
-<<<<<<< HEAD
-        Status status = _executor.open();
-        WARN_IF_ERROR(status, strings::Substitute("Got error while opening fragment $0",
-                                                  print_id(_fragment_instance_id)));
-=======
         WARN_IF_ERROR(_executor.open(),
                       strings::Substitute("Got error while opening fragment $0, query id: $1",
                                           print_id(_fragment_instance_id), print_id(_query_id)));
->>>>>>> 6b773939
 
         _executor.close();
-        if (!status.ok()) {
-            _executor.runtime_state()
-                    ->get_query_fragments_ctx()
-                    ->get_shared_hash_table_controller()
-                    ->release_ref_count_if_need(_executor.runtime_state()->fragment_instance_id(),
-                                                status);
-        }
     }
     DorisMetrics::instance()->fragment_requests_total->increment(1);
     DorisMetrics::instance()->fragment_request_duration_us->increment(duration_ns / 1000);
@@ -379,7 +342,7 @@
                                          std::to_string(runtime_state->num_rows_load_unselected()));
         }
         if (!runtime_state->get_error_log_file_path().empty()) {
-            params.__set_tracking_url(runtime_state->get_load_error_http_path());
+            params.__set_tracking_url(runtime_state->get_error_log_file_path());
         }
         if (!runtime_state->export_output_files().empty()) {
             params.__isset.export_files = true;
@@ -416,12 +379,8 @@
                << apache::thrift::ThriftDebugString(params).c_str();
     if (!exec_status.ok()) {
         LOG(WARNING) << "report error status: " << exec_status.to_string()
-<<<<<<< HEAD
-                     << " to coordinator: " << _coord_addr;
-=======
                      << " to coordinator: " << _coord_addr << ", query id: " << print_id(_query_id)
                      << ", instance id: " << print_id(_fragment_instance_id);
->>>>>>> 6b773939
     }
     try {
         try {
@@ -689,13 +648,10 @@
             fragments_ctx->query_mem_tracker = std::make_shared<MemTrackerLimiter>(
                     MemTrackerLimiter::Type::LOAD,
                     fmt::format("Load#Id={}", print_id(fragments_ctx->query_id)), bytes_limit);
-<<<<<<< HEAD
-=======
         } else { // EXTERNAL
             fragments_ctx->query_mem_tracker = std::make_shared<MemTrackerLimiter>(
                     MemTrackerLimiter::Type::LOAD,
                     fmt::format("External#Id={}", print_id(fragments_ctx->query_id)), bytes_limit);
->>>>>>> 6b773939
         }
         if (params.query_options.__isset.is_report_success &&
             params.query_options.is_report_success) {
@@ -735,12 +691,6 @@
     }
     g_fragmentmgr_prepare_latency << (duration_ns / 1000);
 
-<<<<<<< HEAD
-    _setup_shared_hashtable_for_broadcast_join(params, exec_state->executor()->runtime_state(),
-                                               fragments_ctx.get());
-
-=======
->>>>>>> 6b773939
     std::shared_ptr<RuntimeFilterMergeControllerEntity> handler;
     _runtimefilter_controller.add_entity(params, &handler, exec_state->executor()->runtime_state());
     exec_state->set_merge_controller_handler(handler);
@@ -808,26 +758,6 @@
     }
     fragments_ctx->set_thread_token(concurrency, is_serial);
 #endif
-}
-
-void FragmentMgr::_setup_shared_hashtable_for_broadcast_join(const TExecPlanFragmentParams& params,
-                                                             RuntimeState* state,
-                                                             QueryFragmentsCtx* fragments_ctx) {
-    if (!params.__isset.fragment || !params.fragment.__isset.plan ||
-        params.fragment.plan.nodes.empty()) {
-        return;
-    }
-
-    for (auto& node : params.fragment.plan.nodes) {
-        if (node.node_type != TPlanNodeType::HASH_JOIN_NODE ||
-            !node.hash_join_node.__isset.is_broadcast_join ||
-            !node.hash_join_node.is_broadcast_join) {
-            continue;
-        }
-
-        std::lock_guard<std::mutex> lock(_lock_for_shared_hash_table);
-        fragments_ctx->get_shared_hash_table_controller()->acquire_ref_count(state, node.node_id);
-    }
 }
 
 bool FragmentMgr::_is_scan_node(const TPlanNodeType::type& type) {
@@ -1054,8 +984,6 @@
     UniqueId queryid = request->query_id();
     std::shared_ptr<RuntimeFilterMergeControllerEntity> filter_controller;
     RETURN_IF_ERROR(_runtimefilter_controller.acquire(queryid, &filter_controller));
-<<<<<<< HEAD
-=======
 
     auto fragment_instance_id = filter_controller->instance_id();
     TUniqueId tfragment_instance_id = fragment_instance_id.to_thrift();
@@ -1072,7 +1000,6 @@
         // when filter_controller->merge is still in progress
         fragment_state = iter->second;
     }
->>>>>>> 6b773939
     RETURN_IF_ERROR(filter_controller->merge(request, attach_data));
     return Status::OK();
 }
