// Licensed to the Apache Software Foundation (ASF) under one
// or more contributor license agreements.  See the NOTICE file
// distributed with this work for additional information
// regarding copyright ownership.  The ASF licenses this file
// to you under the Apache License, Version 2.0 (the
// "License"); you may not use this file except in compliance
// with the License.  You may obtain a copy of the License at
//
//   http://www.apache.org/licenses/LICENSE-2.0
//
// Unless required by applicable law or agreed to in writing,
// software distributed under the License is distributed on an
// "AS IS" BASIS, WITHOUT WARRANTIES OR CONDITIONS OF ANY
// KIND, either express or implied.  See the License for the
// specific language governing permissions and limitations
// under the License.

#pragma once

#include <gen_cpp/PaloInternalService_types.h>
#include <gen_cpp/PlanNodes_types.h>
#include <gen_cpp/Types_types.h>
#include <stdint.h>

#include <functional>
#include <map>
#include <memory>
#include <mutex>
#include <string>
#include <unordered_map>
#include <unordered_set>
#include <vector>

#include "common/object_pool.h"
#include "common/status.h"
#include "util/uid_util.h"

namespace butil {
class IOBufAsZeroCopyInputStream;
}

namespace doris {
class PPublishFilterRequest;
class PPublishFilterRequestV2;
class PMergeFilterRequest;
class IRuntimeFilter;
class MemTracker;
class RuntimeState;
enum class RuntimeFilterRole;
class RuntimePredicateWrapper;
class QueryContext;

/// producer:
/// Filter filter;
/// get_filter(filter_id, &filter);
/// filter->merge(origin_filter)

/// consumer:
/// get_filter(filter_id, &filter)
/// filter->wait
/// if filter->ready().ok(), use filter

// owned by RuntimeState
// RuntimeFilterMgr will be destroyed when RuntimeState is destroyed
class RuntimeFilterMgr {
public:
    RuntimeFilterMgr(const UniqueId& query_id, RuntimeState* state);

    RuntimeFilterMgr(const UniqueId& query_id, QueryContext* query_ctx);

<<<<<<< HEAD
    ~RuntimeFilterMgr();
=======
    ~RuntimeFilterMgr() = default;
>>>>>>> 7bda49b5

    Status init();

    Status get_consume_filter(const int filter_id, const int node_id,
                              IRuntimeFilter** consumer_filter);

    Status get_consume_filters(const int filter_id, std::vector<IRuntimeFilter*>& consumer_filters);

    Status get_producer_filter(const int filter_id, IRuntimeFilter** producer_filter);
<<<<<<< HEAD
    // regist filter
    Status register_filter(const RuntimeFilterRole role, const TRuntimeFilterDesc& desc,
                           const TQueryOptions& options, int node_id = -1,
                           bool build_bf_exactly = false);
=======

    // register filter
    Status register_consumer_filter(const TRuntimeFilterDesc& desc, const TQueryOptions& options,
                                    int node_id, bool build_bf_exactly = false);
    Status register_producer_filter(const TRuntimeFilterDesc& desc, const TQueryOptions& options,
                                    bool build_bf_exactly = false);
>>>>>>> 7bda49b5

    // update filter by remote
    Status update_filter(const PPublishFilterRequest* request,
                         butil::IOBufAsZeroCopyInputStream* data);

    void set_runtime_filter_params(const TRuntimeFilterParams& runtime_filter_params);

    Status get_merge_addr(TNetworkAddress* addr);

private:
    struct ConsumerFilterHolder {
        int node_id;
        IRuntimeFilter* filter;
    };
    // RuntimeFilterMgr is owned by RuntimeState, so we only
    // use filter_id as key
    // key: "filter-id"
    /// TODO: should it need protected by a mutex?
    std::map<int32_t, std::vector<ConsumerFilterHolder>> _consumer_map;
    std::map<int32_t, IRuntimeFilter*> _producer_map;

    RuntimeState* _state;
    QueryContext* _query_ctx;
    std::unique_ptr<MemTracker> _tracker;
    ObjectPool _pool;

    TNetworkAddress _merge_addr;

    bool _has_merge_addr;
    std::mutex _lock;
};

// controller -> <query-id, entity>
// RuntimeFilterMergeControllerEntity is the context used by runtimefilter for merging
// During a query, only the last sink node owns this class, with the end of the query,
// the class is destroyed with the last fragment_exec.
class RuntimeFilterMergeControllerEntity {
public:
    RuntimeFilterMergeControllerEntity(RuntimeState* state)
            : _query_id(0, 0), _fragment_instance_id(0, 0), _state(state) {}
    ~RuntimeFilterMergeControllerEntity() = default;

    Status init(UniqueId query_id, UniqueId fragment_instance_id,
                const TRuntimeFilterParams& runtime_filter_params,
                const TQueryOptions& query_options);

    // handle merge rpc
    Status merge(const PMergeFilterRequest* request, butil::IOBufAsZeroCopyInputStream* attach_data,
                 bool opt_remote_rf);

    UniqueId query_id() const { return _query_id; }

    UniqueId instance_id() const { return _fragment_instance_id; }

    struct RuntimeFilterCntlVal {
        int64_t create_time;
        int producer_size;
        TRuntimeFilterDesc runtime_filter_desc;
        std::vector<doris::TRuntimeFilterTargetParams> target_info;
        std::vector<doris::TRuntimeFilterTargetParamsV2> targetv2_info;
        IRuntimeFilter* filter;
        std::unordered_set<std::string> arrive_id; // fragment_instance_id ?
        std::shared_ptr<ObjectPool> pool;
    };

public:
    RuntimeFilterCntlVal* get_filter(int id) { return _filter_map[std::to_string(id)].get(); }

private:
    Status _init_with_desc(const TRuntimeFilterDesc* runtime_filter_desc,
                           const TQueryOptions* query_options,
                           const std::vector<doris::TRuntimeFilterTargetParams>* target_info,
                           const int producer_size);

    Status _init_with_desc(const TRuntimeFilterDesc* runtime_filter_desc,
                           const TQueryOptions* query_options,
                           const std::vector<doris::TRuntimeFilterTargetParamsV2>* target_info,
                           const int producer_size);

    UniqueId _query_id;
    UniqueId _fragment_instance_id;
    // protect _filter_map
    std::mutex _filter_map_mutex;
    std::shared_ptr<MemTracker> _mem_tracker;
    // TODO: convert filter id to i32
    // filter-id -> val
    std::map<std::string, std::shared_ptr<RuntimeFilterCntlVal>> _filter_map;
    RuntimeState* _state;
    bool _opt_remote_rf = true;
    int64_t _merge_timer = 0;
};

// RuntimeFilterMergeController has a map query-id -> entity
class RuntimeFilterMergeController {
public:
    RuntimeFilterMergeController() = default;
    ~RuntimeFilterMergeController() = default;

    // thread safe
    // add a query-id -> entity
    // If a query-id -> entity already exists
    // add_entity will return a exists entity
    Status add_entity(const TExecPlanFragmentParams& params,
                      std::shared_ptr<RuntimeFilterMergeControllerEntity>* handle,
                      RuntimeState* state);
    Status add_entity(const TPipelineFragmentParams& params,
                      const TPipelineInstanceParams& local_params,
                      std::shared_ptr<RuntimeFilterMergeControllerEntity>* handle,
                      RuntimeState* state);
    // thread safe
    // increase a reference count
    // if a query-id is not exist
    // Status.not_ok will be returned and a empty ptr will returned by *handle
    Status acquire(UniqueId query_id, std::shared_ptr<RuntimeFilterMergeControllerEntity>* handle);

    // thread safe
    // remove a entity by query-id
    // remove_entity will be called automatically by entity when entity is destroyed
    Status remove_entity(UniqueId query_id);

    static const int kShardNum = 128;

private:
    uint32_t _get_controller_shard_idx(UniqueId& query_id) {
        return (uint32_t)query_id.hi % kShardNum;
    }

    std::mutex _controller_mutex[kShardNum];
    // We store the weak pointer here.
    // When the external object is destroyed, we need to clear this record
    using FilterControllerMap =
            std::unordered_map<std::string, std::weak_ptr<RuntimeFilterMergeControllerEntity>>;
    // str(query-id) -> entity
    FilterControllerMap _filter_controller_map[kShardNum];
};

using runtime_filter_merge_entity_closer = std::function<void(RuntimeFilterMergeControllerEntity*)>;

void runtime_filter_merge_entity_close(RuntimeFilterMergeController* controller,
                                       RuntimeFilterMergeControllerEntity* entity);

} // namespace doris<|MERGE_RESOLUTION|>--- conflicted
+++ resolved
@@ -68,11 +68,7 @@
 
     RuntimeFilterMgr(const UniqueId& query_id, QueryContext* query_ctx);
 
-<<<<<<< HEAD
-    ~RuntimeFilterMgr();
-=======
     ~RuntimeFilterMgr() = default;
->>>>>>> 7bda49b5
 
     Status init();
 
@@ -82,19 +78,12 @@
     Status get_consume_filters(const int filter_id, std::vector<IRuntimeFilter*>& consumer_filters);
 
     Status get_producer_filter(const int filter_id, IRuntimeFilter** producer_filter);
-<<<<<<< HEAD
-    // regist filter
-    Status register_filter(const RuntimeFilterRole role, const TRuntimeFilterDesc& desc,
-                           const TQueryOptions& options, int node_id = -1,
-                           bool build_bf_exactly = false);
-=======
 
     // register filter
     Status register_consumer_filter(const TRuntimeFilterDesc& desc, const TQueryOptions& options,
                                     int node_id, bool build_bf_exactly = false);
     Status register_producer_filter(const TRuntimeFilterDesc& desc, const TQueryOptions& options,
                                     bool build_bf_exactly = false);
->>>>>>> 7bda49b5
 
     // update filter by remote
     Status update_filter(const PPublishFilterRequest* request,
