// Licensed to the Apache Software Foundation (ASF) under one
// or more contributor license agreements.  See the NOTICE file
// distributed with this work for additional information
// regarding copyright ownership.  The ASF licenses this file
// to you under the Apache License, Version 2.0 (the
// "License"); you may not use this file except in compliance
// with the License.  You may obtain a copy of the License at
//
//   http://www.apache.org/licenses/LICENSE-2.0
//
// Unless required by applicable law or agreed to in writing,
// software distributed under the License is distributed on an
// "AS IS" BASIS, WITHOUT WARRANTIES OR CONDITIONS OF ANY
// KIND, either express or implied.  See the License for the
// specific language governing permissions and limitations
// under the License.

#pragma once

#include <condition_variable>
#include <map>
#include <memory>
#include <mutex>
#include <thread>
#include <unordered_map>

#include "common/object_pool.h"
#include "common/status.h"
#include "exprs/runtime_filter.h"
#include "gen_cpp/PaloInternalService_types.h"
#include "gen_cpp/PlanNodes_types.h"
#include "runtime/runtime_state.h"
#include "util/uid_util.h"

namespace butil {
class IOBufAsZeroCopyInputStream;
}

namespace doris {
class TUniqueId;
class RuntimeFilter;
class FragmentExecState;
class PlanFragmentExecutor;
class PPublishFilterRequest;
class PMergeFilterRequest;

/// producer:
/// Filter filter;
/// get_filter(filter_id, &filter);
/// filter->merge(origin_filter)

/// consumer:
/// get_filter(filter_id, &filter)
/// filter->wait
/// if filter->ready().ok(), use filter

// owned by RuntimeState
// RuntimeFilterMgr will be destroyed when RuntimeState is destroyed
class RuntimeFilterMgr {
public:
    RuntimeFilterMgr(const UniqueId& query_id, RuntimeState* state);

    ~RuntimeFilterMgr();

    Status init();

    // get a consumer filter by filter-id
    Status get_consume_filter(const int filter_id, IRuntimeFilter** consumer_filter);

    Status get_producer_filter(const int filter_id, IRuntimeFilter** producer_filter);
    // regist filter
    Status register_filter(const RuntimeFilterRole role, const TRuntimeFilterDesc& desc,
                           const TQueryOptions& options, int node_id = -1);

    // update filter by remote
    Status update_filter(const PPublishFilterRequest* request,
                         butil::IOBufAsZeroCopyInputStream* data);

    void set_runtime_filter_params(const TRuntimeFilterParams& runtime_filter_params);

    Status get_merge_addr(TNetworkAddress* addr);

private:
    Status get_filter_by_role(const int filter_id, const RuntimeFilterRole role,
                              IRuntimeFilter** target);

    struct RuntimeFilterMgrVal {
        RuntimeFilterRole role; // consumer or producer
        IRuntimeFilter* filter;
    };
    // RuntimeFilterMgr is owned by RuntimeState, so we only
    // use filter_id as key
    // key: "filter-id"
    /// TODO: should it need protected by a mutex?
    std::map<int32_t, RuntimeFilterMgrVal> _consumer_map;
    std::map<int32_t, RuntimeFilterMgrVal> _producer_map;

    RuntimeState* _state;
    std::unique_ptr<MemTracker> _tracker;
    ObjectPool _pool;

    TNetworkAddress _merge_addr;

    bool _has_merge_addr;
};

// controller -> <query-id, entity>
// RuntimeFilterMergeControllerEntity is the context used by runtimefilter for merging
// During a query, only the last sink node owns this class, with the end of the query,
// the class is destroyed with the last fragment_exec.
class RuntimeFilterMergeControllerEntity {
public:
    RuntimeFilterMergeControllerEntity(RuntimeState* state)
            : _query_id(0, 0), _fragment_instance_id(0, 0), _state(state) {}
    ~RuntimeFilterMergeControllerEntity() = default;

    Status init(UniqueId query_id, UniqueId fragment_instance_id,
                const TRuntimeFilterParams& runtime_filter_params,
                const TQueryOptions& query_options);

    // handle merge rpc
    Status merge(const PMergeFilterRequest* request,
                 butil::IOBufAsZeroCopyInputStream* attach_data);
<<<<<<< HEAD
=======

    UniqueId query_id() const { return _query_id; }
>>>>>>> 6b773939

    UniqueId instance_id() const { return _fragment_instance_id; }

    struct RuntimeFilterCntlVal {
        int64_t create_time;
        int producer_size;
        TRuntimeFilterDesc runtime_filter_desc;
        std::vector<doris::TRuntimeFilterTargetParams> target_info;
        IRuntimeFilter* filter;
        std::unordered_set<std::string> arrive_id; // fragment_instance_id ?
        std::shared_ptr<ObjectPool> pool;
    };

public:
    RuntimeFilterCntlVal* get_filter(int id) { return _filter_map[std::to_string(id)].get(); }

private:
    Status _init_with_desc(const TRuntimeFilterDesc* runtime_filter_desc,
                           const TQueryOptions* query_options,
                           const std::vector<doris::TRuntimeFilterTargetParams>* target_info,
                           const int producer_size);

    UniqueId _query_id;
    UniqueId _fragment_instance_id;
    // protect _filter_map
    std::mutex _filter_map_mutex;
    std::shared_ptr<MemTracker> _mem_tracker;
    // TODO: convert filter id to i32
    // filter-id -> val
    std::map<std::string, std::shared_ptr<RuntimeFilterCntlVal>> _filter_map;
    RuntimeState* _state;
};

// RuntimeFilterMergeController has a map query-id -> entity
class RuntimeFilterMergeController {
public:
    RuntimeFilterMergeController() = default;
    ~RuntimeFilterMergeController() = default;

    // thread safe
    // add a query-id -> entity
    // If a query-id -> entity already exists
    // add_entity will return a exists entity
    Status add_entity(const TExecPlanFragmentParams& params,
                      std::shared_ptr<RuntimeFilterMergeControllerEntity>* handle,
                      RuntimeState* state);
    // thread safe
    // increase a reference count
    // if a query-id is not exist
    // Status.not_ok will be returned and a empty ptr will returned by *handle
    Status acquire(UniqueId query_id, std::shared_ptr<RuntimeFilterMergeControllerEntity>* handle);

    // thread safe
    // remove a entity by query-id
    // remove_entity will be called automatically by entity when entity is destroyed
    Status remove_entity(UniqueId query_id);

    static const int kShardNum = 128;

private:
    uint32_t _get_controller_shard_idx(UniqueId& query_id) {
        return (uint32_t)query_id.hi % kShardNum;
    }

    std::mutex _controller_mutex[kShardNum];
    // We store the weak pointer here.
    // When the external object is destroyed, we need to clear this record
    using FilterControllerMap =
            std::unordered_map<std::string, std::weak_ptr<RuntimeFilterMergeControllerEntity>>;
    // str(query-id) -> entity
    FilterControllerMap _filter_controller_map[kShardNum];
};

using runtime_filter_merge_entity_closer = std::function<void(RuntimeFilterMergeControllerEntity*)>;

void runtime_filter_merge_entity_close(RuntimeFilterMergeController* controller,
                                       RuntimeFilterMergeControllerEntity* entity);

} // namespace doris<|MERGE_RESOLUTION|>--- conflicted
+++ resolved
@@ -121,11 +121,8 @@
     // handle merge rpc
     Status merge(const PMergeFilterRequest* request,
                  butil::IOBufAsZeroCopyInputStream* attach_data);
-<<<<<<< HEAD
-=======
 
     UniqueId query_id() const { return _query_id; }
->>>>>>> 6b773939
 
     UniqueId instance_id() const { return _fragment_instance_id; }
 
