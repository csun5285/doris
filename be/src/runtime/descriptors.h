--- conflicted
+++ resolved
@@ -90,10 +90,6 @@
     int col_pos() const { return _col_pos; }
     // Returns the field index in the generated llvm struct for this slot's tuple
     int field_idx() const { return _field_idx; }
-<<<<<<< HEAD
-    const NullIndicatorOffset& null_indicator_offset() const { return _null_indicator_offset; }
-=======
->>>>>>> 7bda49b5
     bool is_materialized() const { return _is_materialized; }
     bool is_nullable() const { return _null_indicator_offset.bit_mask != 0; }
 
@@ -367,11 +363,8 @@
         return false;
     }
 
-<<<<<<< HEAD
-=======
     TupleId id() const { return _id; }
 
->>>>>>> 7bda49b5
     std::string debug_string() const;
 
     void to_protobuf(PTupleDescriptor* ptuple) const;
