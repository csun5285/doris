--- conflicted
+++ resolved
@@ -141,8 +141,6 @@
             .set_max_threads(1024)
             .build(&_buffered_reader_prefetch_thread_pool);
 
-<<<<<<< HEAD
-=======
     // min num equal to fragment pool's min num
     // max num is useless because it will start as many as requested in the past
     // queue size is useless because the max thread num is very large
@@ -158,7 +156,6 @@
             .set_max_queue_size(config::fragment_pool_queue_size)
             .build(&_join_node_thread_pool);
 
->>>>>>> c300ae79
     _scanner_scheduler = new doris::vectorized::ScannerScheduler();
 
     _cgroups_mgr = new CgroupsMgr(this, config::doris_cgroups);
