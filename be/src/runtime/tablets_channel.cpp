--- conflicted
+++ resolved
@@ -118,25 +118,8 @@
                 if (!st.ok()) {
                     LOG(WARNING) << "close tablet writer failed, tablet_id=" << tablet_id
                                  << ", transaction_id=" << _txn_id << ", err=" << st;
-<<<<<<< HEAD
-#ifdef CLOUD_MODE
-                    // In NON-CLOUD mode, coordinator BE won't capture such failure, it will send `TLoadTxnCommitRequest` to FE,
-                    // `TLoadTxnCommitRequest` contains success tablets, and then FE will judge whether the load transaction is
-                    // successful or not. One benefit is that FE can ignore the failure(i.e. tablet not found) of some tablets
-                    // dropped by concurrent drop tasks.
-                    // In CLOUD mode, stream load transactions won't be committed through FE, we MUST capture this failure here
-                    // to notify the coordinator BE.
                     PTabletError* tablet_error = tablet_errors->Add();
                     tablet_error->set_tablet_id(tablet_id);
-                    tablet_error->set_msg(st.get_error_msg());
-#endif
-                    // just skip this tablet(writer) and continue to close others
-                    continue;
-                }
-                need_wait_writers.insert(writer);
-=======
-                    PTabletError* tablet_error = tablet_errors->Add();
-                    tablet_error->set_tablet_id(it.first);
                     tablet_error->set_msg(st.to_string());
                     // just skip this tablet(writer) and continue to close others
                     continue;
@@ -144,13 +127,12 @@
                 // to make sure tablet writer in `_broken_tablets` won't call `close_wait` method.
                 // `close_wait` might create the rowset and commit txn directly, and the subsequent
                 // publish version task will success, which can cause the replica inconsistency.
-                if (_broken_tablets.find(it.second->tablet_id()) != _broken_tablets.end()) {
+                if (_broken_tablets.find(writer->tablet_id()) != _broken_tablets.end()) {
                     LOG(WARNING) << "SHOULD NOT HAPPEN, tablet writer is broken but not cancelled"
-                                 << ", tablet_id=" << it.first << ", transaction_id=" << _txn_id;
+                                 << ", tablet_id=" << tablet_id << ", transaction_id=" << _txn_id;
                     continue;
                 }
-                need_wait_writers.insert(it.second);
->>>>>>> a50b3348
+                need_wait_writers.insert(writer);
             } else {
                 auto st = writer->cancel();
                 if (!st.ok()) {
@@ -246,18 +228,10 @@
                                  const bool write_single_replica) {
     Status st = writer->close_wait(slave_tablet_nodes, write_single_replica);
     if (st.ok()) {
-<<<<<<< HEAD
         VLOG_DEBUG << "DeltaWriter written success. tablet_id=" << writer->tablet_id();
-        if (_broken_tablets.find(writer->tablet_id()) == _broken_tablets.end()) {
-            PTabletInfo* tablet_info = tablet_vec->Add();
-            tablet_info->set_tablet_id(writer->tablet_id());
-            tablet_info->set_schema_hash(writer->schema_hash());
-        }
-=======
         PTabletInfo* tablet_info = tablet_vec->Add();
         tablet_info->set_tablet_id(writer->tablet_id());
         tablet_info->set_schema_hash(writer->schema_hash());
->>>>>>> a50b3348
     } else {
         LOG(WARNING) << "failed to close DeltaWriter. tablet_id=" << writer->tablet_id()
                      << ", err=" << st;
