// Licensed to the Apache Software Foundation (ASF) under one
// or more contributor license agreements.  See the NOTICE file
// distributed with this work for additional information
// regarding copyright ownership.  The ASF licenses this file
// to you under the Apache License, Version 2.0 (the
// "License"); you may not use this file except in compliance
// with the License.  You may obtain a copy of the License at
//
//   http://www.apache.org/licenses/LICENSE-2.0
//
// Unless required by applicable law or agreed to in writing,
// software distributed under the License is distributed on an
// "AS IS" BASIS, WITHOUT WARRANTIES OR CONDITIONS OF ANY
// KIND, either express or implied.  See the License for the
// specific language governing permissions and limitations
// under the License.

#include "runtime/tablets_channel.h"

#include <fmt/format.h>
#include <gen_cpp/internal_service.pb.h>
#include <gen_cpp/types.pb.h>
#include <time.h>

// IWYU pragma: no_include <opentelemetry/common/threadlocal.h>
#include "common/compiler_util.h" // IWYU pragma: keep
// IWYU pragma: no_include <bits/chrono.h>
#include <chrono> // IWYU pragma: keep
#include <initializer_list>
#include <set>
#include <thread>
#include <utility>
#include <unordered_set>

<<<<<<< HEAD
#include "cloud/meta_mgr.h"
#include "cloud/utils.h"
=======
#ifdef DEBUG
#include <unordered_set>
#endif

>>>>>>> 0f37f1c3
#include "common/logging.h"
#include "common/status.h"
#include "exec/tablet_info.h"
#include "olap/delta_writer.h"
#include "olap/storage_engine.h"
#include "olap/txn_manager.h"
#include "runtime/load_channel.h"
#include "util/doris_metrics.h"
#include "util/metrics.h"
#include "vec/core/block.h"

namespace doris {
class SlotDescriptor;

DEFINE_GAUGE_METRIC_PROTOTYPE_2ARG(tablet_writer_count, MetricUnit::NOUNIT);

std::atomic<uint64_t> TabletsChannel::_s_tablet_writer_count;

TabletsChannel::TabletsChannel(const TabletsChannelKey& key, const UniqueId& load_id,
                               bool is_high_priority, RuntimeProfile* profile)
        : _key(key),
          _state(kInitialized),
          _load_id(load_id),
          _closed_senders(64),
          _is_high_priority(is_high_priority) {
    static std::once_flag once_flag;
    _init_profile(profile);
    std::call_once(once_flag, [] {
        REGISTER_HOOK_METRIC(tablet_writer_count, [&]() { return _s_tablet_writer_count.load(); });
    });
}

TabletsChannel::~TabletsChannel() {
    _s_tablet_writer_count -= _tablet_writers.size();
    for (auto& it : _tablet_writers) {
        delete it.second;
    }
    delete _schema;
}

void TabletsChannel::_init_profile(RuntimeProfile* profile) {
    _profile =
            profile->create_child(fmt::format("TabletsChannel {}", _key.to_string()), true, true);
    _add_batch_number_counter = ADD_COUNTER(_profile, "NumberBatchAdded", TUnit::UNIT);

    auto* memory_usage = _profile->create_child("PeakMemoryUsage", true, true);
    _slave_replica_timer = ADD_TIMER(_profile, "SlaveReplicaTime");
    _add_batch_timer = ADD_TIMER(_profile, "AddBatchTime");
    _write_block_timer = ADD_TIMER(_profile, "WriteBlockTime");
    _memory_usage_counter = memory_usage->AddHighWaterMarkCounter("Total", TUnit::BYTES);
    _write_memory_usage_counter = memory_usage->AddHighWaterMarkCounter("Write", TUnit::BYTES);
    _flush_memory_usage_counter = memory_usage->AddHighWaterMarkCounter("Flush", TUnit::BYTES);
    _max_tablet_memory_usage_counter =
            memory_usage->AddHighWaterMarkCounter("MaxTablet", TUnit::BYTES);
    _max_tablet_write_memory_usage_counter =
            memory_usage->AddHighWaterMarkCounter("MaxTabletWrite", TUnit::BYTES);
    _max_tablet_flush_memory_usage_counter =
            memory_usage->AddHighWaterMarkCounter("MaxTabletFlush", TUnit::BYTES);
}

Status TabletsChannel::open(const PTabletWriterOpenRequest& request,
                            PTabletWriterOpenResult* response) {
    std::lock_guard<std::mutex> l(_lock);
    if (_state == kOpened) {
        // Normal case, already open by other sender
        return Status::OK();
    }
    LOG(INFO) << "open tablets channel: " << _key << ", tablets num: " << request.tablets().size()
              << ", timeout(s): " << request.load_channel_timeout_s();
    _txn_id = request.txn_id();
    _index_id = request.index_id();
    _schema = new OlapTableSchemaParam();
    RETURN_IF_ERROR(_schema->init(request.schema()));
    _tuple_desc = _schema->tuple_desc();

    _num_remaining_senders = request.num_senders();
    _next_seqs.resize(_num_remaining_senders, 0);
    _closed_senders.Reset(_num_remaining_senders);

<<<<<<< HEAD
    RETURN_IF_ERROR(_open_all_writers(request, response));
=======
    RETURN_IF_ERROR(_open_all_writers(request));
>>>>>>> 0f37f1c3

    _state = kOpened;
    return Status::OK();
}

#ifdef CLOUD_MODE
Status TabletsChannel::close(LoadChannel* parent, bool* finished,
                             const PTabletWriterAddBlockRequest& request,
                             PTabletWriterAddBlockResult* response) {
    std::lock_guard l(_lock);
    if (_state == kFinished) {
        return _close_status;
    }
    auto sender_id = request.sender_id();
    if (_closed_senders.Get(sender_id)) {
        // Double close from one sender, just return OK
        *finished = (_num_remaining_senders == 0);
        return _close_status;
    }
    LOG(INFO) << "close tablets channel: " << _key << ", sender id: " << sender_id
              << ", backend id: " << request.backend_id();
    for (auto pid : request.partition_ids()) {
        _partition_ids.emplace(pid);
    }
    _closed_senders.Set(sender_id, true);
    _num_remaining_senders--;
    *finished = (_num_remaining_senders == 0);
    if (!*finished) return Status::OK();

    auto tablet_errors = response->mutable_tablet_errors();
    auto tablet_vec = response->mutable_tablet_vec();
    _state = kFinished;
    // All senders are closed
    // 1. close all delta writers
    std::vector<DeltaWriter*> need_wait_writers;
    need_wait_writers.reserve(_tablet_writers.size());
    bool success = true;
    for (auto [tablet_id, writer] : _tablet_writers) {
        if (_partition_ids.count(writer->partition_id()) > 0) {
            if (!success) { // Already failed, cancel all remain writers
                writer->cancel();
                continue;
            }
            auto st = writer->close();
            if (!st.ok()) {
                LOG(WARNING) << "close tablet writer failed, tablet_id=" << tablet_id
                             << ", txn_id=" << _txn_id << ", err=" << st;
                PTabletError* tablet_error = tablet_errors->Add();
                tablet_error->set_tablet_id(tablet_id);
                tablet_error->set_msg(st.to_string());
                success = false;
                _close_status = std::move(st);
                continue;
            }
            // to make sure tablet writer in `_broken_tablets` won't call `close_wait` method.
            if (_broken_tablets.find(writer->tablet_id()) != _broken_tablets.end()) [[unlikely]] {
                LOG(WARNING) << "SHOULD NOT HAPPEN, tablet writer is broken but not cancelled"
                             << ", tablet_id=" << tablet_id << ", txn_id=" << _txn_id;
                success = false;
                _close_status = Status::InternalError(
                        "tablet writer is broken but not cancelled, tablet_id={}", tablet_id);
                continue;
            }
            need_wait_writers.push_back(writer);
        } else {
            auto st = writer->cancel();
            if (!st.ok()) {
                LOG(WARNING) << "cancel tablet writer failed, tablet_id=" << tablet_id
                             << ", txn_id=" << _txn_id;
                // just skip this tablet(writer) and continue to close others
                continue;
            }
        }
    }
    if (!success) return _close_status;

    // 2. wait delta writers
    std::vector<RowsetSharedPtr> rowsets_to_commit;
    rowsets_to_commit.reserve(need_wait_writers.size());
    using namespace std::chrono;
    auto build_start = steady_clock::now();
    for (auto writer : need_wait_writers) {
        RowsetSharedPtr rowset;
        auto st = writer->close_wait(&rowset);
        if (!st.ok()) {
            LOG(WARNING) << "failed to close wait DeltaWriter. tablet_id=" << writer->tablet_id()
                         << ", err=" << st;
            PTabletError* tablet_error = tablet_errors->Add();
            tablet_error->set_tablet_id(writer->tablet_id());
            tablet_error->set_msg(st.to_string());
            _close_status = std::move(st);
            return _close_status;
        }
        rowsets_to_commit.push_back(std::move(rowset));
    }
    int64_t build_latency = duration_cast<milliseconds>(steady_clock::now() - build_start).count();
    // 3. commit rowsets to meta-service
    auto commit_start = steady_clock::now();
    std::vector<std::function<Status()>> tasks;
    tasks.reserve(rowsets_to_commit.size());
    for (auto& rs : rowsets_to_commit) {
        tasks.push_back([&rs_meta = rs->rowset_meta()] {
            return cloud::meta_mgr()->commit_rowset(rs_meta.get(), true);
        });
    }
    _close_status = cloud::bthread_fork_and_join(tasks, 10);
    if (!_close_status.ok()) {
        return _close_status;
    }
    int64_t commit_latency =
            duration_cast<milliseconds>(steady_clock::now() - commit_start).count();
    tablet_vec->Reserve(need_wait_writers.size());
    for (auto writer : need_wait_writers) {
        PTabletInfo* tablet_info = tablet_vec->Add();
        tablet_info->set_tablet_id(writer->tablet_id());
        tablet_info->set_schema_hash(writer->schema_hash());
        // These stats may be larger than the actual value if the txn is aborted
        writer->update_tablet_stats();
    }
    response->set_build_rowset_latency_ms(build_latency);
    response->set_commit_rowset_latency_ms(commit_latency);
    return Status::OK();
}
#else
Status TabletsChannel::close(
        LoadChannel* parent, int sender_id, int64_t backend_id, bool* finished,
        const google::protobuf::RepeatedField<int64_t>& partition_ids,
        google::protobuf::RepeatedPtrField<PTabletInfo>* tablet_vec,
        google::protobuf::RepeatedPtrField<PTabletError>* tablet_errors,
        const google::protobuf::Map<int64_t, PSlaveTabletNodes>& slave_tablet_nodes,
        google::protobuf::Map<int64_t, PSuccessSlaveTabletNodeIds>* success_slave_tablet_node_ids,
        const bool write_single_replica) {
    std::lock_guard l(_lock);
    if (_state == kFinished) {
        return _close_status;
    }
    if (_closed_senders.Get(sender_id)) {
        // Double close from one sender, just return OK
        *finished = (_num_remaining_senders == 0);
        return _close_status;
    }
    LOG(INFO) << "close tablets channel: " << _key << ", sender id: " << sender_id
              << ", backend id: " << backend_id;
    for (auto pid : partition_ids) {
        _partition_ids.emplace(pid);
    }
    _closed_senders.Set(sender_id, true);
    _num_remaining_senders--;
    *finished = (_num_remaining_senders == 0);
    if (*finished) {
        _state = kFinished;
        // All senders are closed
        // 1. close all delta writers
        std::set<DeltaWriter*> need_wait_writers;
        for (auto& it : _tablet_writers) {
            if (_partition_ids.count(it.second->partition_id()) > 0) {
                auto st = it.second->close();
                if (!st.ok()) {
                    auto err_msg = fmt::format(
                            "close tablet writer failed, tablet_id={}, "
                            "transaction_id={}, err={}",
                            it.first, _txn_id, st.to_string());
                    LOG(WARNING) << err_msg;
                    PTabletError* tablet_error = tablet_errors->Add();
                    tablet_error->set_tablet_id(it.first);
                    tablet_error->set_msg(st.to_string());
                    // just skip this tablet(writer) and continue to close others
                    continue;
                }
                // tablet writer in `_broken_tablets` should not call `build_rowset` and
                // `commit_txn` method, after that, the publish-version task will success,
                // which can cause the replica inconsistency.
                if (_is_broken_tablet(it.second->tablet_id())) {
                    LOG(WARNING) << "SHOULD NOT HAPPEN, tablet writer is broken but not cancelled"
                                 << ", tablet_id=" << it.first << ", transaction_id=" << _txn_id;
                    continue;
                }
                need_wait_writers.insert(it.second);
            } else {
                auto st = it.second->cancel();
                if (!st.ok()) {
                    LOG(WARNING) << "cancel tablet writer failed, tablet_id=" << it.first
                                 << ", transaction_id=" << _txn_id;
                    // just skip this tablet(writer) and continue to close others
                    continue;
                }
                VLOG_PROGRESS << "cancel tablet writer successfully, tablet_id=" << it.first
                              << ", transaction_id=" << _txn_id;
            }
        }

        _write_single_replica = write_single_replica;

        // 2. wait all writer finished flush.
        for (auto writer : need_wait_writers) {
            writer->wait_flush();
        }

        // 3. build rowset
        for (auto it = need_wait_writers.begin(); it != need_wait_writers.end();) {
            Status st = (*it)->build_rowset();
            if (!st.ok()) {
                _add_error_tablet(tablet_errors, (*it)->tablet_id(), st);
                it = need_wait_writers.erase(it);
                continue;
            }
            // 3.1 calculate delete bitmap for Unique Key MoW tables
            st = (*it)->submit_calc_delete_bitmap_task();
            if (!st.ok()) {
                _add_error_tablet(tablet_errors, (*it)->tablet_id(), st);
                it = need_wait_writers.erase(it);
                continue;
            }
            it++;
        }

        // 4. wait for delete bitmap calculation complete if necessary
        for (auto it = need_wait_writers.begin(); it != need_wait_writers.end();) {
            Status st = (*it)->wait_calc_delete_bitmap();
            if (!st.ok()) {
                _add_error_tablet(tablet_errors, (*it)->tablet_id(), st);
                it = need_wait_writers.erase(it);
                continue;
            }
            it++;
        }

        // 5. commit all writers
        for (auto writer : need_wait_writers) {
            PSlaveTabletNodes slave_nodes;
            if (write_single_replica) {
                slave_nodes = slave_tablet_nodes.at(writer->tablet_id());
            }
            // close may return failed, but no need to handle it here.
            // tablet_vec will only contains success tablet, and then let FE judge it.
            _commit_txn(writer, tablet_vec, tablet_errors, slave_nodes, write_single_replica);
        }

        if (write_single_replica) {
            // The operation waiting for all slave replicas to complete must end before the timeout,
            // so that there is enough time to collect completed replica. Otherwise, the task may
            // timeout and fail even though most of the replicas are completed. Here we set 0.9
            // times the timeout as the maximum waiting time.
            SCOPED_TIMER(_slave_replica_timer);
            while (need_wait_writers.size() > 0 &&
                   (time(nullptr) - parent->last_updated_time()) < (parent->timeout() * 0.9)) {
                std::set<DeltaWriter*>::iterator it;
                for (it = need_wait_writers.begin(); it != need_wait_writers.end();) {
                    bool is_done = (*it)->check_slave_replicas_done(success_slave_tablet_node_ids);
                    if (is_done) {
                        need_wait_writers.erase(it++);
                    } else {
                        it++;
                    }
                }
                std::this_thread::sleep_for(std::chrono::milliseconds(100));
            }
            for (auto writer : need_wait_writers) {
                writer->add_finished_slave_replicas(success_slave_tablet_node_ids);
            }
            StorageEngine::instance()->txn_manager()->clear_txn_tablet_delta_writer(_txn_id);
        }
    }
    return Status::OK();
}
#endif

<<<<<<< HEAD
#ifndef CLOUD_MODE
void TabletsChannel::_close_wait(DeltaWriter* writer,
=======
void TabletsChannel::_commit_txn(DeltaWriter* writer,
>>>>>>> 0f37f1c3
                                 google::protobuf::RepeatedPtrField<PTabletInfo>* tablet_vec,
                                 google::protobuf::RepeatedPtrField<PTabletError>* tablet_errors,
                                 PSlaveTabletNodes slave_tablet_nodes,
                                 const bool write_single_replica) {
    Status st = writer->commit_txn(slave_tablet_nodes, write_single_replica);
    if (st.ok()) {
        PTabletInfo* tablet_info = tablet_vec->Add();
        tablet_info->set_tablet_id(writer->tablet_id());
        tablet_info->set_schema_hash(writer->schema_hash());
        tablet_info->set_received_rows(writer->total_received_rows());
        tablet_info->set_num_rows_filtered(writer->num_rows_filtered());
    } else {
        _add_error_tablet(tablet_errors, writer->tablet_id(), st);
    }
}
#endif // !CLOUD_MODE

void TabletsChannel::_add_error_tablet(
        google::protobuf::RepeatedPtrField<PTabletError>* tablet_errors, int64_t tablet_id,
        Status error) {
    PTabletError* tablet_error = tablet_errors->Add();
    tablet_error->set_tablet_id(tablet_id);
    tablet_error->set_msg(error.to_string());
    VLOG_PROGRESS << "close wait failed tablet " << tablet_id << " transaction_id " << _txn_id
                  << "err msg " << error;
}

int64_t TabletsChannel::mem_consumption() {
    int64_t mem_usage = 0;
    {
        std::lock_guard<SpinLock> l(_tablet_writers_lock);
        for (auto& it : _tablet_writers) {
            int64_t writer_mem = it.second->mem_consumption(MemType::ALL);
            mem_usage += writer_mem;
        }
    }
    return mem_usage;
}

void TabletsChannel::refresh_profile() {
    int64_t write_mem_usage = 0;
    int64_t flush_mem_usage = 0;
    int64_t max_tablet_mem_usage = 0;
    int64_t max_tablet_write_mem_usage = 0;
    int64_t max_tablet_flush_mem_usage = 0;
    {
        std::lock_guard<SpinLock> l(_tablet_writers_lock);
        for (auto& it : _tablet_writers) {
            int64_t write_mem = it.second->mem_consumption(MemType::WRITE);
            write_mem_usage += write_mem;
            int64_t flush_mem = it.second->mem_consumption(MemType::FLUSH);
            flush_mem_usage += flush_mem;
            if (write_mem > max_tablet_write_mem_usage) max_tablet_write_mem_usage = write_mem;
            if (flush_mem > max_tablet_flush_mem_usage) max_tablet_flush_mem_usage = flush_mem;
            if (write_mem + flush_mem > max_tablet_mem_usage)
                max_tablet_mem_usage = write_mem + flush_mem;
        }
    }
    COUNTER_SET(_memory_usage_counter, write_mem_usage + flush_mem_usage);
    COUNTER_SET(_write_memory_usage_counter, write_mem_usage);
    COUNTER_SET(_flush_memory_usage_counter, flush_mem_usage);
    COUNTER_SET(_max_tablet_memory_usage_counter, max_tablet_mem_usage);
    COUNTER_SET(_max_tablet_write_memory_usage_counter, max_tablet_write_mem_usage);
    COUNTER_SET(_max_tablet_flush_memory_usage_counter, max_tablet_flush_mem_usage);
}

void TabletsChannel::get_active_memtable_mem_consumption(
        std::multimap<int64_t, int64_t, std::greater<int64_t>>* mem_consumptions) {
    mem_consumptions->clear();
    std::lock_guard<SpinLock> l(_tablet_writers_lock);
    for (auto& it : _tablet_writers) {
        int64_t active_memtable_mem = it.second->active_memtable_mem_consumption();
        mem_consumptions->emplace(active_memtable_mem, it.first);
    }
}

<<<<<<< HEAD
Status TabletsChannel::_open_all_writers(const PTabletWriterOpenRequest& request,
                                         PTabletWriterOpenResult* response) {
=======
Status TabletsChannel::_open_all_writers(const PTabletWriterOpenRequest& request) {
>>>>>>> 0f37f1c3
    std::vector<SlotDescriptor*>* index_slots = nullptr;
    int32_t schema_hash = 0;
    for (auto& index : _schema->indexes()) {
        if (index->index_id == _index_id) {
            index_slots = &index->slots;
            schema_hash = index->schema_hash;
            break;
        }
    }
    if (index_slots == nullptr) {
        Status::InternalError("unknown index id, key={}", _key.to_string());
    }

#ifdef DEBUG
    // check: tablet ids should be unique
    {
        std::unordered_set<int64_t> tablet_ids;
        for (const auto& tablet : request.tablets()) {
            CHECK(tablet_ids.count(tablet.tablet_id()) == 0)
                    << "found duplicate tablet id: " << tablet.tablet_id();
            tablet_ids.insert(tablet.tablet_id());
        }
    }
#endif

    for (auto& tablet : request.tablets()) {
        WriteRequest wrequest;
        wrequest.index_id = request.index_id();
        wrequest.tablet_id = tablet.tablet_id();
        wrequest.schema_hash = schema_hash;
        wrequest.write_type = WriteType::LOAD;
        wrequest.txn_id = _txn_id;
        wrequest.partition_id = tablet.partition_id();
        wrequest.load_id = request.id();
        wrequest.tuple_desc = _tuple_desc;
        wrequest.slots = index_slots;
        wrequest.is_high_priority = _is_high_priority;
        wrequest.table_schema_param = _schema;

        DeltaWriter* writer = nullptr;
        auto st = DeltaWriter::open(&wrequest, &writer, _profile, _load_id);
        if (!st.ok()) {
            auto err_msg = fmt::format(
                    "open delta writer failed, tablet_id={}"
                    ", txn_id={}, partition_id={}, err={}",
                    tablet.tablet_id(), _txn_id, tablet.partition_id(), st.to_string());
            LOG(WARNING) << err_msg;
            return Status::InternalError(err_msg);
        }
        {
            std::lock_guard<SpinLock> l(_tablet_writers_lock);
            _tablet_writers.emplace(tablet.tablet_id(), writer);
        }
    }

    _s_tablet_writer_count += _tablet_writers.size();
    DCHECK_EQ(_tablet_writers.size(), request.tablets_size());
    return Status::OK();
}

<<<<<<< HEAD
Status TabletsChannel::_init_writes_by_parition_ids(
        const std::unordered_set<int64_t>& partition_ids) {
    std::vector<DeltaWriter*> writers;
    for (auto [tablet_id, writer] : _tablet_writers) {
        if (partition_ids.count(writer->partition_id()) && !writer->initialized()) {
            writers.push_back(writer);
        }
    }
    if (writers.size()) {
        RETURN_IF_ERROR(DeltaWriter::init(writers));
    }
    return Status::OK();
}

=======
>>>>>>> 0f37f1c3
Status TabletsChannel::cancel() {
    std::lock_guard l(_lock);
    if (_state == kFinished) {
        return _close_status;
    }
    for (auto& it : _tablet_writers) {
        it.second->cancel();
    }
    _state = kFinished;
    if (_write_single_replica) {
        StorageEngine::instance()->txn_manager()->clear_txn_tablet_delta_writer(_txn_id);
    }
    return Status::OK();
}

std::string TabletsChannelKey::to_string() const {
    std::stringstream ss;
    ss << *this;
    return ss.str();
}

std::ostream& operator<<(std::ostream& os, const TabletsChannelKey& key) {
    os << "(load_id=" << key.id << ", index_id=" << key.index_id << ")";
    return os;
}

Status TabletsChannel::add_batch(const PTabletWriterAddBlockRequest& request,
                                 PTabletWriterAddBlockResult* response) {
    SCOPED_TIMER(_add_batch_timer);
    int64_t cur_seq = 0;
    _add_batch_number_counter->update(1);

    auto status = _get_current_seq(cur_seq, request);
    if (UNLIKELY(!status.ok())) {
        return status;
    }

    if (request.packet_seq() < cur_seq) {
        LOG(INFO) << "packet has already recept before, expect_seq=" << cur_seq
                  << ", recept_seq=" << request.packet_seq();
        return Status::OK();
    }

    std::unordered_map<int64_t /* tablet_id */, std::vector<int> /* row index */> tablet_to_rowidxs;
    for (int i = 0; i < request.tablet_ids_size(); ++i) {
        if (request.is_single_tablet_block()) {
            break;
        }
        int64_t tablet_id = request.tablet_ids(i);
        if (_is_broken_tablet(tablet_id)) {
            // skip broken tablets
            VLOG_PROGRESS << "skip broken tablet tablet=" << tablet_id;
            continue;
        }
        auto it = tablet_to_rowidxs.find(tablet_id);
        if (it == tablet_to_rowidxs.end()) {
            tablet_to_rowidxs.emplace(tablet_id, std::initializer_list<int> {i});
        } else {
            it->second.emplace_back(i);
        }
    }

    // In CLOUD_MODE, init DeltaWriter will issue RPC, so it's necessary to init writers by batch.
    std::unordered_set<int64_t> partition_ids;
    for (auto& [tablet_id, _] : tablet_to_rowidxs) {
        auto tablet_writer_it = _tablet_writers.find(tablet_id);
        if (tablet_writer_it == _tablet_writers.end()) {
            return Status::InternalError("unknown tablet to append data, tablet={}", tablet_id);
        }
        partition_ids.insert(tablet_writer_it->second->partition_id());
    }
    if (partition_ids.size()) {
        RETURN_IF_ERROR(_init_writes_by_parition_ids(partition_ids));
    }

    auto get_send_data = [&]() { return vectorized::Block(request.block()); };

    auto send_data = get_send_data();

    auto write_tablet_data = [&](uint32_t tablet_id,
                                 std::function<Status(DeltaWriter * writer)> write_func) {
        google::protobuf::RepeatedPtrField<PTabletError>* tablet_errors =
                response->mutable_tablet_errors();
        {
            std::lock_guard<SpinLock> l(_tablet_writers_lock);
            auto tablet_writer_it = _tablet_writers.find(tablet_id);
            if (tablet_writer_it == _tablet_writers.end()) {
<<<<<<< HEAD
               return Status::InternalError("unknown tablet to append data, tablet={}");
=======
                return Status::InternalError("unknown tablet to append data, tablet={}", tablet_id);
>>>>>>> 0f37f1c3
            }
            Status st = write_func(tablet_writer_it->second);
            if (!st.ok()) {
                auto err_msg =
                        fmt::format("tablet writer write failed, tablet_id={}, txn_id={}, err={}",
                                    tablet_id, _txn_id, st.to_string());
                LOG(WARNING) << err_msg;
                PTabletError* error = tablet_errors->Add();
                error->set_tablet_id(tablet_id);
                error->set_msg(err_msg);
                tablet_writer_it->second->cancel_with_status(st);
                _add_broken_tablet(tablet_id);
                // continue write to other tablet.
                // the error will return back to sender.
            }
        }
        return Status::OK();
    };

    if (request.is_single_tablet_block()) {
        SCOPED_TIMER(_write_block_timer);
        RETURN_IF_ERROR(write_tablet_data(request.tablet_ids(0), [&](DeltaWriter* writer) {
            return writer->append(&send_data);
        }));
    } else {
        SCOPED_TIMER(_write_block_timer);
        for (const auto& tablet_to_rowidxs_it : tablet_to_rowidxs) {
            RETURN_IF_ERROR(write_tablet_data(tablet_to_rowidxs_it.first, [&](DeltaWriter* writer) {
                return writer->write(&send_data, tablet_to_rowidxs_it.second);
            }));
        }
    }

    {
        std::lock_guard l(_lock);
        _next_seqs[request.sender_id()] = cur_seq + 1;
    }
    return Status::OK();
}

void TabletsChannel::flush_memtable_async(int64_t tablet_id) {
    std::lock_guard l(_lock);
    if (_state == kFinished) {
        // TabletsChannel is closed without LoadChannel's lock,
        // therefore it's possible for reduce_mem_usage() to be called right after close()
        LOG(INFO) << "TabletsChannel is closed when reduce mem usage, txn_id: " << _txn_id
                  << ", index_id: " << _index_id;
        return;
    }

    auto iter = _tablet_writers.find(tablet_id);
    if (iter == _tablet_writers.end()) {
        return;
    }

    if (!(_reducing_tablets.insert(tablet_id).second)) {
        return;
    }

    Status st = iter->second->flush_memtable_and_wait(false);
    if (!st.ok()) {
        auto err_msg = fmt::format(
                "tablet writer failed to reduce mem consumption by flushing memtable, "
                "tablet_id={}, txn_id={}, err={}",
                tablet_id, _txn_id, st.to_string());
        LOG(WARNING) << err_msg;
        iter->second->cancel_with_status(st);
        _add_broken_tablet(tablet_id);
    }
}

void TabletsChannel::wait_flush(int64_t tablet_id) {
    {
        std::lock_guard<std::mutex> l(_lock);
        if (_state == kFinished) {
            // TabletsChannel is closed without LoadChannel's lock,
            // therefore it's possible for reduce_mem_usage() to be called right after close()
            LOG(INFO) << "TabletsChannel is closed when reduce mem usage, txn_id: " << _txn_id
                      << ", index_id: " << _index_id;
            return;
        }
    }

    auto iter = _tablet_writers.find(tablet_id);
    if (iter == _tablet_writers.end()) {
        return;
    }
    Status st = iter->second->wait_flush();
    if (!st.ok()) {
        auto err_msg = fmt::format(
                "tablet writer failed to reduce mem consumption by flushing memtable, "
                "tablet_id={}, txn_id={}, err={}",
                tablet_id, _txn_id, st.to_string());
        LOG(WARNING) << err_msg;
        iter->second->cancel_with_status(st);
        _add_broken_tablet(tablet_id);
    }

    {
        std::lock_guard<std::mutex> l(_lock);
        _reducing_tablets.erase(tablet_id);
    }
}
void TabletsChannel::_add_broken_tablet(int64_t tablet_id) {
    std::unique_lock<std::shared_mutex> wlock(_broken_tablets_lock);
    _broken_tablets.insert(tablet_id);
}

bool TabletsChannel::_is_broken_tablet(int64_t tablet_id) {
    std::shared_lock<std::shared_mutex> rlock(_broken_tablets_lock);
    return _broken_tablets.find(tablet_id) != _broken_tablets.end();
}
} // namespace doris<|MERGE_RESOLUTION|>--- conflicted
+++ resolved
@@ -32,15 +32,12 @@
 #include <utility>
 #include <unordered_set>
 
-<<<<<<< HEAD
 #include "cloud/meta_mgr.h"
 #include "cloud/utils.h"
-=======
 #ifdef DEBUG
 #include <unordered_set>
 #endif
 
->>>>>>> 0f37f1c3
 #include "common/logging.h"
 #include "common/status.h"
 #include "exec/tablet_info.h"
@@ -120,11 +117,7 @@
     _next_seqs.resize(_num_remaining_senders, 0);
     _closed_senders.Reset(_num_remaining_senders);
 
-<<<<<<< HEAD
     RETURN_IF_ERROR(_open_all_writers(request, response));
-=======
-    RETURN_IF_ERROR(_open_all_writers(request));
->>>>>>> 0f37f1c3
 
     _state = kOpened;
     return Status::OK();
@@ -208,7 +201,7 @@
     auto build_start = steady_clock::now();
     for (auto writer : need_wait_writers) {
         RowsetSharedPtr rowset;
-        auto st = writer->close_wait(&rowset);
+        auto st = writer->cloud_build_rowset(&rowset);
         if (!st.ok()) {
             LOG(WARNING) << "failed to close wait DeltaWriter. tablet_id=" << writer->tablet_id()
                          << ", err=" << st;
@@ -392,12 +385,8 @@
 }
 #endif
 
-<<<<<<< HEAD
 #ifndef CLOUD_MODE
-void TabletsChannel::_close_wait(DeltaWriter* writer,
-=======
 void TabletsChannel::_commit_txn(DeltaWriter* writer,
->>>>>>> 0f37f1c3
                                  google::protobuf::RepeatedPtrField<PTabletInfo>* tablet_vec,
                                  google::protobuf::RepeatedPtrField<PTabletError>* tablet_errors,
                                  PSlaveTabletNodes slave_tablet_nodes,
@@ -474,12 +463,8 @@
     }
 }
 
-<<<<<<< HEAD
 Status TabletsChannel::_open_all_writers(const PTabletWriterOpenRequest& request,
                                          PTabletWriterOpenResult* response) {
-=======
-Status TabletsChannel::_open_all_writers(const PTabletWriterOpenRequest& request) {
->>>>>>> 0f37f1c3
     std::vector<SlotDescriptor*>* index_slots = nullptr;
     int32_t schema_hash = 0;
     for (auto& index : _schema->indexes()) {
@@ -540,7 +525,6 @@
     return Status::OK();
 }
 
-<<<<<<< HEAD
 Status TabletsChannel::_init_writes_by_parition_ids(
         const std::unordered_set<int64_t>& partition_ids) {
     std::vector<DeltaWriter*> writers;
@@ -555,8 +539,6 @@
     return Status::OK();
 }
 
-=======
->>>>>>> 0f37f1c3
 Status TabletsChannel::cancel() {
     std::lock_guard l(_lock);
     if (_state == kFinished) {
@@ -644,11 +626,7 @@
             std::lock_guard<SpinLock> l(_tablet_writers_lock);
             auto tablet_writer_it = _tablet_writers.find(tablet_id);
             if (tablet_writer_it == _tablet_writers.end()) {
-<<<<<<< HEAD
-               return Status::InternalError("unknown tablet to append data, tablet={}");
-=======
                 return Status::InternalError("unknown tablet to append data, tablet={}", tablet_id);
->>>>>>> 0f37f1c3
             }
             Status st = write_func(tablet_writer_it->second);
             if (!st.ok()) {
