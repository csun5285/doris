--- conflicted
+++ resolved
@@ -88,11 +88,7 @@
 
     ~TabletsChannel();
 
-<<<<<<< HEAD
     Status open(const PTabletWriterOpenRequest& request, PTabletWriterOpenResult* response);
-=======
-    Status open(const PTabletWriterOpenRequest& request);
->>>>>>> 0f37f1c3
 
     // no-op when this channel has been closed or cancelled
     Status add_batch(const PTabletWriterAddBlockRequest& request,
@@ -132,10 +128,6 @@
 private:
     template <typename Request>
     Status _get_current_seq(int64_t& cur_seq, const Request& request);
-<<<<<<< HEAD
-
-=======
->>>>>>> 0f37f1c3
     // open all writer
     Status _open_all_writers(const PTabletWriterOpenRequest& request,
                              PTabletWriterOpenResult* response);
