--- conflicted
+++ resolved
@@ -56,10 +56,7 @@
             _profile->create_child(fmt::format("LoadChannel load_id={} (host={}, backend_id={})",
                                                _load_id.to_string(), _sender_ip, _backend_id),
                                    true, true);
-<<<<<<< HEAD
     _profile->add_child(_self_profile, false, nullptr);
-=======
->>>>>>> 7bda49b5
     _add_batch_number_counter = ADD_COUNTER(_self_profile, "NumberBatchAdded", TUnit::UNIT);
     _peak_memory_usage_counter = ADD_COUNTER(_self_profile, "PeakMemoryUsage", TUnit::BYTES);
     _add_batch_timer = ADD_TIMER(_self_profile, "AddBatchTime");
@@ -192,8 +189,6 @@
     // and ensures to update the latest LoadChannel profile according to the timestamp.
     _self_profile->set_timestamp(_last_updated_time);
 
-<<<<<<< HEAD
-=======
     {
         std::lock_guard<SpinLock> l(_tablets_channels_lock);
         for (auto& it : _tablets_channels) {
@@ -201,7 +196,6 @@
         }
     }
 
->>>>>>> 7bda49b5
     TRuntimeProfileTree tprofile;
     _profile->to_thrift(&tprofile);
     ThriftSerializer ser(false, 4096);
