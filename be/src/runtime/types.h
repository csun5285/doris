--- conflicted
+++ resolved
@@ -186,11 +186,9 @@
 
     bool is_collection_type() const { return type == TYPE_ARRAY || type == TYPE_MAP; }
 
-<<<<<<< HEAD
     bool is_array_type() const { return type == TYPE_ARRAY; }
-=======
+
     bool is_variant() const { return type == TYPE_VARIANT; }
->>>>>>> 6f270986
 
     /// Returns the byte size of this type.  Returns 0 for variable length types.
     int get_byte_size() const { return ::doris::get_byte_size(type); }
