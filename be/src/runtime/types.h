--- conflicted
+++ resolved
@@ -192,11 +192,8 @@
 
     bool is_array_type() const { return type == TYPE_ARRAY; }
 
-<<<<<<< HEAD
     bool is_variant() const { return type == TYPE_VARIANT; }
-=======
     bool is_bitmap_type() const { return type == TYPE_OBJECT; }
->>>>>>> 6b773939
 
     /// Returns the byte size of this type.  Returns 0 for variable length types.
     int get_byte_size() const { return ::doris::get_byte_size(type); }
