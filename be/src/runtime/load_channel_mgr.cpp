--- conflicted
+++ resolved
@@ -136,11 +136,7 @@
         }
     }
 
-<<<<<<< HEAD
     RETURN_IF_ERROR(channel->open(params, response));
-=======
-    RETURN_IF_ERROR(channel->open(params));
->>>>>>> 0f37f1c3
     return Status::OK();
 }
 
