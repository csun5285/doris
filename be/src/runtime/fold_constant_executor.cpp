// Licensed to the Apache Software Foundation (ASF) under one
// or more contributor license agreements.  See the NOTICE file
// distributed with this work for additional information
// regarding copyright ownership.  The ASF licenses this file
// to you under the Apache License, Version 2.0 (the
// "License"); you may not use this file except in compliance
// with the License.  You may obtain a copy of the License at
//
//   http://www.apache.org/licenses/LICENSE-2.0
//
// Unless required by applicable law or agreed to in writing,
// software distributed under the License is distributed on an
// "AS IS" BASIS, WITHOUT WARRANTIES OR CONDITIONS OF ANY
// KIND, either express or implied.  See the License for the
// specific language governing permissions and limitations
// under the License.

#include "runtime/fold_constant_executor.h"

#include <fmt/format.h>
#include <gen_cpp/Descriptors_types.h>
#include <gen_cpp/Exprs_types.h>
#include <gen_cpp/PaloInternalService_types.h>
#include <gen_cpp/internal_service.pb.h>
#include <gen_cpp/types.pb.h>
#include <glog/logging.h>
#include <stdint.h>

#include <algorithm>
#include <boost/iterator/iterator_facade.hpp>
#include <map>
#include <ostream>
#include <utility>

// IWYU pragma: no_include <opentelemetry/common/threadlocal.h>
#include "common/compiler_util.h" // IWYU pragma: keep
#include "common/status.h"
#include "runtime/datetime_value.h"
#include "runtime/decimalv2_value.h"
#include "runtime/define_primitive_type.h"
#include "runtime/descriptors.h"
#include "runtime/exec_env.h"
#include "runtime/large_int_value.h"
#include "runtime/memory/mem_tracker.h"
#include "runtime/primitive_type.h"
#include "runtime/runtime_state.h"
#include "runtime/thread_context.h"
#include "util/binary_cast.hpp"
#include "util/defer_op.h"
#include "util/runtime_profile.h"
#include "vec/columns/column.h"
#include "vec/columns/column_vector.h"
#include "vec/columns/columns_number.h"
#include "vec/common/string_ref.h"
#include "vec/core/block.h"
#include "vec/core/column_with_type_and_name.h"
#include "vec/data_types/data_type_number.h"
#include "vec/exprs/vexpr.h"
#include "vec/exprs/vexpr_context.h"
#include "vec/runtime/vdatetime_value.h"

using std::string;
using std::map;

namespace doris {

Status FoldConstantExecutor::fold_constant_vexpr(const TFoldConstantParams& params,
                                                 PConstantExprResult* response) {
    const auto& expr_map = params.expr_map;
    auto expr_result_map = response->mutable_expr_result_map();

    TQueryGlobals query_globals = params.query_globals;
    _query_id = params.query_id;
    // init
    RETURN_IF_ERROR(_init(query_globals, params.query_options));
    // only after init operation, _mem_tracker is ready
    SCOPED_CONSUME_MEM_TRACKER(_mem_tracker.get());

    for (const auto& m : expr_map) {
        PExprResultMap pexpr_result_map;
        for (const auto& n : m.second) {
            vectorized::VExprContextSPtr ctx;
            const TExpr& texpr = n.second;
            // create expr tree from TExpr
            RETURN_IF_ERROR(vectorized::VExpr::create_expr_tree(texpr, ctx));
<<<<<<< HEAD

            // close context expr
            Defer defer {[&]() { ctx->close(_runtime_state.get()); }};
=======
>>>>>>> 7bda49b5
            // prepare and open context
            RETURN_IF_ERROR(_prepare_and_open(ctx.get()));

            vectorized::Block tmp_block;
            tmp_block.insert({vectorized::ColumnUInt8::create(1),
                              std::make_shared<vectorized::DataTypeUInt8>(), ""});
            int result_column = -1;
            // calc vexpr
            RETURN_IF_ERROR(ctx->execute(&tmp_block, &result_column));
            DCHECK(result_column != -1);
            // covert to thrift type
            const TypeDescriptor& res_type = ctx->root()->type();
            TPrimitiveType::type t_type = doris::to_thrift(res_type.type);
            // collect result
            PExprResult expr_result;
            string result;
            const auto& column_ptr = tmp_block.get_by_position(result_column).column;
            const auto& column_type = tmp_block.get_by_position(result_column).type;
            if (column_ptr->is_null_at(0)) {
                expr_result.set_success(false);
            } else {
                expr_result.set_success(true);
                StringRef string_ref;
                if (!ctx->root()->type().is_complex_type()) {
                    string_ref = column_ptr->get_data_at(0);
                }
                result = _get_result((void*)string_ref.data, string_ref.size, ctx->root()->type(),
                                     column_ptr, column_type);
            }

            expr_result.set_content(std::move(result));
            expr_result.mutable_type()->set_type(t_type);
            expr_result.mutable_type()->set_scale(res_type.scale);
            expr_result.mutable_type()->set_precision(res_type.precision);
            expr_result.mutable_type()->set_len(res_type.len);
            pexpr_result_map.mutable_map()->insert({n.first, expr_result});
        }
        expr_result_map->insert({m.first, pexpr_result_map});
    }

    return Status::OK();
}

Status FoldConstantExecutor::_init(const TQueryGlobals& query_globals,
                                   const TQueryOptions& query_options) {
    // init runtime state, runtime profile
    TPlanFragmentExecParams params;
    params.fragment_instance_id = _query_id;
    params.query_id = _query_id;
    TExecPlanFragmentParams fragment_params;
    fragment_params.params = params;
    fragment_params.protocol_version = PaloInternalServiceVersion::V1;
    _runtime_state = RuntimeState::create_unique(fragment_params.params, query_options,
                                                 query_globals, ExecEnv::GetInstance());
    DescriptorTbl* desc_tbl = nullptr;
    Status status =
            DescriptorTbl::create(_runtime_state->obj_pool(), TDescriptorTable(), &desc_tbl);
    if (UNLIKELY(!status.ok())) {
        LOG(WARNING) << "Failed to create descriptor table, msg: " << status;
        return status;
    }
    _runtime_state->set_desc_tbl(desc_tbl);
<<<<<<< HEAD
    status = _runtime_state->init_mem_trackers(_query_id);
    if (UNLIKELY(!status.ok())) {
        LOG(WARNING) << "Failed to init mem trackers, msg: " << status;
        return status;
    }
=======
    _runtime_state->init_mem_trackers(_query_id, "FoldConstant");
>>>>>>> 7bda49b5

    _runtime_profile = _runtime_state->runtime_profile();
    _runtime_profile->set_name("FoldConstantExpr");
    _mem_tracker = std::make_unique<MemTracker>("FoldConstantExpr");

    return Status::OK();
}

template <typename Context>
Status FoldConstantExecutor::_prepare_and_open(Context* ctx) {
    RETURN_IF_ERROR(ctx->prepare(_runtime_state.get(), RowDescriptor()));
    return ctx->open(_runtime_state.get());
}

string FoldConstantExecutor::_get_result(void* src, size_t size, const TypeDescriptor& type,
                                         const vectorized::ColumnPtr column_ptr,
                                         const vectorized::DataTypePtr column_type) {
    switch (type.type) {
    case TYPE_BOOLEAN: {
        bool val = *reinterpret_cast<const bool*>(src);
        return val ? "true" : "false";
    }
    case TYPE_TINYINT: {
        int8_t val = *reinterpret_cast<const int8_t*>(src);
        return fmt::format_int(val).str();
    }
    case TYPE_SMALLINT: {
        int16_t val = *reinterpret_cast<const int16_t*>(src);
        return fmt::format_int(val).str();
    }
    case TYPE_INT: {
        int32_t val = *reinterpret_cast<const int32_t*>(src);
        return fmt::format_int(val).str();
    }
    case TYPE_BIGINT: {
        int64_t val = *reinterpret_cast<const int64_t*>(src);
        return fmt::format_int(val).str();
    }
    case TYPE_LARGEINT: {
        return LargeIntValue::to_string(*reinterpret_cast<__int128*>(src));
    }
    case TYPE_FLOAT: {
        float val = *reinterpret_cast<const float*>(src);
        return fmt::format("{}", val);
    }
    case TYPE_TIME:
    case TYPE_DOUBLE: {
        double val = *reinterpret_cast<double*>(src);
        return fmt::format("{}", val);
    }
    case TYPE_CHAR:
    case TYPE_VARCHAR:
    case TYPE_STRING:
    case TYPE_HLL:
    case TYPE_OBJECT: {
        return std::string((char*)src, size);
    }
    case TYPE_DATE:
    case TYPE_DATETIME: {
        auto date_value = reinterpret_cast<vectorized::VecDateTimeValue*>(src);
        char str[MAX_DTVALUE_STR_LEN];
        date_value->to_string(str);
        return str;
    }
    case TYPE_DATEV2: {
        vectorized::DateV2Value<vectorized::DateV2ValueType> value =
                binary_cast<uint32_t, doris::vectorized::DateV2Value<vectorized::DateV2ValueType>>(
                        *(int32_t*)src);

        char buf[64];
        char* pos = value.to_string(buf);
        return std::string(buf, pos - buf - 1);
    }
    case TYPE_DATETIMEV2: {
        vectorized::DateV2Value<vectorized::DateTimeV2ValueType> value =
                binary_cast<uint64_t,
                            doris::vectorized::DateV2Value<vectorized::DateTimeV2ValueType>>(
                        *(int64_t*)src);

        char buf[64];
        char* pos = value.to_string(buf, type.scale);
        return std::string(buf, pos - buf - 1);
    }
    case TYPE_DECIMALV2: {
        return reinterpret_cast<DecimalV2Value*>(src)->to_string(type.scale);
    }
    case TYPE_DECIMAL32:
    case TYPE_DECIMAL64:
    case TYPE_DECIMAL128I: {
        return column_type->to_string(*column_ptr, 0);
    }
    case TYPE_ARRAY:
    case TYPE_JSONB:
    case TYPE_MAP:
    case TYPE_STRUCT: {
        return column_type->to_string(*column_ptr, 0);
    }
    default:
        DCHECK(false) << "Type not implemented: " << type.debug_string();
        return "";
    }
}

} // namespace doris<|MERGE_RESOLUTION|>--- conflicted
+++ resolved
@@ -83,12 +83,6 @@
             const TExpr& texpr = n.second;
             // create expr tree from TExpr
             RETURN_IF_ERROR(vectorized::VExpr::create_expr_tree(texpr, ctx));
-<<<<<<< HEAD
-
-            // close context expr
-            Defer defer {[&]() { ctx->close(_runtime_state.get()); }};
-=======
->>>>>>> 7bda49b5
             // prepare and open context
             RETURN_IF_ERROR(_prepare_and_open(ctx.get()));
 
@@ -151,15 +145,7 @@
         return status;
     }
     _runtime_state->set_desc_tbl(desc_tbl);
-<<<<<<< HEAD
-    status = _runtime_state->init_mem_trackers(_query_id);
-    if (UNLIKELY(!status.ok())) {
-        LOG(WARNING) << "Failed to init mem trackers, msg: " << status;
-        return status;
-    }
-=======
     _runtime_state->init_mem_trackers(_query_id, "FoldConstant");
->>>>>>> 7bda49b5
 
     _runtime_profile = _runtime_state->runtime_profile();
     _runtime_profile->set_name("FoldConstantExpr");
