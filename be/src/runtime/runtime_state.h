// Licensed to the Apache Software Foundation (ASF) under one
// or more contributor license agreements.  See the NOTICE file
// distributed with this work for additional information
// regarding copyright ownership.  The ASF licenses this file
// to you under the Apache License, Version 2.0 (the
// "License"); you may not use this file except in compliance
// with the License.  You may obtain a copy of the License at
//
//   http://www.apache.org/licenses/LICENSE-2.0
//
// Unless required by applicable law or agreed to in writing,
// software distributed under the License is distributed on an
// "AS IS" BASIS, WITHOUT WARRANTIES OR CONDITIONS OF ANY
// KIND, either express or implied.  See the License for the
// specific language governing permissions and limitations
// under the License.
// This file is copied from
// https://github.com/apache/impala/blob/branch-2.9.0/be/src/runtime/runtime-state.h
// and modified by Doris

#pragma once

#include <gen_cpp/PaloInternalService_types.h>
#include <gen_cpp/Types_types.h>
#include <gen_cpp/segment_v2.pb.h>
#include <stdint.h>

#include <atomic>
#include <fstream>
#include <functional>
#include <memory>
#include <mutex>
#include <string>
#include <utility>
#include <vector>

#include "cctz/time_zone.h"
// IWYU pragma: no_include <opentelemetry/common/threadlocal.h>
#include "common/compiler_util.h" // IWYU pragma: keep
#include "common/factory_creator.h"
#include "common/status.h"
<<<<<<< HEAD
#include "io/cache/block/block_file_cache.h"
#include "io/fs/file_system.h"
=======
#include "gutil/integral_types.h"
>>>>>>> 0f37f1c3
#include "util/runtime_profile.h"
#include "util/telemetry/telemetry.h"

namespace doris {

class DescriptorTbl;
class ObjectPool;
class ExecEnv;
class RuntimeFilterMgr;
class MemTrackerLimiter;
class QueryContext;

// A collection of items that are part of the global state of a
// query and shared across all execution nodes of that query.
class RuntimeState {
    ENABLE_FACTORY_CREATOR(RuntimeState);

public:
    // for ut only
    RuntimeState(const TUniqueId& fragment_instance_id, const TQueryOptions& query_options,
                 const TQueryGlobals& query_globals, ExecEnv* exec_env);

    RuntimeState(const TPlanFragmentExecParams& fragment_exec_params,
                 const TQueryOptions& query_options, const TQueryGlobals& query_globals,
                 ExecEnv* exec_env);

    RuntimeState(const TPipelineInstanceParams& pipeline_params, const TUniqueId& query_id,
                 int32 fragment_id, const TQueryOptions& query_options,
                 const TQueryGlobals& query_globals, ExecEnv* exec_env);

    // RuntimeState for executing expr in fe-support.
    RuntimeState(const TQueryGlobals& query_globals);

    // for job task only
    RuntimeState();

    // Empty d'tor to avoid issues with unique_ptr.
    ~RuntimeState();

    // Set per-query state.
    Status init(const TUniqueId& fragment_instance_id, const TQueryOptions& query_options,
                const TQueryGlobals& query_globals, ExecEnv* exec_env);

    // for ut and non-query.
    void init_mem_trackers(const TUniqueId& id = TUniqueId(), const std::string& name = "unknown");

    const TQueryOptions& query_options() const { return _query_options; }
    int64_t scan_queue_mem_limit() const {
        return _query_options.__isset.scan_queue_mem_limit ? _query_options.scan_queue_mem_limit
                                                           : _query_options.mem_limit / 20;
    }
    ObjectPool* obj_pool() const { return _obj_pool.get(); }

    const DescriptorTbl& desc_tbl() const { return *_desc_tbl; }
    void set_desc_tbl(const DescriptorTbl* desc_tbl) { _desc_tbl = desc_tbl; }
    int batch_size() const { return _query_options.batch_size; }
    bool abort_on_error() const { return _query_options.abort_on_error; }
    bool abort_on_default_limit_exceeded() const {
        return _query_options.abort_on_default_limit_exceeded;
    }
    int query_parallel_instance_num() const { return _query_options.parallel_instance; }
    int max_errors() const { return _query_options.max_errors; }
    int execution_timeout() const {
        return _query_options.__isset.execution_timeout ? _query_options.execution_timeout
                                                        : _query_options.query_timeout;
    }
    int max_io_buffers() const { return _query_options.max_io_buffers; }
    int num_scanner_threads() const { return _query_options.num_scanner_threads; }
    TQueryType::type query_type() const { return _query_options.query_type; }
    int64_t timestamp_ms() const { return _timestamp_ms; }
    int32_t nano_seconds() const { return _nano_seconds; }
    const std::string& timezone() const { return _timezone; }
    const cctz::time_zone& timezone_obj() const { return _timezone_obj; }
    const std::string& user() const { return _user; }
    const TUniqueId& query_id() const { return _query_id; }
    const TUniqueId& fragment_instance_id() const { return _fragment_instance_id; }
    // should only be called in pipeline engine
    int32_t fragment_id() const { return _fragment_id; }
    ExecEnv* exec_env() { return _exec_env; }
    std::shared_ptr<MemTrackerLimiter> query_mem_tracker() const;

    // Returns runtime state profile
    RuntimeProfile* runtime_profile() { return &_profile; }
    RuntimeProfile* load_channel_profile() { return &_load_channel_profile; }

    bool enable_function_pushdown() const {
        return _query_options.__isset.enable_function_pushdown &&
               _query_options.enable_function_pushdown;
    }

    bool check_overflow_for_decimal() const {
        return _query_options.__isset.check_overflow_for_decimal &&
               _query_options.check_overflow_for_decimal;
    }

    bool enable_common_expr_pushdown() const {
        return _query_options.__isset.enable_common_expr_pushdown &&
               _query_options.enable_common_expr_pushdown;
    }

    bool mysql_row_binary_format() const {
        return _query_options.__isset.mysql_row_binary_format &&
               _query_options.mysql_row_binary_format;
    }

    Status query_status() {
        std::lock_guard<std::mutex> l(_process_status_lock);
        return _process_status;
    }

    // Appends error to the _error_log if there is space
    bool log_error(const std::string& error);

    // Returns true if the error log has not reached _max_errors.
    bool log_has_space() {
        std::lock_guard<std::mutex> l(_error_log_lock);
        return _error_log.size() < _query_options.max_errors;
    }

    // Append all _error_log[_unreported_error_idx+] to new_errors and set
    // _unreported_error_idx to _errors_log.size()
    void get_unreported_errors(std::vector<std::string>* new_errors);

    bool is_cancelled() const { return _is_cancelled.load(); }
    int codegen_level() const { return _query_options.codegen_level; }
    void set_is_cancelled(bool v) {
        _is_cancelled.store(v);
        // Create a error status, so that we could print error stack, and
        // we could know which path call cancel.
        LOG(INFO) << "task is cancelled, st = " << Status::Error<ErrorCode::CANCELLED>("");
    }

    void set_backend_id(int64_t backend_id) { _backend_id = backend_id; }
    int64_t backend_id() const { return _backend_id; }

    void set_be_number(int be_number) { _be_number = be_number; }
    int be_number(void) const { return _be_number; }

    // Sets _process_status with err_msg if no error has been set yet.
    void set_process_status(const std::string& err_msg) {
        std::lock_guard<std::mutex> l(_process_status_lock);
        if (!_process_status.ok()) {
            return;
        }
        _process_status = Status::InternalError(err_msg);
    }

    void set_process_status(const Status& status) {
        if (status.ok()) {
            return;
        }
        std::lock_guard<std::mutex> l(_process_status_lock);
        if (!_process_status.ok()) {
            return;
        }
        _process_status = status;
    }

    // Sets _process_status to MEM_LIMIT_EXCEEDED.
    // Subsequent calls to this will be no-ops. Returns _process_status.
    // If 'msg' is non-nullptr, it will be appended to query_status_ in addition to the
    // generic "Memory limit exceeded" error.
    Status set_mem_limit_exceeded(const std::string& msg = "Memory limit exceeded");

    // Returns a non-OK status if query execution should stop (e.g., the query was cancelled
    // or a mem limit was exceeded). Exec nodes should check this periodically so execution
    // doesn't continue if the query terminates abnormally.
    Status check_query_state(const std::string& msg);

    std::vector<std::string>& output_files() { return _output_files; }

    void set_import_label(const std::string& import_label) { _import_label = import_label; }

    const std::vector<std::string>& export_output_files() const { return _export_output_files; }

    void add_export_output_file(const std::string& file) { _export_output_files.push_back(file); }

    void set_db_name(const std::string& db_name) { _db_name = db_name; }

    const std::string& db_name() { return _db_name; }

    const std::string& load_dir() const { return _load_dir; }

    void set_load_job_id(int64_t job_id) { _load_job_id = job_id; }

    int64_t load_job_id() const { return _load_job_id; }

    const std::string get_error_log_file_path() const;

    // append error msg and error line to file when loading data.
    // is_summary is true, means we are going to write the summary line
    // If we need to stop the processing, set stop_processing to true
    Status append_error_msg_to_file(std::function<std::string()> line,
                                    std::function<std::string()> error_msg, bool* stop_processing,
                                    bool is_summary = false);

    int64_t num_bytes_load_total() { return _num_bytes_load_total.load(); }

    int64_t num_finished_range() { return _num_finished_scan_range.load(); }

    int64_t num_rows_load_total() { return _num_rows_load_total.load(); }

    int64_t num_rows_load_filtered() { return _num_rows_load_filtered.load(); }

    int64_t num_rows_load_unselected() { return _num_rows_load_unselected.load(); }

    int64_t num_rows_filtered_in_strict_mode_partial_update() {
        return _num_rows_filtered_in_strict_mode_partial_update;
    }

    int64_t num_rows_load_success() {
        return num_rows_load_total() - num_rows_load_filtered() - num_rows_load_unselected();
    }

    void update_num_rows_load_total(int64_t num_rows) { _num_rows_load_total.fetch_add(num_rows); }

    void set_num_rows_load_total(int64_t num_rows) { _num_rows_load_total.store(num_rows); }

    void update_num_bytes_load_total(int64_t bytes_load) {
        _num_bytes_load_total.fetch_add(bytes_load);
    }

    void update_num_finished_scan_range(int64_t finished_range) {
        _num_finished_scan_range.fetch_add(finished_range);
    }

    void update_num_rows_load_filtered(int64_t num_rows) {
        _num_rows_load_filtered.fetch_add(num_rows);
    }

    void update_num_rows_load_unselected(int64_t num_rows) {
        _num_rows_load_unselected.fetch_add(num_rows);
    }

    void update_num_rows_filtered_in_strict_mode_partial_update(int64_t num_rows) {
        _num_rows_filtered_in_strict_mode_partial_update += num_rows;
    }

    void set_per_fragment_instance_idx(int idx) { _per_fragment_instance_idx = idx; }

    int per_fragment_instance_idx() const { return _per_fragment_instance_idx; }

    void set_num_per_fragment_instances(int num_instances) {
        _num_per_fragment_instances = num_instances;
    }

    int num_per_fragment_instances() const { return _num_per_fragment_instances; }

    bool disable_stream_preaggregations() const {
        return _query_options.disable_stream_preaggregations;
    }

    bool enable_spill() const { return _query_options.enable_spilling; }

    int32_t runtime_filter_wait_time_ms() const {
        return _query_options.runtime_filter_wait_time_ms;
    }

    int32_t runtime_filter_max_in_num() const { return _query_options.runtime_filter_max_in_num; }

    int be_exec_version() const {
        if (!_query_options.__isset.be_exec_version) {
            return 0;
        }
        return _query_options.be_exec_version;
    }
    bool enable_pipeline_exec() const {
        return _query_options.__isset.enable_pipeline_engine &&
               _query_options.enable_pipeline_engine;
    }

    bool trim_tailing_spaces_for_external_table_query() const {
        return _query_options.trim_tailing_spaces_for_external_table_query;
    }

    bool return_object_data_as_binary() const {
        return _query_options.return_object_data_as_binary;
    }

    bool enable_exchange_node_parallel_merge() const {
        return _query_options.enable_enable_exchange_node_parallel_merge;
    }

    segment_v2::CompressionTypePB fragement_transmission_compression_type() const {
        if (_query_options.__isset.fragment_transmission_compression_codec) {
            if (_query_options.fragment_transmission_compression_codec == "lz4") {
                return segment_v2::CompressionTypePB::LZ4;
            }
        }
        return segment_v2::CompressionTypePB::SNAPPY;
    }

    bool skip_storage_engine_merge() const {
        return _query_options.__isset.skip_storage_engine_merge &&
               _query_options.skip_storage_engine_merge;
    }

    bool skip_delete_predicate() const {
        return _query_options.__isset.skip_delete_predicate && _query_options.skip_delete_predicate;
    }

    bool skip_delete_bitmap() const {
        return _query_options.__isset.skip_delete_bitmap && _query_options.skip_delete_bitmap;
    }

    int partitioned_hash_join_rows_threshold() const {
        if (!_query_options.__isset.partitioned_hash_join_rows_threshold) {
            return 0;
        }
        return _query_options.partitioned_hash_join_rows_threshold;
    }

    int partitioned_hash_agg_rows_threshold() const {
        if (!_query_options.__isset.partitioned_hash_agg_rows_threshold) {
            return 0;
        }
        return _query_options.partitioned_hash_agg_rows_threshold;
    }

    const std::vector<TTabletCommitInfo>& tablet_commit_infos() const {
        return _tablet_commit_infos;
    }

    std::vector<TTabletCommitInfo>& tablet_commit_infos() { return _tablet_commit_infos; }

    const std::vector<TErrorTabletInfo>& error_tablet_infos() const { return _error_tablet_infos; }

    std::vector<TErrorTabletInfo>& error_tablet_infos() { return _error_tablet_infos; }

    // get mem limit for load channel
    // if load mem limit is not set, or is zero, using query mem limit instead.
    int64_t get_load_mem_limit();

    RuntimeFilterMgr* runtime_filter_mgr() { return _runtime_filter_mgr.get(); }

    void set_query_ctx(QueryContext* ctx) { _query_ctx = ctx; }

    QueryContext* get_query_ctx() { return _query_ctx; }

    void set_query_mem_tracker(const std::shared_ptr<MemTrackerLimiter>& tracker) {
        _query_mem_tracker = tracker;
    }

    OpentelemetryTracer get_tracer() { return _tracer; }

    void set_tracer(OpentelemetryTracer&& tracer) { _tracer = std::move(tracer); }

    bool enable_profile() const { return _query_options.is_report_success; }

    bool enable_scan_node_run_serial() const {
        return _query_options.__isset.enable_scan_node_run_serial &&
               _query_options.enable_scan_node_run_serial;
    }

    bool enable_share_hash_table_for_broadcast_join() const {
        return _query_options.__isset.enable_share_hash_table_for_broadcast_join &&
               _query_options.enable_share_hash_table_for_broadcast_join;
    }

    int repeat_max_num() const {
#ifndef BE_TEST
        if (!_query_options.__isset.repeat_max_num) {
            return 10000;
        }
        return _query_options.repeat_max_num;
#else
        return 10;
#endif
    }

    int64_t external_sort_bytes_threshold() const {
        if (_query_options.__isset.external_sort_bytes_threshold) {
            return _query_options.external_sort_bytes_threshold;
        }
        return 0;
    }

    void set_be_exec_version(int32_t version) noexcept { _query_options.be_exec_version = version; }

    int64_t external_agg_bytes_threshold() const {
        return _query_options.__isset.external_agg_bytes_threshold
                       ? _query_options.external_agg_bytes_threshold
                       : 0;
    }

    bool enable_insert_strict() const {
        return _query_options.__isset.enable_insert_strict && _query_options.enable_insert_strict;
    }

private:
    Status create_error_log_file();

    static const int DEFAULT_BATCH_SIZE = 2048;

    std::shared_ptr<MemTrackerLimiter> _query_mem_tracker = nullptr;

    // put runtime state before _obj_pool, so that it will be deconstructed after
    // _obj_pool. Because some of object in _obj_pool will use profile when deconstructing.
    RuntimeProfile _profile;
    RuntimeProfile _load_channel_profile;

    const DescriptorTbl* _desc_tbl;
    std::shared_ptr<ObjectPool> _obj_pool;

    // runtime filter
    std::unique_ptr<RuntimeFilterMgr> _runtime_filter_mgr;

    // Protects _data_stream_recvrs_pool
    std::mutex _data_stream_recvrs_lock;

    // Data stream receivers created by a plan fragment are gathered here to make sure
    // they are destroyed before _obj_pool (class members are destroyed in reverse order).
    // Receivers depend on the descriptor table and we need to guarantee that their control
    // blocks are removed from the data stream manager before the objects in the
    // descriptor table are destroyed.
    std::unique_ptr<ObjectPool> _data_stream_recvrs_pool;

    // Lock protecting _error_log and _unreported_error_idx
    std::mutex _error_log_lock;

    // Logs error messages.
    std::vector<std::string> _error_log;

    // _error_log[_unreported_error_idx+] has been not reported to the coordinator.
    int _unreported_error_idx;

    // Username of user that is executing the query to which this RuntimeState belongs.
    std::string _user;

    //Query-global timestamp_ms
    int64_t _timestamp_ms;
    int32_t _nano_seconds;
    std::string _timezone;
    cctz::time_zone _timezone_obj;

    TUniqueId _query_id;
<<<<<<< HEAD
    std::vector<io::BlockFileCache::QueryFileCacheContextHolderPtr> _query_contexts;
=======
    // fragment id for each TPipelineFragmentParams
    int32_t _fragment_id;
>>>>>>> 0f37f1c3
    TUniqueId _fragment_instance_id;
    TQueryOptions _query_options;
    ExecEnv* _exec_env = nullptr;

    // if true, execution should stop with a CANCELLED status
    std::atomic<bool> _is_cancelled;

    int _per_fragment_instance_idx;
    int _num_per_fragment_instances = 0;

    // The backend id on which this fragment instance runs
    int64_t _backend_id = -1;

    // used as send id
    int _be_number;

    // Non-OK if an error has occurred and query execution should abort. Used only for
    // asynchronously reporting such errors (e.g., when a UDF reports an error), so this
    // will not necessarily be set in all error cases.
    std::mutex _process_status_lock;
    Status _process_status;

    // put here to collect files??
    std::vector<std::string> _output_files;
    std::atomic<int64_t> _num_rows_load_total;      // total rows read from source
    std::atomic<int64_t> _num_rows_load_filtered;   // unqualified rows
    std::atomic<int64_t> _num_rows_load_unselected; // rows filtered by predicates
    std::atomic<int64_t> _num_rows_filtered_in_strict_mode_partial_update;
    std::atomic<int64_t> _num_print_error_rows;

    std::atomic<int64_t> _num_bytes_load_total; // total bytes read from source
    std::atomic<int64_t> _num_finished_scan_range;

    std::vector<std::string> _export_output_files;
    std::string _import_label;
    std::string _db_name;
    std::string _load_dir;
    int64_t _load_job_id;

    // mini load
    int64_t _normal_row_number;
    int64_t _error_row_number;
    std::string _error_log_file_path;
    std::ofstream* _error_log_file = nullptr; // error file path, absolute path
#ifdef CLOUD_MODE
    // cloud mode will save error log to s3
    io::FileSystemSPtr _error_fs;
    // error file path on s3, ${bucket}/${prefix}/error_log/${label}_${fragment_instance_id}
    std::string _s3_error_log_file_path;
#endif
    std::vector<TTabletCommitInfo> _tablet_commit_infos;
    std::vector<TErrorTabletInfo> _error_tablet_infos;

    QueryContext* _query_ctx;

    // true if max_filter_ratio is 0
    bool _load_zero_tolerance = false;

    OpentelemetryTracer _tracer = telemetry::get_noop_tracer();

    // prohibit copies
    RuntimeState(const RuntimeState&);
};

#define RETURN_IF_CANCELLED(state)                                                    \
    do {                                                                              \
        if (UNLIKELY((state)->is_cancelled())) return Status::Cancelled("Cancelled"); \
    } while (false)

} // namespace doris<|MERGE_RESOLUTION|>--- conflicted
+++ resolved
@@ -39,12 +39,9 @@
 #include "common/compiler_util.h" // IWYU pragma: keep
 #include "common/factory_creator.h"
 #include "common/status.h"
-<<<<<<< HEAD
 #include "io/cache/block/block_file_cache.h"
 #include "io/fs/file_system.h"
-=======
 #include "gutil/integral_types.h"
->>>>>>> 0f37f1c3
 #include "util/runtime_profile.h"
 #include "util/telemetry/telemetry.h"
 
@@ -481,12 +478,9 @@
     cctz::time_zone _timezone_obj;
 
     TUniqueId _query_id;
-<<<<<<< HEAD
     std::vector<io::BlockFileCache::QueryFileCacheContextHolderPtr> _query_contexts;
-=======
     // fragment id for each TPipelineFragmentParams
     int32_t _fragment_id;
->>>>>>> 0f37f1c3
     TUniqueId _fragment_instance_id;
     TQueryOptions _query_options;
     ExecEnv* _exec_env = nullptr;
