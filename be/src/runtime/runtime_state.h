--- conflicted
+++ resolved
@@ -39,11 +39,8 @@
 #include "common/compiler_util.h" // IWYU pragma: keep
 #include "common/factory_creator.h"
 #include "common/status.h"
-<<<<<<< HEAD
 #include "io/cache/block/block_file_cache.h"
 #include "io/fs/file_system.h"
-=======
->>>>>>> 7bda49b5
 #include "util/runtime_profile.h"
 #include "util/telemetry/telemetry.h"
 
@@ -88,11 +85,7 @@
                 const TQueryGlobals& query_globals, ExecEnv* exec_env);
 
     // for ut and non-query.
-<<<<<<< HEAD
-    Status init_mem_trackers(const TUniqueId& query_id = TUniqueId());
-=======
     void init_mem_trackers(const TUniqueId& id = TUniqueId(), const std::string& name = "unknown");
->>>>>>> 7bda49b5
 
     const TQueryOptions& query_options() const { return _query_options; }
     int64_t scan_queue_mem_limit() const {
@@ -125,11 +118,7 @@
     const TUniqueId& query_id() const { return _query_id; }
     const TUniqueId& fragment_instance_id() const { return _fragment_instance_id; }
     ExecEnv* exec_env() { return _exec_env; }
-<<<<<<< HEAD
-    std::shared_ptr<MemTrackerLimiter> query_mem_tracker() { return _query_mem_tracker; }
-=======
     std::shared_ptr<MemTrackerLimiter> query_mem_tracker() const;
->>>>>>> 7bda49b5
 
     // Returns runtime state profile
     RuntimeProfile* runtime_profile() { return &_profile; }
@@ -431,11 +420,7 @@
 
     static const int DEFAULT_BATCH_SIZE = 2048;
 
-<<<<<<< HEAD
-    std::shared_ptr<MemTrackerLimiter> _query_mem_tracker;
-=======
     std::shared_ptr<MemTrackerLimiter> _query_mem_tracker = nullptr;
->>>>>>> 7bda49b5
 
     // put runtime state before _obj_pool, so that it will be deconstructed after
     // _obj_pool. Because some of object in _obj_pool will use profile when deconstructing.
@@ -521,15 +506,12 @@
     int64_t _error_row_number;
     std::string _error_log_file_path;
     std::ofstream* _error_log_file = nullptr; // error file path, absolute path
-<<<<<<< HEAD
 #ifdef CLOUD_MODE
     // cloud mode will save error log to s3
     io::FileSystemSPtr _error_fs;
     // error file path on s3, ${bucket}/${prefix}/error_log/${label}_${fragment_instance_id}
     std::string _s3_error_log_file_path;
 #endif
-=======
->>>>>>> 7bda49b5
     std::vector<TTabletCommitInfo> _tablet_commit_infos;
     std::vector<TErrorTabletInfo> _error_tablet_infos;
 
