// Licensed to the Apache Software Foundation (ASF) under one
// or more contributor license agreements.  See the NOTICE file
// distributed with this work for additional information
// regarding copyright ownership.  The ASF licenses this file
// to you under the Apache License, Version 2.0 (the
// "License"); you may not use this file except in compliance
// with the License.  You may obtain a copy of the License at
//
//   http://www.apache.org/licenses/LICENSE-2.0
//
// Unless required by applicable law or agreed to in writing,
// software distributed under the License is distributed on an
// "AS IS" BASIS, WITHOUT WARRANTIES OR CONDITIONS OF ANY
// KIND, either express or implied.  See the License for the
// specific language governing permissions and limitations
// under the License.

#include "runtime/thread_context.h"

#include "common/signal_handler.h"
#include "runtime/runtime_state.h"
<<<<<<< HEAD
#include "util/doris_metrics.h" // IWYU pragma: keep
=======
>>>>>>> 7bda49b5

namespace doris {
class MemTracker;

DEFINE_STATIC_THREAD_LOCAL(ThreadContext, ThreadContextPtr, _ptr);

ThreadContextPtr::ThreadContextPtr() {
    INIT_STATIC_THREAD_LOCAL(ThreadContext, _ptr);
    init = true;
}

AttachTask::AttachTask(const std::shared_ptr<MemTrackerLimiter>& mem_tracker,
                       const TUniqueId& task_id, const TUniqueId& fragment_instance_id) {
<<<<<<< HEAD
=======
    SwitchBthreadLocal::switch_to_bthread_local();
>>>>>>> 7bda49b5
    thread_context()->attach_task(task_id, fragment_instance_id, mem_tracker);
}

AttachTask::AttachTask(RuntimeState* runtime_state) {
<<<<<<< HEAD
=======
    SwitchBthreadLocal::switch_to_bthread_local();
>>>>>>> 7bda49b5
    doris::signal::query_id_hi = runtime_state->query_id().hi;
    doris::signal::query_id_lo = runtime_state->query_id().lo;
    thread_context()->attach_task(runtime_state->query_id(), runtime_state->fragment_instance_id(),
                                  runtime_state->query_mem_tracker());
}

AttachTask::~AttachTask() {
    thread_context()->detach_task();
<<<<<<< HEAD
#ifndef NDEBUG
    DorisMetrics::instance()->attach_task_thread_count->increment(1);
#endif // NDEBUG
}

AddThreadMemTrackerConsumer::AddThreadMemTrackerConsumer(MemTracker* mem_tracker) {
    if (mem_tracker)
        _need_pop = thread_context()->thread_mem_tracker_mgr->push_consumer_tracker(mem_tracker);
=======
    SwitchBthreadLocal::switch_back_pthread_local();
}

AddThreadMemTrackerConsumer::AddThreadMemTrackerConsumer(MemTracker* mem_tracker) {
    SwitchBthreadLocal::switch_to_bthread_local();
    if (mem_tracker) {
        _need_pop = thread_context()->thread_mem_tracker_mgr->push_consumer_tracker(mem_tracker);
    }
>>>>>>> 7bda49b5
}

AddThreadMemTrackerConsumer::AddThreadMemTrackerConsumer(
        const std::shared_ptr<MemTracker>& mem_tracker)
        : _mem_tracker(mem_tracker) {
<<<<<<< HEAD
    if (_mem_tracker)
        _need_pop =
                thread_context()->thread_mem_tracker_mgr->push_consumer_tracker(_mem_tracker.get());
=======
    SwitchBthreadLocal::switch_to_bthread_local();
    if (_mem_tracker) {
        _need_pop =
                thread_context()->thread_mem_tracker_mgr->push_consumer_tracker(_mem_tracker.get());
    }
>>>>>>> 7bda49b5
}

AddThreadMemTrackerConsumer::~AddThreadMemTrackerConsumer() {
    if (_need_pop) {
        thread_context()->thread_mem_tracker_mgr->pop_consumer_tracker();
    }
    SwitchBthreadLocal::switch_back_pthread_local();
}

} // namespace doris
<|MERGE_RESOLUTION|>--- conflicted
+++ resolved
@@ -19,10 +19,6 @@
 
 #include "common/signal_handler.h"
 #include "runtime/runtime_state.h"
-<<<<<<< HEAD
-#include "util/doris_metrics.h" // IWYU pragma: keep
-=======
->>>>>>> 7bda49b5
 
 namespace doris {
 class MemTracker;
@@ -36,18 +32,12 @@
 
 AttachTask::AttachTask(const std::shared_ptr<MemTrackerLimiter>& mem_tracker,
                        const TUniqueId& task_id, const TUniqueId& fragment_instance_id) {
-<<<<<<< HEAD
-=======
     SwitchBthreadLocal::switch_to_bthread_local();
->>>>>>> 7bda49b5
     thread_context()->attach_task(task_id, fragment_instance_id, mem_tracker);
 }
 
 AttachTask::AttachTask(RuntimeState* runtime_state) {
-<<<<<<< HEAD
-=======
     SwitchBthreadLocal::switch_to_bthread_local();
->>>>>>> 7bda49b5
     doris::signal::query_id_hi = runtime_state->query_id().hi;
     doris::signal::query_id_lo = runtime_state->query_id().lo;
     thread_context()->attach_task(runtime_state->query_id(), runtime_state->fragment_instance_id(),
@@ -56,16 +46,6 @@
 
 AttachTask::~AttachTask() {
     thread_context()->detach_task();
-<<<<<<< HEAD
-#ifndef NDEBUG
-    DorisMetrics::instance()->attach_task_thread_count->increment(1);
-#endif // NDEBUG
-}
-
-AddThreadMemTrackerConsumer::AddThreadMemTrackerConsumer(MemTracker* mem_tracker) {
-    if (mem_tracker)
-        _need_pop = thread_context()->thread_mem_tracker_mgr->push_consumer_tracker(mem_tracker);
-=======
     SwitchBthreadLocal::switch_back_pthread_local();
 }
 
@@ -74,23 +54,16 @@
     if (mem_tracker) {
         _need_pop = thread_context()->thread_mem_tracker_mgr->push_consumer_tracker(mem_tracker);
     }
->>>>>>> 7bda49b5
 }
 
 AddThreadMemTrackerConsumer::AddThreadMemTrackerConsumer(
         const std::shared_ptr<MemTracker>& mem_tracker)
         : _mem_tracker(mem_tracker) {
-<<<<<<< HEAD
-    if (_mem_tracker)
-        _need_pop =
-                thread_context()->thread_mem_tracker_mgr->push_consumer_tracker(_mem_tracker.get());
-=======
     SwitchBthreadLocal::switch_to_bthread_local();
     if (_mem_tracker) {
         _need_pop =
                 thread_context()->thread_mem_tracker_mgr->push_consumer_tracker(_mem_tracker.get());
     }
->>>>>>> 7bda49b5
 }
 
 AddThreadMemTrackerConsumer::~AddThreadMemTrackerConsumer() {
