// Licensed to the Apache Software Foundation (ASF) under one
// or more contributor license agreements.  See the NOTICE file
// distributed with this work for additional information
// regarding copyright ownership.  The ASF licenses this file
// to you under the Apache License, Version 2.0 (the
// "License"); you may not use this file except in compliance
// with the License.  You may obtain a copy of the License at
//
//   http://www.apache.org/licenses/LICENSE-2.0
//
// Unless required by applicable law or agreed to in writing,
// software distributed under the License is distributed on an
// "AS IS" BASIS, WITHOUT WARRANTIES OR CONDITIONS OF ANY
// KIND, either express or implied.  See the License for the
// specific language governing permissions and limitations
// under the License.
// This file is copied from
// https://github.com/cloudera/Impala/blob/v0.7refresh/be/src/runtime/plan-fragment-executor.cc
// and modified by Doris

#include "runtime/plan_fragment_executor.h"

#include <gen_cpp/Metrics_types.h>
#include <gen_cpp/PlanNodes_types.h>
#include <gen_cpp/Planner_types.h>
#include <opentelemetry/nostd/shared_ptr.h>
#include <opentelemetry/trace/span.h>
#include <opentelemetry/trace/span_context.h>
#include <opentelemetry/trace/tracer.h>
#include <pthread.h>
#include <stdint.h>
#include <stdlib.h>
// IWYU pragma: no_include <bits/chrono.h>
#include <chrono> // IWYU pragma: keep
#include <ostream>
#include <typeinfo>
#include <utility>

#include "common/config.h"
#include "common/logging.h"
#include "common/version_internal.h"
#include "exec/data_sink.h"
#include "exec/exec_node.h"
#include "exec/scan_node.h"
#include "runtime/descriptors.h"
#include "runtime/exec_env.h"
#include "runtime/memory/mem_tracker_limiter.h"
#include "runtime/query_context.h"
#include "runtime/query_statistics.h"
#include "runtime/result_queue_mgr.h"
#include "runtime/runtime_filter_mgr.h"
#include "runtime/thread_context.h"
#include "util/container_util.hpp"
#include "util/defer_op.h"
#include "util/pretty_printer.h"
#include "util/telemetry/telemetry.h"
#include "util/threadpool.h"
#include "util/time.h"
#include "util/uid_util.h"
#include "vec/core/block.h"
#include "vec/exec/scan/new_es_scan_node.h"
#include "vec/exec/scan/new_file_scan_node.h"
#include "vec/exec/scan/new_jdbc_scan_node.h"
#include "vec/exec/scan/new_odbc_scan_node.h"
#include "vec/exec/scan/new_olap_scan_node.h"
#include "vec/exec/scan/vmeta_scan_node.h"
#include "vec/exec/scan/vscan_node.h"
#include "vec/exec/vexchange_node.h"
#include "vec/runtime/vdata_stream_mgr.h"

namespace doris {
using namespace ErrorCode;

PlanFragmentExecutor::PlanFragmentExecutor(ExecEnv* exec_env,
                                           const report_status_callback& report_status_cb)
        : _exec_env(exec_env),
          _plan(nullptr),
          _report_status_cb(report_status_cb),
          _report_thread_active(false),
          _done(false),
          _prepared(false),
          _closed(false),
          _is_report_success(false),
          _is_report_on_cancel(true),
          _cancel_reason(PPlanFragmentCancelReason::INTERNAL_ERROR) {
    _report_thread_future = _report_thread_promise.get_future();
    _query_statistics = std::make_shared<QueryStatistics>();
}

PlanFragmentExecutor::~PlanFragmentExecutor() {
    if (_runtime_state != nullptr) {
        // The memory released by the query end is recorded in the query mem tracker, main memory in _runtime_state.
        SCOPED_ATTACH_TASK(_runtime_state.get());
        close();
        _runtime_state.reset();
    } else {
        close();
    }
    // at this point, the report thread should have been stopped
    DCHECK(!_report_thread_active);
}

Status PlanFragmentExecutor::prepare(const TExecPlanFragmentParams& request,
                                     QueryContext* query_ctx) {
    OpentelemetryTracer tracer = telemetry::get_noop_tracer();
    if (opentelemetry::trace::Tracer::GetCurrentSpan()->GetContext().IsValid()) {
        tracer = telemetry::get_tracer(print_id(_query_id));
    }
    _span = tracer->StartSpan("Plan_fragment_executor");
    OpentelemetryScope scope {_span};

    const TPlanFragmentExecParams& params = request.params;
    _query_id = params.query_id;

    LOG_INFO("PlanFragmentExecutor::prepare")
            .tag("query_id", print_id(_query_id))
            .tag("instance_id", print_id(params.fragment_instance_id))
            .tag("backend_num", request.backend_num)
            .tag("pthread_id", (uintptr_t)pthread_self());
    // VLOG_CRITICAL << "request:\n" << apache::thrift::ThriftDebugString(request);

    const TQueryGlobals& query_globals =
            query_ctx == nullptr ? request.query_globals : query_ctx->query_globals;
    _runtime_state =
            RuntimeState::create_unique(params, request.query_options, query_globals, _exec_env);
    _runtime_state->set_query_ctx(query_ctx);
    _runtime_state->set_query_mem_tracker(query_ctx == nullptr ? _exec_env->orphan_mem_tracker()
                                                               : query_ctx->query_mem_tracker);
    _runtime_state->set_tracer(std::move(tracer));
    query_ctx->register_query_statistics(_query_statistics);

    SCOPED_ATTACH_TASK(_runtime_state.get());
    _runtime_state->runtime_filter_mgr()->init();
    _runtime_state->set_be_number(request.backend_num);
    if (request.__isset.backend_id) {
        _runtime_state->set_backend_id(request.backend_id);
    }
    if (request.__isset.import_label) {
        _runtime_state->set_import_label(request.import_label);
    }
    if (request.__isset.db_name) {
        _runtime_state->set_db_name(request.db_name);
    }
    if (request.__isset.load_job_id) {
        _runtime_state->set_load_job_id(request.load_job_id);
    }
    if (request.__isset.wal_id) {
        _runtime_state->set_wal_id(request.wal_id);
    }

    if (request.query_options.__isset.is_report_success) {
        _is_report_success = request.query_options.is_report_success;
    }

    // set up desc tbl
    if (request.is_simplified_param) {
        _desc_tbl = query_ctx->desc_tbl;
    } else {
        DCHECK(request.__isset.desc_tbl);
        RETURN_IF_ERROR(
                DescriptorTbl::create(_runtime_state->obj_pool(), request.desc_tbl, &_desc_tbl));
    }
    _runtime_state->set_desc_tbl(_desc_tbl);

    // set up plan
    DCHECK(request.__isset.fragment);
    RETURN_IF_ERROR_OR_CATCH_EXCEPTION(ExecNode::create_tree(
            _runtime_state.get(), obj_pool(), request.fragment.plan, *_desc_tbl, &_plan));

    // set #senders of exchange nodes before calling Prepare()
    std::vector<ExecNode*> exch_nodes;
    _plan->collect_nodes(TPlanNodeType::EXCHANGE_NODE, &exch_nodes);
    for (ExecNode* exch_node : exch_nodes) {
        DCHECK_EQ(exch_node->type(), TPlanNodeType::EXCHANGE_NODE);
        int num_senders = find_with_default(params.per_exch_num_senders, exch_node->id(), 0);
        DCHECK_GT(num_senders, 0);
        static_cast<doris::vectorized::VExchangeNode*>(exch_node)->set_num_senders(num_senders);
    }

    // TODO Is it exception safe?
    RETURN_IF_ERROR(_plan->prepare(_runtime_state.get()));
    // set scan ranges
    std::vector<ExecNode*> scan_nodes;
    std::vector<TScanRangeParams> no_scan_ranges;
    _plan->collect_scan_nodes(&scan_nodes);
    VLOG_CRITICAL << "scan_nodes.size()=" << scan_nodes.size();
    VLOG_CRITICAL << "params.per_node_scan_ranges.size()=" << params.per_node_scan_ranges.size();

    for (int i = 0; i < scan_nodes.size(); ++i) {
        // TODO(cmy): this "if...else" should be removed once all ScanNode are derived from VScanNode.
        ExecNode* node = scan_nodes[i];
        if (typeid(*node) == typeid(vectorized::NewOlapScanNode) ||
            typeid(*node) == typeid(vectorized::NewFileScanNode) ||
            typeid(*node) == typeid(vectorized::NewOdbcScanNode) ||
            typeid(*node) == typeid(vectorized::NewEsScanNode) ||
            typeid(*node) == typeid(vectorized::NewJdbcScanNode) ||
            typeid(*node) == typeid(vectorized::VMetaScanNode)) {
            vectorized::VScanNode* scan_node = static_cast<vectorized::VScanNode*>(scan_nodes[i]);
            auto scan_ranges =
                    find_with_default(params.per_node_scan_ranges, scan_node->id(), no_scan_ranges);
            scan_node->set_scan_ranges(runtime_state(), scan_ranges);
        } else {
            ScanNode* scan_node = static_cast<ScanNode*>(scan_nodes[i]);
            auto scan_ranges =
                    find_with_default(params.per_node_scan_ranges, scan_node->id(), no_scan_ranges);
            scan_node->set_scan_ranges(runtime_state(), scan_ranges);
            VLOG_CRITICAL << "scan_node_Id=" << scan_node->id()
                          << " size=" << scan_ranges.get().size();
        }
    }

    _runtime_state->set_per_fragment_instance_idx(params.sender_id);
    _runtime_state->set_num_per_fragment_instances(params.num_senders);

    // set up sink, if required
    if (request.fragment.__isset.output_sink) {
        RETURN_IF_ERROR_OR_CATCH_EXCEPTION(DataSink::create_data_sink(
                obj_pool(), request.fragment.output_sink, request.fragment.output_exprs, params,
                row_desc(), runtime_state(), &_sink, *_desc_tbl));
        RETURN_IF_ERROR_OR_CATCH_EXCEPTION(_sink->prepare(runtime_state()));

        RuntimeProfile* sink_profile = _sink->profile();
        if (sink_profile != nullptr) {
            profile()->add_child(sink_profile, true, nullptr);
        }
    } else {
        // _sink is set to nullptr
        _sink.reset(nullptr);
    }

    // set up profile counters
    profile()->add_child(_plan->runtime_profile(), true, nullptr);
    profile()->add_info_string("DorisBeVersion", version::doris_build_short_hash());
    _rows_produced_counter = ADD_COUNTER(profile(), "RowsProduced", TUnit::UNIT);
    _blocks_produced_counter = ADD_COUNTER(profile(), "BlocksProduced", TUnit::UNIT);
    _fragment_cpu_timer = ADD_TIMER(profile(), "FragmentCpuTime");

    VLOG_NOTICE << "plan_root=\n" << _plan->debug_string();
    _prepared = true;
    return Status::OK();
}

Status PlanFragmentExecutor::open() {
    int64_t mem_limit = _runtime_state->query_mem_tracker()->limit();
    LOG_INFO("PlanFragmentExecutor::open")
            .tag("query_id", print_id(_query_id))
            .tag("instance_id", print_id(_runtime_state->fragment_instance_id()))
            .tag("mem_limit", PrettyPrinter::print(mem_limit, TUnit::BYTES));

    // we need to start the profile-reporting thread before calling Open(), since it
    // may block
    // TODO: if no report thread is started, make sure to send a final profile
    // at end, otherwise the coordinator hangs in case we finish w/ an error
    if (_is_report_success && config::status_report_interval > 0) {
        std::unique_lock<std::mutex> l(_report_thread_lock);
        _exec_env->send_report_thread_pool()->submit_func([this] {
            Defer defer {[&]() { this->_report_thread_promise.set_value(true); }};
            this->report_profile();
        });
        // make sure the thread started up, otherwise report_profile() might get into a race
        // with stop_report_thread()
        _report_thread_started_cv.wait(l);
    }
    Status status = Status::OK();
    status = open_vectorized_internal();

    if (!status.ok() && !status.is<CANCELLED>() && _runtime_state->log_has_space()) {
        // Log error message in addition to returning in Status. Queries that do not
        // fetch results (e.g. insert) may not receive the message directly and can
        // only retrieve the log.
        _runtime_state->log_error(status.to_string());
    }
    if (status.is<CANCELLED>()) {
        if (_cancel_reason == PPlanFragmentCancelReason::CALL_RPC_ERROR) {
            status = Status::RuntimeError(_cancel_msg);
        } else if (_cancel_reason == PPlanFragmentCancelReason::MEMORY_LIMIT_EXCEED) {
            status = Status::MemoryLimitExceeded(_cancel_msg);
        }
    }

    {
        std::lock_guard<std::mutex> l(_status_lock);
        _status = status;
        if (status.is<MEM_LIMIT_EXCEEDED>()) {
            _runtime_state->set_mem_limit_exceeded(status.to_string());
        }
        if (_runtime_state->query_type() == TQueryType::EXTERNAL) {
            TUniqueId fragment_instance_id = _runtime_state->fragment_instance_id();
            _exec_env->result_queue_mgr()->update_queue_status(fragment_instance_id, status);
        }
    }

    stop_report_thread();
    send_report(true);
    return status;
}

Status PlanFragmentExecutor::open_vectorized_internal() {
    SCOPED_TIMER(profile()->total_time_counter());
    {
        ThreadCpuStopWatch cpu_time_stop_watch;
        cpu_time_stop_watch.start();
        Defer defer {[&]() {
            int64_t cpu_time = cpu_time_stop_watch.elapsed_time();
            _fragment_cpu_timer->update(cpu_time);
        }};

        RETURN_IF_ERROR(_plan->open(_runtime_state.get()));
        RETURN_IF_CANCELLED(_runtime_state);
        if (_sink == nullptr) {
            return Status::OK();
        }
        RETURN_IF_ERROR(_sink->open(runtime_state()));
        std::unique_ptr<doris::vectorized::Block> block = doris::vectorized::Block::create_unique();
        bool eos = false;

        int64_t old_cpu_time = cpu_time_stop_watch.elapsed_time();
        while (!eos) {
            Defer defer {[&]() {
                int64_t current_cpu_time = cpu_time_stop_watch.elapsed_time();
                int64_t delta_time = current_cpu_time - old_cpu_time;
                _query_statistics->add_cpu_nanos(delta_time);
                old_cpu_time = current_cpu_time;
            }};

            RETURN_IF_CANCELLED(_runtime_state);
            RETURN_IF_ERROR(get_vectorized_internal(block.get(), &eos));

<<<<<<< HEAD
            // Collect this plan and sub plan statistics, and send to parent plan.
            if (_collect_query_statistics_with_every_batch) {
                _collect_query_statistics();
            }

            if (!eos || block->rows() > 0) {
                auto st = _sink->send(runtime_state(), block.get());
=======
            if (!eos || block.rows() > 0) {
                auto st = _sink->send(runtime_state(), &block);
>>>>>>> 67c9ccfa
                if (st.is<END_OF_FILE>()) {
                    break;
                }
                RETURN_IF_ERROR(st);
            }
        }
    }
    {
        Status status;
        {
            std::lock_guard<std::mutex> l(_status_lock);
            status = _status;
        }
        status = _sink->close(runtime_state(), status);
        RETURN_IF_ERROR(status);
    }
    // Setting to NULL ensures that the d'tor won't double-close the sink.
    _sink.reset(nullptr);
    _done = true;
    return Status::OK();
}

Status PlanFragmentExecutor::get_vectorized_internal(::doris::vectorized::Block* block, bool* eos) {
    while (!_done) {
        block->clear_column_data(_plan->row_desc().num_materialized_slots());
        RETURN_IF_ERROR(_plan->get_next_after_projects(
                _runtime_state.get(), block, &_done,
                std::bind((Status(ExecNode::*)(RuntimeState*, vectorized::Block*, bool*)) &
                                  ExecNode::get_next,
                          _plan, std::placeholders::_1, std::placeholders::_2,
                          std::placeholders::_3)));

        if (block->rows() > 0) {
            COUNTER_UPDATE(_rows_produced_counter, block->rows());
            // Not very sure, if should contain empty block
            COUNTER_UPDATE(_blocks_produced_counter, 1);
            break;
        }
    }
    *eos = _done;

    return Status::OK();
}

void PlanFragmentExecutor::report_profile() {
    SCOPED_ATTACH_TASK(_runtime_state.get());
    VLOG_FILE << "report_profile(): instance_id=" << _runtime_state->fragment_instance_id();

    _report_thread_active = true;

    std::unique_lock<std::mutex> l(_report_thread_lock);
    // tell Open() that we started
    _report_thread_started_cv.notify_one();

    // Jitter the reporting time of remote fragments by a random amount between
    // 0 and the report_interval.  This way, the coordinator doesn't get all the
    // updates at once so its better for contention as well as smoother progress
    // reporting.
    int report_fragment_offset = rand() % config::status_report_interval;
    // We don't want to wait longer than it takes to run the entire fragment.
    _stop_report_thread_cv.wait_for(l, std::chrono::seconds(report_fragment_offset));
    while (_report_thread_active) {
        if (config::status_report_interval > 0) {
            // wait_for can return because the timeout occurred or the condition variable
            // was signaled.  We can't rely on its return value to distinguish between the
            // two cases (e.g. there is a race here where the wait timed out but before grabbing
            // the lock, the condition variable was signaled).  Instead, we will use an external
            // flag, _report_thread_active, to coordinate this.
            _stop_report_thread_cv.wait_for(l,
                                            std::chrono::seconds(config::status_report_interval));
        } else {
            LOG(WARNING) << "config::status_report_interval is equal to or less than zero, exiting "
                            "reporting thread.";
            break;
        }

        if (VLOG_FILE_IS_ON) {
            VLOG_FILE << "Reporting " << (!_report_thread_active ? "final " : " ")
                      << "profile for instance " << _runtime_state->fragment_instance_id();
            std::stringstream ss;
            profile()->compute_time_in_profile();
            profile()->pretty_print(&ss);
            if (load_channel_profile()) {
                // load_channel_profile()->compute_time_in_profile(); // TODO load channel profile add timer
                load_channel_profile()->pretty_print(&ss);
            }
            VLOG_FILE << ss.str();
        }

        if (!_report_thread_active) {
            break;
        }

        send_report(false);
    }

    VLOG_FILE << "exiting reporting thread: instance_id=" << _runtime_state->fragment_instance_id();
}

void PlanFragmentExecutor::send_report(bool done) {
    Status status;
    {
        std::lock_guard<std::mutex> l(_status_lock);
        status = _status;
    }

    // If plan is done successfully, but _is_report_success is false,
    // no need to send report.
    if (!_is_report_success && done && status.ok()) {
        return;
    }

    // If both _is_report_success and _is_report_on_cancel are false,
    // which means no matter query is success or failed, no report is needed.
    // This may happen when the query limit reached and
    // a internal cancellation being processed
    if (!_is_report_success && !_is_report_on_cancel) {
        return;
    }
    // This will send a report even if we are cancelled.  If the query completed correctly
    // but fragments still need to be cancelled (e.g. limit reached), the coordinator will
    // be waiting for a final report and profile.
    _report_status_cb(status, _is_report_success ? profile() : nullptr,
                      _is_report_success ? load_channel_profile() : nullptr, done || !status.ok());
}

void PlanFragmentExecutor::stop_report_thread() {
    if (!_report_thread_active) {
        return;
    }

    _report_thread_active = false;

    _stop_report_thread_cv.notify_one();
    // Wait infinitly until the thread is stopped and the future is set.
    // The reporting thread depends on the PlanFragmentExecutor object, if not wait infinitly here, the reporting
    // thread may crashed because the PlanFragmentExecutor is destroyed.
    _report_thread_future.wait();
}

void PlanFragmentExecutor::cancel(const PPlanFragmentCancelReason& reason, const std::string& msg) {
    LOG_INFO("PlanFragmentExecutor::cancel")
            .tag("query_id", print_id(_query_id))
            .tag("instance_id", _runtime_state->fragment_instance_id())
            .tag("reason", reason)
            .tag("error message", msg);
    DCHECK(_prepared);
    _cancel_reason = reason;
    _cancel_msg = msg;
    _runtime_state->set_is_cancelled(msg);
    // To notify wait_for_start()
    _runtime_state->get_query_ctx()->set_ready_to_execute(true);

    // must close stream_mgr to avoid dead lock in Exchange Node
    auto env = _runtime_state->exec_env();
    auto id = _runtime_state->fragment_instance_id();
    env->vstream_mgr()->cancel(id);
    // Cancel the result queue manager used by spark doris connector
    _exec_env->result_queue_mgr()->update_queue_status(id, Status::Aborted(msg));
}

const RowDescriptor& PlanFragmentExecutor::row_desc() {
    return _plan->row_desc();
}

RuntimeProfile* PlanFragmentExecutor::profile() {
    return _runtime_state->runtime_profile();
}

RuntimeProfile* PlanFragmentExecutor::load_channel_profile() {
    return _runtime_state->load_channel_profile();
}

void PlanFragmentExecutor::close() {
    if (_closed) {
        return;
    }

    // Prepare may not have been called, which sets _runtime_state
    if (_runtime_state != nullptr) {
        // _runtime_state init failed
        if (_plan != nullptr) {
            _plan->close(_runtime_state.get());
        }

        if (_sink != nullptr) {
            if (_prepared) {
                Status status;
                {
                    std::lock_guard<std::mutex> l(_status_lock);
                    status = _status;
                }
                _sink->close(runtime_state(), status);
            } else {
                _sink->close(runtime_state(), Status::InternalError("prepare failed"));
            }
        }

        if (_is_report_success) {
            std::stringstream ss;
            // Compute the _local_time_percent before pretty_print the runtime_profile
            // Before add this operation, the print out like that:
            // UNION_NODE (id=0):(Active: 56.720us, non-child: 00.00%)
            // After add the operation, the print out like that:
            // UNION_NODE (id=0):(Active: 56.720us, non-child: 82.53%)
            // We can easily know the exec node execute time without child time consumed.
            profile()->compute_time_in_profile();
            profile()->pretty_print(&ss);
            if (load_channel_profile()) {
                // load_channel_profile()->compute_time_in_profile();  // TODO load channel profile add timer
                load_channel_profile()->pretty_print(&ss);
            }
            LOG(INFO) << ss.str();
        }
        LOG(INFO) << "Close() fragment_instance_id="
                  << print_id(_runtime_state->fragment_instance_id());
    }

    profile()->add_to_span(_span);
    _closed = true;
}

} // namespace doris<|MERGE_RESOLUTION|>--- conflicted
+++ resolved
@@ -326,18 +326,8 @@
             RETURN_IF_CANCELLED(_runtime_state);
             RETURN_IF_ERROR(get_vectorized_internal(block.get(), &eos));
 
-<<<<<<< HEAD
-            // Collect this plan and sub plan statistics, and send to parent plan.
-            if (_collect_query_statistics_with_every_batch) {
-                _collect_query_statistics();
-            }
-
             if (!eos || block->rows() > 0) {
                 auto st = _sink->send(runtime_state(), block.get());
-=======
-            if (!eos || block.rows() > 0) {
-                auto st = _sink->send(runtime_state(), &block);
->>>>>>> 67c9ccfa
                 if (st.is<END_OF_FILE>()) {
                     break;
                 }
