// Licensed to the Apache Software Foundation (ASF) under one
// or more contributor license agreements.  See the NOTICE file
// distributed with this work for additional information
// regarding copyright ownership.  The ASF licenses this file
// to you under the Apache License, Version 2.0 (the
// "License"); you may not use this file except in compliance
// with the License.  You may obtain a copy of the License at
//
//   http://www.apache.org/licenses/LICENSE-2.0
//
// Unless required by applicable law or agreed to in writing,
// software distributed under the License is distributed on an
// "AS IS" BASIS, WITHOUT WARRANTIES OR CONDITIONS OF ANY
// KIND, either express or implied.  See the License for the
// specific language governing permissions and limitations
// under the License.
// This file is copied from
// https://github.com/cloudera/Impala/blob/v0.7refresh/be/src/runtime/plan-fragment-executor.cc
// and modified by Doris

#include "runtime/plan_fragment_executor.h"

#include <gen_cpp/Metrics_types.h>
#include <gen_cpp/PlanNodes_types.h>
#include <gen_cpp/Planner_types.h>
#include <opentelemetry/nostd/shared_ptr.h>
#include <opentelemetry/trace/span.h>
#include <opentelemetry/trace/span_context.h>
#include <opentelemetry/trace/tracer.h>
#include <pthread.h>
#include <stdint.h>
#include <stdlib.h>
// IWYU pragma: no_include <bits/chrono.h>
#include <chrono> // IWYU pragma: keep
#include <ostream>
#include <typeinfo>
#include <utility>

#include "common/config.h"
#include "common/logging.h"
#include "common/version_internal.h"
#include "exec/data_sink.h"
#include "exec/exec_node.h"
#include "exec/scan_node.h"
#include "runtime/descriptors.h"
#include "runtime/exec_env.h"
#include "runtime/memory/mem_tracker_limiter.h"
#include "runtime/query_context.h"
#include "runtime/query_statistics.h"
#include "runtime/result_queue_mgr.h"
#include "runtime/runtime_filter_mgr.h"
#include "runtime/thread_context.h"
#include "util/container_util.hpp"
#include "util/defer_op.h"
#include "util/pretty_printer.h"
#include "util/telemetry/telemetry.h"
#include "util/threadpool.h"
#include "util/time.h"
#include "util/uid_util.h"
#include "vec/core/block.h"
#include "vec/exec/scan/new_es_scan_node.h"
#include "vec/exec/scan/new_file_scan_node.h"
#include "vec/exec/scan/new_jdbc_scan_node.h"
#include "vec/exec/scan/new_odbc_scan_node.h"
#include "vec/exec/scan/new_olap_scan_node.h"
#include "vec/exec/scan/vmeta_scan_node.h"
#include "vec/exec/scan/vscan_node.h"
#include "vec/exec/vexchange_node.h"
#include "vec/runtime/vdata_stream_mgr.h"

namespace doris {
using namespace ErrorCode;

PlanFragmentExecutor::PlanFragmentExecutor(ExecEnv* exec_env,
                                           const report_status_callback& report_status_cb)
        : _exec_env(exec_env),
          _plan(nullptr),
          _report_status_cb(report_status_cb),
          _report_thread_active(false),
          _done(false),
          _prepared(false),
          _closed(false),
          _is_report_success(false),
          _is_report_on_cancel(true),
          _collect_query_statistics_with_every_batch(false),
          _cancel_reason(PPlanFragmentCancelReason::INTERNAL_ERROR) {
    _report_thread_future = _report_thread_promise.get_future();
}

PlanFragmentExecutor::~PlanFragmentExecutor() {
    if (_runtime_state != nullptr) {
        // The memory released by the query end is recorded in the query mem tracker, main memory in _runtime_state.
        SCOPED_ATTACH_TASK(_runtime_state.get());
        close();
        _runtime_state.reset();
    } else {
        close();
    }
    // at this point, the report thread should have been stopped
    DCHECK(!_report_thread_active);
}

Status PlanFragmentExecutor::prepare(const TExecPlanFragmentParams& request,
                                     QueryContext* query_ctx) {
    OpentelemetryTracer tracer = telemetry::get_noop_tracer();
    if (opentelemetry::trace::Tracer::GetCurrentSpan()->GetContext().IsValid()) {
        tracer = telemetry::get_tracer(print_id(_query_id));
    }
    _span = tracer->StartSpan("Plan_fragment_executor");
    OpentelemetryScope scope {_span};

    const TPlanFragmentExecParams& params = request.params;
    _query_id = params.query_id;

    LOG_INFO("PlanFragmentExecutor::prepare")
            .tag("query_id", _query_id)
            .tag("instance_id", params.fragment_instance_id)
            .tag("backend_num", request.backend_num)
            .tag("pthread_id", (uintptr_t)pthread_self());
    // VLOG_CRITICAL << "request:\n" << apache::thrift::ThriftDebugString(request);

    const TQueryGlobals& query_globals =
            query_ctx == nullptr ? request.query_globals : query_ctx->query_globals;
    _runtime_state =
            RuntimeState::create_unique(params, request.query_options, query_globals, _exec_env);
    _runtime_state->set_query_ctx(query_ctx);
    _runtime_state->set_query_mem_tracker(query_ctx == nullptr ? _exec_env->orphan_mem_tracker()
                                                               : query_ctx->query_mem_tracker);
    _runtime_state->set_tracer(std::move(tracer));

    SCOPED_ATTACH_TASK(_runtime_state.get());
    _runtime_state->runtime_filter_mgr()->init();
    _runtime_state->set_be_number(request.backend_num);
    if (request.__isset.backend_id) {
        _runtime_state->set_backend_id(request.backend_id);
    }
    if (request.__isset.import_label) {
        _runtime_state->set_import_label(request.import_label);
    }
    if (request.__isset.db_name) {
        _runtime_state->set_db_name(request.db_name);
    }
    if (request.__isset.load_job_id) {
        _runtime_state->set_load_job_id(request.load_job_id);
    }

    if (request.query_options.__isset.is_report_success) {
        _is_report_success = request.query_options.is_report_success;
    }

    // set up desc tbl
    DescriptorTbl* desc_tbl = nullptr;
    if (query_ctx != nullptr) {
        desc_tbl = query_ctx->desc_tbl;
    } else {
        DCHECK(request.__isset.desc_tbl);
        RETURN_IF_ERROR(DescriptorTbl::create(obj_pool(), request.desc_tbl, &desc_tbl));
    }
    _runtime_state->set_desc_tbl(desc_tbl);

    // set up plan
    DCHECK(request.__isset.fragment);
<<<<<<< HEAD
    RETURN_IF_ERROR(ExecNode::create_tree(_runtime_state.get(), obj_pool(), request.fragment.plan,
                                          *desc_tbl, &_plan));
=======
    RETURN_IF_ERROR_OR_CATCH_EXCEPTION(ExecNode::create_tree(
            _runtime_state.get(), obj_pool(), request.fragment.plan, *desc_tbl, &_plan));
>>>>>>> 7bda49b5

    // set #senders of exchange nodes before calling Prepare()
    std::vector<ExecNode*> exch_nodes;
    _plan->collect_nodes(TPlanNodeType::EXCHANGE_NODE, &exch_nodes);
    for (ExecNode* exch_node : exch_nodes) {
        DCHECK_EQ(exch_node->type(), TPlanNodeType::EXCHANGE_NODE);
        int num_senders = find_with_default(params.per_exch_num_senders, exch_node->id(), 0);
        DCHECK_GT(num_senders, 0);
        static_cast<doris::vectorized::VExchangeNode*>(exch_node)->set_num_senders(num_senders);
    }

    // TODO Is it exception safe?
    RETURN_IF_ERROR(_plan->prepare(_runtime_state.get()));
    // set scan ranges
    std::vector<ExecNode*> scan_nodes;
    std::vector<TScanRangeParams> no_scan_ranges;
    _plan->collect_scan_nodes(&scan_nodes);
    VLOG_CRITICAL << "scan_nodes.size()=" << scan_nodes.size();
    VLOG_CRITICAL << "params.per_node_scan_ranges.size()=" << params.per_node_scan_ranges.size();

    _plan->try_do_aggregate_serde_improve();

    for (int i = 0; i < scan_nodes.size(); ++i) {
        // TODO(cmy): this "if...else" should be removed once all ScanNode are derived from VScanNode.
        ExecNode* node = scan_nodes[i];
        if (typeid(*node) == typeid(vectorized::NewOlapScanNode) ||
            typeid(*node) == typeid(vectorized::NewFileScanNode) ||
            typeid(*node) == typeid(vectorized::NewOdbcScanNode) ||
            typeid(*node) == typeid(vectorized::NewEsScanNode) ||
            typeid(*node) == typeid(vectorized::NewJdbcScanNode) ||
            typeid(*node) == typeid(vectorized::VMetaScanNode)) {
            vectorized::VScanNode* scan_node = static_cast<vectorized::VScanNode*>(scan_nodes[i]);
            auto scan_ranges =
                    find_with_default(params.per_node_scan_ranges, scan_node->id(), no_scan_ranges);
            scan_node->set_scan_ranges(scan_ranges);
        } else {
            ScanNode* scan_node = static_cast<ScanNode*>(scan_nodes[i]);
            auto scan_ranges =
                    find_with_default(params.per_node_scan_ranges, scan_node->id(), no_scan_ranges);
            scan_node->set_scan_ranges(scan_ranges);
            VLOG_CRITICAL << "scan_node_Id=" << scan_node->id()
                          << " size=" << scan_ranges.get().size();
        }
    }

    _runtime_state->set_per_fragment_instance_idx(params.sender_id);
    _runtime_state->set_num_per_fragment_instances(params.num_senders);

    // set up sink, if required
    if (request.fragment.__isset.output_sink) {
<<<<<<< HEAD
        RETURN_IF_ERROR(DataSink::create_data_sink(obj_pool(), request.fragment.output_sink,
                                                   request.fragment.output_exprs, params,
                                                   row_desc(), runtime_state(), &_sink, *desc_tbl));
        RETURN_IF_ERROR(_sink->prepare(runtime_state()));
=======
        RETURN_IF_ERROR_OR_CATCH_EXCEPTION(DataSink::create_data_sink(
                obj_pool(), request.fragment.output_sink, request.fragment.output_exprs, params,
                row_desc(), runtime_state(), &_sink, *desc_tbl));
        RETURN_IF_ERROR_OR_CATCH_EXCEPTION(_sink->prepare(runtime_state()));
>>>>>>> 7bda49b5

        RuntimeProfile* sink_profile = _sink->profile();
        if (sink_profile != nullptr) {
            profile()->add_child(sink_profile, true, nullptr);
        }

        _collect_query_statistics_with_every_batch =
                params.__isset.send_query_statistics_with_every_batch
                        ? params.send_query_statistics_with_every_batch
                        : false;
    } else {
        // _sink is set to nullptr
        _sink.reset(nullptr);
    }

    // set up profile counters
    profile()->add_child(_plan->runtime_profile(), true, nullptr);
    profile()->add_info_string("DorisBeVersion", version::doris_build_short_hash());
    _rows_produced_counter = ADD_COUNTER(profile(), "RowsProduced", TUnit::UNIT);
    _blocks_produced_counter = ADD_COUNTER(profile(), "BlocksProduced", TUnit::UNIT);
    _fragment_cpu_timer = ADD_TIMER(profile(), "FragmentCpuTime");

    VLOG_NOTICE << "plan_root=\n" << _plan->debug_string();
    _prepared = true;

    _query_statistics.reset(new QueryStatistics());
    if (_sink != nullptr) {
        _sink->set_query_statistics(_query_statistics);
    }
    return Status::OK();
}

Status PlanFragmentExecutor::open() {
    int64_t mem_limit = _runtime_state->query_mem_tracker()->limit();
    LOG_INFO("PlanFragmentExecutor::open")
            .tag("query_id", _query_id)
            .tag("instance_id", _runtime_state->fragment_instance_id())
            .tag("mem_limit", PrettyPrinter::print(mem_limit, TUnit::BYTES));

    // we need to start the profile-reporting thread before calling Open(), since it
    // may block
    // TODO: if no report thread is started, make sure to send a final profile
    // at end, otherwise the coordinator hangs in case we finish w/ an error
    if (_is_report_success && config::status_report_interval > 0) {
        std::unique_lock<std::mutex> l(_report_thread_lock);
        _exec_env->send_report_thread_pool()->submit_func([this] {
            Defer defer {[&]() { this->_report_thread_promise.set_value(true); }};
            this->report_profile();
        });
        // make sure the thread started up, otherwise report_profile() might get into a race
        // with stop_report_thread()
        _report_thread_started_cv.wait(l);
    }
    Status status = Status::OK();
    status = open_vectorized_internal();

    if (!status.ok() && !status.is<CANCELLED>() && _runtime_state->log_has_space()) {
        // Log error message in addition to returning in Status. Queries that do not
        // fetch results (e.g. insert) may not receive the message directly and can
        // only retrieve the log.
        _runtime_state->log_error(status.to_string());
    }
    if (status.is<CANCELLED>()) {
        if (_cancel_reason == PPlanFragmentCancelReason::CALL_RPC_ERROR) {
            status = Status::RuntimeError(_cancel_msg);
        } else if (_cancel_reason == PPlanFragmentCancelReason::MEMORY_LIMIT_EXCEED) {
            status = Status::MemoryLimitExceeded(_cancel_msg);
        }
    }

    {
        std::lock_guard<std::mutex> l(_status_lock);
        _status = status;
        if (status.is<MEM_LIMIT_EXCEEDED>()) {
            _runtime_state->set_mem_limit_exceeded(status.to_string());
        }
        if (_runtime_state->query_type() == TQueryType::EXTERNAL) {
            TUniqueId fragment_instance_id = _runtime_state->fragment_instance_id();
            _exec_env->result_queue_mgr()->update_queue_status(fragment_instance_id, status);
        }
    }

    stop_report_thread();
    send_report(true);
    return status;
}

Status PlanFragmentExecutor::open_vectorized_internal() {
    SCOPED_TIMER(profile()->total_time_counter());
    {
        SCOPED_CPU_TIMER(_fragment_cpu_timer);
        RETURN_IF_ERROR(_plan->open(_runtime_state.get()));
        RETURN_IF_CANCELLED(_runtime_state);
        if (_sink == nullptr) {
            return Status::OK();
        }
        RETURN_IF_ERROR(_sink->open(runtime_state()));
        doris::vectorized::Block block;
        bool eos = false;

        while (!eos) {
            RETURN_IF_CANCELLED(_runtime_state);
            RETURN_IF_ERROR(get_vectorized_internal(&block, &eos));

            // Collect this plan and sub plan statistics, and send to parent plan.
            if (_collect_query_statistics_with_every_batch) {
                _collect_query_statistics();
            }

            if (!eos || block.rows() > 0) {
                auto st = _sink->send(runtime_state(), &block);
                if (st.is<END_OF_FILE>()) {
                    break;
                }
                RETURN_IF_ERROR(st);
            }
        }
    }
    {
        _collect_query_statistics();
        Status status;
        {
            std::lock_guard<std::mutex> l(_status_lock);
            status = _status;
        }
        status = _sink->close(runtime_state(), status);
        RETURN_IF_ERROR(status);
    }
    // Setting to NULL ensures that the d'tor won't double-close the sink.
    _sink.reset(nullptr);
    _done = true;
<<<<<<< HEAD

=======
>>>>>>> 7bda49b5
    return Status::OK();
}

Status PlanFragmentExecutor::get_vectorized_internal(::doris::vectorized::Block* block, bool* eos) {
    while (!_done) {
        block->clear_column_data(_plan->row_desc().num_materialized_slots());
        RETURN_IF_ERROR(_plan->get_next_after_projects(
                _runtime_state.get(), block, &_done,
                std::bind((Status(ExecNode::*)(RuntimeState*, vectorized::Block*, bool*)) &
                                  ExecNode::get_next,
                          _plan, std::placeholders::_1, std::placeholders::_2,
                          std::placeholders::_3)));

        if (block->rows() > 0) {
            COUNTER_UPDATE(_rows_produced_counter, block->rows());
            // Not very sure, if should contain empty block
            COUNTER_UPDATE(_blocks_produced_counter, block->rows());
            break;
        }
    }
    *eos = _done;

    return Status::OK();
}

void PlanFragmentExecutor::_collect_query_statistics() {
    _query_statistics->clear();
    Status status = _plan->collect_query_statistics(_query_statistics.get());
    if (!status.ok()) {
        LOG(INFO) << "collect query statistics failed, st=" << status;
        return;
    }
    _query_statistics->add_cpu_ms(_fragment_cpu_timer->value() / NANOS_PER_MILLIS);
    if (_runtime_state->backend_id() != -1) {
        _collect_node_statistics();
    }
}

void PlanFragmentExecutor::_collect_node_statistics() {
    DCHECK(_runtime_state->backend_id() != -1);
    NodeStatistics* node_statistics =
            _query_statistics->add_nodes_statistics(_runtime_state->backend_id());
    node_statistics->set_peak_memory(_runtime_state->query_mem_tracker()->peak_consumption());
}

void PlanFragmentExecutor::report_profile() {
    SCOPED_ATTACH_TASK(_runtime_state.get());
    VLOG_FILE << "report_profile(): instance_id=" << _runtime_state->fragment_instance_id();

    _report_thread_active = true;

    std::unique_lock<std::mutex> l(_report_thread_lock);
    // tell Open() that we started
    _report_thread_started_cv.notify_one();

    // Jitter the reporting time of remote fragments by a random amount between
    // 0 and the report_interval.  This way, the coordinator doesn't get all the
    // updates at once so its better for contention as well as smoother progress
    // reporting.
    int report_fragment_offset = rand() % config::status_report_interval;
    // We don't want to wait longer than it takes to run the entire fragment.
    _stop_report_thread_cv.wait_for(l, std::chrono::seconds(report_fragment_offset));
    while (_report_thread_active) {
        if (config::status_report_interval > 0) {
            // wait_for can return because the timeout occurred or the condition variable
            // was signaled.  We can't rely on its return value to distinguish between the
            // two cases (e.g. there is a race here where the wait timed out but before grabbing
            // the lock, the condition variable was signaled).  Instead, we will use an external
            // flag, _report_thread_active, to coordinate this.
            _stop_report_thread_cv.wait_for(l,
                                            std::chrono::seconds(config::status_report_interval));
        } else {
            LOG(WARNING) << "config::status_report_interval is equal to or less than zero, exiting "
                            "reporting thread.";
            break;
        }

        if (VLOG_FILE_IS_ON) {
            VLOG_FILE << "Reporting " << (!_report_thread_active ? "final " : " ")
                      << "profile for instance " << _runtime_state->fragment_instance_id();
            std::stringstream ss;
            profile()->compute_time_in_profile();
            profile()->pretty_print(&ss);
            if (load_channel_profile()) {
                // load_channel_profile()->compute_time_in_profile(); // TODO load channel profile add timer
                load_channel_profile()->pretty_print(&ss);
            }
            VLOG_FILE << ss.str();
        }

        if (!_report_thread_active) {
            break;
        }

        send_report(false);
    }

    VLOG_FILE << "exiting reporting thread: instance_id=" << _runtime_state->fragment_instance_id();
}

void PlanFragmentExecutor::send_report(bool done) {
    Status status;
    {
        std::lock_guard<std::mutex> l(_status_lock);
        status = _status;
    }

    // If plan is done successfully, but _is_report_success is false,
    // no need to send report.
    if (!_is_report_success && done && status.ok()) {
        return;
    }

    // If both _is_report_success and _is_report_on_cancel are false,
    // which means no matter query is success or failed, no report is needed.
    // This may happen when the query limit reached and
    // a internal cancellation being processed
    if (!_is_report_success && !_is_report_on_cancel) {
        return;
    }

    // This will send a report even if we are cancelled.  If the query completed correctly
    // but fragments still need to be cancelled (e.g. limit reached), the coordinator will
    // be waiting for a final report and profile.
    _report_status_cb(status, _is_report_success ? profile() : nullptr,
                      _is_report_success ? load_channel_profile() : nullptr, done || !status.ok());
}

void PlanFragmentExecutor::stop_report_thread() {
    if (!_report_thread_active) {
        return;
    }

    _report_thread_active = false;

    _stop_report_thread_cv.notify_one();
    // Wait infinitly until the thread is stopped and the future is set.
    // The reporting thread depends on the PlanFragmentExecutor object, if not wait infinitly here, the reporting
    // thread may crashed because the PlanFragmentExecutor is destroyed.
    _report_thread_future.wait();
}

void PlanFragmentExecutor::cancel(const PPlanFragmentCancelReason& reason, const std::string& msg) {
    LOG_INFO("PlanFragmentExecutor::cancel")
            .tag("query_id", _query_id)
            .tag("instance_id", _runtime_state->fragment_instance_id())
            .tag("reason", reason)
            .tag("error message", msg);
    DCHECK(_prepared);
    _cancel_reason = reason;
    _cancel_msg = msg;
    _runtime_state->set_is_cancelled(true);
    // To notify wait_for_start()
    _runtime_state->get_query_ctx()->set_ready_to_execute(true);

    // must close stream_mgr to avoid dead lock in Exchange Node
    auto env = _runtime_state->exec_env();
    auto id = _runtime_state->fragment_instance_id();
    env->vstream_mgr()->cancel(id);
    // Cancel the result queue manager used by spark doris connector
    _exec_env->result_queue_mgr()->update_queue_status(id, Status::Aborted(msg));
}

const RowDescriptor& PlanFragmentExecutor::row_desc() {
    return _plan->row_desc();
}

RuntimeProfile* PlanFragmentExecutor::profile() {
    return _runtime_state->runtime_profile();
}

RuntimeProfile* PlanFragmentExecutor::load_channel_profile() {
    return _runtime_state->load_channel_profile();
}

void PlanFragmentExecutor::close() {
    if (_closed) {
        return;
    }

    // Prepare may not have been called, which sets _runtime_state
    if (_runtime_state != nullptr) {
        // _runtime_state init failed
        if (_plan != nullptr) {
            _plan->close(_runtime_state.get());
        }

        if (_sink != nullptr) {
            if (_prepared) {
                Status status;
                {
                    std::lock_guard<std::mutex> l(_status_lock);
                    status = _status;
                }
                _sink->close(runtime_state(), status);
            } else {
                _sink->close(runtime_state(), Status::InternalError("prepare failed"));
            }
        }

        if (_is_report_success) {
            std::stringstream ss;
            // Compute the _local_time_percent before pretty_print the runtime_profile
            // Before add this operation, the print out like that:
            // UNION_NODE (id=0):(Active: 56.720us, non-child: 00.00%)
            // After add the operation, the print out like that:
            // UNION_NODE (id=0):(Active: 56.720us, non-child: 82.53%)
            // We can easily know the exec node execute time without child time consumed.
            profile()->compute_time_in_profile();
            profile()->pretty_print(&ss);
            if (load_channel_profile()) {
                // load_channel_profile()->compute_time_in_profile();  // TODO load channel profile add timer
                load_channel_profile()->pretty_print(&ss);
            }
            LOG(INFO) << ss.str();
        }
        LOG(INFO) << "Close() fragment_instance_id="
                  << print_id(_runtime_state->fragment_instance_id());
    }

    profile()->add_to_span(_span);
    _closed = true;
}

} // namespace doris<|MERGE_RESOLUTION|>--- conflicted
+++ resolved
@@ -160,13 +160,8 @@
 
     // set up plan
     DCHECK(request.__isset.fragment);
-<<<<<<< HEAD
-    RETURN_IF_ERROR(ExecNode::create_tree(_runtime_state.get(), obj_pool(), request.fragment.plan,
-                                          *desc_tbl, &_plan));
-=======
     RETURN_IF_ERROR_OR_CATCH_EXCEPTION(ExecNode::create_tree(
             _runtime_state.get(), obj_pool(), request.fragment.plan, *desc_tbl, &_plan));
->>>>>>> 7bda49b5
 
     // set #senders of exchange nodes before calling Prepare()
     std::vector<ExecNode*> exch_nodes;
@@ -217,17 +212,10 @@
 
     // set up sink, if required
     if (request.fragment.__isset.output_sink) {
-<<<<<<< HEAD
-        RETURN_IF_ERROR(DataSink::create_data_sink(obj_pool(), request.fragment.output_sink,
-                                                   request.fragment.output_exprs, params,
-                                                   row_desc(), runtime_state(), &_sink, *desc_tbl));
-        RETURN_IF_ERROR(_sink->prepare(runtime_state()));
-=======
         RETURN_IF_ERROR_OR_CATCH_EXCEPTION(DataSink::create_data_sink(
                 obj_pool(), request.fragment.output_sink, request.fragment.output_exprs, params,
                 row_desc(), runtime_state(), &_sink, *desc_tbl));
         RETURN_IF_ERROR_OR_CATCH_EXCEPTION(_sink->prepare(runtime_state()));
->>>>>>> 7bda49b5
 
         RuntimeProfile* sink_profile = _sink->profile();
         if (sink_profile != nullptr) {
@@ -359,10 +347,6 @@
     // Setting to NULL ensures that the d'tor won't double-close the sink.
     _sink.reset(nullptr);
     _done = true;
-<<<<<<< HEAD
-
-=======
->>>>>>> 7bda49b5
     return Status::OK();
 }
 
