// Licensed to the Apache Software Foundation (ASF) under one
// or more contributor license agreements.  See the NOTICE file
// distributed with this work for additional information
// regarding copyright ownership.  The ASF licenses this file
// to you under the Apache License, Version 2.0 (the
// "License"); you may not use this file except in compliance
// with the License.  You may obtain a copy of the License at
//
//   http://www.apache.org/licenses/LICENSE-2.0
//
// Unless required by applicable law or agreed to in writing,
// software distributed under the License is distributed on an
// "AS IS" BASIS, WITHOUT WARRANTIES OR CONDITIONS OF ANY
// KIND, either express or implied.  See the License for the
// specific language governing permissions and limitations
// under the License.

#include "runtime/broker_mgr.h"

#include <gen_cpp/PaloBrokerService_types.h>
#include <gen_cpp/TPaloBrokerService.h>
#include <gen_cpp/Types_types.h>
#include <glog/logging.h>
#include <thrift/Thrift.h>
#include <thrift/transport/TTransportException.h>
// IWYU pragma: no_include <bits/chrono.h>
#include <chrono> // IWYU pragma: keep
#include <sstream>
#include <vector>

#include "common/config.h"
#include "common/status.h"
#include "runtime/client_cache.h"
#include "runtime/exec_env.h"
#include "service/backend_options.h"
#include "util/doris_metrics.h"
#include "util/hash_util.hpp"
#include "util/metrics.h"
#include "util/thread.h"

namespace doris {

DEFINE_GAUGE_METRIC_PROTOTYPE_2ARG(broker_count, MetricUnit::NOUNIT);

BrokerMgr::BrokerMgr(ExecEnv* exec_env) : _exec_env(exec_env), _stop_background_threads_latch(1) {
    CHECK(Thread::create(
                  "BrokerMgr", "ping_worker", [this]() { this->ping_worker(); }, &_ping_thread)
                  .ok());

    REGISTER_HOOK_METRIC(broker_count, [this]() {
        // std::lock_guard<std::mutex> l(_mutex);
        return _broker_set.size();
    });
}

BrokerMgr::~BrokerMgr() {
    DEREGISTER_HOOK_METRIC(broker_count);
    _stop_background_threads_latch.count_down();
    if (_ping_thread) {
        _ping_thread->join();
    }
}

void BrokerMgr::init() {
    std::stringstream ss;
    ss << BackendOptions::get_localhost() << ":" << config::be_port;
    _client_id = ss.str();
}

const std::string& BrokerMgr::get_client_id(const TNetworkAddress& address) {
    std::lock_guard<std::mutex> l(_mutex);
    _broker_set.insert(address);
    return _client_id;
}

void BrokerMgr::ping(const TNetworkAddress& addr) {
    TBrokerPingBrokerRequest request;

    request.__set_version(TBrokerVersion::VERSION_ONE);
    request.__set_clientId(_client_id);

    TBrokerOperationStatus response;
    try {
        Status status;
        BrokerServiceConnection client(_exec_env->broker_client_cache(), addr,
                                       config::thrift_rpc_timeout_ms, &status);
        if (!status.ok()) {
            LOG(WARNING) << "Create broker client failed. broker=" << addr << ", status=" << status;
            return;
        }

        try {
            client->ping(response, request);
        } catch (apache::thrift::transport::TTransportException& e) {
            status = client.reopen();
            if (!status.ok()) {
                LOG(WARNING) << "Create broker client failed. broker=" << addr
<<<<<<< HEAD
                             << ", status=" << status;
=======
                             << ", status=" << status << ", reason=" << e.what();
>>>>>>> 7bda49b5
                return;
            }
            client->ping(response, request);
        }
    } catch (apache::thrift::TException& e) {
        LOG(WARNING) << "Broker ping failed, broker:" << addr << " failed:" << e.what();
    }
}

void BrokerMgr::ping_worker() {
    do {
        std::vector<TNetworkAddress> addresses;
        {
            std::lock_guard<std::mutex> l(_mutex);
            for (auto& addr : _broker_set) {
                addresses.emplace_back(addr);
            }
        }
        for (auto& addr : addresses) {
            ping(addr);
        }
    } while (!_stop_background_threads_latch.wait_for(std::chrono::seconds(5)));
}

} // namespace doris<|MERGE_RESOLUTION|>--- conflicted
+++ resolved
@@ -95,11 +95,7 @@
             status = client.reopen();
             if (!status.ok()) {
                 LOG(WARNING) << "Create broker client failed. broker=" << addr
-<<<<<<< HEAD
-                             << ", status=" << status;
-=======
                              << ", status=" << status << ", reason=" << e.what();
->>>>>>> 7bda49b5
                 return;
             }
             client->ping(response, request);
