// Licensed to the Apache Software Foundation (ASF) under one
// or more contributor license agreements.  See the NOTICE file
// distributed with this work for additional information
// regarding copyright ownership.  The ASF licenses this file
// to you under the Apache License, Version 2.0 (the
// "License"); you may not use this file except in compliance
// with the License.  You may obtain a copy of the License at
//
//   http://www.apache.org/licenses/LICENSE-2.0
//
// Unless required by applicable law or agreed to in writing,
// software distributed under the License is distributed on an
// "AS IS" BASIS, WITHOUT WARRANTIES OR CONDITIONS OF ANY
// KIND, either express or implied.  See the License for the
// specific language governing permissions and limitations
// under the License.
// This file is copied from
// https://github.com/apache/impala/blob/branch-2.9.0/be/src/runtime/descriptors.cc
// and modified by Doris

#include "runtime/descriptors.h"

#include <fmt/format.h>
#include <gen_cpp/Descriptors_types.h>
#include <gen_cpp/Types_types.h>
#include <gen_cpp/descriptors.pb.h>
#include <stddef.h>

#include <algorithm>
#include <boost/algorithm/string/join.hpp>
#include <memory>

#include "common/object_pool.h"
#include "util/string_util.h"
#include "vec/aggregate_functions/aggregate_function.h"
#include "vec/data_types/data_type_factory.hpp"

namespace doris {

const int RowDescriptor::INVALID_IDX = -1;
std::string NullIndicatorOffset::debug_string() const {
    std::stringstream out;
    out << "(offset=" << byte_offset << " mask=" << std::hex << static_cast<int>(bit_mask)
        << std::dec << ")";
    return out.str();
}

std::ostream& operator<<(std::ostream& os, const NullIndicatorOffset& null_indicator) {
    os << null_indicator.debug_string();
    return os;
}

SlotDescriptor::SlotDescriptor(const TSlotDescriptor& tdesc)
        : _id(tdesc.id),
          _type(TypeDescriptor::from_thrift(tdesc.slotType)),
          _parent(tdesc.parent),
          _col_pos(tdesc.columnPos),
          _null_indicator_offset(tdesc.nullIndicatorByte, tdesc.nullIndicatorBit),
          _col_name(tdesc.colName),
          _col_name_lower_case(to_lower(tdesc.colName)),
          _col_unique_id(tdesc.col_unique_id),
          _slot_idx(tdesc.slotIdx),
          _field_idx(-1),
          _is_materialized(tdesc.isMaterialized),
          _is_key(tdesc.is_key),
          _need_materialize(tdesc.need_materialize) {}

SlotDescriptor::SlotDescriptor(const PSlotDescriptor& pdesc)
        : _id(pdesc.id()),
          _type(TypeDescriptor::from_protobuf(pdesc.slot_type())),
          _parent(pdesc.parent()),
          _col_pos(pdesc.column_pos()),
          _null_indicator_offset(pdesc.null_indicator_byte(), pdesc.null_indicator_bit()),
          _col_name(pdesc.col_name()),
          _col_name_lower_case(to_lower(pdesc.col_name())),
          _col_unique_id(pdesc.col_unique_id()),
          _slot_idx(pdesc.slot_idx()),
          _field_idx(-1),
          _is_materialized(pdesc.is_materialized()),
          _is_key(pdesc.is_key()),
          _need_materialize(true) {}

void SlotDescriptor::to_protobuf(PSlotDescriptor* pslot) const {
    pslot->set_id(_id);
    pslot->set_parent(_parent);
    _type.to_protobuf(pslot->mutable_slot_type());
    pslot->set_column_pos(_col_pos);
    pslot->set_byte_offset(0);
    pslot->set_null_indicator_byte(_null_indicator_offset.byte_offset);
    pslot->set_null_indicator_bit(_null_indicator_offset.bit_offset);
    DCHECK_LE(_null_indicator_offset.bit_offset, 8);
    pslot->set_col_name(_col_name);
    pslot->set_slot_idx(_slot_idx);
    pslot->set_is_materialized(_is_materialized);
    pslot->set_col_unique_id(_col_unique_id);
    pslot->set_is_key(_is_key);
}

vectorized::MutableColumnPtr SlotDescriptor::get_empty_mutable_column() const {
    auto data_type = get_data_type_ptr();
    if (data_type) {
        return data_type->create_column();
    }
    return nullptr;
}

vectorized::DataTypePtr SlotDescriptor::get_data_type_ptr() const {
    return vectorized::DataTypeFactory::instance().create_data_type(type(), is_nullable());
}

std::string SlotDescriptor::debug_string() const {
    std::stringstream out;
    out << "Slot(id=" << _id << " type=" << _type << " col=" << _col_pos
<<<<<<< HEAD
        << ", colname=" << _col_name << " null=" << _null_indicator_offset.debug_string() << ")";
=======
        << ", colname=" << _col_name << ", nullable=" << is_nullable() << ")";
>>>>>>> 7bda49b5
    return out.str();
}

TableDescriptor::TableDescriptor(const TTableDescriptor& tdesc)
        : _table_type(tdesc.tableType),
          _name(tdesc.tableName),
          _database(tdesc.dbName),
          _table_id(tdesc.id),
          _num_cols(tdesc.numCols),
          _num_clustering_cols(tdesc.numClusteringCols) {}

std::string TableDescriptor::debug_string() const {
    std::stringstream out;
    out << "#cols=" << _num_cols << " #clustering_cols=" << _num_clustering_cols;
    return out.str();
}

OlapTableDescriptor::OlapTableDescriptor(const TTableDescriptor& tdesc) : TableDescriptor(tdesc) {}

std::string OlapTableDescriptor::debug_string() const {
    std::stringstream out;
    out << "OlapTable(" << TableDescriptor::debug_string() << ")";
    return out.str();
}

SchemaTableDescriptor::SchemaTableDescriptor(const TTableDescriptor& tdesc)
        : TableDescriptor(tdesc), _schema_table_type(tdesc.schemaTable.tableType) {}
SchemaTableDescriptor::~SchemaTableDescriptor() = default;

std::string SchemaTableDescriptor::debug_string() const {
    std::stringstream out;
    out << "SchemaTable(" << TableDescriptor::debug_string() << ")";
    return out.str();
}

BrokerTableDescriptor::BrokerTableDescriptor(const TTableDescriptor& tdesc)
        : TableDescriptor(tdesc) {}

BrokerTableDescriptor::~BrokerTableDescriptor() = default;

std::string BrokerTableDescriptor::debug_string() const {
    std::stringstream out;
    out << "BrokerTable(" << TableDescriptor::debug_string() << ")";
    return out.str();
}

HiveTableDescriptor::HiveTableDescriptor(const TTableDescriptor& tdesc) : TableDescriptor(tdesc) {}

HiveTableDescriptor::~HiveTableDescriptor() = default;

std::string HiveTableDescriptor::debug_string() const {
    std::stringstream out;
    out << "HiveTable(" << TableDescriptor::debug_string() << ")";
    return out.str();
}

IcebergTableDescriptor::IcebergTableDescriptor(const TTableDescriptor& tdesc)
        : TableDescriptor(tdesc) {}

IcebergTableDescriptor::~IcebergTableDescriptor() = default;

std::string IcebergTableDescriptor::debug_string() const {
    std::stringstream out;
    out << "IcebergTable(" << TableDescriptor::debug_string() << ")";
    return out.str();
}

MaxComputeTableDescriptor::MaxComputeTableDescriptor(const TTableDescriptor& tdesc)
        : TableDescriptor(tdesc),
          _region(tdesc.mcTable.region),
          _project(tdesc.mcTable.project),
          _table(tdesc.mcTable.table),
          _access_key(tdesc.mcTable.access_key),
          _secret_key(tdesc.mcTable.secret_key),
          _public_access(tdesc.mcTable.public_access) {}

MaxComputeTableDescriptor::~MaxComputeTableDescriptor() = default;

std::string MaxComputeTableDescriptor::debug_string() const {
    std::stringstream out;
    out << "MaxComputeTable(" << TableDescriptor::debug_string() << ")";
    return out.str();
}

EsTableDescriptor::EsTableDescriptor(const TTableDescriptor& tdesc) : TableDescriptor(tdesc) {}

EsTableDescriptor::~EsTableDescriptor() = default;

std::string EsTableDescriptor::debug_string() const {
    std::stringstream out;
    out << "EsTable(" << TableDescriptor::debug_string() << ")";
    return out.str();
}

MySQLTableDescriptor::MySQLTableDescriptor(const TTableDescriptor& tdesc)
        : TableDescriptor(tdesc),
          _mysql_db(tdesc.mysqlTable.db),
          _mysql_table(tdesc.mysqlTable.table),
          _host(tdesc.mysqlTable.host),
          _port(tdesc.mysqlTable.port),
          _user(tdesc.mysqlTable.user),
          _passwd(tdesc.mysqlTable.passwd),
          _charset(tdesc.mysqlTable.charset) {}

std::string MySQLTableDescriptor::debug_string() const {
    std::stringstream out;
    out << "MySQLTable(" << TableDescriptor::debug_string() << " _db" << _mysql_db
        << " table=" << _mysql_table << " host=" << _host << " port=" << _port << " user=" << _user
        << " passwd=" << _passwd << " charset=" << _charset;
    return out.str();
}

ODBCTableDescriptor::ODBCTableDescriptor(const TTableDescriptor& tdesc)
        : TableDescriptor(tdesc),
          _db(tdesc.odbcTable.db),
          _table(tdesc.odbcTable.table),
          _host(tdesc.odbcTable.host),
          _port(tdesc.odbcTable.port),
          _user(tdesc.odbcTable.user),
          _passwd(tdesc.odbcTable.passwd),
          _driver(tdesc.odbcTable.driver),
          _type(tdesc.odbcTable.type) {}

std::string ODBCTableDescriptor::debug_string() const {
    std::stringstream out;
    out << "ODBCTable(" << TableDescriptor::debug_string() << " _db" << _db << " table=" << _table
        << " host=" << _host << " port=" << _port << " user=" << _user << " passwd=" << _passwd
        << " driver=" << _driver << " type" << _type;
    return out.str();
}

JdbcTableDescriptor::JdbcTableDescriptor(const TTableDescriptor& tdesc)
        : TableDescriptor(tdesc),
          _jdbc_resource_name(tdesc.jdbcTable.jdbc_resource_name),
          _jdbc_driver_url(tdesc.jdbcTable.jdbc_driver_url),
          _jdbc_driver_class(tdesc.jdbcTable.jdbc_driver_class),
          _jdbc_driver_checksum(tdesc.jdbcTable.jdbc_driver_checksum),
          _jdbc_url(tdesc.jdbcTable.jdbc_url),
          _jdbc_table_name(tdesc.jdbcTable.jdbc_table_name),
          _jdbc_user(tdesc.jdbcTable.jdbc_user),
          _jdbc_passwd(tdesc.jdbcTable.jdbc_password) {}

std::string JdbcTableDescriptor::debug_string() const {
    fmt::memory_buffer buf;
    fmt::format_to(buf,
                   "JDBCTable({} ,_jdbc_resource_name={} ,_jdbc_driver_url={} "
                   ",_jdbc_driver_class={} ,_jdbc_driver_checksum={} ,_jdbc_url={} "
                   ",_jdbc_table_name={} ,_jdbc_user={} ,_jdbc_passwd={})",
                   TableDescriptor::debug_string(), _jdbc_resource_name, _jdbc_driver_url,
                   _jdbc_driver_class, _jdbc_driver_checksum, _jdbc_url, _jdbc_table_name,
                   _jdbc_user, _jdbc_passwd);
    return fmt::to_string(buf);
}

TupleDescriptor::TupleDescriptor(const TTupleDescriptor& tdesc, bool own_slots)
        : _id(tdesc.id),
          _table_desc(nullptr),
          _num_null_bytes(tdesc.numNullBytes),
          _num_materialized_slots(0),
<<<<<<< HEAD
          _slots(),
=======
>>>>>>> 7bda49b5
          _has_varlen_slots(false),
          _own_slots(own_slots) {
    if (false == tdesc.__isset.numNullSlots) {
        //be compatible for existing tables with no nullptr value
        _num_null_slots = 0;
    } else {
        _num_null_slots = tdesc.numNullSlots;
    }
}

TupleDescriptor::TupleDescriptor(const PTupleDescriptor& pdesc, bool own_slots)
        : _id(pdesc.id()),
          _table_desc(nullptr),
          _num_null_bytes(pdesc.num_null_bytes()),
          _num_materialized_slots(0),
<<<<<<< HEAD
          _slots(),
=======
>>>>>>> 7bda49b5
          _has_varlen_slots(false),
          _own_slots(own_slots) {
    if (!pdesc.has_num_null_slots()) {
        //be compatible for existing tables with no nullptr value
        _num_null_slots = 0;
    } else {
        _num_null_slots = pdesc.num_null_slots();
    }
}

void TupleDescriptor::add_slot(SlotDescriptor* slot) {
    _slots.push_back(slot);

    if (slot->is_materialized()) {
        ++_num_materialized_slots;

        if (slot->type().is_string_type()) {
            _string_slots.push_back(slot);
            _has_varlen_slots = true;
        } else if (slot->type().is_collection_type()) {
            _collection_slots.push_back(slot);
            _has_varlen_slots = true;
        } else {
            _no_string_slots.push_back(slot);
        }
    }
}

std::vector<SlotDescriptor*> TupleDescriptor::slots_ordered_by_idx() const {
    std::vector<SlotDescriptor*> sorted_slots(slots().size());
    for (SlotDescriptor* slot : slots()) {
        sorted_slots[slot->_slot_idx] = slot;
    }
    return sorted_slots;
}

void TupleDescriptor::to_protobuf(PTupleDescriptor* ptuple) const {
    ptuple->Clear();
    ptuple->set_id(_id);
    // Useless not set
    ptuple->set_byte_size(0);
    ptuple->set_num_null_bytes(_num_null_bytes);
    ptuple->set_table_id(-1);
    ptuple->set_num_null_slots(_num_null_slots);
}

std::string TupleDescriptor::debug_string() const {
    std::stringstream out;
    out << "Tuple(id=" << _id;
    if (_table_desc != nullptr) {
        //out << " " << _table_desc->debug_string();
    }

    out << " slots=[";
    for (size_t i = 0; i < _slots.size(); ++i) {
        if (i > 0) {
            out << ", ";
        }
        out << _slots[i]->debug_string();
    }

    out << "]";
    out << " has_varlen_slots=" << _has_varlen_slots;
    out << ")";
    return out.str();
}

RowDescriptor::RowDescriptor(const DescriptorTbl& desc_tbl, const std::vector<TTupleId>& row_tuples,
                             const std::vector<bool>& nullable_tuples)
        : _tuple_idx_nullable_map(nullable_tuples) {
    DCHECK(nullable_tuples.size() == row_tuples.size())
            << "nullable_tuples size " << nullable_tuples.size() << " != row_tuples size "
            << row_tuples.size();
    DCHECK_GT(row_tuples.size(), 0);
    _num_materialized_slots = 0;
    _num_null_slots = 0;

    for (int i = 0; i < row_tuples.size(); ++i) {
        TupleDescriptor* tupleDesc = desc_tbl.get_tuple_descriptor(row_tuples[i]);
        _num_materialized_slots += tupleDesc->num_materialized_slots();
        _num_null_slots += tupleDesc->num_null_slots();
        _tuple_desc_map.push_back(tupleDesc);
        DCHECK(_tuple_desc_map.back() != nullptr);
    }
    _num_null_bytes = (_num_null_slots + 7) / 8;

    init_tuple_idx_map();
    init_has_varlen_slots();
}

RowDescriptor::RowDescriptor(TupleDescriptor* tuple_desc, bool is_nullable)
        : _tuple_desc_map(1, tuple_desc), _tuple_idx_nullable_map(1, is_nullable) {
    init_tuple_idx_map();
    init_has_varlen_slots();
}

RowDescriptor::RowDescriptor(const RowDescriptor& lhs_row_desc, const RowDescriptor& rhs_row_desc) {
    _tuple_desc_map.insert(_tuple_desc_map.end(), lhs_row_desc._tuple_desc_map.begin(),
                           lhs_row_desc._tuple_desc_map.end());
    _tuple_desc_map.insert(_tuple_desc_map.end(), rhs_row_desc._tuple_desc_map.begin(),
                           rhs_row_desc._tuple_desc_map.end());
    _tuple_idx_nullable_map.insert(_tuple_idx_nullable_map.end(),
                                   lhs_row_desc._tuple_idx_nullable_map.begin(),
                                   lhs_row_desc._tuple_idx_nullable_map.end());
    _tuple_idx_nullable_map.insert(_tuple_idx_nullable_map.end(),
                                   rhs_row_desc._tuple_idx_nullable_map.begin(),
                                   rhs_row_desc._tuple_idx_nullable_map.end());
    init_tuple_idx_map();
    init_has_varlen_slots();
}

void RowDescriptor::init_tuple_idx_map() {
    // find max id
    TupleId max_id = 0;
    for (int i = 0; i < _tuple_desc_map.size(); ++i) {
        max_id = std::max(_tuple_desc_map[i]->id(), max_id);
    }

    _tuple_idx_map.resize(max_id + 1, INVALID_IDX);
    for (int i = 0; i < _tuple_desc_map.size(); ++i) {
        _tuple_idx_map[_tuple_desc_map[i]->id()] = i;
    }
}

void RowDescriptor::init_has_varlen_slots() {
    _has_varlen_slots = false;
    for (int i = 0; i < _tuple_desc_map.size(); ++i) {
        if (_tuple_desc_map[i]->has_varlen_slots()) {
            _has_varlen_slots = true;
            break;
        }
    }
}

int RowDescriptor::get_row_size() const {
    int size = 0;

    for (int i = 0; i < _tuple_desc_map.size(); ++i) {
        size += _tuple_desc_map[i]->byte_size();
    }

    return size;
}

int RowDescriptor::get_tuple_idx(TupleId id) const {
    // comment CHECK temporarily to make fuzzy test run smoothly
    // DCHECK_LT(id, _tuple_idx_map.size()) << "RowDescriptor: " << debug_string();
    if (_tuple_idx_map.size() <= id) {
        return RowDescriptor::INVALID_IDX;
    }
    return _tuple_idx_map[id];
}

bool RowDescriptor::tuple_is_nullable(int tuple_idx) const {
    DCHECK_LT(tuple_idx, _tuple_idx_nullable_map.size()) << "RowDescriptor: " << debug_string();
    return _tuple_idx_nullable_map[tuple_idx];
}

bool RowDescriptor::is_any_tuple_nullable() const {
    for (int i = 0; i < _tuple_idx_nullable_map.size(); ++i) {
        if (_tuple_idx_nullable_map[i]) {
            return true;
        }
    }
    return false;
}

void RowDescriptor::to_thrift(std::vector<TTupleId>* row_tuple_ids) {
    row_tuple_ids->clear();

    for (int i = 0; i < _tuple_desc_map.size(); ++i) {
        row_tuple_ids->push_back(_tuple_desc_map[i]->id());
    }
}

void RowDescriptor::to_protobuf(
        google::protobuf::RepeatedField<google::protobuf::int32>* row_tuple_ids) const {
    row_tuple_ids->Clear();
    for (auto desc : _tuple_desc_map) {
        row_tuple_ids->Add(desc->id());
    }
}

bool RowDescriptor::is_prefix_of(const RowDescriptor& other_desc) const {
    if (_tuple_desc_map.size() > other_desc._tuple_desc_map.size()) {
        return false;
    }

    for (int i = 0; i < _tuple_desc_map.size(); ++i) {
        // pointer comparison okay, descriptors are unique
        if (_tuple_desc_map[i] != other_desc._tuple_desc_map[i]) {
            return false;
        }
    }

    return true;
}

bool RowDescriptor::equals(const RowDescriptor& other_desc) const {
    if (_tuple_desc_map.size() != other_desc._tuple_desc_map.size()) {
        return false;
    }

    for (int i = 0; i < _tuple_desc_map.size(); ++i) {
        // pointer comparison okay, descriptors are unique
        if (_tuple_desc_map[i] != other_desc._tuple_desc_map[i]) {
            return false;
        }
    }

    return true;
}

std::string RowDescriptor::debug_string() const {
    std::stringstream ss;

    ss << "tuple_desc_map: [";
    for (int i = 0; i < _tuple_desc_map.size(); ++i) {
        ss << _tuple_desc_map[i]->debug_string();
        if (i != _tuple_desc_map.size() - 1) {
            ss << ", ";
        }
    }
    ss << "] ";

    ss << "tuple_id_map: [";
    for (int i = 0; i < _tuple_idx_map.size(); ++i) {
        ss << _tuple_idx_map[i];
        if (i != _tuple_idx_map.size() - 1) {
            ss << ", ";
        }
    }
    ss << "] ";

    ss << "tuple_is_nullable: [";
    for (int i = 0; i < _tuple_idx_nullable_map.size(); ++i) {
        ss << _tuple_idx_nullable_map[i];
        if (i != _tuple_idx_nullable_map.size() - 1) {
            ss << ", ";
        }
    }
    ss << "] ";

    return ss.str();
}

int RowDescriptor::get_column_id(int slot_id, bool force_materialize_slot) const {
    int column_id_counter = 0;
    for (const auto tuple_desc : _tuple_desc_map) {
        for (const auto slot : tuple_desc->slots()) {
            if (!force_materialize_slot && !slot->need_materialize()) {
                continue;
            }
            if (slot->id() == slot_id) {
                return column_id_counter;
            }
            column_id_counter++;
        }
    }
    return -1;
}

Status DescriptorTbl::create(ObjectPool* pool, const TDescriptorTable& thrift_tbl,
                             DescriptorTbl** tbl) {
    *tbl = pool->add(new DescriptorTbl());

    // deserialize table descriptors first, they are being referenced by tuple descriptors
    for (size_t i = 0; i < thrift_tbl.tableDescriptors.size(); ++i) {
        const TTableDescriptor& tdesc = thrift_tbl.tableDescriptors[i];
        TableDescriptor* desc = nullptr;

        switch (tdesc.tableType) {
        case TTableType::MYSQL_TABLE:
            desc = pool->add(new MySQLTableDescriptor(tdesc));
            break;

        case TTableType::ODBC_TABLE:
            desc = pool->add(new ODBCTableDescriptor(tdesc));
            break;

        case TTableType::OLAP_TABLE:
            desc = pool->add(new OlapTableDescriptor(tdesc));
            break;

        case TTableType::SCHEMA_TABLE:
            desc = pool->add(new SchemaTableDescriptor(tdesc));
            break;
        case TTableType::BROKER_TABLE:
            desc = pool->add(new BrokerTableDescriptor(tdesc));
            break;
        case TTableType::ES_TABLE:
            desc = pool->add(new EsTableDescriptor(tdesc));
            break;
        case TTableType::HIVE_TABLE:
            desc = pool->add(new HiveTableDescriptor(tdesc));
            break;
        case TTableType::ICEBERG_TABLE:
            desc = pool->add(new IcebergTableDescriptor(tdesc));
            break;
        case TTableType::JDBC_TABLE:
            desc = pool->add(new JdbcTableDescriptor(tdesc));
            break;
        case TTableType::MAX_COMPUTE_TABLE:
            desc = pool->add(new MaxComputeTableDescriptor(tdesc));
            break;
        default:
            DCHECK(false) << "invalid table type: " << tdesc.tableType;
        }

        (*tbl)->_tbl_desc_map[tdesc.id] = desc;
    }

    for (size_t i = 0; i < thrift_tbl.tupleDescriptors.size(); ++i) {
        const TTupleDescriptor& tdesc = thrift_tbl.tupleDescriptors[i];
        TupleDescriptor* desc = pool->add(new TupleDescriptor(tdesc));

        // fix up table pointer
        if (tdesc.__isset.tableId) {
            desc->_table_desc = (*tbl)->get_table_descriptor(tdesc.tableId);
            DCHECK(desc->_table_desc != nullptr);
        }

        (*tbl)->_tuple_desc_map[tdesc.id] = desc;
        (*tbl)->_row_tuples.emplace_back(tdesc.id);
    }

    for (size_t i = 0; i < thrift_tbl.slotDescriptors.size(); ++i) {
        const TSlotDescriptor& tdesc = thrift_tbl.slotDescriptors[i];
        SlotDescriptor* slot_d = pool->add(new SlotDescriptor(tdesc));
        (*tbl)->_slot_desc_map[tdesc.id] = slot_d;

        // link to parent
        TupleDescriptorMap::iterator entry = (*tbl)->_tuple_desc_map.find(tdesc.parent);

        if (entry == (*tbl)->_tuple_desc_map.end()) {
            return Status::InternalError("unknown tid in slot descriptor msg");
        }
        entry->second->add_slot(slot_d);
    }

    return Status::OK();
}

TableDescriptor* DescriptorTbl::get_table_descriptor(TableId id) const {
    // TODO: is there some boost function to do exactly this?
    TableDescriptorMap::const_iterator i = _tbl_desc_map.find(id);

    if (i == _tbl_desc_map.end()) {
        return nullptr;
    } else {
        return i->second;
    }
}

TupleDescriptor* DescriptorTbl::get_tuple_descriptor(TupleId id) const {
    // TODO: is there some boost function to do exactly this?
    TupleDescriptorMap::const_iterator i = _tuple_desc_map.find(id);

    if (i == _tuple_desc_map.end()) {
        return nullptr;
    } else {
        return i->second;
    }
}

SlotDescriptor* DescriptorTbl::get_slot_descriptor(SlotId id) const {
    // TODO: is there some boost function to do exactly this?
    SlotDescriptorMap::const_iterator i = _slot_desc_map.find(id);

    if (i == _slot_desc_map.end()) {
        return nullptr;
    } else {
        return i->second;
    }
}

std::string DescriptorTbl::debug_string() const {
    std::stringstream out;
    out << "tuples:\n";

    for (TupleDescriptorMap::const_iterator i = _tuple_desc_map.begin(); i != _tuple_desc_map.end();
         ++i) {
        out << i->second->debug_string() << '\n';
    }

    return out.str();
}

} // namespace doris<|MERGE_RESOLUTION|>--- conflicted
+++ resolved
@@ -111,11 +111,7 @@
 std::string SlotDescriptor::debug_string() const {
     std::stringstream out;
     out << "Slot(id=" << _id << " type=" << _type << " col=" << _col_pos
-<<<<<<< HEAD
-        << ", colname=" << _col_name << " null=" << _null_indicator_offset.debug_string() << ")";
-=======
         << ", colname=" << _col_name << ", nullable=" << is_nullable() << ")";
->>>>>>> 7bda49b5
     return out.str();
 }
 
@@ -275,10 +271,6 @@
           _table_desc(nullptr),
           _num_null_bytes(tdesc.numNullBytes),
           _num_materialized_slots(0),
-<<<<<<< HEAD
-          _slots(),
-=======
->>>>>>> 7bda49b5
           _has_varlen_slots(false),
           _own_slots(own_slots) {
     if (false == tdesc.__isset.numNullSlots) {
@@ -294,10 +286,6 @@
           _table_desc(nullptr),
           _num_null_bytes(pdesc.num_null_bytes()),
           _num_materialized_slots(0),
-<<<<<<< HEAD
-          _slots(),
-=======
->>>>>>> 7bda49b5
           _has_varlen_slots(false),
           _own_slots(own_slots) {
     if (!pdesc.has_num_null_slots()) {
