--- conflicted
+++ resolved
@@ -31,11 +31,7 @@
     TRY_CONSUME_MEM_TRACKER(je_nallocx(size, 0), nullptr);
     void* ptr = je_malloc(size);
     if (UNLIKELY(ptr == nullptr)) {
-<<<<<<< HEAD
-        TRY_RELEASE_MEM_TRACKER(je_nallocx(size, 0));
-=======
         RELEASE_MEM_TRACKER(je_nallocx(size, 0));
->>>>>>> 6b773939
     }
     return ptr;
 }
@@ -57,11 +53,7 @@
     TRY_CONSUME_MEM_TRACKER(je_nallocx(size, 0) - old_size, nullptr);
     void* ptr = je_realloc(p, size);
     if (UNLIKELY(ptr == nullptr)) {
-<<<<<<< HEAD
-        TRY_RELEASE_MEM_TRACKER(je_nallocx(size, 0) - old_size);
-=======
         RELEASE_MEM_TRACKER(je_nallocx(size, 0) - old_size);
->>>>>>> 6b773939
     }
     return ptr;
 }
@@ -74,11 +66,7 @@
     TRY_CONSUME_MEM_TRACKER(n * size, nullptr);
     void* ptr = je_calloc(n, size);
     if (UNLIKELY(ptr == nullptr)) {
-<<<<<<< HEAD
-        TRY_RELEASE_MEM_TRACKER(n * size);
-=======
         RELEASE_MEM_TRACKER(n * size);
->>>>>>> 6b773939
     } else {
         CONSUME_MEM_TRACKER(je_malloc_usable_size(ptr) - n * size);
     }
@@ -94,11 +82,7 @@
     TRY_CONSUME_MEM_TRACKER(size, nullptr);
     void* ptr = je_aligned_alloc(align, size);
     if (UNLIKELY(ptr == nullptr)) {
-<<<<<<< HEAD
-        TRY_RELEASE_MEM_TRACKER(size);
-=======
         RELEASE_MEM_TRACKER(size);
->>>>>>> 6b773939
     } else {
         CONSUME_MEM_TRACKER(je_malloc_usable_size(ptr) - size);
     }
@@ -109,11 +93,7 @@
     TRY_CONSUME_MEM_TRACKER(size, nullptr);
     void* ptr = je_aligned_alloc(align, size);
     if (UNLIKELY(ptr == nullptr)) {
-<<<<<<< HEAD
-        TRY_RELEASE_MEM_TRACKER(size);
-=======
         RELEASE_MEM_TRACKER(size);
->>>>>>> 6b773939
     } else {
         CONSUME_MEM_TRACKER(je_malloc_usable_size(ptr) - size);
     }
@@ -124,11 +104,7 @@
     TRY_CONSUME_MEM_TRACKER(size, nullptr);
     void* ptr = je_valloc(size);
     if (UNLIKELY(ptr == nullptr)) {
-<<<<<<< HEAD
-        TRY_RELEASE_MEM_TRACKER(size);
-=======
         RELEASE_MEM_TRACKER(size);
->>>>>>> 6b773939
     } else {
         CONSUME_MEM_TRACKER(je_malloc_usable_size(ptr) - size);
     }
@@ -139,11 +115,7 @@
     TRY_CONSUME_MEM_TRACKER(size, nullptr);
     void* ptr = je_valloc(size);
     if (UNLIKELY(ptr == nullptr)) {
-<<<<<<< HEAD
-        TRY_RELEASE_MEM_TRACKER(size);
-=======
         RELEASE_MEM_TRACKER(size);
->>>>>>> 6b773939
     } else {
         CONSUME_MEM_TRACKER(je_malloc_usable_size(ptr) - size);
     }
@@ -154,11 +126,7 @@
     TRY_CONSUME_MEM_TRACKER(size, ENOMEM);
     int ret = je_posix_memalign(r, align, size);
     if (UNLIKELY(ret != 0)) {
-<<<<<<< HEAD
-        TRY_RELEASE_MEM_TRACKER(size);
-=======
         RELEASE_MEM_TRACKER(size);
->>>>>>> 6b773939
     } else {
         CONSUME_MEM_TRACKER(je_malloc_usable_size(*r) - size);
     }
