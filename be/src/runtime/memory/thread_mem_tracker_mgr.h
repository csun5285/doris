--- conflicted
+++ resolved
@@ -36,11 +36,7 @@
 
     ~ThreadMemTrackerMgr() {
         // if _init == false, exec env is not initialized when init(). and never consumed mem tracker once.
-<<<<<<< HEAD
-        if (_init) flush_untracked_mem<false>();
-=======
         if (_init) flush_untracked_mem<false, true>();
->>>>>>> 6b773939
     }
 
     // only for memory hook
@@ -71,11 +67,7 @@
     }
 
     int64_t stop_count_scope_mem() {
-<<<<<<< HEAD
-        flush_untracked_mem<false>();
-=======
         flush_untracked_mem<false, true>();
->>>>>>> 6b773939
         _count_scope_mem = false;
         return _scope_mem;
     }
@@ -87,10 +79,7 @@
     // must increase the control to avoid entering infinite recursion, otherwise it may cause crash or stuck,
     // Returns whether the memory exceeds limit, and will consume mem trcker no matter whether the limit is exceeded.
     void consume(int64_t size);
-<<<<<<< HEAD
-=======
     // If the memory exceeds the limit, return false, and will not consume mem tracker.
->>>>>>> 6b773939
     bool try_consume(int64_t size);
 
     // Force is equal to false. When the memory exceeds the limit,this alloc will be terminated and false
@@ -132,17 +121,9 @@
     void cancel_fragment();
     void exceeded();
 
-<<<<<<< HEAD
-    void exceeded();
-
-    void save_exceed_mem_limit_msg() {
-        _exceed_mem_limit_msg = _limiter_tracker_raw->mem_limit_exceeded(
-                fmt::format("execute:<{}>", last_consumer_tracker()), _bad_consume_msg);
-=======
     void save_exceed_mem_limit_msg() {
         _exceed_mem_limit_msg = _limiter_tracker_raw->mem_limit_exceeded(
                 fmt::format("execute:<{}>", last_consumer_tracker()), _failed_consume_msg);
->>>>>>> 6b773939
     }
 
 private:
@@ -155,11 +136,7 @@
     bool _count_scope_mem = false;
     int64_t _scope_mem = 0;
 
-<<<<<<< HEAD
-    std::string _bad_consume_msg = std::string();
-=======
     std::string _failed_consume_msg = std::string();
->>>>>>> 6b773939
     std::string _exceed_mem_limit_msg = std::string();
 
     std::shared_ptr<MemTrackerLimiter> _limiter_tracker;
@@ -239,21 +216,11 @@
     old_untracked_mem = _untracked_mem;
     if (_count_scope_mem) _scope_mem += _untracked_mem;
     if (CheckLimit) {
-<<<<<<< HEAD
-        if (!_limiter_tracker_raw->try_consume(old_untracked_mem, _bad_consume_msg)) {
-            // The memory has been allocated, so when TryConsume fails, need to continue to complete
-            // the consume to ensure the accuracy of the statistics.
-            _limiter_tracker_raw->consume(old_untracked_mem);
-            save_exceed_mem_limit_msg();
-            _limiter_tracker_raw->print_log_usage(_exceed_mem_limit_msg);
-            exceeded();
-=======
         if (!_limiter_tracker_raw->try_consume(old_untracked_mem, _failed_consume_msg)) {
             if (Force) _limiter_tracker_raw->consume(old_untracked_mem);
             save_exceed_mem_limit_msg();
             exceeded();
             if (!Force) return false;
->>>>>>> 6b773939
         }
     } else {
         _limiter_tracker_raw->consume(old_untracked_mem);
@@ -266,22 +233,4 @@
     return true;
 }
 
-inline bool ThreadMemTrackerMgr::try_consume(int64_t size) {
-    if (!_stop_consume) {
-        // Temporary memory may be allocated during the consumption of the mem tracker, which will lead to entering
-        // the Memory Hook again, so suspend consumption to avoid falling into an infinite loop.
-        _stop_consume = true;
-        if (!_limiter_tracker_raw->try_consume(size, _bad_consume_msg)) {
-            save_exceed_mem_limit_msg();
-            _stop_consume = false;
-            return false;
-        }
-        _stop_consume = false;
-        return true;
-    } else {
-        _untracked_mem += size;
-        return true;
-    }
-}
-
 } // namespace doris