--- conflicted
+++ resolved
@@ -28,10 +28,7 @@
         const std::shared_ptr<MemTrackerLimiter>& mem_tracker,
         const TUniqueId& fragment_instance_id) {
     DCHECK(mem_tracker);
-<<<<<<< HEAD
-=======
     CHECK(init());
->>>>>>> 7bda49b5
     flush_untracked_mem();
     _fragment_instance_id = fragment_instance_id;
     _limiter_tracker = mem_tracker;
@@ -41,10 +38,7 @@
 
 void ThreadMemTrackerMgr::detach_limiter_tracker(
         const std::shared_ptr<MemTrackerLimiter>& old_mem_tracker) {
-<<<<<<< HEAD
-=======
     CHECK(init());
->>>>>>> 7bda49b5
     flush_untracked_mem();
     _fragment_instance_id = TUniqueId();
     _limiter_tracker = old_mem_tracker;
