--- conflicted
+++ resolved
@@ -26,10 +26,7 @@
 #include <queue>
 #include <utility>
 
-<<<<<<< HEAD
-=======
 #include "common/daemon.h"
->>>>>>> 7bda49b5
 #include "runtime/exec_env.h"
 #include "runtime/fragment_mgr.h"
 #include "runtime/load_channel_mgr.h"
@@ -38,10 +35,7 @@
 #include "util/mem_info.h"
 #include "util/perf_counters.h"
 #include "util/pretty_printer.h"
-<<<<<<< HEAD
 #include "util/stack_util.h"
-=======
->>>>>>> 7bda49b5
 
 namespace doris {
 
@@ -225,16 +219,9 @@
     }
 }
 
-<<<<<<< HEAD
-std::string MemTrackerLimiter::log_process_usage_str(const std::string& msg, bool with_stacktrace) {
-    std::string detail = msg;
-    detail += "\nProcess Memory Summary:\n    " + MemTrackerLimiter::process_mem_log_str();
-    if (with_stacktrace) detail += "\nAlloc Stacktrace:\n" + get_stack_trace();
-=======
 std::string MemTrackerLimiter::log_process_usage_str() {
     std::string detail;
     detail += "\nProcess Memory Summary:\n    " + MemTrackerLimiter::process_mem_log_str();
->>>>>>> 7bda49b5
     std::vector<MemTracker::Snapshot> snapshots;
     MemTrackerLimiter::make_process_snapshots(&snapshots);
     MemTrackerLimiter::make_type_snapshots(&snapshots, MemTrackerLimiter::Type::GLOBAL);
@@ -256,29 +243,15 @@
     return detail;
 }
 
-<<<<<<< HEAD
-void MemTrackerLimiter::print_log_process_usage(const std::string& msg, bool with_stacktrace) {
-    // The default interval between two prints is 100ms (config::memory_maintenance_sleep_time_ms).
-    if (MemTrackerLimiter::_enable_print_log_process_usage) {
-        MemTrackerLimiter::_enable_print_log_process_usage = false;
-        LOG(WARNING) << log_process_usage_str(msg, with_stacktrace);
-=======
 void MemTrackerLimiter::print_log_process_usage() {
     // The default interval between two prints is 100ms (config::memory_maintenance_sleep_time_ms).
     if (MemTrackerLimiter::_enable_print_log_process_usage) {
         MemTrackerLimiter::_enable_print_log_process_usage = false;
         LOG(WARNING) << log_process_usage_str();
->>>>>>> 7bda49b5
     }
 }
 
 bool MemTrackerLimiter::sys_mem_exceed_limit_check(int64_t bytes) {
-<<<<<<< HEAD
-    if (!_oom_avoidance) {
-        return false;
-    }
-=======
->>>>>>> 7bda49b5
     // Limit process memory usage using the actual physical memory of the process in `/proc/self/status`.
     // This is independent of the consumption value of the mem tracker, which counts the virtual memory
     // of the process malloc.
@@ -289,11 +262,6 @@
     // but it may not actually alloc physical memory, which is not expected in mem hook fail.
     if (MemInfo::proc_mem_no_allocator_cache() + bytes >= MemInfo::mem_limit() ||
         MemInfo::sys_mem_available() < MemInfo::sys_mem_available_low_water_mark()) {
-<<<<<<< HEAD
-        print_log_process_usage(
-                fmt::format("System Mem Exceed Limit Check Faild, Try Alloc: {}", bytes));
-=======
->>>>>>> 7bda49b5
         return true;
     }
     return false;
@@ -321,8 +289,6 @@
             PrettyPrinter::print(MemInfo::sys_mem_available_low_water_mark(), TUnit::BYTES));
 }
 
-<<<<<<< HEAD
-=======
 std::string MemTrackerLimiter::process_soft_limit_exceeded_errmsg_str() {
     return fmt::format(
             "process memory used {} exceed soft limit {} or sys mem available {} less than warning "
@@ -332,7 +298,6 @@
             PrettyPrinter::print(MemInfo::sys_mem_available_warning_water_mark(), TUnit::BYTES));
 }
 
->>>>>>> 7bda49b5
 std::string MemTrackerLimiter::query_tracker_limit_exceeded_str(
         const std::string& tracker_limit_exceeded, const std::string& last_consumer_tracker,
         const std::string& executing_msg) {
@@ -388,14 +353,9 @@
     MemTrackerMinQueue min_pq;
     // After greater than min_free_mem, will not be modified.
     int64_t prepare_free_mem = 0;
-<<<<<<< HEAD
-
-    auto cancel_top_query = [&cancel_msg, type](auto& min_pq) -> int64_t {
-=======
     std::vector<std::string> canceling_task;
 
     auto cancel_top_query = [&cancel_msg, type](auto& min_pq, auto& canceling_task) -> int64_t {
->>>>>>> 7bda49b5
         std::vector<std::string> usage_strings;
         int64_t freed_mem = 0;
         while (!min_pq.empty()) {
@@ -413,17 +373,10 @@
                                                 min_pq.top().first));
             min_pq.pop();
         }
-<<<<<<< HEAD
-        if (!usage_strings.empty()) {
-            LOG(INFO) << "Process GC Free Top Memory Usage " << type_string(type) << ": "
-                      << join(usage_strings, ",");
-        }
-=======
 
         LOG(INFO) << "Process GC Free Top Memory Usage " << type_string(type) << ": "
                   << join(usage_strings, ",")
                   << ". previous canceling task: " << join(canceling_task, ",");
->>>>>>> 7bda49b5
         return freed_mem;
     };
 
@@ -432,21 +385,14 @@
         for (auto tracker : tracker_groups[i].trackers) {
             if (tracker->type() == type) {
                 if (tracker->is_query_cancelled()) {
-<<<<<<< HEAD
-=======
                     canceling_task.push_back(
                             fmt::format("{}:{} Bytes", tracker->label(), tracker->consumption()));
->>>>>>> 7bda49b5
                     continue;
                 }
                 if (tracker->consumption() > min_free_mem) {
                     MemTrackerMinQueue min_pq_single;
                     min_pq_single.emplace(tracker->consumption(), tracker->label());
-<<<<<<< HEAD
-                    return cancel_top_query(min_pq_single);
-=======
                     return cancel_top_query(min_pq_single, canceling_task);
->>>>>>> 7bda49b5
                 } else if (tracker->consumption() + prepare_free_mem < min_free_mem) {
                     min_pq.emplace(tracker->consumption(), tracker->label());
                     prepare_free_mem += tracker->consumption();
@@ -461,11 +407,7 @@
             }
         }
     }
-<<<<<<< HEAD
-    return cancel_top_query(min_pq);
-=======
     return cancel_top_query(min_pq, canceling_task);
->>>>>>> 7bda49b5
 }
 
 int64_t MemTrackerLimiter::free_top_overcommit_query(int64_t min_free_mem,
@@ -495,21 +437,12 @@
         const std::function<std::string(int64_t, const std::string&)>& cancel_msg) {
     std::priority_queue<std::pair<int64_t, std::string>> max_pq;
     std::unordered_map<std::string, int64_t> query_consumption;
-<<<<<<< HEAD
-=======
     std::vector<std::string> canceling_task;
->>>>>>> 7bda49b5
 
     for (unsigned i = 1; i < tracker_groups.size(); ++i) {
         std::lock_guard<std::mutex> l(tracker_groups[i].group_lock);
         for (auto tracker : tracker_groups[i].trackers) {
             if (tracker->type() == type) {
-<<<<<<< HEAD
-                if (tracker->consumption() <= 33554432) { // 32M small query does not cancel
-                    continue;
-                }
-                if (tracker->is_query_cancelled()) {
-=======
                 // 32M small query does not cancel
                 if (tracker->consumption() <= 33554432 ||
                     tracker->consumption() < tracker->limit()) {
@@ -518,7 +451,6 @@
                 if (tracker->is_query_cancelled()) {
                     canceling_task.push_back(
                             fmt::format("{}:{} Bytes", tracker->label(), tracker->consumption()));
->>>>>>> 7bda49b5
                     continue;
                 }
                 int64_t overcommit_ratio =
@@ -555,11 +487,10 @@
         }
         max_pq.pop();
     }
-<<<<<<< HEAD
-    if (!usage_strings.empty()) {
-        LOG(INFO) << "Process GC Free Top Memory Overcommit " << type_string(type) << ": "
-                  << join(usage_strings, ",");
-    }
+
+    LOG(INFO) << "Process GC Free Top Memory Overcommit " << type_string(type) << ": "
+              << join(usage_strings, ",")
+              << ". previous canceling task: " << join(canceling_task, ",");
     return freed_mem;
 }
 
@@ -598,47 +529,3 @@
 }
 
 } // namespace doris
-=======
-
-    LOG(INFO) << "Process GC Free Top Memory Overcommit " << type_string(type) << ": "
-              << join(usage_strings, ",")
-              << ". previous canceling task: " << join(canceling_task, ",");
-    return freed_mem;
-}
-
-int64_t MemTrackerLimiter::tg_memory_limit_gc(
-        int64_t need_free_mem, int64_t used_memory, uint64_t id, const std::string& name,
-        int64_t memory_limit,
-        std::vector<taskgroup::TgTrackerLimiterGroup>& tracker_limiter_groups) {
-    if (need_free_mem <= 0) {
-        return 0;
-    }
-
-    int64_t freed_mem = 0;
-    constexpr auto query_type = MemTrackerLimiter::Type::QUERY;
-    auto cancel_str = [id, &name, memory_limit, used_memory](int64_t mem_consumption,
-                                                             const std::string& label) {
-        return fmt::format(
-                "Resource group id:{}, name:{} memory exceeded limit, cancel top memory {}: "
-                "memory tracker <{}> consumption {}, backend {}, "
-                "resource group memory used {}, memory limit {}.",
-                id, name, MemTrackerLimiter::type_string(query_type), label,
-                MemTracker::print_bytes(mem_consumption), BackendOptions::get_localhost(),
-                MemTracker::print_bytes(used_memory), MemTracker::print_bytes(memory_limit));
-    };
-    if (config::enable_query_memory_overcommit) {
-        freed_mem += MemTrackerLimiter::free_top_overcommit_query(
-                need_free_mem - freed_mem, query_type, tracker_limiter_groups, cancel_str);
-    }
-    if (freed_mem < need_free_mem) {
-        freed_mem += MemTrackerLimiter::free_top_memory_query(need_free_mem - freed_mem, query_type,
-                                                              tracker_limiter_groups, cancel_str);
-    }
-    LOG(INFO) << fmt::format(
-            "task group {} finished gc, memory_limit: {}, used_memory: {}, freed_mem: {}.", name,
-            memory_limit, used_memory, freed_mem);
-    return freed_mem;
-}
-
-} // namespace doris
->>>>>>> 7bda49b5
