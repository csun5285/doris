// Licensed to the Apache Software Foundation (ASF) under one
// or more contributor license agreements.  See the NOTICE file
// distributed with this work for additional information
// regarding copyright ownership.  The ASF licenses this file
// to you under the Apache License, Version 2.0 (the
// "License"); you may not use this file except in compliance
// with the License.  You may obtain a copy of the License at
//
//   http://www.apache.org/licenses/LICENSE-2.0
//
// Unless required by applicable law or agreed to in writing,
// software distributed under the License is distributed on an
// "AS IS" BASIS, WITHOUT WARRANTIES OR CONDITIONS OF ANY
// KIND, either express or implied.  See the License for the
// specific language governing permissions and limitations
// under the License.

#pragma once

#include <atomic>
#include <memory>
#include <string>

#include "common/config.h"
#include "common/object_pool.h"
#include "gen_cpp/PaloInternalService_types.h" // for TQueryOptions
#include "gen_cpp/Types_types.h"               // for TUniqueId
#include "runtime/datetime_value.h"
#include "runtime/exec_env.h"
<<<<<<< HEAD
#include "runtime/runtime_predicate.h"
=======
>>>>>>> 6b773939
#include "runtime/memory/mem_tracker_limiter.h"
#include "util/pretty_printer.h"
#include "util/threadpool.h"
#include "vec/runtime/shared_hash_table_controller.h"

namespace doris {

// Save the common components of fragments in a query.
// Some components like DescriptorTbl may be very large
// that will slow down each execution of fragments when DeSer them every time.
class DescriptorTbl;
class QueryFragmentsCtx {
public:
    QueryFragmentsCtx(int total_fragment_num, ExecEnv* exec_env)
            : fragment_num(total_fragment_num), timeout_second(-1), _exec_env(exec_env) {
        _start_time = DateTimeValue::local_time();
        _shared_hash_table_controller.reset(new vectorized::SharedHashTableController());
    }

    ~QueryFragmentsCtx() {
        // query mem tracker consumption is equal to 0, it means that after QueryFragmentsCtx is created,
        // it is found that query already exists in _fragments_ctx_map, and query mem tracker is not used.
        // query mem tracker consumption is not equal to 0 after use, because there is memory consumed
        // on query mem tracker, released on other trackers.
        if (query_mem_tracker->consumption() != 0) {
            LOG(INFO) << fmt::format(
                    "Deregister query/load memory tracker, queryId={}, Limit={}, CurrUsed={}, "
                    "PeakUsed={}",
                    print_id(query_id), MemTracker::print_bytes(query_mem_tracker->limit()),
                    MemTracker::print_bytes(query_mem_tracker->consumption()),
                    MemTracker::print_bytes(query_mem_tracker->peak_consumption()));
        }
    }

    bool countdown() { return fragment_num.fetch_sub(1) == 1; }

    bool is_timeout(const DateTimeValue& now) const {
        if (timeout_second <= 0) {
            return false;
        }
        if (now.second_diff(_start_time) > timeout_second) {
            return true;
        }
        return false;
    }

    void set_thread_token(int concurrency, bool is_serial) {
        _thread_token = _exec_env->limited_scan_thread_pool()->new_token(
                is_serial ? ThreadPool::ExecutionMode::SERIAL
                          : ThreadPool::ExecutionMode::CONCURRENT,
                concurrency);
    }

    ThreadPoolToken* get_token() { return _thread_token.get(); }

    void set_ready_to_execute(bool is_cancelled) {
        {
            std::lock_guard<std::mutex> l(_start_lock);
            _is_cancelled = is_cancelled;
            _ready_to_execute = true;
        }
        _start_cond.notify_all();
    }

    bool wait_for_start() {
        int wait_time = config::max_fragment_start_wait_time_seconds;
        std::unique_lock<std::mutex> l(_start_lock);
        while (!_ready_to_execute.load() && !_is_cancelled.load() && --wait_time > 0) {
            _start_cond.wait_for(l, std::chrono::seconds(1));
        }
        return _ready_to_execute.load() && !_is_cancelled.load();
    }

<<<<<<< HEAD

    vectorized::RuntimePredicate& get_runtime_predicate() { return _runtime_predicate; }

    vectorized::SharedHashTableController* get_shared_hash_table_controller() {
        return _shared_hash_table_controller.get();
=======
    std::shared_ptr<vectorized::SharedHashTableController> get_shared_hash_table_controller() {
        return _shared_hash_table_controller;
>>>>>>> 6b773939
    }

public:
    TUniqueId query_id;
    DescriptorTbl* desc_tbl;
    bool set_rsc_info = false;
    std::string user;
    std::string group;
    TNetworkAddress coord_addr;
    TQueryGlobals query_globals;

    /// In the current implementation, for multiple fragments executed by a query on the same BE node,
    /// we store some common components in QueryFragmentsCtx, and save QueryFragmentsCtx in FragmentMgr.
    /// When all Fragments are executed, QueryFragmentsCtx needs to be deleted from FragmentMgr.
    /// Here we use a counter to store the number of Fragments that have not yet been completed,
    /// and after each Fragment is completed, this value will be reduced by one.
    /// When the last Fragment is completed, the counter is cleared, and the worker thread of the last Fragment
    /// will clean up QueryFragmentsCtx.
    std::atomic<int> fragment_num;
    int timeout_second;
    ObjectPool obj_pool;
    // MemTracker that is shared by all fragment instances running on this host.
    std::shared_ptr<MemTrackerLimiter> query_mem_tracker;

private:
    ExecEnv* _exec_env;
    DateTimeValue _start_time;

    // A token used to submit olap scanner to the "_limited_scan_thread_pool",
    // This thread pool token is created from "_limited_scan_thread_pool" from exec env.
    // And will be shared by all instances of this query.
    // So that we can control the max thread that a query can be used to execute.
    // If this token is not set, the scanner will be executed in "_scan_thread_pool" in exec env.
    std::unique_ptr<ThreadPoolToken> _thread_token;

    std::mutex _start_lock;
    std::condition_variable _start_cond;
    // Only valid when _need_wait_execution_trigger is set to true in FragmentExecState.
    // And all fragments of this query will start execution when this is set to true.
    std::atomic<bool> _ready_to_execute {false};
    std::atomic<bool> _is_cancelled {false};

<<<<<<< HEAD
    vectorized::RuntimePredicate _runtime_predicate;
    std::unique_ptr<vectorized::SharedHashTableController> _shared_hash_table_controller;
=======
    std::shared_ptr<vectorized::SharedHashTableController> _shared_hash_table_controller;
>>>>>>> 6b773939
};

} // namespace doris<|MERGE_RESOLUTION|>--- conflicted
+++ resolved
@@ -27,10 +27,7 @@
 #include "gen_cpp/Types_types.h"               // for TUniqueId
 #include "runtime/datetime_value.h"
 #include "runtime/exec_env.h"
-<<<<<<< HEAD
 #include "runtime/runtime_predicate.h"
-=======
->>>>>>> 6b773939
 #include "runtime/memory/mem_tracker_limiter.h"
 #include "util/pretty_printer.h"
 #include "util/threadpool.h"
@@ -104,16 +101,11 @@
         return _ready_to_execute.load() && !_is_cancelled.load();
     }
 
-<<<<<<< HEAD
 
     vectorized::RuntimePredicate& get_runtime_predicate() { return _runtime_predicate; }
 
-    vectorized::SharedHashTableController* get_shared_hash_table_controller() {
-        return _shared_hash_table_controller.get();
-=======
     std::shared_ptr<vectorized::SharedHashTableController> get_shared_hash_table_controller() {
         return _shared_hash_table_controller;
->>>>>>> 6b773939
     }
 
 public:
@@ -156,12 +148,8 @@
     std::atomic<bool> _ready_to_execute {false};
     std::atomic<bool> _is_cancelled {false};
 
-<<<<<<< HEAD
     vectorized::RuntimePredicate _runtime_predicate;
-    std::unique_ptr<vectorized::SharedHashTableController> _shared_hash_table_controller;
-=======
     std::shared_ptr<vectorized::SharedHashTableController> _shared_hash_table_controller;
->>>>>>> 6b773939
 };
 
 } // namespace doris