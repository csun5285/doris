// Licensed to the Apache Software Foundation (ASF) under one
// or more contributor license agreements.  See the NOTICE file
// distributed with this work for additional information
// regarding copyright ownership.  The ASF licenses this file
// to you under the Apache License, Version 2.0 (the
// "License"); you may not use this file except in compliance
// with the License.  You may obtain a copy of the License at
//
//   http://www.apache.org/licenses/LICENSE-2.0
//
// Unless required by applicable law or agreed to in writing,
// software distributed under the License is distributed on an
// "AS IS" BASIS, WITHOUT WARRANTIES OR CONDITIONS OF ANY
// KIND, either express or implied.  See the License for the
// specific language governing permissions and limitations
// under the License.

#include "runtime/routine_load/routine_load_task_executor.h"

#include <gen_cpp/BackendService_types.h>
#include <gen_cpp/FrontendService_types.h>
#include <gen_cpp/PaloInternalService_types.h>
#include <gen_cpp/Status_types.h>
#include <gen_cpp/Types_types.h>
#include <gen_cpp/internal_service.pb.h>
#include <librdkafka/rdkafkacpp.h>
#include <stddef.h>

#include <algorithm>
#include <future>
#include <map>
#include <ostream>
#include <thread>
#include <utility>

// IWYU pragma: no_include <opentelemetry/common/threadlocal.h>
#include "common/compiler_util.h" // IWYU pragma: keep
#include "common/config.h"
#include "common/logging.h"
#include "common/status.h"
#include "common/utils.h"
#include "io/fs/kafka_consumer_pipe.h"
<<<<<<< HEAD
=======
#include "io/fs/multi_table_pipe.h"
>>>>>>> 7bda49b5
#include "io/fs/stream_load_pipe.h"
#include "runtime/exec_env.h"
#include "runtime/message_body_sink.h"
#include "runtime/routine_load/data_consumer.h"
#include "runtime/routine_load/data_consumer_group.h"
#include "runtime/stream_load/new_load_stream_mgr.h"
#include "runtime/stream_load/stream_load_context.h"
#include "runtime/stream_load/stream_load_executor.h"
#include "service/backend_options.h"
#include "util/defer_op.h"
#include "util/doris_metrics.h"
#include "util/metrics.h"
#include "util/slice.h"
#include "util/time.h"
#include "util/uid_util.h"

namespace doris {
using namespace ErrorCode;

DEFINE_GAUGE_METRIC_PROTOTYPE_2ARG(routine_load_task_count, MetricUnit::NOUNIT);

RoutineLoadTaskExecutor::RoutineLoadTaskExecutor(ExecEnv* exec_env)
        : _exec_env(exec_env),
          _thread_pool(config::routine_load_thread_pool_size, config::routine_load_thread_pool_size,
                       "routine_load"),
          _data_consumer_pool(config::routine_load_consumer_pool_size) {
    REGISTER_HOOK_METRIC(routine_load_task_count, [this]() {
        // std::lock_guard<std::mutex> l(_lock);
        return _task_map.size();
    });

    _data_consumer_pool.start_bg_worker();
}

RoutineLoadTaskExecutor::~RoutineLoadTaskExecutor() {
    DEREGISTER_HOOK_METRIC(routine_load_task_count);
    _thread_pool.shutdown();
    _thread_pool.join();

    LOG(INFO) << _task_map.size() << " not executed tasks left, cleanup";
    _task_map.clear();
}

// Create a temp StreamLoadContext and set some kafka connection info in it.
// So that we can use this ctx to get kafka data consumer instance.
Status RoutineLoadTaskExecutor::_prepare_ctx(const PKafkaMetaProxyRequest& request,
                                             std::shared_ptr<StreamLoadContext> ctx) {
    ctx->load_type = TLoadType::ROUTINE_LOAD;
    ctx->load_src_type = TLoadSourceType::KAFKA;
    ctx->label = "NaN";

    // convert PKafkaInfo to TKafkaLoadInfo
    TKafkaLoadInfo t_info;
    t_info.brokers = request.kafka_info().brokers();
    t_info.topic = request.kafka_info().topic();
    std::map<std::string, std::string> properties;
    for (int i = 0; i < request.kafka_info().properties_size(); ++i) {
        const PStringPair& pair = request.kafka_info().properties(i);
        properties.emplace(pair.key(), pair.val());
    }
    t_info.__set_properties(std::move(properties));

    ctx->kafka_info.reset(new KafkaLoadInfo(t_info));
    ctx->need_rollback = false;
    return Status::OK();
}

Status RoutineLoadTaskExecutor::get_kafka_partition_meta(const PKafkaMetaProxyRequest& request,
                                                         std::vector<int32_t>* partition_ids) {
    CHECK(request.has_kafka_info());

    // This context is meaningless, just for unifing the interface
    std::shared_ptr<StreamLoadContext> ctx = std::make_shared<StreamLoadContext>(_exec_env);
    RETURN_IF_ERROR(_prepare_ctx(request, ctx));

    std::shared_ptr<DataConsumer> consumer;
    RETURN_IF_ERROR(_data_consumer_pool.get_consumer(ctx, &consumer));

    Status st = std::static_pointer_cast<KafkaDataConsumer>(consumer)->get_partition_meta(
            partition_ids);
    if (st.ok()) {
        _data_consumer_pool.return_consumer(consumer);
    }
    return st;
}

Status RoutineLoadTaskExecutor::get_kafka_partition_offsets_for_times(
        const PKafkaMetaProxyRequest& request, std::vector<PIntegerPair>* partition_offsets) {
    CHECK(request.has_kafka_info());

    // This context is meaningless, just for unifing the interface
    std::shared_ptr<StreamLoadContext> ctx = std::make_shared<StreamLoadContext>(_exec_env);
    RETURN_IF_ERROR(_prepare_ctx(request, ctx));

    std::shared_ptr<DataConsumer> consumer;
    RETURN_IF_ERROR(_data_consumer_pool.get_consumer(ctx, &consumer));

    Status st = std::static_pointer_cast<KafkaDataConsumer>(consumer)->get_offsets_for_times(
            std::vector<PIntegerPair>(request.offset_times().begin(), request.offset_times().end()),
            partition_offsets);
    if (st.ok()) {
        _data_consumer_pool.return_consumer(consumer);
    }
    return st;
}

Status RoutineLoadTaskExecutor::get_kafka_latest_offsets_for_partitions(
        const PKafkaMetaProxyRequest& request, std::vector<PIntegerPair>* partition_offsets) {
    CHECK(request.has_kafka_info());

    // This context is meaningless, just for unifing the interface
    std::shared_ptr<StreamLoadContext> ctx = std::make_shared<StreamLoadContext>(_exec_env);
    RETURN_IF_ERROR(_prepare_ctx(request, ctx));

    std::shared_ptr<DataConsumer> consumer;
    RETURN_IF_ERROR(_data_consumer_pool.get_consumer(ctx, &consumer));

    Status st =
            std::static_pointer_cast<KafkaDataConsumer>(consumer)
                    ->get_latest_offsets_for_partitions(
                            std::vector<int32_t>(request.partition_id_for_latest_offsets().begin(),
                                                 request.partition_id_for_latest_offsets().end()),
                            partition_offsets);
    if (st.ok()) {
        _data_consumer_pool.return_consumer(consumer);
    }
    return st;
}

Status RoutineLoadTaskExecutor::submit_task(const TRoutineLoadTask& task) {
    std::unique_lock<std::mutex> l(_lock);
    if (_task_map.find(task.id) != _task_map.end()) {
        // already submitted
        LOG(INFO) << "routine load task " << UniqueId(task.id) << " has already been submitted";
        return Status::OK();
    }

    if (_task_map.size() >= config::routine_load_thread_pool_size) {
        LOG(INFO) << "too many tasks in thread pool. reject task: " << UniqueId(task.id)
                  << ", job id: " << task.job_id
                  << ", queue size: " << _thread_pool.get_queue_size()
                  << ", current tasks num: " << _task_map.size();
        return Status::TooManyTasks("{}_{}", UniqueId(task.id).to_string(),
                                    BackendOptions::get_localhost());
    }

    // create the context
    std::shared_ptr<StreamLoadContext> ctx = std::make_shared<StreamLoadContext>(_exec_env);
    ctx->load_type = TLoadType::ROUTINE_LOAD;
    ctx->load_src_type = task.type;
    ctx->job_id = task.job_id;
    ctx->id = UniqueId(task.id);
    ctx->txn_id = task.txn_id;
    ctx->db = task.db;
    ctx->table = task.tbl;
    ctx->label = task.label;
    ctx->auth.auth_code = task.auth_code;

    if (task.__isset.max_interval_s) {
        ctx->max_interval_s = task.max_interval_s;
    }
    if (task.__isset.max_batch_rows) {
        ctx->max_batch_rows = task.max_batch_rows;
    }
    if (task.__isset.max_batch_size) {
        ctx->max_batch_size = task.max_batch_size;
    }
    if (task.__isset.is_multi_table && task.is_multi_table) {
        ctx->is_multi_table = true;
    }

    // set execute plan params (only for non-single-stream-multi-table load)
    TStreamLoadPutResult put_result;
    TStatus tstatus;
    tstatus.status_code = TStatusCode::OK;
    put_result.status = tstatus;
    if (task.__isset.params) {
        put_result.params = task.params;
        put_result.__isset.params = true;
    } else {
        put_result.pipeline_params = task.pipeline_params;
        put_result.__isset.pipeline_params = true;
    }
    ctx->put_result = put_result;
    if (task.__isset.format) {
        ctx->format = task.format;
    }
    // the routine load task'txn has already began in FE.
    // so it need to rollback if encounter error.
    ctx->need_rollback = true;
    ctx->max_filter_ratio = 1.0;

    // set source related params
    switch (task.type) {
    case TLoadSourceType::KAFKA:
        ctx->kafka_info.reset(new KafkaLoadInfo(task.kafka_load_info));
        break;
    default:
        LOG(WARNING) << "unknown load source type: " << task.type;
        return Status::InternalError("unknown load source type");
    }

    VLOG_CRITICAL << "receive a new routine load task: " << ctx->brief();
    // register the task
    _task_map[ctx->id] = ctx;

    // offer the task to thread pool
    if (!_thread_pool.offer(std::bind<void>(
                &RoutineLoadTaskExecutor::exec_task, this, ctx, &_data_consumer_pool,
                [this](std::shared_ptr<StreamLoadContext> ctx) {
                    std::unique_lock<std::mutex> l(_lock);
                    ctx->exec_env()->new_load_stream_mgr()->remove(ctx->id);
                    _task_map.erase(ctx->id);
                    LOG(INFO) << "finished routine load task " << ctx->brief()
                              << ", status: " << ctx->status
                              << ", current tasks num: " << _task_map.size();
                }))) {
        // failed to submit task, clear and return
        LOG(WARNING) << "failed to submit routine load task: " << ctx->brief();
        ctx->exec_env()->new_load_stream_mgr()->remove(ctx->id);
        _task_map.erase(ctx->id);
        return Status::InternalError("failed to submit routine load task");
    } else {
        LOG(INFO) << "submit a new routine load task: " << ctx->brief()
                  << ", current tasks num: " << _task_map.size();
        return Status::OK();
    }
}

void RoutineLoadTaskExecutor::exec_task(std::shared_ptr<StreamLoadContext> ctx,
                                        DataConsumerPool* consumer_pool, ExecFinishCallback cb) {
#define HANDLE_ERROR(stmt, err_msg)                                        \
    do {                                                                   \
        Status _status_ = (stmt);                                          \
        if (UNLIKELY(!_status_.ok() && !_status_.is<PUBLISH_TIMEOUT>())) { \
            err_handler(ctx, _status_, err_msg);                           \
            cb(ctx);                                                       \
            return;                                                        \
        }                                                                  \
    } while (false);

    LOG(INFO) << "begin to execute routine load task: " << ctx->brief();

    // create data consumer group
    std::shared_ptr<DataConsumerGroup> consumer_grp;
    HANDLE_ERROR(consumer_pool->get_consumer_grp(ctx, &consumer_grp), "failed to get consumers");

    // create and set pipe
    std::shared_ptr<io::StreamLoadPipe> pipe;
    switch (ctx->load_src_type) {
    case TLoadSourceType::KAFKA: {
<<<<<<< HEAD
        pipe = std::make_shared<io::KafkaConsumerPipe>();
=======
        if (ctx->is_multi_table) {
            LOG(INFO) << "recv single-stream-multi-table request, ctx=" << ctx->brief();
            pipe = std::make_shared<io::MultiTablePipe>(ctx);
        } else {
            pipe = std::make_shared<io::KafkaConsumerPipe>();
        }
>>>>>>> 7bda49b5
        Status st = std::static_pointer_cast<KafkaDataConsumerGroup>(consumer_grp)
                            ->assign_topic_partitions(ctx);
        if (!st.ok()) {
            err_handler(ctx, st, st.to_string());
            cb(ctx);
            return;
        }
        break;
    }
    default: {
        std::stringstream ss;
        ss << "unknown routine load task type: " << ctx->load_type;
        err_handler(ctx, Status::Cancelled("Cancelled"), ss.str());
        cb(ctx);
        return;
    }
    }
    ctx->body_sink = pipe;
    ctx->pipe = pipe;

    // must put pipe before executing plan fragment
    HANDLE_ERROR(_exec_env->new_load_stream_mgr()->put(ctx->id, ctx), "failed to add pipe");

    if (!ctx->is_multi_table) {
        // only for normal load, single-stream-multi-table load will be planned during consuming
#ifndef BE_TEST
        // execute plan fragment, async
        HANDLE_ERROR(_exec_env->stream_load_executor()->execute_plan_fragment(ctx),
                     "failed to execute plan fragment");
#else
        // only for test
        HANDLE_ERROR(_execute_plan_for_test(ctx), "test failed");
#endif
    }

    // start to consume, this may block a while
    HANDLE_ERROR(consumer_grp->start_all(ctx), "consuming failed");

    if (ctx->is_multi_table) {
        // plan the rest of unplanned data
        auto multi_table_pipe = std::static_pointer_cast<io::MultiTablePipe>(ctx->body_sink);
        multi_table_pipe->request_and_exec_plans();
        // need memory order
        multi_table_pipe->set_consume_finished();
    }

    // wait for all consumers finished
    HANDLE_ERROR(ctx->future.get(), "consume failed");

    ctx->load_cost_millis = UnixMillis() - ctx->start_millis;

    // return the consumer back to pool
    // call this before commit txn, in case the next task can come very fast
    consumer_pool->return_consumers(consumer_grp.get());

    // commit txn
    HANDLE_ERROR(_exec_env->stream_load_executor()->commit_txn(ctx.get()), "commit failed");
<<<<<<< HEAD

=======
>>>>>>> 7bda49b5
    // commit kafka offset
    switch (ctx->load_src_type) {
    case TLoadSourceType::KAFKA: {
        std::shared_ptr<DataConsumer> consumer;
        Status st = _data_consumer_pool.get_consumer(ctx, &consumer);
        if (!st.ok()) {
            // Kafka Offset Commit is idempotent, Failure should not block the normal process
            // So just print a warning
            LOG(WARNING) << st;
            break;
        }

        std::vector<RdKafka::TopicPartition*> topic_partitions;
        for (auto& kv : ctx->kafka_info->cmt_offset) {
            // The offsets you commit are the offsets of the messages you want to read next
            RdKafka::TopicPartition* tp1 = RdKafka::TopicPartition::create(ctx->kafka_info->topic,
                                                                           kv.first, kv.second + 1);
            topic_partitions.push_back(tp1);
        }

        st = std::static_pointer_cast<KafkaDataConsumer>(consumer)->commit(topic_partitions);
        if (!st.ok()) {
            // Kafka Offset Commit is idempotent, Failure should not block the normal process
            // So just print a warning
            LOG(WARNING) << st;
        }
        _data_consumer_pool.return_consumer(consumer);

        // delete TopicPartition finally
        Defer delete_tp {[&topic_partitions]() {
            std::for_each(topic_partitions.begin(), topic_partitions.end(),
                          [](RdKafka::TopicPartition* tp1) { delete tp1; });
        }};
        break;
    }
    default:
        break;
    }
    cb(ctx);
}

void RoutineLoadTaskExecutor::err_handler(std::shared_ptr<StreamLoadContext> ctx, const Status& st,
                                          const std::string& err_msg) {
    LOG(WARNING) << err_msg << ", routine load task: " << ctx->brief(true);
    ctx->status = st;
    if (ctx->need_rollback) {
        _exec_env->stream_load_executor()->rollback_txn(ctx.get());
        ctx->need_rollback = false;
    }
    if (ctx->body_sink != nullptr) {
        ctx->body_sink->cancel(err_msg);
    }
}

// for test only
Status RoutineLoadTaskExecutor::_execute_plan_for_test(std::shared_ptr<StreamLoadContext> ctx) {
    auto mock_consumer = [this, ctx]() {
        std::shared_ptr<io::StreamLoadPipe> pipe = std::static_pointer_cast<io::StreamLoadPipe>(
                _exec_env->new_load_stream_mgr()->get(ctx->id)->body_sink);
        std::stringstream ss;
        while (true) {
            char one;
            int64_t len = 1;
            size_t read_bytes = 0;
            Slice result((uint8_t*)&one, len);
            Status st = pipe->read_at(0, result, &read_bytes);
            if (!st.ok()) {
                LOG(WARNING) << "read failed";
                ctx->promise.set_value(st);
                break;
            }

            if (read_bytes == 0) {
                ctx->promise.set_value(Status::OK());
                break;
            }

            if (one == '\n') {
                LOG(INFO) << "get line: " << ss.str();
                ss.str("");
                ctx->number_loaded_rows++;
            } else {
                ss << one;
            }
        }
    };

    std::thread t1(mock_consumer);
    t1.detach();
    return Status::OK();
}

} // namespace doris<|MERGE_RESOLUTION|>--- conflicted
+++ resolved
@@ -40,10 +40,7 @@
 #include "common/status.h"
 #include "common/utils.h"
 #include "io/fs/kafka_consumer_pipe.h"
-<<<<<<< HEAD
-=======
 #include "io/fs/multi_table_pipe.h"
->>>>>>> 7bda49b5
 #include "io/fs/stream_load_pipe.h"
 #include "runtime/exec_env.h"
 #include "runtime/message_body_sink.h"
@@ -295,16 +292,12 @@
     std::shared_ptr<io::StreamLoadPipe> pipe;
     switch (ctx->load_src_type) {
     case TLoadSourceType::KAFKA: {
-<<<<<<< HEAD
-        pipe = std::make_shared<io::KafkaConsumerPipe>();
-=======
         if (ctx->is_multi_table) {
             LOG(INFO) << "recv single-stream-multi-table request, ctx=" << ctx->brief();
             pipe = std::make_shared<io::MultiTablePipe>(ctx);
         } else {
             pipe = std::make_shared<io::KafkaConsumerPipe>();
         }
->>>>>>> 7bda49b5
         Status st = std::static_pointer_cast<KafkaDataConsumerGroup>(consumer_grp)
                             ->assign_topic_partitions(ctx);
         if (!st.ok()) {
@@ -362,10 +355,7 @@
 
     // commit txn
     HANDLE_ERROR(_exec_env->stream_load_executor()->commit_txn(ctx.get()), "commit failed");
-<<<<<<< HEAD
-
-=======
->>>>>>> 7bda49b5
+
     // commit kafka offset
     switch (ctx->load_src_type) {
     case TLoadSourceType::KAFKA: {
