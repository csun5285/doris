// Copyright (c) 2011 The LevelDB Authors. All rights reserved.
// Use of this source code is governed by a BSD-style license that can be
// found in the LICENSE file. See the AUTHORS file for names of contributors.

#include "olap/lru_cache.h"

#include <stdlib.h>

#include <mutex>
#include <new>
#include <sstream>
#include <string>

#include "gutil/bits.h"
#include "runtime/thread_context.h"
#include "util/doris_metrics.h"

using std::string;
using std::stringstream;

namespace doris {

DEFINE_GAUGE_METRIC_PROTOTYPE_2ARG(cache_capacity, MetricUnit::BYTES);
DEFINE_GAUGE_METRIC_PROTOTYPE_2ARG(cache_usage, MetricUnit::BYTES);
DEFINE_GAUGE_METRIC_PROTOTYPE_2ARG(cache_usage_ratio, MetricUnit::NOUNIT);
DEFINE_COUNTER_METRIC_PROTOTYPE_2ARG(cache_lookup_count, MetricUnit::OPERATIONS);
DEFINE_COUNTER_METRIC_PROTOTYPE_2ARG(cache_hit_count, MetricUnit::OPERATIONS);
DEFINE_GAUGE_METRIC_PROTOTYPE_2ARG(cache_hit_ratio, MetricUnit::NOUNIT);

uint32_t CacheKey::hash(const char* data, size_t n, uint32_t seed) const {
    // Similar to murmur hash
    const uint32_t m = 0xc6a4a793;
    const uint32_t r = 24;
    const char* limit = data + n;
    uint32_t h = seed ^ (n * m);

    // Pick up four bytes at a time
    while (data + 4 <= limit) {
        uint32_t w = _decode_fixed32(data);
        data += 4;
        h += w;
        h *= m;
        h ^= (h >> 16);
    }

    // Pick up remaining bytes
    switch (limit - data) {
    case 3:
        h += static_cast<unsigned char>(data[2]) << 16;

        // fall through
    case 2:
        h += static_cast<unsigned char>(data[1]) << 8;

        // fall through
    case 1:
        h += static_cast<unsigned char>(data[0]);
        h *= m;
        h ^= (h >> r);
        break;

    default:
        break;
    }

    return h;
}

Cache::~Cache() {}

HandleTable::~HandleTable() {
    delete[] _list;
}

// LRU cache implementation
LRUHandle* HandleTable::lookup(const CacheKey& key, uint32_t hash) {
    return *_find_pointer(key, hash);
}

LRUHandle* HandleTable::insert(LRUHandle* h) {
    LRUHandle** ptr = _find_pointer(h->key(), h->hash);
    LRUHandle* old = *ptr;
    h->next_hash = old ? old->next_hash : nullptr;
    *ptr = h;

    if (old == nullptr) {
        ++_elems;
        if (_elems > _length) {
            // Since each cache entry is fairly large, we aim for a small
            // average linked list length (<= 1).
            _resize();
        }
    }

    return old;
}

LRUHandle* HandleTable::remove(const CacheKey& key, uint32_t hash) {
    LRUHandle** ptr = _find_pointer(key, hash);
    LRUHandle* result = *ptr;

    if (result != nullptr) {
        *ptr = result->next_hash;
        _elems--;
    }

    return result;
}

bool HandleTable::remove(const LRUHandle* h) {
    LRUHandle** ptr = &(_list[h->hash & (_length - 1)]);
    while (*ptr != nullptr && *ptr != h) {
        ptr = &(*ptr)->next_hash;
    }

    LRUHandle* result = *ptr;
    if (result != nullptr) {
        *ptr = result->next_hash;
        _elems--;
        return true;
    }
    return false;
}

LRUHandle** HandleTable::_find_pointer(const CacheKey& key, uint32_t hash) {
    LRUHandle** ptr = &(_list[hash & (_length - 1)]);
    while (*ptr != nullptr && ((*ptr)->hash != hash || key != (*ptr)->key())) {
        ptr = &(*ptr)->next_hash;
    }

    return ptr;
}

void HandleTable::_resize() {
    uint32_t new_length = 16;
    while (new_length < _elems * 1.5) {
        new_length *= 2;
    }

    LRUHandle** new_list = new (std::nothrow) LRUHandle*[new_length];
    memset(new_list, 0, sizeof(new_list[0]) * new_length);

    uint32_t count = 0;
    for (uint32_t i = 0; i < _length; i++) {
        LRUHandle* h = _list[i];
        while (h != nullptr) {
            LRUHandle* next = h->next_hash;
            uint32_t hash = h->hash;
            LRUHandle** ptr = &new_list[hash & (new_length - 1)];
            h->next_hash = *ptr;
            *ptr = h;
            h = next;
            count++;
        }
    }

    DCHECK_EQ(_elems, count);
    delete[] _list;
    _list = new_list;
    _length = new_length;
}

uint32_t HandleTable::element_count() const {
    return _elems;
}

LRUCache::LRUCache(LRUCacheType type) : _type(type) {
    // Make empty circular linked list
    _lru_normal.next = &_lru_normal;
    _lru_normal.prev = &_lru_normal;
    _lru_durable.next = &_lru_durable;
    _lru_durable.prev = &_lru_durable;
}

LRUCache::~LRUCache() {
    prune();
}

bool LRUCache::_unref(LRUHandle* e) {
    DCHECK(e->refs > 0);
    e->refs--;
    return e->refs == 0;
}

void LRUCache::_lru_remove(LRUHandle* e) {
    e->next->prev = e->prev;
    e->prev->next = e->next;
    e->prev = e->next = nullptr;

    if (_cache_value_check_timestamp) {
        if (e->priority == CachePriority::NORMAL) {
            auto pair = std::make_pair(_cache_value_time_extractor(e->value), e);
            auto found_it = _sorted_normal_entries_with_timestamp.find(pair);
            if (found_it != _sorted_normal_entries_with_timestamp.end()) {
                _sorted_normal_entries_with_timestamp.erase(found_it);
            }
        } else if (e->priority == CachePriority::DURABLE) {
            auto pair = std::make_pair(_cache_value_time_extractor(e->value), e);
            auto found_it = _sorted_durable_entries_with_timestamp.find(pair);
            if (found_it != _sorted_durable_entries_with_timestamp.end()) {
                _sorted_durable_entries_with_timestamp.erase(found_it);
            }
        }
    }
}

void LRUCache::_lru_append(LRUHandle* list, LRUHandle* e) {
    // Make "e" newest entry by inserting just before *list
    e->next = list;
    e->prev = list->prev;
    e->prev->next = e;
    e->next->prev = e;

    // _cache_value_check_timestamp is true,
    // means evict entry will depends on the timestamp asc set,
    // the timestamp is updated by higher level caller,
    // and the timestamp of hit entry is different with the insert entry,
    // that is why need check timestamp to evict entry,
    // in order to keep the survival time of hit entries
    // longer than the entries just inserted,
    // so use asc set to sorted these entries's timestamp and LRUHandle*
    if (_cache_value_check_timestamp) {
        if (e->priority == CachePriority::NORMAL) {
            _sorted_normal_entries_with_timestamp.insert(
                    std::make_pair(_cache_value_time_extractor(e->value), e));
        } else if (e->priority == CachePriority::DURABLE) {
            _sorted_durable_entries_with_timestamp.insert(
                    std::make_pair(_cache_value_time_extractor(e->value), e));
        }
    }
}

Cache::Handle* LRUCache::lookup(const CacheKey& key, uint32_t hash) {
    std::lock_guard l(_mutex);
    ++_lookup_count;
    LRUHandle* e = _table.lookup(key, hash);
    if (e != nullptr) {
        // we get it from _table, so in_cache must be true
        DCHECK(e->in_cache);
        if (e->refs == 1) {
            // only in LRU free list, remove it from list
            _lru_remove(e);
        }
        e->refs++;
        ++_hit_count;
    }
    return reinterpret_cast<Cache::Handle*>(e);
}

void LRUCache::release(Cache::Handle* handle) {
    if (handle == nullptr) {
        return;
    }
    LRUHandle* e = reinterpret_cast<LRUHandle*>(handle);
    bool last_ref = false;
    {
        std::lock_guard l(_mutex);
        last_ref = _unref(e);
        if (last_ref) {
            _usage -= e->total_size;
        } else if (e->in_cache && e->refs == 1) {
            // only exists in cache
            if (_usage > _capacity) {
                // take this opportunity and remove the item
                bool removed = _table.remove(e);
                DCHECK(removed);
                e->in_cache = false;
                _unref(e);
                _usage -= e->total_size;
                last_ref = true;
            } else {
                // put it to LRU free list
                if (e->priority == CachePriority::NORMAL) {
                    _lru_append(&_lru_normal, e);
                } else if (e->priority == CachePriority::DURABLE) {
                    _lru_append(&_lru_durable, e);
                }
            }
        }
    }

    // free handle out of mutex
    if (last_ref) {
        e->free();
    }
}

void LRUCache::_evict_from_lru_with_time(size_t total_size, LRUHandle** to_remove_head) {
    // 1. evict normal cache entries
    while ((_usage + total_size > _capacity || _check_element_count_limit()) &&
           !_sorted_normal_entries_with_timestamp.empty()) {
        auto entry_pair = _sorted_normal_entries_with_timestamp.begin();
        LRUHandle* remove_handle = entry_pair->second;
        DCHECK(remove_handle != nullptr);
        DCHECK(remove_handle->priority == CachePriority::NORMAL);
        _evict_one_entry(remove_handle);
        remove_handle->next = *to_remove_head;
        *to_remove_head = remove_handle;
    }

    // 2. evict durable cache entries if need
    while ((_usage + total_size > _capacity || _check_element_count_limit()) &&
           !_sorted_durable_entries_with_timestamp.empty()) {
        auto entry_pair = _sorted_durable_entries_with_timestamp.begin();
        LRUHandle* remove_handle = entry_pair->second;
        DCHECK(remove_handle != nullptr);
        DCHECK(remove_handle->priority == CachePriority::DURABLE);
        _evict_one_entry(remove_handle);
        remove_handle->next = *to_remove_head;
        *to_remove_head = remove_handle;
    }
}

void LRUCache::_evict_from_lru(size_t total_size, LRUHandle** to_remove_head) {
    // 1. evict normal cache entries
    while ((_usage + total_size > _capacity || _check_element_count_limit()) &&
           _lru_normal.next != &_lru_normal) {
        LRUHandle* old = _lru_normal.next;
        DCHECK(old->priority == CachePriority::NORMAL);
        _evict_one_entry(old);
        old->next = *to_remove_head;
        *to_remove_head = old;
    }
    // 2. evict durable cache entries if need
    while ((_usage + total_size > _capacity || _check_element_count_limit()) &&
           _lru_durable.next != &_lru_durable) {
        LRUHandle* old = _lru_durable.next;
        DCHECK(old->priority == CachePriority::DURABLE);
        _evict_one_entry(old);
        old->next = *to_remove_head;
        *to_remove_head = old;
    }
}

void LRUCache::_evict_one_entry(LRUHandle* e) {
    DCHECK(e->in_cache);
    DCHECK(e->refs == 1); // LRU list contains elements which may be evicted
    _lru_remove(e);
    bool removed = _table.remove(e);
    DCHECK(removed);
    e->in_cache = false;
    _unref(e);
    _usage -= e->total_size;
}

bool LRUCache::_check_element_count_limit() {
    return _element_count_capacity != 0 && _table.element_count() >= _element_count_capacity;
}

Cache::Handle* LRUCache::insert(const CacheKey& key, uint32_t hash, void* value, size_t charge,
                                void (*deleter)(const CacheKey& key, void* value),
                                MemTrackerLimiter* tracker, CachePriority priority, size_t bytes) {
    size_t handle_size = sizeof(LRUHandle) - 1 + key.size();
    LRUHandle* e = reinterpret_cast<LRUHandle*>(malloc(handle_size));
    e->value = value;
    e->deleter = deleter;
    e->charge = charge;
    e->key_length = key.size();
    e->total_size = (_type == LRUCacheType::SIZE ? handle_size + charge : 1);
<<<<<<< HEAD
    //DCHECK(_type == LRUCacheType::SIZE || bytes != -1) << " _type " << _type;
=======
    DCHECK(_type == LRUCacheType::SIZE || bytes != -1) << " _type " << _type;
>>>>>>> 7bda49b5
    e->bytes = (_type == LRUCacheType::SIZE ? handle_size + charge : handle_size + bytes);
    e->hash = hash;
    e->refs = 2; // one for the returned handle, one for LRUCache.
    e->next = e->prev = nullptr;
    e->in_cache = true;
    e->priority = priority;
    e->mem_tracker = tracker;
    e->type = _type;
    memcpy(e->key_data, key.data(), key.size());
    // The memory of the parameter value should be recorded in the tls mem tracker,
    // transfer the memory ownership of the value to ShardedLRUCache::_mem_tracker.
    THREAD_MEM_TRACKER_TRANSFER_TO(e->bytes, tracker);
    DorisMetrics::instance()->lru_cache_memory_bytes->increment(e->bytes);
    LRUHandle* to_remove_head = nullptr;
    {
        std::lock_guard l(_mutex);

        // Free the space following strict LRU policy until enough space
        // is freed or the lru list is empty
        if (_cache_value_check_timestamp) {
            _evict_from_lru_with_time(e->total_size, &to_remove_head);
        } else {
            _evict_from_lru(e->total_size, &to_remove_head);
        }

        // insert into the cache
        // note that the cache might get larger than its capacity if not enough
        // space was freed
        auto old = _table.insert(e);
        _usage += e->total_size;
        if (old != nullptr) {
            old->in_cache = false;
            if (_unref(old)) {
                _usage -= old->total_size;
                // old is on LRU because it's in cache and its reference count
                // was just 1 (Unref returned 0)
                _lru_remove(old);
                old->next = to_remove_head;
                to_remove_head = old;
            }
        }
    }

    // we free the entries here outside of mutex for
    // performance reasons
    while (to_remove_head != nullptr) {
        LRUHandle* next = to_remove_head->next;
        to_remove_head->free();
        to_remove_head = next;
    }

    return reinterpret_cast<Cache::Handle*>(e);
}

void LRUCache::erase(const CacheKey& key, uint32_t hash) {
    LRUHandle* e = nullptr;
    bool last_ref = false;
    {
        std::lock_guard l(_mutex);
        e = _table.remove(key, hash);
        if (e != nullptr) {
            last_ref = _unref(e);
            if (last_ref) {
                _usage -= e->total_size;
                if (e->in_cache) {
                    // locate in free list
                    _lru_remove(e);
                }
            }
            e->in_cache = false;
        }
    }
    // free handle out of mutex, when last_ref is true, e must not be nullptr
    if (last_ref) {
        e->free();
    }
}

int64_t LRUCache::prune() {
    LRUHandle* to_remove_head = nullptr;
    {
        std::lock_guard l(_mutex);
        while (_lru_normal.next != &_lru_normal) {
            LRUHandle* old = _lru_normal.next;
            _evict_one_entry(old);
            old->next = to_remove_head;
            to_remove_head = old;
        }
        while (_lru_durable.next != &_lru_durable) {
            LRUHandle* old = _lru_durable.next;
            _evict_one_entry(old);
            old->next = to_remove_head;
            to_remove_head = old;
        }
    }
    int64_t pruned_count = 0;
    while (to_remove_head != nullptr) {
        ++pruned_count;
        LRUHandle* next = to_remove_head->next;
        to_remove_head->free();
        to_remove_head = next;
    }
    return pruned_count;
}

int64_t LRUCache::prune_if(CacheValuePredicate pred, bool lazy_mode) {
    LRUHandle* to_remove_head = nullptr;
    {
        std::lock_guard l(_mutex);
        LRUHandle* p = _lru_normal.next;
        while (p != &_lru_normal) {
            LRUHandle* next = p->next;
            if (pred(p->value)) {
                _evict_one_entry(p);
                p->next = to_remove_head;
                to_remove_head = p;
            } else if (lazy_mode) {
                break;
            }
            p = next;
        }

        p = _lru_durable.next;
        while (p != &_lru_durable) {
            LRUHandle* next = p->next;
            if (pred(p->value)) {
                _evict_one_entry(p);
                p->next = to_remove_head;
                to_remove_head = p;
            } else if (lazy_mode) {
                break;
            }
            p = next;
        }
    }
    int64_t pruned_count = 0;
    while (to_remove_head != nullptr) {
        ++pruned_count;
        LRUHandle* next = to_remove_head->next;
        to_remove_head->free();
        to_remove_head = next;
    }
    return pruned_count;
}

void LRUCache::set_cache_value_time_extractor(CacheValueTimeExtractor cache_value_time_extractor) {
    _cache_value_time_extractor = cache_value_time_extractor;
}

void LRUCache::set_cache_value_check_timestamp(bool cache_value_check_timestamp) {
    _cache_value_check_timestamp = cache_value_check_timestamp;
}

inline uint32_t ShardedLRUCache::_hash_slice(const CacheKey& s) {
    return s.hash(s.data(), s.size(), 0);
}

ShardedLRUCache::ShardedLRUCache(const std::string& name, size_t total_capacity, LRUCacheType type,
                                 uint32_t num_shards, uint32_t total_element_count_capacity)
        : _name(name),
          _num_shard_bits(Bits::FindLSBSetNonZero(num_shards)),
          _num_shards(num_shards),
          _shards(nullptr),
          _last_id(1),
          _total_capacity(total_capacity) {
    _mem_tracker = std::make_unique<MemTrackerLimiter>(MemTrackerLimiter::Type::GLOBAL, name);
    CHECK(num_shards > 0) << "num_shards cannot be 0";
    CHECK_EQ((num_shards & (num_shards - 1)), 0)
            << "num_shards should be power of two, but got " << num_shards;

    const size_t per_shard = (total_capacity + (_num_shards - 1)) / _num_shards;
    const size_t per_shard_element_count_capacity =
            (total_element_count_capacity + (_num_shards - 1)) / _num_shards;
    LRUCache** shards = new (std::nothrow) LRUCache*[_num_shards];
    for (int s = 0; s < _num_shards; s++) {
        shards[s] = new LRUCache(type);
        shards[s]->set_capacity(per_shard);
        shards[s]->set_element_count_capacity(per_shard_element_count_capacity);
    }
    _shards = shards;

    _entity = DorisMetrics::instance()->metric_registry()->register_entity(
            std::string("lru_cache:") + name, {{"name", name}});
    _entity->register_hook(name, std::bind(&ShardedLRUCache::update_cache_metrics, this));
    INT_GAUGE_METRIC_REGISTER(_entity, cache_capacity);
    INT_GAUGE_METRIC_REGISTER(_entity, cache_usage);
    INT_DOUBLE_METRIC_REGISTER(_entity, cache_usage_ratio);
    INT_ATOMIC_COUNTER_METRIC_REGISTER(_entity, cache_lookup_count);
    INT_ATOMIC_COUNTER_METRIC_REGISTER(_entity, cache_hit_count);
    INT_DOUBLE_METRIC_REGISTER(_entity, cache_hit_ratio);

    _hit_count_bvar.reset(new bvar::Adder<uint64_t>("doris_cache", _name));
    _hit_count_per_second.reset(new bvar::PerSecond<bvar::Adder<uint64_t>>(
            "doris_cache", _name + "_persecond", _hit_count_bvar.get(), 60));
    _lookup_count_bvar.reset(new bvar::Adder<uint64_t>("doris_cache", _name));
    _lookup_count_per_second.reset(new bvar::PerSecond<bvar::Adder<uint64_t>>(
            "doris_cache", _name + "_persecond", _lookup_count_bvar.get(), 60));
}

ShardedLRUCache::ShardedLRUCache(const std::string& name, size_t total_capacity, LRUCacheType type,
                                 uint32_t num_shards,
                                 CacheValueTimeExtractor cache_value_time_extractor,
                                 bool cache_value_check_timestamp,
                                 uint32_t total_element_count_capacity)
        : ShardedLRUCache(name, total_capacity, type, num_shards, total_element_count_capacity) {
    for (int s = 0; s < _num_shards; s++) {
        _shards[s]->set_cache_value_time_extractor(cache_value_time_extractor);
        _shards[s]->set_cache_value_check_timestamp(cache_value_check_timestamp);
    }
}

ShardedLRUCache::ShardedLRUCache(const std::string& name, size_t total_capacity, LRUCacheType type,
                                 uint32_t num_shards,
                                 CacheValueTimeExtractor cache_value_time_extractor,
                                 bool cache_value_check_timestamp,
                                 uint32_t total_element_count_capacity)
        : ShardedLRUCache(name, total_capacity, type, num_shards, total_element_count_capacity) {
    for (int s = 0; s < _num_shards; s++) {
        _shards[s]->set_cache_value_time_extractor(cache_value_time_extractor);
        _shards[s]->set_cache_value_check_timestamp(cache_value_check_timestamp);
    }
}

ShardedLRUCache::~ShardedLRUCache() {
    _entity->deregister_hook(_name);
    DorisMetrics::instance()->metric_registry()->deregister_entity(_entity);
    if (_shards) {
        for (int s = 0; s < _num_shards; s++) {
            delete _shards[s];
        }
        delete[] _shards;
    }
}

Cache::Handle* ShardedLRUCache::insert(const CacheKey& key, void* value, size_t charge,
                                       void (*deleter)(const CacheKey& key, void* value),
                                       CachePriority priority, size_t bytes) {
    const uint32_t hash = _hash_slice(key);
    return _shards[_shard(hash)]->insert(key, hash, value, charge, deleter, _mem_tracker.get(),
                                         priority, bytes);
}

Cache::Handle* ShardedLRUCache::lookup(const CacheKey& key) {
    const uint32_t hash = _hash_slice(key);
    return _shards[_shard(hash)]->lookup(key, hash);
}

void ShardedLRUCache::release(Handle* handle) {
    LRUHandle* h = reinterpret_cast<LRUHandle*>(handle);
    _shards[_shard(h->hash)]->release(handle);
}

void ShardedLRUCache::erase(const CacheKey& key) {
    const uint32_t hash = _hash_slice(key);
    _shards[_shard(hash)]->erase(key, hash);
}

void* ShardedLRUCache::value(Handle* handle) {
    return reinterpret_cast<LRUHandle*>(handle)->value;
}

Slice ShardedLRUCache::value_slice(Handle* handle) {
    auto lru_handle = reinterpret_cast<LRUHandle*>(handle);
    return Slice((char*)lru_handle->value, lru_handle->charge);
}

uint64_t ShardedLRUCache::new_id() {
    return _last_id.fetch_add(1, std::memory_order_relaxed);
}

int64_t ShardedLRUCache::prune() {
    int64_t num_prune = 0;
    for (int s = 0; s < _num_shards; s++) {
        num_prune += _shards[s]->prune();
    }
    return num_prune;
}

int64_t ShardedLRUCache::prune_if(CacheValuePredicate pred, bool lazy_mode) {
    int64_t num_prune = 0;
    for (int s = 0; s < _num_shards; s++) {
        num_prune += _shards[s]->prune_if(pred, lazy_mode);
    }
    return num_prune;
}

int64_t ShardedLRUCache::mem_consumption() {
    return _mem_tracker->consumption();
}

int64_t ShardedLRUCache::get_usage() {
    size_t total_usage = 0;
    for (int i = 0; i < _num_shards; i++) {
        total_usage += _shards[i]->get_usage();
    }
    return total_usage;
}

void ShardedLRUCache::update_cache_metrics() const {
    size_t total_capacity = 0;
    size_t total_usage = 0;
    size_t total_lookup_count = 0;
    size_t total_hit_count = 0;
    for (int i = 0; i < _num_shards; i++) {
        total_capacity += _shards[i]->get_capacity();
        total_usage += _shards[i]->get_usage();
        total_lookup_count += _shards[i]->get_lookup_count();
        total_hit_count += _shards[i]->get_hit_count();
    }

    cache_capacity->set_value(total_capacity);
    cache_usage->set_value(total_usage);
    cache_lookup_count->set_value(total_lookup_count);
    cache_hit_count->set_value(total_hit_count);
    cache_usage_ratio->set_value(total_capacity == 0 ? 0 : ((double)total_usage / total_capacity));
    cache_hit_ratio->set_value(
            total_lookup_count == 0 ? 0 : ((double)total_hit_count / total_lookup_count));
}

Cache* new_lru_cache(const std::string& name, size_t capacity, LRUCacheType type,
                     uint32_t num_shards) {
    return new ShardedLRUCache(name, capacity, type, num_shards);
}

} // namespace doris<|MERGE_RESOLUTION|>--- conflicted
+++ resolved
@@ -357,11 +357,7 @@
     e->charge = charge;
     e->key_length = key.size();
     e->total_size = (_type == LRUCacheType::SIZE ? handle_size + charge : 1);
-<<<<<<< HEAD
-    //DCHECK(_type == LRUCacheType::SIZE || bytes != -1) << " _type " << _type;
-=======
     DCHECK(_type == LRUCacheType::SIZE || bytes != -1) << " _type " << _type;
->>>>>>> 7bda49b5
     e->bytes = (_type == LRUCacheType::SIZE ? handle_size + charge : handle_size + bytes);
     e->hash = hash;
     e->refs = 2; // one for the returned handle, one for LRUCache.
@@ -573,18 +569,6 @@
     }
 }
 
-ShardedLRUCache::ShardedLRUCache(const std::string& name, size_t total_capacity, LRUCacheType type,
-                                 uint32_t num_shards,
-                                 CacheValueTimeExtractor cache_value_time_extractor,
-                                 bool cache_value_check_timestamp,
-                                 uint32_t total_element_count_capacity)
-        : ShardedLRUCache(name, total_capacity, type, num_shards, total_element_count_capacity) {
-    for (int s = 0; s < _num_shards; s++) {
-        _shards[s]->set_cache_value_time_extractor(cache_value_time_extractor);
-        _shards[s]->set_cache_value_check_timestamp(cache_value_check_timestamp);
-    }
-}
-
 ShardedLRUCache::~ShardedLRUCache() {
     _entity->deregister_hook(_name);
     DorisMetrics::instance()->metric_registry()->deregister_entity(_entity);
