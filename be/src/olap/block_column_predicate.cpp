--- conflicted
+++ resolved
@@ -163,8 +163,6 @@
     return true;
 }
 
-<<<<<<< HEAD
-=======
 bool AndBlockColumnPredicate::evaluate_and(const StringRef* dict_words,
                                            const size_t dict_num) const {
     for (auto* predicate : _block_column_predicate_vec) {
@@ -175,7 +173,6 @@
     return true;
 }
 
->>>>>>> 7bda49b5
 void AndBlockColumnPredicate::evaluate_or(vectorized::MutableColumns& block, uint16_t* sel,
                                           uint16_t selected_size, bool* flags) const {
     if (num_of_column_predicate() == 1) {
