// Licensed to the Apache Software Foundation (ASF) under one
// or more contributor license agreements.  See the NOTICE file
// distributed with this work for additional information
// regarding copyright ownership.  The ASF licenses this file
// to you under the Apache License, Version 2.0 (the
// "License"); you may not use this file except in compliance
// with the License.  You may obtain a copy of the License at
//
//   http://www.apache.org/licenses/LICENSE-2.0
//
// Unless required by applicable law or agreed to in writing,
// software distributed under the License is distributed on an
// "AS IS" BASIS, WITHOUT WARRANTIES OR CONDITIONS OF ANY
// KIND, either express or implied.  See the License for the
// specific language governing permissions and limitations
// under the License.

#include "olap/segment_loader.h"

#include "common/config.h"
#include "olap/olap_define.h"
#include "olap/rowset/beta_rowset.h"
#include "util/stopwatch.hpp"

namespace doris {

SegmentLoader* SegmentLoader::_s_instance = nullptr;

void SegmentLoader::create_global_instance(size_t capacity) {
    DCHECK(_s_instance == nullptr);
    static SegmentLoader instance(capacity);
    _s_instance = &instance;
}

bool SegmentCache::lookup(const SegmentCache::CacheKey& key, SegmentCacheHandle* handle) {
    auto lru_handle = _cache->lookup(key.encode());
    if (lru_handle == nullptr) {
        return false;
    }
    *handle = SegmentCacheHandle(_cache.get(), lru_handle);
    return true;
}

void SegmentCache::insert(const SegmentCache::CacheKey& key, SegmentCache::CacheValue& value,
                          SegmentCacheHandle* handle) {
    auto deleter = [](const doris::CacheKey& key, void* value) {
        SegmentCache::CacheValue* cache_value = (SegmentCache::CacheValue*)value;
        cache_value->segments.clear();
        delete cache_value;
    };

    int64_t meta_mem_usage = 0;
    for (auto segment : value.segments) {
        meta_mem_usage += segment->meta_mem_usage();
    }

    auto lru_handle = _cache->insert(key.encode(), &value, sizeof(SegmentCache::CacheValue),
                                     deleter, CachePriority::NORMAL, meta_mem_usage);
    *handle = SegmentCacheHandle(_cache.get(), lru_handle);
}

void SegmentCache::erase(const SegmentCache::CacheKey& key) {
    _cache->erase(key.encode());
}

Status SegmentLoader::load_segments(const BetaRowsetSharedPtr& rowset,
<<<<<<< HEAD
                                    SegmentCacheHandle* cache_handle, bool use_cache,
                                    bool is_lazy_open, bool disable_file_cache) {
    SegmentLoader::CacheKey cache_key(rowset->rowset_id());
    if (_lookup(cache_key, cache_handle)) {
=======
                                    SegmentCacheHandle* cache_handle, bool use_cache) {
    SegmentCache::CacheKey cache_key(rowset->rowset_id());
    if (_segment_cache->lookup(cache_key, cache_handle)) {
>>>>>>> 0f37f1c3
        cache_handle->owned = false;
        return Status::OK();
    }

    std::vector<segment_v2::SegmentSharedPtr> segments;
    // Todo: How to handle the space size of lazy open segments in cache
    RETURN_IF_ERROR(rowset->load_segments(&segments, is_lazy_open, disable_file_cache));

<<<<<<< HEAD
    cache_handle->owned = !(use_cache && !disable_file_cache);
    if (use_cache && !disable_file_cache) {
        // memory of SegmentLoader::CacheValue will be handled by SegmentLoader
        SegmentLoader::CacheValue* cache_value = new SegmentLoader::CacheValue();
=======
    if (use_cache) {
        // memory of SegmentCache::CacheValue will be handled by SegmentCache
        SegmentCache::CacheValue* cache_value = new SegmentCache::CacheValue();
>>>>>>> 0f37f1c3
        cache_value->segments = std::move(segments);
        _segment_cache->insert(cache_key, *cache_value, cache_handle);
    } else {
        cache_handle->segments = std::move(segments);
    }

    return Status::OK();
}

void SegmentLoader::erase_segment(const SegmentCache::CacheKey& key) {
    _segment_cache->erase(key);
}

} // namespace doris<|MERGE_RESOLUTION|>--- conflicted
+++ resolved
@@ -64,16 +64,10 @@
 }
 
 Status SegmentLoader::load_segments(const BetaRowsetSharedPtr& rowset,
-<<<<<<< HEAD
                                     SegmentCacheHandle* cache_handle, bool use_cache,
                                     bool is_lazy_open, bool disable_file_cache) {
-    SegmentLoader::CacheKey cache_key(rowset->rowset_id());
-    if (_lookup(cache_key, cache_handle)) {
-=======
-                                    SegmentCacheHandle* cache_handle, bool use_cache) {
     SegmentCache::CacheKey cache_key(rowset->rowset_id());
     if (_segment_cache->lookup(cache_key, cache_handle)) {
->>>>>>> 0f37f1c3
         cache_handle->owned = false;
         return Status::OK();
     }
@@ -82,16 +76,10 @@
     // Todo: How to handle the space size of lazy open segments in cache
     RETURN_IF_ERROR(rowset->load_segments(&segments, is_lazy_open, disable_file_cache));
 
-<<<<<<< HEAD
     cache_handle->owned = !(use_cache && !disable_file_cache);
     if (use_cache && !disable_file_cache) {
-        // memory of SegmentLoader::CacheValue will be handled by SegmentLoader
-        SegmentLoader::CacheValue* cache_value = new SegmentLoader::CacheValue();
-=======
-    if (use_cache) {
         // memory of SegmentCache::CacheValue will be handled by SegmentCache
         SegmentCache::CacheValue* cache_value = new SegmentCache::CacheValue();
->>>>>>> 0f37f1c3
         cache_value->segments = std::move(segments);
         _segment_cache->insert(cache_key, *cache_value, cache_handle);
     } else {
