// Licensed to the Apache Software Foundation (ASF) under one
// or more contributor license agreements.  See the NOTICE file
// distributed with this work for additional information
// regarding copyright ownership.  The ASF licenses this file
// to you under the Apache License, Version 2.0 (the
// "License"); you may not use this file except in compliance
// with the License.  You may obtain a copy of the License at
//
//   http://www.apache.org/licenses/LICENSE-2.0
//
// Unless required by applicable law or agreed to in writing,
// software distributed under the License is distributed on an
// "AS IS" BASIS, WITHOUT WARRANTIES OR CONDITIONS OF ANY
// KIND, either express or implied.  See the License for the
// specific language governing permissions and limitations
// under the License.

#include "olap/tablet_schema.h"

#include <gen_cpp/olap_file.pb.h>

#include "gen_cpp/descriptors.pb.h"
#include "olap/utils.h"
#include "tablet_meta.h"
#include "vec/aggregate_functions/aggregate_function_reader.h"
#include "vec/aggregate_functions/aggregate_function_simple_factory.h"
#include "vec/core/block.h"
#include "vec/data_types/data_type.h"
#include "vec/data_types/data_type_factory.hpp"

namespace doris {

FieldType TabletColumn::get_field_type_by_string(const std::string& type_str) {
    std::string upper_type_str = type_str;
    std::transform(type_str.begin(), type_str.end(), upper_type_str.begin(), toupper);
    FieldType type;

    if (0 == upper_type_str.compare("TINYINT")) {
        type = OLAP_FIELD_TYPE_TINYINT;
    } else if (0 == upper_type_str.compare("SMALLINT")) {
        type = OLAP_FIELD_TYPE_SMALLINT;
    } else if (0 == upper_type_str.compare("INT")) {
        type = OLAP_FIELD_TYPE_INT;
    } else if (0 == upper_type_str.compare("BIGINT")) {
        type = OLAP_FIELD_TYPE_BIGINT;
    } else if (0 == upper_type_str.compare("LARGEINT")) {
        type = OLAP_FIELD_TYPE_LARGEINT;
    } else if (0 == upper_type_str.compare("UNSIGNED_TINYINT")) {
        type = OLAP_FIELD_TYPE_UNSIGNED_TINYINT;
    } else if (0 == upper_type_str.compare("UNSIGNED_SMALLINT")) {
        type = OLAP_FIELD_TYPE_UNSIGNED_SMALLINT;
    } else if (0 == upper_type_str.compare("UNSIGNED_INT")) {
        type = OLAP_FIELD_TYPE_UNSIGNED_INT;
    } else if (0 == upper_type_str.compare("UNSIGNED_BIGINT")) {
        type = OLAP_FIELD_TYPE_UNSIGNED_BIGINT;
    } else if (0 == upper_type_str.compare("FLOAT")) {
        type = OLAP_FIELD_TYPE_FLOAT;
    } else if (0 == upper_type_str.compare("DISCRETE_DOUBLE")) {
        type = OLAP_FIELD_TYPE_DISCRETE_DOUBLE;
    } else if (0 == upper_type_str.compare("DOUBLE")) {
        type = OLAP_FIELD_TYPE_DOUBLE;
    } else if (0 == upper_type_str.compare("CHAR")) {
        type = OLAP_FIELD_TYPE_CHAR;
    } else if (0 == upper_type_str.compare("DATE")) {
        type = OLAP_FIELD_TYPE_DATE;
    } else if (0 == upper_type_str.compare("DATEV2")) {
        type = OLAP_FIELD_TYPE_DATEV2;
    } else if (0 == upper_type_str.compare("DATETIMEV2")) {
        type = OLAP_FIELD_TYPE_DATETIMEV2;
    } else if (0 == upper_type_str.compare("DATETIME")) {
        type = OLAP_FIELD_TYPE_DATETIME;
    } else if (0 == upper_type_str.compare("DECIMAL32")) {
        type = OLAP_FIELD_TYPE_DECIMAL32;
    } else if (0 == upper_type_str.compare("DECIMAL64")) {
        type = OLAP_FIELD_TYPE_DECIMAL64;
    } else if (0 == upper_type_str.compare("DECIMAL128")) {
        type = OLAP_FIELD_TYPE_DECIMAL128;
    } else if (0 == upper_type_str.compare(0, 7, "DECIMAL")) {
        type = OLAP_FIELD_TYPE_DECIMAL;
    } else if (0 == upper_type_str.compare(0, 7, "VARCHAR")) {
        type = OLAP_FIELD_TYPE_VARCHAR;
    } else if (0 == upper_type_str.compare("STRING")) {
        type = OLAP_FIELD_TYPE_STRING;
    } else if (0 == upper_type_str.compare("JSONB")) {
        type = OLAP_FIELD_TYPE_JSONB;
    } else if (0 == upper_type_str.compare("BOOLEAN")) {
        type = OLAP_FIELD_TYPE_BOOL;
    } else if (0 == upper_type_str.compare(0, 3, "HLL")) {
        type = OLAP_FIELD_TYPE_HLL;
    } else if (0 == upper_type_str.compare("STRUCT")) {
        type = OLAP_FIELD_TYPE_STRUCT;
    } else if (0 == upper_type_str.compare("LIST")) {
        type = OLAP_FIELD_TYPE_ARRAY;
    } else if (0 == upper_type_str.compare("MAP")) {
        type = OLAP_FIELD_TYPE_MAP;
    } else if (0 == upper_type_str.compare("OBJECT")) {
        type = OLAP_FIELD_TYPE_OBJECT;
    } else if (0 == upper_type_str.compare("BITMAP")) {
        // CLOUD_MODE FE may send request to BE with BITMAP type column, which corresponds to OBJECT type in BE.
        type = OLAP_FIELD_TYPE_OBJECT;
    } else if (0 == upper_type_str.compare("ARRAY")) {
        type = OLAP_FIELD_TYPE_ARRAY;
    } else if (0 == upper_type_str.compare("QUANTILE_STATE")) {
        type = OLAP_FIELD_TYPE_QUANTILE_STATE;
    } else {
        LOG(WARNING) << "invalid type string. [type='" << type_str << "']";
        type = OLAP_FIELD_TYPE_UNKNOWN;
    }

    return type;
}

FieldAggregationMethod TabletColumn::get_aggregation_type_by_string(const std::string& str) {
    std::string upper_str = str;
    std::transform(str.begin(), str.end(), upper_str.begin(), toupper);
    FieldAggregationMethod aggregation_type;

    if (0 == upper_str.compare("NONE")) {
        aggregation_type = OLAP_FIELD_AGGREGATION_NONE;
    } else if (0 == upper_str.compare("SUM")) {
        aggregation_type = OLAP_FIELD_AGGREGATION_SUM;
    } else if (0 == upper_str.compare("MIN")) {
        aggregation_type = OLAP_FIELD_AGGREGATION_MIN;
    } else if (0 == upper_str.compare("MAX")) {
        aggregation_type = OLAP_FIELD_AGGREGATION_MAX;
    } else if (0 == upper_str.compare("REPLACE")) {
        aggregation_type = OLAP_FIELD_AGGREGATION_REPLACE;
    } else if (0 == upper_str.compare("REPLACE_IF_NOT_NULL")) {
        aggregation_type = OLAP_FIELD_AGGREGATION_REPLACE_IF_NOT_NULL;
    } else if (0 == upper_str.compare("HLL_UNION")) {
        aggregation_type = OLAP_FIELD_AGGREGATION_HLL_UNION;
    } else if (0 == upper_str.compare("BITMAP_UNION")) {
        aggregation_type = OLAP_FIELD_AGGREGATION_BITMAP_UNION;
    } else if (0 == upper_str.compare("QUANTILE_UNION")) {
        aggregation_type = OLAP_FIELD_AGGREGATION_QUANTILE_UNION;
    } else {
        LOG(WARNING) << "invalid aggregation type string. [aggregation='" << str << "']";
        aggregation_type = OLAP_FIELD_AGGREGATION_UNKNOWN;
    }

    return aggregation_type;
}

std::string TabletColumn::get_string_by_field_type(FieldType type) {
    switch (type) {
    case OLAP_FIELD_TYPE_TINYINT:
        return "TINYINT";

    case OLAP_FIELD_TYPE_UNSIGNED_TINYINT:
        return "UNSIGNED_TINYINT";

    case OLAP_FIELD_TYPE_SMALLINT:
        return "SMALLINT";

    case OLAP_FIELD_TYPE_UNSIGNED_SMALLINT:
        return "UNSIGNED_SMALLINT";

    case OLAP_FIELD_TYPE_INT:
        return "INT";

    case OLAP_FIELD_TYPE_UNSIGNED_INT:
        return "UNSIGNED_INT";

    case OLAP_FIELD_TYPE_BIGINT:
        return "BIGINT";

    case OLAP_FIELD_TYPE_LARGEINT:
        return "LARGEINT";

    case OLAP_FIELD_TYPE_UNSIGNED_BIGINT:
        return "UNSIGNED_BIGINT";

    case OLAP_FIELD_TYPE_FLOAT:
        return "FLOAT";

    case OLAP_FIELD_TYPE_DOUBLE:
        return "DOUBLE";

    case OLAP_FIELD_TYPE_DISCRETE_DOUBLE:
        return "DISCRETE_DOUBLE";

    case OLAP_FIELD_TYPE_CHAR:
        return "CHAR";

    case OLAP_FIELD_TYPE_DATE:
        return "DATE";

    case OLAP_FIELD_TYPE_DATEV2:
        return "DATEV2";

    case OLAP_FIELD_TYPE_DATETIME:
        return "DATETIME";

    case OLAP_FIELD_TYPE_DATETIMEV2:
        return "DATETIMEV2";

    case OLAP_FIELD_TYPE_DECIMAL:
        return "DECIMAL";

    case OLAP_FIELD_TYPE_DECIMAL32:
        return "DECIMAL32";

    case OLAP_FIELD_TYPE_DECIMAL64:
        return "DECIMAL64";

    case OLAP_FIELD_TYPE_DECIMAL128:
        return "DECIMAL128";

    case OLAP_FIELD_TYPE_VARCHAR:
        return "VARCHAR";

    case OLAP_FIELD_TYPE_JSONB:
        return "JSONB";

    case OLAP_FIELD_TYPE_STRING:
        return "STRING";

    case OLAP_FIELD_TYPE_BOOL:
        return "BOOLEAN";

    case OLAP_FIELD_TYPE_HLL:
        return "HLL";

    case OLAP_FIELD_TYPE_STRUCT:
        return "STRUCT";

    case OLAP_FIELD_TYPE_ARRAY:
        return "ARRAY";

    case OLAP_FIELD_TYPE_MAP:
        return "MAP";

    case OLAP_FIELD_TYPE_OBJECT:
        return "OBJECT";
    case OLAP_FIELD_TYPE_QUANTILE_STATE:
        return "QUANTILE_STATE";

    default:
        return "UNKNOWN";
    }
}

std::string TabletColumn::get_string_by_aggregation_type(FieldAggregationMethod type) {
    switch (type) {
    case OLAP_FIELD_AGGREGATION_NONE:
        return "NONE";

    case OLAP_FIELD_AGGREGATION_SUM:
        return "SUM";

    case OLAP_FIELD_AGGREGATION_MIN:
        return "MIN";

    case OLAP_FIELD_AGGREGATION_MAX:
        return "MAX";

    case OLAP_FIELD_AGGREGATION_REPLACE:
        return "REPLACE";

    case OLAP_FIELD_AGGREGATION_REPLACE_IF_NOT_NULL:
        return "REPLACE_IF_NOT_NULL";

    case OLAP_FIELD_AGGREGATION_HLL_UNION:
        return "HLL_UNION";

    case OLAP_FIELD_AGGREGATION_BITMAP_UNION:
        return "BITMAP_UNION";

    case OLAP_FIELD_AGGREGATION_QUANTILE_UNION:
        return "QUANTILE_UNION";

    default:
        return "UNKNOWN";
    }
}

uint32_t TabletColumn::get_field_length_by_type(TPrimitiveType::type type, uint32_t string_length) {
    switch (type) {
    case TPrimitiveType::TINYINT:
    case TPrimitiveType::BOOLEAN:
        return 1;
    case TPrimitiveType::SMALLINT:
        return 2;
    case TPrimitiveType::INT:
        return 4;
    case TPrimitiveType::BIGINT:
        return 8;
    case TPrimitiveType::LARGEINT:
        return 16;
    case TPrimitiveType::DATE:
        return 3;
    case TPrimitiveType::DATEV2:
        return 4;
    case TPrimitiveType::DATETIME:
        return 8;
    case TPrimitiveType::DATETIMEV2:
        return 8;
    case TPrimitiveType::FLOAT:
        return 4;
    case TPrimitiveType::DOUBLE:
        return 8;
    case TPrimitiveType::QUANTILE_STATE:
    case TPrimitiveType::OBJECT:
        return 16;
    case TPrimitiveType::CHAR:
        return string_length;
    case TPrimitiveType::VARCHAR:
    case TPrimitiveType::HLL:
        return string_length + sizeof(OLAP_VARCHAR_MAX_LENGTH);
    case TPrimitiveType::STRING:
        return string_length + sizeof(OLAP_STRING_MAX_LENGTH);
    case TPrimitiveType::JSONB:
        return string_length + sizeof(OLAP_JSONB_MAX_LENGTH);
    case TPrimitiveType::ARRAY:
        return OLAP_ARRAY_MAX_LENGTH;
    case TPrimitiveType::DECIMAL32:
        return 4;
    case TPrimitiveType::DECIMAL64:
        return 8;
    case TPrimitiveType::DECIMAL128:
        return 16;
    case TPrimitiveType::DECIMALV2:
        return 12; // use 12 bytes in olap engine.
    default:
        LOG(WARNING) << "unknown field type. [type=" << type << "]";
        return 0;
    }
}

TabletColumn::TabletColumn() : _aggregation(OLAP_FIELD_AGGREGATION_NONE) {}

TabletColumn::TabletColumn(FieldAggregationMethod agg, FieldType type) {
    _aggregation = agg;
    _type = type;
}

TabletColumn::TabletColumn(FieldAggregationMethod agg, FieldType filed_type, bool is_nullable) {
    _aggregation = agg;
    _type = filed_type;
    _length = get_scalar_type_info(filed_type)->size();
    _is_nullable = is_nullable;
}

TabletColumn::TabletColumn(FieldAggregationMethod agg, FieldType filed_type, bool is_nullable,
                           int32_t unique_id, size_t length) {
    _aggregation = agg;
    _type = filed_type;
    _is_nullable = is_nullable;
    _unique_id = unique_id;
    _length = length;
}

TabletColumn::TabletColumn(const ColumnPB& column) {
    init_from_pb(column);
}

TabletColumn::TabletColumn(const TColumn& column) {
    init_from_thrift(column);
}

void TabletColumn::init_from_thrift(const TColumn& tcolumn) {
    ColumnPB column_pb;
    TabletMeta::init_column_from_tcolumn(tcolumn.col_unique_id, tcolumn, &column_pb);
    init_from_pb(column_pb);
}

void TabletColumn::init_from_pb(const ColumnPB& column) {
    _unique_id = column.unique_id();
    _col_name = column.name();
    _type = TabletColumn::get_field_type_by_string(column.type());
    _is_key = column.is_key();
    _is_nullable = column.is_nullable();

    _has_default_value = column.has_default_value();
    if (_has_default_value) {
        _default_value = column.default_value();
    }

    if (column.has_precision()) {
        _is_decimal = true;
        _precision = column.precision();
    } else {
        _is_decimal = false;
    }
    if (column.has_frac()) {
        _frac = column.frac();
    }
    _length = column.length();
    _index_length = column.index_length();
    if (column.has_is_bf_column()) {
        _is_bf_column = column.is_bf_column();
    } else {
        _is_bf_column = false;
    }
    if (column.has_has_bitmap_index()) {
        _has_bitmap_index = column.has_bitmap_index();
    } else {
        _has_bitmap_index = false;
    }
    if (column.has_aggregation()) {
        _aggregation = get_aggregation_type_by_string(column.aggregation());
    }
    if (column.has_visible()) {
        _visible = column.visible();
    }
    if (_type == FieldType::OLAP_FIELD_TYPE_ARRAY) {
        DCHECK(column.children_columns_size() == 1) << "ARRAY type has more than 1 children types.";
        TabletColumn child_column;
        child_column.init_from_pb(column.children_columns(0));
        add_sub_column(child_column);
    }
}

void TabletColumn::to_schema_pb(ColumnPB* column) const {
    column->set_unique_id(_unique_id);
    column->set_name(_col_name);
    column->set_type(get_string_by_field_type(_type));
    column->set_is_key(_is_key);
    column->set_is_nullable(_is_nullable);
    if (_has_default_value) {
        column->set_default_value(_default_value);
    }
    if (_is_decimal) {
        column->set_precision(_precision);
        column->set_frac(_frac);
    }
    column->set_length(_length);
    column->set_index_length(_index_length);
    if (_is_bf_column) {
        column->set_is_bf_column(_is_bf_column);
    }
    column->set_aggregation(get_string_by_aggregation_type(_aggregation));
    if (_has_bitmap_index) {
        column->set_has_bitmap_index(_has_bitmap_index);
    }
    column->set_visible(_visible);

    if (_type == OLAP_FIELD_TYPE_ARRAY) {
        DCHECK(_sub_columns.size() == 1) << "ARRAY type has more than 1 children types.";
        ColumnPB* child = column->add_children_columns();
        _sub_columns[0].to_schema_pb(child);
    }
}

uint32_t TabletColumn::mem_size() const {
    auto size = sizeof(TabletColumn);
    size += _col_name.size();
    if (_has_default_value) {
        size += _default_value.size();
    }
    for (auto& sub_column : _sub_columns) {
        size += sub_column.mem_size();
    }
    return size;
}

void TabletColumn::add_sub_column(TabletColumn& sub_column) {
    _sub_columns.push_back(sub_column);
    sub_column._parent = this;
    _sub_column_count += 1;
}

vectorized::AggregateFunctionPtr TabletColumn::get_aggregate_function(
        vectorized::DataTypes argument_types, std::string suffix) const {
    std::string agg_name = TabletColumn::get_string_by_aggregation_type(_aggregation) + suffix;
    std::transform(agg_name.begin(), agg_name.end(), agg_name.begin(),
                   [](unsigned char c) { return std::tolower(c); });

    return vectorized::AggregateFunctionSimpleFactory::instance().get(
            agg_name, argument_types, {}, argument_types.back()->is_nullable());
}

void TabletSchema::append_column(TabletColumn column, bool is_dropped_column) {
    if (column.is_key()) {
        _num_key_columns++;
    }
    if (column.is_nullable()) {
        _num_null_columns++;
    }
    if (UNLIKELY(column.name() == DELETE_SIGN)) {
        _delete_sign_idx = _num_columns;
    } else if (UNLIKELY(column.name() == SEQUENCE_COL)) {
        _sequence_col_idx = _num_columns;
    }
    // The dropped column may have same name with exsiting column, so that
    // not add to name to index map, only for uid to index map
    if (!is_dropped_column) {
        _field_name_to_index[column.name()] = _num_columns;
    }
    _field_id_to_index[column.unique_id()] = _num_columns;
    _cols.push_back(std::move(column));
    _num_columns++;
}

void TabletSchema::clear_columns() {
    _field_name_to_index.clear();
    _field_id_to_index.clear();
    _num_columns = 0;
    _num_null_columns = 0;
    _num_key_columns = 0;
    _cols.clear();
}

void TabletSchema::init_from_pb(const TabletSchemaPB& schema) {
    _keys_type = schema.keys_type();
    _num_columns = 0;
    _num_key_columns = 0;
    _num_null_columns = 0;
    _cols.clear();
    _field_name_to_index.clear();
    _field_id_to_index.clear();
    for (auto& column_pb : schema.column()) {
        TabletColumn column;
        column.init_from_pb(column_pb);
        if (column.is_key()) {
            _num_key_columns++;
        }
        if (column.is_nullable()) {
            _num_null_columns++;
        }
        _field_name_to_index[column.name()] = _num_columns;
        _field_id_to_index[column.unique_id()] = _num_columns;
        _cols.emplace_back(std::move(column));
        _num_columns++;
    }
    _num_short_key_columns = schema.num_short_key_columns();
    _num_rows_per_row_block = schema.num_rows_per_row_block();
    _compress_kind = schema.compress_kind();
    _next_column_unique_id = schema.next_column_unique_id();
    if (schema.has_bf_fpp()) {
        _has_bf_fpp = true;
        _bf_fpp = schema.bf_fpp();
    } else {
        _has_bf_fpp = false;
        _bf_fpp = BLOOM_FILTER_DEFAULT_FPP;
    }
    _disable_auto_compaction = schema.disable_auto_compaction();
<<<<<<< HEAD
=======
    _is_persistent = schema.is_persistent();
    _is_dynamic_schema = schema.is_dynamic_schema();
>>>>>>> 6f270986
    _delete_sign_idx = schema.delete_sign_idx();
    _sequence_col_idx = schema.sequence_col_idx();
    _sort_type = schema.sort_type();
    _sort_col_num = schema.sort_col_num();
    _compression_type = schema.compression_type();
    _schema_version = schema.schema_version();
}

void TabletSchema::copy_from(const TabletSchema& tablet_schema) {
    TabletSchemaPB tablet_schema_pb;
    tablet_schema.to_schema_pb(&tablet_schema_pb);
    init_from_pb(tablet_schema_pb);
}

std::string TabletSchema::to_key() const {
    TabletSchemaPB pb;
    to_schema_pb(&pb);
    return pb.SerializeAsString();
}

void TabletSchema::build_current_tablet_schema(int64_t index_id, int32_t version,
                                               const POlapTableIndexSchema& index,
                                               const TabletSchema& ori_tablet_schema) {
    // copy from ori_tablet_schema
    _keys_type = ori_tablet_schema.keys_type();
    _num_short_key_columns = ori_tablet_schema.num_short_key_columns();
    _num_rows_per_row_block = ori_tablet_schema.num_rows_per_row_block();
    _compress_kind = ori_tablet_schema.compress_kind();

    // todo(yixiu): unique_id
    _next_column_unique_id = ori_tablet_schema.next_column_unique_id();
    _disable_auto_compaction = ori_tablet_schema.disable_auto_compaction();
    _sort_type = ori_tablet_schema.sort_type();
    _sort_col_num = ori_tablet_schema.sort_col_num();

    // copy from table_schema_param
    _schema_version = version;
    _num_columns = 0;
    _num_key_columns = 0;
    _num_null_columns = 0;
    bool has_bf_columns = false;
    _cols.clear();
    _field_name_to_index.clear();
    _field_id_to_index.clear();

    for (auto& pcolumn : index.columns_desc()) {
        TabletColumn column;
        column.init_from_pb(pcolumn);
        if (column.is_key()) {
            _num_key_columns++;
        }
        if (column.is_nullable()) {
            _num_null_columns++;
        }
        if (column.is_bf_column()) {
            has_bf_columns = true;
        }
        if (UNLIKELY(column.name() == DELETE_SIGN)) {
            _delete_sign_idx = _num_columns;
        } else if (UNLIKELY(column.name() == SEQUENCE_COL)) {
            _sequence_col_idx = _num_columns;
        }
        _field_name_to_index[column.name()] = _num_columns;
        _field_id_to_index[column.unique_id()] = _num_columns;
        _cols.emplace_back(std::move(column));
        _num_columns++;
    }

    if (has_bf_columns) {
        _has_bf_fpp = true;
        _bf_fpp = ori_tablet_schema.bloom_filter_fpp();
    } else {
        _has_bf_fpp = false;
        _bf_fpp = BLOOM_FILTER_DEFAULT_FPP;
    }
}

void TabletSchema::merge_dropped_columns(TabletSchemaSPtr src_schema) {
    DCHECK(src_schema != nullptr);
    // If they are the same tablet schema object, then just return
    if (this == src_schema.get()) {
        return;
    }
    for (const auto& src_col : src_schema->columns()) {
        if (_field_id_to_index.find(src_col.unique_id()) == _field_id_to_index.end()) {
            CHECK(!src_col.is_key()) << src_col.name() << " is key column, should not be dropped.";
            ColumnPB src_col_pb;
            // There are some pointer in tablet column, not sure the reference relation, so
            // that deep copy it.
            src_col.to_schema_pb(&src_col_pb);
            TabletColumn new_col(src_col_pb);
            append_column(new_col, /* is_dropped_column */ true);
        }
    }
}

// Dropped column is in _field_id_to_index but not in _field_name_to_index
// Could refer to append_column method
bool TabletSchema::is_dropped_column(const TabletColumn& col) const {
    CHECK(_field_id_to_index.find(col.unique_id()) != _field_id_to_index.end())
            << "could not find col with unique id = " << col.unique_id()
            << " and name = " << col.name();
    return _field_name_to_index.find(col.name()) == _field_name_to_index.end() ||
           column(col.name()).unique_id() != col.unique_id();
}

void TabletSchema::to_schema_pb(TabletSchemaPB* tablet_schema_pb) const {
    tablet_schema_pb->set_keys_type(_keys_type);
    for (auto& col : _cols) {
        ColumnPB* column = tablet_schema_pb->add_column();
        col.to_schema_pb(column);
    }
    tablet_schema_pb->set_num_short_key_columns(_num_short_key_columns);
    tablet_schema_pb->set_num_rows_per_row_block(_num_rows_per_row_block);
    tablet_schema_pb->set_compress_kind(_compress_kind);
    if (_has_bf_fpp) {
        tablet_schema_pb->set_bf_fpp(_bf_fpp);
    }
    tablet_schema_pb->set_next_column_unique_id(_next_column_unique_id);
    tablet_schema_pb->set_disable_auto_compaction(_disable_auto_compaction);
    tablet_schema_pb->set_delete_sign_idx(_delete_sign_idx);
    tablet_schema_pb->set_sequence_col_idx(_sequence_col_idx);
    tablet_schema_pb->set_sort_type(_sort_type);
    tablet_schema_pb->set_sort_col_num(_sort_col_num);
    tablet_schema_pb->set_schema_version(_schema_version);
    tablet_schema_pb->set_compression_type(_compression_type);
    tablet_schema_pb->set_is_dynamic_schema(_is_dynamic_schema);
}

uint32_t TabletSchema::mem_size() const {
    auto size = sizeof(TabletSchema);
    for (auto& col : _cols) {
        size += col.mem_size();
    }

    for (auto& pair : _field_name_to_index) {
        size += pair.first.size();
        size += sizeof(pair.second);
    }
    return size;
}

size_t TabletSchema::row_size() const {
    size_t size = 0;
    for (auto& column : _cols) {
        size += column.length();
    }
    size += (_num_columns + 7) / 8;

    return size;
}

int32_t TabletSchema::field_index(const std::string& field_name) const {
    const auto& found = _field_name_to_index.find(field_name);
    return (found == _field_name_to_index.end()) ? -1 : found->second;
}

int32_t TabletSchema::field_index(int32_t col_unique_id) const {
    const auto& found = _field_id_to_index.find(col_unique_id);
    return (found == _field_id_to_index.end()) ? -1 : found->second;
}

const std::vector<TabletColumn>& TabletSchema::columns() const {
    return _cols;
}

const TabletColumn& TabletSchema::column(size_t ordinal) const {
    DCHECK(ordinal < _num_columns) << "ordinal:" << ordinal << ", _num_columns:" << _num_columns;
    return _cols[ordinal];
}

const TabletColumn& TabletSchema::column_by_uid(int32_t col_unique_id) const {
    return _cols.at(_field_id_to_index.at(col_unique_id));
}

const TabletColumn& TabletSchema::column(const std::string& field_name) const {
    const auto& found = _field_name_to_index.find(field_name);
    return _cols[found->second];
}

vectorized::Block TabletSchema::create_block(
        const std::vector<uint32_t>& return_columns,
        const std::unordered_set<uint32_t>* tablet_columns_need_convert_null) const {
    vectorized::Block block;
    for (int i = 0; i < return_columns.size(); ++i) {
        const auto& col = _cols[return_columns[i]];
        bool is_nullable = (tablet_columns_need_convert_null != nullptr &&
                            tablet_columns_need_convert_null->find(return_columns[i]) !=
                                    tablet_columns_need_convert_null->end());
        auto data_type = vectorized::DataTypeFactory::instance().create_data_type(col, is_nullable);
        auto column = data_type->create_column();
        block.insert({std::move(column), data_type, col.name()});
    }
    return block;
}

vectorized::Block TabletSchema::create_block(bool ignore_dropped_col) const {
    vectorized::Block block;
    for (const auto& col : _cols) {
        if (ignore_dropped_col && is_dropped_column(col)) {
            continue;
        }
        auto data_type = vectorized::DataTypeFactory::instance().create_data_type(col);
        block.insert({data_type->create_column(), data_type, col.name()});
    }
    return block;
}

bool operator==(const TabletColumn& a, const TabletColumn& b) {
    if (a._unique_id != b._unique_id) return false;
    if (a._col_name != b._col_name) return false;
    if (a._type != b._type) return false;
    if (a._is_key != b._is_key) return false;
    if (a._aggregation != b._aggregation) return false;
    if (a._is_nullable != b._is_nullable) return false;
    if (a._has_default_value != b._has_default_value) return false;
    if (a._has_default_value) {
        if (a._default_value != b._default_value) return false;
    }
    if (a._is_decimal != b._is_decimal) return false;
    if (a._is_decimal) {
        if (a._precision != b._precision) return false;
        if (a._frac != b._frac) return false;
    }
    if (a._length != b._length) return false;
    if (a._index_length != b._index_length) return false;
    if (a._is_bf_column != b._is_bf_column) return false;
    if (a._has_bitmap_index != b._has_bitmap_index) return false;
    return true;
}

bool operator!=(const TabletColumn& a, const TabletColumn& b) {
    return !(a == b);
}

bool operator==(const TabletSchema& a, const TabletSchema& b) {
    if (a._keys_type != b._keys_type) return false;
    if (a._cols.size() != b._cols.size()) return false;
    for (int i = 0; i < a._cols.size(); ++i) {
        if (a._cols[i] != b._cols[i]) return false;
    }
    if (a._num_columns != b._num_columns) return false;
    if (a._num_key_columns != b._num_key_columns) return false;
    if (a._num_null_columns != b._num_null_columns) return false;
    if (a._num_short_key_columns != b._num_short_key_columns) return false;
    if (a._num_rows_per_row_block != b._num_rows_per_row_block) return false;
    if (a._compress_kind != b._compress_kind) return false;
    if (a._next_column_unique_id != b._next_column_unique_id) return false;
    if (a._has_bf_fpp != b._has_bf_fpp) return false;
    if (a._has_bf_fpp) {
        if (std::abs(a._bf_fpp - b._bf_fpp) > 1e-6) return false;
    }
    if (a._delete_sign_idx != b._delete_sign_idx) return false;
    if (a._disable_auto_compaction != b._disable_auto_compaction) return false;
    return true;
}

bool operator!=(const TabletSchema& a, const TabletSchema& b) {
    return !(a == b);
}

} // namespace doris<|MERGE_RESOLUTION|>--- conflicted
+++ resolved
@@ -535,11 +535,7 @@
         _bf_fpp = BLOOM_FILTER_DEFAULT_FPP;
     }
     _disable_auto_compaction = schema.disable_auto_compaction();
-<<<<<<< HEAD
-=======
-    _is_persistent = schema.is_persistent();
     _is_dynamic_schema = schema.is_dynamic_schema();
->>>>>>> 6f270986
     _delete_sign_idx = schema.delete_sign_idx();
     _sequence_col_idx = schema.sequence_col_idx();
     _sort_type = schema.sort_type();
