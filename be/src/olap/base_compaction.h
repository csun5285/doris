// Licensed to the Apache Software Foundation (ASF) under one
// or more contributor license agreements.  See the NOTICE file
// distributed with this work for additional information
// regarding copyright ownership.  The ASF licenses this file
// to you under the Apache License, Version 2.0 (the
// "License"); you may not use this file except in compliance
// with the License.  You may obtain a copy of the License at
//
//   http://www.apache.org/licenses/LICENSE-2.0
//
// Unless required by applicable law or agreed to in writing,
// software distributed under the License is distributed on an
// "AS IS" BASIS, WITHOUT WARRANTIES OR CONDITIONS OF ANY
// KIND, either express or implied.  See the License for the
// specific language governing permissions and limitations
// under the License.

#pragma once

#include <butil/macros.h>

#include <string>
#include <vector>

#include "common/status.h"
#include "io/io_common.h"
#include "olap/compaction.h"
#include "olap/rowset/rowset.h"
#include "olap/tablet.h"

namespace doris {

// BaseCompaction is derived from Compaction.
// BaseCompaction will implements
//   1. its policy to pick rowsets
//   2. do compaction to produce new rowset.

class BaseCompaction : public Compaction {
public:
    BaseCompaction(const TabletSharedPtr& tablet);
    ~BaseCompaction() override;

    Status prepare_compact() override;
    Status execute_compact_impl() override;

    const std::vector<RowsetSharedPtr>& get_input_rowsets() { return _input_rowsets; }

protected:
    Status pick_rowsets_to_compact() override;
    std::string compaction_name() const override { return "base compaction"; }

    ReaderType compaction_type() const override { return ReaderType::READER_BASE_COMPACTION; }

    // filter input rowset in some case:
    // 1. dup key without delete predicate
    void _filter_input_rowset();

private:
<<<<<<< HEAD
    // check if all input rowsets are non overlapping among segments.
    // a rowset with overlapping segments should be compacted by cumulative compaction first.
    Status _check_rowset_overlapping(const vector<RowsetSharedPtr>& rowsets);
=======
    // filter input rowset in some case:
    // 1. dup key without delete predicate
    void _filter_input_rowset();
>>>>>>> 5cd7d5d0

    DISALLOW_COPY_AND_ASSIGN(BaseCompaction);
};

} // namespace doris<|MERGE_RESOLUTION|>--- conflicted
+++ resolved
@@ -56,15 +56,6 @@
     void _filter_input_rowset();
 
 private:
-<<<<<<< HEAD
-    // check if all input rowsets are non overlapping among segments.
-    // a rowset with overlapping segments should be compacted by cumulative compaction first.
-    Status _check_rowset_overlapping(const vector<RowsetSharedPtr>& rowsets);
-=======
-    // filter input rowset in some case:
-    // 1. dup key without delete predicate
-    void _filter_input_rowset();
->>>>>>> 5cd7d5d0
 
     DISALLOW_COPY_AND_ASSIGN(BaseCompaction);
 };
