// Licensed to the Apache Software Foundation (ASF) under one
// or more contributor license agreements.  See the NOTICE file
// distributed with this work for additional information
// regarding copyright ownership.  The ASF licenses this file
// to you under the Apache License, Version 2.0 (the
// "License"); you may not use this file except in compliance
// with the License.  You may obtain a copy of the License at
//
//   http://www.apache.org/licenses/LICENSE-2.0
//
// Unless required by applicable law or agreed to in writing,
// software distributed under the License is distributed on an
// "AS IS" BASIS, WITHOUT WARRANTIES OR CONDITIONS OF ANY
// KIND, either express or implied.  See the License for the
// specific language governing permissions and limitations
// under the License.

#pragma once

#include <stddef.h>
#include <stdint.h>

#include <memory>
#include <string>
#include <vector>

#include "common/config.h"
#include "olap/rowset/rowset.h"
#include "olap/rowset/rowset_meta.h"

namespace doris {

class Tablet;
struct Version;

inline std::string_view CUMULATIVE_SIZE_BASED_POLICY = "size_based";

/// This class CumulativeCompactionPolicy is the base class of cumulative compaction policy.
/// It defines the policy to do cumulative compaction. It has different derived classes, which implements
/// concrete cumulative compaction algorithm. The policy is configured by conf::cumulative_compaction_policy.
/// The policy functions is the main steps to do cumulative compaction. For example, how to pick candidate
/// rowsets from tablet using current policy, how to calculate the cumulative point and how to calculate
/// the tablet cumulative compaction score and so on.
class CumulativeCompactionPolicy {
public:
    /// Constructor function of CumulativeCompactionPolicy,
    /// it needs tablet pointer to access tablet method.
    /// param tablet, the shared pointer of tablet
    CumulativeCompactionPolicy() {}

    /// Destructor function of CumulativeCompactionPolicy.
    virtual ~CumulativeCompactionPolicy() {}

    /// Calculate the cumulative compaction score of the tablet. This function uses rowsets meta and current
    /// cumulative point to calculative the score of tablet. The score depends on the concrete algorithm of policy.
    /// In general, the score represents the segments nums to do cumulative compaction in total rowsets. The more
    /// score tablet gets, the earlier it can do  cumulative compaction.
    /// param all_rowsets, all rowsets in tablet.
    /// param current_cumulative_point, current cumulative point value.
    /// return score, the result score after calculate.
    virtual uint32_t calc_cumulative_compaction_score(Tablet* tablet) = 0;

    /// Pick input rowsets from candidate rowsets for compaction. This function is pure virtual function.
    /// Its implementation depends on concrete compaction policy.
    /// param candidate_rowsets, the candidate_rowsets vector container to pick input rowsets
    /// return input_rowsets, the vector container as return
    /// return last_delete_version, if has delete rowset, record the delete version from input_rowsets
    /// return compaction_score, calculate the compaction score of picked input rowset
    virtual int pick_input_rowsets(Tablet* tablet,
                                   const std::vector<RowsetSharedPtr>& candidate_rowsets,
                                   const int64_t max_compaction_score,
                                   const int64_t min_compaction_score,
                                   std::vector<RowsetSharedPtr>* input_rowsets,
                                   Version* last_delete_version, size_t* compaction_score) = 0;

    /// Update tablet's cumulative point after cumulative compaction finished. This function is pure virtual function.
    /// Each derived has its own update policy which depends on its concrete algorithm. When the cumulative point moves
    /// after output rowset, then output rowset will do base compaction next time.
    /// param input_rowsets, the picked input rowset to do compaction just now
    /// param output_rowset, the result rowset after compaction
    virtual void update_cumulative_point(Tablet* tablet,
                                         const std::vector<RowsetSharedPtr>& input_rowsets,
                                         RowsetSharedPtr output_rowset,
                                         Version& last_delete_version) = 0;

    // CLOUD_MODE
    virtual int64_t new_cumulative_point(Tablet* tablet, const RowsetSharedPtr& output_rowset,
                                         Version& last_delete_version,
                                         int64_t last_cumulative_point) = 0;

    /// Calculate tablet's cumulatiuve point before compaction. This calculation just executes once when the tablet compacts
    /// first time after BE initialization and then motion of cumulatiuve point depends on update_cumulative_point policy.
    /// This function is pure virtual function. In general, the cumulative point splits the rowsets into two parts:
    /// base rowsets, cumulative rowsets.
    /// param all_rowsets, all rowsets in the tablet
    /// param current_cumulative_point, current cumulative position
    /// return cumulative_point, the result of calculating cumulative point position
    virtual void calculate_cumulative_point(Tablet* tablet,
                                            const std::vector<RowsetMetaSharedPtr>& all_rowsets,
                                            int64_t current_cumulative_point,
                                            int64_t* cumulative_point) = 0;

    /// Fetch cumulative policy name
    virtual std::string_view name() = 0;
};

/// SizeBased cumulative compaction policy implementation. SizeBased policy which derives CumulativeCompactionPolicy is a optimized
/// version of num based cumulative compaction policy. This policy also uses linear structure to compact rowsets. The cumulative rowsets
/// can do compaction when they are in same level size. And when output rowset exceeds the promotion radio of base size or min promotion
/// size, it will do base compaction. This policy is targeting the use cases requiring lower write amplification, trading off read
/// amplification and space amplification.
class SizeBasedCumulativeCompactionPolicy final : public CumulativeCompactionPolicy {
public:
    /// Constructor function of SizeBasedCumulativeCompactionPolicy,
    /// it needs tablet pointer to access tablet method.
    /// param tablet, the shared pointer of tablet
    SizeBasedCumulativeCompactionPolicy(
            int64_t promotion_size = config::compaction_promotion_size_mbytes * 1024 * 1024,
            double promotion_ratio = config::compaction_promotion_ratio,
            int64_t promotion_min_size = config::compaction_promotion_min_size_mbytes * 1024 * 1024,
            int64_t compaction_min_size = config::compaction_min_size_mbytes * 1024 * 1024);

    /// Destructor function of SizeBasedCumulativeCompactionPolicy.
    ~SizeBasedCumulativeCompactionPolicy() {}

    // CLOUD_MODE
    int64_t new_cumulative_point(Tablet* tablet, const RowsetSharedPtr& output_rowset,
                                 Version& last_delete_version,
                                 int64_t last_cumulative_point) override;

    /// SizeBased cumulative compaction policy implements calculate cumulative point function.
    /// When the first time the tablet does compact, this calculation is executed. Its main policy is to find first rowset
    /// which does not satisfied the promotion conditions.
    void calculate_cumulative_point(Tablet* tablet,
                                    const std::vector<RowsetMetaSharedPtr>& all_rowsets,
                                    int64_t current_cumulative_point,
                                    int64_t* cumulative_point) override;

    /// SizeBased cumulative compaction policy implements pick input rowsets function.
    /// Its main policy is picking rowsets from candidate rowsets by comparing accumulative compaction_score,
    /// max_cumulative_compaction_num_singleton_deltas or checking whether there is delete version rowset,
    /// and choose those rowset in the same level to do cumulative compaction.
    int pick_input_rowsets(Tablet* tablet, const std::vector<RowsetSharedPtr>& candidate_rowsets,
                           const int64_t max_compaction_score, const int64_t min_compaction_score,
                           std::vector<RowsetSharedPtr>* input_rowsets,
                           Version* last_delete_version, size_t* compaction_score) override;

    /// SizeBased cumulative compaction policy implements update cumulative point function.
    /// Its main policy is judging the output rowset size whether satisfied the promotion size.
    /// If it satisfied, this policy will update the cumulative point.
    void update_cumulative_point(Tablet* tablet, const std::vector<RowsetSharedPtr>& input_rowsets,
                                 RowsetSharedPtr _output_rowset,
                                 Version& last_delete_version) override;

    /// Num based cumulative compaction policy implements calc cumulative compaction score function.
    /// Its main policy is calculating the accumulative compaction score after current cumulative_point in tablet.
    uint32_t calc_cumulative_compaction_score(Tablet* tablet) override;

    std::string_view name() override { return CUMULATIVE_SIZE_BASED_POLICY; }

private:
    /// calculate promotion size using current base rowset meta size and promotion configs
    void _calc_promotion_size(Tablet* tablet, RowsetMetaSharedPtr base_rowset_meta,
                              int64_t* promotion_size);

    /// calculate the disk size belong to which level, the level is divide by power of 2
    /// between compaction_promotion_size_mbytes and 1KB
    int64_t _level_size(const int64_t size);

    /// when policy calculate cumulative_compaction_score, update promotion size at the same time
    void _refresh_tablet_promotion_size(Tablet* tablet, int64_t promotion_size);
<<<<<<< HEAD

    int64_t cloud_promotion_size(Tablet* tablet) const;
=======
>>>>>>> 7bda49b5

private:
    /// cumulative compaction promotion size, unit is byte.
    int64_t _promotion_size;
    /// cumulative compaction promotion ratio of base rowset total disk size.
    double _promotion_ratio;
    /// cumulative compaction promotion min size, unit is byte.
    int64_t _promotion_min_size;
    /// lower bound size to do compaction compaction.
    int64_t _compaction_min_size;
};

/// The factory of CumulativeCompactionPolicy, it can product different policy according to the `policy` parameter.
class CumulativeCompactionPolicyFactory {
public:
    /// Static factory function. It can product different policy according to the `policy` parameter and use tablet ptr
    /// to construct the policy. Now it can product size based and num based policies.
    static std::shared_ptr<CumulativeCompactionPolicy> create_cumulative_compaction_policy();
};

} // namespace doris<|MERGE_RESOLUTION|>--- conflicted
+++ resolved
@@ -169,11 +169,8 @@
 
     /// when policy calculate cumulative_compaction_score, update promotion size at the same time
     void _refresh_tablet_promotion_size(Tablet* tablet, int64_t promotion_size);
-<<<<<<< HEAD
 
     int64_t cloud_promotion_size(Tablet* tablet) const;
-=======
->>>>>>> 7bda49b5
 
 private:
     /// cumulative compaction promotion size, unit is byte.
