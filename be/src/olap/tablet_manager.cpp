--- conflicted
+++ resolved
@@ -43,11 +43,6 @@
 #include "olap/olap_common.h"
 #include "olap/olap_define.h"
 #include "olap/rowset/rowset.h"
-<<<<<<< HEAD
-#include "cloud/olap/storage_engine.h"
-=======
-#include "olap/storage_engine.h"
->>>>>>> 7bda49b5
 #include "olap/tablet.h"
 #include "olap/tablet_meta.h"
 #include "olap/tablet_meta_manager.h"
@@ -66,6 +61,12 @@
 #include "util/time.h"
 #include "util/trace.h"
 #include "util/uid_util.h"
+
+#ifdef CLOUD_MODE
+#include "cloud/olap/storage_engine.h"
+#else
+#include "olap/storage_engine.h"
+#endif
 
 namespace doris {
 class CumulativeCompactionPolicy;
@@ -915,11 +916,7 @@
     for (auto& tablet : tablets) {
         auto& t_tablet = (*tablets_info)[tablet->tablet_id()];
         TTabletInfo& tablet_info = t_tablet.tablet_infos.emplace_back();
-<<<<<<< HEAD
-        tablet->build_tablet_report_info(&tablet_info, true);
-=======
         tablet->build_tablet_report_info(&tablet_info, true, true);
->>>>>>> 7bda49b5
         // find expired transaction corresponding to this tablet
         TabletInfo tinfo(tablet->tablet_id(), tablet->schema_hash(), tablet->tablet_uid());
         auto find = expire_txn_map.find(tinfo);
