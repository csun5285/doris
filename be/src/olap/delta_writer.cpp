--- conflicted
+++ resolved
@@ -259,14 +259,9 @@
     }
 
     if (_is_closed) {
-<<<<<<< HEAD
-        LOG(WARNING) << "write block after closed";
-        return Status::OLAPInternalError(OLAP_ERR_ALREADY_CANCELLED);
-=======
         LOG(WARNING) << "write block after closed tablet_id=" << _req.tablet_id
                      << " load_id=" << _req.load_id << " txn_id=" << _req.txn_id;
         return Status::InternalError("already closed");
->>>>>>> 2a8a38e1
     }
 
     _total_received_rows += row_idxs.size();
@@ -390,13 +385,7 @@
 
     auto s = _flush_memtable_async();
     _mem_table.reset();
-<<<<<<< HEAD
-
     _is_closed = true;
-
-=======
-    _is_closed = true;
->>>>>>> 2a8a38e1
     if (OLAP_UNLIKELY(!s.ok())) {
         return s;
     } else {
