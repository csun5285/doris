--- conflicted
+++ resolved
@@ -192,15 +192,12 @@
         return _cancel_status;
     }
 
-<<<<<<< HEAD
     if (_is_closed) {
         LOG(WARNING) << "write tuple after closed";
         return Status::OLAPInternalError(OLAP_ERR_ALREADY_CANCELLED);
     }
 
-=======
     _total_received_rows++;
->>>>>>> a50b3348
     _mem_table->insert(tuple);
 
     // if memtable is full, push it to the flush executor,
@@ -226,15 +223,12 @@
         return _cancel_status;
     }
 
-<<<<<<< HEAD
     if (_is_closed) {
         LOG(WARNING) << "write row_batch after closed";
         return Status::OLAPInternalError(OLAP_ERR_ALREADY_CANCELLED);
     }
 
-=======
     _total_received_rows += row_idxs.size();
->>>>>>> a50b3348
     for (const auto& row_idx : row_idxs) {
         _mem_table->insert(row_batch->get_row(row_idx)->get_tuple(0));
     }
@@ -263,15 +257,12 @@
         return _cancel_status;
     }
 
-<<<<<<< HEAD
     if (_is_closed) {
         LOG(WARNING) << "write block after closed";
         return Status::OLAPInternalError(OLAP_ERR_ALREADY_CANCELLED);
     }
 
-=======
     _total_received_rows += row_idxs.size();
->>>>>>> a50b3348
     _mem_table->insert(block, row_idxs);
 
     if (_mem_table->need_to_agg()) {
