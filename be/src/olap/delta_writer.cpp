// Licensed to the Apache Software Foundation (ASF) under one
// or more contributor license agreements.  See the NOTICE file
// distributed with this work for additional information
// regarding copyright ownership.  The ASF licenses this file
// to you under the Apache License, Version 2.0 (the
// "License"); you may not use this file except in compliance
// with the License.  You may obtain a copy of the License at
//
//   http://www.apache.org/licenses/LICENSE-2.0
//
// Unless required by applicable law or agreed to in writing,
// software distributed under the License is distributed on an
// "AS IS" BASIS, WITHOUT WARRANTIES OR CONDITIONS OF ANY
// KIND, either express or implied.  See the License for the
// specific language governing permissions and limitations
// under the License.

#include "olap/delta_writer.h"

#include "cloud/utils.h"
#include "common/config.h"
#include "common/logging.h"
#include "olap/base_compaction.h"
#include "olap/cumulative_compaction.h"
#include "olap/data_dir.h"
#include "olap/memtable.h"
#include "olap/memtable_flush_executor.h"
#include "olap/schema.h"
#include "olap/schema_change.h"
#include "olap/storage_engine.h"
#include "runtime/load_channel_mgr.h"
#include "runtime/row_batch.h"
#include "runtime/tuple_row.h"
#include "service/backend_options.h"
#include "util/brpc_client_cache.h"
#include "util/ref_count_closure.h"

namespace doris {

Status DeltaWriter::open(WriteRequest* req, DeltaWriter** writer, const UniqueId& load_id,
                         bool is_vec) {
    *writer = new DeltaWriter(req, StorageEngine::instance(), load_id, is_vec);
    return Status::OK();
}

DeltaWriter::DeltaWriter(WriteRequest* req, StorageEngine* storage_engine, const UniqueId& load_id,
                         bool is_vec)
        : _req(*req),
          _tablet(nullptr),
          _cur_rowset(nullptr),
          _rowset_writer(nullptr),
          _tablet_schema(new TabletSchema),
          _delta_written_success(false),
          _storage_engine(storage_engine),
          _load_id(load_id),
          _is_vec(is_vec) {}

DeltaWriter::~DeltaWriter() {
    // MetaService will conduct garbage collection.
#ifndef CLOUD_MODE
    if (_is_init && !_delta_written_success) {
        _garbage_collection();
    }
<<<<<<< HEAD
#endif
=======
>>>>>>> 6b773939

    if (!_is_init) {
        return;
    }

    if (_flush_token != nullptr) {
        // cancel and wait all memtables in flush queue to be finished
        _flush_token->cancel();

        if (_tablet != nullptr) {
            const FlushStatistic& stat = _flush_token->get_stats();
            _tablet->flush_bytes->increment(stat.flush_size_bytes);
            _tablet->flush_finish_count->increment(stat.flush_finish_count);
        }
    }

    if (_tablet != nullptr) {
        _tablet->data_dir()->remove_pending_ids(ROWSET_ID_PREFIX +
                                                _rowset_writer->rowset_id().to_string());
    }

    _mem_table.reset();
}

void DeltaWriter::_garbage_collection() {
    Status rollback_status = Status::OK();
    TxnManager* txn_mgr = _storage_engine->txn_manager();
    if (_tablet != nullptr) {
        rollback_status = txn_mgr->rollback_txn(_req.partition_id, _tablet, _req.txn_id);
    }
    // has to check rollback status, because the rowset maybe committed in this thread and
    // published in another thread, then rollback will failed.
    // when rollback failed should not delete rowset
    if (rollback_status.ok()) {
        _storage_engine->add_unused_rowset(_cur_rowset);
    }
}

Status DeltaWriter::init() {
#ifdef CLOUD_MODE
    RETURN_IF_ERROR(cloud::tablet_mgr()->get_tablet(_req.tablet_id, &_tablet));
#else
    TabletManager* tablet_mgr = _storage_engine->tablet_manager();
    _tablet = tablet_mgr->get_tablet(_req.tablet_id);
    if (_tablet == nullptr) {
        LOG(WARNING) << "fail to find tablet. tablet_id=" << _req.tablet_id
                     << ", schema_hash=" << _req.schema_hash;
        return Status::OLAPInternalError(OLAP_ERR_TABLE_NOT_FOUND);
    }
#endif

    // get rowset ids snapshot
    if (_tablet->enable_unique_key_merge_on_write()) {
        std::lock_guard<std::shared_mutex> lck(_tablet->get_header_lock());
        _cur_max_version = _tablet->max_version_unlocked().second;
        _rowset_ids = _tablet->all_rs_id(_cur_max_version);
    }

<<<<<<< HEAD
#ifdef CLOUD_MODE
    if (_tablet->fetch_add_approximate_num_rowsets(0) > config::max_tablet_version_num) {
        LOG_WARNING("tablet exceeds max version num limit")
                .tag("limit", config::max_tablet_version_num)
                .tag("tablet_id", _tablet->tablet_id());
        return Status::OLAPInternalError(OLAP_ERR_TOO_MANY_VERSION);
    }
#else
=======
>>>>>>> 6b773939
    // check tablet version number
    if (_tablet->version_count() > config::max_tablet_version_num) {
        //trigger quick compaction
        if (config::enable_quick_compaction) {
            StorageEngine::instance()->submit_quick_compaction_task(_tablet);
        }
        LOG(WARNING) << "failed to init delta writer. version count: " << _tablet->version_count()
                     << ", exceed limit: " << config::max_tablet_version_num
                     << ". tablet: " << _tablet->full_name();
        return Status::OLAPInternalError(OLAP_ERR_TOO_MANY_VERSION);
    }

    {
        std::shared_lock base_migration_rlock(_tablet->get_migration_lock(), std::try_to_lock);
        if (!base_migration_rlock.owns_lock()) {
            return Status::OLAPInternalError(OLAP_ERR_RWLOCK_ERROR);
        }
        std::lock_guard<std::mutex> push_lock(_tablet->get_push_lock());
        RETURN_NOT_OK(_storage_engine->txn_manager()->prepare_txn(_req.partition_id, _tablet,
                                                                  _req.txn_id, _req.load_id));
    }
#endif
    // build tablet schema in request level
    _build_current_tablet_schema(_req.index_id, _req.ptable_schema_param,
                                 *_tablet->tablet_schema());
    RowsetWriterContext context;
    context.txn_id = _req.txn_id;
    context.txn_expiration = _req.txn_expiration;
    context.load_id = _req.load_id;
    context.rowset_state = PREPARED;
    context.segments_overlap = OVERLAPPING;
    context.tablet_schema = _tablet_schema;
    context.fs = cloud::latest_fs();
    context.tablet = _tablet;
    RETURN_NOT_OK(_tablet->create_rowset_writer(context, &_rowset_writer));
    _schema.reset(new Schema(_tablet_schema));
#ifdef CLOUD_MODE
    RETURN_IF_ERROR(cloud::meta_mgr()->prepare_rowset(_rowset_writer->rowset_meta(), true));
#endif
    _reset_mem_table();

    // create flush handler
    // unique key merge on write should flush serial cause calc delete bitmap should load segment serial
    bool should_serial = (_tablet->keys_type() == KeysType::UNIQUE_KEYS &&
                          _tablet->enable_unique_key_merge_on_write());
    RETURN_NOT_OK(_storage_engine->memtable_flush_executor()->create_flush_token(
            &_flush_token, _rowset_writer->type(), should_serial, _req.is_high_priority));

    _is_init = true;
    return Status::OK();
}

Status DeltaWriter::write(Tuple* tuple) {
    std::lock_guard<std::mutex> l(_lock);
    if (!_is_init && !_is_cancelled) {
        RETURN_NOT_OK(init());
    }

    if (_is_cancelled) {
        // The writer may be cancelled at any time by other thread.
        // just return ERROR if writer is cancelled.
        return _cancel_status;
    }

<<<<<<< HEAD
    if (_is_closed) {
        LOG(WARNING) << "write tuple after closed";
        return Status::OLAPInternalError(OLAP_ERR_ALREADY_CANCELLED);
    }

=======
>>>>>>> 6b773939
    _mem_table->insert(tuple);

    // if memtable is full, push it to the flush executor,
    // and create a new memtable for incoming data
    if (_mem_table->memory_usage() >= config::write_buffer_size) {
        auto s = _flush_memtable_async();
        // create a new memtable for new incoming data
        _reset_mem_table();
        if (OLAP_UNLIKELY(!s.ok())) {
            return s;
        }
    }
    return Status::OK();
}

Status DeltaWriter::write(const RowBatch* row_batch, const std::vector<int>& row_idxs) {
    std::lock_guard<std::mutex> l(_lock);
    if (!_is_init && !_is_cancelled) {
        RETURN_NOT_OK(init());
    }

    if (_is_cancelled) {
        return _cancel_status;
<<<<<<< HEAD
    }

    if (_is_closed) {
        LOG(WARNING) << "write row_batch after closed";
        return Status::OLAPInternalError(OLAP_ERR_ALREADY_CANCELLED);
=======
>>>>>>> 6b773939
    }

    for (const auto& row_idx : row_idxs) {
        _mem_table->insert(row_batch->get_row(row_idx)->get_tuple(0));
    }

    if (_mem_table->memory_usage() >= config::write_buffer_size) {
        auto s = _flush_memtable_async();
        _reset_mem_table();
        if (OLAP_UNLIKELY(!s.ok())) {
            return s;
        }
    }

    return Status::OK();
}

Status DeltaWriter::write(const vectorized::Block* block, const std::vector<int>& row_idxs) {
    if (UNLIKELY(row_idxs.empty())) {
        return Status::OK();
    }
    std::lock_guard<std::mutex> l(_lock);
    if (!_is_init && !_is_cancelled) {
        RETURN_NOT_OK(init());
    }

    if (_is_cancelled) {
        return _cancel_status;
<<<<<<< HEAD
    }

    if (_is_closed) {
        LOG(WARNING) << "write block after closed";
        return Status::OLAPInternalError(OLAP_ERR_ALREADY_CANCELLED);
=======
>>>>>>> 6b773939
    }

    _mem_table->insert(block, row_idxs);

    if (_mem_table->need_to_agg()) {
        _mem_table->shrink_memtable_by_agg();
        if (_mem_table->is_flush()) {
            auto s = _flush_memtable_async();
            _reset_mem_table();
<<<<<<< HEAD
            if (OLAP_UNLIKELY(!s.ok())) {
=======
            if (UNLIKELY(!s.ok())) {
>>>>>>> 6b773939
                return s;
            }
        }
    }

    return Status::OK();
}

Status DeltaWriter::_flush_memtable_async() {
    return _flush_token->submit(std::move(_mem_table));
}

Status DeltaWriter::flush_memtable_and_wait(bool need_wait) {
    std::lock_guard<std::mutex> l(_lock);
    if (!_is_init) {
        // This writer is not initialized before flushing. Do nothing
        // But we return OLAP_SUCCESS instead of Status::OLAPInternalError(OLAP_ERR_ALREADY_CANCELLED),
        // Because this method maybe called when trying to reduce mem consumption,
        // and at that time, the writer may not be initialized yet and that is a normal case.
        return Status::OK();
    }

    if (_is_cancelled) {
        return _cancel_status;
    }

    VLOG_NOTICE << "flush memtable to reduce mem consumption. memtable size: "
                << _mem_table->memory_usage() << ", tablet: " << _req.tablet_id
                << ", load id: " << print_id(_req.load_id);
    auto s = _flush_memtable_async();
    _reset_mem_table();
<<<<<<< HEAD
    if (OLAP_UNLIKELY(!s.ok())) {
=======
    if (UNLIKELY(!s.ok())) {
>>>>>>> 6b773939
        return s;
    }

    if (need_wait) {
        // wait all memtables in flush queue to be flushed.
        RETURN_NOT_OK(_flush_token->wait());
    }
    return Status::OK();
}

Status DeltaWriter::wait_flush() {
    std::lock_guard<std::mutex> l(_lock);
    if (!_is_init) {
        // return OLAP_SUCCESS instead of Status::OLAPInternalError(OLAP_ERR_ALREADY_CANCELLED) for same reason
        // as described in flush_memtable_and_wait()
        return Status::OK();
    }
    if (_is_cancelled) {
        return _cancel_status;
    }
    RETURN_NOT_OK(_flush_token->wait());
    return Status::OK();
}

void DeltaWriter::_reset_mem_table() {
    if (_tablet->enable_unique_key_merge_on_write() && _delete_bitmap == nullptr) {
        _delete_bitmap.reset(new DeleteBitmap(_tablet->tablet_id()));
    }
#ifndef BE_TEST
    auto mem_table_insert_tracker = std::make_shared<MemTracker>(
            fmt::format("MemTableManualInsert:TabletId={}:MemTableNum={}#loadID={}",
                        std::to_string(tablet_id()), _mem_table_num, _load_id.to_string()),
            nullptr, ExecEnv::GetInstance()->load_channel_mgr()->mem_tracker_set());
    auto mem_table_flush_tracker = std::make_shared<MemTracker>(
            fmt::format("MemTableHookFlush:TabletId={}:MemTableNum={}#loadID={}",
                        std::to_string(tablet_id()), _mem_table_num++, _load_id.to_string()),
            nullptr, ExecEnv::GetInstance()->load_channel_mgr()->mem_tracker_set());
#else
    auto mem_table_insert_tracker = std::make_shared<MemTracker>(
            fmt::format("MemTableManualInsert:TabletId={}:MemTableNum={}#loadID={}",
                        std::to_string(tablet_id()), _mem_table_num, _load_id.to_string()));
    auto mem_table_flush_tracker = std::make_shared<MemTracker>(
            fmt::format("MemTableHookFlush:TabletId={}:MemTableNum={}#loadID={}",
                        std::to_string(tablet_id()), _mem_table_num++, _load_id.to_string()));
#endif
    {
        std::lock_guard<SpinLock> l(_mem_table_tracker_lock);
        _mem_table_tracker.push_back(mem_table_insert_tracker);
        _mem_table_tracker.push_back(mem_table_flush_tracker);
    }
    _mem_table.reset(new MemTable(_tablet, _schema.get(), _tablet_schema.get(), _req.slots,
                                  _req.tuple_desc, _rowset_writer.get(), _delete_bitmap,
                                  _rowset_ids, _cur_max_version, mem_table_insert_tracker,
                                  mem_table_flush_tracker, _is_vec));
}

Status DeltaWriter::close() {
    std::lock_guard<std::mutex> l(_lock);
    if (!_is_init && !_is_cancelled) {
        // if this delta writer is not initialized, but close() is called.
        // which means this tablet has no data loaded, but at least one tablet
        // in same partition has data loaded.
        // so we have to also init this DeltaWriter, so that it can create a empty rowset
        // for this tablet when being closed.
        RETURN_NOT_OK(init());
    }

    if (_is_cancelled) {
        return _cancel_status;
    }

    auto s = _flush_memtable_async();
    _mem_table.reset();
<<<<<<< HEAD

    _is_closed = true;

=======
>>>>>>> 6b773939
    if (OLAP_UNLIKELY(!s.ok())) {
        return s;
    } else {
        return Status::OK();
    }
}

Status DeltaWriter::close_wait(const PSlaveTabletNodes& slave_tablet_nodes,
                               const bool write_single_replica) {
    std::lock_guard<std::mutex> l(_lock);
    DCHECK(_is_init)
            << "delta writer is supposed be to initialized before close_wait() being called";

    if (_is_cancelled) {
        return _cancel_status;
    }
    // return error if previous flush failed
    auto st = _flush_token->wait();
    if (UNLIKELY(!st.ok())) {
        LOG(WARNING) << "previous flush failed tablet " << _tablet->tablet_id();
        return st;
    }

    _mem_table.reset();

    // use rowset meta manager to save meta
    _cur_rowset = _rowset_writer->build();
    if (_cur_rowset == nullptr) {
        LOG(WARNING) << "fail to build rowset";
        return Status::OLAPInternalError(OLAP_ERR_MALLOC_ERROR);
    }
#ifdef CLOUD_MODE
    RETURN_IF_ERROR(cloud::meta_mgr()->commit_rowset(_cur_rowset->rowset_meta(), true));
    // These stats may be larger than the actual value if the txn is aborted
    _tablet->fetch_add_approximate_num_rowsets(1);
    _tablet->fetch_add_approximate_num_segments(_cur_rowset->num_segments());
    _tablet->fetch_add_approximate_num_rows(_cur_rowset->num_rows());
    _tablet->fetch_add_approximate_data_size(_cur_rowset->data_disk_size());
    _tablet->fetch_add_approximate_cumu_num_rowsets(1);
    _tablet->fetch_add_approximate_cumu_data_size(_cur_rowset->data_disk_size());
#else
    Status res = _storage_engine->txn_manager()->commit_txn(_req.partition_id, _tablet, _req.txn_id,
                                                            _req.load_id, _cur_rowset, false);
    if (!res && res != Status::OLAPInternalError(OLAP_ERR_PUSH_TRANSACTION_ALREADY_EXIST)) {
        LOG(WARNING) << "Failed to commit txn: " << _req.txn_id
                     << " for rowset: " << _cur_rowset->rowset_id();
        return res;
    }
#endif
    if (_tablet->enable_unique_key_merge_on_write()) {
        _storage_engine->txn_manager()->set_txn_related_delete_bitmap(
                _req.partition_id, _req.txn_id, _tablet->tablet_id(), _tablet->schema_hash(),
                _tablet->tablet_uid(), true, _delete_bitmap, _rowset_ids);
    }

    _delta_written_success = true;

    const FlushStatistic& stat = _flush_token->get_stats();
    VLOG_CRITICAL << "close delta writer for tablet: " << _tablet->tablet_id()
                  << ", load id: " << print_id(_req.load_id) << ", stats: " << stat;

    if (write_single_replica) {
        for (auto node_info : slave_tablet_nodes.slave_nodes()) {
            _request_slave_tablet_pull_rowset(node_info);
        }
    }
    return Status::OK();
}

bool DeltaWriter::check_slave_replicas_done(
        google::protobuf::Map<int64_t, PSuccessSlaveTabletNodeIds>* success_slave_tablet_node_ids) {
    std::lock_guard<std::shared_mutex> lock(_slave_node_lock);
    if (_unfinished_slave_node.empty()) {
        success_slave_tablet_node_ids->insert({_tablet->tablet_id(), _success_slave_node_ids});
        return true;
    }
    return false;
}

void DeltaWriter::add_finished_slave_replicas(
        google::protobuf::Map<int64_t, PSuccessSlaveTabletNodeIds>* success_slave_tablet_node_ids) {
    std::lock_guard<std::shared_mutex> lock(_slave_node_lock);
    success_slave_tablet_node_ids->insert({_tablet->tablet_id(), _success_slave_node_ids});
}

Status DeltaWriter::cancel() {
    return cancel_with_status(Status::Cancelled("already cancelled"));
}

Status DeltaWriter::cancel_with_status(const Status& st) {
    std::lock_guard<std::mutex> l(_lock);
    if (!_is_init || _is_cancelled) {
        return Status::OK();
    }
    _mem_table.reset();
    if (_flush_token != nullptr) {
        // cancel and wait all memtables in flush queue to be finished
        _flush_token->cancel();
    }
    _is_cancelled = true;
    _cancel_status = st;
    return Status::OK();
}

void DeltaWriter::save_mem_consumption_snapshot() {
    std::lock_guard<std::mutex> l(_lock);
    _mem_consumption_snapshot = mem_consumption();
    if (_mem_table == nullptr) {
        _memtable_consumption_snapshot = 0;
    } else {
        _memtable_consumption_snapshot = _mem_table->memory_usage();
    }
}

int64_t DeltaWriter::get_memtable_consumption_inflush() const {
    if (!_is_init || _flush_token->get_stats().flush_running_count == 0) return 0;
    return _mem_consumption_snapshot - _memtable_consumption_snapshot;
}

int64_t DeltaWriter::get_memtable_consumption_snapshot() const {
    return _memtable_consumption_snapshot;
}

int64_t DeltaWriter::mem_consumption() {
    if (_flush_token == nullptr) {
        // This method may be called before this writer is initialized.
        // So _flush_token may be null.
        return 0;
    }
    int64_t mem_usage = 0;
    {
        std::lock_guard<SpinLock> l(_mem_table_tracker_lock);
        for (auto mem_table_tracker : _mem_table_tracker) {
            mem_usage += mem_table_tracker->consumption();
        }
    }
    return mem_usage;
}

int64_t DeltaWriter::partition_id() const {
    return _req.partition_id;
}

void DeltaWriter::_build_current_tablet_schema(int64_t index_id,
                                               const POlapTableSchemaParam& ptable_schema_param,
                                               const TabletSchema& ori_tablet_schema) {
    _tablet_schema->copy_from(ori_tablet_schema);

    // find the right index id
    int i = 0;
    for (; i < ptable_schema_param.indexes_size(); i++) {
        if (ptable_schema_param.indexes(i).id() == index_id) break;
    }

    if (ptable_schema_param.indexes_size() > 0 &&
        ptable_schema_param.indexes(i).columns_desc_size() != 0 &&
        ptable_schema_param.indexes(i).columns_desc(0).unique_id() >= 0) {
        _tablet_schema->build_current_tablet_schema(index_id, ptable_schema_param.version(),
                                                    ptable_schema_param.indexes(i),
                                                    ori_tablet_schema);
    }
    if (_tablet_schema->schema_version() > ori_tablet_schema.schema_version()) {
        _tablet->update_max_version_schema(_tablet_schema);
    }

    _tablet_schema->set_table_id(ptable_schema_param.table_id());
}

void DeltaWriter::_request_slave_tablet_pull_rowset(PNodeInfo node_info) {
    std::shared_ptr<PBackendService_Stub> stub =
            ExecEnv::GetInstance()->brpc_internal_client_cache()->get_client(
                    node_info.host(), node_info.async_internal_port());
    if (stub == nullptr) {
        LOG(WARNING) << "failed to send pull rowset request to slave replica. get rpc stub failed, "
                        "slave host="
                     << node_info.host() << ", port=" << node_info.async_internal_port()
                     << ", tablet_id=" << _tablet->tablet_id() << ", txn_id=" << _req.txn_id;
        return;
    }

    _storage_engine->txn_manager()->add_txn_tablet_delta_writer(_req.txn_id, _tablet->tablet_id(),
                                                                this);
    {
        std::lock_guard<std::shared_mutex> lock(_slave_node_lock);
        _unfinished_slave_node.insert(node_info.id());
    }

    PTabletWriteSlaveRequest request;
    RowsetMetaPB rowset_meta_pb = _cur_rowset->rowset_meta()->get_rowset_pb();
    request.set_allocated_rowset_meta(&rowset_meta_pb);
    request.set_host(BackendOptions::get_localhost());
    request.set_http_port(config::single_replica_load_download_port);
    string tablet_path = _tablet->tablet_path();
    request.set_rowset_path(tablet_path);
    request.set_token(ExecEnv::GetInstance()->token());
    request.set_brpc_port(config::single_replica_load_brpc_port);
    request.set_node_id(node_info.id());
    for (int segment_id = 0; segment_id < _cur_rowset->rowset_meta()->num_segments();
         segment_id++) {
        std::stringstream segment_name;
        segment_name << _cur_rowset->rowset_id() << "_" << segment_id << ".dat";
        int64_t segment_size = std::filesystem::file_size(tablet_path + "/" + segment_name.str());
        request.mutable_segments_size()->insert({segment_id, segment_size});
    }
    RefCountClosure<PTabletWriteSlaveResult>* closure =
            new RefCountClosure<PTabletWriteSlaveResult>();
    closure->ref();
    closure->ref();
    closure->cntl.set_timeout_ms(config::slave_replica_writer_rpc_timeout_sec * 1000);
    closure->cntl.ignore_eovercrowded();
    stub->request_slave_tablet_pull_rowset(&closure->cntl, &request, &closure->result, closure);
    request.release_rowset_meta();

    closure->join();
    if (closure->cntl.Failed()) {
        if (!ExecEnv::GetInstance()->brpc_internal_client_cache()->available(
                    stub, node_info.host(), node_info.async_internal_port())) {
            ExecEnv::GetInstance()->brpc_internal_client_cache()->erase(
                    closure->cntl.remote_side());
        }
        LOG(WARNING) << "failed to send pull rowset request to slave replica, error="
                     << berror(closure->cntl.ErrorCode())
                     << ", error_text=" << closure->cntl.ErrorText()
                     << ". slave host: " << node_info.host()
                     << ", tablet_id=" << _tablet->tablet_id() << ", txn_id=" << _req.txn_id;
        std::lock_guard<std::shared_mutex> lock(_slave_node_lock);
        _unfinished_slave_node.erase(node_info.id());
    }

    if (closure->unref()) {
        delete closure;
    }
    closure = nullptr;
}

void DeltaWriter::finish_slave_tablet_pull_rowset(int64_t node_id, bool is_succeed) {
    std::lock_guard<std::shared_mutex> lock(_slave_node_lock);
    if (is_succeed) {
        _success_slave_node_ids.add_slave_node_ids(node_id);
        VLOG_CRITICAL << "record successful slave replica for txn [" << _req.txn_id
                      << "], tablet_id=" << _tablet->tablet_id() << ", node_id=" << node_id;
    }
    _unfinished_slave_node.erase(node_id);
}

} // namespace doris<|MERGE_RESOLUTION|>--- conflicted
+++ resolved
@@ -61,10 +61,7 @@
     if (_is_init && !_delta_written_success) {
         _garbage_collection();
     }
-<<<<<<< HEAD
 #endif
-=======
->>>>>>> 6b773939
 
     if (!_is_init) {
         return;
@@ -123,7 +120,6 @@
         _rowset_ids = _tablet->all_rs_id(_cur_max_version);
     }
 
-<<<<<<< HEAD
 #ifdef CLOUD_MODE
     if (_tablet->fetch_add_approximate_num_rowsets(0) > config::max_tablet_version_num) {
         LOG_WARNING("tablet exceeds max version num limit")
@@ -132,8 +128,6 @@
         return Status::OLAPInternalError(OLAP_ERR_TOO_MANY_VERSION);
     }
 #else
-=======
->>>>>>> 6b773939
     // check tablet version number
     if (_tablet->version_count() > config::max_tablet_version_num) {
         //trigger quick compaction
@@ -198,14 +192,11 @@
         return _cancel_status;
     }
 
-<<<<<<< HEAD
     if (_is_closed) {
         LOG(WARNING) << "write tuple after closed";
         return Status::OLAPInternalError(OLAP_ERR_ALREADY_CANCELLED);
     }
 
-=======
->>>>>>> 6b773939
     _mem_table->insert(tuple);
 
     // if memtable is full, push it to the flush executor,
@@ -229,14 +220,11 @@
 
     if (_is_cancelled) {
         return _cancel_status;
-<<<<<<< HEAD
     }
 
     if (_is_closed) {
         LOG(WARNING) << "write row_batch after closed";
         return Status::OLAPInternalError(OLAP_ERR_ALREADY_CANCELLED);
-=======
->>>>>>> 6b773939
     }
 
     for (const auto& row_idx : row_idxs) {
@@ -265,14 +253,11 @@
 
     if (_is_cancelled) {
         return _cancel_status;
-<<<<<<< HEAD
     }
 
     if (_is_closed) {
         LOG(WARNING) << "write block after closed";
         return Status::OLAPInternalError(OLAP_ERR_ALREADY_CANCELLED);
-=======
->>>>>>> 6b773939
     }
 
     _mem_table->insert(block, row_idxs);
@@ -282,11 +267,7 @@
         if (_mem_table->is_flush()) {
             auto s = _flush_memtable_async();
             _reset_mem_table();
-<<<<<<< HEAD
-            if (OLAP_UNLIKELY(!s.ok())) {
-=======
             if (UNLIKELY(!s.ok())) {
->>>>>>> 6b773939
                 return s;
             }
         }
@@ -318,11 +299,7 @@
                 << ", load id: " << print_id(_req.load_id);
     auto s = _flush_memtable_async();
     _reset_mem_table();
-<<<<<<< HEAD
-    if (OLAP_UNLIKELY(!s.ok())) {
-=======
     if (UNLIKELY(!s.ok())) {
->>>>>>> 6b773939
         return s;
     }
 
@@ -396,12 +373,9 @@
 
     auto s = _flush_memtable_async();
     _mem_table.reset();
-<<<<<<< HEAD
 
     _is_closed = true;
 
-=======
->>>>>>> 6b773939
     if (OLAP_UNLIKELY(!s.ok())) {
         return s;
     } else {
