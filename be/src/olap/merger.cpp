--- conflicted
+++ resolved
@@ -41,18 +41,10 @@
 #include "olap/rowset/rowset_meta.h"
 #include "olap/rowset/rowset_writer.h"
 #include "olap/rowset/segment_v2/segment_writer.h"
-<<<<<<< HEAD
 #include "cloud/olap/storage_engine.h"
 #include "olap/tablet.h"
 #include "olap/utils.h"
 #include "util/slice.h"
-#include "util/trace.h"
-=======
-#include "olap/storage_engine.h"
-#include "olap/tablet.h"
-#include "olap/utils.h"
-#include "util/slice.h"
->>>>>>> 7bda49b5
 #include "vec/core/block.h"
 #include "vec/olap/block_reader.h"
 #include "vec/olap/vertical_block_reader.h"
@@ -64,11 +56,6 @@
                               TabletSchemaSPtr cur_tablet_schema,
                               const std::vector<RowsetReaderSharedPtr>& src_rowset_readers,
                               RowsetWriter* dst_rowset_writer, Statistics* stats_output) {
-<<<<<<< HEAD
-    TRACE_COUNTER_SCOPE_LATENCY_US("merge_rowsets_latency_us");
-
-=======
->>>>>>> 7bda49b5
     vectorized::BlockReader reader;
     TabletReader::ReaderParams reader_params;
     reader_params.tablet = tablet;
@@ -86,12 +73,7 @@
                                 reader_params.delete_predicates.begin()));
         // Merge the columns in delete predicate that not in latest schema in to current tablet schema
         for (auto& del_pred_rs : reader_params.delete_predicates) {
-<<<<<<< HEAD
             merge_tablet_schema->merge_dropped_columns(del_pred_rs->tablet_schema());
-=======
-            merge_tablet_schema->merge_dropped_columns(
-                    tablet->tablet_schema(del_pred_rs->version()));
->>>>>>> 7bda49b5
         }
     }
     reader_params.tablet_schema = merge_tablet_schema;
@@ -224,12 +206,7 @@
                                 reader_params.delete_predicates.begin()));
 
         for (auto& del_pred_rs : reader_params.delete_predicates) {
-<<<<<<< HEAD
             merge_tablet_schema->merge_dropped_columns(del_pred_rs->tablet_schema());
-=======
-            merge_tablet_schema->merge_dropped_columns(
-                    tablet->tablet_schema(del_pred_rs->version()));
->>>>>>> 7bda49b5
         }
     }
     reader_params.tablet_schema = merge_tablet_schema;
