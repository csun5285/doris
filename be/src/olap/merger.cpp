// Licensed to the Apache Software Foundation (ASF) under one
// or more contributor license agreements.  See the NOTICE file
// distributed with this work for additional information
// regarding copyright ownership.  The ASF licenses this file
// to you under the Apache License, Version 2.0 (the
// "License"); you may not use this file except in compliance
// with the License.  You may obtain a copy of the License at
//
//   http://www.apache.org/licenses/LICENSE-2.0
//
// Unless required by applicable law or agreed to in writing,
// software distributed under the License is distributed on an
// "AS IS" BASIS, WITHOUT WARRANTIES OR CONDITIONS OF ANY
// KIND, either express or implied.  See the License for the
// specific language governing permissions and limitations
// under the License.

#include "olap/merger.h"

#include <memory>
#include <vector>

#include "olap/olap_define.h"
#include "olap/row_cursor.h"
#include "olap/tablet.h"
#include "olap/tuple_reader.h"
#include "util/trace.h"
#include "vec/olap/block_reader.h"
#include "vec/olap/vertical_block_reader.h"
#include "vec/olap/vertical_merge_iterator.h"

namespace doris {

Status Merger::merge_rowsets(TabletSharedPtr tablet, ReaderType reader_type,
                             TabletSchemaSPtr cur_tablet_schema,
                             const std::vector<RowsetReaderSharedPtr>& src_rowset_readers,
                             RowsetWriter* dst_rowset_writer, Merger::Statistics* stats_output) {
    TRACE_COUNTER_SCOPE_LATENCY_US("merge_rowsets_latency_us");

    TupleReader reader;
    TabletReader::ReaderParams reader_params;
    reader_params.tablet = tablet;
    reader_params.reader_type = reader_type;
    reader_params.rs_readers = src_rowset_readers;
    reader_params.version = dst_rowset_writer->version();

    TabletSchemaSPtr merge_tablet_schema = std::make_shared<TabletSchema>();
    merge_tablet_schema->copy_from(*cur_tablet_schema);
    {
        std::shared_lock rdlock(tablet->get_header_lock());
        auto delete_preds = tablet->delete_predicates();
        std::copy(delete_preds.cbegin(), delete_preds.cend(),
                  std::inserter(reader_params.delete_predicates,
                                reader_params.delete_predicates.begin()));
        // Merge the columns in delete predicate that not in latest schema in to current tablet schema
        for (auto& del_pred_rs : reader_params.delete_predicates) {
            merge_tablet_schema->merge_dropped_columns(
                    tablet->tablet_schema(del_pred_rs->version()));
        }
    }

    reader_params.tablet_schema = merge_tablet_schema;
    RETURN_NOT_OK(reader.init(reader_params));

    RowCursor row_cursor;
    RETURN_NOT_OK_LOG(
            row_cursor.init(cur_tablet_schema),
            "failed to init row cursor when merging rowsets of tablet " + tablet->full_name());
    row_cursor.allocate_memory_for_string_type(cur_tablet_schema);

    std::unique_ptr<MemPool> mem_pool(new MemPool());

    // The following procedure would last for long time, half of one day, etc.
    int64_t output_rows = 0;
    while (!StorageEngine::instance()->stopped()) {
        ObjectPool objectPool;
        bool eof = false;
        // Read one row into row_cursor
        RETURN_NOT_OK_LOG(
                reader.next_row_with_aggregation(&row_cursor, mem_pool.get(), &objectPool, &eof),
                "failed to read next row when merging rowsets of tablet " + tablet->full_name());
        if (eof) {
            break;
        }
        RETURN_NOT_OK_LOG(
                dst_rowset_writer->add_row(row_cursor),
                "failed to write row when merging rowsets of tablet " + tablet->full_name());
        output_rows++;
        LOG_IF(INFO, config::row_step_for_compaction_merge_log != 0 &&
                             output_rows % config::row_step_for_compaction_merge_log == 0)
                << "Merge rowsets stay alive. "
                << "tablet=" << tablet->full_name() << ", merged rows=" << output_rows;
        // the memory allocate by mem pool has been copied,
        // so we should release memory immediately
        mem_pool->clear();
    }
    if (StorageEngine::instance()->stopped()) {
        LOG(INFO) << "tablet " << tablet->full_name() << "failed to do compaction, engine stopped";
        return Status::InternalError("engine stopped");
    }

    if (stats_output != nullptr) {
        stats_output->output_rows = output_rows;
        stats_output->merged_rows = reader.merged_rows();
        stats_output->filtered_rows = reader.filtered_rows();
    }

    RETURN_NOT_OK_LOG(
            dst_rowset_writer->flush(),
            "failed to flush rowset when merging rowsets of tablet " + tablet->full_name());
    return Status::OK();
}

Status Merger::vmerge_rowsets(TabletSharedPtr tablet, ReaderType reader_type,
                              TabletSchemaSPtr cur_tablet_schema,
                              const std::vector<RowsetReaderSharedPtr>& src_rowset_readers,
                              RowsetWriter* dst_rowset_writer, Statistics* stats_output) {
    TRACE_COUNTER_SCOPE_LATENCY_US("merge_rowsets_latency_us");

    vectorized::BlockReader reader;
    TabletReader::ReaderParams reader_params;
    reader_params.tablet = tablet;
    reader_params.reader_type = reader_type;
    reader_params.rs_readers = src_rowset_readers;
    reader_params.version = dst_rowset_writer->version();
<<<<<<< HEAD
=======

>>>>>>> de2bc98f
    TabletSchemaSPtr merge_tablet_schema = std::make_shared<TabletSchema>();
    merge_tablet_schema->copy_from(*cur_tablet_schema);
    {
        std::shared_lock rdlock(tablet->get_header_lock());
        auto delete_preds = tablet->delete_predicates();
        std::copy(delete_preds.cbegin(), delete_preds.cend(),
                  std::inserter(reader_params.delete_predicates,
                                reader_params.delete_predicates.begin()));
<<<<<<< HEAD
        // Merge the columns in delete predicate that not in latest schema in to current tablet schema
=======
>>>>>>> de2bc98f
        for (auto& del_pred_rs : reader_params.delete_predicates) {
            merge_tablet_schema->merge_dropped_columns(
                    tablet->tablet_schema(del_pred_rs->version()));
        }
    }
    reader_params.tablet_schema = merge_tablet_schema;

    if (stats_output && stats_output->rowid_conversion) {
        reader_params.record_rowids = true;
    }

    reader_params.return_columns.resize(cur_tablet_schema->num_columns());
    std::iota(reader_params.return_columns.begin(), reader_params.return_columns.end(), 0);
    reader_params.origin_return_columns = &reader_params.return_columns;
    RETURN_NOT_OK(reader.init(reader_params));

    if (reader_params.record_rowids) {
        stats_output->rowid_conversion->set_dst_rowset_id(dst_rowset_writer->rowset_id());
        // init segment rowid map for rowid conversion
        std::vector<uint32_t> segment_num_rows;
        for (auto& rs_reader : reader_params.rs_readers) {
            RETURN_NOT_OK(rs_reader->get_segment_num_rows(&segment_num_rows));
            stats_output->rowid_conversion->init_segment_map(rs_reader->rowset()->rowset_id(),
                                                             segment_num_rows);
        }
    }

    vectorized::Block block = cur_tablet_schema->create_block(reader_params.return_columns);
    size_t output_rows = 0;
    bool eof = false;
    while (!eof && !StorageEngine::instance()->stopped()) {
        // Read one block from block reader
        RETURN_NOT_OK_LOG(
                reader.next_block_with_aggregation(&block, nullptr, nullptr, &eof),
                "failed to read next block when merging rowsets of tablet " + tablet->full_name());
        RETURN_NOT_OK_LOG(
                dst_rowset_writer->add_block(&block),
                "failed to write block when merging rowsets of tablet " + tablet->full_name());

        if (reader_params.record_rowids && block.rows() > 0) {
            std::vector<uint32_t> segment_num_rows;
            RETURN_IF_ERROR(dst_rowset_writer->get_segment_num_rows(&segment_num_rows));
            stats_output->rowid_conversion->add(reader.current_block_row_locations(),
                                                segment_num_rows);
        }

        output_rows += block.rows();
        block.clear_column_data();
    }
    if (StorageEngine::instance()->stopped()) {
        LOG(INFO) << "tablet " << tablet->full_name() << "failed to do compaction, engine stopped";
        return Status::InternalError("engine stopped");
    }

    if (stats_output != nullptr) {
        stats_output->output_rows = output_rows;
        stats_output->merged_rows = reader.merged_rows();
        stats_output->filtered_rows = reader.filtered_rows();
    }

    RETURN_NOT_OK_LOG(
            dst_rowset_writer->flush(),
            "failed to flush rowset when merging rowsets of tablet " + tablet->full_name());

    return Status::OK();
}

// split columns into several groups, make sure all keys in one group
// unique_key should consider sequence&delete column
void Merger::vertical_split_columns(TabletSchemaSPtr tablet_schema,
                                    std::vector<std::vector<uint32_t>>* column_groups) {
    uint32_t num_key_cols = tablet_schema->num_key_columns();
    uint32_t total_cols = tablet_schema->num_columns();
    std::vector<uint32_t> key_columns;
    for (auto i = 0; i < num_key_cols; ++i) {
        key_columns.emplace_back(i);
    }
    // in unique key, sequence & delete sign column should merge with key columns
    int32_t sequence_col_idx = -1;
    int32_t delete_sign_idx = -1;
    // in key column compaction, seq_col real index is _num_key_columns
    // and delete_sign column is _block->columns() - 1
    if (tablet_schema->keys_type() == KeysType::UNIQUE_KEYS) {
        if (tablet_schema->has_sequence_col()) {
            sequence_col_idx = tablet_schema->sequence_col_idx();
            key_columns.emplace_back(sequence_col_idx);
        }
        delete_sign_idx = tablet_schema->field_index(DELETE_SIGN);
        if (delete_sign_idx != -1) {
            key_columns.emplace_back(delete_sign_idx);
        }
    }
    VLOG_NOTICE << "sequence_col_idx=" << sequence_col_idx
                << ", delete_sign_idx=" << delete_sign_idx;
    column_groups->emplace_back(std::move(key_columns));
    std::vector<uint32_t> value_columns;
    for (auto i = num_key_cols; i < total_cols; ++i) {
        if (i == sequence_col_idx || i == delete_sign_idx) {
            continue;
        }
        if ((i - num_key_cols) % config::vertical_compaction_num_columns_per_group == 0) {
            column_groups->emplace_back();
        }
        column_groups->back().emplace_back(i);
    }
}

Status Merger::vertical_compact_one_group(
        TabletSharedPtr tablet, ReaderType reader_type, TabletSchemaSPtr tablet_schema, bool is_key,
        const std::vector<uint32_t>& column_group, vectorized::RowSourcesBuffer* row_source_buf,
        const std::vector<RowsetReaderSharedPtr>& src_rowset_readers,
        RowsetWriter* dst_rowset_writer, int64_t max_rows_per_segment, Statistics* stats_output) {
    // build tablet reader
    VLOG_NOTICE << "vertical compact one group, max_rows_per_segment=" << max_rows_per_segment;
    vectorized::VerticalBlockReader reader(row_source_buf);
    TabletReader::ReaderParams reader_params;
    reader_params.is_key_column_group = is_key;
    reader_params.tablet = tablet;
    reader_params.reader_type = reader_type;
    reader_params.rs_readers = src_rowset_readers;
    reader_params.version = dst_rowset_writer->version();
<<<<<<< HEAD
=======

>>>>>>> de2bc98f
    TabletSchemaSPtr merge_tablet_schema = std::make_shared<TabletSchema>();
    merge_tablet_schema->copy_from(*tablet_schema);
    {
        std::shared_lock rdlock(tablet->get_header_lock());
        auto delete_preds = tablet->delete_predicates();
        std::copy(delete_preds.cbegin(), delete_preds.cend(),
                  std::inserter(reader_params.delete_predicates,
                                reader_params.delete_predicates.begin()));
        // Merge the columns in delete predicate that not in latest schema in to current tablet schema
        for (auto& del_pred_rs : reader_params.delete_predicates) {
            merge_tablet_schema->merge_dropped_columns(
                    tablet->tablet_schema(del_pred_rs->version()));
        }
    }
    reader_params.tablet_schema = merge_tablet_schema;

    reader_params.return_columns = column_group;
    reader_params.origin_return_columns = &reader_params.return_columns;
    RETURN_NOT_OK(reader.init(reader_params));

    vectorized::Block block = tablet_schema->create_block(reader_params.return_columns);
    size_t output_rows = 0;
    bool eof = false;
    while (!eof) {
        // Read one block from block reader
        RETURN_NOT_OK_LOG(
                reader.next_block_with_aggregation(&block, nullptr, nullptr, &eof),
                "failed to read next block when merging rowsets of tablet " + tablet->full_name());
        RETURN_NOT_OK_LOG(
                dst_rowset_writer->add_columns(&block, column_group, is_key, max_rows_per_segment),
                "failed to write block when merging rowsets of tablet " + tablet->full_name());

        output_rows += block.rows();
        block.clear_column_data();
    }

    if (is_key && stats_output != nullptr) {
        stats_output->output_rows = output_rows;
        stats_output->merged_rows = reader.merged_rows();
        stats_output->filtered_rows = reader.filtered_rows();
    }
    RETURN_IF_ERROR(dst_rowset_writer->flush_columns(is_key));

    return Status::OK();
}

// steps to do vertical merge:
// 1. split columns into column groups
// 2. compact groups one by one, generate a row_source_buf when compact key group
// and use this row_source_buf to compact value column groups
// 3. build output rowset
Status Merger::vertical_merge_rowsets(TabletSharedPtr tablet, ReaderType reader_type,
                                      TabletSchemaSPtr tablet_schema,
                                      const std::vector<RowsetReaderSharedPtr>& src_rowset_readers,
                                      RowsetWriter* dst_rowset_writer, int64_t max_rows_per_segment,
                                      Statistics* stats_output) {
    LOG(INFO) << "Start to do vertical compaction, tablet_id: " << tablet->tablet_id();
    std::vector<std::vector<uint32_t>> column_groups;
    vertical_split_columns(tablet_schema, &column_groups);

    vectorized::RowSourcesBuffer row_sources_buf(tablet->tablet_id(), tablet->tablet_path(),
                                                 reader_type);
    // compact group one by one
    for (auto i = 0; i < column_groups.size(); ++i) {
        VLOG_NOTICE << "row source size: " << row_sources_buf.total_size();
        bool is_key = (i == 0);
        RETURN_IF_ERROR(vertical_compact_one_group(
                tablet, reader_type, tablet_schema, is_key, column_groups[i], &row_sources_buf,
                src_rowset_readers, dst_rowset_writer, max_rows_per_segment, stats_output));
        if (is_key) {
            row_sources_buf.flush();
        }
        row_sources_buf.seek_to_begin();
    }
    // finish compact, build output rowset
    VLOG_NOTICE << "finish compact groups";
    RETURN_IF_ERROR(dst_rowset_writer->final_flush());

    return Status::OK();
}

} // namespace doris<|MERGE_RESOLUTION|>--- conflicted
+++ resolved
@@ -123,10 +123,6 @@
     reader_params.reader_type = reader_type;
     reader_params.rs_readers = src_rowset_readers;
     reader_params.version = dst_rowset_writer->version();
-<<<<<<< HEAD
-=======
-
->>>>>>> de2bc98f
     TabletSchemaSPtr merge_tablet_schema = std::make_shared<TabletSchema>();
     merge_tablet_schema->copy_from(*cur_tablet_schema);
     {
@@ -135,10 +131,7 @@
         std::copy(delete_preds.cbegin(), delete_preds.cend(),
                   std::inserter(reader_params.delete_predicates,
                                 reader_params.delete_predicates.begin()));
-<<<<<<< HEAD
         // Merge the columns in delete predicate that not in latest schema in to current tablet schema
-=======
->>>>>>> de2bc98f
         for (auto& del_pred_rs : reader_params.delete_predicates) {
             merge_tablet_schema->merge_dropped_columns(
                     tablet->tablet_schema(del_pred_rs->version()));
@@ -260,10 +253,6 @@
     reader_params.reader_type = reader_type;
     reader_params.rs_readers = src_rowset_readers;
     reader_params.version = dst_rowset_writer->version();
-<<<<<<< HEAD
-=======
-
->>>>>>> de2bc98f
     TabletSchemaSPtr merge_tablet_schema = std::make_shared<TabletSchema>();
     merge_tablet_schema->copy_from(*tablet_schema);
     {
