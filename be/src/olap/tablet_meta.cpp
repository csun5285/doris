--- conflicted
+++ resolved
@@ -30,10 +30,7 @@
 #include <utility>
 
 #include "common/config.h"
-<<<<<<< HEAD
-=======
 #include "io/fs/file_reader_writer_fwd.h"
->>>>>>> 7bda49b5
 #include "io/fs/file_writer.h"
 #include "olap/data_dir.h"
 #include "olap/file_header.h"
@@ -65,12 +62,8 @@
             request.tablet_schema.schema_hash, shard_id, request.tablet_schema, next_unique_id,
             col_ordinal_to_unique_id, tablet_uid,
             request.__isset.tablet_type ? request.tablet_type : TTabletType::TABLET_TYPE_DISK,
-<<<<<<< HEAD
             request.compression_type, request.is_in_memory, request.is_persistent,
             request.storage_policy_id,
-=======
-            request.compression_type, request.storage_policy_id,
->>>>>>> 7bda49b5
             request.__isset.enable_unique_key_merge_on_write
                     ? request.enable_unique_key_merge_on_write
                     : false,
@@ -88,12 +81,8 @@
                        const TTabletSchema& tablet_schema, uint32_t next_unique_id,
                        const std::unordered_map<uint32_t, uint32_t>& col_ordinal_to_unique_id,
                        TabletUid tablet_uid, TTabletType::type tabletType,
-<<<<<<< HEAD
                        TCompressionType::type compression_type, bool is_in_memory,
                        bool is_persistent, int64_t storage_policy_id,
-=======
-                       TCompressionType::type compression_type, int64_t storage_policy_id,
->>>>>>> 7bda49b5
                        bool enable_unique_key_merge_on_write,
                        std::optional<TBinlogConfig> binlog_config)
         : _tablet_uid(0, 0),
@@ -115,11 +104,8 @@
                                            ? TabletTypePB::TABLET_TYPE_DISK
                                            : TabletTypePB::TABLET_TYPE_MEMORY);
     tablet_meta_pb.set_enable_unique_key_merge_on_write(enable_unique_key_merge_on_write);
-<<<<<<< HEAD
     tablet_meta_pb.set_is_in_memory(is_in_memory);
     tablet_meta_pb.set_is_persistent(is_persistent);
-=======
->>>>>>> 7bda49b5
     tablet_meta_pb.set_storage_policy_id(storage_policy_id);
     TabletSchemaPB* schema = tablet_meta_pb.mutable_schema();
     schema->set_num_short_key_columns(tablet_schema.short_key_column_count);
@@ -326,14 +312,10 @@
           _cooldown_meta_id(b._cooldown_meta_id),
           _enable_unique_key_merge_on_write(b._enable_unique_key_merge_on_write),
           _delete_bitmap(b._delete_bitmap),
-<<<<<<< HEAD
           _is_in_memory(b._is_in_memory),
           _is_persistent(b._is_persistent),
           _table_name(b._table_name),
           _binlog_config(b._binlog_config) {}
-=======
-          _binlog_config(b._binlog_config) {};
->>>>>>> 7bda49b5
 
 void TabletMeta::init_column_from_tcolumn(uint32_t unique_id, const TColumn& tcolumn,
                                           ColumnPB* column) {
@@ -680,7 +662,6 @@
         }
     }
     _binlog_config.to_pb(tablet_meta_pb->mutable_binlog_config());
-<<<<<<< HEAD
 }
 
 void TabletMeta::cloud_add_rs_metas(const std::vector<RowsetSharedPtr>& to_add) {
@@ -705,8 +686,6 @@
     for (auto& rs : to_delete) {
         _stale_rs_metas.push_back(rs->rowset_meta());
     }
-=======
->>>>>>> 7bda49b5
 }
 
 uint32_t TabletMeta::mem_size() const {
@@ -935,11 +914,8 @@
     }
     if (a._in_restore_mode != b._in_restore_mode) return false;
     if (a._preferred_rowset_type != b._preferred_rowset_type) return false;
-<<<<<<< HEAD
     if (a._is_in_memory != b._is_in_memory) return false;
     if (a._is_persistent != b._is_persistent) return false;
-=======
->>>>>>> 7bda49b5
     if (a._storage_policy_id != b._storage_policy_id) return false;
     return true;
 }
