// Licensed to the Apache Software Foundation (ASF) under one
// or more contributor license agreements.  See the NOTICE file
// distributed with this work for additional information
// regarding copyright ownership.  The ASF licenses this file
// to you under the Apache License, Version 2.0 (the
// "License"); you may not use this file except in compliance
// with the License.  You may obtain a copy of the License at
//
//   http://www.apache.org/licenses/LICENSE-2.0
//
// Unless required by applicable law or agreed to in writing,
// software distributed under the License is distributed on an
// "AS IS" BASIS, WITHOUT WARRANTIES OR CONDITIONS OF ANY
// KIND, either express or implied.  See the License for the
// specific language governing permissions and limitations
// under the License.

#include "olap/base_compaction.h"

#include <gen_cpp/olap_file.pb.h>
#include <stdint.h>
#include <time.h>

#include <memory>
#include <mutex>
#include <ostream>

#include "common/config.h"
#include "common/logging.h"
#include "olap/olap_define.h"
#include "olap/rowset/rowset_meta.h"
#include "runtime/thread_context.h"
#include "util/doris_metrics.h"
#include "util/thread.h"

namespace doris {
using namespace ErrorCode;

BaseCompaction::BaseCompaction(const TabletSharedPtr& tablet)
        : Compaction(tablet, "BaseCompaction:" + std::to_string(tablet->tablet_id())) {}

BaseCompaction::~BaseCompaction() = default;

Status BaseCompaction::prepare_compact() {
    if (!_tablet->init_succeeded()) {
        return Status::Error<INVALID_ARGUMENT>("_tablet init failed");
    }

    std::unique_lock<std::mutex> lock(_tablet->get_base_compaction_lock(), std::try_to_lock);
    if (!lock.owns_lock()) {
        return Status::Error<TRY_LOCK_FAILED>("another base compaction is running. tablet={}",
                                              _tablet->full_name());
    }

    // 1. pick rowsets to compact
    RETURN_IF_ERROR(pick_rowsets_to_compact());
    COUNTER_UPDATE(_input_rowsets_counter, _input_rowsets.size());
    _tablet->set_clone_occurred(false);

    return Status::OK();
}

Status BaseCompaction::execute_compact_impl() {
#ifndef __APPLE__
    if (config::enable_base_compaction_idle_sched) {
        Thread::set_idle_sched();
    }
#endif
    std::unique_lock<std::mutex> lock(_tablet->get_base_compaction_lock(), std::try_to_lock);
    if (!lock.owns_lock()) {
        return Status::Error<TRY_LOCK_FAILED>("another base compaction is running. tablet={}",
                                              _tablet->full_name());
    }

    // Clone task may happen after compaction task is submitted to thread pool, and rowsets picked
    // for compaction may change. In this case, current compaction task should not be executed.
    if (_tablet->get_clone_occurred()) {
        _tablet->set_clone_occurred(false);
        return Status::Error<BE_CLONE_OCCURRED>("get_clone_occurred failed");
    }

    SCOPED_ATTACH_TASK(_mem_tracker);

    // 2. do base compaction, merge rowsets
    int64_t permits = get_compaction_permits();
    RETURN_IF_ERROR(do_compaction(permits));

    // 3. set state to success
    _compaction_succeed = true;

    // 4. add metric to base compaction
    DorisMetrics::instance()->base_compaction_deltas_total->increment(_input_rowsets.size());
    DorisMetrics::instance()->base_compaction_bytes_total->increment(_input_rowsets_size);

    return Status::OK();
}

void BaseCompaction::_filter_input_rowset() {
    // if dup_key and no delete predicate
    // we skip big files too save resources
    if (_tablet->keys_type() != KeysType::DUP_KEYS) {
        return;
    }
    for (auto& rs : _input_rowsets) {
        if (rs->rowset_meta()->has_delete_predicate()) {
            return;
        }
    }
    int64_t max_size = config::base_compaction_dup_key_max_file_size_mbytes * 1024 * 1024;
    // first find a proper rowset for start
    auto rs_iter = _input_rowsets.begin();
    while (rs_iter != _input_rowsets.end()) {
        if ((*rs_iter)->rowset_meta()->total_disk_size() >= max_size) {
            rs_iter = _input_rowsets.erase(rs_iter);
        } else {
            break;
        }
    }
}

Status BaseCompaction::pick_rowsets_to_compact() {
    _input_rowsets = _tablet->pick_candidate_rowsets_to_base_compaction();
    RETURN_IF_ERROR(check_version_continuity(_input_rowsets));
    _filter_input_rowset();
    if (_input_rowsets.size() <= 1) {
        return Status::Error<BE_NO_SUITABLE_VERSION>("_input_rowsets.size() is 1");
    }

<<<<<<< HEAD
#ifndef CLOUD_MODE
=======
    // There are two occasions, first is that we set enable_delete_when_cumu_compaction false:
>>>>>>> 5cd7d5d0
    // If there are delete predicate rowsets in tablet, start_version > 0 implies some rowsets before
    // delete version cannot apply these delete predicates, which can cause incorrect query result.
    // So we must abort this base compaction.
    // A typical scenario is that some rowsets before cumulative point are on remote storage.
    // For example, consider rowset[0,3] is on remote storage, now we pass [4,4],[5,5],[6,9]
    // to do base compaction and rowset[5,5] is delete predicate rowset, if we allow them to do
    // such procedure, then we'll get [4,9] while it will lose the delete predicate information in [5,5]
    // which rusult in data in [0,3] will not be deleted.
    // Another occasion is that we set enable_delete_when_cumu_compaction true:
    // Then whatever the _input_rowsets.front()->start_version() > 0 or not, once the output
    // rowset's start version is bigger than 2, we'll always remain the delete pred information inside
    // the output rowset so the rowsets whose version is less than _input_rowsets.front()->start_version() > 0
    // would apply the delete pred in the end.
    if (!allow_delete_in_cumu_compaction() && _input_rowsets.front()->start_version() > 0) {
        bool has_delete_predicate = false;
        for (const auto& rs : _input_rowsets) {
            if (rs->rowset_meta()->has_delete_predicate()) {
                has_delete_predicate = true;
                break;
            }
        }
        if (has_delete_predicate) {
            return Status::Error<BE_NO_SUITABLE_VERSION>(
                    "Some rowsets cannot apply delete predicates in base compaction. tablet_id={}",
                    _tablet->tablet_id());
        }
    }
#endif

    if (_input_rowsets.size() == 2 && _input_rowsets[0]->end_version() == 1) {
        return Status::Error<BE_NO_SUITABLE_VERSION>(
                "the tablet is with rowset: [0-1], [2-y], and [0-1] has no data. in this "
                "situation, no need to do base compaction.");
    }

    // 1. cumulative rowset must reach base_compaction_num_cumulative_deltas threshold
    if (_input_rowsets.size() > config::base_compaction_min_rowset_num) {
        VLOG_NOTICE << "satisfy the base compaction policy. tablet=" << _tablet->full_name()
                    << ", num_cumulative_rowsets=" << _input_rowsets.size() - 1
                    << ", base_compaction_num_cumulative_rowsets="
                    << config::base_compaction_min_rowset_num;
        return Status::OK();
    }

    // 2. the ratio between base rowset and all input cumulative rowsets reaches the threshold
    // `_input_rowsets` has been sorted by end version, so we consider `_input_rowsets[0]` is the base rowset.
    int64_t base_size = _input_rowsets.front()->data_disk_size();
    int64_t cumulative_total_size = 0;
    for (auto it = _input_rowsets.begin() + 1; it != _input_rowsets.end(); ++it) {
        cumulative_total_size += (*it)->data_disk_size();
    }

    double min_data_ratio = config::base_compaction_min_data_ratio;
    if (base_size == 0) {
        // base_size == 0 means this may be a base version [0-1], which has no data.
        // set to 1 to void divide by zero
        base_size = 1;
    }
    double cumulative_base_ratio = static_cast<double>(cumulative_total_size) / base_size;

    if (cumulative_base_ratio > min_data_ratio) {
        VLOG_NOTICE << "satisfy the base compaction policy. tablet=" << _tablet->full_name()
                    << ", cumulative_total_size=" << cumulative_total_size
                    << ", base_size=" << base_size
                    << ", cumulative_base_ratio=" << cumulative_base_ratio
                    << ", policy_min_data_ratio=" << min_data_ratio;
        return Status::OK();
    }

    // 3. the interval since last base compaction reaches the threshold
    int64_t base_creation_time = _input_rowsets[0]->creation_time();
    int64_t interval_threshold = 86400;
    int64_t interval_since_last_base_compaction = time(nullptr) - base_creation_time;
    if (interval_since_last_base_compaction > interval_threshold) {
        VLOG_NOTICE << "satisfy the base compaction policy. tablet=" << _tablet->full_name()
                    << ", interval_since_last_base_compaction="
                    << interval_since_last_base_compaction
                    << ", interval_threshold=" << interval_threshold;
        return Status::OK();
    }

    return Status::Error<BE_NO_SUITABLE_VERSION>(
            "don't satisfy the base compaction policy. tablet={}, num_cumulative_rowsets={}, "
            "cumulative_base_ratio={}, interval_since_last_base_compaction={}",
            _tablet->full_name(), _input_rowsets.size() - 1, cumulative_base_ratio,
            interval_since_last_base_compaction);
}

} // namespace doris<|MERGE_RESOLUTION|>--- conflicted
+++ resolved
@@ -126,11 +126,8 @@
         return Status::Error<BE_NO_SUITABLE_VERSION>("_input_rowsets.size() is 1");
     }
 
-<<<<<<< HEAD
 #ifndef CLOUD_MODE
-=======
     // There are two occasions, first is that we set enable_delete_when_cumu_compaction false:
->>>>>>> 5cd7d5d0
     // If there are delete predicate rowsets in tablet, start_version > 0 implies some rowsets before
     // delete version cannot apply these delete predicates, which can cause incorrect query result.
     // So we must abort this base compaction.
