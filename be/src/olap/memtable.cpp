--- conflicted
+++ resolved
@@ -504,15 +504,11 @@
     } else {
         _collect_vskiplist_results<true>();
         vectorized::Block block = _output_mutable_block.to_block();
-<<<<<<< HEAD
         if (_tablet_schema->is_dynamic_schema()) {
             // Unfold variant column
             unfold_variant_column(block);
         }
-        RETURN_NOT_OK(_rowset_writer->flush_single_memtable(&block));
-=======
         RETURN_NOT_OK(_rowset_writer->flush_single_memtable(&block, &_flush_size));
->>>>>>> c300ae79
         _flush_size = block.allocated_bytes();
     }
     return Status::OK();
