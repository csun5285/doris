--- conflicted
+++ resolved
@@ -124,13 +124,10 @@
         } else {
             function =
                     _tablet_schema->column(cid).get_aggregate_function(vectorized::AGG_LOAD_SUFFIX);
-<<<<<<< HEAD
-=======
             if (function == nullptr) {
                 LOG(WARNING) << "column get aggregate function failed, column="
                              << _tablet_schema->column(cid).name();
             }
->>>>>>> 7bda49b5
         }
 
         DCHECK(function != nullptr);
@@ -373,11 +370,7 @@
                 prev_row->init_agg_places(
                         _arena->aligned_alloc(_total_size_of_aggregate_states, 16),
                         _offsets_of_aggregate_states.data());
-<<<<<<< HEAD
-                for (auto cid = _schema->num_key_columns(); cid < _schema->num_columns(); cid++) {
-=======
                 for (auto cid = _tablet_schema->num_key_columns(); cid < _num_columns; cid++) {
->>>>>>> 7bda49b5
                     auto col_ptr = mutable_block.mutable_columns()[cid].get();
                     auto data = prev_row->agg_places(cid);
                     _agg_functions[cid]->create(data);
@@ -467,19 +460,6 @@
     auto beta_rowset = reinterpret_cast<BetaRowset*>(rowset.get());
     std::vector<segment_v2::SegmentSharedPtr> segments;
     RETURN_IF_ERROR(beta_rowset->load_segments(segment_id, segment_id + 1, &segments));
-<<<<<<< HEAD
-    std::shared_lock meta_rlock(_tablet->get_header_lock());
-#ifndef CLOUD_MODE
-    // tablet is under alter process. The delete bitmap will be calculated after conversion.
-    if (_tablet->tablet_state() == TABLET_NOTREADY &&
-        SchemaChangeHandler::tablet_in_converting(_tablet->tablet_id())) {
-        return Status::OK();
-    }
-#endif
-    RETURN_IF_ERROR(_tablet->calc_delete_bitmap(rowset, segments, &_mow_context->rowset_ids,
-                                                _mow_context->delete_bitmap,
-                                                _mow_context->max_version));
-=======
     std::vector<RowsetSharedPtr> specified_rowsets;
     {
         std::shared_lock meta_rlock(_tablet->get_header_lock());
@@ -502,7 +482,6 @@
               << ", cur max_version: " << _mow_context->max_version
               << ", transaction_id: " << _mow_context->txn_id
               << ", cost: " << watch.get_elapse_time_us() << "(us), total rows: " << total_rows;
->>>>>>> 7bda49b5
     return Status::OK();
 }
 
