--- conflicted
+++ resolved
@@ -15,7 +15,7 @@
 // specific language governing permissions and limitations
 // under the License.
 
-#include "cloud/olap/storage_engine.h"
+#include "olap/storage_engine.h"
 
 // IWYU pragma: no_include <bthread/errno.h>
 #include <errno.h> // IWYU pragma: keep
@@ -97,16 +97,6 @@
 using strings::Substitute;
 
 namespace doris {
-<<<<<<< HEAD
-namespace {
-inline int64_t now_ms() {
-    auto duration = std::chrono::steady_clock::now().time_since_epoch();
-    return static_cast<int64_t>(
-            std::chrono::duration_cast<std::chrono::milliseconds>(duration).count());
-}
-} // namespace
-=======
->>>>>>> 7bda49b5
 using namespace ErrorCode;
 
 DEFINE_GAUGE_METRIC_PROTOTYPE_2ARG(unused_rowsets_count, MetricUnit::ROWSETS);
@@ -145,11 +135,7 @@
           _memtable_flush_executor(nullptr),
           _default_rowset_type(BETA_ROWSET),
           _heartbeat_flags(nullptr),
-          _stream_load_recorder(nullptr),
-          _cumulative_compaction_policy(
-                  CumulativeCompactionPolicyFactory::create_cumulative_compaction_policy()),
-          _meta_mgr(std::make_unique<cloud::CloudMetaMgr>()),
-          _tablet_mgr(std::make_unique<cloud::CloudTabletMgr>()) {
+          _stream_load_recorder(nullptr) {
     _s_instance = this;
     REGISTER_HOOK_METRIC(unused_rowsets_count, [this]() {
         // std::lock_guard<std::mutex> lock(_gc_mutex);
@@ -176,15 +162,12 @@
     if (_tablet_meta_checkpoint_thread_pool) {
         _tablet_meta_checkpoint_thread_pool->shutdown();
     }
-<<<<<<< HEAD
-=======
     if (_calc_delete_bitmap_thread_pool) {
         _calc_delete_bitmap_thread_pool->shutdown();
     }
     if (_cold_data_compaction_thread_pool) {
         _cold_data_compaction_thread_pool->shutdown();
     }
->>>>>>> 7bda49b5
     _clear();
     _s_instance = nullptr;
 }
@@ -705,8 +688,6 @@
         }
     }
 
-    // _gc_binlogs();
-
     if (usage != nullptr) {
         *usage = tmp_usage; // update usage
     }
@@ -795,138 +776,6 @@
     }
 }
 
-<<<<<<< HEAD
-void StorageEngine::_gc_binlogs() {
-    LOG(INFO) << "start to gc binlogs";
-
-    auto data_dirs = get_stores();
-    struct tablet_info {
-        std::string tablet_path;
-        int64_t binlog_ttl_ms;
-    };
-    std::unordered_map<int64_t, tablet_info> tablets_info;
-
-    auto get_tablet_info = [&tablets_info, this](int64_t tablet_id) -> const tablet_info& {
-        if (auto iter = tablets_info.find(tablet_id); iter != tablets_info.end()) {
-            return iter->second;
-        }
-
-        auto tablet = tablet_manager()->get_tablet(tablet_id);
-        if (tablet == nullptr) {
-            LOG(WARNING) << "failed to find tablet " << tablet_id;
-            static tablet_info empty_tablet_info;
-            return empty_tablet_info;
-        }
-
-        auto tablet_path = tablet->tablet_path();
-        auto binlog_ttl_ms = tablet->binlog_ttl_ms();
-        tablets_info.emplace(tablet_id, tablet_info {tablet_path, binlog_ttl_ms});
-        return tablets_info[tablet_id];
-    };
-
-    for (auto data_dir : data_dirs) {
-        std::string prefix_key {kBinlogMetaPrefix};
-        OlapMeta* meta = data_dir->get_meta();
-        DCHECK(meta != nullptr);
-
-        auto now = now_ms();
-        int64_t last_tablet_id = 0;
-        std::vector<std::string> wait_for_deleted_binlog_keys;
-        std::vector<std::string> wait_for_deleted_binlog_files;
-        auto add_to_wait_for_deleted_binlog_keys =
-                [&wait_for_deleted_binlog_keys](std::string_view key) {
-                    wait_for_deleted_binlog_keys.emplace_back(key);
-                    wait_for_deleted_binlog_keys.push_back(get_binlog_data_key_from_meta_key(key));
-                };
-
-        auto add_to_wait_for_deleted = [&add_to_wait_for_deleted_binlog_keys,
-                                        &wait_for_deleted_binlog_files](
-                                               std::string_view key, std::string_view tablet_path,
-                                               int64_t rowset_id, int64_t num_segments) {
-            add_to_wait_for_deleted_binlog_keys(key);
-            for (int64_t i = 0; i < num_segments; ++i) {
-                auto segment_file = fmt::format("{}_{}.dat", rowset_id, i);
-                wait_for_deleted_binlog_files.emplace_back(
-                        fmt::format("{}/_binlog/{}", tablet_path, segment_file));
-            }
-        };
-
-        auto check_binlog_ttl = [now, &get_tablet_info, &last_tablet_id,
-                                 &add_to_wait_for_deleted_binlog_keys, &add_to_wait_for_deleted](
-                                        const std::string& key,
-                                        const std::string& value) mutable -> bool {
-            LOG(INFO) << fmt::format("check binlog ttl, key:{}, value:{}", key, value);
-            if (!starts_with_binlog_meta(key)) {
-                last_tablet_id = -1;
-                return false;
-            }
-
-            BinlogMetaEntryPB binlog_meta_entry_pb;
-            if (!binlog_meta_entry_pb.ParseFromString(value)) {
-                LOG(WARNING) << "failed to parse binlog meta entry, key:" << key;
-                return true;
-            }
-
-            auto tablet_id = binlog_meta_entry_pb.tablet_id();
-            last_tablet_id = tablet_id;
-            const auto& tablet_info = get_tablet_info(tablet_id);
-            std::string_view tablet_path = tablet_info.tablet_path;
-            // tablet has been removed, removed all these binlog meta
-            if (tablet_path.empty()) {
-                add_to_wait_for_deleted_binlog_keys(key);
-                return true;
-            }
-
-            // check by ttl
-            auto rowset_id = binlog_meta_entry_pb.rowset_id();
-            auto binlog_ttl_ms = tablet_info.binlog_ttl_ms;
-            auto num_segments = binlog_meta_entry_pb.num_segments();
-            // binlog has been disabled, remove all
-            if (binlog_ttl_ms <= 0) {
-                add_to_wait_for_deleted(key, tablet_path, rowset_id, num_segments);
-                return true;
-            }
-            auto binlog_creation_time_ms = binlog_meta_entry_pb.creation_time();
-            if (now - binlog_creation_time_ms > binlog_ttl_ms) {
-                add_to_wait_for_deleted(key, tablet_path, rowset_id, num_segments);
-                return true;
-            }
-
-            // binlog not stale, skip
-            return false;
-        };
-
-        while (last_tablet_id >= 0) {
-            // every loop iterate one tablet
-            // get binlog meta by prefix
-            auto status = meta->iterate(META_COLUMN_FAMILY_INDEX, prefix_key, check_binlog_ttl);
-            if (!status.ok()) {
-                LOG(WARNING) << "failed to iterate binlog meta, status:" << status;
-                break;
-            }
-
-            prefix_key = make_binlog_meta_key_prefix(last_tablet_id);
-        }
-
-        // first remove binlog files, if failed, just break, then retry next time
-        // this keep binlog meta in meta store, so that binlog can be removed next time
-        bool remove_binlog_files_failed = false;
-        for (auto& file : wait_for_deleted_binlog_files) {
-            if (unlink(file.c_str()) != 0) {
-                // file not exist, continue
-                if (errno == ENOENT) {
-                    continue;
-                }
-
-                remove_binlog_files_failed = true;
-                LOG(WARNING) << "failed to remove binlog file:" << file << ", errno:" << errno;
-                break;
-            }
-        }
-        if (remove_binlog_files_failed) {
-            meta->remove(META_COLUMN_FAMILY_INDEX, wait_for_deleted_binlog_keys);
-        }
-=======
 void StorageEngine::gc_binlogs(const std::unordered_map<int64_t, int64_t>& gc_tablet_infos) {
     for (auto [tablet_id, version] : gc_tablet_infos) {
         LOG(INFO) << fmt::format("start to gc binlogs for tablet_id: {}, version: {}", tablet_id,
@@ -938,7 +787,6 @@
             continue;
         }
         tablet->gc_binlogs(version);
->>>>>>> 7bda49b5
     }
 }
 
@@ -1235,36 +1083,68 @@
 
 // Return json:
 // {
-//   "CumulativeCompaction": [10001, 10002],
-//   "BaseCompaction": [10001, 10002]
+//   "CumulativeCompaction": {
+//          "/home/disk1" : [10001, 10002],
+//          "/home/disk2" : [10003]
+//   },
+//   "BaseCompaction": {
+//          "/home/disk1" : [10001, 10002],
+//          "/home/disk2" : [10003]
+//   }
 // }
 Status StorageEngine::get_compaction_status_json(std::string* result) {
     rapidjson::Document root;
     root.SetObject();
 
-    std::lock_guard lock(_compaction_mtx);
+    std::unique_lock<std::mutex> lock(_tablet_submitted_compaction_mutex);
+    const std::string& cumu = "CumulativeCompaction";
+    rapidjson::Value cumu_key;
+    cumu_key.SetString(cumu.c_str(), cumu.length(), root.GetAllocator());
+
     // cumu
-    std::string_view cumu = "CumulativeCompaction";
-    rapidjson::Value cumu_key;
-    cumu_key.SetString(cumu.data(), cumu.length(), root.GetAllocator());
-    rapidjson::Document cumu_arr;
-    cumu_arr.SetArray();
-    for (auto& [tablet_id, v] : _submitted_cumu_compactions) {
-        for (int i = 0; i < v.size(); ++i) {
-            cumu_arr.PushBack(tablet_id, root.GetAllocator());
-        }
-    }
-    root.AddMember(cumu_key, cumu_arr, root.GetAllocator());
+    rapidjson::Document path_obj;
+    path_obj.SetObject();
+    for (auto& it : _tablet_submitted_cumu_compaction) {
+        const std::string& dir = it.first->path();
+        rapidjson::Value path_key;
+        path_key.SetString(dir.c_str(), dir.length(), path_obj.GetAllocator());
+
+        rapidjson::Document arr;
+        arr.SetArray();
+
+        for (auto& tablet_id : it.second) {
+            rapidjson::Value key;
+            const std::string& key_str = std::to_string(tablet_id);
+            key.SetString(key_str.c_str(), key_str.length(), path_obj.GetAllocator());
+            arr.PushBack(key, root.GetAllocator());
+        }
+        path_obj.AddMember(path_key, arr, path_obj.GetAllocator());
+    }
+    root.AddMember(cumu_key, path_obj, root.GetAllocator());
+
     // base
-    std::string_view base = "BaseCompaction";
+    const std::string& base = "BaseCompaction";
     rapidjson::Value base_key;
-    base_key.SetString(base.data(), base.length(), root.GetAllocator());
-    rapidjson::Document base_arr;
-    base_arr.SetArray();
-    for (auto& [tablet_id, _] : _submitted_base_compactions) {
-        base_arr.PushBack(tablet_id, root.GetAllocator());
-    }
-    root.AddMember(base_key, base_arr, root.GetAllocator());
+    base_key.SetString(base.c_str(), base.length(), root.GetAllocator());
+    rapidjson::Document path_obj2;
+    path_obj2.SetObject();
+    for (auto& it : _tablet_submitted_base_compaction) {
+        const std::string& dir = it.first->path();
+        rapidjson::Value path_key;
+        path_key.SetString(dir.c_str(), dir.length(), path_obj2.GetAllocator());
+
+        rapidjson::Document arr;
+        arr.SetArray();
+
+        for (auto& tablet_id : it.second) {
+            rapidjson::Value key;
+            const std::string& key_str = std::to_string(tablet_id);
+            key.SetString(key_str.c_str(), key_str.length(), path_obj2.GetAllocator());
+            arr.PushBack(key, root.GetAllocator());
+        }
+        path_obj2.AddMember(path_key, arr, path_obj2.GetAllocator());
+    }
+    root.AddMember(base_key, path_obj2, root.GetAllocator());
 
     rapidjson::StringBuffer strbuf;
     rapidjson::PrettyWriter<rapidjson::StringBuffer> writer(strbuf);
