// Licensed to the Apache Software Foundation (ASF) under one
// or more contributor license agreements.  See the NOTICE file
// distributed with this work for additional information
// regarding copyright ownership.  The ASF licenses this file
// to you under the Apache License, Version 2.0 (the
// "License"); you may not use this file except in compliance
// with the License.  You may obtain a copy of the License at
//
//   http://www.apache.org/licenses/LICENSE-2.0
//
// Unless required by applicable law or agreed to in writing,
// software distributed under the License is distributed on an
// "AS IS" BASIS, WITHOUT WARRANTIES OR CONDITIONS OF ANY
// KIND, either express or implied.  See the License for the
// specific language governing permissions and limitations
// under the License.

#include "olap/schema_change.h"

#include "common/status.h"
#include "gutil/integral_types.h"
#include "olap/merger.h"
#include "olap/olap_common.h"
#include "olap/row.h"
#include "olap/row_block.h"
#include "olap/row_cursor.h"
#include "olap/rowset/rowset_writer_context.h"
#include "olap/rowset/segment_v2/column_reader.h"
#include "olap/storage_engine.h"
#include "olap/tablet.h"
#include "olap/tablet_schema.h"
#include "olap/types.h"
#include "olap/wrapper_field.h"
#include "runtime/memory/mem_tracker.h"
#include "util/defer_op.h"
#include "vec/aggregate_functions/aggregate_function.h"
#include "vec/aggregate_functions/aggregate_function_reader.h"
#include "vec/aggregate_functions/aggregate_function_simple_factory.h"
#include "vec/columns/column.h"
#include "vec/core/block.h"
#include "vec/exprs/vexpr.h"
#include "vec/exprs/vexpr_context.h"

using std::nothrow;

namespace doris {

constexpr int ALTER_TABLE_BATCH_SIZE = 4096;

class RowBlockSorter {
public:
    explicit RowBlockSorter(RowBlockAllocator* allocator);
    virtual ~RowBlockSorter();
    size_t num_rows() { return _swap_row_block != nullptr ? _swap_row_block->capacity() : 0; }

    bool sort(RowBlock** row_block);

private:
    static bool _row_cursor_comparator(const std::unique_ptr<RowCursor>& a,
                                       const std::unique_ptr<RowCursor>& b) {
        return compare_row(*a, *b) < 0;
    }

    RowBlockAllocator* _row_block_allocator;
    RowBlock* _swap_row_block;
};

class RowBlockMerger {
public:
    explicit RowBlockMerger(TabletSharedPtr tablet);
    virtual ~RowBlockMerger();

    bool merge(const std::vector<RowBlock*>& row_block_arr, RowsetWriter* rowset_writer,
               uint64_t* merged_rows);

private:
    struct MergeElement {
        bool operator<(const MergeElement& other) const {
            return compare_row(*row_cursor, *other.row_cursor) > 0;
        }

        const RowBlock* row_block;
        RowCursor* row_cursor;
        uint32_t row_block_index;
    };

    bool _make_heap(const std::vector<RowBlock*>& row_block_arr);
    void _pop_heap();

    TabletSharedPtr _tablet;
    std::priority_queue<MergeElement> _heap;
};

class MultiBlockMerger {
public:
    MultiBlockMerger(const TabletSharedPtr& tablet) : _tablet(tablet), _cmp(tablet.get()) {}

    Status merge(const std::vector<std::unique_ptr<vectorized::Block>>& blocks,
                 RowsetWriter* rowset_writer, uint64_t* merged_rows) {
        int rows = 0;
        for (auto& block : blocks) {
            rows += block->rows();
        }
        if (!rows) {
            return Status::OK();
        }

        std::vector<RowRef> row_refs;
        row_refs.reserve(rows);
        for (auto& block : blocks) {
            for (uint16_t i = 0; i < block->rows(); i++) {
                row_refs.emplace_back(block.get(), i);
            }
        }
        // TODO: try to use pdqsort to replace std::sort
        // The block version is incremental.
        std::stable_sort(row_refs.begin(), row_refs.end(), _cmp);

        auto finalized_block = _tablet->tablet_schema()->create_block();
        int columns = finalized_block.columns();
        *merged_rows += rows;

        if (_tablet->keys_type() == KeysType::AGG_KEYS) {
            auto tablet_schema = _tablet->tablet_schema();
            int key_number = _tablet->num_key_columns();

            std::vector<vectorized::AggregateFunctionPtr> agg_functions;
            std::vector<vectorized::AggregateDataPtr> agg_places;

            for (int i = key_number; i < columns; i++) {
                vectorized::AggregateFunctionPtr function =
                        tablet_schema->column(i).get_aggregate_function(
                                {finalized_block.get_data_type(i)}, vectorized::AGG_LOAD_SUFFIX);
                agg_functions.push_back(function);
                // create aggregate data
                vectorized::AggregateDataPtr place = new char[function->size_of_data()];
                function->create(place);
                agg_places.push_back(place);
            }

            for (int i = 0; i < rows; i++) {
                auto row_ref = row_refs[i];

                for (int j = key_number; j < columns; j++) {
                    auto column_ptr = row_ref.get_column(j).get();
                    agg_functions[j - key_number]->add(
                            agg_places[j - key_number],
                            const_cast<const vectorized::IColumn**>(&column_ptr), row_ref.position,
                            nullptr);
                }

                if (i == rows - 1 || _cmp.compare(row_refs[i], row_refs[i + 1])) {
                    for (int j = 0; j < key_number; j++) {
                        finalized_block.get_by_position(j).column->assume_mutable()->insert_from(
                                *row_ref.get_column(j), row_ref.position);
                    }

                    for (int j = key_number; j < columns; j++) {
                        agg_functions[j - key_number]->insert_result_into(
                                agg_places[j - key_number],
                                finalized_block.get_by_position(j).column->assume_mutable_ref());
                        agg_functions[j - key_number]->create(agg_places[j - key_number]);
                    }

                    if (i == rows - 1 || finalized_block.rows() == ALTER_TABLE_BATCH_SIZE) {
                        *merged_rows -= finalized_block.rows();
                        rowset_writer->add_block(&finalized_block);
                        finalized_block.clear_column_data();
                    }
                }
            }

            for (int i = 0; i < columns - key_number; i++) {
                agg_functions[i]->destroy(agg_places[i]);
                delete[] agg_places[i];
            }
        } else {
            std::vector<RowRef> pushed_row_refs;
            if (_tablet->keys_type() == KeysType::DUP_KEYS) {
                std::swap(pushed_row_refs, row_refs);
            } else if (_tablet->keys_type() == KeysType::UNIQUE_KEYS) {
                for (int i = 0; i < rows; i++) {
                    if (i == rows - 1 || _cmp.compare(row_refs[i], row_refs[i + 1])) {
                        pushed_row_refs.push_back(row_refs[i]);
                    }
                }
            }

            // update real inserted row number
            rows = pushed_row_refs.size();
            *merged_rows -= rows;

            for (int i = 0; i < rows; i += ALTER_TABLE_BATCH_SIZE) {
                int limit = std::min(ALTER_TABLE_BATCH_SIZE, rows - i);

                for (int idx = 0; idx < columns; idx++) {
                    auto column = finalized_block.get_by_position(idx).column->assume_mutable();

                    for (int j = 0; j < limit; j++) {
                        auto row_ref = pushed_row_refs[i + j];
                        column->insert_from(*row_ref.get_column(idx), row_ref.position);
                    }
                }
                rowset_writer->add_block(&finalized_block);
                finalized_block.clear_column_data();
            }
        }

        RETURN_IF_ERROR(rowset_writer->flush());
        return Status::OK();
    }

private:
    struct RowRef {
        RowRef(vectorized::Block* block_, uint16_t position_)
                : block(block_), position(position_) {}
        vectorized::ColumnPtr get_column(int index) const {
            return block->get_by_position(index).column;
        }
        const vectorized::Block* block;
        uint16_t position;
    };

    struct RowRefComparator {
        RowRefComparator(Tablet* tablet) : _num_columns(tablet->num_key_columns()) {}

        int compare(const RowRef& lhs, const RowRef& rhs) const {
            return lhs.block->compare_at(lhs.position, rhs.position, _num_columns, *rhs.block, -1);
        }

        bool operator()(const RowRef& lhs, const RowRef& rhs) const {
            return compare(lhs, rhs) < 0;
        }

        const size_t _num_columns;
    };

    TabletSharedPtr _tablet;
    RowRefComparator _cmp;
};

RowBlockChanger::RowBlockChanger(TabletSchemaSPtr tablet_schema,
                                 const DeleteHandler* delete_handler, DescriptorTbl desc_tbl)
        : _desc_tbl(desc_tbl) {
    _schema_mapping.resize(tablet_schema->num_columns());
    _delete_handler = delete_handler;
}

RowBlockChanger::~RowBlockChanger() {
    for (auto it = _schema_mapping.begin(); it != _schema_mapping.end(); ++it) {
        SAFE_DELETE(it->default_value);
    }
    _schema_mapping.clear();
}

ColumnMapping* RowBlockChanger::get_mutable_column_mapping(size_t column_index) {
    if (column_index >= _schema_mapping.size()) {
        return nullptr;
    }

    return &(_schema_mapping[column_index]);
}

#define TYPE_REINTERPRET_CAST(FromType, ToType)                         \
    {                                                                   \
        size_t row_num = ref_block->row_block_info().row_num;           \
        for (size_t row = 0, mutable_row = 0; row < row_num; ++row) {   \
            char* ref_ptr = ref_block->field_ptr(row, ref_column);      \
            char* new_ptr = mutable_block->field_ptr(mutable_row++, i); \
            *new_ptr = *ref_ptr;                                        \
            *(ToType*)(new_ptr + 1) = *(FromType*)(ref_ptr + 1);        \
        }                                                               \
        break;                                                          \
    }

#define LARGEINT_REINTERPRET_CAST(FromType, ToType)                     \
    {                                                                   \
        size_t row_num = ref_block->row_block_info().row_num;           \
        for (size_t row = 0, mutable_row = 0; row < row_num; ++row) {   \
            char* ref_ptr = ref_block->field_ptr(row, ref_column);      \
            char* new_ptr = mutable_block->field_ptr(mutable_row++, i); \
            *new_ptr = *ref_ptr;                                        \
            ToType new_value = *(FromType*)(ref_ptr + 1);               \
            memcpy(new_ptr + 1, &new_value, sizeof(ToType));            \
        }                                                               \
        break;                                                          \
    }

#define CONVERT_FROM_TYPE(from_type)                                                             \
    {                                                                                            \
        switch (newtype) {                                                                       \
        case OLAP_FIELD_TYPE_TINYINT:                                                            \
            TYPE_REINTERPRET_CAST(from_type, int8_t);                                            \
        case OLAP_FIELD_TYPE_UNSIGNED_TINYINT:                                                   \
            TYPE_REINTERPRET_CAST(from_type, uint8_t);                                           \
        case OLAP_FIELD_TYPE_SMALLINT:                                                           \
            TYPE_REINTERPRET_CAST(from_type, int16_t);                                           \
        case OLAP_FIELD_TYPE_UNSIGNED_SMALLINT:                                                  \
            TYPE_REINTERPRET_CAST(from_type, uint16_t);                                          \
        case OLAP_FIELD_TYPE_INT:                                                                \
            TYPE_REINTERPRET_CAST(from_type, int32_t);                                           \
        case OLAP_FIELD_TYPE_UNSIGNED_INT:                                                       \
            TYPE_REINTERPRET_CAST(from_type, uint32_t);                                          \
        case OLAP_FIELD_TYPE_BIGINT:                                                             \
            TYPE_REINTERPRET_CAST(from_type, int64_t);                                           \
        case OLAP_FIELD_TYPE_UNSIGNED_BIGINT:                                                    \
            TYPE_REINTERPRET_CAST(from_type, uint64_t);                                          \
        case OLAP_FIELD_TYPE_LARGEINT:                                                           \
            LARGEINT_REINTERPRET_CAST(from_type, int128_t);                                      \
        case OLAP_FIELD_TYPE_FLOAT:                                                              \
            TYPE_REINTERPRET_CAST(from_type, float);                                             \
        case OLAP_FIELD_TYPE_DOUBLE:                                                             \
            TYPE_REINTERPRET_CAST(from_type, double);                                            \
        default:                                                                                 \
            LOG(WARNING) << "the column type which was altered to was unsupported."              \
                         << " origin_type="                                                      \
                         << ref_block->tablet_schema()->column(ref_column).type()                \
                         << ", alter_type=" << mutable_block->tablet_schema()->column(i).type(); \
            return Status::OLAPInternalError(OLAP_ERR_SCHEMA_CHANGE_INFO_INVALID);               \
        }                                                                                        \
        break;                                                                                   \
    }

#define ASSIGN_DEFAULT_VALUE(length)                                            \
    case length: {                                                              \
        for (size_t row = 0; row < ref_block.row_block_info().row_num; ++row) { \
            memcpy(buf, _schema_mapping[i].default_value->ptr(), length);       \
            buf += length;                                                      \
        }                                                                       \
        break;                                                                  \
    }

struct ConvertTypeMapHash {
    size_t operator()(const std::pair<FieldType, FieldType>& pair) const {
        return (pair.first + 31) ^ pair.second;
    }
};

class ConvertTypeResolver {
    DECLARE_SINGLETON(ConvertTypeResolver);

public:
    bool get_convert_type_info(const FieldType from_type, const FieldType to_type) const {
        return _convert_type_set.find(std::make_pair(from_type, to_type)) !=
               _convert_type_set.end();
    }

    template <FieldType from_type, FieldType to_type>
    void add_convert_type_mapping() {
        _convert_type_set.emplace(std::make_pair(from_type, to_type));
    }

private:
    using convert_type_pair = std::pair<FieldType, FieldType>;
    std::unordered_set<convert_type_pair, ConvertTypeMapHash> _convert_type_set;

    DISALLOW_COPY_AND_ASSIGN(ConvertTypeResolver);
};

ConvertTypeResolver::ConvertTypeResolver() {
    // from char type
    add_convert_type_mapping<OLAP_FIELD_TYPE_CHAR, OLAP_FIELD_TYPE_TINYINT>();
    add_convert_type_mapping<OLAP_FIELD_TYPE_CHAR, OLAP_FIELD_TYPE_SMALLINT>();
    add_convert_type_mapping<OLAP_FIELD_TYPE_CHAR, OLAP_FIELD_TYPE_INT>();
    add_convert_type_mapping<OLAP_FIELD_TYPE_CHAR, OLAP_FIELD_TYPE_BIGINT>();
    add_convert_type_mapping<OLAP_FIELD_TYPE_CHAR, OLAP_FIELD_TYPE_LARGEINT>();
    add_convert_type_mapping<OLAP_FIELD_TYPE_CHAR, OLAP_FIELD_TYPE_FLOAT>();
    add_convert_type_mapping<OLAP_FIELD_TYPE_CHAR, OLAP_FIELD_TYPE_DOUBLE>();
    add_convert_type_mapping<OLAP_FIELD_TYPE_CHAR, OLAP_FIELD_TYPE_DATE>();

    // supported type convert should annotate in doc:
    // http://doris.apache.org/master/zh-CN/sql-reference/sql-statements/Data%20Definition/ALTER%20TABLE.html#description
    // If type convert is supported here, you should check fe/src/main/java/org/apache/doris/catalog/ColumnType.java to supported it either
    // from varchar type
    add_convert_type_mapping<OLAP_FIELD_TYPE_VARCHAR, OLAP_FIELD_TYPE_TINYINT>();
    add_convert_type_mapping<OLAP_FIELD_TYPE_VARCHAR, OLAP_FIELD_TYPE_SMALLINT>();
    add_convert_type_mapping<OLAP_FIELD_TYPE_VARCHAR, OLAP_FIELD_TYPE_INT>();
    add_convert_type_mapping<OLAP_FIELD_TYPE_VARCHAR, OLAP_FIELD_TYPE_BIGINT>();
    add_convert_type_mapping<OLAP_FIELD_TYPE_VARCHAR, OLAP_FIELD_TYPE_LARGEINT>();
    add_convert_type_mapping<OLAP_FIELD_TYPE_VARCHAR, OLAP_FIELD_TYPE_FLOAT>();
    add_convert_type_mapping<OLAP_FIELD_TYPE_VARCHAR, OLAP_FIELD_TYPE_DOUBLE>();
    add_convert_type_mapping<OLAP_FIELD_TYPE_VARCHAR, OLAP_FIELD_TYPE_DATE>();
    add_convert_type_mapping<OLAP_FIELD_TYPE_VARCHAR, OLAP_FIELD_TYPE_STRING>();

    // to varchar type
    add_convert_type_mapping<OLAP_FIELD_TYPE_TINYINT, OLAP_FIELD_TYPE_VARCHAR>();
    add_convert_type_mapping<OLAP_FIELD_TYPE_SMALLINT, OLAP_FIELD_TYPE_VARCHAR>();
    add_convert_type_mapping<OLAP_FIELD_TYPE_INT, OLAP_FIELD_TYPE_VARCHAR>();
    add_convert_type_mapping<OLAP_FIELD_TYPE_BIGINT, OLAP_FIELD_TYPE_VARCHAR>();
    add_convert_type_mapping<OLAP_FIELD_TYPE_LARGEINT, OLAP_FIELD_TYPE_VARCHAR>();
    add_convert_type_mapping<OLAP_FIELD_TYPE_FLOAT, OLAP_FIELD_TYPE_VARCHAR>();
    add_convert_type_mapping<OLAP_FIELD_TYPE_DOUBLE, OLAP_FIELD_TYPE_VARCHAR>();
    add_convert_type_mapping<OLAP_FIELD_TYPE_DECIMAL, OLAP_FIELD_TYPE_VARCHAR>();
    add_convert_type_mapping<OLAP_FIELD_TYPE_CHAR, OLAP_FIELD_TYPE_VARCHAR>();
    add_convert_type_mapping<OLAP_FIELD_TYPE_STRING, OLAP_FIELD_TYPE_VARCHAR>();

    // from string
    add_convert_type_mapping<OLAP_FIELD_TYPE_STRING, OLAP_FIELD_TYPE_TINYINT>();
    add_convert_type_mapping<OLAP_FIELD_TYPE_STRING, OLAP_FIELD_TYPE_SMALLINT>();
    add_convert_type_mapping<OLAP_FIELD_TYPE_STRING, OLAP_FIELD_TYPE_INT>();
    add_convert_type_mapping<OLAP_FIELD_TYPE_STRING, OLAP_FIELD_TYPE_BIGINT>();
    add_convert_type_mapping<OLAP_FIELD_TYPE_STRING, OLAP_FIELD_TYPE_LARGEINT>();
    add_convert_type_mapping<OLAP_FIELD_TYPE_STRING, OLAP_FIELD_TYPE_FLOAT>();
    add_convert_type_mapping<OLAP_FIELD_TYPE_STRING, OLAP_FIELD_TYPE_DOUBLE>();
    add_convert_type_mapping<OLAP_FIELD_TYPE_STRING, OLAP_FIELD_TYPE_DATE>();
    add_convert_type_mapping<OLAP_FIELD_TYPE_STRING, OLAP_FIELD_TYPE_VARCHAR>();

    // to string
    add_convert_type_mapping<OLAP_FIELD_TYPE_TINYINT, OLAP_FIELD_TYPE_STRING>();
    add_convert_type_mapping<OLAP_FIELD_TYPE_SMALLINT, OLAP_FIELD_TYPE_STRING>();
    add_convert_type_mapping<OLAP_FIELD_TYPE_INT, OLAP_FIELD_TYPE_STRING>();
    add_convert_type_mapping<OLAP_FIELD_TYPE_BIGINT, OLAP_FIELD_TYPE_STRING>();
    add_convert_type_mapping<OLAP_FIELD_TYPE_LARGEINT, OLAP_FIELD_TYPE_STRING>();
    add_convert_type_mapping<OLAP_FIELD_TYPE_FLOAT, OLAP_FIELD_TYPE_STRING>();
    add_convert_type_mapping<OLAP_FIELD_TYPE_DOUBLE, OLAP_FIELD_TYPE_STRING>();
    add_convert_type_mapping<OLAP_FIELD_TYPE_DECIMAL, OLAP_FIELD_TYPE_STRING>();
    add_convert_type_mapping<OLAP_FIELD_TYPE_CHAR, OLAP_FIELD_TYPE_STRING>();
    add_convert_type_mapping<OLAP_FIELD_TYPE_STRING, OLAP_FIELD_TYPE_STRING>();

    add_convert_type_mapping<OLAP_FIELD_TYPE_DATE, OLAP_FIELD_TYPE_DATETIME>();

    add_convert_type_mapping<OLAP_FIELD_TYPE_DATETIME, OLAP_FIELD_TYPE_DATE>();

    add_convert_type_mapping<OLAP_FIELD_TYPE_FLOAT, OLAP_FIELD_TYPE_DOUBLE>();

    add_convert_type_mapping<OLAP_FIELD_TYPE_INT, OLAP_FIELD_TYPE_DATE>();
}

ConvertTypeResolver::~ConvertTypeResolver() = default;

bool to_bitmap(RowCursor* read_helper, RowCursor* write_helper, const TabletColumn& ref_column,
               int field_idx, int ref_field_idx, MemPool* mem_pool) {
    write_helper->set_not_null(field_idx);
    BitmapValue bitmap;
    if (!read_helper->is_null(ref_field_idx)) {
        uint64_t origin_value;
        char* src = read_helper->cell_ptr(ref_field_idx);
        switch (ref_column.type()) {
        case OLAP_FIELD_TYPE_TINYINT:
            if (*(int8_t*)src < 0) {
                LOG(WARNING) << "The input: " << *(int8_t*)src
                             << " is not valid, to_bitmap only support bigint value from 0 to "
                                "18446744073709551615 currently";
                return false;
            }
            origin_value = *(int8_t*)src;
            break;
        case OLAP_FIELD_TYPE_UNSIGNED_TINYINT:
            origin_value = *(uint8_t*)src;
            break;
        case OLAP_FIELD_TYPE_SMALLINT:
            if (*(int16_t*)src < 0) {
                LOG(WARNING) << "The input: " << *(int16_t*)src
                             << " is not valid, to_bitmap only support bigint value from 0 to "
                                "18446744073709551615 currently";
                return false;
            }
            origin_value = *(int16_t*)src;
            break;
        case OLAP_FIELD_TYPE_UNSIGNED_SMALLINT:
            origin_value = *(uint16_t*)src;
            break;
        case OLAP_FIELD_TYPE_INT:
            if (*(int32_t*)src < 0) {
                LOG(WARNING) << "The input: " << *(int32_t*)src
                             << " is not valid, to_bitmap only support bigint value from 0 to "
                                "18446744073709551615 currently";
                return false;
            }
            origin_value = *(int32_t*)src;
            break;
        case OLAP_FIELD_TYPE_UNSIGNED_INT:
            origin_value = *(uint32_t*)src;
            break;
        case OLAP_FIELD_TYPE_BIGINT:
            if (*(int64_t*)src < 0) {
                LOG(WARNING) << "The input: " << *(int64_t*)src
                             << " is not valid, to_bitmap only support bigint value from 0 to "
                                "18446744073709551615 currently";
                return false;
            }
            origin_value = *(int64_t*)src;
            break;
        case OLAP_FIELD_TYPE_UNSIGNED_BIGINT:
            origin_value = *(uint64_t*)src;
            break;
        default:
            LOG(WARNING) << "the column type which was altered from was unsupported."
                         << " from_type=" << ref_column.type();
            return false;
        }
        bitmap.add(origin_value);
    }
    char* buf = reinterpret_cast<char*>(mem_pool->allocate(bitmap.getSizeInBytes()));
    Slice dst(buf, bitmap.getSizeInBytes());
    bitmap.write(dst.data);
    write_helper->set_field_content(field_idx, reinterpret_cast<char*>(&dst), mem_pool);
    return true;
}

bool hll_hash(RowCursor* read_helper, RowCursor* write_helper, const TabletColumn& ref_column,
              int field_idx, int ref_field_idx, MemPool* mem_pool) {
    write_helper->set_not_null(field_idx);
    HyperLogLog hll;
    if (!read_helper->is_null(ref_field_idx)) {
        uint64_t hash_value;

        switch (ref_column.type()) {
        case OLAP_FIELD_TYPE_CHAR: {
            int p = ref_column.length() - 1;
            Slice* slice = reinterpret_cast<Slice*>(read_helper->cell_ptr(ref_field_idx));
            char* buf = slice->data;
            while (p >= 0 && buf[p] == '\0') {
                p--;
            }
            slice->size = p + 1;
        }

        case OLAP_FIELD_TYPE_VARCHAR:
        case OLAP_FIELD_TYPE_STRING: {
            Slice slice = *reinterpret_cast<Slice*>(read_helper->cell_ptr(ref_field_idx));
            hash_value = HashUtil::murmur_hash64A(slice.data, slice.size, HashUtil::MURMUR_SEED);
            break;
        }
        case OLAP_FIELD_TYPE_BOOL:
        case OLAP_FIELD_TYPE_TINYINT:
        case OLAP_FIELD_TYPE_UNSIGNED_TINYINT:
        case OLAP_FIELD_TYPE_SMALLINT:
        case OLAP_FIELD_TYPE_UNSIGNED_SMALLINT:
        case OLAP_FIELD_TYPE_INT:
        case OLAP_FIELD_TYPE_UNSIGNED_INT:
        case OLAP_FIELD_TYPE_BIGINT:
        case OLAP_FIELD_TYPE_UNSIGNED_BIGINT:
        case OLAP_FIELD_TYPE_LARGEINT:
        case OLAP_FIELD_TYPE_FLOAT:
        case OLAP_FIELD_TYPE_DOUBLE:
        case OLAP_FIELD_TYPE_DISCRETE_DOUBLE:
        case OLAP_FIELD_TYPE_DATE:
        case OLAP_FIELD_TYPE_DATETIME: {
            std::string ref_column_string =
                    read_helper->column_schema(ref_field_idx)
                            ->type_info()
                            ->to_string(read_helper->cell_ptr(ref_field_idx));
            hash_value = HashUtil::murmur_hash64A(
                    ref_column_string.c_str(), ref_column_string.length(), HashUtil::MURMUR_SEED);
            break;
        }
        default:
            LOG(WARNING) << "fail to hll hash type : " << ref_column.type();
            return false;
        }

        hll.update(hash_value);
    }
    std::string buf;
    buf.resize(hll.max_serialized_size());
    buf.resize(hll.serialize((uint8_t*)buf.c_str()));
    Slice dst(buf);
    write_helper->set_field_content(field_idx, reinterpret_cast<char*>(&dst), mem_pool);
    return true;
}

bool count_field(RowCursor* read_helper, RowCursor* write_helper, const TabletColumn& ref_column,
                 int field_idx, int ref_field_idx, MemPool* mem_pool) {
    write_helper->set_not_null(field_idx);
    int64_t count = read_helper->is_null(ref_field_idx) ? 0 : 1;
    write_helper->set_field_content(field_idx, (char*)&count, mem_pool);
    return true;
}

Status RowBlockChanger::change_row_block(const RowBlock* ref_block, int32_t data_version,
                                         RowBlock* mutable_block,
                                         const uint64_t* filtered_rows) const {
    if (mutable_block == nullptr) {
        LOG(FATAL) << "mutable block is uninitialized.";
        return Status::OLAPInternalError(OLAP_ERR_NOT_INITED);
    } else if (mutable_block->tablet_schema()->num_columns() != _schema_mapping.size()) {
        LOG(WARNING) << "mutable block does not match with schema mapping rules. "
                     << "block_schema_size=" << mutable_block->tablet_schema()->num_columns()
                     << ", mapping_schema_size=" << _schema_mapping.size();
        return Status::OLAPInternalError(OLAP_ERR_NOT_INITED);
    }

    if (mutable_block->capacity() < ref_block->row_block_info().row_num) {
        LOG(WARNING) << "mutable block is not large enough for storing the changed block. "
                     << "mutable_block_size=" << mutable_block->capacity()
                     << ", ref_block_row_num=" << ref_block->row_block_info().row_num;
        return Status::OLAPInternalError(OLAP_ERR_NOT_INITED);
    }

    mutable_block->clear();

    RowCursor write_helper;
    if (write_helper.init(mutable_block->tablet_schema()) != Status::OK()) {
        LOG(WARNING) << "fail to init rowcursor.";
        return Status::OLAPInternalError(OLAP_ERR_NOT_INITED);
    }

    RowCursor read_helper;
    if (read_helper.init(ref_block->tablet_schema()) != Status::OK()) {
        LOG(WARNING) << "fail to init rowcursor.";
        return Status::OLAPInternalError(OLAP_ERR_NOT_INITED);
    }

    // a.1 First determine whether the data needs to be filtered, and finally only those marked as 1 are left as needed
    // For those without filter, it is equivalent to leave after setting all to 1
    const uint32_t row_num = ref_block->row_block_info().row_num;

    // a.2 Calculate the left row num
    uint32_t new_row_num = row_num - *filtered_rows;

    const bool filter_all = (new_row_num == 0);

    MemPool* mem_pool = mutable_block->mem_pool();
    // b. According to the previous filtering information, only processes that are also marked as 1
    for (size_t i = 0, len = mutable_block->tablet_schema()->num_columns(); !filter_all && i < len;
         ++i) {
        int32_t ref_column = _schema_mapping[i].ref_column;
        if (_schema_mapping[i].ref_column >= 0) {
            if (!_schema_mapping[i].materialized_function.empty()) {
                bool (*_do_materialized_transform)(RowCursor*, RowCursor*, const TabletColumn&, int,
                                                   int, MemPool*) = nullptr;
                if (_schema_mapping[i].materialized_function == "to_bitmap") {
                    _do_materialized_transform = to_bitmap;
                } else if (_schema_mapping[i].materialized_function == "hll_hash") {
                    _do_materialized_transform = hll_hash;
                } else if (_schema_mapping[i].materialized_function == "count_field") {
                    _do_materialized_transform = count_field;
                } else {
                    LOG(WARNING) << "error materialized view function : "
                                 << _schema_mapping[i].materialized_function;
                    return Status::OLAPInternalError(OLAP_ERR_SCHEMA_CHANGE_INFO_INVALID);
                }
                VLOG_NOTICE << "_schema_mapping[" << i << "].materialized_function : "
                            << _schema_mapping[i].materialized_function;
                for (size_t row_index = 0, new_row_index = 0;
                     row_index < ref_block->row_block_info().row_num; ++row_index) {
                    mutable_block->get_row(new_row_index++, &write_helper);
                    ref_block->get_row(row_index, &read_helper);

                    if (!_do_materialized_transform(&read_helper, &write_helper,
                                                    ref_block->tablet_schema()->column(ref_column),
                                                    i, _schema_mapping[i].ref_column, mem_pool)) {
                        return Status::OLAPInternalError(OLAP_ERR_DATA_QUALITY_ERR);
                    }
                }
                continue;
            }

            // new column will be assigned as referenced column
            // check if the type of new column is equal to the older's.
            FieldType reftype = ref_block->tablet_schema()->column(ref_column).type();
            FieldType newtype = mutable_block->tablet_schema()->column(i).type();
            if (newtype == reftype) {
                // Low efficiency, you can also directly calculate the variable length domain copy, but it will still destroy the package
                for (size_t row_index = 0, new_row_index = 0;
                     row_index < ref_block->row_block_info().row_num; ++row_index) {
                    // Specify the new row index to be written (different from the read row_index)
                    mutable_block->get_row(new_row_index++, &write_helper);
                    ref_block->get_row(row_index, &read_helper);

                    if (read_helper.is_null(ref_column)) {
                        write_helper.set_null(i);
                    } else {
                        write_helper.set_not_null(i);
                        if (newtype == OLAP_FIELD_TYPE_CHAR) {
                            // if modify length of CHAR type, the size of slice should be equal
                            // to new length.
                            Slice* src = (Slice*)(read_helper.cell_ptr(ref_column));
                            size_t size = mutable_block->tablet_schema()->column(i).length();
                            char* buf = reinterpret_cast<char*>(mem_pool->allocate(size));
                            memset(buf, 0, size);
                            size_t copy_size = (size < src->size) ? size : src->size;
                            memcpy(buf, src->data, copy_size);
                            Slice dst(buf, size);
                            write_helper.set_field_content(i, reinterpret_cast<char*>(&dst),
                                                           mem_pool);
                        } else {
                            char* src = read_helper.cell_ptr(ref_column);
                            write_helper.set_field_content(i, src, mem_pool);
                        }
                    }
                }
            } else if (ConvertTypeResolver::instance()->get_convert_type_info(reftype, newtype)) {
                for (size_t row_index = 0, new_row_index = 0;
                     row_index < ref_block->row_block_info().row_num; ++row_index) {
                    mutable_block->get_row(new_row_index++, &write_helper);
                    ref_block->get_row(row_index, &read_helper);
                    if (read_helper.is_null(ref_column)) {
                        write_helper.set_null(i);
                    } else {
                        write_helper.set_not_null(i);
                        const Field* ref_field = read_helper.column_schema(ref_column);
                        char* ref_value = read_helper.cell_ptr(ref_column);
                        Status st = write_helper.convert_from(i, ref_value, ref_field->type_info(),
                                                              mem_pool);
                        if (!st) {
                            LOG(WARNING)
                                    << "the column type which was altered from was unsupported."
                                    << "status:" << st.to_string() << ", from_type=" << reftype
                                    << ", to_type=" << newtype;
                            return st;
                        }
                    }
                }
                // Write column i from ref_column.
            } else {
                // copy and alter the field
                // You can stay here for the time being, the new type does not involve type conversion for the time being
                switch (reftype) {
                case OLAP_FIELD_TYPE_TINYINT:
                    CONVERT_FROM_TYPE(int8_t);
                case OLAP_FIELD_TYPE_UNSIGNED_TINYINT:
                    CONVERT_FROM_TYPE(uint8_t);
                case OLAP_FIELD_TYPE_SMALLINT:
                    CONVERT_FROM_TYPE(int16_t);
                case OLAP_FIELD_TYPE_UNSIGNED_SMALLINT:
                    CONVERT_FROM_TYPE(uint16_t);
                case OLAP_FIELD_TYPE_INT:
                    CONVERT_FROM_TYPE(int32_t);
                case OLAP_FIELD_TYPE_UNSIGNED_INT:
                    CONVERT_FROM_TYPE(uint32_t);
                case OLAP_FIELD_TYPE_BIGINT:
                    CONVERT_FROM_TYPE(int64_t);
                case OLAP_FIELD_TYPE_UNSIGNED_BIGINT:
                    CONVERT_FROM_TYPE(uint64_t);
                case OLAP_FIELD_TYPE_LARGEINT:
                    CONVERT_FROM_TYPE(int128_t);
                default:
                    LOG(WARNING) << "the column type which was altered from was unsupported."
                                 << " from_type="
                                 << ref_block->tablet_schema()->column(ref_column).type();
                    return Status::OLAPInternalError(OLAP_ERR_SCHEMA_CHANGE_INFO_INVALID);
                }

                if (newtype < reftype) {
                    VLOG_NOTICE << "type degraded while altering column. "
                                << "column=" << mutable_block->tablet_schema()->column(i).name()
                                << ", origin_type="
                                << ref_block->tablet_schema()->column(ref_column).type()
                                << ", alter_type="
                                << mutable_block->tablet_schema()->column(i).type();
                }
            }
        } else {
            // New column, write default value
            for (size_t row_index = 0, new_row_index = 0;
                 row_index < ref_block->row_block_info().row_num; ++row_index) {
                mutable_block->get_row(new_row_index++, &write_helper);

                if (_schema_mapping[i].default_value->is_null()) {
                    write_helper.set_null(i);
                } else {
                    write_helper.set_not_null(i);
                    write_helper.set_field_content(i, _schema_mapping[i].default_value->ptr(),
                                                   mem_pool);
                }
            }
        }
    }

    // NOTE The current row_num of mutable_block is still as much as ref
    // (Actually, you can re-init into less when init, the new_row_num left by the filter)
    // In split_table, there may be no data due to filtering
    mutable_block->finalize(new_row_num);
    return Status::OK();
}

#undef CONVERT_FROM_TYPE
#undef TYPE_REINTERPRET_CAST
#undef ASSIGN_DEFAULT_VALUE

Status RowBlockChanger::change_block(vectorized::Block* ref_block,
                                     vectorized::Block* new_block) const {
    if (new_block->columns() != _schema_mapping.size()) {
        LOG(WARNING) << "block does not match with schema mapping rules. "
                     << "block_schema_size=" << new_block->columns()
                     << ", mapping_schema_size=" << _schema_mapping.size();
        return Status::OLAPInternalError(OLAP_ERR_NOT_INITED);
    }

    ObjectPool pool;
    RuntimeState* state = pool.add(new RuntimeState());
    state->set_desc_tbl(&_desc_tbl);
    RowDescriptor row_desc =
            RowDescriptor(_desc_tbl.get_tuple_descriptor(_desc_tbl.get_row_tuples()[0]), false);

    const int row_size = ref_block->rows();
    const int column_size = new_block->columns();

    // swap ref_block[key] and new_block[value]
    std::map<int, int> swap_idx_map;

    for (int idx = 0; idx < column_size; idx++) {
        int ref_idx = _schema_mapping[idx].ref_column;

        if (ref_idx < 0) {
            // new column, write default value
            auto value = _schema_mapping[idx].default_value;
            auto column = new_block->get_by_position(idx).column->assume_mutable();
            if (value->is_null()) {
                DCHECK(column->is_nullable());
                column->insert_many_defaults(row_size);
            } else {
                auto type_info = get_type_info(_schema_mapping[idx].new_column);
                DefaultValueColumnIterator::insert_default_data(type_info.get(), value->size(),
                                                                value->ptr(), column, row_size);
            }
        } else if (_schema_mapping[idx].expr != nullptr) {
            // calculate special materialized function, to_bitmap/hll_hash/count_field or cast expr
            vectorized::VExprContext* ctx = nullptr;
            RETURN_IF_ERROR(
                    vectorized::VExpr::create_expr_tree(&pool, *_schema_mapping[idx].expr, &ctx));
            Defer defer {[&]() { ctx->close(state); }};
            RETURN_IF_ERROR(ctx->prepare(state, row_desc));
            RETURN_IF_ERROR(ctx->open(state));

            int result_column_id = -1;
            RETURN_IF_ERROR(ctx->execute(ref_block, &result_column_id));
            DCHECK(ref_block->get_by_position(result_column_id).column->size() == row_size)
                    << new_block->get_by_position(idx).name << " size invalid"
                    << ", expect=" << row_size
                    << ", real=" << ref_block->get_by_position(result_column_id).column->size();

            if (ctx->root()->node_type() == TExprNodeType::CAST_EXPR) {
                RETURN_IF_ERROR(
                        _check_cast_valid(ref_block->get_by_position(ref_idx).column,
                                          ref_block->get_by_position(result_column_id).column));
            }
            swap_idx_map[result_column_id] = idx;
        } else {
            // same type, just swap column
            swap_idx_map[ref_idx] = idx;
        }
    }

    for (auto it : swap_idx_map) {
        new_block->get_by_position(it.second).column.swap(
                ref_block->get_by_position(it.first).column);
    }

    return Status::OK();
}

// This check is to prevent schema-change from causing data loss
Status RowBlockChanger::_check_cast_valid(vectorized::ColumnPtr ref_column,
                                          vectorized::ColumnPtr new_column) const {
    if (ref_column->is_nullable() != new_column->is_nullable()) {
        if (ref_column->is_nullable()) {
            return Status::DataQualityError("Can not change nullable column to not nullable");
        } else {
            auto* new_null_map =
                    vectorized::check_and_get_column<vectorized::ColumnNullable>(new_column)
                            ->get_null_map_column()
                            .get_data()
                            .data();

            bool is_changed = false;
            for (size_t i = 0; i < ref_column->size(); i++) {
                is_changed |= new_null_map[i];
            }
            if (is_changed) {
                return Status::DataQualityError("is_null of data is changed!");
            }
        }
    }

    if (ref_column->is_nullable() && new_column->is_nullable()) {
        auto* ref_null_map =
                vectorized::check_and_get_column<vectorized::ColumnNullable>(ref_column)
                        ->get_null_map_column()
                        .get_data()
                        .data();
        auto* new_null_map =
                vectorized::check_and_get_column<vectorized::ColumnNullable>(new_column)
                        ->get_null_map_column()
                        .get_data()
                        .data();

        bool is_changed = false;
        for (size_t i = 0; i < ref_column->size(); i++) {
            is_changed |= (ref_null_map[i] != new_null_map[i]);
        }
        if (is_changed) {
            return Status::DataQualityError("is_null of data is changed!");
        }
    }
    return Status::OK();
}

RowBlockSorter::RowBlockSorter(RowBlockAllocator* row_block_allocator)
        : _row_block_allocator(row_block_allocator), _swap_row_block(nullptr) {}

RowBlockSorter::~RowBlockSorter() {
    if (_swap_row_block) {
        _row_block_allocator->release(_swap_row_block);
        _swap_row_block = nullptr;
    }
}

bool RowBlockSorter::sort(RowBlock** row_block) {
    uint32_t row_num = (*row_block)->row_block_info().row_num;
    bool null_supported = (*row_block)->row_block_info().null_supported;

    if (_swap_row_block == nullptr || _swap_row_block->capacity() < row_num) {
        if (_swap_row_block != nullptr) {
            _row_block_allocator->release(_swap_row_block);
            _swap_row_block = nullptr;
        }

        if (!_row_block_allocator->allocate(&_swap_row_block, row_num, null_supported)) {
            LOG(WARNING) << "fail to allocate memory.";
            return false;
        }
    }

    RowCursor helper_row;
    auto res = helper_row.init(_swap_row_block->tablet_schema());
    if (!res) {
        LOG(WARNING) << "row cursor init failed.res:" << res;
        return false;
    }

    std::vector<std::unique_ptr<RowCursor>> row_cursor_list;
    row_cursor_list.reserve((*row_block)->row_block_info().row_num);
    // create an list of row cursor as long as the number of rows in data block.
    for (size_t i = 0; i < (*row_block)->row_block_info().row_num; ++i) {
        row_cursor_list.emplace_back(new (nothrow) RowCursor());
        if (row_cursor_list[i] == nullptr) {
            LOG(WARNING) << "failed to malloc RowCursor. size=" << sizeof(RowCursor);
            return false;
        }

        if (row_cursor_list[i]->init((*row_block)->tablet_schema()) != Status::OK()) {
            return false;
        }

        (*row_block)->get_row(i, row_cursor_list[i].get());
    }

    // Must use 'std::' because this class has a function whose name is sort too
    std::stable_sort(row_cursor_list.begin(), row_cursor_list.end(), _row_cursor_comparator);

    // copy the results sorted to temp row block.
    _swap_row_block->clear();
    for (size_t i = 0; i < row_cursor_list.size(); ++i) {
        _swap_row_block->get_row(i, &helper_row);
        copy_row(&helper_row, *row_cursor_list[i], _swap_row_block->mem_pool());
    }

    _swap_row_block->finalize(row_cursor_list.size());

    // swap the row block for reducing memory allocating.
    std::swap(*row_block, _swap_row_block);

    return true;
}

RowBlockAllocator::RowBlockAllocator(TabletSchemaSPtr tablet_schema, size_t memory_limitation)
        : _tablet_schema(tablet_schema),
          _tracker(std::make_unique<MemTracker>("RowBlockAllocator")),
          _row_len(tablet_schema->row_size()),
          _memory_limitation(memory_limitation) {
    VLOG_NOTICE << "RowBlockAllocator(). row_len=" << _row_len;
}

RowBlockAllocator::~RowBlockAllocator() {
    if (_tracker->consumption() != 0) {
        LOG(WARNING) << "memory lost in RowBlockAllocator. memory_size=" << _tracker->consumption();
    }
}

Status RowBlockAllocator::allocate(RowBlock** row_block, size_t num_rows, bool null_supported) {
    size_t row_block_size = _row_len * num_rows;

    if (_memory_limitation > 0 && _tracker->consumption() + row_block_size > _memory_limitation) {
        *row_block = nullptr;
        return Status::OLAPInternalError(OLAP_ERR_FETCH_MEMORY_EXCEEDED);
    }

    // TODO(lijiao) : Why abandon the original m_row_block_buffer
    *row_block = new (nothrow) RowBlock(_tablet_schema);

    if (*row_block == nullptr) {
        LOG(WARNING) << "failed to malloc RowBlock. size=" << sizeof(RowBlock);
        return Status::OLAPInternalError(OLAP_ERR_MALLOC_ERROR);
    }

    RowBlockInfo row_block_info(0U, num_rows);
    row_block_info.null_supported = null_supported;
    (*row_block)->init(row_block_info);

    _tracker->consume(row_block_size);
    VLOG_NOTICE << "RowBlockAllocator::allocate() this=" << this << ", num_rows=" << num_rows
                << ", m_memory_allocated=" << _tracker->consumption()
                << ", row_block_addr=" << *row_block;
    return Status::OK();
}

void RowBlockAllocator::release(RowBlock* row_block) {
    if (row_block == nullptr) {
        LOG(INFO) << "null row block released.";
        return;
    }

    _tracker->release(row_block->capacity() * _row_len);

    VLOG_NOTICE << "RowBlockAllocator::release() this=" << this
                << ", num_rows=" << row_block->capacity()
                << ", m_memory_allocated=" << _tracker->consumption()
                << ", row_block_addr=" << row_block;
    delete row_block;
}

bool RowBlockAllocator::is_memory_enough_for_sorting(size_t num_rows, size_t allocated_rows) {
    if (num_rows <= allocated_rows) {
        return true;
    }
    size_t row_block_size = _row_len * (num_rows - allocated_rows);
    return _tracker->consumption() + row_block_size < _memory_limitation;
}

RowBlockMerger::RowBlockMerger(TabletSharedPtr tablet) : _tablet(tablet) {}

RowBlockMerger::~RowBlockMerger() = default;

bool RowBlockMerger::merge(const std::vector<RowBlock*>& row_block_arr, RowsetWriter* rowset_writer,
                           uint64_t* merged_rows) {
    uint64_t tmp_merged_rows = 0;
    RowCursor row_cursor;
    std::unique_ptr<MemPool> mem_pool(new MemPool());
    std::unique_ptr<ObjectPool> agg_object_pool(new ObjectPool());

    auto merge_error = [&]() -> bool {
        while (!_heap.empty()) {
            MergeElement element = _heap.top();
            _heap.pop();
            SAFE_DELETE(element.row_cursor);
        }
        return false;
    };

    if (row_cursor.init(_tablet->tablet_schema()) != Status::OK()) {
        LOG(WARNING) << "fail to init row cursor.";
        return merge_error();
    }

    if (!_make_heap(row_block_arr)) {
        // There is error log in _make_heap, so no need to more log.
        return merge_error();
    }

    row_cursor.allocate_memory_for_string_type(_tablet->tablet_schema());
    while (_heap.size() > 0) {
        init_row_with_others(&row_cursor, *(_heap.top().row_cursor), mem_pool.get(),
                             agg_object_pool.get());

        _pop_heap();

        if (KeysType::DUP_KEYS == _tablet->keys_type()) {
            if (rowset_writer->add_row(row_cursor) != Status::OK()) {
                LOG(WARNING) << "fail to add row to rowset writer.";
                return merge_error();
            }
            continue;
        }

        while (!_heap.empty() && compare_row(row_cursor, *_heap.top().row_cursor) == 0) {
            // TODO(zc): Currently we keep nullptr to indicate that this is a query path,
            // we should fix this trick ASAP
            agg_update_row(&row_cursor, *(_heap.top().row_cursor), nullptr);
            ++tmp_merged_rows;
            _pop_heap();
        }
        agg_finalize_row(&row_cursor, mem_pool.get());
        if (rowset_writer->add_row(row_cursor) != Status::OK()) {
            LOG(WARNING) << "fail to add row to rowset writer.";
            return merge_error();
        }

        // the memory allocate by mem pool has been copied,
        // so we should release memory immediately
        mem_pool->clear();
        agg_object_pool.reset(new ObjectPool());
    }
    if (rowset_writer->flush() != Status::OK()) {
        LOG(WARNING) << "failed to finalizing writer.";
        return merge_error();
    }

    *merged_rows = tmp_merged_rows;
    return true;
}

bool RowBlockMerger::_make_heap(const std::vector<RowBlock*>& row_block_arr) {
    for (auto row_block : row_block_arr) {
        MergeElement element;
        element.row_block = row_block;
        element.row_block_index = 0;
        element.row_cursor = new (nothrow) RowCursor();

        if (element.row_cursor == nullptr) {
            LOG(FATAL) << "failed to malloc RowCursor. size=" << sizeof(RowCursor);
            return false;
        }

        if (element.row_cursor->init(element.row_block->tablet_schema()) != Status::OK()) {
            LOG(WARNING) << "failed to init row cursor.";
            SAFE_DELETE(element.row_cursor);
            return false;
        }

        element.row_block->get_row(element.row_block_index, element.row_cursor);

        _heap.push(element);
    }

    return true;
}

void RowBlockMerger::_pop_heap() {
    MergeElement element = _heap.top();
    _heap.pop();

    if (++element.row_block_index >= element.row_block->row_block_info().row_num) {
        SAFE_DELETE(element.row_cursor);
        return;
    }

    element.row_block->get_row(element.row_block_index, element.row_cursor);

    _heap.push(element);
}

<<<<<<< HEAD
Status LinkedSchemaChange::process(const RowsetReaderSharedPtr& rowset_reader,
                                   RowsetWriter* rowset_writer, const TabletSharedPtr& new_tablet,
                                   const TabletSharedPtr& base_tablet) {
#ifdef CLOUD_MODE
    LOG(FATAL) << "Not support LinkedSchemaChange in cloud mode";
#endif
=======
Status LinkedSchemaChange::process(RowsetReaderSharedPtr rowset_reader, RowsetWriter* rowset_writer,
                                   TabletSharedPtr new_tablet,
                                   TabletSchemaSPtr base_tablet_schema) {
>>>>>>> ef37396b
    // In some cases, there may be more than one type of rowset in a tablet,
    // in which case the conversion cannot be done directly by linked schema change,
    // but requires direct schema change to rewrite the data.
    if (rowset_reader->type() != rowset_writer->type()) {
        LOG(INFO) << "the type of rowset " << rowset_reader->rowset()->rowset_id()
                  << " in base tablet is not same as type " << rowset_writer->type()
                  << ", use direct schema change.";
        return SchemaChangeHandler::get_sc_procedure(_row_block_changer, false, true)
                ->process(rowset_reader, rowset_writer, new_tablet, base_tablet_schema);
    } else {
        Status status = rowset_writer->add_rowset_for_linked_schema_change(rowset_reader->rowset());
        if (!status) {
            LOG(WARNING) << "fail to convert rowset."
                         << ", new_tablet=" << new_tablet->full_name()
                         << ", version=" << rowset_writer->version().first << "-"
                         << rowset_writer->version().second << ", error status " << status;
        }
        return status;
    }
}

SchemaChangeDirectly::SchemaChangeDirectly(const RowBlockChanger& row_block_changer)
        : _row_block_changer(row_block_changer), _row_block_allocator(nullptr), _cursor(nullptr) {}

SchemaChangeDirectly::~SchemaChangeDirectly() {
    VLOG_NOTICE << "~SchemaChangeDirectly()";
    SAFE_DELETE(_row_block_allocator);
    SAFE_DELETE(_cursor);
}

bool SchemaChangeDirectly::_write_row_block(RowsetWriter* rowset_writer, RowBlock* row_block) {
    for (uint32_t i = 0; i < row_block->row_block_info().row_num; i++) {
        row_block->get_row(i, _cursor);
        if (!rowset_writer->add_row(*_cursor)) {
            LOG(WARNING) << "fail to write to new rowset for direct schema change";
            return false;
        }
    }

    return true;
}

Status reserve_block(std::unique_ptr<RowBlock, RowBlockDeleter>* block_handle_ptr, int row_num,
                     RowBlockAllocator* allocator) {
    auto& block_handle = *block_handle_ptr;
    if (block_handle == nullptr || block_handle->capacity() < row_num) {
        // release old block and alloc new block
        if (block_handle != nullptr) {
            block_handle.reset();
        }
        RowBlock* new_row_block = nullptr;
        auto res = allocator->allocate(&new_row_block, row_num, true);
        RETURN_NOT_OK_LOG(res, "failed to allocate RowBlock.");
        block_handle.reset(new_row_block);
    } else {
        block_handle->clear();
    }
    return Status::OK();
}

<<<<<<< HEAD
Status SchemaChangeDirectly::_inner_process(const RowsetReaderSharedPtr& rowset_reader,
                                            RowsetWriter* rowset_writer,
                                            const TabletSharedPtr& new_tablet,
                                            const TabletSharedPtr& base_tablet) {
#ifdef CLOUD_MODE
    LOG(FATAL) << "Not support SchemaChangeDirectly in cloud mode";
#endif
=======
Status SchemaChangeDirectly::_inner_process(RowsetReaderSharedPtr rowset_reader,
                                            RowsetWriter* rowset_writer, TabletSharedPtr new_tablet,
                                            TabletSchemaSPtr base_tablet_schema) {
>>>>>>> ef37396b
    if (_row_block_allocator == nullptr) {
        _row_block_allocator = new RowBlockAllocator(new_tablet->tablet_schema(), 0);
        if (_row_block_allocator == nullptr) {
            LOG(FATAL) << "failed to malloc RowBlockAllocator. size=" << sizeof(RowBlockAllocator);
            return Status::OLAPInternalError(OLAP_ERR_INPUT_PARAMETER_ERROR);
        }
    }

    if (nullptr == _cursor) {
        _cursor = new (nothrow) RowCursor();
        if (nullptr == _cursor) {
            LOG(WARNING) << "fail to allocate row cursor.";
            return Status::OLAPInternalError(OLAP_ERR_INPUT_PARAMETER_ERROR);
        }

        if (!_cursor->init(new_tablet->tablet_schema())) {
            LOG(WARNING) << "fail to init row cursor.";
            return Status::OLAPInternalError(OLAP_ERR_INPUT_PARAMETER_ERROR);
        }
    }

    Status res = Status::OK();

    VLOG_NOTICE << "init writer. new_tablet=" << new_tablet->full_name()
                << ", block_row_number=" << new_tablet->num_rows_per_row_block();

    std::unique_ptr<RowBlock, RowBlockDeleter> new_row_block(nullptr, [&](RowBlock* block) {
        if (block != nullptr) {
            _row_block_allocator->release(block);
        }
    });

    RowBlock* ref_row_block = nullptr;
    rowset_reader->next_block(&ref_row_block);
    while (ref_row_block != nullptr && ref_row_block->has_remaining()) {
        // We will allocate blocks of the same size as before
        // to ensure that the data can be stored
        RETURN_NOT_OK(reserve_block(&new_row_block, ref_row_block->row_block_info().row_num,
                                    _row_block_allocator));

        // Change ref to new. This step is reasonable to say that it does need to wait for a large block, but theoretically it has nothing to do with the writer.
        uint64_t filtered_rows = 0;
        res = _row_block_changer.change_row_block(ref_row_block, rowset_reader->version().second,
                                                  new_row_block.get(), &filtered_rows);
        RETURN_NOT_OK_LOG(res, "failed to change data in row block.");

        // rows filtered by delete handler one by one
        _add_filtered_rows(filtered_rows);

        if (!_write_row_block(rowset_writer, new_row_block.get())) {
            res = Status::OLAPInternalError(OLAP_ERR_SCHEMA_CHANGE_INFO_INVALID);
            LOG(WARNING) << "failed to write row block.";
            return res;
        }

        ref_row_block->clear();
        rowset_reader->next_block(&ref_row_block);
    }

    if (!rowset_writer->flush()) {
        return Status::OLAPInternalError(OLAP_ERR_ALTER_STATUS_ERR);
    }

    return res;
}

Status VSchemaChangeDirectly::_inner_process(const RowsetReaderSharedPtr& rowset_reader,
                                             RowsetWriter* rowset_writer,
<<<<<<< HEAD
                                             const TabletSharedPtr& new_tablet,
                                             const TabletSharedPtr& base_tablet) {
=======
                                             TabletSharedPtr new_tablet,
                                             TabletSchemaSPtr base_tablet_schema) {
>>>>>>> ef37396b
    auto new_block =
            std::make_unique<vectorized::Block>(new_tablet->tablet_schema()->create_block());
    auto ref_block = std::make_unique<vectorized::Block>(base_tablet_schema->create_block());

    int origin_columns_size = ref_block->columns();

    rowset_reader->next_block(ref_block.get());
    while (ref_block->rows()) {
        RETURN_IF_ERROR(_changer.change_block(ref_block.get(), new_block.get()));
        RETURN_IF_ERROR(rowset_writer->add_block(new_block.get()));

        new_block->clear_column_data();
        ref_block->clear_column_data(origin_columns_size);
        rowset_reader->next_block(ref_block.get());
    }

    if (!rowset_writer->flush()) {
        return Status::OLAPInternalError(OLAP_ERR_ALTER_STATUS_ERR);
    }

    return Status::OK();
}

SchemaChangeWithSorting::SchemaChangeWithSorting(const RowBlockChanger& row_block_changer,
                                                 size_t memory_limitation)
        : _row_block_changer(row_block_changer),
          _memory_limitation(memory_limitation),
          _temp_delta_versions(Version::mock()),
          _row_block_allocator(nullptr) {}

SchemaChangeWithSorting::~SchemaChangeWithSorting() {
    VLOG_NOTICE << "~SchemaChangeWithSorting()";
    SAFE_DELETE(_row_block_allocator);
}

VSchemaChangeWithSorting::VSchemaChangeWithSorting(const RowBlockChanger& row_block_changer,
                                                   size_t memory_limitation)
        : _changer(row_block_changer),
          _memory_limitation(memory_limitation),
          _temp_delta_versions(Version::mock()) {
    _mem_tracker = std::make_unique<MemTracker>(fmt::format(
            "VSchemaChangeWithSorting:changer={}", std::to_string(int64(&row_block_changer))));
}

Status SchemaChangeWithSorting::_inner_process(const RowsetReaderSharedPtr& rowset_reader,
                                               RowsetWriter* rowset_writer,
<<<<<<< HEAD
                                               const TabletSharedPtr& new_tablet,
                                               const TabletSharedPtr& base_tablet) {
#ifdef CLOUD_MODE
    LOG(FATAL) << "Not support SchemaChangeWithSorting in cloud mode";
#endif
=======
                                               TabletSharedPtr new_tablet,
                                               TabletSchemaSPtr base_tablet_schema) {
>>>>>>> ef37396b
    if (_row_block_allocator == nullptr) {
        _row_block_allocator =
                new (nothrow) RowBlockAllocator(new_tablet->tablet_schema(), _memory_limitation);
        if (_row_block_allocator == nullptr) {
            LOG(FATAL) << "failed to malloc RowBlockAllocator. size=" << sizeof(RowBlockAllocator);
            return Status::OLAPInternalError(OLAP_ERR_INPUT_PARAMETER_ERROR);
        }
    }

    Status res = Status::OK();
    RowsetSharedPtr rowset = rowset_reader->rowset();

    RowBlockSorter row_block_sorter(_row_block_allocator);

    // for internal sorting
    RowBlock* new_row_block = nullptr;
    std::vector<RowBlock*> row_block_arr;

    // for external sorting
    // src_rowsets to store the rowset generated by internal sorting
    std::vector<RowsetSharedPtr> src_rowsets;

    Defer defer {[&]() {
        // remove the intermediate rowsets generated by internal sorting
        for (auto& row_set : src_rowsets) {
            StorageEngine::instance()->add_unused_rowset(row_set);
        }

        for (auto block : row_block_arr) {
            _row_block_allocator->release(block);
        }

        row_block_arr.clear();
    }};

    _temp_delta_versions.first = _temp_delta_versions.second;

    SegmentsOverlapPB segments_overlap = rowset->rowset_meta()->segments_overlap();
    int64_t oldest_write_timestamp = rowset->oldest_write_timestamp();
    int64_t newest_write_timestamp = rowset->newest_write_timestamp();
    RowBlock* ref_row_block = nullptr;
    rowset_reader->next_block(&ref_row_block);
    while (ref_row_block != nullptr && ref_row_block->has_remaining()) {
        auto st = _row_block_allocator->allocate(&new_row_block,
                                                 ref_row_block->row_block_info().row_num, true);
        // if OLAP_ERR_FETCH_MEMORY_EXCEEDED == st.precise_code()
        // that mean RowBlockAllocator::alocate() memory exceeded.
        // But we can flush row_block_arr if row_block_arr is not empty.
        // Don't return directly.
        if (OLAP_ERR_MALLOC_ERROR == st.precise_code()) {
            return Status::OLAPInternalError(OLAP_ERR_MALLOC_ERROR);
        } else if (st) {
            // do memory check for sorting, in case schema change task fail at row block sorting because of
            // not doing internal sorting first
            if (!_row_block_allocator->is_memory_enough_for_sorting(
                        ref_row_block->row_block_info().row_num, row_block_sorter.num_rows())) {
                if (new_row_block != nullptr) {
                    _row_block_allocator->release(new_row_block);
                    new_row_block = nullptr;
                }
            }
        }

        if (new_row_block == nullptr) {
            if (row_block_arr.empty()) {
                LOG(WARNING) << "Memory limitation is too small for Schema Change."
                             << "memory_limitation=" << _memory_limitation
                             << "You can increase the memory "
                             << "by changing the "
                                "Config.memory_limitation_per_thread_for_schema_change_bytes";
                return Status::OLAPInternalError(OLAP_ERR_FETCH_MEMORY_EXCEEDED);
            }

            // enter here while memory limitation is reached.
            RowsetSharedPtr rowset;
            if (!_internal_sorting(
                        row_block_arr,
                        Version(_temp_delta_versions.second, _temp_delta_versions.second),
                        oldest_write_timestamp, newest_write_timestamp, new_tablet,
                        segments_overlap, &rowset)) {
                LOG(WARNING) << "failed to sorting internally.";
                return Status::OLAPInternalError(OLAP_ERR_ALTER_STATUS_ERR);
            }

            src_rowsets.push_back(rowset);

            for (auto block : row_block_arr) {
                _row_block_allocator->release(block);
            }

            row_block_arr.clear();

            // increase temp version
            ++_temp_delta_versions.second;
            continue;
        }

        uint64_t filtered_rows = 0;
        res = _row_block_changer.change_row_block(ref_row_block, rowset_reader->version().second,
                                                  new_row_block, &filtered_rows);
        if (!res) {
            row_block_arr.push_back(new_row_block);
            LOG(WARNING) << "failed to change data in row block.";
            return res;
        }
        _add_filtered_rows(filtered_rows);

        if (new_row_block->row_block_info().row_num > 0) {
            if (!row_block_sorter.sort(&new_row_block)) {
                row_block_arr.push_back(new_row_block);
                LOG(WARNING) << "failed to sort row block.";
                return Status::OLAPInternalError(OLAP_ERR_ALTER_STATUS_ERR);
            }
            row_block_arr.push_back(new_row_block);
        } else {
            LOG(INFO) << "new block num rows is: " << new_row_block->row_block_info().row_num;
            _row_block_allocator->release(new_row_block);
            new_row_block = nullptr;
        }

        ref_row_block->clear();
        rowset_reader->next_block(&ref_row_block);
    }

    if (!row_block_arr.empty()) {
        // enter here while memory limitation is reached.
        RowsetSharedPtr rowset = nullptr;

        if (!_internal_sorting(row_block_arr,
                               Version(_temp_delta_versions.second, _temp_delta_versions.second),
                               oldest_write_timestamp, newest_write_timestamp, new_tablet,
                               segments_overlap, &rowset)) {
            LOG(WARNING) << "failed to sorting internally.";
            return Status::OLAPInternalError(OLAP_ERR_ALTER_STATUS_ERR);
        }

        src_rowsets.push_back(rowset);

        for (auto block : row_block_arr) {
            _row_block_allocator->release(block);
        }

        row_block_arr.clear();

        // increase temp version
        ++_temp_delta_versions.second;
    }

    if (src_rowsets.empty()) {
        res = rowset_writer->flush();
        if (!res) {
            LOG(WARNING) << "create empty version for schema change failed."
                         << " version=" << rowset_writer->version().first << "-"
                         << rowset_writer->version().second;
            return Status::OLAPInternalError(OLAP_ERR_ALTER_STATUS_ERR);
        }
    } else if (!_external_sorting(src_rowsets, rowset_writer, new_tablet)) {
        LOG(WARNING) << "failed to sorting externally.";
        return Status::OLAPInternalError(OLAP_ERR_ALTER_STATUS_ERR);
    }

    return res;
}

Status VSchemaChangeWithSorting::_inner_process(const RowsetReaderSharedPtr& rowset_reader,
                                                RowsetWriter* rowset_writer,
<<<<<<< HEAD
                                                const TabletSharedPtr& new_tablet,
                                                const TabletSharedPtr& base_tablet) {
=======
                                                TabletSharedPtr new_tablet,
                                                TabletSchemaSPtr base_tablet_schema) {
>>>>>>> ef37396b
    // for internal sorting
    std::vector<std::unique_ptr<vectorized::Block>> blocks;

    // for external sorting
    // src_rowsets to store the rowset generated by internal sorting
    std::vector<RowsetSharedPtr> src_rowsets;

    Defer defer {[&]() {
    // remove the intermediate rowsets generated by internal sorting
#ifdef CLOUD_MODE
        for (auto& rs : src_rowsets) {
            WARN_IF_ERROR(rs->remove(), "Failed to remove rowsets generated by internal sorting");
        }
#else
        for (auto& row_set : src_rowsets) {
            StorageEngine::instance()->add_unused_rowset(row_set);
        }
#endif
    }};

    RowsetSharedPtr rowset = rowset_reader->rowset();
    SegmentsOverlapPB segments_overlap = rowset->rowset_meta()->segments_overlap();
    int64_t oldest_write_timestamp = rowset->oldest_write_timestamp();
    int64_t newest_write_timestamp = rowset->newest_write_timestamp();
    _temp_delta_versions.first = _temp_delta_versions.second;

    auto new_block =
            std::make_unique<vectorized::Block>(new_tablet->tablet_schema()->create_block());
    auto ref_block = std::make_unique<vectorized::Block>(base_tablet_schema->create_block());

    int origin_columns_size = ref_block->columns();

    auto create_rowset = [&]() -> Status {
        if (blocks.empty()) {
            return Status::OK();
        }

        RowsetSharedPtr rowset;
        RETURN_IF_ERROR(_internal_sorting(
                blocks, Version(_temp_delta_versions.second, _temp_delta_versions.second),
                oldest_write_timestamp, newest_write_timestamp, new_tablet, BETA_ROWSET,
                segments_overlap, &rowset));
        src_rowsets.push_back(rowset);

        for (auto& block : blocks) {
            _mem_tracker->release(block->allocated_bytes());
        }
        blocks.clear();

        // increase temp version
        _temp_delta_versions.second++;
        return Status::OK();
    };

    rowset_reader->next_block(ref_block.get());
    while (ref_block->rows()) {
        RETURN_IF_ERROR(_changer.change_block(ref_block.get(), new_block.get()));
        if (!_mem_tracker->check_limit(_memory_limitation, new_block->allocated_bytes())) {
            RETURN_IF_ERROR(create_rowset());

            if (!_mem_tracker->check_limit(_memory_limitation, new_block->allocated_bytes())) {
                LOG(WARNING) << "Memory limitation is too small for Schema Change."
                             << " _memory_limitation=" << _memory_limitation
                             << ", new_block->allocated_bytes()=" << new_block->allocated_bytes()
                             << ", consumption=" << _mem_tracker->consumption();
                return Status::OLAPInternalError(OLAP_ERR_INPUT_PARAMETER_ERROR);
            }
        }
        _mem_tracker->consume(new_block->allocated_bytes());

        // move unique ptr
        blocks.push_back(
                std::make_unique<vectorized::Block>(new_tablet->tablet_schema()->create_block()));
        swap(blocks.back(), new_block);

        ref_block->clear_column_data(origin_columns_size);
        rowset_reader->next_block(ref_block.get());
    }

    RETURN_IF_ERROR(create_rowset());

    if (src_rowsets.empty()) {
        RETURN_IF_ERROR(rowset_writer->flush());
    } else {
        RETURN_IF_ERROR(_external_sorting(src_rowsets, rowset_writer, new_tablet));
    }

    return Status::OK();
}

bool SchemaChangeWithSorting::_internal_sorting(
        const std::vector<RowBlock*>& row_block_arr, const Version& version,
        int64_t oldest_write_timestamp, int64_t newest_write_timestamp, TabletSharedPtr new_tablet,
        SegmentsOverlapPB segments_overlap, RowsetSharedPtr* rowset) {
    uint64_t merged_rows = 0;
    RowBlockMerger merger(new_tablet);

    VLOG_NOTICE << "init rowset builder. tablet=" << new_tablet->full_name()
                << ", block_row_size=" << new_tablet->num_rows_per_row_block();

    std::unique_ptr<RowsetWriter> rowset_writer;
    if (!new_tablet->create_rowset_writer(version, VISIBLE, segments_overlap,
                                          new_tablet->tablet_schema(), oldest_write_timestamp,
                                          newest_write_timestamp, &rowset_writer)) {
        return false;
    }

    if (!merger.merge(row_block_arr, rowset_writer.get(), &merged_rows)) {
        LOG(WARNING) << "failed to merge row blocks.";
        new_tablet->data_dir()->remove_pending_ids(ROWSET_ID_PREFIX +
                                                   rowset_writer->rowset_id().to_string());
        return false;
    }
    new_tablet->data_dir()->remove_pending_ids(ROWSET_ID_PREFIX +
                                               rowset_writer->rowset_id().to_string());
    _add_merged_rows(merged_rows);
    *rowset = rowset_writer->build();
    return true;
}

Status VSchemaChangeWithSorting::_internal_sorting(
        const std::vector<std::unique_ptr<vectorized::Block>>& blocks, const Version& version,
        int64_t oldest_write_timestamp, int64_t newest_write_timestamp, TabletSharedPtr new_tablet,
        RowsetTypePB new_rowset_type, SegmentsOverlapPB segments_overlap, RowsetSharedPtr* rowset) {
    uint64_t merged_rows = 0;
    MultiBlockMerger merger(new_tablet);

    std::unique_ptr<RowsetWriter> rowset_writer;
    RETURN_IF_ERROR(new_tablet->create_rowset_writer(
            version, VISIBLE, segments_overlap, new_tablet->tablet_schema(), oldest_write_timestamp,
            newest_write_timestamp, &rowset_writer));

    Defer defer {[&]() {
        new_tablet->data_dir()->remove_pending_ids(ROWSET_ID_PREFIX +
                                                   rowset_writer->rowset_id().to_string());
    }};

    RETURN_IF_ERROR(merger.merge(blocks, rowset_writer.get(), &merged_rows));

    _add_merged_rows(merged_rows);
    *rowset = rowset_writer->build();
    return Status::OK();
}

bool SchemaChangeWithSorting::_external_sorting(vector<RowsetSharedPtr>& src_rowsets,
                                                RowsetWriter* rowset_writer,
                                                TabletSharedPtr new_tablet) {
    std::vector<RowsetReaderSharedPtr> rs_readers;
    for (auto& rowset : src_rowsets) {
        RowsetReaderSharedPtr rs_reader;
        auto res = rowset->create_reader(&rs_reader);
        if (!res) {
            LOG(WARNING) << "failed to create rowset reader.";
            return false;
        }
        rs_readers.push_back(rs_reader);
    }

    Merger::Statistics stats;
    auto res = Merger::merge_rowsets(new_tablet, READER_ALTER_TABLE, new_tablet->tablet_schema(),
                                     rs_readers, rowset_writer, &stats);
    if (!res) {
        LOG(WARNING) << "failed to merge rowsets. tablet=" << new_tablet->full_name()
                     << ", version=" << rowset_writer->version().first << "-"
                     << rowset_writer->version().second;
        return false;
    }
    _add_merged_rows(stats.merged_rows);
    _add_filtered_rows(stats.filtered_rows);
    return true;
}

Status VSchemaChangeWithSorting::_external_sorting(const vector<RowsetSharedPtr>& src_rowsets,
                                                   RowsetWriter* rowset_writer,
                                                   const TabletSharedPtr& new_tablet) {
    std::vector<RowsetReaderSharedPtr> rs_readers;
    for (auto& rowset : src_rowsets) {
        RowsetReaderSharedPtr rs_reader;
        RETURN_IF_ERROR(rowset->create_reader(&rs_reader));
        rs_readers.push_back(std::move(rs_reader));
    }

    Merger::Statistics stats;
    RETURN_IF_ERROR(Merger::vmerge_rowsets(new_tablet, READER_ALTER_TABLE,
                                           new_tablet->tablet_schema(), rs_readers, rowset_writer,
                                           &stats));

    _add_merged_rows(stats.merged_rows);
    _add_filtered_rows(stats.filtered_rows);
    return Status::OK();
}

Status SchemaChangeHandler::process_alter_tablet_v2(const TAlterTabletReqV2& request) {
    LOG(INFO) << "begin to do request alter tablet: base_tablet_id=" << request.base_tablet_id
              << ", new_tablet_id=" << request.new_tablet_id
              << ", alter_version=" << request.alter_version;

    TabletSharedPtr base_tablet =
            StorageEngine::instance()->tablet_manager()->get_tablet(request.base_tablet_id);
    if (base_tablet == nullptr) {
        LOG(WARNING) << "fail to find base tablet. base_tablet=" << request.base_tablet_id;
        return Status::OLAPInternalError(OLAP_ERR_TABLE_NOT_FOUND);
    }
    // Lock schema_change_lock util schema change info is stored in tablet header
    std::unique_lock<std::mutex> schema_change_lock(base_tablet->get_schema_change_lock(),
                                                    std::try_to_lock);
    if (!schema_change_lock.owns_lock()) {
        LOG(WARNING) << "failed to obtain schema change lock. "
                     << "base_tablet=" << request.base_tablet_id;
        return Status::OLAPInternalError(OLAP_ERR_TRY_LOCK_FAILED);
    }

    Status res = _do_process_alter_tablet_v2(request);
    LOG(INFO) << "finished alter tablet process, res=" << res;
    return res;
}

std::shared_mutex SchemaChangeHandler::_mutex;
std::unordered_set<int64_t> SchemaChangeHandler::_tablet_ids_in_converting;
std::set<std::string> SchemaChangeHandler::_supported_functions = {"hll_hash", "to_bitmap"};

// In the past schema change and rollup will create new tablet  and will wait for txns starting before the task to finished
// It will cost a lot of time to wait and the task is very difficult to understand.
// In alter task v2, FE will call BE to create tablet and send an alter task to BE to convert historical data.
// The admin should upgrade all BE and then upgrade FE.
// Should delete the old code after upgrade finished.
Status SchemaChangeHandler::_do_process_alter_tablet_v2(const TAlterTabletReqV2& request) {
    Status res = Status::OK();
    TabletSharedPtr base_tablet =
            StorageEngine::instance()->tablet_manager()->get_tablet(request.base_tablet_id);
    if (base_tablet == nullptr) {
        LOG(WARNING) << "fail to find base tablet. base_tablet=" << request.base_tablet_id;
        return Status::OLAPInternalError(OLAP_ERR_TABLE_NOT_FOUND);
    }

    // new tablet has to exist
    TabletSharedPtr new_tablet =
            StorageEngine::instance()->tablet_manager()->get_tablet(request.new_tablet_id);
    if (new_tablet == nullptr) {
        LOG(WARNING) << "fail to find new tablet."
                     << " new_tablet=" << request.new_tablet_id;
        return Status::OLAPInternalError(OLAP_ERR_TABLE_NOT_FOUND);
    }

    // check if tablet's state is not_ready, if it is ready, it means the tablet already finished
    // check whether the tablet's max continuous version == request.version
    if (new_tablet->tablet_state() != TABLET_NOTREADY) {
        res = _validate_alter_result(new_tablet, request);
        LOG(INFO) << "tablet's state=" << new_tablet->tablet_state()
                  << " the convert job already finished, check its version"
                  << " res=" << res;
        return res;
    }

    LOG(INFO) << "finish to validate alter tablet request. begin to convert data from base tablet "
                 "to new tablet"
              << " base_tablet=" << base_tablet->full_name()
              << " new_tablet=" << new_tablet->full_name();

    std::shared_lock base_migration_rlock(base_tablet->get_migration_lock(), std::try_to_lock);
    if (!base_migration_rlock.owns_lock()) {
        return Status::OLAPInternalError(OLAP_ERR_RWLOCK_ERROR);
    }
    std::shared_lock new_migration_rlock(new_tablet->get_migration_lock(), std::try_to_lock);
    if (!new_migration_rlock.owns_lock()) {
        return Status::OLAPInternalError(OLAP_ERR_RWLOCK_ERROR);
    }

    std::vector<Version> versions_to_be_changed;
    // reader_context is stack variables, it's lifetime should keep the same
    // with rs_readers
    RowsetReaderContext reader_context;
    std::vector<RowsetReaderSharedPtr> rs_readers;
    // delete handlers for new tablet
    DeleteHandler delete_handler;
    std::vector<ColumnId> return_columns;
    // Create a new tablet schema, should merge with dropped columns in light weight schema change
    TabletSchemaSPtr base_tablet_schema = std::make_shared<TabletSchema>();
    base_tablet_schema->copy_from(*base_tablet->tablet_schema());
    if (!request.columns.empty() && request.columns[0].col_unique_id >= 0) {
        base_tablet_schema->clear_columns();
        for (const auto& column : request.columns) {
            base_tablet_schema->append_column(TabletColumn(column));
        }
    }
    // Use tablet schema directly from base tablet, they are the newest schema, not contain
    // dropped column during light weight schema change.
    // But the tablet schema in base tablet maybe not the latest from FE, so that if fe pass through
    // a tablet schema, then use request schema.
    size_t num_cols = request.columns.empty() ? base_tablet->tablet_schema()->num_columns()
                                              : request.columns.size();
    return_columns.resize(num_cols);
    for (int i = 0; i < num_cols; ++i) {
        return_columns[i] = i;
    }

    // begin to find deltas to convert from base tablet to new tablet so that
    // obtain base tablet and new tablet's push lock and header write lock to prevent loading data
    {
        std::lock_guard<std::mutex> base_tablet_lock(base_tablet->get_push_lock());
        std::lock_guard<std::mutex> new_tablet_lock(new_tablet->get_push_lock());
        std::lock_guard<std::shared_mutex> base_tablet_wlock(base_tablet->get_header_lock());
        std::lock_guard<std::shared_mutex> new_tablet_wlock(new_tablet->get_header_lock());

        do {
            RowsetSharedPtr max_rowset;
            // get history data to be converted and it will check if there is hold in base tablet
            if (!_get_versions_to_be_changed(base_tablet, &versions_to_be_changed, &max_rowset)) {
                LOG(WARNING) << "fail to get version to be changed. res=" << res;
                break;
            }

            // should check the max_version >= request.alter_version, if not the convert is useless
            if (max_rowset == nullptr || max_rowset->end_version() < request.alter_version) {
                LOG(WARNING) << "base tablet's max version="
                             << (max_rowset == nullptr ? 0 : max_rowset->end_version())
                             << " is less than request version=" << request.alter_version;
                res = Status::OLAPInternalError(OLAP_ERR_WRITE_PROTOBUF_ERROR);
                break;
            }
            // before calculating version_to_be_changed,
            // remove all data from new tablet, prevent to rewrite data(those double pushed when wait)
            LOG(INFO) << "begin to remove all data from new tablet to prevent rewrite."
                      << " new_tablet=" << new_tablet->full_name();
            std::vector<RowsetSharedPtr> rowsets_to_delete;
            std::vector<std::pair<Version, RowsetSharedPtr>> version_rowsets;
            new_tablet->acquire_version_and_rowsets(&version_rowsets);
            std::sort(version_rowsets.begin(), version_rowsets.end(),
                      [](const std::pair<Version, RowsetSharedPtr>& l,
                         const std::pair<Version, RowsetSharedPtr>& r) {
                          return l.first.first < r.first.first;
                      });
            for (auto& pair : version_rowsets) {
                if (pair.first.second <= max_rowset->end_version()) {
                    rowsets_to_delete.push_back(pair.second);
                } else if (pair.first.first <= max_rowset->end_version()) {
                    // If max version is [X-10] and new tablet has version [7-9][10-12],
                    // we only can remove [7-9] from new tablet. If we add [X-10] to new tablet, it will has version
                    // cross: [X-10] [10-12].
                    // So, we should return OLAP_ERR_VERSION_ALREADY_MERGED for fast fail.
                    LOG(WARNING) << "New tablet has a version " << pair.first
                                 << " crossing base tablet's max_version="
                                 << max_rowset->end_version();
                    return Status::OLAPInternalError(OLAP_ERR_VERSION_ALREADY_MERGED);
                }
            }
            std::vector<RowsetSharedPtr> empty_vec;
            new_tablet->modify_rowsets(empty_vec, rowsets_to_delete);
            // inherit cumulative_layer_point from base_tablet
            // check if new_tablet.ce_point > base_tablet.ce_point?
            new_tablet->set_cumulative_layer_point(-1);
            // save tablet meta
            new_tablet->save_meta();
            for (auto& rowset : rowsets_to_delete) {
                // do not call rowset.remove directly, using gc thread to delete it
                StorageEngine::instance()->add_unused_rowset(rowset);
            }

            // init one delete handler
            int64_t end_version = -1;
            for (auto& version : versions_to_be_changed) {
                end_version = std::max(end_version, version.second);
            }

            // acquire data sources correspond to history versions
            base_tablet->capture_rs_readers(versions_to_be_changed, &rs_readers);
            if (rs_readers.empty()) {
                LOG(WARNING) << "fail to acquire all data sources. "
                             << "version_num=" << versions_to_be_changed.size()
                             << ", data_source_num=" << rs_readers.size();
                res = Status::OLAPInternalError(OLAP_ERR_ALTER_DELTA_DOES_NOT_EXISTS);
                break;
            }
            auto& all_del_preds = base_tablet->delete_predicates();
            for (auto& delete_pred : all_del_preds) {
                if (delete_pred->version().first > end_version) {
                    continue;
                }
                base_tablet_schema->merge_dropped_columns(
                        base_tablet->tablet_schema(delete_pred->version()));
            }
            res = delete_handler.init(base_tablet_schema, all_del_preds, end_version);
            if (!res) {
                LOG(WARNING) << "init delete handler failed. base_tablet="
                             << base_tablet->full_name() << ", end_version=" << end_version;
                break;
            }

            reader_context.reader_type = READER_ALTER_TABLE;
            reader_context.tablet_schema = base_tablet_schema;
            reader_context.need_ordered_result = true;
            reader_context.delete_handler = &delete_handler;
            reader_context.return_columns = &return_columns;
            reader_context.sequence_id_idx = reader_context.tablet_schema->sequence_col_idx();
            reader_context.is_unique = base_tablet->keys_type() == UNIQUE_KEYS;
            reader_context.batch_size = ALTER_TABLE_BATCH_SIZE;
            reader_context.is_vec = config::enable_vectorized_alter_table;
            for (auto& rs_reader : rs_readers) {
                res = rs_reader->init(&reader_context);
                if (!res) {
                    LOG(WARNING) << "failed to init rowset reader: " << base_tablet->full_name();
                    break;
                }
            }
        } while (false);
    }

    do {
        if (!res) {
            break;
        }
        SchemaChangeParams sc_params;

        DescriptorTbl::create(&sc_params.pool, request.desc_tbl, &sc_params.desc_tbl);
        sc_params.base_tablet = base_tablet;
        sc_params.new_tablet = new_tablet;
        sc_params.ref_rowset_readers = rs_readers;
        sc_params.delete_handler = &delete_handler;
        sc_params.base_tablet_schema = base_tablet_schema;
        if (request.__isset.materialized_view_params) {
            for (auto item : request.materialized_view_params) {
                AlterMaterializedViewParam mv_param;
                mv_param.column_name = item.column_name;
                /*
                 * origin_column_name is always be set now,
                 * but origin_column_name may be not set in some materialized view function. eg:count(1)
                */
                if (item.__isset.origin_column_name) {
                    mv_param.origin_column_name = item.origin_column_name;
                }

                /*
                * TODO(lhy)
                * Building the materialized view function for schema_change here based on defineExpr.
                * This is a trick because the current storage layer does not support expression evaluation.
                * We can refactor this part of the code until the uniform expression evaluates the logic.
                * count distinct materialized view will set mv_expr with to_bitmap or hll_hash.
                * count materialized view will set mv_expr with count.
                */
                if (item.__isset.mv_expr) {
                    if (item.mv_expr.nodes[0].node_type == TExprNodeType::FUNCTION_CALL) {
                        mv_param.mv_expr = item.mv_expr.nodes[0].fn.name.function_name;
                        if (!_supported_functions.count(mv_param.mv_expr)) {
                            return Status::NotSupported("Unknow materialized view expr " +
                                                        mv_param.mv_expr);
                        }
                    } else if (item.mv_expr.nodes[0].node_type == TExprNodeType::CASE_EXPR) {
                        mv_param.mv_expr = "count_field";
                    }

                    mv_param.expr = std::make_shared<TExpr>(item.mv_expr);
                }
                sc_params.materialized_params_map.insert(
                        std::make_pair(item.column_name, mv_param));
            }
        }
        {
            std::lock_guard<std::shared_mutex> wrlock(_mutex);
            _tablet_ids_in_converting.insert(new_tablet->tablet_id());
        }
        res = _convert_historical_rowsets(sc_params);
        {
            std::lock_guard<std::shared_mutex> wrlock(_mutex);
            _tablet_ids_in_converting.erase(new_tablet->tablet_id());
        }
        if (!res) {
            break;
        }
        // set state to ready
        std::lock_guard<std::shared_mutex> new_wlock(new_tablet->get_header_lock());
        res = new_tablet->set_tablet_state(TabletState::TABLET_RUNNING);
        if (!res) {
            break;
        }
        new_tablet->save_meta();
    } while (false);

    if (res) {
        // _validate_alter_result should be outside the above while loop.
        // to avoid requiring the header lock twice.
        res = _validate_alter_result(new_tablet, request);
    }

    // if failed convert history data, then just remove the new tablet
    if (!res) {
        LOG(WARNING) << "failed to alter tablet. base_tablet=" << base_tablet->full_name()
                     << ", drop new_tablet=" << new_tablet->full_name();
        // do not drop the new tablet and its data. GC thread will
    }

    return res;
}

bool SchemaChangeHandler::tablet_in_converting(int64_t tablet_id) {
    std::shared_lock rdlock(_mutex);
    return _tablet_ids_in_converting.find(tablet_id) != _tablet_ids_in_converting.end();
}

Status SchemaChangeHandler::_get_versions_to_be_changed(
        const TabletSharedPtr& base_tablet, std::vector<Version>* versions_to_be_changed,
        RowsetSharedPtr* max_rowset) {
    RowsetSharedPtr rowset = base_tablet->rowset_with_max_version();
    if (rowset == nullptr) {
        LOG(WARNING) << "Tablet has no version. base_tablet=" << base_tablet->full_name();
        return Status::OLAPInternalError(OLAP_ERR_ALTER_DELTA_DOES_NOT_EXISTS);
    }
    *max_rowset = rowset;

    RETURN_NOT_OK(base_tablet->capture_consistent_versions(Version(0, rowset->version().second),
                                                           versions_to_be_changed));

    return Status::OK();
}

Status SchemaChangeHandler::_convert_historical_rowsets(const SchemaChangeParams& sc_params) {
    LOG(INFO) << "begin to convert historical rowsets for new_tablet from base_tablet."
              << " base_tablet=" << sc_params.base_tablet->full_name()
              << ", new_tablet=" << sc_params.new_tablet->full_name();

    // find end version
    int32_t end_version = -1;
    for (size_t i = 0; i < sc_params.ref_rowset_readers.size(); ++i) {
        if (sc_params.ref_rowset_readers[i]->version().second > end_version) {
            end_version = sc_params.ref_rowset_readers[i]->version().second;
        }
    }

    // Add filter information in change, and filter column information will be set in _parse_request
    // And filter some data every time the row block changes
    RowBlockChanger rb_changer(sc_params.new_tablet->tablet_schema(), sc_params.delete_handler,
                               *sc_params.desc_tbl);

    bool sc_sorting = false;
    bool sc_directly = false;

    // a.Parse the Alter request and convert it into an internal representation
    Status res = _parse_request(sc_params, &rb_changer, &sc_sorting, &sc_directly);

    auto process_alter_exit = [&]() -> Status {
        {
            // save tablet meta here because rowset meta is not saved during add rowset
            std::lock_guard<std::shared_mutex> new_wlock(sc_params.new_tablet->get_header_lock());
            sc_params.new_tablet->save_meta();
        }
        if (res) {
            Version test_version(0, end_version);
            res = sc_params.new_tablet->check_version_integrity(test_version);
        }

        LOG(INFO) << "finish converting rowsets for new_tablet from base_tablet. "
                  << "base_tablet=" << sc_params.base_tablet->full_name()
                  << ", new_tablet=" << sc_params.new_tablet->full_name();
        return res;
    };

    if (!res) {
        LOG(WARNING) << "failed to parse the request. res=" << res;
        return process_alter_exit();
    }

    // b. Generate historical data converter
    auto sc_procedure = get_sc_procedure(rb_changer, sc_sorting, sc_directly);

    // c.Convert historical data
    for (auto& rs_reader : sc_params.ref_rowset_readers) {
        VLOG_TRACE << "begin to convert a history rowset. version=" << rs_reader->version().first
                   << "-" << rs_reader->version().second;

        // set status for monitor
        // As long as there is a new_table as running, ref table is set as running
        // NOTE If the first sub_table fails first, it will continue to go as normal here
        TabletSharedPtr new_tablet = sc_params.new_tablet;
        // When tablet create new rowset writer, it may change rowset type, in this case
        // linked schema change will not be used.
        std::unique_ptr<RowsetWriter> rowset_writer;
        Status status = new_tablet->create_rowset_writer(
                rs_reader->version(), VISIBLE,
                rs_reader->rowset()->rowset_meta()->segments_overlap(), new_tablet->tablet_schema(),
                rs_reader->oldest_write_timestamp(), rs_reader->newest_write_timestamp(),
                &rowset_writer);
        if (!status.ok()) {
            res = Status::OLAPInternalError(OLAP_ERR_ROWSET_BUILDER_INIT);
            return process_alter_exit();
        }

        if (res = sc_procedure->process(rs_reader, rowset_writer.get(), sc_params.new_tablet,
                                        sc_params.base_tablet_schema);
            !res) {
            LOG(WARNING) << "failed to process the version."
                         << " version=" << rs_reader->version().first << "-"
                         << rs_reader->version().second;
            new_tablet->data_dir()->remove_pending_ids(ROWSET_ID_PREFIX +
                                                       rowset_writer->rowset_id().to_string());
            return process_alter_exit();
        }
        new_tablet->data_dir()->remove_pending_ids(ROWSET_ID_PREFIX +
                                                   rowset_writer->rowset_id().to_string());
        // Add the new version of the data to the header
        // In order to prevent the occurrence of deadlock, we must first lock the old table, and then lock the new table
        std::lock_guard<std::mutex> lock(sc_params.new_tablet->get_push_lock());
        RowsetSharedPtr new_rowset = rowset_writer->build();
        if (new_rowset == nullptr) {
            LOG(WARNING) << "failed to build rowset, exit alter process";
            return process_alter_exit();
        }
        res = sc_params.new_tablet->add_rowset(new_rowset);
        if (res.precise_code() == OLAP_ERR_PUSH_VERSION_ALREADY_EXIST) {
            LOG(WARNING) << "version already exist, version revert occurred. "
                         << "tablet=" << sc_params.new_tablet->full_name() << ", version='"
                         << rs_reader->version().first << "-" << rs_reader->version().second;
            StorageEngine::instance()->add_unused_rowset(new_rowset);
            res = Status::OK();
        } else if (!res) {
            LOG(WARNING) << "failed to register new version. "
                         << " tablet=" << sc_params.new_tablet->full_name()
                         << ", version=" << rs_reader->version().first << "-"
                         << rs_reader->version().second;
            StorageEngine::instance()->add_unused_rowset(new_rowset);
            return process_alter_exit();
        } else {
            VLOG_NOTICE << "register new version. tablet=" << sc_params.new_tablet->full_name()
                        << ", version=" << rs_reader->version().first << "-"
                        << rs_reader->version().second;
        }

        VLOG_TRACE << "succeed to convert a history version."
                   << " version=" << rs_reader->version().first << "-"
                   << rs_reader->version().second;
    }

    // XXX:The SchemaChange state should not be canceled at this time, because the new Delta has to be converted to the old and new Schema version
    return process_alter_exit();
}

// @static
// Analyze the mapping of the column and the mapping of the filter key
<<<<<<< HEAD
Status SchemaChangeHandler::_parse_request(
        const TabletSharedPtr& base_tablet, const TabletSharedPtr& new_tablet,
        RowBlockChanger* rb_changer, bool* sc_sorting, bool* sc_directly,
        const std::unordered_map<std::string, AlterMaterializedViewParam>&
                materialized_function_map,
        DescriptorTbl desc_tbl, TabletSchemaSPtr base_tablet_schema) {
=======
Status SchemaChangeHandler::_parse_request(const SchemaChangeParams& sc_params,
                                           RowBlockChanger* rb_changer, bool* sc_sorting,
                                           bool* sc_directly) {
    TabletSharedPtr base_tablet = sc_params.base_tablet;
    TabletSharedPtr new_tablet = sc_params.new_tablet;
    TabletSchemaSPtr base_tablet_schema = sc_params.base_tablet_schema;
    const std::unordered_map<std::string, AlterMaterializedViewParam>& materialized_function_map =
            sc_params.materialized_params_map;
    DescriptorTbl desc_tbl = *sc_params.desc_tbl;
>>>>>>> ef37396b
    // set column mapping
    for (int i = 0, new_schema_size = new_tablet->tablet_schema()->num_columns();
         i < new_schema_size; ++i) {
        const TabletColumn& new_column = new_tablet->tablet_schema()->column(i);
        const string& column_name = new_column.name();
        ColumnMapping* column_mapping = rb_changer->get_mutable_column_mapping(i);
        column_mapping->new_column = &new_column;

        if (materialized_function_map.find(column_name) != materialized_function_map.end()) {
            auto mvParam = materialized_function_map.find(column_name)->second;
            column_mapping->materialized_function = mvParam.mv_expr;
            column_mapping->expr = mvParam.expr;
            int32_t column_index = base_tablet_schema->field_index(mvParam.origin_column_name);
            if (column_index >= 0) {
                column_mapping->ref_column = column_index;
                continue;
            } else {
                LOG(WARNING) << "referenced column was missing. "
                             << "[column=" << column_name << " referenced_column=" << column_index
                             << "]";
                return Status::OLAPInternalError(OLAP_ERR_CE_CMD_PARAMS_ERROR);
            }
        }

        int32_t column_index = base_tablet_schema->field_index(column_name);
        if (column_index >= 0) {
            column_mapping->ref_column = column_index;
            continue;
        }

        // Newly added column go here
        column_mapping->ref_column = -1;

        if (i < base_tablet_schema->num_short_key_columns()) {
            *sc_directly = true;
        }
        RETURN_IF_ERROR(
                _init_column_mapping(column_mapping, new_column, new_column.default_value()));

        VLOG_TRACE << "A column with default value will be added after schema changing. "
                   << "column=" << column_name << ", default_value=" << new_column.default_value();
    }

    // Check if re-aggregation is needed.
    *sc_sorting = false;
    // If the reference sequence of the Key column is out of order, it needs to be reordered
    int num_default_value = 0;

    for (int i = 0, new_schema_size = new_tablet->num_key_columns(); i < new_schema_size; ++i) {
        ColumnMapping* column_mapping = rb_changer->get_mutable_column_mapping(i);

        if (column_mapping->ref_column < 0) {
            num_default_value++;
            continue;
        }

        if (column_mapping->ref_column != i - num_default_value) {
            *sc_sorting = true;
            return Status::OK();
        }
    }

    TabletSchemaSPtr new_tablet_schema = new_tablet->tablet_schema();
    if (base_tablet_schema->keys_type() != new_tablet_schema->keys_type()) {
        // only when base table is dup and mv is agg
        // the rollup job must be reagg.
        *sc_sorting = true;
        return Status::OK();
    }

    // If the sort of key has not been changed but the new keys num is less then base's,
    // the new table should be re agg.
    // So we also need to set sc_sorting = true.
    // A, B, C are keys(sort keys), D is value
    // followings need resort:
    //      old keys:    A   B   C   D
    //      new keys:    A   B
    if (new_tablet_schema->keys_type() != KeysType::DUP_KEYS &&
        new_tablet->num_key_columns() < base_tablet_schema->num_key_columns()) {
        // this is a table with aggregate key type, and num of key columns in new schema
        // is less, which means the data in new tablet should be more aggregated.
        // so we use sorting schema change to sort and merge the data.
        *sc_sorting = true;
        return Status::OK();
    }

    if (base_tablet_schema->num_short_key_columns() != new_tablet->num_short_key_columns()) {
        // the number of short_keys changed, can't do linked schema change
        *sc_directly = true;
        return Status::OK();
    }

    for (size_t i = 0; i < new_tablet->num_columns(); ++i) {
        ColumnMapping* column_mapping = rb_changer->get_mutable_column_mapping(i);
        if (column_mapping->ref_column < 0) {
            continue;
        } else {
            auto column_new = new_tablet_schema->column(i);
            auto column_old = base_tablet_schema->column(column_mapping->ref_column);
            if (column_new.type() != column_old.type() ||
                column_new.precision() != column_old.precision() ||
                column_new.frac() != column_old.frac() ||
                column_new.length() != column_old.length() ||
                column_new.is_bf_column() != column_old.is_bf_column() ||
                column_new.has_bitmap_index() != column_old.has_bitmap_index()) {
                *sc_directly = true;
                return Status::OK();
            }
        }
    }

    if (!sc_params.delete_handler->empty()) {
        // there exists delete condition in header, can't do linked schema change
        *sc_directly = true;
    }

    if (base_tablet->tablet_meta()->preferred_rowset_type() !=
        new_tablet->tablet_meta()->preferred_rowset_type()) {
        // If the base_tablet and new_tablet rowset types are different, just use directly type
        *sc_directly = true;
    }

    return Status::OK();
}

Status SchemaChangeHandler::_init_column_mapping(ColumnMapping* column_mapping,
                                                 const TabletColumn& column_schema,
                                                 const std::string& value) {
    column_mapping->default_value = WrapperField::create(column_schema);

    if (column_mapping->default_value == nullptr) {
        return Status::OLAPInternalError(OLAP_ERR_MALLOC_ERROR);
    }

    if (column_schema.is_nullable() && value.length() == 0) {
        column_mapping->default_value->set_null();
    } else {
        column_mapping->default_value->from_string(value, column_schema.precision(),
                                                   column_schema.frac());
    }

    return Status::OK();
}

Status SchemaChangeHandler::_validate_alter_result(const TabletSharedPtr& new_tablet,
                                                   const TAlterTabletReqV2& request) {
    Version max_continuous_version = {-1, 0};
    new_tablet->max_continuous_version_from_beginning(&max_continuous_version);
    LOG(INFO) << "find max continuous version of tablet=" << new_tablet->full_name()
              << ", start_version=" << max_continuous_version.first
              << ", end_version=" << max_continuous_version.second;
    if (max_continuous_version.second < request.alter_version) {
        return Status::OLAPInternalError(OLAP_ERR_WRITE_PROTOBUF_ERROR);
    }

    std::vector<std::pair<Version, RowsetSharedPtr>> version_rowsets;
    {
        std::shared_lock rdlock(new_tablet->get_header_lock());
        new_tablet->acquire_version_and_rowsets(&version_rowsets);
    }
    for (auto& pair : version_rowsets) {
        RowsetSharedPtr rowset = pair.second;
        if (!rowset->check_file_exist()) {
            return Status::OLAPInternalError(OLAP_ERR_FILE_NOT_EXIST);
        }
    }
    return Status::OK();
}

} // namespace doris<|MERGE_RESOLUTION|>--- conflicted
+++ resolved
@@ -1132,18 +1132,12 @@
     _heap.push(element);
 }
 
-<<<<<<< HEAD
-Status LinkedSchemaChange::process(const RowsetReaderSharedPtr& rowset_reader,
-                                   RowsetWriter* rowset_writer, const TabletSharedPtr& new_tablet,
-                                   const TabletSharedPtr& base_tablet) {
+Status LinkedSchemaChange::process(RowsetReaderSharedPtr rowset_reader, RowsetWriter* rowset_writer,
+                                   TabletSharedPtr new_tablet,
+                                   TabletSchemaSPtr base_tablet_schema) {
 #ifdef CLOUD_MODE
     LOG(FATAL) << "Not support LinkedSchemaChange in cloud mode";
 #endif
-=======
-Status LinkedSchemaChange::process(RowsetReaderSharedPtr rowset_reader, RowsetWriter* rowset_writer,
-                                   TabletSharedPtr new_tablet,
-                                   TabletSchemaSPtr base_tablet_schema) {
->>>>>>> ef37396b
     // In some cases, there may be more than one type of rowset in a tablet,
     // in which case the conversion cannot be done directly by linked schema change,
     // but requires direct schema change to rewrite the data.
@@ -1204,19 +1198,12 @@
     return Status::OK();
 }
 
-<<<<<<< HEAD
-Status SchemaChangeDirectly::_inner_process(const RowsetReaderSharedPtr& rowset_reader,
-                                            RowsetWriter* rowset_writer,
-                                            const TabletSharedPtr& new_tablet,
-                                            const TabletSharedPtr& base_tablet) {
+Status SchemaChangeDirectly::_inner_process(RowsetReaderSharedPtr rowset_reader,
+                                            RowsetWriter* rowset_writer, TabletSharedPtr new_tablet,
+                                            TabletSchemaSPtr base_tablet_schema) {
 #ifdef CLOUD_MODE
     LOG(FATAL) << "Not support SchemaChangeDirectly in cloud mode";
 #endif
-=======
-Status SchemaChangeDirectly::_inner_process(RowsetReaderSharedPtr rowset_reader,
-                                            RowsetWriter* rowset_writer, TabletSharedPtr new_tablet,
-                                            TabletSchemaSPtr base_tablet_schema) {
->>>>>>> ef37396b
     if (_row_block_allocator == nullptr) {
         _row_block_allocator = new RowBlockAllocator(new_tablet->tablet_schema(), 0);
         if (_row_block_allocator == nullptr) {
@@ -1283,15 +1270,10 @@
     return res;
 }
 
-Status VSchemaChangeDirectly::_inner_process(const RowsetReaderSharedPtr& rowset_reader,
+Status VSchemaChangeDirectly::_inner_process(RowsetReaderSharedPtr rowset_reader,
                                              RowsetWriter* rowset_writer,
-<<<<<<< HEAD
-                                             const TabletSharedPtr& new_tablet,
-                                             const TabletSharedPtr& base_tablet) {
-=======
                                              TabletSharedPtr new_tablet,
                                              TabletSchemaSPtr base_tablet_schema) {
->>>>>>> ef37396b
     auto new_block =
             std::make_unique<vectorized::Block>(new_tablet->tablet_schema()->create_block());
     auto ref_block = std::make_unique<vectorized::Block>(base_tablet_schema->create_block());
@@ -1336,18 +1318,13 @@
             "VSchemaChangeWithSorting:changer={}", std::to_string(int64(&row_block_changer))));
 }
 
-Status SchemaChangeWithSorting::_inner_process(const RowsetReaderSharedPtr& rowset_reader,
+Status SchemaChangeWithSorting::_inner_process(RowsetReaderSharedPtr rowset_reader,
                                                RowsetWriter* rowset_writer,
-<<<<<<< HEAD
-                                               const TabletSharedPtr& new_tablet,
-                                               const TabletSharedPtr& base_tablet) {
+                                               TabletSharedPtr new_tablet,
+                                               TabletSchemaSPtr base_tablet_schema) {
 #ifdef CLOUD_MODE
     LOG(FATAL) << "Not support SchemaChangeWithSorting in cloud mode";
 #endif
-=======
-                                               TabletSharedPtr new_tablet,
-                                               TabletSchemaSPtr base_tablet_schema) {
->>>>>>> ef37396b
     if (_row_block_allocator == nullptr) {
         _row_block_allocator =
                 new (nothrow) RowBlockAllocator(new_tablet->tablet_schema(), _memory_limitation);
@@ -1512,15 +1489,10 @@
     return res;
 }
 
-Status VSchemaChangeWithSorting::_inner_process(const RowsetReaderSharedPtr& rowset_reader,
+Status VSchemaChangeWithSorting::_inner_process(RowsetReaderSharedPtr rowset_reader,
                                                 RowsetWriter* rowset_writer,
-<<<<<<< HEAD
-                                                const TabletSharedPtr& new_tablet,
-                                                const TabletSharedPtr& base_tablet) {
-=======
                                                 TabletSharedPtr new_tablet,
                                                 TabletSchemaSPtr base_tablet_schema) {
->>>>>>> ef37396b
     // for internal sorting
     std::vector<std::unique_ptr<vectorized::Block>> blocks;
 
@@ -2157,14 +2129,6 @@
 
 // @static
 // Analyze the mapping of the column and the mapping of the filter key
-<<<<<<< HEAD
-Status SchemaChangeHandler::_parse_request(
-        const TabletSharedPtr& base_tablet, const TabletSharedPtr& new_tablet,
-        RowBlockChanger* rb_changer, bool* sc_sorting, bool* sc_directly,
-        const std::unordered_map<std::string, AlterMaterializedViewParam>&
-                materialized_function_map,
-        DescriptorTbl desc_tbl, TabletSchemaSPtr base_tablet_schema) {
-=======
 Status SchemaChangeHandler::_parse_request(const SchemaChangeParams& sc_params,
                                            RowBlockChanger* rb_changer, bool* sc_sorting,
                                            bool* sc_directly) {
@@ -2174,7 +2138,6 @@
     const std::unordered_map<std::string, AlterMaterializedViewParam>& materialized_function_map =
             sc_params.materialized_params_map;
     DescriptorTbl desc_tbl = *sc_params.desc_tbl;
->>>>>>> ef37396b
     // set column mapping
     for (int i = 0, new_schema_size = new_tablet->tablet_schema()->num_columns();
          i < new_schema_size; ++i) {
