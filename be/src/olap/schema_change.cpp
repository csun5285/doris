// Licensed to the Apache Software Foundation (ASF) under one
// or more contributor license agreements.  See the NOTICE file
// distributed with this work for additional information
// regarding copyright ownership.  The ASF licenses this file
// to you under the Apache License, Version 2.0 (the
// "License"); you may not use this file except in compliance
// with the License.  You may obtain a copy of the License at
//
//   http://www.apache.org/licenses/LICENSE-2.0
//
// Unless required by applicable law or agreed to in writing,
// software distributed under the License is distributed on an
// "AS IS" BASIS, WITHOUT WARRANTIES OR CONDITIONS OF ANY
// KIND, either express or implied.  See the License for the
// specific language governing permissions and limitations
// under the License.

#include "olap/schema_change.h"

#include "common/status.h"
#include "gutil/integral_types.h"
#include "olap/merger.h"
#include "olap/olap_common.h"
#include "olap/row.h"
#include "olap/row_block.h"
#include "olap/row_cursor.h"
#include "olap/rowset/rowset_writer_context.h"
#include "olap/rowset/segment_v2/column_reader.h"
#include "olap/rowset/rowset_id_generator.h"
#include "olap/rowset/segment_v2/inverted_index_writer.h"
#include "olap/rowset/segment_v2/inverted_index_desc.h"
#include "olap/storage_engine.h"
#include "olap/segment_loader.h"
#include "olap/tablet.h"
#include "olap/tablet_schema.h"
#include "olap/tablet_meta_manager.h"
#include "olap/types.h"
#include "olap/wrapper_field.h"
#include "runtime/memory/mem_tracker.h"
#include "util/defer_op.h"
#include "vec/aggregate_functions/aggregate_function.h"
#include "vec/aggregate_functions/aggregate_function_reader.h"
#include "vec/aggregate_functions/aggregate_function_simple_factory.h"
#include "vec/columns/column.h"
#include "vec/core/block.h"
#include "vec/exprs/vexpr.h"
#include "vec/exprs/vexpr_context.h"
#include "vec/olap/olap_data_convertor.h"

using std::nothrow;

namespace doris {
using namespace ErrorCode;

constexpr int ALTER_TABLE_BATCH_SIZE = 4096;

class RowBlockSorter {
public:
    explicit RowBlockSorter(RowBlockAllocator* allocator);
    virtual ~RowBlockSorter();
    size_t num_rows() { return _swap_row_block != nullptr ? _swap_row_block->capacity() : 0; }

    bool sort(RowBlock** row_block);

private:
    static bool _row_cursor_comparator(const std::unique_ptr<RowCursor>& a,
                                       const std::unique_ptr<RowCursor>& b) {
        return compare_row(*a, *b) < 0;
    }

    RowBlockAllocator* _row_block_allocator;
    RowBlock* _swap_row_block;
};

class RowBlockMerger {
public:
    explicit RowBlockMerger(TabletSharedPtr tablet);
    virtual ~RowBlockMerger();

    bool merge(const std::vector<RowBlock*>& row_block_arr, RowsetWriter* rowset_writer,
               uint64_t* merged_rows);

private:
    struct MergeElement {
        bool operator<(const MergeElement& other) const {
            return compare_row(*row_cursor, *other.row_cursor) > 0;
        }

        const RowBlock* row_block;
        RowCursor* row_cursor;
        uint32_t row_block_index;
    };

    bool _make_heap(const std::vector<RowBlock*>& row_block_arr);
    void _pop_heap();

    TabletSharedPtr _tablet;
    std::priority_queue<MergeElement> _heap;
};

class MultiBlockMerger {
public:
    MultiBlockMerger(const TabletSharedPtr& tablet) : _tablet(tablet), _cmp(tablet.get()) {}

    Status merge(const std::vector<std::unique_ptr<vectorized::Block>>& blocks,
                 RowsetWriter* rowset_writer, uint64_t* merged_rows) {
        int rows = 0;
        for (auto& block : blocks) {
            rows += block->rows();
        }
        if (!rows) {
            return Status::OK();
        }

        std::vector<RowRef> row_refs;
        row_refs.reserve(rows);
        for (auto& block : blocks) {
            for (uint16_t i = 0; i < block->rows(); i++) {
                row_refs.emplace_back(block.get(), i);
            }
        }
        // TODO: try to use pdqsort to replace std::sort
        // The block version is incremental.
        std::stable_sort(row_refs.begin(), row_refs.end(), _cmp);

        auto finalized_block = _tablet->tablet_schema()->create_block();
        int columns = finalized_block.columns();
        *merged_rows += rows;

        if (_tablet->keys_type() == KeysType::AGG_KEYS) {
            auto tablet_schema = _tablet->tablet_schema();
            int key_number = _tablet->num_key_columns();

            std::vector<vectorized::AggregateFunctionPtr> agg_functions;
            std::vector<vectorized::AggregateDataPtr> agg_places;

            for (int i = key_number; i < columns; i++) {
                vectorized::AggregateFunctionPtr function =
                        tablet_schema->column(i).get_aggregate_function(
                                {finalized_block.get_data_type(i)}, vectorized::AGG_LOAD_SUFFIX);
                agg_functions.push_back(function);
                // create aggregate data
                vectorized::AggregateDataPtr place = new char[function->size_of_data()];
                function->create(place);
                agg_places.push_back(place);
            }

            for (int i = 0; i < rows; i++) {
                auto row_ref = row_refs[i];

                for (int j = key_number; j < columns; j++) {
                    auto column_ptr = row_ref.get_column(j).get();
                    agg_functions[j - key_number]->add(
                            agg_places[j - key_number],
                            const_cast<const vectorized::IColumn**>(&column_ptr), row_ref.position,
                            nullptr);
                }

                if (i == rows - 1 || _cmp.compare(row_refs[i], row_refs[i + 1])) {
                    for (int j = 0; j < key_number; j++) {
                        finalized_block.get_by_position(j).column->assume_mutable()->insert_from(
                                *row_ref.get_column(j), row_ref.position);
                    }

                    for (int j = key_number; j < columns; j++) {
                        agg_functions[j - key_number]->insert_result_into(
                                agg_places[j - key_number],
                                finalized_block.get_by_position(j).column->assume_mutable_ref());
                        agg_functions[j - key_number]->create(agg_places[j - key_number]);
                    }

                    if (i == rows - 1 || finalized_block.rows() == ALTER_TABLE_BATCH_SIZE) {
                        *merged_rows -= finalized_block.rows();
                        rowset_writer->add_block(&finalized_block);
                        finalized_block.clear_column_data();
                    }
                }
            }

            for (int i = 0; i < columns - key_number; i++) {
                agg_functions[i]->destroy(agg_places[i]);
                delete[] agg_places[i];
            }
        } else {
            std::vector<RowRef> pushed_row_refs;
            if (_tablet->keys_type() == KeysType::DUP_KEYS) {
                std::swap(pushed_row_refs, row_refs);
            } else if (_tablet->keys_type() == KeysType::UNIQUE_KEYS) {
                for (int i = 0; i < rows; i++) {
                    if (i == rows - 1 || _cmp.compare(row_refs[i], row_refs[i + 1])) {
                        pushed_row_refs.push_back(row_refs[i]);
                    }
                }
            }

            // update real inserted row number
            rows = pushed_row_refs.size();
            *merged_rows -= rows;

            for (int i = 0; i < rows; i += ALTER_TABLE_BATCH_SIZE) {
                int limit = std::min(ALTER_TABLE_BATCH_SIZE, rows - i);

                for (int idx = 0; idx < columns; idx++) {
                    auto column = finalized_block.get_by_position(idx).column->assume_mutable();

                    for (int j = 0; j < limit; j++) {
                        auto row_ref = pushed_row_refs[i + j];
                        column->insert_from(*row_ref.get_column(idx), row_ref.position);
                    }
                }
                rowset_writer->add_block(&finalized_block);
                finalized_block.clear_column_data();
            }
        }

        RETURN_IF_ERROR(rowset_writer->flush());
        return Status::OK();
    }

private:
    struct RowRef {
        RowRef(vectorized::Block* block_, uint16_t position_)
                : block(block_), position(position_) {}
        vectorized::ColumnPtr get_column(int index) const {
            return block->get_by_position(index).column;
        }
        const vectorized::Block* block;
        uint16_t position;
    };

    struct RowRefComparator {
        RowRefComparator(Tablet* tablet) : _num_columns(tablet->num_key_columns()) {}

        int compare(const RowRef& lhs, const RowRef& rhs) const {
            return lhs.block->compare_at(lhs.position, rhs.position, _num_columns, *rhs.block, -1);
        }

        bool operator()(const RowRef& lhs, const RowRef& rhs) const {
            return compare(lhs, rhs) < 0;
        }

        const size_t _num_columns;
    };

    TabletSharedPtr _tablet;
    RowRefComparator _cmp;
};

RowBlockChanger::RowBlockChanger(TabletSchemaSPtr tablet_schema,
                                 const DeleteHandler* delete_handler, DescriptorTbl desc_tbl)
        : _desc_tbl(desc_tbl) {
    _schema_mapping.resize(tablet_schema->num_columns());
    _delete_handler = delete_handler;
}

RowBlockChanger::~RowBlockChanger() {
    for (auto it = _schema_mapping.begin(); it != _schema_mapping.end(); ++it) {
        SAFE_DELETE(it->default_value);
    }
    _schema_mapping.clear();
}

ColumnMapping* RowBlockChanger::get_mutable_column_mapping(size_t column_index) {
    if (column_index >= _schema_mapping.size()) {
        return nullptr;
    }

    return &(_schema_mapping[column_index]);
}

#define TYPE_REINTERPRET_CAST(FromType, ToType)                         \
    {                                                                   \
        size_t row_num = ref_block->row_block_info().row_num;           \
        for (size_t row = 0, mutable_row = 0; row < row_num; ++row) {   \
            char* ref_ptr = ref_block->field_ptr(row, ref_column);      \
            char* new_ptr = mutable_block->field_ptr(mutable_row++, i); \
            *new_ptr = *ref_ptr;                                        \
            *(ToType*)(new_ptr + 1) = *(FromType*)(ref_ptr + 1);        \
        }                                                               \
        break;                                                          \
    }

#define LARGEINT_REINTERPRET_CAST(FromType, ToType)                     \
    {                                                                   \
        size_t row_num = ref_block->row_block_info().row_num;           \
        for (size_t row = 0, mutable_row = 0; row < row_num; ++row) {   \
            char* ref_ptr = ref_block->field_ptr(row, ref_column);      \
            char* new_ptr = mutable_block->field_ptr(mutable_row++, i); \
            *new_ptr = *ref_ptr;                                        \
            ToType new_value = *(FromType*)(ref_ptr + 1);               \
            memcpy(new_ptr + 1, &new_value, sizeof(ToType));            \
        }                                                               \
        break;                                                          \
    }

#define CONVERT_FROM_TYPE(from_type)                                                             \
    {                                                                                            \
        switch (newtype) {                                                                       \
        case OLAP_FIELD_TYPE_TINYINT:                                                            \
            TYPE_REINTERPRET_CAST(from_type, int8_t);                                            \
        case OLAP_FIELD_TYPE_UNSIGNED_TINYINT:                                                   \
            TYPE_REINTERPRET_CAST(from_type, uint8_t);                                           \
        case OLAP_FIELD_TYPE_SMALLINT:                                                           \
            TYPE_REINTERPRET_CAST(from_type, int16_t);                                           \
        case OLAP_FIELD_TYPE_UNSIGNED_SMALLINT:                                                  \
            TYPE_REINTERPRET_CAST(from_type, uint16_t);                                          \
        case OLAP_FIELD_TYPE_INT:                                                                \
            TYPE_REINTERPRET_CAST(from_type, int32_t);                                           \
        case OLAP_FIELD_TYPE_UNSIGNED_INT:                                                       \
            TYPE_REINTERPRET_CAST(from_type, uint32_t);                                          \
        case OLAP_FIELD_TYPE_BIGINT:                                                             \
            TYPE_REINTERPRET_CAST(from_type, int64_t);                                           \
        case OLAP_FIELD_TYPE_UNSIGNED_BIGINT:                                                    \
            TYPE_REINTERPRET_CAST(from_type, uint64_t);                                          \
        case OLAP_FIELD_TYPE_LARGEINT:                                                           \
            LARGEINT_REINTERPRET_CAST(from_type, int128_t);                                      \
        case OLAP_FIELD_TYPE_FLOAT:                                                              \
            TYPE_REINTERPRET_CAST(from_type, float);                                             \
        case OLAP_FIELD_TYPE_DOUBLE:                                                             \
            TYPE_REINTERPRET_CAST(from_type, double);                                            \
        default:                                                                                 \
            LOG(WARNING) << "the column type which was altered to was unsupported."              \
                         << " origin_type="                                                      \
                         << ref_block->tablet_schema()->column(ref_column).type()                \
                         << ", alter_type=" << mutable_block->tablet_schema()->column(i).type(); \
            return Status::Error<SCHEMA_CHANGE_INFO_INVALID>();                                  \
        }                                                                                        \
        break;                                                                                   \
    }

#define ASSIGN_DEFAULT_VALUE(length)                                            \
    case length: {                                                              \
        for (size_t row = 0; row < ref_block.row_block_info().row_num; ++row) { \
            memcpy(buf, _schema_mapping[i].default_value->ptr(), length);       \
            buf += length;                                                      \
        }                                                                       \
        break;                                                                  \
    }

struct ConvertTypeMapHash {
    size_t operator()(const std::pair<FieldType, FieldType>& pair) const {
        return (pair.first + 31) ^ pair.second;
    }
};

class ConvertTypeResolver {
    DECLARE_SINGLETON(ConvertTypeResolver);

public:
    bool get_convert_type_info(const FieldType from_type, const FieldType to_type) const {
        return _convert_type_set.find(std::make_pair(from_type, to_type)) !=
               _convert_type_set.end();
    }

    template <FieldType from_type, FieldType to_type>
    void add_convert_type_mapping() {
        _convert_type_set.emplace(std::make_pair(from_type, to_type));
    }

private:
    using convert_type_pair = std::pair<FieldType, FieldType>;
    std::unordered_set<convert_type_pair, ConvertTypeMapHash> _convert_type_set;

    DISALLOW_COPY_AND_ASSIGN(ConvertTypeResolver);
};

ConvertTypeResolver::ConvertTypeResolver() {
    // from char type
    add_convert_type_mapping<OLAP_FIELD_TYPE_CHAR, OLAP_FIELD_TYPE_TINYINT>();
    add_convert_type_mapping<OLAP_FIELD_TYPE_CHAR, OLAP_FIELD_TYPE_SMALLINT>();
    add_convert_type_mapping<OLAP_FIELD_TYPE_CHAR, OLAP_FIELD_TYPE_INT>();
    add_convert_type_mapping<OLAP_FIELD_TYPE_CHAR, OLAP_FIELD_TYPE_BIGINT>();
    add_convert_type_mapping<OLAP_FIELD_TYPE_CHAR, OLAP_FIELD_TYPE_LARGEINT>();
    add_convert_type_mapping<OLAP_FIELD_TYPE_CHAR, OLAP_FIELD_TYPE_FLOAT>();
    add_convert_type_mapping<OLAP_FIELD_TYPE_CHAR, OLAP_FIELD_TYPE_DOUBLE>();
    add_convert_type_mapping<OLAP_FIELD_TYPE_CHAR, OLAP_FIELD_TYPE_DATE>();

    // supported type convert should annotate in doc:
    // http://doris.apache.org/master/zh-CN/sql-reference/sql-statements/Data%20Definition/ALTER%20TABLE.html#description
    // If type convert is supported here, you should check fe/src/main/java/org/apache/doris/catalog/ColumnType.java to supported it either
    // from varchar type
    add_convert_type_mapping<OLAP_FIELD_TYPE_VARCHAR, OLAP_FIELD_TYPE_TINYINT>();
    add_convert_type_mapping<OLAP_FIELD_TYPE_VARCHAR, OLAP_FIELD_TYPE_SMALLINT>();
    add_convert_type_mapping<OLAP_FIELD_TYPE_VARCHAR, OLAP_FIELD_TYPE_INT>();
    add_convert_type_mapping<OLAP_FIELD_TYPE_VARCHAR, OLAP_FIELD_TYPE_BIGINT>();
    add_convert_type_mapping<OLAP_FIELD_TYPE_VARCHAR, OLAP_FIELD_TYPE_LARGEINT>();
    add_convert_type_mapping<OLAP_FIELD_TYPE_VARCHAR, OLAP_FIELD_TYPE_FLOAT>();
    add_convert_type_mapping<OLAP_FIELD_TYPE_VARCHAR, OLAP_FIELD_TYPE_DOUBLE>();
    add_convert_type_mapping<OLAP_FIELD_TYPE_VARCHAR, OLAP_FIELD_TYPE_DATE>();
    add_convert_type_mapping<OLAP_FIELD_TYPE_VARCHAR, OLAP_FIELD_TYPE_STRING>();

    // to varchar type
    add_convert_type_mapping<OLAP_FIELD_TYPE_TINYINT, OLAP_FIELD_TYPE_VARCHAR>();
    add_convert_type_mapping<OLAP_FIELD_TYPE_SMALLINT, OLAP_FIELD_TYPE_VARCHAR>();
    add_convert_type_mapping<OLAP_FIELD_TYPE_INT, OLAP_FIELD_TYPE_VARCHAR>();
    add_convert_type_mapping<OLAP_FIELD_TYPE_BIGINT, OLAP_FIELD_TYPE_VARCHAR>();
    add_convert_type_mapping<OLAP_FIELD_TYPE_LARGEINT, OLAP_FIELD_TYPE_VARCHAR>();
    add_convert_type_mapping<OLAP_FIELD_TYPE_FLOAT, OLAP_FIELD_TYPE_VARCHAR>();
    add_convert_type_mapping<OLAP_FIELD_TYPE_DOUBLE, OLAP_FIELD_TYPE_VARCHAR>();
    add_convert_type_mapping<OLAP_FIELD_TYPE_DECIMAL, OLAP_FIELD_TYPE_VARCHAR>();
    add_convert_type_mapping<OLAP_FIELD_TYPE_CHAR, OLAP_FIELD_TYPE_VARCHAR>();
    add_convert_type_mapping<OLAP_FIELD_TYPE_STRING, OLAP_FIELD_TYPE_VARCHAR>();

    // from string
    add_convert_type_mapping<OLAP_FIELD_TYPE_STRING, OLAP_FIELD_TYPE_TINYINT>();
    add_convert_type_mapping<OLAP_FIELD_TYPE_STRING, OLAP_FIELD_TYPE_SMALLINT>();
    add_convert_type_mapping<OLAP_FIELD_TYPE_STRING, OLAP_FIELD_TYPE_INT>();
    add_convert_type_mapping<OLAP_FIELD_TYPE_STRING, OLAP_FIELD_TYPE_BIGINT>();
    add_convert_type_mapping<OLAP_FIELD_TYPE_STRING, OLAP_FIELD_TYPE_LARGEINT>();
    add_convert_type_mapping<OLAP_FIELD_TYPE_STRING, OLAP_FIELD_TYPE_FLOAT>();
    add_convert_type_mapping<OLAP_FIELD_TYPE_STRING, OLAP_FIELD_TYPE_DOUBLE>();
    add_convert_type_mapping<OLAP_FIELD_TYPE_STRING, OLAP_FIELD_TYPE_DATE>();
    add_convert_type_mapping<OLAP_FIELD_TYPE_STRING, OLAP_FIELD_TYPE_VARCHAR>();

    // to string
    add_convert_type_mapping<OLAP_FIELD_TYPE_TINYINT, OLAP_FIELD_TYPE_STRING>();
    add_convert_type_mapping<OLAP_FIELD_TYPE_SMALLINT, OLAP_FIELD_TYPE_STRING>();
    add_convert_type_mapping<OLAP_FIELD_TYPE_INT, OLAP_FIELD_TYPE_STRING>();
    add_convert_type_mapping<OLAP_FIELD_TYPE_BIGINT, OLAP_FIELD_TYPE_STRING>();
    add_convert_type_mapping<OLAP_FIELD_TYPE_LARGEINT, OLAP_FIELD_TYPE_STRING>();
    add_convert_type_mapping<OLAP_FIELD_TYPE_FLOAT, OLAP_FIELD_TYPE_STRING>();
    add_convert_type_mapping<OLAP_FIELD_TYPE_DOUBLE, OLAP_FIELD_TYPE_STRING>();
    add_convert_type_mapping<OLAP_FIELD_TYPE_DECIMAL, OLAP_FIELD_TYPE_STRING>();
    add_convert_type_mapping<OLAP_FIELD_TYPE_CHAR, OLAP_FIELD_TYPE_STRING>();
    add_convert_type_mapping<OLAP_FIELD_TYPE_STRING, OLAP_FIELD_TYPE_STRING>();

    add_convert_type_mapping<OLAP_FIELD_TYPE_DATE, OLAP_FIELD_TYPE_DATETIME>();

    add_convert_type_mapping<OLAP_FIELD_TYPE_DATETIME, OLAP_FIELD_TYPE_DATE>();

    add_convert_type_mapping<OLAP_FIELD_TYPE_FLOAT, OLAP_FIELD_TYPE_DOUBLE>();

    add_convert_type_mapping<OLAP_FIELD_TYPE_INT, OLAP_FIELD_TYPE_DATE>();
}

ConvertTypeResolver::~ConvertTypeResolver() = default;

bool to_bitmap(RowCursor* read_helper, RowCursor* write_helper, const TabletColumn& ref_column,
               int field_idx, int ref_field_idx, MemPool* mem_pool) {
    write_helper->set_not_null(field_idx);
    BitmapValue bitmap;
    if (!read_helper->is_null(ref_field_idx)) {
        uint64_t origin_value;
        char* src = read_helper->cell_ptr(ref_field_idx);
        switch (ref_column.type()) {
        case OLAP_FIELD_TYPE_TINYINT:
            if (*(int8_t*)src < 0) {
                LOG(WARNING)
                        << "The input: " << *(int8_t*)src
                        << " is not valid, to_bitmap only support bigint value from 0 to "
                           "18446744073709551615 currently, cannot create MV with to_bitmap on "
                           "column with negative values.";
                return false;
            }
            origin_value = *(int8_t*)src;
            break;
        case OLAP_FIELD_TYPE_UNSIGNED_TINYINT:
            origin_value = *(uint8_t*)src;
            break;
        case OLAP_FIELD_TYPE_SMALLINT:
            if (*(int16_t*)src < 0) {
                LOG(WARNING)
                        << "The input: " << *(int16_t*)src
                        << " is not valid, to_bitmap only support bigint value from 0 to "
                           "18446744073709551615 currently, cannot create MV with to_bitmap on "
                           "column with negative values.";
                return false;
            }
            origin_value = *(int16_t*)src;
            break;
        case OLAP_FIELD_TYPE_UNSIGNED_SMALLINT:
            origin_value = *(uint16_t*)src;
            break;
        case OLAP_FIELD_TYPE_INT:
            if (*(int32_t*)src < 0) {
                LOG(WARNING)
                        << "The input: " << *(int32_t*)src
                        << " is not valid, to_bitmap only support bigint value from 0 to "
                           "18446744073709551615 currently, cannot create MV with to_bitmap on "
                           "column with negative values.";
                return false;
            }
            origin_value = *(int32_t*)src;
            break;
        case OLAP_FIELD_TYPE_UNSIGNED_INT:
            origin_value = *(uint32_t*)src;
            break;
        case OLAP_FIELD_TYPE_BIGINT:
            if (*(int64_t*)src < 0) {
                LOG(WARNING)
                        << "The input: " << *(int64_t*)src
                        << " is not valid, to_bitmap only support bigint value from 0 to "
                           "18446744073709551615 currently, cannot create MV with to_bitmap on "
                           "column with negative values.";
                return false;
            }
            origin_value = *(int64_t*)src;
            break;
        case OLAP_FIELD_TYPE_UNSIGNED_BIGINT:
            origin_value = *(uint64_t*)src;
            break;
        default:
            LOG(WARNING) << "the column type which was altered from was unsupported."
                         << " from_type=" << ref_column.type();
            return false;
        }
        bitmap.add(origin_value);
    }
    char* buf = reinterpret_cast<char*>(mem_pool->allocate(bitmap.getSizeInBytes()));
    Slice dst(buf, bitmap.getSizeInBytes());
    bitmap.write(dst.data);
    write_helper->set_field_content(field_idx, reinterpret_cast<char*>(&dst), mem_pool);
    return true;
}

bool hll_hash(RowCursor* read_helper, RowCursor* write_helper, const TabletColumn& ref_column,
              int field_idx, int ref_field_idx, MemPool* mem_pool) {
    write_helper->set_not_null(field_idx);
    HyperLogLog hll;
    if (!read_helper->is_null(ref_field_idx)) {
        uint64_t hash_value;

        switch (ref_column.type()) {
        case OLAP_FIELD_TYPE_CHAR: {
            int p = ref_column.length() - 1;
            Slice* slice = reinterpret_cast<Slice*>(read_helper->cell_ptr(ref_field_idx));
            char* buf = slice->data;
            while (p >= 0 && buf[p] == '\0') {
                p--;
            }
            slice->size = p + 1;
        }

        case OLAP_FIELD_TYPE_VARCHAR:
        case OLAP_FIELD_TYPE_STRING: {
            Slice slice = *reinterpret_cast<Slice*>(read_helper->cell_ptr(ref_field_idx));
            hash_value = HashUtil::murmur_hash64A(slice.data, slice.size, HashUtil::MURMUR_SEED);
            break;
        }
        case OLAP_FIELD_TYPE_BOOL:
        case OLAP_FIELD_TYPE_TINYINT:
        case OLAP_FIELD_TYPE_UNSIGNED_TINYINT:
        case OLAP_FIELD_TYPE_SMALLINT:
        case OLAP_FIELD_TYPE_UNSIGNED_SMALLINT:
        case OLAP_FIELD_TYPE_INT:
        case OLAP_FIELD_TYPE_UNSIGNED_INT:
        case OLAP_FIELD_TYPE_BIGINT:
        case OLAP_FIELD_TYPE_UNSIGNED_BIGINT:
        case OLAP_FIELD_TYPE_LARGEINT:
        case OLAP_FIELD_TYPE_FLOAT:
        case OLAP_FIELD_TYPE_DOUBLE:
        case OLAP_FIELD_TYPE_DISCRETE_DOUBLE:
        case OLAP_FIELD_TYPE_DATE:
        case OLAP_FIELD_TYPE_DATETIME: {
            std::string ref_column_string =
                    read_helper->column_schema(ref_field_idx)
                            ->type_info()
                            ->to_string(read_helper->cell_ptr(ref_field_idx));
            hash_value = HashUtil::murmur_hash64A(
                    ref_column_string.c_str(), ref_column_string.length(), HashUtil::MURMUR_SEED);
            break;
        }
        default:
            LOG(WARNING) << "fail to hll hash type : " << ref_column.type();
            return false;
        }

        hll.update(hash_value);
    }
    std::string buf;
    buf.resize(hll.max_serialized_size());
    buf.resize(hll.serialize((uint8_t*)buf.c_str()));
    Slice dst(buf);
    write_helper->set_field_content(field_idx, reinterpret_cast<char*>(&dst), mem_pool);
    return true;
}

bool count_field(RowCursor* read_helper, RowCursor* write_helper, const TabletColumn& ref_column,
                 int field_idx, int ref_field_idx, MemPool* mem_pool) {
    write_helper->set_not_null(field_idx);
    int64_t count = read_helper->is_null(ref_field_idx) ? 0 : 1;
    write_helper->set_field_content(field_idx, (char*)&count, mem_pool);
    return true;
}

Status RowBlockChanger::change_row_block(const RowBlock* ref_block, int32_t data_version,
                                         RowBlock* mutable_block,
                                         const uint64_t* filtered_rows) const {
    if (mutable_block == nullptr) {
        LOG(FATAL) << "mutable block is uninitialized.";
        return Status::Error<UNINITIALIZED>();
    } else if (mutable_block->tablet_schema()->num_columns() != _schema_mapping.size()) {
        LOG(WARNING) << "mutable block does not match with schema mapping rules. "
                     << "block_schema_size=" << mutable_block->tablet_schema()->num_columns()
                     << ", mapping_schema_size=" << _schema_mapping.size();
        return Status::Error<UNINITIALIZED>();
    }

    if (mutable_block->capacity() < ref_block->row_block_info().row_num) {
        LOG(WARNING) << "mutable block is not large enough for storing the changed block. "
                     << "mutable_block_size=" << mutable_block->capacity()
                     << ", ref_block_row_num=" << ref_block->row_block_info().row_num;
        return Status::Error<UNINITIALIZED>();
    }

    mutable_block->clear();

    RowCursor write_helper;
    if (write_helper.init(mutable_block->tablet_schema()) != Status::OK()) {
        LOG(WARNING) << "fail to init rowcursor.";
        return Status::Error<UNINITIALIZED>();
    }

    RowCursor read_helper;
    if (read_helper.init(ref_block->tablet_schema()) != Status::OK()) {
        LOG(WARNING) << "fail to init rowcursor.";
        return Status::Error<UNINITIALIZED>();
    }

    // a.1 First determine whether the data needs to be filtered, and finally only those marked as 1 are left as needed
    // For those without filter, it is equivalent to leave after setting all to 1
    const uint32_t row_num = ref_block->row_block_info().row_num;

    // a.2 Calculate the left row num
    uint32_t new_row_num = row_num - *filtered_rows;

    const bool filter_all = (new_row_num == 0);

    MemPool* mem_pool = mutable_block->mem_pool();
    // b. According to the previous filtering information, only processes that are also marked as 1
    for (size_t i = 0, len = mutable_block->tablet_schema()->num_columns(); !filter_all && i < len;
         ++i) {
        int32_t ref_column = _schema_mapping[i].ref_column;
        if (_schema_mapping[i].ref_column >= 0) {
            if (!_schema_mapping[i].materialized_function.empty()) {
                bool (*_do_materialized_transform)(RowCursor*, RowCursor*, const TabletColumn&, int,
                                                   int, MemPool*) = nullptr;
                if (_schema_mapping[i].materialized_function == "to_bitmap" ||
                    _schema_mapping[i].materialized_function == "to_bitmap_with_check") {
                    _do_materialized_transform = to_bitmap;
                } else if (_schema_mapping[i].materialized_function == "hll_hash") {
                    _do_materialized_transform = hll_hash;
                } else if (_schema_mapping[i].materialized_function == "count_field") {
                    _do_materialized_transform = count_field;
                } else {
                    LOG(WARNING) << "error materialized view function : "
                                 << _schema_mapping[i].materialized_function;
                    return Status::Error<SCHEMA_CHANGE_INFO_INVALID>();
                }
                VLOG_NOTICE << "_schema_mapping[" << i << "].materialized_function : "
                            << _schema_mapping[i].materialized_function;
                for (size_t row_index = 0, new_row_index = 0;
                     row_index < ref_block->row_block_info().row_num; ++row_index) {
                    mutable_block->get_row(new_row_index++, &write_helper);
                    ref_block->get_row(row_index, &read_helper);

                    if (!_do_materialized_transform(&read_helper, &write_helper,
                                                    ref_block->tablet_schema()->column(ref_column),
                                                    i, _schema_mapping[i].ref_column, mem_pool)) {
                        return Status::Error<DATA_QUALITY_ERR>();
                    }
                }
                continue;
            }

            // new column will be assigned as referenced column
            // check if the type of new column is equal to the older's.
            FieldType reftype = ref_block->tablet_schema()->column(ref_column).type();
            FieldType newtype = mutable_block->tablet_schema()->column(i).type();
            if (newtype == reftype) {
                // Low efficiency, you can also directly calculate the variable length domain copy, but it will still destroy the package
                for (size_t row_index = 0, new_row_index = 0;
                     row_index < ref_block->row_block_info().row_num; ++row_index) {
                    // Specify the new row index to be written (different from the read row_index)
                    mutable_block->get_row(new_row_index++, &write_helper);
                    ref_block->get_row(row_index, &read_helper);

                    if (read_helper.is_null(ref_column)) {
                        write_helper.set_null(i);
                    } else {
                        write_helper.set_not_null(i);
                        if (newtype == OLAP_FIELD_TYPE_CHAR) {
                            // if modify length of CHAR type, the size of slice should be equal
                            // to new length.
                            Slice* src = (Slice*)(read_helper.cell_ptr(ref_column));
                            size_t size = mutable_block->tablet_schema()->column(i).length();
                            char* buf = reinterpret_cast<char*>(mem_pool->allocate(size));
                            memset(buf, 0, size);
                            size_t copy_size = (size < src->size) ? size : src->size;
                            memcpy(buf, src->data, copy_size);
                            Slice dst(buf, size);
                            write_helper.set_field_content(i, reinterpret_cast<char*>(&dst),
                                                           mem_pool);
                        } else {
                            char* src = read_helper.cell_ptr(ref_column);
                            write_helper.set_field_content(i, src, mem_pool);
                        }
                    }
                }
            } else if (ConvertTypeResolver::instance()->get_convert_type_info(reftype, newtype)) {
                for (size_t row_index = 0, new_row_index = 0;
                     row_index < ref_block->row_block_info().row_num; ++row_index) {
                    mutable_block->get_row(new_row_index++, &write_helper);
                    ref_block->get_row(row_index, &read_helper);
                    if (read_helper.is_null(ref_column)) {
                        write_helper.set_null(i);
                    } else {
                        write_helper.set_not_null(i);
                        const Field* ref_field = read_helper.column_schema(ref_column);
                        char* ref_value = read_helper.cell_ptr(ref_column);
                        Status st = write_helper.convert_from(i, ref_value, ref_field->type_info(),
                                                              mem_pool);
                        if (!st) {
                            LOG(WARNING)
                                    << "the column type which was altered from was unsupported."
                                    << "status:" << st.to_string() << ", from_type=" << reftype
                                    << ", to_type=" << newtype;
                            return st;
                        }
                    }
                }
                // Write column i from ref_column.
            } else {
                // copy and alter the field
                // You can stay here for the time being, the new type does not involve type conversion for the time being
                switch (reftype) {
                case OLAP_FIELD_TYPE_TINYINT:
                    CONVERT_FROM_TYPE(int8_t);
                case OLAP_FIELD_TYPE_UNSIGNED_TINYINT:
                    CONVERT_FROM_TYPE(uint8_t);
                case OLAP_FIELD_TYPE_SMALLINT:
                    CONVERT_FROM_TYPE(int16_t);
                case OLAP_FIELD_TYPE_UNSIGNED_SMALLINT:
                    CONVERT_FROM_TYPE(uint16_t);
                case OLAP_FIELD_TYPE_INT:
                    CONVERT_FROM_TYPE(int32_t);
                case OLAP_FIELD_TYPE_UNSIGNED_INT:
                    CONVERT_FROM_TYPE(uint32_t);
                case OLAP_FIELD_TYPE_BIGINT:
                    CONVERT_FROM_TYPE(int64_t);
                case OLAP_FIELD_TYPE_UNSIGNED_BIGINT:
                    CONVERT_FROM_TYPE(uint64_t);
                case OLAP_FIELD_TYPE_LARGEINT:
                    CONVERT_FROM_TYPE(int128_t);
                default:
                    LOG(WARNING) << "the column type which was altered from was unsupported."
                                 << " from_type="
                                 << ref_block->tablet_schema()->column(ref_column).type();
                    return Status::Error<SCHEMA_CHANGE_INFO_INVALID>();
                }

                if (newtype < reftype) {
                    VLOG_NOTICE << "type degraded while altering column. "
                                << "column=" << mutable_block->tablet_schema()->column(i).name()
                                << ", origin_type="
                                << ref_block->tablet_schema()->column(ref_column).type()
                                << ", alter_type="
                                << mutable_block->tablet_schema()->column(i).type();
                }
            }
        } else {
            // New column, write default value
            for (size_t row_index = 0, new_row_index = 0;
                 row_index < ref_block->row_block_info().row_num; ++row_index) {
                mutable_block->get_row(new_row_index++, &write_helper);

                if (_schema_mapping[i].default_value->is_null()) {
                    write_helper.set_null(i);
                } else {
                    write_helper.set_not_null(i);
                    write_helper.set_field_content(i, _schema_mapping[i].default_value->ptr(),
                                                   mem_pool);
                }
            }
        }
    }

    // NOTE The current row_num of mutable_block is still as much as ref
    // (Actually, you can re-init into less when init, the new_row_num left by the filter)
    // In split_table, there may be no data due to filtering
    mutable_block->finalize(new_row_num);
    return Status::OK();
}

#undef CONVERT_FROM_TYPE
#undef TYPE_REINTERPRET_CAST
#undef ASSIGN_DEFAULT_VALUE

Status RowBlockChanger::change_block(vectorized::Block* ref_block,
                                     vectorized::Block* new_block) const {
    if (new_block->columns() != _schema_mapping.size()) {
        LOG(WARNING) << "block does not match with schema mapping rules. "
                     << "block_schema_size=" << new_block->columns()
                     << ", mapping_schema_size=" << _schema_mapping.size();
        return Status::Error<UNINITIALIZED>();
    }

    ObjectPool pool;
    RuntimeState* state = pool.add(new RuntimeState());
    state->set_desc_tbl(&_desc_tbl);
    RowDescriptor row_desc =
            RowDescriptor(_desc_tbl.get_tuple_descriptor(_desc_tbl.get_row_tuples()[0]), false);

    const int row_size = ref_block->rows();
    const int column_size = new_block->columns();

    // swap ref_block[key] and new_block[value]
    std::map<int, int> swap_idx_map;

    for (int idx = 0; idx < column_size; idx++) {
        int ref_idx = _schema_mapping[idx].ref_column;

        if (ref_idx < 0) {
            // new column, write default value
            auto value = _schema_mapping[idx].default_value;
            auto column = new_block->get_by_position(idx).column->assume_mutable();
            if (value->is_null()) {
                DCHECK(column->is_nullable());
                column->insert_many_defaults(row_size);
            } else {
                auto type_info = get_type_info(_schema_mapping[idx].new_column);
                DefaultValueColumnIterator::insert_default_data(type_info.get(), value->size(),
                                                                value->ptr(), column, row_size);
            }
        } else if (_schema_mapping[idx].expr != nullptr) {
            // calculate special materialized function, to_bitmap/hll_hash/count_field or cast expr
            vectorized::VExprContext* ctx = nullptr;
            RETURN_IF_ERROR(
                    vectorized::VExpr::create_expr_tree(&pool, *_schema_mapping[idx].expr, &ctx));
            Defer defer {[&]() { ctx->close(state); }};
            RETURN_IF_ERROR(ctx->prepare(state, row_desc));
            RETURN_IF_ERROR(ctx->open(state));

            int result_column_id = -1;
            RETURN_IF_ERROR(ctx->execute(ref_block, &result_column_id));
            DCHECK(ref_block->get_by_position(result_column_id).column->size() == row_size)
                    << new_block->get_by_position(idx).name << " size invalid"
                    << ", expect=" << row_size
                    << ", real=" << ref_block->get_by_position(result_column_id).column->size();

            if (ctx->root()->node_type() == TExprNodeType::CAST_EXPR) {
                RETURN_IF_ERROR(
                        _check_cast_valid(ref_block->get_by_position(ref_idx).column,
                                          ref_block->get_by_position(result_column_id).column));
            }
            swap_idx_map[result_column_id] = idx;
        } else {
            // same type, just swap column
            swap_idx_map[ref_idx] = idx;
        }
    }

    for (auto it : swap_idx_map) {
        auto& ref_col = ref_block->get_by_position(it.first);
        auto& new_col = new_block->get_by_position(it.second);

        bool ref_col_nullable = ref_col.column->is_nullable();
        bool new_col_nullable = new_col.column->is_nullable();

        if (ref_col_nullable != new_col_nullable) {
            // not nullable to nullable
            if (new_col_nullable) {
                auto* new_nullable_col = assert_cast<vectorized::ColumnNullable*>(
                        std::move(*new_col.column).mutate().get());

                new_nullable_col->swap_nested_column(ref_col.column);
                new_nullable_col->get_null_map_data().resize_fill(new_nullable_col->size());
            } else {
                // nullable to not nullable:
                // suppose column `c_phone` is originally varchar(16) NOT NULL,
                // then do schema change `alter table test modify column c_phone int not null`,
                // the cast expr of schema change is `CastExpr(CAST String to Nullable(Int32))`,
                // so need to handle nullable to not nullable here
                auto* ref_nullable_col = assert_cast<vectorized::ColumnNullable*>(
                        std::move(*ref_col.column).mutate().get());

                const auto* null_map = ref_nullable_col->get_null_map_column().get_data().data();

                for (size_t i = 0; i < row_size; i++) {
                    if (null_map[i]) {
                        return Status::DataQualityError("is_null of data is changed!");
                    }
                }
                ref_nullable_col->swap_nested_column(new_col.column);
            }
        } else {
            new_block->get_by_position(it.second).column.swap(
                    ref_block->get_by_position(it.first).column);
        }
    }

    return Status::OK();
}

// This check is to prevent schema-change from causing data loss
Status RowBlockChanger::_check_cast_valid(vectorized::ColumnPtr ref_column,
                                          vectorized::ColumnPtr new_column) const {
    if (ref_column->is_nullable() != new_column->is_nullable()) {
        if (ref_column->is_nullable()) {
            return Status::DataQualityError("Can not change nullable column to not nullable");
        } else {
            auto* new_null_map =
                    vectorized::check_and_get_column<vectorized::ColumnNullable>(new_column)
                            ->get_null_map_column()
                            .get_data()
                            .data();

            bool is_changed = false;
            for (size_t i = 0; i < ref_column->size(); i++) {
                is_changed |= new_null_map[i];
            }
            if (is_changed) {
                return Status::DataQualityError("is_null of data is changed!");
            }
        }
    }

    if (ref_column->is_nullable() && new_column->is_nullable()) {
        auto* ref_null_map =
                vectorized::check_and_get_column<vectorized::ColumnNullable>(ref_column)
                        ->get_null_map_column()
                        .get_data()
                        .data();
        auto* new_null_map =
                vectorized::check_and_get_column<vectorized::ColumnNullable>(new_column)
                        ->get_null_map_column()
                        .get_data()
                        .data();

        bool is_changed = false;
        for (size_t i = 0; i < ref_column->size(); i++) {
            is_changed |= (ref_null_map[i] != new_null_map[i]);
        }
        if (is_changed) {
            return Status::DataQualityError("is_null of data is changed!");
        }
    }
    return Status::OK();
}

RowBlockSorter::RowBlockSorter(RowBlockAllocator* row_block_allocator)
        : _row_block_allocator(row_block_allocator), _swap_row_block(nullptr) {}

RowBlockSorter::~RowBlockSorter() {
    if (_swap_row_block) {
        _row_block_allocator->release(_swap_row_block);
        _swap_row_block = nullptr;
    }
}

bool RowBlockSorter::sort(RowBlock** row_block) {
    uint32_t row_num = (*row_block)->row_block_info().row_num;
    bool null_supported = (*row_block)->row_block_info().null_supported;

    if (_swap_row_block == nullptr || _swap_row_block->capacity() < row_num) {
        if (_swap_row_block != nullptr) {
            _row_block_allocator->release(_swap_row_block);
            _swap_row_block = nullptr;
        }

        if (!_row_block_allocator->allocate(&_swap_row_block, row_num, null_supported)) {
            LOG(WARNING) << "fail to allocate memory.";
            return false;
        }
    }

    RowCursor helper_row;
    auto res = helper_row.init(_swap_row_block->tablet_schema());
    if (!res) {
        LOG(WARNING) << "row cursor init failed.res:" << res;
        return false;
    }

    std::vector<std::unique_ptr<RowCursor>> row_cursor_list;
    row_cursor_list.reserve((*row_block)->row_block_info().row_num);
    // create an list of row cursor as long as the number of rows in data block.
    for (size_t i = 0; i < (*row_block)->row_block_info().row_num; ++i) {
        row_cursor_list.emplace_back(new (nothrow) RowCursor());
        if (row_cursor_list[i] == nullptr) {
            LOG(WARNING) << "failed to malloc RowCursor. size=" << sizeof(RowCursor);
            return false;
        }

        if (row_cursor_list[i]->init((*row_block)->tablet_schema()) != Status::OK()) {
            return false;
        }

        (*row_block)->get_row(i, row_cursor_list[i].get());
    }

    // Must use 'std::' because this class has a function whose name is sort too
    std::stable_sort(row_cursor_list.begin(), row_cursor_list.end(), _row_cursor_comparator);

    // copy the results sorted to temp row block.
    _swap_row_block->clear();
    for (size_t i = 0; i < row_cursor_list.size(); ++i) {
        _swap_row_block->get_row(i, &helper_row);
        copy_row(&helper_row, *row_cursor_list[i], _swap_row_block->mem_pool());
    }

    _swap_row_block->finalize(row_cursor_list.size());

    // swap the row block for reducing memory allocating.
    std::swap(*row_block, _swap_row_block);

    return true;
}

RowBlockAllocator::RowBlockAllocator(TabletSchemaSPtr tablet_schema, size_t memory_limitation)
        : _tablet_schema(tablet_schema),
          _tracker(std::make_unique<MemTracker>("RowBlockAllocator")),
          _row_len(tablet_schema->row_size()),
          _memory_limitation(memory_limitation) {
    VLOG_NOTICE << "RowBlockAllocator(). row_len=" << _row_len;
}

RowBlockAllocator::~RowBlockAllocator() {
    if (_tracker->consumption() != 0) {
        LOG(WARNING) << "memory lost in RowBlockAllocator. memory_size=" << _tracker->consumption();
    }
}

Status RowBlockAllocator::allocate(RowBlock** row_block, size_t num_rows, bool null_supported) {
    size_t row_block_size = _row_len * num_rows;

    if (_memory_limitation > 0 && _tracker->consumption() + row_block_size > _memory_limitation) {
        *row_block = nullptr;
        return Status::Error<FETCH_MEMORY_EXCEEDED>();
    }

    // TODO(lijiao) : Why abandon the original m_row_block_buffer
    *row_block = new (nothrow) RowBlock(_tablet_schema);

    if (*row_block == nullptr) {
        LOG(WARNING) << "failed to malloc RowBlock. size=" << sizeof(RowBlock);
        return Status::Error<MEM_ALLOC_FAILED>();
    }

    RowBlockInfo row_block_info(0U, num_rows);
    row_block_info.null_supported = null_supported;
    (*row_block)->init(row_block_info);

    _tracker->consume(row_block_size);
    VLOG_NOTICE << "RowBlockAllocator::allocate() this=" << this << ", num_rows=" << num_rows
                << ", m_memory_allocated=" << _tracker->consumption()
                << ", row_block_addr=" << *row_block;
    return Status::OK();
}

void RowBlockAllocator::release(RowBlock* row_block) {
    if (row_block == nullptr) {
        LOG(INFO) << "null row block released.";
        return;
    }

    _tracker->release(row_block->capacity() * _row_len);

    VLOG_NOTICE << "RowBlockAllocator::release() this=" << this
                << ", num_rows=" << row_block->capacity()
                << ", m_memory_allocated=" << _tracker->consumption()
                << ", row_block_addr=" << row_block;
    delete row_block;
}

bool RowBlockAllocator::is_memory_enough_for_sorting(size_t num_rows, size_t allocated_rows) {
    if (num_rows <= allocated_rows) {
        return true;
    }
    size_t row_block_size = _row_len * (num_rows - allocated_rows);
    return _tracker->consumption() + row_block_size < _memory_limitation;
}

RowBlockMerger::RowBlockMerger(TabletSharedPtr tablet) : _tablet(tablet) {}

RowBlockMerger::~RowBlockMerger() = default;

bool RowBlockMerger::merge(const std::vector<RowBlock*>& row_block_arr, RowsetWriter* rowset_writer,
                           uint64_t* merged_rows) {
    uint64_t tmp_merged_rows = 0;
    RowCursor row_cursor;
    std::unique_ptr<MemPool> mem_pool(new MemPool());
    std::unique_ptr<ObjectPool> agg_object_pool(new ObjectPool());

    auto merge_error = [&]() -> bool {
        while (!_heap.empty()) {
            MergeElement element = _heap.top();
            _heap.pop();
            SAFE_DELETE(element.row_cursor);
        }
        return false;
    };

    if (row_cursor.init(_tablet->tablet_schema()) != Status::OK()) {
        LOG(WARNING) << "fail to init row cursor.";
        return merge_error();
    }

    if (!_make_heap(row_block_arr)) {
        // There is error log in _make_heap, so no need to more log.
        return merge_error();
    }

    row_cursor.allocate_memory_for_string_type(_tablet->tablet_schema());
    while (_heap.size() > 0) {
        init_row_with_others(&row_cursor, *(_heap.top().row_cursor), mem_pool.get(),
                             agg_object_pool.get());

        _pop_heap();

        if (KeysType::DUP_KEYS == _tablet->keys_type()) {
            if (rowset_writer->add_row(row_cursor) != Status::OK()) {
                LOG(WARNING) << "fail to add row to rowset writer.";
                return merge_error();
            }
            continue;
        }

        while (!_heap.empty() && compare_row(row_cursor, *_heap.top().row_cursor) == 0) {
            // TODO(zc): Currently we keep nullptr to indicate that this is a query path,
            // we should fix this trick ASAP
            agg_update_row(&row_cursor, *(_heap.top().row_cursor), nullptr);
            ++tmp_merged_rows;
            _pop_heap();
        }
        agg_finalize_row(&row_cursor, mem_pool.get());
        if (rowset_writer->add_row(row_cursor) != Status::OK()) {
            LOG(WARNING) << "fail to add row to rowset writer.";
            return merge_error();
        }

        // the memory allocate by mem pool has been copied,
        // so we should release memory immediately
        mem_pool->clear();
        agg_object_pool.reset(new ObjectPool());
    }
    if (rowset_writer->flush() != Status::OK()) {
        LOG(WARNING) << "failed to finalizing writer.";
        return merge_error();
    }

    *merged_rows = tmp_merged_rows;
    return true;
}

bool RowBlockMerger::_make_heap(const std::vector<RowBlock*>& row_block_arr) {
    for (auto row_block : row_block_arr) {
        MergeElement element;
        element.row_block = row_block;
        element.row_block_index = 0;
        element.row_cursor = new (nothrow) RowCursor();

        if (element.row_cursor == nullptr) {
            LOG(FATAL) << "failed to malloc RowCursor. size=" << sizeof(RowCursor);
            return false;
        }

        if (element.row_cursor->init(element.row_block->tablet_schema()) != Status::OK()) {
            LOG(WARNING) << "failed to init row cursor.";
            SAFE_DELETE(element.row_cursor);
            return false;
        }

        element.row_block->get_row(element.row_block_index, element.row_cursor);

        _heap.push(element);
    }

    return true;
}

void RowBlockMerger::_pop_heap() {
    MergeElement element = _heap.top();
    _heap.pop();

    if (++element.row_block_index >= element.row_block->row_block_info().row_num) {
        SAFE_DELETE(element.row_cursor);
        return;
    }

    element.row_block->get_row(element.row_block_index, element.row_cursor);

    _heap.push(element);
}

Status LinkedSchemaChange::process(RowsetReaderSharedPtr rowset_reader, RowsetWriter* rowset_writer,
                                   TabletSharedPtr new_tablet, TabletSharedPtr base_tablet,
                                   TabletSchemaSPtr base_tablet_schema) {
#ifdef CLOUD_MODE
    LOG(FATAL) << "Not support LinkedSchemaChange in cloud mode";
#endif
    // In some cases, there may be more than one type of rowset in a tablet,
    // in which case the conversion cannot be done directly by linked schema change,
    // but requires direct schema change to rewrite the data.
    if (rowset_reader->type() != rowset_writer->type()) {
        LOG(INFO) << "the type of rowset " << rowset_reader->rowset()->rowset_id()
                  << " in base tablet is not same as type " << rowset_writer->type()
                  << ", use direct schema change.";
        return SchemaChangeHandler::get_sc_procedure(_row_block_changer, false, true)
                ->process(rowset_reader, rowset_writer, new_tablet, base_tablet,
                          base_tablet_schema);
    } else {
        Status status = rowset_writer->add_rowset_for_linked_schema_change(rowset_reader->rowset());
        if (!status) {
            LOG(WARNING) << "fail to convert rowset."
                         << ", new_tablet=" << new_tablet->full_name()
                         << ", version=" << rowset_writer->version().first << "-"
                         << rowset_writer->version().second << ", error status " << status;
            return status;
        }
        // copy delete bitmap to new tablet.
        if (new_tablet->keys_type() == UNIQUE_KEYS &&
            new_tablet->enable_unique_key_merge_on_write()) {
            DeleteBitmap origin_delete_bitmap(base_tablet->tablet_id());
            base_tablet->tablet_meta()->delete_bitmap().subset(
                    {rowset_reader->rowset()->rowset_id(), 0, 0},
                    {rowset_reader->rowset()->rowset_id(), UINT32_MAX, INT64_MAX},
                    &origin_delete_bitmap);
            for (auto iter = origin_delete_bitmap.delete_bitmap.begin();
                 iter != origin_delete_bitmap.delete_bitmap.end(); ++iter) {
                int ret = new_tablet->tablet_meta()->delete_bitmap().set(
                        {rowset_writer->rowset_id(), std::get<1>(iter->first),
                         std::get<2>(iter->first)},
                        iter->second);
                DCHECK(ret == 1);
            }
        }
        return Status::OK();
    }
}

SchemaChangeForInvertedIndex::SchemaChangeForInvertedIndex(
            const std::vector<TOlapTableIndex>& alter_inverted_indexs,
            const TabletSchemaSPtr& tablet_schema) 
        : SchemaChange(), _alter_inverted_indexs(alter_inverted_indexs), _tablet_schema(tablet_schema) {}

SchemaChangeForInvertedIndex::~SchemaChangeForInvertedIndex() {
    VLOG_NOTICE << "~SchemaChangeForInvertedIndex()";
    _inverted_index_builders.clear();
    _index_metas.clear();
}

Status SchemaChangeForInvertedIndex::_add_nullable(const std::string& column_name,
            const std::string& index_writer_sign,
            Field* field,
            const uint8_t* null_map, 
            const uint8_t** ptr, 
            size_t num_rows) {
    size_t offset = 0;
    auto next_run_step = [&]() {
        size_t step = 1;
        for (auto i = offset + 1; i < num_rows; ++i) {
            if (null_map[offset] == null_map[i])
                step++;
            else
                break;
        }
        return step;
    };

    try {
        do {
            auto step = next_run_step();
            if (null_map[offset]) {
                RETURN_IF_ERROR(_inverted_index_builders[index_writer_sign]->add_nulls(step));
            } else {
                if (field->type() == FieldType::OLAP_FIELD_TYPE_ARRAY) {
                    DCHECK(field->get_sub_field_count() == 1);
                    const auto* col_cursor = reinterpret_cast<const CollectionValue*>(*ptr);
                    RETURN_IF_ERROR(_inverted_index_builders[index_writer_sign]->add_array_values(
                                                                                field->get_sub_field(0)->size(), col_cursor, step));
                } else {
                    RETURN_IF_ERROR(_inverted_index_builders[index_writer_sign]->add_values(column_name, *ptr,
                                                                                        step));
                }
            }
            *ptr += field->size() * step;
            offset += step;
        } while (offset < num_rows);
    } catch (const std::exception& e) {
        LOG(WARNING) << "CLuceneError occured: " << e.what();
        return Status::OLAPInternalError(OLAP_ERR_IO_ERROR);
    }
    
    return Status::OK();
}

Status SchemaChangeForInvertedIndex::_add_data(const std::string& column_name,
            const std::string& index_writer_sign,
            Field* field,
            const uint8_t** ptr, 
            size_t num_rows) {
    try {
        if (field->type() == FieldType::OLAP_FIELD_TYPE_ARRAY) {
            DCHECK(field->get_sub_field_count() == 1);
            const auto* col_cursor = reinterpret_cast<const CollectionValue*>(*ptr);
            RETURN_IF_ERROR(_inverted_index_builders[index_writer_sign]->add_array_values(
                                                                        field->get_sub_field(0)->size(), col_cursor, num_rows));
        } else {
            RETURN_IF_ERROR(_inverted_index_builders[index_writer_sign]->add_values(column_name, *ptr,
                                                                                num_rows));
        }
    } catch (const std::exception& e) {
        LOG(WARNING) << "CLuceneError occured: " << e.what();
        return Status::OLAPInternalError(OLAP_ERR_IO_ERROR);
    }
    
    return Status::OK();
}

Status SchemaChangeForInvertedIndex::_write_inverted_index(
            int32_t segment_idx, 
            vectorized::Block* block) {
    LOG(INFO) << "begin to write inverted index";

    // converter block data
    vectorized::OlapBlockDataConvertor olap_data_convertor;
    olap_data_convertor.reserve(block->columns());
    for (auto& inverted_index: _alter_inverted_indexs) {
        auto column_name = inverted_index.columns[0];
        auto column = _tablet_schema->column(column_name);
        olap_data_convertor.add_column_data_convertor(column);
    }
    olap_data_convertor.set_source_content(block, 0, block->rows());

    int idx = 0;
    for (auto& inverted_index: _alter_inverted_indexs) {
        auto column_name = inverted_index.columns[0];
        auto column = _tablet_schema->column(column_name);
        auto index_id = inverted_index.index_id;

        auto converted_result = olap_data_convertor.convert_column_data(idx++);
        if (converted_result.first != Status::OK()) {
        LOG(WARNING) << "failed to convert block, errcode: " << converted_result.first;
            return converted_result.first;
        }

        std::string writer_sign = std::to_string(segment_idx) + "_" + std::to_string(index_id);
        std::unique_ptr<Field> field(FieldFactory::create(column));
        const auto* ptr = (const uint8_t*)converted_result.second->get_data();
        if (converted_result.second->get_nullmap()) {
            RETURN_IF_ERROR(
                    _add_nullable(column_name, writer_sign, field.get(),
                        converted_result.second->get_nullmap(), &ptr, block->rows()));
        } else {
            RETURN_IF_ERROR(
                _add_data(column_name, writer_sign, field.get(), &ptr, block->rows()));
        }
    }

    return Status::OK();
}

Status SchemaChangeForInvertedIndex::process(
            RowsetReaderSharedPtr rowset_reader, RowsetWriter* rowset_writer,
            TabletSharedPtr new_tablet, TabletSharedPtr base_tablet,
            TabletSchemaSPtr base_tablet_schema) {
    Status res = Status::OK();
    if (rowset_reader->rowset()->empty() || rowset_reader->rowset()->num_rows() == 0) {
        return Status::OK();
    }

    std::vector<ColumnId> return_columns;
    for (auto& inverted_index : _alter_inverted_indexs) {
        DCHECK_EQ(inverted_index.columns.size(), 1);
        auto column_name = inverted_index.columns[0];
        auto idx = _tablet_schema->field_index(column_name);
        return_columns.emplace_back(idx);
    }

    // create inverted index writer
    auto rowset_meta = rowset_reader->rowset()->rowset_meta();
    std::string segment_dir = rowset_meta->is_local()
                ? base_tablet->tablet_path()
                : fmt::format("{}/{}", DATA_PREFIX, base_tablet->tablet_id());
    auto fs = rowset_meta->fs();
    for (auto i = 0; i < rowset_meta->num_segments(); ++i) {
        std::string segment_filename = fmt::format("{}_{}.dat", rowset_meta->rowset_id().to_string(), i);
        for (auto& inverted_index : _alter_inverted_indexs) {
            DCHECK_EQ(inverted_index.columns.size(), 1);
            auto column_name = inverted_index.columns[0];
            auto column = _tablet_schema->column(column_name);
            auto index_id = inverted_index.index_id;

            std::unique_ptr<Field> field(FieldFactory::create(column));
            _index_metas.emplace_back(new TabletIndex());
            _index_metas.back()->init_from_thrift(inverted_index, *_tablet_schema);
            std::unique_ptr<segment_v2::InvertedIndexColumnWriter> inverted_index_builder;
            try {
                RETURN_IF_ERROR(segment_v2::InvertedIndexColumnWriter::create(field.get(), &inverted_index_builder,
                                                              index_id, segment_filename,
                                                              segment_dir,
                                                              _index_metas.back().get(),
                                                              fs));
            } catch (const std::exception& e) {
                LOG(WARNING) << "CLuceneError occured: " << e.what();
                return Status::OLAPInternalError(OLAP_ERR_IO_ERROR);
            }

            if (inverted_index_builder) {
                std::string writer_sign = std::to_string(i) + "_" + std::to_string(index_id);
                _inverted_index_builders.insert(std::make_pair(writer_sign, std::move(inverted_index_builder)));
            }
        }
    }

    SegmentCacheHandle segment_cache_handle;
    // load segments
    RETURN_NOT_OK(SegmentLoader::instance()->load_segments(
            std::static_pointer_cast<BetaRowset>(rowset_reader->rowset()), 
            &segment_cache_handle, false));

    // create iterator for each segment
    StorageReadOptions read_options;
    OlapReaderStatistics stats;
    read_options.stats = &stats;
    read_options.tablet_schema = _tablet_schema;
    std::set<int32_t> output_columns(return_columns.begin(), return_columns.end());
    read_options.output_columns = &output_columns;
    std::unique_ptr<Schema> schema =
            std::make_unique<Schema>(_tablet_schema->columns(), return_columns);
    for (auto& seg_ptr : segment_cache_handle.get_segments()) {
        std::unique_ptr<RowwiseIterator> iter;
        res = seg_ptr->new_iterator(*schema, read_options, &iter);
        if (!res.ok()) {
            LOG(WARNING) << "failed to create iterator[" << seg_ptr->id() << "]: " << res.to_string();
            return Status::OLAPInternalError(OLAP_ERR_ROWSET_READER_INIT);
        }

        std::shared_ptr<vectorized::Block> block = std::make_shared<vectorized::Block>(
                    _tablet_schema->create_block(return_columns));
        do {
            block->clear_column_data();
            res = iter->next_batch(block.get());
            if (!res.ok()) {
                if (res.is_end_of_file()) {
                    res = Status::OK();
                    break;
                } 
                if (res.is_end_of_file()) {
                    return Status::OLAPInternalError(OLAP_ERR_DATA_EOF);
                }
                RETURN_NOT_OK_LOG(res, "failed to read next block when schema change for inverted index.");
            }

            // copy block
            auto ref_block = *block;

            // write inverted index
            if (_write_inverted_index(iter->data_id(), &ref_block) != Status::OK()) {
                res = Status::OLAPInternalError(OLAP_ERR_SCHEMA_CHANGE_INFO_INVALID);
                LOG(WARNING) << "failed to write block.";
                return res;
            }
        } while (block->rows() != 0);
    }

    // finish write inverted index, flush data to compound file
    for (auto i = 0; i < rowset_meta->num_segments(); ++i) {
        for (auto& inverted_index : _alter_inverted_indexs) {
            DCHECK_EQ(inverted_index.columns.size(), 1);
            auto column_name = inverted_index.columns[0];
            auto column = _tablet_schema->column(column_name);
            auto index_id = inverted_index.index_id;
            std::string writer_sign = std::to_string(i) + "_" + std::to_string(index_id);
            try {
                if (_inverted_index_builders[writer_sign]) {
                    _inverted_index_builders[writer_sign]->finish();
                }
            } catch (const std::exception& e) {
                LOG(WARNING) << "CLuceneError occured: " << e.what();
                return Status::OLAPInternalError(OLAP_ERR_IO_ERROR);
            }
        }
    }
    _inverted_index_builders.clear();
    _index_metas.clear();
    
    LOG(INFO) << "all row nums. source_rows=" << rowset_reader->rowset()->num_rows();
    return res;
}

SchemaChangeDirectly::SchemaChangeDirectly(const RowBlockChanger& row_block_changer)
        : _row_block_changer(row_block_changer), _row_block_allocator(nullptr), _cursor(nullptr) {}

SchemaChangeDirectly::~SchemaChangeDirectly() {
    VLOG_NOTICE << "~SchemaChangeDirectly()";
    SAFE_DELETE(_row_block_allocator);
    SAFE_DELETE(_cursor);
}

bool SchemaChangeDirectly::_write_row_block(RowsetWriter* rowset_writer, RowBlock* row_block) {
    for (uint32_t i = 0; i < row_block->row_block_info().row_num; i++) {
        row_block->get_row(i, _cursor);
        if (!rowset_writer->add_row(*_cursor)) {
            LOG(WARNING) << "fail to write to new rowset for direct schema change";
            return false;
        }
    }

    return true;
}

Status reserve_block(std::unique_ptr<RowBlock, RowBlockDeleter>* block_handle_ptr, int row_num,
                     RowBlockAllocator* allocator) {
    auto& block_handle = *block_handle_ptr;
    if (block_handle == nullptr || block_handle->capacity() < row_num) {
        // release old block and alloc new block
        if (block_handle != nullptr) {
            block_handle.reset();
        }
        RowBlock* new_row_block = nullptr;
        auto res = allocator->allocate(&new_row_block, row_num, true);
        RETURN_NOT_OK_LOG(res, "failed to allocate RowBlock.");
        block_handle.reset(new_row_block);
    } else {
        block_handle->clear();
    }
    return Status::OK();
}

Status SchemaChangeDirectly::_inner_process(RowsetReaderSharedPtr rowset_reader,
                                            RowsetWriter* rowset_writer, TabletSharedPtr new_tablet,
                                            TabletSchemaSPtr base_tablet_schema) {
#ifdef CLOUD_MODE
    LOG(FATAL) << "Not support SchemaChangeDirectly in cloud mode";
#endif
    if (_row_block_allocator == nullptr) {
        _row_block_allocator = new RowBlockAllocator(new_tablet->tablet_schema(), 0);
        if (_row_block_allocator == nullptr) {
            LOG(FATAL) << "failed to malloc RowBlockAllocator. size=" << sizeof(RowBlockAllocator);
            return Status::Error<INVALID_ARGUMENT>();
        }
    }

    if (nullptr == _cursor) {
        _cursor = new (nothrow) RowCursor();
        if (nullptr == _cursor) {
            LOG(WARNING) << "fail to allocate row cursor.";
            return Status::Error<INVALID_ARGUMENT>();
        }

        if (!_cursor->init(new_tablet->tablet_schema())) {
            LOG(WARNING) << "fail to init row cursor.";
            return Status::Error<INVALID_ARGUMENT>();
        }
    }

    Status res = Status::OK();

    VLOG_NOTICE << "init writer. new_tablet=" << new_tablet->full_name()
                << ", block_row_number=" << new_tablet->num_rows_per_row_block();

    std::unique_ptr<RowBlock, RowBlockDeleter> new_row_block(nullptr, [&](RowBlock* block) {
        if (block != nullptr) {
            _row_block_allocator->release(block);
        }
    });

    RowBlock* ref_row_block = nullptr;
    rowset_reader->next_block(&ref_row_block);
    while (ref_row_block != nullptr && ref_row_block->has_remaining()) {
        // We will allocate blocks of the same size as before
        // to ensure that the data can be stored
        RETURN_NOT_OK(reserve_block(&new_row_block, ref_row_block->row_block_info().row_num,
                                    _row_block_allocator));

        // Change ref to new. This step is reasonable to say that it does need to wait for a large block, but theoretically it has nothing to do with the writer.
        uint64_t filtered_rows = 0;
        res = _row_block_changer.change_row_block(ref_row_block, rowset_reader->version().second,
                                                  new_row_block.get(), &filtered_rows);
        RETURN_NOT_OK_LOG(res, "failed to change data in row block.");

        // rows filtered by delete handler one by one
        _add_filtered_rows(filtered_rows);

        if (!_write_row_block(rowset_writer, new_row_block.get())) {
            res = Status::Error<SCHEMA_CHANGE_INFO_INVALID>();
            LOG(WARNING) << "failed to write row block.";
            return res;
        }

        ref_row_block->clear();
        rowset_reader->next_block(&ref_row_block);
    }

    if (!rowset_writer->flush()) {
        return Status::Error<ALTER_STATUS_ERR>();
    }

    return res;
}

Status VSchemaChangeDirectly::_inner_process(RowsetReaderSharedPtr rowset_reader,
                                             RowsetWriter* rowset_writer,
                                             TabletSharedPtr new_tablet,
                                             TabletSchemaSPtr base_tablet_schema) {
    do {
        auto new_block =
                std::make_unique<vectorized::Block>(new_tablet->tablet_schema()->create_block());
        auto ref_block = std::make_unique<vectorized::Block>(base_tablet_schema->create_block());

        rowset_reader->next_block(ref_block.get());
        if (ref_block->rows() < 1) {
            break;
        }

        RETURN_IF_ERROR(_changer.change_block(ref_block.get(), new_block.get()));
        RETURN_IF_ERROR(rowset_writer->add_block(new_block.get()));
    } while (true);

    if (!rowset_writer->flush()) {
        return Status::Error<ALTER_STATUS_ERR>();
    }

    return Status::OK();
}

SchemaChangeWithSorting::SchemaChangeWithSorting(const RowBlockChanger& row_block_changer,
                                                 size_t memory_limitation)
        : _row_block_changer(row_block_changer),
          _memory_limitation(memory_limitation),
          _temp_delta_versions(Version::mock()),
          _row_block_allocator(nullptr) {}

SchemaChangeWithSorting::~SchemaChangeWithSorting() {
    VLOG_NOTICE << "~SchemaChangeWithSorting()";
    SAFE_DELETE(_row_block_allocator);
}

VSchemaChangeWithSorting::VSchemaChangeWithSorting(const RowBlockChanger& row_block_changer,
                                                   size_t memory_limitation)
        : _changer(row_block_changer),
          _memory_limitation(memory_limitation),
          _temp_delta_versions(Version::mock()) {
    _mem_tracker = std::make_unique<MemTracker>(fmt::format(
            "VSchemaChangeWithSorting:changer={}", std::to_string(int64(&row_block_changer))));
}

Status SchemaChangeWithSorting::_inner_process(RowsetReaderSharedPtr rowset_reader,
                                               RowsetWriter* rowset_writer,
                                               TabletSharedPtr new_tablet,
                                               TabletSchemaSPtr base_tablet_schema) {
#ifdef CLOUD_MODE
    LOG(FATAL) << "Not support SchemaChangeWithSorting in cloud mode";
#endif
    if (_row_block_allocator == nullptr) {
        _row_block_allocator =
                new (nothrow) RowBlockAllocator(new_tablet->tablet_schema(), _memory_limitation);
        if (_row_block_allocator == nullptr) {
            LOG(FATAL) << "failed to malloc RowBlockAllocator. size=" << sizeof(RowBlockAllocator);
            return Status::Error<INVALID_ARGUMENT>();
        }
    }

    Status res = Status::OK();
    RowsetSharedPtr rowset = rowset_reader->rowset();

    RowBlockSorter row_block_sorter(_row_block_allocator);

    // for internal sorting
    RowBlock* new_row_block = nullptr;
    std::vector<RowBlock*> row_block_arr;

    // for external sorting
    // src_rowsets to store the rowset generated by internal sorting
    std::vector<RowsetSharedPtr> src_rowsets;

    Defer defer {[&]() {
        // remove the intermediate rowsets generated by internal sorting
        for (auto& row_set : src_rowsets) {
            StorageEngine::instance()->add_unused_rowset(row_set);
        }

        for (auto block : row_block_arr) {
            _row_block_allocator->release(block);
        }

        row_block_arr.clear();
    }};

    _temp_delta_versions.first = _temp_delta_versions.second;

    SegmentsOverlapPB segments_overlap = rowset->rowset_meta()->segments_overlap();
    int64_t oldest_write_timestamp = rowset->oldest_write_timestamp();
    int64_t newest_write_timestamp = rowset->newest_write_timestamp();
    RowBlock* ref_row_block = nullptr;
    rowset_reader->next_block(&ref_row_block);
    while (ref_row_block != nullptr && ref_row_block->has_remaining()) {
        auto st = _row_block_allocator->allocate(&new_row_block,
                                                 ref_row_block->row_block_info().row_num, true);
        // if OLAP_ERR_FETCH_MEMORY_EXCEEDED == st.precise_code()
        // that mean RowBlockAllocator::alocate() memory exceeded.
        // But we can flush row_block_arr if row_block_arr is not empty.
        // Don't return directly.
        if (st.is<MEM_ALLOC_FAILED>()) {
            return st;
        } else if (st) {
            // do memory check for sorting, in case schema change task fail at row block sorting because of
            // not doing internal sorting first
            if (!_row_block_allocator->is_memory_enough_for_sorting(
                        ref_row_block->row_block_info().row_num, row_block_sorter.num_rows())) {
                if (new_row_block != nullptr) {
                    _row_block_allocator->release(new_row_block);
                    new_row_block = nullptr;
                }
            }
        }

        if (new_row_block == nullptr) {
            if (row_block_arr.empty()) {
                LOG(WARNING) << "Memory limitation is too small for Schema Change: "
                             << "memory_limitation=" << _memory_limitation
                             << ". You can increase the memory by changing the config: "
                             << "memory_limitation_per_thread_for_schema_change_bytes";
                return Status::Error<FETCH_MEMORY_EXCEEDED>();
            }

            // enter here while memory limitation is reached.
            RowsetSharedPtr rowset;
            if (!_internal_sorting(
                        row_block_arr,
                        Version(_temp_delta_versions.second, _temp_delta_versions.second),
                        oldest_write_timestamp, newest_write_timestamp, new_tablet,
                        segments_overlap, &rowset)) {
                LOG(WARNING) << "failed to sorting internally.";
                return Status::Error<ALTER_STATUS_ERR>();
            }

            src_rowsets.push_back(rowset);

            for (auto block : row_block_arr) {
                _row_block_allocator->release(block);
            }

            row_block_arr.clear();

            // increase temp version
            ++_temp_delta_versions.second;
            continue;
        }

        uint64_t filtered_rows = 0;
        res = _row_block_changer.change_row_block(ref_row_block, rowset_reader->version().second,
                                                  new_row_block, &filtered_rows);
        if (!res) {
            row_block_arr.push_back(new_row_block);
            LOG(WARNING) << "failed to change data in row block.";
            return res;
        }
        _add_filtered_rows(filtered_rows);

        if (new_row_block->row_block_info().row_num > 0) {
            if (!row_block_sorter.sort(&new_row_block)) {
                row_block_arr.push_back(new_row_block);
                LOG(WARNING) << "failed to sort row block.";
                return Status::Error<ALTER_STATUS_ERR>();
            }
            row_block_arr.push_back(new_row_block);
        } else {
            LOG(INFO) << "new block num rows is: " << new_row_block->row_block_info().row_num;
            _row_block_allocator->release(new_row_block);
            new_row_block = nullptr;
        }

        ref_row_block->clear();
        rowset_reader->next_block(&ref_row_block);
    }

    if (!row_block_arr.empty()) {
        // enter here while memory limitation is reached.
        RowsetSharedPtr rowset = nullptr;

        if (!_internal_sorting(row_block_arr,
                               Version(_temp_delta_versions.second, _temp_delta_versions.second),
                               oldest_write_timestamp, newest_write_timestamp, new_tablet,
                               segments_overlap, &rowset)) {
            LOG(WARNING) << "failed to sorting internally.";
            return Status::Error<ALTER_STATUS_ERR>();
        }

        src_rowsets.push_back(rowset);

        for (auto block : row_block_arr) {
            _row_block_allocator->release(block);
        }

        row_block_arr.clear();

        // increase temp version
        ++_temp_delta_versions.second;
    }

    if (src_rowsets.empty()) {
        res = rowset_writer->flush();
        if (!res) {
            LOG(WARNING) << "create empty version for schema change failed."
                         << " version=" << rowset_writer->version().first << "-"
                         << rowset_writer->version().second;
            return Status::Error<ALTER_STATUS_ERR>();
        }
    } else if (!_external_sorting(src_rowsets, rowset_writer, new_tablet)) {
        LOG(WARNING) << "failed to sorting externally.";
        return Status::Error<ALTER_STATUS_ERR>();
    }

    return res;
}

Status VSchemaChangeWithSorting::_inner_process(RowsetReaderSharedPtr rowset_reader,
                                                RowsetWriter* rowset_writer,
                                                TabletSharedPtr new_tablet,
                                                TabletSchemaSPtr base_tablet_schema) {
    // for internal sorting
    std::vector<std::unique_ptr<vectorized::Block>> blocks;

    // for external sorting
    // src_rowsets to store the rowset generated by internal sorting
    std::vector<RowsetSharedPtr> src_rowsets;

    Defer defer {[&]() {
    // remove the intermediate rowsets generated by internal sorting
#ifdef CLOUD_MODE
        for (auto& rs : src_rowsets) {
            WARN_IF_ERROR(rs->remove(), "Failed to remove rowsets generated by internal sorting");
        }
#else
        for (auto& row_set : src_rowsets) {
            StorageEngine::instance()->add_unused_rowset(row_set);
        }
#endif
    }};

    RowsetSharedPtr rowset = rowset_reader->rowset();
    SegmentsOverlapPB segments_overlap = rowset->rowset_meta()->segments_overlap();
    int64_t oldest_write_timestamp = rowset->oldest_write_timestamp();
    int64_t newest_write_timestamp = rowset->newest_write_timestamp();
    _temp_delta_versions.first = _temp_delta_versions.second;

    auto create_rowset = [&]() -> Status {
        if (blocks.empty()) {
            return Status::OK();
        }

        RowsetSharedPtr rowset;
        RETURN_IF_ERROR(_internal_sorting(
                blocks, Version(_temp_delta_versions.second, _temp_delta_versions.second),
                oldest_write_timestamp, newest_write_timestamp, new_tablet, BETA_ROWSET,
                segments_overlap, &rowset));
        src_rowsets.push_back(rowset);

        for (auto& block : blocks) {
            _mem_tracker->release(block->allocated_bytes());
        }
        blocks.clear();

        // increase temp version
        _temp_delta_versions.second++;
        return Status::OK();
    };

    auto new_block =
            std::make_unique<vectorized::Block>(new_tablet->tablet_schema()->create_block());

    do {
        auto ref_block = std::make_unique<vectorized::Block>(base_tablet_schema->create_block());
        rowset_reader->next_block(ref_block.get());
        if (ref_block->rows() < 1) {
            break;
        }

        RETURN_IF_ERROR(_changer.change_block(ref_block.get(), new_block.get()));
        if (_mem_tracker->consumption() + new_block->allocated_bytes() > _memory_limitation) {
            RETURN_IF_ERROR(create_rowset());

            if (_mem_tracker->consumption() + new_block->allocated_bytes() > _memory_limitation) {
                LOG(WARNING) << "Memory limitation is too small for Schema Change."
                             << " _memory_limitation=" << _memory_limitation
                             << ", new_block->allocated_bytes()=" << new_block->allocated_bytes()
                             << ", consumption=" << _mem_tracker->consumption();
                return Status::Error<INVALID_ARGUMENT>();
            }
        }
        _mem_tracker->consume(new_block->allocated_bytes());

        // move unique ptr
        blocks.push_back(
                std::make_unique<vectorized::Block>(new_tablet->tablet_schema()->create_block()));
        swap(blocks.back(), new_block);
    } while (true);

    RETURN_IF_ERROR(create_rowset());

    if (src_rowsets.empty()) {
        RETURN_IF_ERROR(rowset_writer->flush());
    } else {
        RETURN_IF_ERROR(_external_sorting(src_rowsets, rowset_writer, new_tablet));
    }

    return Status::OK();
}

bool SchemaChangeWithSorting::_internal_sorting(
        const std::vector<RowBlock*>& row_block_arr, const Version& version,
        int64_t oldest_write_timestamp, int64_t newest_write_timestamp, TabletSharedPtr new_tablet,
        SegmentsOverlapPB segments_overlap, RowsetSharedPtr* rowset) {
    uint64_t merged_rows = 0;
    RowBlockMerger merger(new_tablet);

    VLOG_NOTICE << "init rowset builder. tablet=" << new_tablet->full_name()
                << ", block_row_size=" << new_tablet->num_rows_per_row_block();

    std::unique_ptr<RowsetWriter> rowset_writer;
    RowsetWriterContext context;
    context.is_persistent = new_tablet->is_persistent();
    context.ttl_seconds = new_tablet->ttl_seconds();
    context.version = version;
    context.rowset_state = VISIBLE;
    context.segments_overlap = segments_overlap;
    context.tablet_schema = new_tablet->tablet_schema();
    context.oldest_write_timestamp = oldest_write_timestamp;
    context.newest_write_timestamp = newest_write_timestamp;
    if (!new_tablet->create_rowset_writer(context, &rowset_writer)) {
        return false;
    }

    if (!merger.merge(row_block_arr, rowset_writer.get(), &merged_rows)) {
        LOG(WARNING) << "failed to merge row blocks.";
        new_tablet->data_dir()->remove_pending_ids(ROWSET_ID_PREFIX +
                                                   rowset_writer->rowset_id().to_string());
        return false;
    }
    new_tablet->data_dir()->remove_pending_ids(ROWSET_ID_PREFIX +
                                               rowset_writer->rowset_id().to_string());
    _add_merged_rows(merged_rows);
    *rowset = rowset_writer->build();
    return true;
}

Status VSchemaChangeWithSorting::_internal_sorting(
        const std::vector<std::unique_ptr<vectorized::Block>>& blocks, const Version& version,
        int64_t oldest_write_timestamp, int64_t newest_write_timestamp, TabletSharedPtr new_tablet,
        RowsetTypePB new_rowset_type, SegmentsOverlapPB segments_overlap, RowsetSharedPtr* rowset) {
    uint64_t merged_rows = 0;
    MultiBlockMerger merger(new_tablet);

    std::unique_ptr<RowsetWriter> rowset_writer;
    RowsetWriterContext context;
    context.is_persistent = new_tablet->is_persistent();
    context.ttl_seconds = new_tablet->ttl_seconds();
    context.version = version;
    context.rowset_state = VISIBLE;
    context.segments_overlap = segments_overlap;
    context.tablet_schema = new_tablet->tablet_schema();
    context.oldest_write_timestamp = oldest_write_timestamp;
    context.newest_write_timestamp = newest_write_timestamp;
    RETURN_IF_ERROR(new_tablet->create_rowset_writer(context, &rowset_writer));

    Defer defer {[&]() {
        new_tablet->data_dir()->remove_pending_ids(ROWSET_ID_PREFIX +
                                                   rowset_writer->rowset_id().to_string());
    }};

    RETURN_IF_ERROR(merger.merge(blocks, rowset_writer.get(), &merged_rows));

    _add_merged_rows(merged_rows);
    *rowset = rowset_writer->build();
    return Status::OK();
}

bool SchemaChangeWithSorting::_external_sorting(vector<RowsetSharedPtr>& src_rowsets,
                                                RowsetWriter* rowset_writer,
                                                TabletSharedPtr new_tablet) {
    std::vector<RowsetReaderSharedPtr> rs_readers;
    for (auto& rowset : src_rowsets) {
        RowsetReaderSharedPtr rs_reader;
        auto res = rowset->create_reader(&rs_reader);
        if (!res) {
            LOG(WARNING) << "failed to create rowset reader.";
            return false;
        }
        rs_readers.push_back(rs_reader);
    }

    Merger::Statistics stats;
    auto res = Merger::merge_rowsets(new_tablet, READER_ALTER_TABLE, new_tablet->tablet_schema(),
                                     rs_readers, rowset_writer, &stats);
    if (!res) {
        LOG(WARNING) << "failed to merge rowsets. tablet=" << new_tablet->full_name()
                     << ", version=" << rowset_writer->version().first << "-"
                     << rowset_writer->version().second;
        return false;
    }
    _add_merged_rows(stats.merged_rows);
    _add_filtered_rows(stats.filtered_rows);
    return true;
}

Status VSchemaChangeWithSorting::_external_sorting(const vector<RowsetSharedPtr>& src_rowsets,
                                                   RowsetWriter* rowset_writer,
                                                   const TabletSharedPtr& new_tablet) {
    std::vector<RowsetReaderSharedPtr> rs_readers;
    for (auto& rowset : src_rowsets) {
        RowsetReaderSharedPtr rs_reader;
        RETURN_IF_ERROR(rowset->create_reader(&rs_reader));
        rs_readers.push_back(std::move(rs_reader));
    }

    Merger::Statistics stats;
    RETURN_IF_ERROR(Merger::vmerge_rowsets(new_tablet, READER_ALTER_TABLE,
                                           new_tablet->tablet_schema(), rs_readers, rowset_writer,
                                           &stats));

    _add_merged_rows(stats.merged_rows);
    _add_filtered_rows(stats.filtered_rows);
    return Status::OK();
}

Status SchemaChangeHandler::process_alter_tablet_v2(const TAlterTabletReqV2& request) {
    if (!request.__isset.desc_tbl) {
        return Status::Error<INVALID_ARGUMENT>().append(
                "desc_tbl is not set. Maybe the FE version is not equal to the BE "
                "version.");
    }

    LOG(INFO) << "begin to do request alter tablet: base_tablet_id=" << request.base_tablet_id
              << ", new_tablet_id=" << request.new_tablet_id
              << ", alter_version=" << request.alter_version;

    TabletSharedPtr base_tablet =
            StorageEngine::instance()->tablet_manager()->get_tablet(request.base_tablet_id);
    if (base_tablet == nullptr) {
        LOG(WARNING) << "fail to find base tablet. base_tablet=" << request.base_tablet_id;
        return Status::Error<TABLE_NOT_FOUND>();
    }
    // Lock schema_change_lock util schema change info is stored in tablet header
    std::unique_lock<std::mutex> schema_change_lock(base_tablet->get_schema_change_lock(),
                                                    std::try_to_lock);
    if (!schema_change_lock.owns_lock()) {
        LOG(WARNING) << "failed to obtain schema change lock. "
                     << "base_tablet=" << request.base_tablet_id;
        return Status::Error<TRY_LOCK_FAILED>();
    }

    Status res = _do_process_alter_tablet_v2(request);
    LOG(INFO) << "finished alter tablet process, res=" << res;
    return res;
}

std::shared_mutex SchemaChangeHandler::_mutex;
std::unordered_set<int64_t> SchemaChangeHandler::_tablet_ids_in_converting;
std::set<std::string> SchemaChangeHandler::_supported_functions = {"hll_hash", "to_bitmap",
                                                                   "to_bitmap_with_check"};

Status SchemaChangeHandler::process_alter_inverted_index(const TAlterInvertedIndexReq& request) {
    LOG(INFO) << "begin to do request alter inverted index: tablet_id=" << request.tablet_id
              << ", schema_hash=" << request.schema_hash
              << ", alter_version=" << request.alter_version;
    TabletSharedPtr tablet =
            StorageEngine::instance()->tablet_manager()->get_tablet(request.tablet_id);
    if (tablet == nullptr) {
        LOG(WARNING) << "fail to find tablet. tablet=" << request.tablet_id;
        return Status::OLAPInternalError(OLAP_ERR_TABLE_NOT_FOUND);
    }

    if (tablet->tablet_state() == TABLET_TOMBSTONED || 
            tablet->tablet_state() == TABLET_STOPPED ||
            tablet->tablet_state() == TABLET_SHUTDOWN) {
        LOG(INFO) << "tablet's state=" << tablet->tablet_state()
                  << " cannot alter inverted index";
        return Status::OLAPInternalError(OLAP_ERR_OTHER_ERROR);
    }

    // Lock schema_change_lock util schema change info is stored in tablet header
    std::unique_lock<std::mutex> schema_change_lock(tablet->get_schema_change_lock(),
                                                    std::try_to_lock);
    if (!schema_change_lock.owns_lock()) {
        LOG(WARNING) << "failed to obtain schema change lock. "
                     << "tablet=" << request.tablet_id;
        return Status::OLAPInternalError(OLAP_ERR_TRY_LOCK_FAILED);
    }

    Status res = _do_process_alter_inverted_index(tablet, request);
    LOG(INFO) << "finished alter inverted index process, res=" << res;
    return res;
}

Status SchemaChangeHandler::_get_rowset_readers(
            TabletSharedPtr tablet, 
            const TabletSchemaSPtr& tablet_schema,
            const TAlterInvertedIndexReq& request,
            std::vector<RowsetReaderSharedPtr>* rs_readers,
            DeleteHandler* delete_handler) {
    Status res = Status::OK();
    std::vector<Version> versions_to_be_changed;
    std::vector<ColumnId> return_columns;
    std::vector<TOlapTableIndex> alter_inverted_indexs;

    if (request.__isset.alter_inverted_indexes) {
        alter_inverted_indexs = request.alter_inverted_indexes;
    }

    for (auto& inverted_index : alter_inverted_indexs) {
        DCHECK_EQ(inverted_index.columns.size(), 1);
        auto column_name = inverted_index.columns[0];
        auto idx = tablet_schema->field_index(column_name);
        return_columns.emplace_back(idx);
    }

    // obtain base tablet's push lock and header write lock to prevent loading data
    {
        std::lock_guard<std::mutex> tablet_lock(tablet->get_push_lock());
        std::lock_guard<std::shared_mutex> tablet_wlock(tablet->get_header_lock());

        // reader_context is stack variables, it's lifetime should keep the same with rs_readers
        RowsetReaderContext reader_context;
        reader_context.reader_type = READER_ALTER_TABLE;
        reader_context.tablet_schema = tablet_schema;
        reader_context.need_ordered_result = false;
        reader_context.delete_handler = delete_handler;
        reader_context.return_columns = &return_columns;
        reader_context.sequence_id_idx = reader_context.tablet_schema->sequence_col_idx();
        reader_context.is_vec = true;
        reader_context.is_unique = tablet->keys_type() == UNIQUE_KEYS;

        do {
            RowsetSharedPtr max_rowset;
            // get history data to be converted and it will check if there is hold in base tablet
            res = _get_versions_to_be_changed(tablet, &versions_to_be_changed, &max_rowset);
            if (!res.ok()) {
                LOG(WARNING) << "fail to get version to be changed. res=" << res;
                break;
            }

            // should check the max_version >= request.alter_version, if not the convert is useless
            if (max_rowset == nullptr || max_rowset->end_version() < request.alter_version) {
                LOG(WARNING) << "base tablet's max version="
                             << (max_rowset == nullptr ? 0 : max_rowset->end_version())
                             << " is less than request version=" << request.alter_version;
                res = Status::OLAPInternalError(OLAP_ERR_WRITE_PROTOBUF_ERROR);
                break;
            }

            // init one delete handler
            int32_t end_version = -1;
            for (auto& version : versions_to_be_changed) {
                if (version.second > end_version) {
                    end_version = version.second;
                }
            }

            res = delete_handler->init(tablet_schema, tablet->delete_predicates(),end_version);
            if (!res.ok()) {
                LOG(WARNING) << "init delete handler failed. base_tablet="
                             << tablet->full_name() << ", end_version=" << end_version;

                // release delete handlers which have been inited successfully.
                delete_handler->finalize();
                break;
            }

            // acquire data sources correspond to history versions
            tablet->capture_rs_readers(versions_to_be_changed, rs_readers);
            if (rs_readers->size() < 1) {
                LOG(WARNING) << "fail to acquire all data sources. "
                             << "version_num=" << versions_to_be_changed.size()
                             << ", data_source_num=" << rs_readers->size();
                res = Status::OLAPInternalError(OLAP_ERR_ALTER_DELTA_DOES_NOT_EXISTS);
                break;
            }

            for (auto& rs_reader : *rs_readers) {
                res = rs_reader->init(&reader_context);
                if (!res.ok()) {
                    LOG(WARNING) << "failed to init rowset reader: " << tablet->full_name();
                    break;
                }
            }

        } while (0);
    }

    return res;
}

Status SchemaChangeHandler::_drop_inverted_index(
            std::vector<RowsetReaderSharedPtr> rs_readers, 
            const TabletSchemaSPtr& tablet_schema,
            TabletSharedPtr tablet, 
            const TAlterInvertedIndexReq& request) {
    LOG(INFO) << "begin to drop inverted index";
    Status res = Status::OK();

    std::vector<TOlapTableIndex> alter_inverted_indexs;
    if (request.__isset.alter_inverted_indexes) {
        alter_inverted_indexs = request.alter_inverted_indexes;
    }

    for (auto& rs_reader : rs_readers) {
        auto rowset_meta = rs_reader->rowset()->rowset_meta();
        auto fs = rowset_meta->fs();
        for (auto i = 0; i < rowset_meta->num_segments(); ++i) {
            std::string segment_path = BetaRowset::segment_file_path(tablet->tablet_path(),
                                                                     rowset_meta->rowset_id(), i);
            for (auto& inverted_index: alter_inverted_indexs) {
                auto column_name = inverted_index.columns[0];
                auto column = tablet_schema->column(column_name);
                auto index_id = inverted_index.index_id;

                std::string inverted_index_file =
                    InvertedIndexDescriptor::get_index_file_name(segment_path, index_id);
                bool file_exist = false;
                fs->exists(inverted_index_file, &file_exist);
                if (!file_exist) {
                    return Status::OK();
                }
                LOG(INFO) << "will drop inverted index, index id: " << index_id
                        << ", cid: " << column.unique_id()
                        << ", column_name: " << column_name
                        << ", inverted_index_file: " << inverted_index_file;
                res = fs->delete_file(inverted_index_file);
                if (!res.ok()) {
                    LOG(WARNING) << "failed to delete file: " << inverted_index_file 
                            << ", res: " << res.to_string();
                    return res;
                }
            }
        }

    }

    return Status::OK();
}

Status SchemaChangeHandler::_add_inverted_index(
            std::vector<RowsetReaderSharedPtr> rs_readers, 
            DeleteHandler* delete_handler,
            const TabletSchemaSPtr& tablet_schema,
            TabletSharedPtr tablet, 
            const TAlterInvertedIndexReq& request) {
    Status res = Status::OK();

    std::vector<TOlapTableIndex> alter_inverted_indexs;
    if (request.__isset.alter_inverted_indexes) {
        alter_inverted_indexs = request.alter_inverted_indexes;
    }
    
    {
        std::lock_guard<std::shared_mutex> wrlock(_mutex);
        _tablet_ids_in_converting.insert(tablet->tablet_id());
    }

    res = _rebuild_inverted_index(rs_readers, delete_handler, tablet_schema, tablet, alter_inverted_indexs);
    
    {
        std::lock_guard<std::shared_mutex> wrlock(_mutex);
        _tablet_ids_in_converting.erase(tablet->tablet_id());
    }

    if (res.ok()) {
        // _validate_alter_result should be outside the above while loop.
        // to avoid requiring the header lock twice.
        res = _validate_alter_result(tablet, request);
    }

    if (!res.ok()) {
        LOG(WARNING) << "failed to alter add inverte index. tablet=" << tablet->full_name();
        return res;
    }

    return Status::OK();
}

Status SchemaChangeHandler::_do_process_alter_inverted_index(TabletSharedPtr tablet, const TAlterInvertedIndexReq& request) {
    Status res = Status::OK();
    std::shared_lock base_migration_rlock(tablet->get_migration_lock(), std::try_to_lock);
    if (!base_migration_rlock.owns_lock()) {
        return Status::OLAPInternalError(OLAP_ERR_RWLOCK_ERROR);
    }

    TabletSchemaSPtr tablet_schema = std::make_shared<TabletSchema>();
    tablet_schema->update_tablet_columns(*tablet->tablet_schema(), request.columns);

    // get rowset reader
    std::vector<RowsetReaderSharedPtr> rs_readers;
    DeleteHandler delete_handler;
    RETURN_IF_ERROR(_get_rowset_readers(tablet, tablet_schema, request, &rs_readers, &delete_handler));
    if (request.__isset.is_drop_op && request.is_drop_op) {
        // drop index
        res = _drop_inverted_index(rs_readers, tablet_schema, tablet, request);
    } else {
        // add index
        res = _add_inverted_index(rs_readers, &delete_handler, tablet_schema, tablet, request);
    }

    if (!res.ok()) {
        LOG(WARNING) << "failed to alter tablet. tablet=" << tablet->full_name();
        return res;
    }

    // TODO xk fe set new schema version
    // update indexes in tablet_schema
    {
        // update tablet level schema
        auto new_tablet_schema = std::make_shared<TabletSchema>();
        new_tablet_schema->update_tablet_columns(*tablet->tablet_schema(), request.columns);
        new_tablet_schema->update_indexes_from_thrift(request.indexes);
        tablet->update_max_version_schema(new_tablet_schema, true);

        std::lock_guard<std::shared_mutex> wlock(tablet->get_header_lock());

        // update tablet level schema
        for (RowsetMetaSharedPtr rowset_meta : tablet->tablet_meta()->all_mutable_rs_metas()) {
            auto new_tablet_schema = std::make_shared<TabletSchema>();
            new_tablet_schema->update_tablet_columns(*rowset_meta->tablet_schema(), request.columns);
            new_tablet_schema->update_indexes_from_thrift(request.indexes);
            rowset_meta->set_tablet_schema(new_tablet_schema);
        }

        tablet->save_meta();
    }
    
    return Status::OK();
}

// In the past schema change and rollup will create new tablet  and will wait for txns starting before the task to finished
// It will cost a lot of time to wait and the task is very difficult to understand.
// In alter task v2, FE will call BE to create tablet and send an alter task to BE to convert historical data.
// The admin should upgrade all BE and then upgrade FE.
// Should delete the old code after upgrade finished.
Status SchemaChangeHandler::_do_process_alter_tablet_v2(const TAlterTabletReqV2& request) {
    Status res = Status::OK();
    TabletSharedPtr base_tablet =
            StorageEngine::instance()->tablet_manager()->get_tablet(request.base_tablet_id);
    if (base_tablet == nullptr) {
        LOG(WARNING) << "fail to find base tablet. base_tablet=" << request.base_tablet_id;
        return Status::Error<TABLE_NOT_FOUND>();
    }

    // new tablet has to exist
    TabletSharedPtr new_tablet =
            StorageEngine::instance()->tablet_manager()->get_tablet(request.new_tablet_id);
    if (new_tablet == nullptr) {
        LOG(WARNING) << "fail to find new tablet."
                     << " new_tablet=" << request.new_tablet_id;
        return Status::Error<TABLE_NOT_FOUND>();
    }

    // check if tablet's state is not_ready, if it is ready, it means the tablet already finished
    // check whether the tablet's max continuous version == request.version
    if (new_tablet->tablet_state() != TABLET_NOTREADY) {
        res = _validate_alter_result(new_tablet, request);
        LOG(INFO) << "tablet's state=" << new_tablet->tablet_state()
                  << " the convert job already finished, check its version"
                  << " res=" << res;
        return res;
    }

    LOG(INFO) << "finish to validate alter tablet request. begin to convert data from base tablet "
                 "to new tablet"
              << " base_tablet=" << base_tablet->full_name()
              << " new_tablet=" << new_tablet->full_name();

    std::shared_lock base_migration_rlock(base_tablet->get_migration_lock(), std::try_to_lock);
    if (!base_migration_rlock.owns_lock()) {
        return Status::Error<TRY_LOCK_FAILED>();
    }
    std::shared_lock new_migration_rlock(new_tablet->get_migration_lock(), std::try_to_lock);
    if (!new_migration_rlock.owns_lock()) {
        return Status::Error<TRY_LOCK_FAILED>();
    }

    std::vector<Version> versions_to_be_changed;
    int64_t end_version = -1;
    // reader_context is stack variables, it's lifetime should keep the same
    // with rs_readers
    RowsetReaderContext reader_context;
    std::vector<RowsetReaderSharedPtr> rs_readers;
    // delete handlers for new tablet
    DeleteHandler delete_handler;
    std::vector<ColumnId> return_columns;
    // Create a new tablet schema, should merge with dropped columns in light weight schema change
    TabletSchemaSPtr base_tablet_schema = std::make_shared<TabletSchema>();
    base_tablet_schema->update_tablet_columns(*base_tablet->tablet_schema(), request.columns);
    // Use tablet schema directly from base tablet, they are the newest schema, not contain
    // dropped column during light weight schema change.
    // But the tablet schema in base tablet maybe not the latest from FE, so that if fe pass through
    // a tablet schema, then use request schema.
    size_t num_cols = request.columns.empty() ? base_tablet->tablet_schema()->num_columns()
                                              : request.columns.size();
    return_columns.resize(num_cols);
    for (int i = 0; i < num_cols; ++i) {
        return_columns[i] = i;
    }

    // begin to find deltas to convert from base tablet to new tablet so that
    // obtain base tablet and new tablet's push lock and header write lock to prevent loading data
    {
        std::lock_guard<std::mutex> base_tablet_lock(base_tablet->get_push_lock());
        std::lock_guard<std::mutex> new_tablet_lock(new_tablet->get_push_lock());
        std::lock_guard<std::shared_mutex> base_tablet_wlock(base_tablet->get_header_lock());
        std::lock_guard<std::shared_mutex> new_tablet_wlock(new_tablet->get_header_lock());

        do {
            RowsetSharedPtr max_rowset;
            // get history data to be converted and it will check if there is hold in base tablet
            if (!_get_versions_to_be_changed(base_tablet, &versions_to_be_changed, &max_rowset)) {
                LOG(WARNING) << "fail to get version to be changed. res=" << res;
                break;
            }

            // should check the max_version >= request.alter_version, if not the convert is useless
            if (max_rowset == nullptr || max_rowset->end_version() < request.alter_version) {
                res = Status::InternalError(
                        "base tablet's max version={} is less than request version={}",
                        (max_rowset == nullptr ? 0 : max_rowset->end_version()),
                        request.alter_version);
                break;
            }
            // before calculating version_to_be_changed,
            // remove all data from new tablet, prevent to rewrite data(those double pushed when wait)
            LOG(INFO) << "begin to remove all data from new tablet to prevent rewrite."
                      << " new_tablet=" << new_tablet->full_name();
            std::vector<RowsetSharedPtr> rowsets_to_delete;
            std::vector<std::pair<Version, RowsetSharedPtr>> version_rowsets;
            new_tablet->acquire_version_and_rowsets(&version_rowsets);
            std::sort(version_rowsets.begin(), version_rowsets.end(),
                      [](const std::pair<Version, RowsetSharedPtr>& l,
                         const std::pair<Version, RowsetSharedPtr>& r) {
                          return l.first.first < r.first.first;
                      });
            for (auto& pair : version_rowsets) {
                if (pair.first.second <= max_rowset->end_version()) {
                    rowsets_to_delete.push_back(pair.second);
                } else if (pair.first.first <= max_rowset->end_version()) {
                    // If max version is [X-10] and new tablet has version [7-9][10-12],
                    // we only can remove [7-9] from new tablet. If we add [X-10] to new tablet, it will has version
                    // cross: [X-10] [10-12].
                    // So, we should return OLAP_ERR_VERSION_ALREADY_MERGED for fast fail.
                    LOG(WARNING) << "New tablet has a version " << pair.first
                                 << " crossing base tablet's max_version="
                                 << max_rowset->end_version();
                    return Status::Error<VERSION_ALREADY_MERGED>();
                }
            }
            std::vector<RowsetSharedPtr> empty_vec;
            new_tablet->modify_rowsets(empty_vec, rowsets_to_delete);
            // inherit cumulative_layer_point from base_tablet
            // check if new_tablet.ce_point > base_tablet.ce_point?
            new_tablet->set_cumulative_layer_point(-1);
            // save tablet meta
            new_tablet->save_meta();
            for (auto& rowset : rowsets_to_delete) {
                // do not call rowset.remove directly, using gc thread to delete it
                StorageEngine::instance()->add_unused_rowset(rowset);
            }

            // init one delete handler
            for (auto& version : versions_to_be_changed) {
                end_version = std::max(end_version, version.second);
            }

            // acquire data sources correspond to history versions
            base_tablet->capture_rs_readers(versions_to_be_changed, &rs_readers);
            if (rs_readers.empty()) {
                LOG(WARNING) << "fail to acquire all data sources. "
                             << "version_num=" << versions_to_be_changed.size()
                             << ", data_source_num=" << rs_readers.size();
                res = Status::Error<ALTER_DELTA_DOES_NOT_EXISTS>();
                break;
            }
            auto& all_del_preds = base_tablet->delete_predicates();
            for (auto& delete_pred : all_del_preds) {
                if (delete_pred->version().first > end_version) {
                    continue;
                }
                base_tablet_schema->merge_dropped_columns(
                        base_tablet->tablet_schema(delete_pred->version()));
            }
            res = delete_handler.init(base_tablet_schema, all_del_preds, end_version);
            if (!res) {
                LOG(WARNING) << "init delete handler failed. base_tablet="
                             << base_tablet->full_name() << ", end_version=" << end_version;
                break;
            }

            reader_context.reader_type = READER_ALTER_TABLE;
            reader_context.tablet_schema = base_tablet_schema;
            reader_context.need_ordered_result = true;
            reader_context.delete_handler = &delete_handler;
            reader_context.return_columns = &return_columns;
            reader_context.sequence_id_idx = reader_context.tablet_schema->sequence_col_idx();
            reader_context.is_unique = base_tablet->keys_type() == UNIQUE_KEYS;
            reader_context.batch_size = ALTER_TABLE_BATCH_SIZE;
            reader_context.is_vec = config::enable_vectorized_alter_table;
            reader_context.delete_bitmap = &base_tablet->tablet_meta()->delete_bitmap();
            reader_context.version = Version(0, end_version);
            for (auto& rs_reader : rs_readers) {
                res = rs_reader->init(&reader_context);
                if (!res) {
                    LOG(WARNING) << "failed to init rowset reader: " << base_tablet->full_name();
                    break;
                }
            }
        } while (false);
    }

    do {
        if (!res) {
            break;
        }
        SchemaChangeParams sc_params;

        DescriptorTbl::create(&sc_params.pool, request.desc_tbl, &sc_params.desc_tbl);
        sc_params.base_tablet = base_tablet;
        sc_params.new_tablet = new_tablet;
        sc_params.ref_rowset_readers = rs_readers;
        sc_params.delete_handler = &delete_handler;
        sc_params.base_tablet_schema = base_tablet_schema;
        DCHECK(request.__isset.alter_tablet_type);
        switch (request.alter_tablet_type) {
        case TAlterTabletType::SCHEMA_CHANGE:
            sc_params.alter_tablet_type = AlterTabletType::SCHEMA_CHANGE;
            break;
        case TAlterTabletType::ROLLUP:
            sc_params.alter_tablet_type = AlterTabletType::ROLLUP;
            break;
        case TAlterTabletType::MIGRATION:
            sc_params.alter_tablet_type = AlterTabletType::MIGRATION;
            break;
        }
        if (request.__isset.materialized_view_params) {
            for (auto item : request.materialized_view_params) {
                AlterMaterializedViewParam mv_param;
                mv_param.column_name = item.column_name;
                /*
                 * origin_column_name is always be set now,
                 * but origin_column_name may be not set in some materialized view function. eg:count(1)
                */
                if (item.__isset.origin_column_name) {
                    mv_param.origin_column_name = item.origin_column_name;
                }

                /*
                * TODO(lhy)
                * Building the materialized view function for schema_change here based on defineExpr.
                * This is a trick because the current storage layer does not support expression evaluation.
                * We can refactor this part of the code until the uniform expression evaluates the logic.
                * count distinct materialized view will set mv_expr with to_bitmap or hll_hash.
                * count materialized view will set mv_expr with count.
                */
                if (item.__isset.mv_expr) {
                    if (item.mv_expr.nodes[0].node_type == TExprNodeType::FUNCTION_CALL) {
                        mv_param.mv_expr = item.mv_expr.nodes[0].fn.name.function_name;
                        if (!_supported_functions.count(mv_param.mv_expr)) {
                            return Status::NotSupported("Unknow materialized view expr " +
                                                        mv_param.mv_expr);
                        }
                    } else if (item.mv_expr.nodes[0].node_type == TExprNodeType::CASE_EXPR) {
                        mv_param.mv_expr = "count_field";
                    }

                    mv_param.expr = std::make_shared<TExpr>(item.mv_expr);
                }
                sc_params.materialized_params_map.insert(
                        std::make_pair(item.column_name, mv_param));
            }
        }
        {
            std::lock_guard<std::shared_mutex> wrlock(_mutex);
            _tablet_ids_in_converting.insert(new_tablet->tablet_id());
        }
        res = _convert_historical_rowsets(sc_params);
        if (new_tablet->keys_type() != UNIQUE_KEYS ||
            !new_tablet->enable_unique_key_merge_on_write() || !res) {
            {
                std::lock_guard<std::shared_mutex> wrlock(_mutex);
                _tablet_ids_in_converting.erase(new_tablet->tablet_id());
            }
        }
        if (!res) {
            break;
        }

        // For unique with merge-on-write table, should process delete bitmap here.
        // 1. During double write, the newly imported rowsets does not calculate
        // delete bitmap and publish successfully.
        // 2. After conversion, calculate delete bitmap for the rowsets imported
        // during double write. During this period, new data can still be imported
        // witout calculating delete bitmap and publish successfully.
        // 3. Block the new publish, calculate the delete bitmap of the
        // incremental rowsets.
        // 4. Switch the tablet status to TABLET_RUNNING. The newly imported
        // data will calculate delete bitmap.
        if (new_tablet->keys_type() == UNIQUE_KEYS &&
            new_tablet->enable_unique_key_merge_on_write()) {
            // step 2
            int64_t max_version = new_tablet->max_version().second;
            std::vector<RowsetSharedPtr> rowsets;
            if (end_version < max_version) {
                LOG(INFO)
                        << "alter table for unique with merge-on-write, calculate delete bitmap of "
                        << "double write rowsets for version: " << end_version + 1 << "-"
                        << max_version;
                RETURN_IF_ERROR(new_tablet->capture_consistent_rowsets(
                        {end_version + 1, max_version}, &rowsets));
            }
            for (auto rowset_ptr : rowsets) {
                if (rowset_ptr->version().second <= end_version) {
                    continue;
                }
                std::lock_guard<std::mutex> rwlock(new_tablet->get_rowset_update_lock());
                std::shared_lock<std::shared_mutex> wrlock(new_tablet->get_header_lock());
                RETURN_IF_ERROR(new_tablet->update_delete_bitmap_without_lock(rowset_ptr));
            }

            // step 3
            std::lock_guard<std::mutex> rwlock(new_tablet->get_rowset_update_lock());
            std::lock_guard<std::shared_mutex> new_wlock(new_tablet->get_header_lock());
            int64_t new_max_version = new_tablet->max_version().second;
            rowsets.clear();
            if (max_version < new_max_version) {
                LOG(INFO)
                        << "alter table for unique with merge-on-write, calculate delete bitmap of "
                        << "incremental rowsets for version: " << max_version + 1 << "-"
                        << new_max_version;
                RETURN_IF_ERROR(new_tablet->capture_consistent_rowsets(
                        {max_version + 1, new_max_version}, &rowsets));
            }
            for (auto rowset_ptr : rowsets) {
                if (rowset_ptr->version().second <= max_version) {
                    continue;
                }
                RETURN_IF_ERROR(new_tablet->update_delete_bitmap_without_lock(rowset_ptr));
            }

            // step 4
            {
                std::lock_guard<std::shared_mutex> wrlock(_mutex);
                _tablet_ids_in_converting.erase(new_tablet->tablet_id());
            }
            res = new_tablet->set_tablet_state(TabletState::TABLET_RUNNING);
            if (!res) {
                break;
            }
            new_tablet->save_meta();
        } else {
            // set state to ready
            std::lock_guard<std::shared_mutex> new_wlock(new_tablet->get_header_lock());
            res = new_tablet->set_tablet_state(TabletState::TABLET_RUNNING);
            if (!res) {
                break;
            }
            new_tablet->save_meta();
        }
    } while (false);

    if (res) {
        // _validate_alter_result should be outside the above while loop.
        // to avoid requiring the header lock twice.
        res = _validate_alter_result(new_tablet, request);
    }

    // if failed convert history data, then just remove the new tablet
    if (!res) {
        LOG(WARNING) << "failed to alter tablet. base_tablet=" << base_tablet->full_name()
                     << ", drop new_tablet=" << new_tablet->full_name();
        // do not drop the new tablet and its data. GC thread will
    }

    return res;
}

bool SchemaChangeHandler::tablet_in_converting(int64_t tablet_id) {
    std::shared_lock rdlock(_mutex);
    return _tablet_ids_in_converting.find(tablet_id) != _tablet_ids_in_converting.end();
}

Status SchemaChangeHandler::_get_versions_to_be_changed(
        const TabletSharedPtr& base_tablet, std::vector<Version>* versions_to_be_changed,
        RowsetSharedPtr* max_rowset) {
    RowsetSharedPtr rowset = base_tablet->rowset_with_max_version();
    if (rowset == nullptr) {
        LOG(WARNING) << "Tablet has no version. base_tablet=" << base_tablet->full_name();
        return Status::Error<ALTER_DELTA_DOES_NOT_EXISTS>();
    }
    *max_rowset = rowset;

    RETURN_NOT_OK(base_tablet->capture_consistent_versions(Version(0, rowset->version().second),
                                                           versions_to_be_changed));

    return Status::OK();
}

Status SchemaChangeHandler::_rebuild_inverted_index(
            const std::vector<RowsetReaderSharedPtr>& rs_readers, 
            DeleteHandler* delete_handler,
            const TabletSchemaSPtr& tablet_schema,
            TabletSharedPtr tablet,
            const std::vector<TOlapTableIndex>& alter_inverted_indexs) {
    LOG(INFO) << "begin to rebuild inverted index"
              << ", tablet=" << tablet->full_name();

    // find end version
    int32_t end_version = -1;
    for (size_t i = 0; i < rs_readers.size(); ++i) {
        if (rs_readers[i]->version().second > end_version) {
            end_version = rs_readers[i]->version().second;
        }
    }

    Status res = Status::OK();
    SchemaChange* sc_procedure =  new (nothrow) SchemaChangeForInvertedIndex(alter_inverted_indexs, tablet_schema);
    // read tablet data and write inverted index
    for (auto& rs_reader : rs_readers) {
        VLOG_TRACE << "begin to read a history rowset. version=" << rs_reader->version().first
                   << "-" << rs_reader->version().second;
        res = sc_procedure->process(rs_reader, nullptr, nullptr, tablet, nullptr);
        if (!res.ok() && res.precise_code() != OLAP_ERR_DATA_EOF) {
            LOG(WARNING) << "failed to process the version."
                         << " version=" << rs_reader->version().first << "-"
                         << rs_reader->version().second;
            return res;
        }

        VLOG_TRACE << "succeed to write inverted index."
                   << " version=" << rs_reader->version().first << "-"
                   << rs_reader->version().second;
    }
    SAFE_DELETE(sc_procedure);
    LOG(INFO) << "finish to write inverted index to tablet: " << tablet->full_name();
    return res;
}

Status SchemaChangeHandler::_convert_historical_rowsets(const SchemaChangeParams& sc_params) {
    LOG(INFO) << "begin to convert historical rowsets for new_tablet from base_tablet."
              << " base_tablet=" << sc_params.base_tablet->full_name()
              << ", new_tablet=" << sc_params.new_tablet->full_name();

    // find end version
    int32_t end_version = -1;
    for (size_t i = 0; i < sc_params.ref_rowset_readers.size(); ++i) {
        if (sc_params.ref_rowset_readers[i]->version().second > end_version) {
            end_version = sc_params.ref_rowset_readers[i]->version().second;
        }
    }

    // Add filter information in change, and filter column information will be set in _parse_request
    // And filter some data every time the row block changes
    RowBlockChanger rb_changer(sc_params.new_tablet->tablet_schema(), sc_params.delete_handler,
                               *sc_params.desc_tbl);

    bool sc_sorting = false;
    bool sc_directly = false;

    // a.Parse the Alter request and convert it into an internal representation
    Status res = _parse_request(sc_params, &rb_changer, &sc_sorting, &sc_directly);
    LOG(INFO) << "schema change type, sc_sorting: " << sc_sorting
              << ", sc_directly: " << sc_directly
              << ", base_tablet=" << sc_params.base_tablet->full_name()
              << ", new_tablet=" << sc_params.new_tablet->full_name();

    auto process_alter_exit = [&]() -> Status {
        {
            // save tablet meta here because rowset meta is not saved during add rowset
            std::lock_guard<std::shared_mutex> new_wlock(sc_params.new_tablet->get_header_lock());
            sc_params.new_tablet->save_meta();
        }
        if (res) {
            Version test_version(0, end_version);
            res = sc_params.new_tablet->check_version_integrity(test_version);
        }

        LOG(INFO) << "finish converting rowsets for new_tablet from base_tablet. "
                  << "base_tablet=" << sc_params.base_tablet->full_name()
                  << ", new_tablet=" << sc_params.new_tablet->full_name();
        return res;
    };

    if (!res) {
        LOG(WARNING) << "failed to parse the request. res=" << res;
        return process_alter_exit();
    }

    if (!sc_sorting && !sc_directly && sc_params.alter_tablet_type == AlterTabletType::ROLLUP) {
        res = Status::InternalError(
                "Don't support to add materialized view by linked schema change");
        return process_alter_exit();
    }

    // b. Generate historical data converter
    auto sc_procedure = get_sc_procedure(rb_changer, sc_sorting, sc_directly);

    // c.Convert historical data
    for (auto& rs_reader : sc_params.ref_rowset_readers) {
        VLOG_TRACE << "begin to convert a history rowset. version=" << rs_reader->version().first
                   << "-" << rs_reader->version().second;

        // set status for monitor
        // As long as there is a new_table as running, ref table is set as running
        // NOTE If the first sub_table fails first, it will continue to go as normal here
        TabletSharedPtr new_tablet = sc_params.new_tablet;
        // When tablet create new rowset writer, it may change rowset type, in this case
        // linked schema change will not be used.
        std::unique_ptr<RowsetWriter> rowset_writer;
        RowsetWriterContext context;
        context.is_persistent = new_tablet->is_persistent();
        context.ttl_seconds = new_tablet->ttl_seconds();
        context.version = rs_reader->version();
        context.rowset_state = VISIBLE;
        context.segments_overlap = rs_reader->rowset()->rowset_meta()->segments_overlap();
        context.tablet_schema = new_tablet->tablet_schema();
        context.oldest_write_timestamp = -1;
        context.newest_write_timestamp = -1;
        context.fs = rs_reader->rowset()->rowset_meta()->fs();
        Status status = new_tablet->create_rowset_writer(context, &rowset_writer);
        if (!status.ok()) {
            res = Status::Error<ROWSET_BUILDER_INIT>();
            return process_alter_exit();
        }

        if (res = sc_procedure->process(rs_reader, rowset_writer.get(), sc_params.new_tablet,
                                        sc_params.base_tablet, sc_params.base_tablet_schema);
            !res) {
            LOG(WARNING) << "failed to process the version."
                         << " version=" << rs_reader->version().first << "-"
                         << rs_reader->version().second;
            new_tablet->data_dir()->remove_pending_ids(ROWSET_ID_PREFIX +
                                                       rowset_writer->rowset_id().to_string());
            return process_alter_exit();
        }
        new_tablet->data_dir()->remove_pending_ids(ROWSET_ID_PREFIX +
                                                   rowset_writer->rowset_id().to_string());
        // Add the new version of the data to the header
        // In order to prevent the occurrence of deadlock, we must first lock the old table, and then lock the new table
        std::lock_guard<std::mutex> lock(sc_params.new_tablet->get_push_lock());
        RowsetSharedPtr new_rowset = rowset_writer->build();
        if (new_rowset == nullptr) {
            LOG(WARNING) << "failed to build rowset, exit alter process";
            return process_alter_exit();
        }
        res = sc_params.new_tablet->add_rowset(new_rowset);
        if (res.is<PUSH_VERSION_ALREADY_EXIST>()) {
            LOG(WARNING) << "version already exist, version revert occurred. "
                         << "tablet=" << sc_params.new_tablet->full_name() << ", version='"
                         << rs_reader->version().first << "-" << rs_reader->version().second;
            StorageEngine::instance()->add_unused_rowset(new_rowset);
            res = Status::OK();
        } else if (!res) {
            LOG(WARNING) << "failed to register new version. "
                         << " tablet=" << sc_params.new_tablet->full_name()
                         << ", version=" << rs_reader->version().first << "-"
                         << rs_reader->version().second;
            StorageEngine::instance()->add_unused_rowset(new_rowset);
            return process_alter_exit();
        } else {
            VLOG_NOTICE << "register new version. tablet=" << sc_params.new_tablet->full_name()
                        << ", version=" << rs_reader->version().first << "-"
                        << rs_reader->version().second;
        }

        VLOG_TRACE << "succeed to convert a history version."
                   << " version=" << rs_reader->version().first << "-"
                   << rs_reader->version().second;
    }

    // XXX:The SchemaChange state should not be canceled at this time, because the new Delta has to be converted to the old and new Schema version
    return process_alter_exit();
}

// @static
// Analyze the mapping of the column and the mapping of the filter key
Status SchemaChangeHandler::_parse_request(const SchemaChangeParams& sc_params,
                                           RowBlockChanger* rb_changer, bool* sc_sorting,
                                           bool* sc_directly) {
    TabletSharedPtr base_tablet = sc_params.base_tablet;
    TabletSharedPtr new_tablet = sc_params.new_tablet;
    TabletSchemaSPtr base_tablet_schema = sc_params.base_tablet_schema;
    const std::unordered_map<std::string, AlterMaterializedViewParam>& materialized_function_map =
            sc_params.materialized_params_map;
    DescriptorTbl desc_tbl = *sc_params.desc_tbl;
    // set column mapping
    for (int i = 0, new_schema_size = new_tablet->tablet_schema()->num_columns();
         i < new_schema_size; ++i) {
        const TabletColumn& new_column = new_tablet->tablet_schema()->column(i);
        const string& column_name = new_column.name();
        ColumnMapping* column_mapping = rb_changer->get_mutable_column_mapping(i);
        column_mapping->new_column = &new_column;

        if (materialized_function_map.find(column_name) != materialized_function_map.end()) {
            auto mvParam = materialized_function_map.find(column_name)->second;
            column_mapping->materialized_function = mvParam.mv_expr;
            column_mapping->expr = mvParam.expr;
            int32_t column_index = base_tablet_schema->field_index(mvParam.origin_column_name);
            if (column_index >= 0) {
                column_mapping->ref_column = column_index;
                continue;
            } else {
                LOG(WARNING) << "referenced column was missing. "
                             << "[column=" << column_name << " referenced_column=" << column_index
                             << "]";
                return Status::Error<CE_CMD_PARAMS_ERROR>();
            }
        }

        int32_t column_index = base_tablet_schema->field_index(column_name);
        if (column_index >= 0) {
            column_mapping->ref_column = column_index;
            continue;
        }

        // Newly added column go here
        column_mapping->ref_column = -1;

        if (i < base_tablet_schema->num_short_key_columns()) {
            *sc_directly = true;
        }
        RETURN_IF_ERROR(
                _init_column_mapping(column_mapping, new_column, new_column.default_value()));

        VLOG_TRACE << "A column with default value will be added after schema changing. "
                   << "column=" << column_name << ", default_value=" << new_column.default_value();
    }

    // Check if re-aggregation is needed.
    *sc_sorting = false;
    // If the reference sequence of the Key column is out of order, it needs to be reordered
    int num_default_value = 0;

    for (int i = 0, new_schema_size = new_tablet->num_key_columns(); i < new_schema_size; ++i) {
        ColumnMapping* column_mapping = rb_changer->get_mutable_column_mapping(i);

        if (column_mapping->ref_column < 0) {
            num_default_value++;
            continue;
        }

        if (column_mapping->ref_column != i - num_default_value) {
            *sc_sorting = true;
            return Status::OK();
        }
    }

    TabletSchemaSPtr new_tablet_schema = new_tablet->tablet_schema();
    if (base_tablet_schema->keys_type() != new_tablet_schema->keys_type()) {
        // only when base table is dup and mv is agg
        // the rollup job must be reagg.
        *sc_sorting = true;
        return Status::OK();
    }

    // If the sort of key has not been changed but the new keys num is less then base's,
    // the new table should be re agg.
    // So we also need to set sc_sorting = true.
    // A, B, C are keys(sort keys), D is value
    // followings need resort:
    //      old keys:    A   B   C   D
    //      new keys:    A   B
    if (new_tablet_schema->keys_type() != KeysType::DUP_KEYS &&
        new_tablet->num_key_columns() < base_tablet_schema->num_key_columns()) {
        // this is a table with aggregate key type, and num of key columns in new schema
        // is less, which means the data in new tablet should be more aggregated.
        // so we use sorting schema change to sort and merge the data.
        *sc_sorting = true;
        return Status::OK();
    }

    if (base_tablet_schema->num_short_key_columns() != new_tablet->num_short_key_columns()) {
        // the number of short_keys changed, can't do linked schema change
        *sc_directly = true;
        return Status::OK();
    }

    for (size_t i = 0; i < new_tablet->num_columns(); ++i) {
        ColumnMapping* column_mapping = rb_changer->get_mutable_column_mapping(i);
        if (column_mapping->ref_column < 0) {
            continue;
        } else {
            auto column_new = new_tablet_schema->column(i);
            auto column_old = base_tablet_schema->column(column_mapping->ref_column);
            if (column_new.type() != column_old.type() ||
                column_new.precision() != column_old.precision() ||
                column_new.frac() != column_old.frac() ||
                column_new.length() != column_old.length() ||
                column_new.is_bf_column() != column_old.is_bf_column() ||
                column_new.has_bitmap_index() != column_old.has_bitmap_index() ||
                new_tablet_schema->has_inverted_index(column_new.unique_id()) !=
                        base_tablet_schema->has_inverted_index(column_old.unique_id())) {
                *sc_directly = true;
                return Status::OK();
            }
        }
    }

    if (!sc_params.delete_handler->empty()) {
        // there exists delete condition in header, can't do linked schema change
        *sc_directly = true;
    }

    if (base_tablet->tablet_meta()->preferred_rowset_type() !=
        new_tablet->tablet_meta()->preferred_rowset_type()) {
        // If the base_tablet and new_tablet rowset types are different, just use directly type
        *sc_directly = true;
    }

    // if rs_reader has remote files, link schema change is not supported,
    // use directly schema change instead.
    if (!(*sc_directly) && !(*sc_sorting)) {
        // check has remote rowset
        for (auto& rs_reader : sc_params.ref_rowset_readers) {
            if (!rs_reader->rowset()->is_local()) {
                *sc_directly = true;
                break;
            }
        }
    }

    return Status::OK();
}

Status SchemaChangeHandler::_init_column_mapping(ColumnMapping* column_mapping,
                                                 const TabletColumn& column_schema,
                                                 const std::string& value) {
    column_mapping->default_value = WrapperField::create(column_schema);

    if (column_mapping->default_value == nullptr) {
        return Status::Error<MEM_ALLOC_FAILED>();
    }

    if (column_schema.is_nullable() && value.length() == 0) {
        column_mapping->default_value->set_null();
    } else {
        column_mapping->default_value->from_string(value, column_schema.precision(),
                                                   column_schema.frac());
    }

    return Status::OK();
}

Status SchemaChangeHandler::_check_rowset(TabletSharedPtr tablet) {
    std::vector<std::pair<Version, RowsetSharedPtr>> version_rowsets;
    {
        std::shared_lock rdlock(tablet->get_header_lock());
        tablet->acquire_version_and_rowsets(&version_rowsets);
    }
    for (auto& pair : version_rowsets) {
        RowsetSharedPtr rowset = pair.second;
        if (!rowset->check_file_exist()) {
            return Status::OLAPInternalError(OLAP_ERR_FILE_NOT_EXIST);
        }
    }
    return Status::OK();
}

Status SchemaChangeHandler::_validate_alter_result(const TabletSharedPtr& tablet, 
                                                const TAlterInvertedIndexReq& request) {
    Version max_continuous_version = {-1, 0};
    tablet->max_continuous_version_from_beginning(&max_continuous_version);
    LOG(INFO) << "find max continuous version of tablet=" << tablet->full_name()
              << ", start_version=" << max_continuous_version.first
              << ", end_version=" << max_continuous_version.second;
    if (max_continuous_version.second < request.alter_version) {
        return Status::OLAPInternalError(OLAP_ERR_WRITE_PROTOBUF_ERROR);
    }

    RETURN_IF_ERROR(_check_rowset(tablet));
    return Status::OK();
}

Status SchemaChangeHandler::_validate_alter_result(const TabletSharedPtr& new_tablet,
                                                   const TAlterTabletReqV2& request) {
    Version max_continuous_version = {-1, 0};
    new_tablet->max_continuous_version_from_beginning(&max_continuous_version);
    LOG(INFO) << "find max continuous version of tablet=" << new_tablet->full_name()
              << ", start_version=" << max_continuous_version.first
              << ", end_version=" << max_continuous_version.second;
    if (max_continuous_version.second < request.alter_version) {
        return Status::InternalError("result version={} is less than request version={}",
                                     max_continuous_version.second, request.alter_version);
    }

<<<<<<< HEAD
    RETURN_IF_ERROR(_check_rowset(new_tablet));
=======
    std::vector<std::pair<Version, RowsetSharedPtr>> version_rowsets;
    {
        std::shared_lock rdlock(new_tablet->get_header_lock());
        new_tablet->acquire_version_and_rowsets(&version_rowsets);
    }
    for (auto& pair : version_rowsets) {
        RowsetSharedPtr rowset = pair.second;
        if (!rowset->check_file_exist()) {
            return Status::Error<FILE_NOT_EXIST>();
        }
    }
>>>>>>> de2bc98f
    return Status::OK();
}

} // namespace doris<|MERGE_RESOLUTION|>--- conflicted
+++ resolved
@@ -1277,10 +1277,8 @@
             offset += step;
         } while (offset < num_rows);
     } catch (const std::exception& e) {
-        LOG(WARNING) << "CLuceneError occured: " << e.what();
-        return Status::OLAPInternalError(OLAP_ERR_IO_ERROR);
-    }
-    
+        return Status::IOError("CLuceneError occured: {}", e.what());
+    }
     return Status::OK();
 }
 
@@ -1300,10 +1298,8 @@
                                                                                 num_rows));
         }
     } catch (const std::exception& e) {
-        LOG(WARNING) << "CLuceneError occured: " << e.what();
-        return Status::OLAPInternalError(OLAP_ERR_IO_ERROR);
-    }
-    
+        return Status::IOError("CLuceneError occured: {}", e.what());
+    }
     return Status::OK();
 }
 
@@ -1392,8 +1388,7 @@
                                                               _index_metas.back().get(),
                                                               fs));
             } catch (const std::exception& e) {
-                LOG(WARNING) << "CLuceneError occured: " << e.what();
-                return Status::OLAPInternalError(OLAP_ERR_IO_ERROR);
+                return Status::IOError("CLuceneError occured: {}", e.what());
             }
 
             if (inverted_index_builder) {
@@ -1422,8 +1417,7 @@
         std::unique_ptr<RowwiseIterator> iter;
         res = seg_ptr->new_iterator(*schema, read_options, &iter);
         if (!res.ok()) {
-            LOG(WARNING) << "failed to create iterator[" << seg_ptr->id() << "]: " << res.to_string();
-            return Status::OLAPInternalError(OLAP_ERR_ROWSET_READER_INIT);
+            return Status::InternalError("failed to create iterator[{}]: {}", seg_ptr->id(), res.to_string());
         }
 
         std::shared_ptr<vectorized::Block> block = std::make_shared<vectorized::Block>(
@@ -1432,12 +1426,8 @@
             block->clear_column_data();
             res = iter->next_batch(block.get());
             if (!res.ok()) {
-                if (res.is_end_of_file()) {
-                    res = Status::OK();
+                if (res.is<END_OF_FILE>()) {
                     break;
-                } 
-                if (res.is_end_of_file()) {
-                    return Status::OLAPInternalError(OLAP_ERR_DATA_EOF);
                 }
                 RETURN_NOT_OK_LOG(res, "failed to read next block when schema change for inverted index.");
             }
@@ -1446,11 +1436,7 @@
             auto ref_block = *block;
 
             // write inverted index
-            if (_write_inverted_index(iter->data_id(), &ref_block) != Status::OK()) {
-                res = Status::OLAPInternalError(OLAP_ERR_SCHEMA_CHANGE_INFO_INVALID);
-                LOG(WARNING) << "failed to write block.";
-                return res;
-            }
+            RETURN_IF_ERROR(_write_inverted_index(iter->data_id(), &ref_block));
         } while (block->rows() != 0);
     }
 
@@ -1467,8 +1453,7 @@
                     _inverted_index_builders[writer_sign]->finish();
                 }
             } catch (const std::exception& e) {
-                LOG(WARNING) << "CLuceneError occured: " << e.what();
-                return Status::OLAPInternalError(OLAP_ERR_IO_ERROR);
+                return Status::IOError("CLuceneError occured: {}", e.what());
             }
         }
     }
@@ -2059,15 +2044,13 @@
             StorageEngine::instance()->tablet_manager()->get_tablet(request.tablet_id);
     if (tablet == nullptr) {
         LOG(WARNING) << "fail to find tablet. tablet=" << request.tablet_id;
-        return Status::OLAPInternalError(OLAP_ERR_TABLE_NOT_FOUND);
+        return Status::Error<TABLE_NOT_FOUND>();
     }
 
     if (tablet->tablet_state() == TABLET_TOMBSTONED || 
             tablet->tablet_state() == TABLET_STOPPED ||
             tablet->tablet_state() == TABLET_SHUTDOWN) {
-        LOG(INFO) << "tablet's state=" << tablet->tablet_state()
-                  << " cannot alter inverted index";
-        return Status::OLAPInternalError(OLAP_ERR_OTHER_ERROR);
+        return Status::InternalError("tablet's state={} cannot alter inverted index", tablet->tablet_state());
     }
 
     // Lock schema_change_lock util schema change info is stored in tablet header
@@ -2076,7 +2059,7 @@
     if (!schema_change_lock.owns_lock()) {
         LOG(WARNING) << "failed to obtain schema change lock. "
                      << "tablet=" << request.tablet_id;
-        return Status::OLAPInternalError(OLAP_ERR_TRY_LOCK_FAILED);
+        return Status::Error<TRY_LOCK_FAILED>();
     }
 
     Status res = _do_process_alter_inverted_index(tablet, request);
@@ -2133,10 +2116,7 @@
 
             // should check the max_version >= request.alter_version, if not the convert is useless
             if (max_rowset == nullptr || max_rowset->end_version() < request.alter_version) {
-                LOG(WARNING) << "base tablet's max version="
-                             << (max_rowset == nullptr ? 0 : max_rowset->end_version())
-                             << " is less than request version=" << request.alter_version;
-                res = Status::OLAPInternalError(OLAP_ERR_WRITE_PROTOBUF_ERROR);
+                res = Status::InternalError("base tablet's max version={} is less than request version={}", (max_rowset == nullptr ? 0 : max_rowset->end_version()), request.alter_version);
                 break;
             }
 
@@ -2164,7 +2144,7 @@
                 LOG(WARNING) << "fail to acquire all data sources. "
                              << "version_num=" << versions_to_be_changed.size()
                              << ", data_source_num=" << rs_readers->size();
-                res = Status::OLAPInternalError(OLAP_ERR_ALTER_DELTA_DOES_NOT_EXISTS);
+                res = Status::Error<ALTER_DELTA_DOES_NOT_EXISTS>();
                 break;
             }
 
@@ -2274,7 +2254,7 @@
     Status res = Status::OK();
     std::shared_lock base_migration_rlock(tablet->get_migration_lock(), std::try_to_lock);
     if (!base_migration_rlock.owns_lock()) {
-        return Status::OLAPInternalError(OLAP_ERR_RWLOCK_ERROR);
+        return Status::Error<TRY_LOCK_FAILED>();
     }
 
     TabletSchemaSPtr tablet_schema = std::make_shared<TabletSchema>();
@@ -2715,7 +2695,7 @@
         VLOG_TRACE << "begin to read a history rowset. version=" << rs_reader->version().first
                    << "-" << rs_reader->version().second;
         res = sc_procedure->process(rs_reader, nullptr, nullptr, tablet, nullptr);
-        if (!res.ok() && res.precise_code() != OLAP_ERR_DATA_EOF) {
+        if (!res.ok() && !res.is<END_OF_FILE>()) {
             LOG(WARNING) << "failed to process the version."
                          << " version=" << rs_reader->version().first << "-"
                          << rs_reader->version().second;
@@ -2728,7 +2708,7 @@
     }
     SAFE_DELETE(sc_procedure);
     LOG(INFO) << "finish to write inverted index to tablet: " << tablet->full_name();
-    return res;
+    return Status::OK();
 }
 
 Status SchemaChangeHandler::_convert_historical_rowsets(const SchemaChangeParams& sc_params) {
@@ -3045,7 +3025,7 @@
     for (auto& pair : version_rowsets) {
         RowsetSharedPtr rowset = pair.second;
         if (!rowset->check_file_exist()) {
-            return Status::OLAPInternalError(OLAP_ERR_FILE_NOT_EXIST);
+            return Status::Error<FILE_NOT_EXIST>();
         }
     }
     return Status::OK();
@@ -3059,7 +3039,7 @@
               << ", start_version=" << max_continuous_version.first
               << ", end_version=" << max_continuous_version.second;
     if (max_continuous_version.second < request.alter_version) {
-        return Status::OLAPInternalError(OLAP_ERR_WRITE_PROTOBUF_ERROR);
+        return Status::Error<WRITE_PROTOBUF_ERROR>();
     }
 
     RETURN_IF_ERROR(_check_rowset(tablet));
@@ -3078,9 +3058,6 @@
                                      max_continuous_version.second, request.alter_version);
     }
 
-<<<<<<< HEAD
-    RETURN_IF_ERROR(_check_rowset(new_tablet));
-=======
     std::vector<std::pair<Version, RowsetSharedPtr>> version_rowsets;
     {
         std::shared_lock rdlock(new_tablet->get_header_lock());
@@ -3092,7 +3069,6 @@
             return Status::Error<FILE_NOT_EXIST>();
         }
     }
->>>>>>> de2bc98f
     return Status::OK();
 }
 
