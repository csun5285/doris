--- conflicted
+++ resolved
@@ -2957,8 +2957,6 @@
     return Status::OK();
 }
 
-<<<<<<< HEAD
-=======
 Status SchemaChangeHandler::_check_rowset(TabletSharedPtr tablet) {
     std::vector<std::pair<Version, RowsetSharedPtr>> version_rowsets;
     {
@@ -2989,7 +2987,6 @@
     return Status::OK();
 }
 
->>>>>>> 647c231a
 Status SchemaChangeHandler::_validate_alter_result(const TabletSharedPtr& new_tablet,
                                                    const TAlterTabletReqV2& request) {
     Version max_continuous_version = {-1, 0};
