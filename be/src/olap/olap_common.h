--- conflicted
+++ resolved
@@ -251,13 +251,7 @@
 }
 
 inline std::ostream& operator<<(std::ostream& os, const Versions& versions) {
-<<<<<<< HEAD
     for (auto& v : versions) os << v;
-=======
-    for (auto& version : versions) {
-        os << version;
-    }
->>>>>>> 6b773939
     return os;
 }
 
