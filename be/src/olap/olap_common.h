// Licensed to the Apache Software Foundation (ASF) under one
// or more contributor license agreements.  See the NOTICE file
// distributed with this work for additional information
// regarding copyright ownership.  The ASF licenses this file
// to you under the Apache License, Version 2.0 (the
// "License"); you may not use this file except in compliance
// with the License.  You may obtain a copy of the License at
//
//   http://www.apache.org/licenses/LICENSE-2.0
//
// Unless required by applicable law or agreed to in writing,
// software distributed under the License is distributed on an
// "AS IS" BASIS, WITHOUT WARRANTIES OR CONDITIONS OF ANY
// KIND, either express or implied.  See the License for the
// specific language governing permissions and limitations
// under the License.

#pragma once

#include <gen_cpp/Types_types.h>
#include <netinet/in.h>

#include <cstdint>
#include <functional>
#include <list>
#include <map>
#include <memory>
#include <ostream>
#include <sstream>
#include <string>
#include <typeinfo>
#include <unordered_map>
#include <unordered_set>

#include "io/io_common.h"
#include "olap/olap_define.h"
#include "util/hash_util.hpp"
#include "util/uid_util.h"

namespace doris {

static constexpr int64_t MAX_ROWSET_ID = 1L << 56;
static constexpr int64_t LOW_56_BITS = 0x00ffffffffffffff;

using SchemaHash = int32_t;
using int128_t = __int128;
using uint128_t = unsigned __int128;

using TabletUid = UniqueId;

enum CompactionType { BASE_COMPACTION = 1, CUMULATIVE_COMPACTION = 2 };

struct DataDirInfo {
    std::string path;
    size_t path_hash = 0;
    int64_t disk_capacity = 1; // actual disk capacity
    int64_t available = 0;     // available space, in bytes unit
    int64_t local_used_capacity = 0;
    int64_t remote_used_capacity = 0;
    bool is_used = false;                                      // whether available mark
    TStorageMedium::type storage_medium = TStorageMedium::HDD; // Storage medium type: SSD|HDD
};
struct PredicateFilterInfo {
    int type = 0;
    uint64_t input_row = 0;
    uint64_t filtered_row = 0;
};
// Sort DataDirInfo by available space.
struct DataDirInfoLessAvailability {
    bool operator()(const DataDirInfo& left, const DataDirInfo& right) const {
        return left.available < right.available;
    }
};

struct TabletInfo {
    TabletInfo(TTabletId in_tablet_id, TSchemaHash in_schema_hash, UniqueId in_uid)
            : tablet_id(in_tablet_id), schema_hash(in_schema_hash), tablet_uid(in_uid) {}

    bool operator<(const TabletInfo& right) const {
        if (tablet_id != right.tablet_id) {
            return tablet_id < right.tablet_id;
        } else if (schema_hash != right.schema_hash) {
            return schema_hash < right.schema_hash;
        } else {
            return tablet_uid < right.tablet_uid;
        }
    }

    std::string to_string() const {
        std::stringstream ss;
        ss << tablet_id << "." << schema_hash << "." << tablet_uid.to_string();
        return ss.str();
    }

    TTabletId tablet_id;
    TSchemaHash schema_hash;
    UniqueId tablet_uid;
};

struct TabletSize {
    TabletSize(TTabletId in_tablet_id, TSchemaHash in_schema_hash, size_t in_tablet_size)
            : tablet_id(in_tablet_id), schema_hash(in_schema_hash), tablet_size(in_tablet_size) {}

    TTabletId tablet_id;
    TSchemaHash schema_hash;
    size_t tablet_size;
};

// Define all data types supported by Field.
// If new filed_type is defined, not only new TypeInfo may need be defined,
// but also some functions like get_type_info in types.cpp need to be changed.
enum class FieldType {
    OLAP_FIELD_TYPE_TINYINT = 1, // MYSQL_TYPE_TINY
    OLAP_FIELD_TYPE_UNSIGNED_TINYINT = 2,
    OLAP_FIELD_TYPE_SMALLINT = 3, // MYSQL_TYPE_SHORT
    OLAP_FIELD_TYPE_UNSIGNED_SMALLINT = 4,
    OLAP_FIELD_TYPE_INT = 5, // MYSQL_TYPE_LONG
    OLAP_FIELD_TYPE_UNSIGNED_INT = 6,
    OLAP_FIELD_TYPE_BIGINT = 7, // MYSQL_TYPE_LONGLONG
    OLAP_FIELD_TYPE_UNSIGNED_BIGINT = 8,
    OLAP_FIELD_TYPE_LARGEINT = 9,
    OLAP_FIELD_TYPE_FLOAT = 10,  // MYSQL_TYPE_FLOAT
    OLAP_FIELD_TYPE_DOUBLE = 11, // MYSQL_TYPE_DOUBLE
    OLAP_FIELD_TYPE_DISCRETE_DOUBLE = 12,
    OLAP_FIELD_TYPE_CHAR = 13,     // MYSQL_TYPE_STRING
    OLAP_FIELD_TYPE_DATE = 14,     // MySQL_TYPE_NEWDATE
    OLAP_FIELD_TYPE_DATETIME = 15, // MySQL_TYPE_DATETIME
    OLAP_FIELD_TYPE_DECIMAL = 16,  // DECIMAL, using different store format against MySQL
    OLAP_FIELD_TYPE_VARCHAR = 17,

    OLAP_FIELD_TYPE_STRUCT = 18,  // Struct
    OLAP_FIELD_TYPE_ARRAY = 19,   // ARRAY
    OLAP_FIELD_TYPE_MAP = 20,     // Map
    OLAP_FIELD_TYPE_UNKNOWN = 21, // UNKNOW OLAP_FIELD_TYPE_STRING
    OLAP_FIELD_TYPE_NONE = 22,
    OLAP_FIELD_TYPE_HLL = 23,
    OLAP_FIELD_TYPE_BOOL = 24,
    OLAP_FIELD_TYPE_OBJECT = 25,
    OLAP_FIELD_TYPE_STRING = 26,
    OLAP_FIELD_TYPE_QUANTILE_STATE = 27,
    OLAP_FIELD_TYPE_DATEV2 = 28,
    OLAP_FIELD_TYPE_DATETIMEV2 = 29,
    OLAP_FIELD_TYPE_TIMEV2 = 30,
    OLAP_FIELD_TYPE_DECIMAL32 = 31,
    OLAP_FIELD_TYPE_DECIMAL64 = 32,
    OLAP_FIELD_TYPE_DECIMAL128I = 33,
    OLAP_FIELD_TYPE_JSONB = 34,
    OLAP_FIELD_TYPE_VARIANT = 35,
    OLAP_FIELD_TYPE_AGG_STATE = 36
};

// Define all aggregation methods supported by Field
// Note that in practice, not all types can use all the following aggregation methods
// For example, it is meaningless to use SUM for the string type (but it will not cause the program to crash)
// The implementation of the Field class does not perform such checks, and should be constrained when creating the table
enum class FieldAggregationMethod {
    OLAP_FIELD_AGGREGATION_NONE = 0,
    OLAP_FIELD_AGGREGATION_SUM = 1,
    OLAP_FIELD_AGGREGATION_MIN = 2,
    OLAP_FIELD_AGGREGATION_MAX = 3,
    OLAP_FIELD_AGGREGATION_REPLACE = 4,
    OLAP_FIELD_AGGREGATION_HLL_UNION = 5,
    OLAP_FIELD_AGGREGATION_UNKNOWN = 6,
    OLAP_FIELD_AGGREGATION_BITMAP_UNION = 7,
    // Replace if and only if added value is not null
    OLAP_FIELD_AGGREGATION_REPLACE_IF_NOT_NULL = 8,
    OLAP_FIELD_AGGREGATION_QUANTILE_UNION = 9,
    OLAP_FIELD_AGGREGATION_GENERIC = 10
};

enum class PushType {
    PUSH_NORMAL = 1,          // for broker/hadoop load, not used any more
    PUSH_FOR_DELETE = 2,      // for delete
    PUSH_FOR_LOAD_DELETE = 3, // not used any more
    PUSH_NORMAL_V2 = 4,       // for spark load
};

constexpr bool field_is_slice_type(const FieldType& field_type) {
    return field_type == FieldType::OLAP_FIELD_TYPE_VARCHAR ||
           field_type == FieldType::OLAP_FIELD_TYPE_CHAR ||
           field_type == FieldType::OLAP_FIELD_TYPE_STRING;
}

constexpr bool field_is_numeric_type(const FieldType& field_type) {
    return field_type == FieldType::OLAP_FIELD_TYPE_INT ||
           field_type == FieldType::OLAP_FIELD_TYPE_UNSIGNED_INT ||
           field_type == FieldType::OLAP_FIELD_TYPE_BIGINT ||
           field_type == FieldType::OLAP_FIELD_TYPE_SMALLINT ||
           field_type == FieldType::OLAP_FIELD_TYPE_UNSIGNED_TINYINT ||
           field_type == FieldType::OLAP_FIELD_TYPE_UNSIGNED_SMALLINT ||
           field_type == FieldType::OLAP_FIELD_TYPE_TINYINT ||
           field_type == FieldType::OLAP_FIELD_TYPE_DOUBLE ||
           field_type == FieldType::OLAP_FIELD_TYPE_FLOAT ||
           field_type == FieldType::OLAP_FIELD_TYPE_DATE ||
           field_type == FieldType::OLAP_FIELD_TYPE_DATEV2 ||
           field_type == FieldType::OLAP_FIELD_TYPE_DATETIME ||
           field_type == FieldType::OLAP_FIELD_TYPE_DATETIMEV2 ||
           field_type == FieldType::OLAP_FIELD_TYPE_LARGEINT ||
           field_type == FieldType::OLAP_FIELD_TYPE_DECIMAL ||
           field_type == FieldType::OLAP_FIELD_TYPE_DECIMAL32 ||
           field_type == FieldType::OLAP_FIELD_TYPE_DECIMAL64 ||
           field_type == FieldType::OLAP_FIELD_TYPE_DECIMAL128I ||
           field_type == FieldType::OLAP_FIELD_TYPE_BOOL;
}

// <start_version_id, end_version_id>, such as <100, 110>
//using Version = std::pair<TupleVersion, TupleVersion>;

struct Version {
    int64_t first;
    int64_t second;

    Version(int64_t first_, int64_t second_) : first(first_), second(second_) {}
    Version() : first(0), second(0) {}

    static Version mock() {
        // Every time SchemaChange is used for external rowing, some temporary versions (such as 999, 1000, 1001) will be written, in order to avoid Cache conflicts, temporary
        // The version number takes a BIG NUMBER plus the version number of the current SchemaChange
        return Version(1 << 28, 1 << 29);
    }

    friend std::ostream& operator<<(std::ostream& os, const Version& version);

    bool operator!=(const Version& rhs) const { return first != rhs.first || second != rhs.second; }

    bool operator==(const Version& rhs) const { return first == rhs.first && second == rhs.second; }

    bool contains(const Version& other) const {
        return first <= other.first && second >= other.second;
    }

    std::string to_string() const { return fmt::format("[{}-{}]", first, second); }
};

using Versions = std::vector<Version>;

inline std::ostream& operator<<(std::ostream& os, const Version& version) {
    return os << version.to_string();
}

inline std::ostream& operator<<(std::ostream& os, const Versions& versions) {
    for (auto& v : versions) os << v;
    return os;
}

// used for hash-struct of hash_map<Version, Rowset*>.
struct HashOfVersion {
    size_t operator()(const Version& version) const {
        size_t seed = 0;
        seed = HashUtil::hash64(&version.first, sizeof(version.first), seed);
        seed = HashUtil::hash64(&version.second, sizeof(version.second), seed);
        return seed;
    }
};

// It is used to represent Graph vertex.
struct Vertex {
    int64_t value = 0;
    std::list<int64_t> edges;

    Vertex(int64_t v) : value(v) {}
};

class Field;
class WrapperField;
using KeyRange = std::pair<WrapperField*, WrapperField*>;

<<<<<<< HEAD
struct AsyncIOStatistics {
    int64_t remote_total_use_timer_ns = 0;
    int64_t remote_task_wait_worker_timer_ns = 0;
    int64_t remote_task_wake_up_timer_ns = 0;
    int64_t remote_task_exec_timer_ns = 0;
    int64_t remote_task_total = 0;
    int64_t remote_wait_for_putting_queue = 0;

    int64_t local_total_use_timer_ns = 0;
    int64_t local_task_wait_worker_timer_ns = 0;
    int64_t local_task_wake_up_timer_ns = 0;
    int64_t local_task_exec_timer_ns = 0;
    int64_t local_task_total = 0;
    int64_t local_wait_for_putting_queue = 0;
};

=======
>>>>>>> 7bda49b5
// ReaderStatistics used to collect statistics when scan data from storage
struct OlapReaderStatistics {
    int64_t io_ns = 0;
    int64_t compressed_bytes_read = 0;

    int64_t decompress_ns = 0;
    int64_t uncompressed_bytes_read = 0;

    // total read bytes in memory
    int64_t bytes_read = 0;

    int64_t block_fetch_ns = 0; // time of rowset reader's `next_batch()` call
    int64_t block_load_ns = 0;
    int64_t blocks_load = 0;
    // Not used any more, will be removed after non-vectorized code is removed
    int64_t block_seek_num = 0;
    // Not used any more, will be removed after non-vectorized code is removed
    int64_t block_seek_ns = 0;

    // block_load_ns
    //      block_init_ns
    //          block_init_seek_ns
    //          block_conditions_filtered_ns
    //      first_read_ns
    //          block_first_read_seek_ns
    //      lazy_read_ns
    //          block_lazy_read_seek_ns
    int64_t block_init_ns = 0;
    int64_t block_init_seek_num = 0;
    int64_t block_init_seek_ns = 0;
    int64_t block_init_iters_ns = 0;
    int64_t block_init_prefetch_ns = 0;
    int64_t first_read_ns = 0;
    int64_t second_read_ns = 0;
    int64_t block_first_read_seek_num = 0;
    int64_t block_first_read_seek_ns = 0;
    int64_t lazy_read_ns = 0;
    int64_t block_lazy_read_seek_num = 0;
    int64_t block_lazy_read_seek_ns = 0;

    int64_t block_convert_ns = 0;

    int64_t raw_rows_read = 0;

    int64_t rows_vec_cond_filtered = 0;
    int64_t rows_short_circuit_cond_filtered = 0;
    int64_t vec_cond_input_rows = 0;
    int64_t short_circuit_cond_input_rows = 0;
    int64_t rows_vec_del_cond_filtered = 0;
    int64_t vec_cond_ns = 0;
    int64_t short_cond_ns = 0;
    int64_t expr_filter_ns = 0;
    int64_t output_col_ns = 0;

    std::map<int, PredicateFilterInfo> filter_info;

    int64_t rows_key_range_filtered = 0;
    int64_t rows_stats_filtered = 0;
    int64_t rows_bf_filtered = 0;
    int64_t rows_dict_filtered = 0;
    // Including the number of rows filtered out according to the Delete information in the Tablet,
    // and the number of rows filtered for marked deleted rows under the unique key model.
    // This metric is mainly used to record the number of rows filtered by the delete condition in Segment V1,
    // and it is also used to record the replaced rows in the Unique key model in the "Reader" class.
    // In segmentv2, if you want to get all filtered rows, you need the sum of "rows_del_filtered" and "rows_conditions_filtered".
    int64_t rows_del_filtered = 0;
    int64_t rows_del_by_bitmap = 0;
    // the number of rows filtered by various column indexes.
    int64_t rows_conditions_filtered = 0;
    int64_t block_conditions_filtered_ns = 0;

    int64_t index_load_ns = 0;

    int64_t total_pages_num = 0;
    int64_t cached_pages_num = 0;

    int64_t rows_bitmap_index_filtered = 0;
    int64_t bitmap_index_filter_timer = 0;

    int64_t rows_inverted_index_filtered = 0;
    int64_t inverted_index_filter_timer = 0;
<<<<<<< HEAD

    int64_t output_index_return_column_timer = 0;
=======
>>>>>>> 7bda49b5
    int64_t inverted_index_query_timer = 0;
    int64_t inverted_index_query_cache_hit = 0;
    int64_t inverted_index_query_cache_miss = 0;
    int64_t inverted_index_query_bitmap_copy_timer = 0;
    int64_t inverted_index_query_bitmap_op_timer = 0;
    int64_t inverted_index_searcher_open_timer = 0;
    int64_t inverted_index_searcher_search_timer = 0;

    int64_t output_index_result_column_timer = 0;
    // number of segment filtered by column stat when creating seg iterator
    int64_t filtered_segment_number = 0;
    // total number of segment
    int64_t total_segment_number = 0;

    io::FileCacheStatistics file_cache_stats;
<<<<<<< HEAD
    io::AsyncIOStatistics async_io_stats;

    int64_t load_segments_timer = 0;

    int64_t lazy_open_segment_number = 0;
    int64_t lazy_open_segment_timer = 0;
=======
    int64_t load_segments_timer = 0;
>>>>>>> 7bda49b5
};


using ColumnId = uint32_t;
// Column unique id set
using UniqueIdSet = std::set<uint32_t>;
// Column unique Id -> column id map
using UniqueIdToColumnIdMap = std::map<ColumnId, ColumnId>;

// 8 bit rowset id version
// 56 bit, inc number from 1
// 128 bit backend uid, it is a uuid bit, id version
struct RowsetId {
    int8_t version = 0;
    int64_t hi = 0;
    int64_t mi = 0;
    int64_t lo = 0;

    void init(const std::string& rowset_id_str) {
        // for new rowsetid its a 48 hex string
        // if the len < 48, then it is an old format rowset id
        if (rowset_id_str.length() < 48) {
            int64_t high = std::stol(rowset_id_str, nullptr, 10);
            init(1, high, 0, 0);
        } else {
            int64_t high = 0;
            int64_t middle = 0;
            int64_t low = 0;
            from_hex(&high, rowset_id_str.substr(0, 16));
            from_hex(&middle, rowset_id_str.substr(16, 16));
            from_hex(&low, rowset_id_str.substr(32, 16));
            init(high >> 56, high & LOW_56_BITS, middle, low);
        }
    }

    // to compatible with old version
    void init(int64_t rowset_id) { init(1, rowset_id, 0, 0); }

    void init(int64_t id_version, int64_t high, int64_t middle, int64_t low) {
        version = id_version;
        if (UNLIKELY(high >= MAX_ROWSET_ID)) {
            LOG(FATAL) << "inc rowsetid is too large:" << high;
        }
        hi = (id_version << 56) + (high & LOW_56_BITS);
        mi = middle;
        lo = low;
    }

    std::string to_string() const {
        if (version < 2) {
            return std::to_string(hi & LOW_56_BITS);
        } else {
            char buf[48];
            to_hex(hi, buf);
            to_hex(mi, buf + 16);
            to_hex(lo, buf + 32);
            return {buf, 48};
        }
    }

    // std::unordered_map need this api
    bool operator==(const RowsetId& rhs) const {
        return hi == rhs.hi && mi == rhs.mi && lo == rhs.lo;
    }

    bool operator!=(const RowsetId& rhs) const {
        return hi != rhs.hi || mi != rhs.mi || lo != rhs.lo;
    }

    bool operator<(const RowsetId& rhs) const {
        if (hi != rhs.hi) {
            return hi < rhs.hi;
        } else if (mi != rhs.mi) {
            return mi < rhs.mi;
        } else {
            return lo < rhs.lo;
        }
    }

    friend std::ostream& operator<<(std::ostream& out, const RowsetId& rowset_id) {
        out << rowset_id.to_string();
        return out;
    }
};

// used for hash-struct of hash_map<RowsetId, Rowset*>.
struct HashOfRowsetId {
    size_t operator()(const RowsetId& rowset_id) const {
        size_t seed = 0;
        seed = HashUtil::hash64(&rowset_id.hi, sizeof(rowset_id.hi), seed);
        seed = HashUtil::hash64(&rowset_id.mi, sizeof(rowset_id.mi), seed);
        seed = HashUtil::hash64(&rowset_id.lo, sizeof(rowset_id.lo), seed);
        return seed;
    }
};

using RowsetIdUnorderedSet = std::unordered_set<RowsetId, HashOfRowsetId>;

class DeleteBitmap;
// merge on write context
struct MowContext {
<<<<<<< HEAD
    MowContext(int64_t version, const RowsetIdUnorderedSet& ids, std::shared_ptr<DeleteBitmap> db)
            : max_version(version), rowset_ids(ids), delete_bitmap(db) {}
    int64_t max_version;
=======
    MowContext(int64_t version, int64_t txnid, const RowsetIdUnorderedSet& ids,
               std::shared_ptr<DeleteBitmap> db)
            : max_version(version), txn_id(txnid), rowset_ids(ids), delete_bitmap(db) {}
    int64_t max_version;
    int64_t txn_id;
>>>>>>> 7bda49b5
    const RowsetIdUnorderedSet& rowset_ids;
    std::shared_ptr<DeleteBitmap> delete_bitmap;
};

// used in mow partial update
struct RidAndPos {
    uint32_t rid;
    // pos in block
    size_t pos;
};

using PartialUpdateReadPlan = std::map<RowsetId, std::map<uint32_t, std::vector<RidAndPos>>>;

} // namespace doris<|MERGE_RESOLUTION|>--- conflicted
+++ resolved
@@ -265,7 +265,6 @@
 class WrapperField;
 using KeyRange = std::pair<WrapperField*, WrapperField*>;
 
-<<<<<<< HEAD
 struct AsyncIOStatistics {
     int64_t remote_total_use_timer_ns = 0;
     int64_t remote_task_wait_worker_timer_ns = 0;
@@ -282,8 +281,6 @@
     int64_t local_wait_for_putting_queue = 0;
 };
 
-=======
->>>>>>> 7bda49b5
 // ReaderStatistics used to collect statistics when scan data from storage
 struct OlapReaderStatistics {
     int64_t io_ns = 0;
@@ -365,11 +362,8 @@
 
     int64_t rows_inverted_index_filtered = 0;
     int64_t inverted_index_filter_timer = 0;
-<<<<<<< HEAD
 
     int64_t output_index_return_column_timer = 0;
-=======
->>>>>>> 7bda49b5
     int64_t inverted_index_query_timer = 0;
     int64_t inverted_index_query_cache_hit = 0;
     int64_t inverted_index_query_cache_miss = 0;
@@ -385,16 +379,12 @@
     int64_t total_segment_number = 0;
 
     io::FileCacheStatistics file_cache_stats;
-<<<<<<< HEAD
     io::AsyncIOStatistics async_io_stats;
 
     int64_t load_segments_timer = 0;
 
     int64_t lazy_open_segment_number = 0;
     int64_t lazy_open_segment_timer = 0;
-=======
-    int64_t load_segments_timer = 0;
->>>>>>> 7bda49b5
 };
 
 
@@ -496,17 +486,11 @@
 class DeleteBitmap;
 // merge on write context
 struct MowContext {
-<<<<<<< HEAD
-    MowContext(int64_t version, const RowsetIdUnorderedSet& ids, std::shared_ptr<DeleteBitmap> db)
-            : max_version(version), rowset_ids(ids), delete_bitmap(db) {}
-    int64_t max_version;
-=======
     MowContext(int64_t version, int64_t txnid, const RowsetIdUnorderedSet& ids,
                std::shared_ptr<DeleteBitmap> db)
             : max_version(version), txn_id(txnid), rowset_ids(ids), delete_bitmap(db) {}
     int64_t max_version;
     int64_t txn_id;
->>>>>>> 7bda49b5
     const RowsetIdUnorderedSet& rowset_ids;
     std::shared_ptr<DeleteBitmap> delete_bitmap;
 };
