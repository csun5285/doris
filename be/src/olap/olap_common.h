--- conflicted
+++ resolved
@@ -152,12 +152,8 @@
     OLAP_FIELD_TYPE_DECIMAL32 = 31,
     OLAP_FIELD_TYPE_DECIMAL64 = 32,
     OLAP_FIELD_TYPE_DECIMAL128 = 33,
-<<<<<<< HEAD
     OLAP_FIELD_TYPE_JSONB = 34,
-=======
-
-    OLAP_FIELD_TYPE_VARIANT = 66
->>>>>>> 6f270986
+    OLAP_FIELD_TYPE_VARIANT = 35
 };
 
 // Define all aggregation methods supported by Field
