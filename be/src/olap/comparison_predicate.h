// Licensed to the Apache Software Foundation (ASF) under one
// or more contributor license agreements.  See the NOTICE file
// distributed with this work for additional information
// regarding copyright ownership.  The ASF licenses this file
// to you under the Apache License, Version 2.0 (the
// "License"); you may not use this file except in compliance
// with the License.  You may obtain a copy of the License at
//
//   http://www.apache.org/licenses/LICENSE-2.0
//
// Unless required by applicable law or agreed to in writing,
// software distributed under the License is distributed on an
// "AS IS" BASIS, WITHOUT WARRANTIES OR CONDITIONS OF ANY
// KIND, either express or implied.  See the License for the
// specific language governing permissions and limitations
// under the License.

#pragma once

#include <cstdint>

#include "olap/column_predicate.h"
#include "olap/rowset/segment_v2/bloom_filter.h"
#include "olap/rowset/segment_v2/inverted_index_reader.h"
#include "olap/wrapper_field.h"
#include "vec/columns/column_dictionary.h"

namespace doris {

template <PrimitiveType Type, PredicateType PT>
class ComparisonPredicateBase : public ColumnPredicate {
public:
    using T = typename PredicatePrimitiveTypeTraits<Type>::PredicateFieldType;
    ComparisonPredicateBase(uint32_t column_id, const T& value, bool opposite = false)
            : ColumnPredicate(column_id, opposite),
              _cached_code(_InvalidateCodeValue),
              _value(value) {}

    void clone(ColumnPredicate** to) const override {
<<<<<<< HEAD
        *to = new ComparisonPredicateBase(_column_id, _value, _opposite);
        (*to)->predicate_params()->value = _predicate_params->value;
        (*to)->predicate_params()->marked_by_runtime_filter =
                _predicate_params->marked_by_runtime_filter;
=======
        auto* cloned = new ComparisonPredicateBase(_column_id, _value, _opposite);
        cloned->_cache_code_enabled = true;
        *to = cloned;
>>>>>>> f058a464
    }

    bool need_to_clone() const override { return true; }

    PredicateType type() const override { return PT; }

    void evaluate(ColumnBlock* block, uint16_t* sel, uint16_t* size) const override {
        uint16_t new_size = 0;
        if (block->is_nullable()) {
            for (uint16_t i = 0; i < *size; ++i) {
                uint16_t idx = sel[i];
                sel[new_size] = idx;
                if constexpr (Type == TYPE_DATE) {
                    T tmp_uint32_value = 0;
                    memcpy((char*)(&tmp_uint32_value), block->cell(idx).cell_ptr(),
                           sizeof(uint24_t));
                    auto result =
                            (!block->cell(idx).is_null() && _operator(tmp_uint32_value, _value));
                    new_size += _opposite ? !result : result;
                } else {
                    const T* cell_value = reinterpret_cast<const T*>(block->cell(idx).cell_ptr());
                    auto result = (!block->cell(idx).is_null() && _operator(*cell_value, _value));
                    new_size += _opposite ? !result : result;
                }
            }
        } else {
            for (uint16_t i = 0; i < *size; ++i) {
                uint16_t idx = sel[i];
                sel[new_size] = idx;
                if constexpr (Type == TYPE_DATE) {
                    T tmp_uint32_value = 0;
                    memcpy((char*)(&tmp_uint32_value), block->cell(idx).cell_ptr(),
                           sizeof(uint24_t));
                    auto result = _operator(tmp_uint32_value, _value);
                    new_size += _opposite ? !result : result;
                } else {
                    const T* cell_value = reinterpret_cast<const T*>(block->cell(idx).cell_ptr());
                    auto result = _operator(*cell_value, _value);
                    new_size += _opposite ? !result : result;
                }
            }
        }
        *size = new_size;
    }

    void evaluate_or(ColumnBlock* block, uint16_t* sel, uint16_t size, bool* flags) const override {
        if (block->is_nullable()) {
            for (uint16_t i = 0; i < size; ++i) {
                if (flags[i]) {
                    continue;
                }
                uint16_t idx = sel[i];
                if constexpr (Type == TYPE_DATE) {
                    T tmp_uint32_value = 0;
                    memcpy((char*)(&tmp_uint32_value), block->cell(idx).cell_ptr(),
                           sizeof(uint24_t));
                    auto result =
                            (!block->cell(idx).is_null() && _operator(tmp_uint32_value, _value));
                    flags[i] = flags[i] | (_opposite ? !result : result);
                } else {
                    const T* cell_value = reinterpret_cast<const T*>(block->cell(idx).cell_ptr());
                    auto result = (!block->cell(idx).is_null() && _operator(*cell_value, _value));
                    flags[i] = flags[i] | (_opposite ? !result : result);
                }
            }
        } else {
            for (uint16_t i = 0; i < size; ++i) {
                if (flags[i]) {
                    continue;
                }
                uint16_t idx = sel[i];
                if constexpr (Type == TYPE_DATE) {
                    T tmp_uint32_value = 0;
                    memcpy((char*)(&tmp_uint32_value), block->cell(idx).cell_ptr(),
                           sizeof(uint24_t));
                    auto result = _operator(tmp_uint32_value, _value);
                    flags[i] = flags[i] | (_opposite ? !result : result);
                } else {
                    const T* cell_value = reinterpret_cast<const T*>(block->cell(idx).cell_ptr());
                    auto result = _operator(*cell_value, _value);
                    flags[i] = flags[i] | (_opposite ? !result : result);
                }
            }
        }
    }

    void evaluate_and(ColumnBlock* block, uint16_t* sel, uint16_t size,
                      bool* flags) const override {
        if (block->is_nullable()) {
            for (uint16_t i = 0; i < size; ++i) {
                if (!flags[i]) {
                    continue;
                }
                uint16_t idx = sel[i];
                if constexpr (Type == TYPE_DATE) {
                    T tmp_uint32_value = 0;
                    memcpy((char*)(&tmp_uint32_value), block->cell(idx).cell_ptr(),
                           sizeof(uint24_t));
                    auto result =
                            (!block->cell(idx).is_null() && _operator(tmp_uint32_value, _value));
                    flags[i] = flags[i] & (_opposite ? !result : result);
                } else {
                    const T* cell_value = reinterpret_cast<const T*>(block->cell(idx).cell_ptr());
                    auto result = (!block->cell(idx).is_null() && _operator(*cell_value, _value));
                    flags[i] = flags[i] & (_opposite ? !result : result);
                }
            }
        } else {
            for (uint16_t i = 0; i < size; ++i) {
                if (!flags[i]) {
                    continue;
                }
                uint16_t idx = sel[i];
                if constexpr (Type == TYPE_DATE) {
                    T tmp_uint32_value = 0;
                    memcpy((char*)(&tmp_uint32_value), block->cell(idx).cell_ptr(),
                           sizeof(uint24_t));
                    auto result = _operator(tmp_uint32_value, _value);
                    flags[i] = flags[i] & (_opposite ? !result : result);
                } else {
                    const T* cell_value = reinterpret_cast<const T*>(block->cell(idx).cell_ptr());
                    auto result = _operator(*cell_value, _value);
                    flags[i] = flags[i] & (_opposite ? !result : result);
                }
            }
        }
    }

    Status evaluate(BitmapIndexIterator* iterator, uint32_t num_rows,
                    roaring::Roaring* bitmap) const override {
        if (iterator == nullptr) {
            return Status::OK();
        }

        rowid_t ordinal_limit = iterator->bitmap_nums();
        if (iterator->has_null_bitmap()) {
            ordinal_limit--;
            roaring::Roaring null_bitmap;
            RETURN_IF_ERROR(iterator->read_null_bitmap(&null_bitmap));
            *bitmap -= null_bitmap;
        }

        roaring::Roaring roaring;
        bool exact_match;
        Status status = iterator->seek_dictionary(&_value, &exact_match);
        rowid_t seeked_ordinal = iterator->current_ordinal();

        return _bitmap_compare(status, exact_match, ordinal_limit, seeked_ordinal, iterator,
                               bitmap);
    }

    Status evaluate(const Schema& schema, InvertedIndexIterator* iterator,
                            uint32_t num_rows, roaring::Roaring* bitmap) const override {
        if (iterator == nullptr) {
            return Status::OK();
        }
        auto column_desc = schema.column(_column_id);
        std::string column_name = column_desc->name();
        
        InvertedIndexQueryType query_type;
        switch (PT)
        {
        case PredicateType::EQ:
            query_type = InvertedIndexQueryType::EQUAL_QUERY;
            break;
        case PredicateType::NE:
            query_type = InvertedIndexQueryType::EQUAL_QUERY;
            break;
        case PredicateType::LT:
            query_type = InvertedIndexQueryType::LESS_THAN_QUERY;
            break;
        case PredicateType::LE:
            query_type = InvertedIndexQueryType::LESS_EQUAL_QUERY;
            break;
        case PredicateType::GT:
            query_type = InvertedIndexQueryType::GREATER_THAN_QUERY;
            break;
        case PredicateType::GE:
            query_type = InvertedIndexQueryType::GREATER_EQUAL_QUERY;
            break;
        default:
            return Status::InvalidArgument("invalid comparison predicate type {}", PT);
        }

        roaring::Roaring roaring;
        RETURN_IF_ERROR(
            iterator->read_from_inverted_index(column_name, &_value, query_type, num_rows, &roaring));
        
        if constexpr(PT == PredicateType::NE) {
            *bitmap -= roaring;
        } else {
            *bitmap &= roaring;
        }
        
        return Status::OK();
    }

    uint16_t evaluate(const vectorized::IColumn& column, uint16_t* sel,
                      uint16_t size) const override {
        if (column.is_nullable()) {
            auto* nullable_column_ptr =
                    vectorized::check_and_get_column<vectorized::ColumnNullable>(column);
            auto& nested_column = nullable_column_ptr->get_nested_column();
            auto& null_map = reinterpret_cast<const vectorized::ColumnUInt8&>(
                                     nullable_column_ptr->get_null_map_column())
                                     .get_data();

            return _base_evaluate<true>(&nested_column, null_map.data(), sel, size);
        } else {
            return _base_evaluate<false>(&column, nullptr, sel, size);
        }
    }

    void evaluate_and(const vectorized::IColumn& column, const uint16_t* sel, uint16_t size,
                      bool* flags) const override {
        _evaluate_bit<true>(column, sel, size, flags);
    }

#define COMPARE_TO_MIN_OR_MAX(ELE)                                                        \
    if constexpr (Type == TYPE_DATE) {                                                    \
        T tmp_uint32_value = 0;                                                           \
        memcpy((char*)(&tmp_uint32_value), statistic.ELE->cell_ptr(), sizeof(uint24_t));  \
        return _operator(tmp_uint32_value, _value);                                       \
    } else {                                                                              \
        return _operator(*reinterpret_cast<const T*>(statistic.ELE->cell_ptr()), _value); \
    }

    bool evaluate_and(const std::pair<WrapperField*, WrapperField*>& statistic) const override {
        if (statistic.first->is_null()) {
            return true;
        }
        if constexpr (PT == PredicateType::EQ) {
            if constexpr (Type == TYPE_DATE) {
                T tmp_min_uint32_value = 0;
                memcpy((char*)(&tmp_min_uint32_value), statistic.first->cell_ptr(),
                       sizeof(uint24_t));
                T tmp_max_uint32_value = 0;
                memcpy((char*)(&tmp_max_uint32_value), statistic.second->cell_ptr(),
                       sizeof(uint24_t));
                return _operator(tmp_min_uint32_value <= _value && tmp_max_uint32_value >= _value,
                                 true);
            } else {
                return _operator(
                        _get_zone_map_value<T>(statistic.first->cell_ptr()) <= _value &&
                                _get_zone_map_value<T>(statistic.second->cell_ptr()) >= _value,
                        true);
            }
        } else if constexpr (PT == PredicateType::NE) {
            if constexpr (Type == TYPE_DATE) {
                T tmp_min_uint32_value = 0;
                memcpy((char*)(&tmp_min_uint32_value), statistic.first->cell_ptr(),
                       sizeof(uint24_t));
                T tmp_max_uint32_value = 0;
                memcpy((char*)(&tmp_max_uint32_value), statistic.second->cell_ptr(),
                       sizeof(uint24_t));
                return _operator(tmp_min_uint32_value == _value && tmp_max_uint32_value == _value,
                                 true);
            } else {
                return _operator(
                        _get_zone_map_value<T>(statistic.first->cell_ptr()) == _value &&
                                _get_zone_map_value<T>(statistic.second->cell_ptr()) == _value,
                        true);
            }
        } else if constexpr (PT == PredicateType::LT || PT == PredicateType::LE) {
            COMPARE_TO_MIN_OR_MAX(first)
        } else {
            static_assert(PT == PredicateType::GT || PT == PredicateType::GE);
            COMPARE_TO_MIN_OR_MAX(second)
        }
    }

    bool evaluate_del(const std::pair<WrapperField*, WrapperField*>& statistic) const override {
        if (statistic.first->is_null() || statistic.second->is_null()) {
            return false;
        }
        if constexpr (PT == PredicateType::EQ) {
            if constexpr (Type == TYPE_DATE) {
                T tmp_min_uint32_value = 0;
                memcpy((char*)(&tmp_min_uint32_value), statistic.first->cell_ptr(),
                       sizeof(uint24_t));
                T tmp_max_uint32_value = 0;
                memcpy((char*)(&tmp_max_uint32_value), statistic.second->cell_ptr(),
                       sizeof(uint24_t));
                return _operator(tmp_min_uint32_value == _value && tmp_max_uint32_value == _value,
                                 true);
            } else {
                return _get_zone_map_value<T>(statistic.first->cell_ptr()) == _value &&
                       _get_zone_map_value<T>(statistic.second->cell_ptr()) == _value;
            }
        } else if constexpr (PT == PredicateType::NE) {
            if constexpr (Type == TYPE_DATE) {
                T tmp_min_uint32_value = 0;
                memcpy((char*)(&tmp_min_uint32_value), statistic.first->cell_ptr(),
                       sizeof(uint24_t));
                T tmp_max_uint32_value = 0;
                memcpy((char*)(&tmp_max_uint32_value), statistic.second->cell_ptr(),
                       sizeof(uint24_t));
                return tmp_min_uint32_value > _value || tmp_max_uint32_value < _value;
            } else {
                return _get_zone_map_value<T>(statistic.first->cell_ptr()) > _value ||
                       _get_zone_map_value<T>(statistic.second->cell_ptr()) < _value;
            }
        } else if constexpr (PT == PredicateType::LT || PT == PredicateType::LE) {
            COMPARE_TO_MIN_OR_MAX(second)
        } else {
            static_assert(PT == PredicateType::GT || PT == PredicateType::GE);
            COMPARE_TO_MIN_OR_MAX(first)
        }
    }
#undef COMPARE_TO_MIN_OR_MAX

    bool evaluate_and(const segment_v2::BloomFilter* bf) const override {
        if constexpr (PT == PredicateType::EQ) {
            if constexpr (std::is_same_v<T, StringValue>) {
                return bf->test_bytes(_value.ptr, _value.len);
            } else if constexpr (Type == TYPE_DATE) {
                return bf->test_bytes(const_cast<char*>(reinterpret_cast<const char*>(&_value)),
                                      sizeof(uint24_t));
            } else {
                return bf->test_bytes(const_cast<char*>(reinterpret_cast<const char*>(&_value)),
                                      sizeof(_value));
            }
        } else {
            LOG(FATAL) << "Bloom filter is not supported by predicate type.";
            return true;
        }
    }

    bool can_do_bloom_filter() const override { return PT == PredicateType::EQ; }

    void evaluate_or(const vectorized::IColumn& column, const uint16_t* sel, uint16_t size,
                     bool* flags) const override {
        _evaluate_bit<false>(column, sel, size, flags);
    }

    template <bool is_and>
    __attribute__((flatten)) void _evaluate_vec_internal(const vectorized::IColumn& column,
                                                         uint16_t size, bool* flags) const {
        if (column.is_nullable()) {
            auto* nullable_column_ptr =
                    vectorized::check_and_get_column<vectorized::ColumnNullable>(column);
            auto& nested_column = nullable_column_ptr->get_nested_column();
            auto& null_map = reinterpret_cast<const vectorized::ColumnUInt8&>(
                                     nullable_column_ptr->get_null_map_column())
                                     .get_data();

            if (nested_column.is_column_dictionary()) {
                if constexpr (std::is_same_v<T, StringValue>) {
                    auto* dict_column_ptr =
                            vectorized::check_and_get_column<vectorized::ColumnDictI32>(
                                    nested_column);

                    auto dict_code = _find_code_from_dictionary_column(*dict_column_ptr);
                    do {
                        if constexpr (PT == PredicateType::EQ) {
                            if (dict_code == -2) {
                                memset(flags, 0, size);
                                break;
                            }
                        }
                        auto* data_array = dict_column_ptr->get_data().data();

                        _base_loop_vec<true, is_and>(size, flags, null_map.data(), data_array,
                                                     dict_code);
                    } while (false);
                } else {
                    LOG(FATAL) << "column_dictionary must use StringValue predicate.";
                }
            } else {
                auto* data_array = reinterpret_cast<const vectorized::PredicateColumnType<
                        PredicateEvaluateType<Type>>&>(nested_column)
                                           .get_data()
                                           .data();

                _base_loop_vec<true, is_and>(size, flags, null_map.data(), data_array, _value);
            }
        } else {
            if (column.is_column_dictionary()) {
                if constexpr (std::is_same_v<T, StringValue>) {
                    auto* dict_column_ptr =
                            vectorized::check_and_get_column<vectorized::ColumnDictI32>(column);
                    auto dict_code = _find_code_from_dictionary_column(*dict_column_ptr);
                    do {
                        if constexpr (PT == PredicateType::EQ) {
                            if (dict_code == -2) {
                                memset(flags, 0, size);
                                break;
                            }
                        }
                        auto* data_array = dict_column_ptr->get_data().data();

                        _base_loop_vec<false, is_and>(size, flags, nullptr, data_array, dict_code);
                    } while (false);
                } else {
                    LOG(FATAL) << "column_dictionary must use StringValue predicate.";
                }
            } else {
                auto* data_array =
                        vectorized::check_and_get_column<
                                vectorized::PredicateColumnType<PredicateEvaluateType<Type>>>(
                                column)
                                ->get_data()
                                .data();

                _base_loop_vec<false, is_and>(size, flags, nullptr, data_array, _value);
            }
        }

        if (_opposite) {
            for (uint16_t i = 0; i < size; i++) {
                flags[i] = !flags[i];
            }
        }
    }

    void evaluate_vec(const vectorized::IColumn& column, uint16_t size,
                      bool* flags) const override {
        _evaluate_vec_internal<false>(column, size, flags);
    }

    void evaluate_and_vec(const vectorized::IColumn& column, uint16_t size,
                          bool* flags) const override {
        _evaluate_vec_internal<true>(column, size, flags);
    }

private:
    template <typename LeftT, typename RightT>
    bool _operator(const LeftT& lhs, const RightT& rhs) const {
        if constexpr (PT == PredicateType::EQ) {
            return lhs == rhs;
        } else if constexpr (PT == PredicateType::NE) {
            return lhs != rhs;
        } else if constexpr (PT == PredicateType::LT) {
            return lhs < rhs;
        } else if constexpr (PT == PredicateType::LE) {
            return lhs <= rhs;
        } else if constexpr (PT == PredicateType::GT) {
            return lhs > rhs;
        } else if constexpr (PT == PredicateType::GE) {
            return lhs >= rhs;
        }
    }

    constexpr bool _is_range() const { return PredicateTypeTraits::is_range(PT); }

    constexpr bool _is_greater() const { return _operator(1, 0); }

    constexpr bool _is_eq() const { return _operator(1, 1); }

    Status _bitmap_compare(Status status, bool exact_match, rowid_t ordinal_limit,
                           rowid_t& seeked_ordinal, BitmapIndexIterator* iterator,
                           roaring::Roaring* bitmap) const {
        roaring::Roaring roaring;

        if (status.is<ErrorCode::NOT_FOUND>()) {
            if constexpr (PT == PredicateType::EQ || PT == PredicateType::GT ||
                          PT == PredicateType::GE) {
                *bitmap &= roaring; // set bitmap to empty
            }
            return Status::OK();
        }

        if (!status.ok()) {
            return status;
        }

        if constexpr (PT == PredicateType::EQ || PT == PredicateType::NE) {
            if (exact_match) {
                RETURN_IF_ERROR(iterator->read_bitmap(seeked_ordinal, &roaring));
            }
        } else if constexpr (PredicateTypeTraits::is_range(PT)) {
            rowid_t from = 0;
            rowid_t to = ordinal_limit;
            if constexpr (PT == PredicateType::LT) {
                to = seeked_ordinal;
            } else if constexpr (PT == PredicateType::LE) {
                to = seeked_ordinal + exact_match;
            } else if constexpr (PT == PredicateType::GT) {
                from = seeked_ordinal + exact_match;
            } else if constexpr (PT == PredicateType::GE) {
                from = seeked_ordinal;
            }

            RETURN_IF_ERROR(iterator->read_union_bitmap(from, to, &roaring));
        }

        if constexpr (PT == PredicateType::NE) {
            *bitmap -= roaring;
        } else {
            *bitmap &= roaring;
        }

        return Status::OK();
    }

    template <bool is_and>
    void _evaluate_bit(const vectorized::IColumn& column, const uint16_t* sel, uint16_t size,
                       bool* flags) const {
        if (column.is_nullable()) {
            auto* nullable_column_ptr =
                    vectorized::check_and_get_column<vectorized::ColumnNullable>(column);
            auto& nested_column = nullable_column_ptr->get_nested_column();
            auto& null_map = reinterpret_cast<const vectorized::ColumnUInt8&>(
                                     nullable_column_ptr->get_null_map_column())
                                     .get_data();

            _base_evaluate_bit<true, is_and>(&nested_column, null_map.data(), sel, size, flags);
        } else {
            _base_evaluate_bit<false, is_and>(&column, nullptr, sel, size, flags);
        }
    }

    template <bool is_nullable, bool is_and, typename TArray, typename TValue>
    __attribute__((flatten)) void _base_loop_vec(uint16_t size, bool* __restrict bflags,
                                                 const uint8_t* __restrict null_map,
                                                 const TArray* __restrict data_array,
                                                 const TValue& value) const {
        //uint8_t helps compiler to generate vectorized code
        uint8_t* flags = reinterpret_cast<uint8_t*>(bflags);
        if constexpr (is_and) {
            for (uint16_t i = 0; i < size; i++) {
                if constexpr (is_nullable) {
                    flags[i] &= (uint8_t)(!null_map[i] && _operator(data_array[i], value));
                } else {
                    flags[i] &= (uint8_t)_operator(data_array[i], value);
                }
            }
        } else {
            for (uint16_t i = 0; i < size; i++) {
                if constexpr (is_nullable) {
                    flags[i] = !null_map[i] && _operator(data_array[i], value);
                } else {
                    flags[i] = _operator(data_array[i], value);
                }
            }
        }
    }

    template <bool is_nullable, bool is_and, typename TArray, typename TValue>
    void _base_loop_bit(const uint16_t* sel, uint16_t size, bool* flags,
                        const uint8_t* __restrict null_map, const TArray* __restrict data_array,
                        const TValue& value) const {
        for (uint16_t i = 0; i < size; i++) {
            if (is_and ^ flags[i]) {
                continue;
            }
            if constexpr (is_nullable) {
                if (_opposite ^ is_and ^
                    (!null_map[sel[i]] && _operator(data_array[sel[i]], value))) {
                    flags[i] = !is_and;
                }
            } else {
                if (_opposite ^ is_and ^ _operator(data_array[sel[i]], value)) {
                    flags[i] = !is_and;
                }
            }
        }
    }

    template <bool is_nullable, bool is_and>
    void _base_evaluate_bit(const vectorized::IColumn* column, const uint8_t* null_map,
                            const uint16_t* sel, uint16_t size, bool* flags) const {
        if (column->is_column_dictionary()) {
            if constexpr (std::is_same_v<T, StringValue>) {
                auto* dict_column_ptr =
                        vectorized::check_and_get_column<vectorized::ColumnDictI32>(column);
                auto* data_array = dict_column_ptr->get_data().data();
                auto dict_code = _find_code_from_dictionary_column(*dict_column_ptr);
                _base_loop_bit<is_nullable, is_and>(sel, size, flags, null_map, data_array,
                                                    dict_code);
            } else {
                LOG(FATAL) << "column_dictionary must use StringValue predicate.";
            }
        } else {
            auto* data_array =
                    vectorized::check_and_get_column<
                            vectorized::PredicateColumnType<PredicateEvaluateType<Type>>>(column)
                            ->get_data()
                            .data();

            _base_loop_bit<is_nullable, is_and>(sel, size, flags, null_map, data_array, _value);
        }
    }

    template <bool is_nullable, typename TArray, typename TValue>
    uint16_t _base_loop(uint16_t* sel, uint16_t size, const uint8_t* __restrict null_map,
                        const TArray* __restrict data_array, const TValue& value) const {
        uint16_t new_size = 0;
        for (uint16_t i = 0; i < size; ++i) {
            uint16_t idx = sel[i];
            if constexpr (is_nullable) {
                if (_opposite ^ (!null_map[idx] && _operator(data_array[idx], value))) {
                    sel[new_size++] = idx;
                }
            } else {
                if (_opposite ^ _operator(data_array[idx], value)) {
                    sel[new_size++] = idx;
                }
            }
        }
        return new_size;
    }

    template <bool is_nullable>
    uint16_t _base_evaluate(const vectorized::IColumn* column, const uint8_t* null_map,
                            uint16_t* sel, uint16_t size) const {
        if (column->is_column_dictionary()) {
            if constexpr (std::is_same_v<T, StringValue>) {
                auto* dict_column_ptr =
                        vectorized::check_and_get_column<vectorized::ColumnDictI32>(column);
                auto* data_array = dict_column_ptr->get_data().data();
                auto dict_code = _find_code_from_dictionary_column(*dict_column_ptr);

                if constexpr (PT == PredicateType::EQ) {
                    if (dict_code == -2) {
                        return _opposite ? size : 0;
                    }
                }

                return _base_loop<is_nullable>(sel, size, null_map, data_array, dict_code);
            } else {
                LOG(FATAL) << "column_dictionary must use StringValue predicate.";
                return 0;
            }
        } else {
            auto* data_array =
                    vectorized::check_and_get_column<
                            vectorized::PredicateColumnType<PredicateEvaluateType<Type>>>(column)
                            ->get_data()
                            .data();

            return _base_loop<is_nullable>(sel, size, null_map, data_array, _value);
        }
    }

    __attribute__((flatten)) int32_t _find_code_from_dictionary_column(
            const vectorized::ColumnDictI32& column) const {
        /// if _cache_code_enabled is false, always find the code from dict.
        if (UNLIKELY(!_cache_code_enabled || _cached_code == _InvalidateCodeValue)) {
            _cached_code = _is_range() ? column.find_code_by_bound(_value, _is_greater(), _is_eq())
                                       : column.find_code(_value);
        }
        return _cached_code;
    }

    std::string _debug_string() const override {
        std::string info =
                "ComparisonPredicateBase(" + type_to_string(Type) + ", " + type_to_string(PT) + ")";
        return info;
    }

    static constexpr int32_t _InvalidateCodeValue = std::numeric_limits<int32_t>::max();
    mutable int32_t _cached_code;
    bool _cache_code_enabled = false;
    T _value;
};

} //namespace doris<|MERGE_RESOLUTION|>--- conflicted
+++ resolved
@@ -37,16 +37,9 @@
               _value(value) {}
 
     void clone(ColumnPredicate** to) const override {
-<<<<<<< HEAD
-        *to = new ComparisonPredicateBase(_column_id, _value, _opposite);
-        (*to)->predicate_params()->value = _predicate_params->value;
-        (*to)->predicate_params()->marked_by_runtime_filter =
-                _predicate_params->marked_by_runtime_filter;
-=======
         auto* cloned = new ComparisonPredicateBase(_column_id, _value, _opposite);
         cloned->_cache_code_enabled = true;
         *to = cloned;
->>>>>>> f058a464
     }
 
     bool need_to_clone() const override { return true; }
