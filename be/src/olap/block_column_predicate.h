// Licensed to the Apache Software Foundation (ASF) under one
// or more contributor license agreements.  See the NOTICE file
// distributed with this work for additional information
// regarding copyright ownership.  The ASF licenses this file
// to you under the Apache License, Version 2.0 (the
// "License"); you may not use this file except in compliance
// with the License.  You may obtain a copy of the License at
//
//   http://www.apache.org/licenses/LICENSE-2.0
//
// Unless required by applicable law or agreed to in writing,
// software distributed under the License is distributed on an
// "AS IS" BASIS, WITHOUT WARRANTIES OR CONDITIONS OF ANY
// KIND, either express or implied.  See the License for the
// specific language governing permissions and limitations
// under the License.

#pragma once

#include <glog/logging.h>
#include <stddef.h>
#include <stdint.h>

#include <algorithm>
#include <ostream>
#include <set>
#include <string>
#include <utility>
#include <vector>

#include "common/status.h"
#include "olap/column_predicate.h"
#include "olap/olap_common.h"
#include "vec/columns/column.h"

namespace roaring {
class Roaring;
} // namespace roaring

namespace doris {
class WrapperField;

namespace segment_v2 {
class BloomFilter;
class InvertedIndexIterator;
} // namespace segment_v2

// Block Column Predicate support do column predicate and support OR and AND predicate
// Block Column Predicate will replace column predicate as a unified external vectorized interface
// in the future
// TODO: support do predicate on Bitmap and ZoneMap, So we can use index of column to do predicate on
// page and segment
class BlockColumnPredicate {
public:
    BlockColumnPredicate() = default;
    virtual ~BlockColumnPredicate() = default;

    virtual void get_all_column_ids(std::set<ColumnId>& column_id_set) const = 0;

    virtual void get_all_column_predicate(
            std::set<const ColumnPredicate*>& predicate_set) const = 0;

    virtual uint16_t evaluate(vectorized::MutableColumns& block, uint16_t* sel,
                              uint16_t selected_size) const {
        return selected_size;
    }
    virtual void evaluate_and(vectorized::MutableColumns& block, uint16_t* sel,
                              uint16_t selected_size, bool* flags) const {}
    virtual void evaluate_or(vectorized::MutableColumns& block, uint16_t* sel,
                             uint16_t selected_size, bool* flags) const {}

    virtual void evaluate_vec(vectorized::MutableColumns& block, uint16_t size, bool* flags) const {
    }

    virtual bool evaluate_and(const std::pair<WrapperField*, WrapperField*>& statistic) const {
        LOG(FATAL) << "should not reach here";
        return true;
    }

    virtual bool evaluate_and(const segment_v2::BloomFilter* bf) const {
        LOG(FATAL) << "should not reach here";
        return true;
    }
<<<<<<< HEAD
=======

    virtual bool evaluate_and(const StringRef* dict_words, const size_t dict_num) const {
        LOG(FATAL) << "should not reach here";
        return true;
    }

>>>>>>> 7bda49b5
    virtual bool can_do_bloom_filter() const { return false; }

    //evaluate predicate on inverted
    virtual Status evaluate(const std::string& column_name, InvertedIndexIterator* iterator,
                            uint32_t num_rows, roaring::Roaring* bitmap) const {
        return Status::NotSupported(
                "Not Implemented evaluate with inverted index, please check the predicate");
    }
};

class SingleColumnBlockPredicate : public BlockColumnPredicate {
public:
    explicit SingleColumnBlockPredicate(const ColumnPredicate* pre) : _predicate(pre) {}

    void get_all_column_ids(std::set<ColumnId>& column_id_set) const override {
        column_id_set.insert(_predicate->column_id());
    }

    void get_all_column_predicate(std::set<const ColumnPredicate*>& predicate_set) const override {
        predicate_set.insert(_predicate);
    }

    uint16_t evaluate(vectorized::MutableColumns& block, uint16_t* sel,
                      uint16_t selected_size) const override;
    void evaluate_and(vectorized::MutableColumns& block, uint16_t* sel, uint16_t selected_size,
                      bool* flags) const override;
    bool evaluate_and(const std::pair<WrapperField*, WrapperField*>& statistic) const override;
    bool evaluate_and(const segment_v2::BloomFilter* bf) const override;
    bool evaluate_and(const StringRef* dict_words, const size_t dict_num) const override;
    void evaluate_or(vectorized::MutableColumns& block, uint16_t* sel, uint16_t selected_size,
                     bool* flags) const override;

    void evaluate_vec(vectorized::MutableColumns& block, uint16_t size, bool* flags) const override;

    bool can_do_bloom_filter() const override { return _predicate->can_do_bloom_filter(); }

private:
    const ColumnPredicate* _predicate;
};

class MutilColumnBlockPredicate : public BlockColumnPredicate {
public:
    MutilColumnBlockPredicate() = default;

    ~MutilColumnBlockPredicate() override {
        for (auto ptr : _block_column_predicate_vec) {
            delete ptr;
        }
    }

    void add_column_predicate(const BlockColumnPredicate* column_predicate) {
        _block_column_predicate_vec.push_back(column_predicate);
    }

    size_t num_of_column_predicate() const { return _block_column_predicate_vec.size(); }

    void get_all_column_ids(std::set<ColumnId>& column_id_set) const override {
        for (auto child_block_predicate : _block_column_predicate_vec) {
            child_block_predicate->get_all_column_ids(column_id_set);
        }
    }

    void get_all_column_predicate(std::set<const ColumnPredicate*>& predicate_set) const override {
        for (auto child_block_predicate : _block_column_predicate_vec) {
            child_block_predicate->get_all_column_predicate(predicate_set);
        }
    }

protected:
    std::vector<const BlockColumnPredicate*> _block_column_predicate_vec;
};

class OrBlockColumnPredicate : public MutilColumnBlockPredicate {
public:
    uint16_t evaluate(vectorized::MutableColumns& block, uint16_t* sel,
                      uint16_t selected_size) const override;
    void evaluate_and(vectorized::MutableColumns& block, uint16_t* sel, uint16_t selected_size,
                      bool* flags) const override;
    void evaluate_or(vectorized::MutableColumns& block, uint16_t* sel, uint16_t selected_size,
                     bool* flags) const override;

    // note(wb) we didnt't implement evaluate_vec method here, because storage layer only support AND predicate now;
};

class AndBlockColumnPredicate : public MutilColumnBlockPredicate {
public:
    uint16_t evaluate(vectorized::MutableColumns& block, uint16_t* sel,
                      uint16_t selected_size) const override;
    void evaluate_and(vectorized::MutableColumns& block, uint16_t* sel, uint16_t selected_size,
                      bool* flags) const override;
    void evaluate_or(vectorized::MutableColumns& block, uint16_t* sel, uint16_t selected_size,
                     bool* flags) const override;

    void evaluate_vec(vectorized::MutableColumns& block, uint16_t size, bool* flags) const override;

    bool evaluate_and(const std::pair<WrapperField*, WrapperField*>& statistic) const override;

    bool evaluate_and(const segment_v2::BloomFilter* bf) const override;

    bool evaluate_and(const StringRef* dict_words, const size_t dict_num) const override;

    bool can_do_bloom_filter() const override {
        for (auto& pred : _block_column_predicate_vec) {
            if (!pred->can_do_bloom_filter()) {
                return false;
            }
        }
        return true;
    }

    Status evaluate(const std::string& column_name, InvertedIndexIterator* iterator,
                    uint32_t num_rows, roaring::Roaring* bitmap) const override;
};

} //namespace doris<|MERGE_RESOLUTION|>--- conflicted
+++ resolved
@@ -81,15 +81,12 @@
         LOG(FATAL) << "should not reach here";
         return true;
     }
-<<<<<<< HEAD
-=======
 
     virtual bool evaluate_and(const StringRef* dict_words, const size_t dict_num) const {
         LOG(FATAL) << "should not reach here";
         return true;
     }
 
->>>>>>> 7bda49b5
     virtual bool can_do_bloom_filter() const { return false; }
 
     //evaluate predicate on inverted
