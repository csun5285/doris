--- conflicted
+++ resolved
@@ -70,10 +70,6 @@
     virtual Status update_tablet_meta();
     virtual void garbage_collection();
 
-<<<<<<< HEAD
-=======
-    Status construct_output_rowset_writer(bool is_vertical = false);
->>>>>>> b700471a
     Status construct_input_rowset_readers();
 
     Status check_version_continuity(const std::vector<RowsetSharedPtr>& rowsets);
