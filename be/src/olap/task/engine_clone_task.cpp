// Licensed to the Apache Software Foundation (ASF) under one
// or more contributor license agreements.  See the NOTICE file
// distributed with this work for additional information
// regarding copyright ownership.  The ASF licenses this file
// to you under the Apache License, Version 2.0 (the
// "License"); you may not use this file except in compliance
// with the License.  You may obtain a copy of the License at
//
//   http://www.apache.org/licenses/LICENSE-2.0
//
// Unless required by applicable law or agreed to in writing,
// software distributed under the License is distributed on an
// "AS IS" BASIS, WITHOUT WARRANTIES OR CONDITIONS OF ANY
// KIND, either express or implied.  See the License for the
// specific language governing permissions and limitations
// under the License.

#include "olap/task/engine_clone_task.h"

#include <fcntl.h>
#include <fmt/format.h>
#include <gen_cpp/AgentService_types.h>
#include <gen_cpp/BackendService.h>
#include <gen_cpp/HeartbeatService_types.h>
#include <gen_cpp/MasterService_types.h>
#include <gen_cpp/Status_types.h>
#include <gen_cpp/Types_constants.h>
#include <sys/stat.h>

#include <filesystem>
#include <memory>
#include <mutex>
#include <ostream>
#include <set>
#include <shared_mutex>
#include <system_error>
#include <unordered_map>
#include <unordered_set>
#include <utility>

#include "common/config.h"
#include "common/logging.h"
#include "gutil/strings/split.h"
#include "gutil/strings/stringpiece.h"
#include "gutil/strings/strip.h"
#include "http/http_client.h"
#include "io/fs/file_system.h"
#include "io/fs/local_file_system.h"
#include "io/fs/path.h"
#include "olap/data_dir.h"
#include "olap/olap_common.h"
#include "olap/olap_define.h"
#include "olap/rowset/rowset.h"
#include "olap/snapshot_manager.h"
<<<<<<< HEAD
#include "cloud/olap/storage_engine.h"
=======
#include "olap/storage_engine.h"
>>>>>>> 7bda49b5
#include "olap/tablet.h"
#include "olap/tablet_manager.h"
#include "olap/tablet_meta.h"
#include "runtime/client_cache.h"
#include "runtime/memory/mem_tracker_limiter.h"
#include "runtime/thread_context.h"
#include "util/defer_op.h"
#include "util/network_util.h"
#include "util/stopwatch.hpp"
#include "util/thrift_rpc_helper.h"
#include "util/trace.h"

using std::set;
using std::stringstream;
using strings::Split;
using strings::SkipWhitespace;

namespace doris {
using namespace ErrorCode;

#define RETURN_IF_ERROR_(status, stmt) \
    do {                               \
        status = (stmt);               \
        if (UNLIKELY(!status.ok())) {  \
            return status;             \
        }                              \
    } while (false)

EngineCloneTask::EngineCloneTask(const TCloneReq& clone_req, const TMasterInfo& master_info,
                                 int64_t signature, std::vector<TTabletInfo>* tablet_infos)
        : _clone_req(clone_req),
          _tablet_infos(tablet_infos),
          _signature(signature),
          _master_info(master_info) {
    _mem_tracker = std::make_shared<MemTrackerLimiter>(
            MemTrackerLimiter::Type::CLONE,
            "EngineCloneTask#tabletId=" + std::to_string(_clone_req.tablet_id));
}

Status EngineCloneTask::execute() {
    // register the tablet to avoid it is deleted by gc thread during clone process
    SCOPED_ATTACH_TASK(_mem_tracker);
    if (!StorageEngine::instance()->tablet_manager()->register_clone_tablet(_clone_req.tablet_id)) {
        return Status::InternalError("tablet {} is under clone", _clone_req.tablet_id);
    }
    Status st = _do_clone();
    StorageEngine::instance()->tablet_manager()->unregister_clone_tablet(_clone_req.tablet_id);
    return st;
}

Status EngineCloneTask::_do_clone() {
    Status status = Status::OK();
    string src_file_path;
    TBackend src_host;
    // Check local tablet exist or not
    TabletSharedPtr tablet =
            StorageEngine::instance()->tablet_manager()->get_tablet(_clone_req.tablet_id);
    bool is_new_tablet = tablet == nullptr;
    // try to incremental clone
    std::vector<Version> missed_versions;
    // try to repair a tablet with missing version
    if (tablet != nullptr) {
        std::shared_lock migration_rlock(tablet->get_migration_lock(), std::try_to_lock);
        if (!migration_rlock.owns_lock()) {
            return Status::Error<TRY_LOCK_FAILED>();
        }
        if (tablet->replica_id() < _clone_req.replica_id) {
            // `tablet` may be a dropped replica in FE, e.g:
            //   BE1 migrates replica of tablet_1 to BE2, but before BE1 drop this replica, another new replica of tablet_1 is migrated to BE1.
            // Clone can still continue in this case. But to keep `replica_id` consitent with FE, MUST reset `replica_id` with request `replica_id`.
            tablet->tablet_meta()->set_replica_id(_clone_req.replica_id);
        }

        // get download path
        auto local_data_path = fmt::format("{}/{}", tablet->tablet_path(), CLONE_PREFIX);
        bool allow_incremental_clone = false;

        int64_t specified_version = _clone_req.committed_version;
        if (tablet->enable_unique_key_merge_on_write()) {
            int64_t min_pending_ver =
                    StorageEngine::instance()->get_pending_publish_min_version(tablet->tablet_id());
            if (min_pending_ver - 1 < specified_version) {
                LOG(INFO) << "use min pending publish version for clone, min_pending_ver: "
                          << min_pending_ver
                          << " committed_version: " << _clone_req.committed_version;
                specified_version = min_pending_ver - 1;
            }
        }

        tablet->calc_missed_versions(specified_version, &missed_versions);

        // if missed version size is 0, then it is useless to clone from remote be, it means local data is
        // completed. Or remote be will just return header not the rowset files. clone will failed.
        if (missed_versions.empty()) {
            LOG(INFO) << "missed version size = 0, skip clone and return success. tablet_id="
                      << _clone_req.tablet_id << " replica_id=" << _clone_req.replica_id;
            _set_tablet_info(is_new_tablet);
            return Status::OK();
        }

        LOG(INFO) << "clone to existed tablet. missed_versions_size=" << missed_versions.size()
                  << ", allow_incremental_clone=" << allow_incremental_clone
                  << ", signature=" << _signature << ", tablet_id=" << _clone_req.tablet_id
                  << ", committed_version=" << _clone_req.committed_version
                  << ", replica_id=" << _clone_req.replica_id;

        // try to download missing version from src backend.
        // if tablet on src backend does not contains missing version, it will download all versions,
        // and set allow_incremental_clone to false
        RETURN_IF_ERROR(_make_and_download_snapshots(*(tablet->data_dir()), local_data_path,
                                                     &src_host, &src_file_path, missed_versions,
                                                     &allow_incremental_clone));
<<<<<<< HEAD
        RETURN_IF_ERROR(_finish_clone(tablet.get(), local_data_path, _clone_req.committed_version,
=======
        RETURN_IF_ERROR(_finish_clone(tablet.get(), local_data_path, specified_version,
>>>>>>> 7bda49b5
                                      allow_incremental_clone));
    } else {
        LOG(INFO) << "clone tablet not exist, begin clone a new tablet from remote be. "
                  << "signature=" << _signature << ", tablet_id=" << _clone_req.tablet_id
                  << ", committed_version=" << _clone_req.committed_version
                  << ", req replica=" << _clone_req.replica_id;
        // create a new tablet in this be
        // Get local disk from olap
        string local_shard_root_path;
        DataDir* store = nullptr;
        RETURN_IF_ERROR(StorageEngine::instance()->obtain_shard_path(
                _clone_req.storage_medium, &local_shard_root_path, &store));
        auto tablet_dir = fmt::format("{}/{}/{}", local_shard_root_path, _clone_req.tablet_id,
                                      _clone_req.schema_hash);

        Defer remove_useless_dir {[&] {
            if (status.ok()) {
                return;
            }
            LOG(INFO) << "clone failed. want to delete local dir: " << tablet_dir
                      << ". signature: " << _signature;
            WARN_IF_ERROR(io::global_local_filesystem()->delete_directory(tablet_dir),
                          "failed to delete useless clone dir ");
        }};

        bool allow_incremental_clone = false;
        RETURN_IF_ERROR_(status,
                         _make_and_download_snapshots(*store, tablet_dir, &src_host, &src_file_path,
                                                      missed_versions, &allow_incremental_clone));

        LOG(INFO) << "clone copy done. src_host: " << src_host.host
                  << " src_file_path: " << src_file_path;
        auto tablet_manager = StorageEngine::instance()->tablet_manager();
        RETURN_IF_ERROR_(status, tablet_manager->load_tablet_from_dir(store, _clone_req.tablet_id,
                                                                      _clone_req.schema_hash,
                                                                      tablet_dir, false));
        auto tablet = tablet_manager->get_tablet(_clone_req.tablet_id);
        if (!tablet) {
            status = Status::NotFound("tablet not found, tablet_id={}", _clone_req.tablet_id);
            return status;
        }
        // MUST reset `replica_id` to request `replica_id` to keep consistent with FE
        tablet->tablet_meta()->set_replica_id(_clone_req.replica_id);
        // clone success, delete .hdr file because tablet meta is stored in rocksdb
        string header_path =
                TabletMeta::construct_header_file_path(tablet_dir, _clone_req.tablet_id);
        io::global_local_filesystem()->delete_file(header_path);
    }
    return _set_tablet_info(is_new_tablet);
}

Status EngineCloneTask::_set_tablet_info(bool is_new_tablet) {
    // Get clone tablet info
    TTabletInfo tablet_info;
    tablet_info.__set_tablet_id(_clone_req.tablet_id);
    tablet_info.__set_replica_id(_clone_req.replica_id);
    tablet_info.__set_schema_hash(_clone_req.schema_hash);
    RETURN_IF_ERROR(StorageEngine::instance()->tablet_manager()->report_tablet_info(&tablet_info));
    if (_clone_req.__isset.committed_version &&
        tablet_info.version < _clone_req.committed_version) {
        // if it is a new tablet and clone failed, then remove the tablet
        // if it is incremental clone, then must not drop the tablet
        if (is_new_tablet) {
            // we need to check if this cloned table's version is what we expect.
            // if not, maybe this is a stale remaining table which is waiting for drop.
            // we drop it.
            LOG(WARNING) << "begin to drop the stale tablet. tablet_id:" << _clone_req.tablet_id
                         << ", replica_id:" << _clone_req.replica_id
                         << ", schema_hash:" << _clone_req.schema_hash
                         << ", signature:" << _signature << ", version:" << tablet_info.version
                         << ", expected_version: " << _clone_req.committed_version;
            WARN_IF_ERROR(StorageEngine::instance()->tablet_manager()->drop_tablet(
                                  _clone_req.tablet_id, _clone_req.replica_id, false),
                          "drop stale cloned table failed");
        }
        return Status::InternalError("unexpected version. tablet version: {}, expected version: {}",
                                     tablet_info.version, _clone_req.committed_version);
    }
    LOG(INFO) << "clone get tablet info success. tablet_id:" << _clone_req.tablet_id
              << ", schema_hash:" << _clone_req.schema_hash << ", signature:" << _signature
              << ", replica id:" << _clone_req.replica_id << ", version:" << tablet_info.version;
    _tablet_infos->push_back(tablet_info);
    return Status::OK();
}

/// This method will do following things:
/// 1. Make snapshots on source BE.
/// 2. Download all snapshots to CLONE dir.
/// 3. Convert rowset ids of downloaded snapshots(would also change the replica id).
/// 4. Release the snapshots on source BE.
Status EngineCloneTask::_make_and_download_snapshots(DataDir& data_dir,
                                                     const std::string& local_data_path,
                                                     TBackend* src_host, string* snapshot_path,
                                                     const std::vector<Version>& missed_versions,
                                                     bool* allow_incremental_clone) {
    Status status = Status::OK();

    const auto& token = _master_info.token;

    int timeout_s = 0;
    if (_clone_req.__isset.timeout_s) {
        timeout_s = _clone_req.timeout_s;
    }

    for (auto& src : _clone_req.src_backends) {
        // Make snapshot in remote olap engine
        *src_host = src;
        // make snapshot
        status = _make_snapshot(src.host, src.be_port, _clone_req.tablet_id, _clone_req.schema_hash,
                                timeout_s, missed_versions, snapshot_path, allow_incremental_clone);
        if (status.ok()) {
            LOG_INFO("successfully make snapshot in remote BE")
                    .tag("host", src.host)
                    .tag("port", src.be_port)
                    .tag("tablet", _clone_req.tablet_id)
                    .tag("snapshot_path", *snapshot_path)
                    .tag("signature", _signature)
                    .tag("missed_versions", missed_versions);
        } else {
            LOG_WARNING("failed to make snapshot in remote BE")
                    .tag("host", src.host)
                    .tag("port", src.be_port)
                    .tag("tablet", _clone_req.tablet_id)
                    .tag("signature", _signature)
                    .tag("missed_versions", missed_versions)
                    .error(status);
            continue;
        }

        std::string remote_url_prefix;
        {
            // TODO(zc): if snapshot path has been returned from source, it is some strange to
            // concat tablet_id and schema hash here.
            std::stringstream ss;
            if (snapshot_path->back() == '/') {
                ss << "http://" << src.host << ":" << src.http_port << HTTP_REQUEST_PREFIX
                   << HTTP_REQUEST_TOKEN_PARAM << token << HTTP_REQUEST_FILE_PARAM << *snapshot_path
                   << _clone_req.tablet_id << "/" << _clone_req.schema_hash << "/";
            } else {
                ss << "http://" << src.host << ":" << src.http_port << HTTP_REQUEST_PREFIX
                   << HTTP_REQUEST_TOKEN_PARAM << token << HTTP_REQUEST_FILE_PARAM << *snapshot_path
                   << "/" << _clone_req.tablet_id << "/" << _clone_req.schema_hash << "/";
            }

            remote_url_prefix = ss.str();
        }

        status = _download_files(&data_dir, remote_url_prefix, local_data_path);
        // when there is an error, keep this program executing to release snapshot

        if (status.ok()) {
            // change all rowset ids because they maybe its id same with local rowset
            status = SnapshotManager::instance()->convert_rowset_ids(
                    local_data_path, _clone_req.tablet_id, _clone_req.replica_id,
                    _clone_req.schema_hash);
        } else {
            LOG_WARNING("failed to download snapshot from remote BE")
                    .tag("url", remote_url_prefix)
                    .error(status);
        }

        // Release snapshot, if failed, ignore it. OLAP engine will drop useless snapshot
        auto st = _release_snapshot(src.host, src.be_port, *snapshot_path);
        if (!st.ok()) {
            LOG_WARNING("failed to release snapshot in remote BE")
                    .tag("host", src.host)
                    .tag("port", src.be_port)
                    .tag("snapshot_path", *snapshot_path)
                    .error(status);
            // DON'T change the status
        }
        if (status.ok()) {
            break;
        }
    } // clone copy from one backend
    return status;
}

Status EngineCloneTask::_make_snapshot(const std::string& ip, int port, TTableId tablet_id,
                                       TSchemaHash schema_hash, int timeout_s,
                                       const std::vector<Version>& missed_versions,
                                       std::string* snapshot_path, bool* allow_incremental_clone) {
    TSnapshotRequest request;
    request.__set_tablet_id(tablet_id);
    request.__set_schema_hash(schema_hash);
    request.__set_preferred_snapshot_version(g_Types_constants.TPREFER_SNAPSHOT_REQ_VERSION);
    request.__set_version(_clone_req.committed_version);
    // TODO: missing version composed of singleton delta.
    // if not, this place should be rewrote.
    // we make every TSnapshotRequest sent from be with __isset.missing_version = true
    // then if one be received one req with __isset.missing_version = false it means
    // this req is sent from FE(FE would never set this field)
    request.__isset.missing_version = true;
    for (auto& version : missed_versions) {
        request.missing_version.push_back(version.first);
    }
    if (timeout_s > 0) {
        request.__set_timeout(timeout_s);
    }

    TAgentResult result;
    RETURN_IF_ERROR(ThriftRpcHelper::rpc<BackendServiceClient>(
            ip, port, [&request, &result](BackendServiceConnection& client) {
                client->make_snapshot(result, request);
            }));
    if (result.status.status_code != TStatusCode::OK) {
        return Status(result.status);
    }

    if (!result.__isset.snapshot_path) {
        return Status::InternalError("success snapshot request without snapshot path");
    }
    *snapshot_path = result.snapshot_path;
    if (snapshot_path->at(snapshot_path->length() - 1) != '/') {
        snapshot_path->append("/");
    }

    if (result.__isset.allow_incremental_clone) {
        // During upgrading, some BE nodes still be installed an old previous old.
        // which incremental clone is not ready in those nodes.
        // should add a symbol to indicate it.
        *allow_incremental_clone = result.allow_incremental_clone;
    }
    return Status::OK();
}

Status EngineCloneTask::_release_snapshot(const std::string& ip, int port,
                                          const std::string& snapshot_path) {
    TAgentResult result;
    RETURN_IF_ERROR(ThriftRpcHelper::rpc<BackendServiceClient>(
            ip, port, [&snapshot_path, &result](BackendServiceConnection& client) {
                client->release_snapshot(result, snapshot_path);
            }));
    return Status(result.status);
}

Status EngineCloneTask::_download_files(DataDir* data_dir, const std::string& remote_url_prefix,
                                        const std::string& local_path) {
    // Check local path exist, if exist, remove it, then create the dir
    // local_file_full_path = tabletid/clone， for a specific tablet, there should be only one folder
    // if this folder exists, then should remove it
    // for example, BE clone from BE 1 to download file 1 with version (2,2), but clone from BE 1 failed
    // then it will try to clone from BE 2, but it will find the file 1 already exist, but file 1 with same
    // name may have different versions.
    RETURN_IF_ERROR(io::global_local_filesystem()->delete_directory(local_path));
    RETURN_IF_ERROR(io::global_local_filesystem()->create_directory(local_path));

    // Get remote dir file list
    string file_list_str;
    auto list_files_cb = [&remote_url_prefix, &file_list_str](HttpClient* client) {
        RETURN_IF_ERROR(client->init(remote_url_prefix));
        client->set_timeout_ms(LIST_REMOTE_FILE_TIMEOUT * 1000);
        return client->execute(&file_list_str);
    };
    RETURN_IF_ERROR(HttpClient::execute_with_retry(DOWNLOAD_FILE_MAX_RETRY, 1, list_files_cb));
    std::vector<string> file_name_list =
            strings::Split(file_list_str, "\n", strings::SkipWhitespace());

    // If the header file is not exist, the table couldn't loaded by olap engine.
    // Avoid of data is not complete, we copy the header file at last.
    // The header file's name is end of .hdr.
    for (int i = 0; i < file_name_list.size() - 1; ++i) {
        StringPiece sp(file_name_list[i]);
        if (sp.ends_with(".hdr")) {
            std::swap(file_name_list[i], file_name_list[file_name_list.size() - 1]);
            break;
        }
    }

    // Get copy from remote
    uint64_t total_file_size = 0;
    MonotonicStopWatch watch;
    watch.start();
    for (auto& file_name : file_name_list) {
        auto remote_file_url = remote_url_prefix + file_name;

        // get file length
        uint64_t file_size = 0;
        auto get_file_size_cb = [&remote_file_url, &file_size](HttpClient* client) {
            RETURN_IF_ERROR(client->init(remote_file_url));
            client->set_timeout_ms(GET_LENGTH_TIMEOUT * 1000);
            RETURN_IF_ERROR(client->head());
            RETURN_IF_ERROR(client->get_content_length(&file_size));
            return Status::OK();
        };
        RETURN_IF_ERROR(
                HttpClient::execute_with_retry(DOWNLOAD_FILE_MAX_RETRY, 1, get_file_size_cb));
        // check disk capacity
        if (data_dir->reach_capacity_limit(file_size)) {
            return Status::InternalError("Disk reach capacity limit");
        }

        total_file_size += file_size;
        uint64_t estimate_timeout = file_size / config::download_low_speed_limit_kbps / 1024;
        if (estimate_timeout < config::download_low_speed_time) {
            estimate_timeout = config::download_low_speed_time;
        }

        std::string local_file_path = local_path + "/" + file_name;

        LOG(INFO) << "clone begin to download file from: " << remote_file_url
                  << " to: " << local_file_path << ". size(B): " << file_size
                  << ", timeout(s): " << estimate_timeout;

        auto download_cb = [&remote_file_url, estimate_timeout, &local_file_path,
                            file_size](HttpClient* client) {
            RETURN_IF_ERROR(client->init(remote_file_url));
            client->set_timeout_ms(estimate_timeout * 1000);
            RETURN_IF_ERROR(client->download(local_file_path));

            std::error_code ec;
            // Check file length
            uint64_t local_file_size = std::filesystem::file_size(local_file_path, ec);
            if (ec) {
                LOG(WARNING) << "download file error" << ec.message();
                return Status::IOError("can't retrive file_size of {}, due to {}", local_file_path,
                                       ec.message());
            }
            if (local_file_size != file_size) {
                LOG(WARNING) << "download file length error"
                             << ", remote_path=" << remote_file_url << ", file_size=" << file_size
                             << ", local_file_size=" << local_file_size;
                return Status::InternalError("downloaded file size is not equal");
            }
            chmod(local_file_path.c_str(), S_IRUSR | S_IWUSR);
            return Status::OK();
        };
        RETURN_IF_ERROR(HttpClient::execute_with_retry(DOWNLOAD_FILE_MAX_RETRY, 1, download_cb));
    } // Clone files from remote backend

    uint64_t total_time_ms = watch.elapsed_time() / 1000 / 1000;
    total_time_ms = total_time_ms > 0 ? total_time_ms : 0;
    double copy_rate = 0.0;
    if (total_time_ms > 0) {
        copy_rate = total_file_size / ((double)total_time_ms) / 1000;
    }
    _copy_size = (int64_t)total_file_size;
    _copy_time_ms = (int64_t)total_time_ms;
    LOG(INFO) << "succeed to copy tablet " << _signature << ", total file size: " << total_file_size
              << " B"
              << ", cost: " << total_time_ms << " ms"
              << ", rate: " << copy_rate << " MB/s";
    return Status::OK();
}

/// This method will only be called if tablet already exist in this BE when doing clone.
/// This method will do the following things:
/// 1. Linke all files from CLONE dir to tablet dir if file does not exist in tablet dir
/// 2. Call _finish_xx_clone() to revise the tablet meta.
Status EngineCloneTask::_finish_clone(Tablet* tablet, const std::string& clone_dir,
                                      int64_t committed_version, bool is_incremental_clone) {
    Defer remove_clone_dir {[&]() { std::filesystem::remove_all(clone_dir); }};

    // check clone dir existed
    bool exists = true;
    RETURN_IF_ERROR(io::global_local_filesystem()->exists(clone_dir, &exists));
    if (!exists) {
        return Status::InternalError("clone dir not existed. clone_dir={}", clone_dir);
    }

    // Load src header.
    // The tablet meta info is downloaded from source BE as .hdr file.
    // So we load it and generate cloned_tablet_meta.
    auto cloned_tablet_meta_file = fmt::format("{}/{}.hdr", clone_dir, tablet->tablet_id());
    auto cloned_tablet_meta = std::make_shared<TabletMeta>();
    RETURN_IF_ERROR(cloned_tablet_meta->create_from_file(cloned_tablet_meta_file));

    // remove the cloned meta file
    RETURN_IF_ERROR(io::global_local_filesystem()->delete_file(cloned_tablet_meta_file));

    // check all files in /clone and /tablet
    std::vector<io::FileInfo> clone_files;
    RETURN_IF_ERROR(io::global_local_filesystem()->list(clone_dir, true, &clone_files, &exists));
    std::unordered_set<std::string> clone_file_names;
    for (auto& file : clone_files) {
        clone_file_names.insert(file.file_name);
    }

    std::vector<io::FileInfo> local_files;
    const auto& tablet_dir = tablet->tablet_path();
    RETURN_IF_ERROR(io::global_local_filesystem()->list(tablet_dir, true, &local_files, &exists));
    std::unordered_set<std::string> local_file_names;
    for (auto& file : local_files) {
        local_file_names.insert(file.file_name);
    }

    Status status;
    std::vector<string> linked_success_files;
    Defer remove_linked_files {[&]() { // clear linked files if errors happen
        if (!status.ok()) {
            std::vector<io::Path> paths;
            for (auto& file : linked_success_files) {
                paths.emplace_back(file);
            }
            io::global_local_filesystem()->batch_delete(paths);
        }
    }};
    /// Traverse all downloaded clone files in CLONE dir.
    /// If it does not exist in local tablet dir, link the file to local tablet dir
    /// And save all linked files in linked_success_files.
    for (const string& clone_file : clone_file_names) {
        if (local_file_names.find(clone_file) != local_file_names.end()) {
            VLOG_NOTICE << "find same file when clone, skip it. "
                        << "tablet=" << tablet->full_name() << ", clone_file=" << clone_file;
            continue;
        }

        auto from = fmt::format("{}/{}", clone_dir, clone_file);
        auto to = fmt::format("{}/{}", tablet_dir, clone_file);
        RETURN_IF_ERROR(io::global_local_filesystem()->link_file(from, to));
        linked_success_files.emplace_back(std::move(to));
    }

    // clone and compaction operation should be performed sequentially
    std::lock_guard base_compaction_lock(tablet->get_base_compaction_lock());
    std::lock_guard cumulative_compaction_lock(tablet->get_cumulative_compaction_lock());
    std::lock_guard cold_compaction_lock(tablet->get_cold_compaction_lock());
    std::lock_guard build_inverted_index_lock(tablet->get_build_inverted_index_lock());
    tablet->set_clone_occurred(true);
    std::lock_guard<std::mutex> push_lock(tablet->get_push_lock());
    std::lock_guard<std::mutex> rwlock(tablet->get_rowset_update_lock());
    std::lock_guard<std::shared_mutex> wrlock(tablet->get_header_lock());
    SCOPED_SIMPLE_TRACE_IF_TIMEOUT(TRACE_TABLET_LOCK_THRESHOLD);
    if (is_incremental_clone) {
        status = _finish_incremental_clone(tablet, cloned_tablet_meta, committed_version);
    } else {
        status = _finish_full_clone(tablet, cloned_tablet_meta);
    }

    // if full clone success, need to update cumulative layer point
    if (!is_incremental_clone && status.ok()) {
        tablet->set_cumulative_layer_point(Tablet::K_INVALID_CUMULATIVE_POINT);
    }

    // clear clone dir
    return status;
}

/// This method will do:
/// 1. Get missing version from local tablet again and check if they exist in cloned tablet.
/// 2. Revise the local tablet meta to add all incremental cloned rowset's meta.
Status EngineCloneTask::_finish_incremental_clone(Tablet* tablet,
                                                  const TabletMetaSharedPtr& cloned_tablet_meta,
                                                  int64_t committed_version) {
    LOG(INFO) << "begin to finish incremental clone. tablet=" << tablet->full_name()
              << ", committed_version=" << committed_version
              << ", cloned_tablet_replica_id=" << cloned_tablet_meta->replica_id();

    /// Get missing versions again from local tablet.
    /// We got it before outside the lock, so it has to be got again.
    std::vector<Version> missed_versions;
    tablet->calc_missed_versions_unlocked(committed_version, &missed_versions);
    VLOG_NOTICE << "get missed versions again when finish incremental clone. "
                << "tablet=" << tablet->full_name() << ", clone version=" << committed_version
                << ", missed_versions_size=" << missed_versions.size();

    // check missing versions exist in clone src
    std::vector<RowsetSharedPtr> rowsets_to_clone;
    for (Version version : missed_versions) {
        auto rs_meta = cloned_tablet_meta->acquire_rs_meta_by_version(version);
        if (rs_meta == nullptr) {
            return Status::InternalError("missed version {} is not found in cloned tablet meta",
                                         version.to_string());
        }
        RowsetSharedPtr rs;
        RETURN_IF_ERROR(tablet->create_rowset(rs_meta, &rs));
        rowsets_to_clone.push_back(std::move(rs));
    }

    /// clone_data to tablet
    /// For incremental clone, nothing will be deleted.
    /// So versions_to_delete is empty.
    return tablet->revise_tablet_meta(rowsets_to_clone, {}, true);
}

/// This method will do:
/// 1. Compare the version of local tablet and cloned tablet to decide which version to keep
/// 2. Revise the local tablet meta
Status EngineCloneTask::_finish_full_clone(Tablet* tablet,
                                           const TabletMetaSharedPtr& cloned_tablet_meta) {
    Version cloned_max_version = cloned_tablet_meta->max_version();
    LOG(INFO) << "begin to finish full clone. tablet=" << tablet->full_name()
              << ", cloned_max_version=" << cloned_max_version;

    // Compare the version of local tablet and cloned tablet.
    // For example:
    // clone version is 8
    //
    //      local tablet: [0-1] [2-5] [6-6] [7-7] [9-10]
    //      clone tablet: [0-1] [2-4] [5-6] [7-8]
    //
    // after compare, the version mark with "x" will be deleted
    //
    //      local tablet: [0-1]x [2-5]x [6-6]x [7-7]x [9-10]
    //      clone tablet: [0-1]  [2-4]  [5-6]  [7-8]

    std::vector<RowsetSharedPtr> to_delete;
    std::vector<RowsetSharedPtr> to_add;
    for (auto& [v, rs] : tablet->rowset_map()) {
        // if local version cross src latest, clone failed
        // if local version is : 0-0, 1-1, 2-10, 12-14, 15-15,16-16
        // cloned max version is 13-13, this clone is failed, because could not
        // fill local data by using cloned data.
        // It should not happen because if there is a hole, the following delta will not
        // do compaction.
        if (v.first <= cloned_max_version.second && v.second > cloned_max_version.second) {
            return Status::InternalError(
                    "version cross src latest. cloned_max_version={}, local_version={}",
                    cloned_max_version.second, v.to_string());
        }
        if (v.second <= cloned_max_version.second) {
            to_delete.push_back(rs);
        } else {
            // cooldowned rowsets MUST be continuous, so rowsets whose version > missed version MUST be local rowset
            DCHECK(rs->is_local());
        }
    }

    to_add.reserve(cloned_tablet_meta->all_rs_metas().size());
    for (auto& rs_meta : cloned_tablet_meta->all_rs_metas()) {
        RowsetSharedPtr rs;
        RETURN_IF_ERROR(tablet->create_rowset(rs_meta, &rs));
        to_add.push_back(std::move(rs));
    }
    tablet->tablet_meta()->set_cooldown_meta_id(cloned_tablet_meta->cooldown_meta_id());
    if (tablet->enable_unique_key_merge_on_write()) {
        tablet->tablet_meta()->delete_bitmap() = cloned_tablet_meta->delete_bitmap();
    }
    return tablet->revise_tablet_meta(to_add, to_delete, false);
    // TODO(plat1ko): write cooldown meta to remote if this replica is cooldown replica
}

} // namespace doris<|MERGE_RESOLUTION|>--- conflicted
+++ resolved
@@ -52,11 +52,7 @@
 #include "olap/olap_define.h"
 #include "olap/rowset/rowset.h"
 #include "olap/snapshot_manager.h"
-<<<<<<< HEAD
 #include "cloud/olap/storage_engine.h"
-=======
-#include "olap/storage_engine.h"
->>>>>>> 7bda49b5
 #include "olap/tablet.h"
 #include "olap/tablet_manager.h"
 #include "olap/tablet_meta.h"
@@ -169,11 +165,7 @@
         RETURN_IF_ERROR(_make_and_download_snapshots(*(tablet->data_dir()), local_data_path,
                                                      &src_host, &src_file_path, missed_versions,
                                                      &allow_incremental_clone));
-<<<<<<< HEAD
-        RETURN_IF_ERROR(_finish_clone(tablet.get(), local_data_path, _clone_req.committed_version,
-=======
         RETURN_IF_ERROR(_finish_clone(tablet.get(), local_data_path, specified_version,
->>>>>>> 7bda49b5
                                       allow_incremental_clone));
     } else {
         LOG(INFO) << "clone tablet not exist, begin clone a new tablet from remote be. "
