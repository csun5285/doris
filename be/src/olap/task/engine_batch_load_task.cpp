// Licensed to the Apache Software Foundation (ASF) under one
// or more contributor license agreements.  See the NOTICE file
// distributed with this work for additional information
// regarding copyright ownership.  The ASF licenses this file
// to you under the Apache License, Version 2.0 (the
// "License"); you may not use this file except in compliance
// with the License.  You may obtain a copy of the License at
//
//   http://www.apache.org/licenses/LICENSE-2.0
//
// Unless required by applicable law or agreed to in writing,
// software distributed under the License is distributed on an
// "AS IS" BASIS, WITHOUT WARRANTIES OR CONDITIONS OF ANY
// KIND, either express or implied.  See the License for the
// specific language governing permissions and limitations
// under the License.

#include "olap/task/engine_batch_load_task.h"

#include <pthread.h>
#include <thrift/protocol/TDebugProtocol.h>

#include <cstdio>
#include <ctime>
#include <fstream>
#include <iostream>
#include <sstream>
#include <string>

#include "boost/lexical_cast.hpp"
#include "cloud/utils.h"
#include "gen_cpp/AgentService_types.h"
#include "http/http_client.h"
#include "olap/olap_common.h"
#include "olap/olap_define.h"
#include "olap/push_handler.h"
#include "olap/storage_engine.h"
#include "olap/tablet.h"
#include "runtime/thread_context.h"
#include "util/doris_metrics.h"
#include "util/pretty_printer.h"

using apache::thrift::ThriftDebugString;
using std::list;
using std::string;
using std::vector;

namespace doris {

EngineBatchLoadTask::EngineBatchLoadTask(TPushReq& push_req, std::vector<TTabletInfo>* tablet_infos)
        : _push_req(push_req), _tablet_infos(tablet_infos) {
    _mem_tracker = std::make_shared<MemTrackerLimiter>(
            -1,
            fmt::format("EngineBatchLoadTask#pushType={}:tabletId={}", _push_req.push_type,
                        std::to_string(_push_req.tablet_id)),
            StorageEngine::instance()->batch_load_mem_tracker());
}

EngineBatchLoadTask::~EngineBatchLoadTask() {}

Status EngineBatchLoadTask::execute() {
    SCOPED_ATTACH_TASK(_mem_tracker, ThreadContext::TaskType::STORAGE);
    Status status;
    if (_push_req.push_type == TPushType::LOAD || _push_req.push_type == TPushType::LOAD_V2) {
        RETURN_IF_ERROR(_init());
        uint32_t retry_time = 0;
        while (retry_time < PUSH_MAX_RETRY) {
            status = _process();
            // Internal error, need retry
            if (status.ok()) {
                break;
            }
            retry_time += 1;
        }
    } else if (_push_req.push_type == TPushType::DELETE) {
        status = _delete_data(_push_req, _tablet_infos);
    } else {
        return Status::InvalidArgument("Not support task type");
    }
    return status;
}

Status EngineBatchLoadTask::_init() {
    Status status = Status::OK();

    if (_is_init) {
        VLOG_NOTICE << "has been inited";
        return status;
    }

    // Check replica exist
    TabletSharedPtr tablet;
#ifdef CLOUD_MODE
    RETURN_IF_ERROR(cloud::tablet_mgr()->get_tablet(_push_req.tablet_id, &tablet));
#else
    tablet = StorageEngine::instance()->tablet_manager()->get_tablet(_push_req.tablet_id);
    if (tablet == nullptr) {
        return Status::InvalidArgument("Could not find tablet {}", _push_req.tablet_id);
    }
#endif

    // check disk capacity
    if (_push_req.push_type == TPushType::LOAD || _push_req.push_type == TPushType::LOAD_V2) {
        if (tablet->data_dir()->reach_capacity_limit(_push_req.__isset.http_file_size)) {
            return Status::IOError("Disk does not have enough capacity");
        }
    }

    // Empty remote_path
    if (!_push_req.__isset.http_file_path || !_push_req.__isset.http_file_size) {
        _is_init = true;
        return status;
    }

    // Check remote path
    _remote_file_path = _push_req.http_file_path;
    LOG(INFO) << "start get file. remote_file_path: " << _remote_file_path;
    // Set download param
    string tmp_file_dir;
    string root_path = tablet->data_dir()->path();
    status = _get_tmp_file_dir(root_path, &tmp_file_dir);
    if (!status.ok()) {
        return status;
    }
    string tmp_file_name;
    _get_file_name_from_path(_push_req.http_file_path, &tmp_file_name);
    _local_file_path = tmp_file_dir + "/" + tmp_file_name;
    _is_init = true;
    return status;
}

// Get replica root path
Status EngineBatchLoadTask::_get_tmp_file_dir(const string& root_path, string* download_path) {
    *download_path = root_path + "/" + DPP_PREFIX;

    // Check path exist
    std::filesystem::path full_path(*download_path);

    if (!std::filesystem::exists(full_path)) {
        LOG(INFO) << "download dir not exist: " << *download_path;
        std::error_code ec;
        std::filesystem::create_directories(*download_path, ec);

        if (ec) {
            return Status::IOError("Create download dir failed {}", *download_path);
        }
    }
    return Status::OK();
}

void EngineBatchLoadTask::_get_file_name_from_path(const string& file_path, string* file_name) {
    size_t found = file_path.find_last_of("/\\");
    pthread_t tid = pthread_self();
    *file_name = file_path.substr(found + 1) + "_" + boost::lexical_cast<string>(tid);
}

Status EngineBatchLoadTask::_process() {
    Status status = Status::OK();
    if (!_is_init) {
        return Status::InternalError("Tablet has not init yet");
    }
    // Remote file not empty, need to download
    if (_push_req.__isset.http_file_path) {
        // Get file length and timeout
        uint64_t file_size = 0;
        uint64_t estimate_time_out = DEFAULT_DOWNLOAD_TIMEOUT;
        if (_push_req.__isset.http_file_size) {
            file_size = _push_req.http_file_size;
            estimate_time_out = file_size / config::download_low_speed_limit_kbps / 1024;
        }
        if (estimate_time_out < config::download_low_speed_time) {
            estimate_time_out = config::download_low_speed_time;
        }
        bool is_timeout = false;
        auto download_cb = [this, estimate_time_out, file_size, &is_timeout](HttpClient* client) {
            // Check timeout and set timeout
            time_t now = time(nullptr);
            if (_push_req.timeout > 0 && _push_req.timeout < now) {
                // return status to break this callback
                VLOG_NOTICE << "check time out. time_out:" << _push_req.timeout << ", now:" << now;
                is_timeout = true;
                return Status::OK();
            }

            RETURN_IF_ERROR(client->init(_remote_file_path));
            // sent timeout
            uint64_t timeout = _push_req.timeout > 0 ? _push_req.timeout - now : 0;
            if (timeout > 0 && timeout < estimate_time_out) {
                client->set_timeout_ms(timeout * 1000);
            } else {
                client->set_timeout_ms(estimate_time_out * 1000);
            }

            // download remote file
            RETURN_IF_ERROR(client->download(_local_file_path));

            // check file size
            if (_push_req.__isset.http_file_size) {
                // Check file size
                uint64_t local_file_size = std::filesystem::file_size(_local_file_path);
                if (file_size != local_file_size) {
                    return Status::InternalError(
                            "download_file size error. file_size={}, local_file_size={}", file_size,
                            local_file_size);
                }
            }
            // NOTE: change http_file_path is not good design
            _push_req.http_file_path = _local_file_path;
            return Status::OK();
        };

        MonotonicStopWatch stopwatch;
        stopwatch.start();
        status = HttpClient::execute_with_retry(MAX_RETRY, 1, download_cb);
        auto cost = stopwatch.elapsed_time();
        if (cost <= 0) {
            cost = 1;
        }
        if (status.ok() && !is_timeout) {
            double rate = -1.0;
            if (_push_req.__isset.http_file_size) {
                rate = (double)_push_req.http_file_size / (cost / 1000 / 1000 / 1000) / 1024;
            }
            LOG(INFO) << "succeed to download file. local_file=" << _local_file_path
                      << ", remote_file=" << _remote_file_path << ", tablet_id"
                      << _push_req.tablet_id << ", cost=" << cost / 1000 << "us, file_size"
                      << _push_req.http_file_size << ", download rage:" << rate << "KB/s";
        } else {
            LOG(WARNING) << "download file failed. remote_file=" << _remote_file_path
                         << ", tablet=" << _push_req.tablet_id << ", cost=" << cost / 1000
                         << "us, is_timeout=" << is_timeout;
        }
    }

    if (status.ok()) {
        // Load delta file
        time_t push_begin = time(nullptr);
        status = _push(_push_req, _tablet_infos);
        time_t push_finish = time(nullptr);
        LOG(INFO) << "Push finish, cost time: " << (push_finish - push_begin);
        if (status.precise_code() == OLAP_ERR_PUSH_TRANSACTION_ALREADY_EXIST) {
            status = Status::OK();
        }
    }

    // Delete download file
    if (std::filesystem::exists(_local_file_path)) {
        if (remove(_local_file_path.c_str()) == -1) {
            LOG(WARNING) << "can not remove file=" << _local_file_path;
        }
    }

    return status;
}

Status EngineBatchLoadTask::_push(const TPushReq& request,
                                  std::vector<TTabletInfo>* tablet_info_vec) {
    Status res = Status::OK();
    LOG(INFO) << "begin to process push. "
              << " transaction_id=" << request.transaction_id << " tablet_id=" << request.tablet_id
              << ", version=" << request.version;

    if (tablet_info_vec == nullptr) {
        DorisMetrics::instance()->push_requests_fail_total->increment(1);
        return Status::InvalidArgument("invalid tablet_info_vec which is nullptr");
    }

    TabletSharedPtr tablet =
            StorageEngine::instance()->tablet_manager()->get_tablet(request.tablet_id);
    if (tablet == nullptr) {
        DorisMetrics::instance()->push_requests_fail_total->increment(1);
        return Status::InternalError("could not find tablet {}", request.tablet_id);
    }

    PushType type = PUSH_NORMAL;
    if (request.push_type == TPushType::LOAD_V2) {
        type = PUSH_NORMAL_V2;
    }

    int64_t duration_ns = 0;
    PushHandler push_handler;
    if (!request.__isset.transaction_id) {
        return Status::InvalidArgument("transaction_id is not set");
    }
    {
        SCOPED_RAW_TIMER(&duration_ns);
        res = push_handler.process_streaming_ingestion(tablet, request, type, tablet_info_vec);
    }

    if (!res.ok()) {
        LOG(WARNING) << "failed to push delta, transaction_id=" << request.transaction_id
                     << ", tablet=" << tablet->full_name()
                     << ", cost=" << PrettyPrinter::print(duration_ns, TUnit::TIME_NS);
        DorisMetrics::instance()->push_requests_fail_total->increment(1);
    } else {
        LOG(INFO) << "succeed to push delta, transaction_id=" << request.transaction_id
                  << ", tablet=" << tablet->full_name()
                  << ", cost=" << PrettyPrinter::print(duration_ns, TUnit::TIME_NS);
        DorisMetrics::instance()->push_requests_success_total->increment(1);
        DorisMetrics::instance()->push_request_duration_us->increment(duration_ns / 1000);
        DorisMetrics::instance()->push_request_write_bytes->increment(push_handler.write_bytes());
        DorisMetrics::instance()->push_request_write_rows->increment(push_handler.write_rows());
    }
    return res;
}

Status EngineBatchLoadTask::_delete_data(const TPushReq& request,
                                         std::vector<TTabletInfo>* tablet_info_vec) {
    VLOG_DEBUG << "begin to process delete data. request=" << ThriftDebugString(request);
    DorisMetrics::instance()->delete_requests_total->increment(1);

    Status res = Status::OK();

    if (tablet_info_vec == nullptr) {
        return Status::InvalidArgument("invalid tablet_info_vec which is nullptr");
    }

#ifdef CLOUD_MODE
    TabletSharedPtr tablet;
    RETURN_IF_ERROR(cloud::tablet_mgr()->get_tablet(request.tablet_id, &tablet));
#else
    // 1. Get all tablets with same tablet_id
    TabletSharedPtr tablet =
            StorageEngine::instance()->tablet_manager()->get_tablet(request.tablet_id);
    if (tablet == nullptr) {
        return Status::InternalError("could not find tablet {}", request.tablet_id);
    }
#endif

    // 2. Process delete data by push interface
    PushHandler push_handler;
<<<<<<< HEAD
    if (request.__isset.transaction_id) {
#ifdef CLOUD_MODE
        res = push_handler.cloud_process_streaming_ingestion(tablet, request, PUSH_FOR_DELETE,
                                                             tablet_info_vec);
#else
        res = push_handler.process_streaming_ingestion(tablet, request, PUSH_FOR_DELETE,
                                                       tablet_info_vec);
#endif
    } else {
        res = Status::OLAPInternalError(OLAP_ERR_PUSH_BATCH_PROCESS_REMOVED);
=======
    if (!request.__isset.transaction_id) {
        return Status::InvalidArgument("transaction_id is not set");
>>>>>>> ef37396b
    }
    res = push_handler.process_streaming_ingestion(tablet, request, PUSH_FOR_DELETE,
                                                   tablet_info_vec);
    if (!res.ok()) {
        DorisMetrics::instance()->delete_requests_failed->increment(1);
    }
    return res;
}

} // namespace doris<|MERGE_RESOLUTION|>--- conflicted
+++ resolved
@@ -329,24 +329,18 @@
 
     // 2. Process delete data by push interface
     PushHandler push_handler;
-<<<<<<< HEAD
-    if (request.__isset.transaction_id) {
+
+    if (!request.__isset.transaction_id) {
+        return Status::InvalidArgument("transaction_id is not set");
+    }
+
 #ifdef CLOUD_MODE
-        res = push_handler.cloud_process_streaming_ingestion(tablet, request, PUSH_FOR_DELETE,
+    res = push_handler.cloud_process_streaming_ingestion(tablet, request, PUSH_FOR_DELETE,
                                                              tablet_info_vec);
 #else
-        res = push_handler.process_streaming_ingestion(tablet, request, PUSH_FOR_DELETE,
+    res = push_handler.process_streaming_ingestion(tablet, request, PUSH_FOR_DELETE,
                                                        tablet_info_vec);
 #endif
-    } else {
-        res = Status::OLAPInternalError(OLAP_ERR_PUSH_BATCH_PROCESS_REMOVED);
-=======
-    if (!request.__isset.transaction_id) {
-        return Status::InvalidArgument("transaction_id is not set");
->>>>>>> ef37396b
-    }
-    res = push_handler.process_streaming_ingestion(tablet, request, PUSH_FOR_DELETE,
-                                                   tablet_info_vec);
     if (!res.ok()) {
         DorisMetrics::instance()->delete_requests_failed->increment(1);
     }
