// Licensed to the Apache Software Foundation (ASF) under one
// or more contributor license agreements.  See the NOTICE file
// distributed with this work for additional information
// regarding copyright ownership.  The ASF licenses this file
// to you under the Apache License, Version 2.0 (the
// "License"); you may not use this file except in compliance
// with the License.  You may obtain a copy of the License at
//
//   http://www.apache.org/licenses/LICENSE-2.0
//
// Unless required by applicable law or agreed to in writing,
// software distributed under the License is distributed on an
// "AS IS" BASIS, WITHOUT WARRANTIES OR CONDITIONS OF ANY
// KIND, either express or implied.  See the License for the
// specific language governing permissions and limitations
// under the License.

#ifndef DORIS_BE_SRC_OLAP_TASK_ENGINE_PUBLISH_VERSION_TASK_H
#define DORIS_BE_SRC_OLAP_TASK_ENGINE_PUBLISH_VERSION_TASK_H

#include <gen_cpp/Types_types.h>
#include <stdint.h>

#include <atomic>
#include <condition_variable>
#include <mutex>
#include <vector>

#include "common/status.h"
#include "olap/olap_common.h"
#include "olap/rowset/rowset.h"
#include "olap/tablet.h"
#include "olap/task/engine_task.h"
#include "util/time.h"

namespace doris {

class EnginePublishVersionTask;
class TPublishVersionRequest;

<<<<<<< HEAD
=======
struct TabletPublishStatistics {
    int64_t submit_time_us = 0;
    int64_t schedule_time_us = 0;
    int64_t lock_wait_time_us = 0;
    int64_t save_meta_time_us = 0;
    int64_t calc_delete_bitmap_time_us = 0;
    int64_t partial_update_write_segment_us = 0;
    int64_t add_inc_rowset_us = 0;

    std::string to_string() {
        return fmt::format(
                "[Publish Statistics: schedule time(us): {}, lock wait time(us): {}, save meta "
                "time(us): {}, calc delete bitmap time(us): {}, partial update write segment "
                "time(us): {}, add inc rowset time(us): {}]",
                schedule_time_us, lock_wait_time_us, save_meta_time_us, calc_delete_bitmap_time_us,
                partial_update_write_segment_us, add_inc_rowset_us);
    }

    void record_in_bvar();
};

>>>>>>> 7bda49b5
class TabletPublishTxnTask {
public:
    TabletPublishTxnTask(EnginePublishVersionTask* engine_task, TabletSharedPtr tablet,
                         RowsetSharedPtr rowset, int64_t partition_id, int64_t transaction_id,
                         Version version, const TabletInfo& tablet_info);
<<<<<<< HEAD
    ~TabletPublishTxnTask() {}
=======
    ~TabletPublishTxnTask() = default;
>>>>>>> 7bda49b5

    void handle();

private:
    EnginePublishVersionTask* _engine_publish_version_task;

    TabletSharedPtr _tablet;
    RowsetSharedPtr _rowset;
    int64_t _partition_id;
    int64_t _transaction_id;
    Version _version;
    TabletInfo _tablet_info;
<<<<<<< HEAD
=======
    TabletPublishStatistics _stats;
>>>>>>> 7bda49b5
};

class EnginePublishVersionTask : public EngineTask {
public:
<<<<<<< HEAD
    EnginePublishVersionTask(const TPublishVersionRequest& publish_version_req,
                             vector<TTabletId>* error_tablet_ids,
                             std::vector<TTabletId>* succ_tablet_ids = nullptr);
=======
    EnginePublishVersionTask(
            const TPublishVersionRequest& publish_version_req, vector<TTabletId>* error_tablet_ids,
            std::vector<TTabletId>* succ_tablet_ids,
            std::vector<std::tuple<int64_t, int64_t, int64_t>>* discontinous_version_tablets);
>>>>>>> 7bda49b5
    ~EnginePublishVersionTask() {}

    virtual Status finish() override;

    void add_error_tablet_id(int64_t tablet_id);
    void add_succ_tablet_id(int64_t tablet_id);

    int64_t finish_task();

    int64_t finish_task();

private:
    std::atomic<int64_t> _total_task_num;
    const TPublishVersionRequest& _publish_version_req;
    std::mutex _tablet_ids_mutex;
    vector<TTabletId>* _error_tablet_ids;
    vector<TTabletId>* _succ_tablet_ids;
    std::vector<std::tuple<int64_t, int64_t, int64_t>>* _discontinuous_version_tablets;
};

class AsyncTabletPublishTask {
public:
    AsyncTabletPublishTask(TabletSharedPtr tablet, int64_t partition_id, int64_t transaction_id,
                           int64_t version)
            : _tablet(tablet),
              _partition_id(partition_id),
              _transaction_id(transaction_id),
              _version(version) {
        _stats.submit_time_us = MonotonicMicros();
    }
    ~AsyncTabletPublishTask() = default;

<<<<<<< HEAD
    std::mutex _tablet_finish_mutex;
    std::condition_variable _tablet_finish_cond;
=======
    void handle();

private:
    TabletSharedPtr _tablet;
    int64_t _partition_id;
    int64_t _transaction_id;
    int64_t _version;
    TabletPublishStatistics _stats;
>>>>>>> 7bda49b5
};

} // namespace doris

#endif // DORIS_BE_SRC_OLAP_TASK_ENGINE_PUBLISH_VERSION_TASK_H<|MERGE_RESOLUTION|>--- conflicted
+++ resolved
@@ -38,8 +38,6 @@
 class EnginePublishVersionTask;
 class TPublishVersionRequest;
 
-<<<<<<< HEAD
-=======
 struct TabletPublishStatistics {
     int64_t submit_time_us = 0;
     int64_t schedule_time_us = 0;
@@ -61,17 +59,12 @@
     void record_in_bvar();
 };
 
->>>>>>> 7bda49b5
 class TabletPublishTxnTask {
 public:
     TabletPublishTxnTask(EnginePublishVersionTask* engine_task, TabletSharedPtr tablet,
                          RowsetSharedPtr rowset, int64_t partition_id, int64_t transaction_id,
                          Version version, const TabletInfo& tablet_info);
-<<<<<<< HEAD
-    ~TabletPublishTxnTask() {}
-=======
     ~TabletPublishTxnTask() = default;
->>>>>>> 7bda49b5
 
     void handle();
 
@@ -84,24 +77,15 @@
     int64_t _transaction_id;
     Version _version;
     TabletInfo _tablet_info;
-<<<<<<< HEAD
-=======
     TabletPublishStatistics _stats;
->>>>>>> 7bda49b5
 };
 
 class EnginePublishVersionTask : public EngineTask {
 public:
-<<<<<<< HEAD
-    EnginePublishVersionTask(const TPublishVersionRequest& publish_version_req,
-                             vector<TTabletId>* error_tablet_ids,
-                             std::vector<TTabletId>* succ_tablet_ids = nullptr);
-=======
     EnginePublishVersionTask(
             const TPublishVersionRequest& publish_version_req, vector<TTabletId>* error_tablet_ids,
             std::vector<TTabletId>* succ_tablet_ids,
             std::vector<std::tuple<int64_t, int64_t, int64_t>>* discontinous_version_tablets);
->>>>>>> 7bda49b5
     ~EnginePublishVersionTask() {}
 
     virtual Status finish() override;
@@ -111,10 +95,7 @@
 
     int64_t finish_task();
 
-    int64_t finish_task();
-
 private:
-    std::atomic<int64_t> _total_task_num;
     const TPublishVersionRequest& _publish_version_req;
     std::mutex _tablet_ids_mutex;
     vector<TTabletId>* _error_tablet_ids;
@@ -134,10 +115,6 @@
     }
     ~AsyncTabletPublishTask() = default;
 
-<<<<<<< HEAD
-    std::mutex _tablet_finish_mutex;
-    std::condition_variable _tablet_finish_cond;
-=======
     void handle();
 
 private:
@@ -146,7 +123,6 @@
     int64_t _transaction_id;
     int64_t _version;
     TabletPublishStatistics _stats;
->>>>>>> 7bda49b5
 };
 
 } // namespace doris
