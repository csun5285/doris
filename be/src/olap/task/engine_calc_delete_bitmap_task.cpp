--- conflicted
+++ resolved
@@ -150,16 +150,6 @@
     if (partial_update_info && partial_update_info->is_partial_update &&
         rowset_writer->num_rows() > 0) {
         // build rowset writer and merge transient rowset
-<<<<<<< HEAD
-        rowset_writer->flush();
-        RowsetSharedPtr transient_rowset;
-        auto st = rowset_writer->build(transient_rowset);
-        if (!st.ok()) {
-            LOG(WARNING) << "failed to build rowset calculate delete bitmap."
-                         << " rowset_id=" << rowset->rowset_id()
-                         << ", tablet_id=" << _tablet->tablet_id() << ", txn_id=" << _transaction_id
-                         << ", status=" << st;
-=======
         status = rowset_writer->flush();
         if (status != Status::OK()) {
             LOG(WARNING) << "failed to flush the transient rowset writer. rowset_id="
@@ -168,15 +158,15 @@
             _engine_calc_delete_bitmap_task->add_error_tablet_id(_tablet->tablet_id(), status);
             return;
         }
-        RowsetSharedPtr transient_rowset = rowset_writer->build();
-        if (!transient_rowset) {
+        RowsetSharedPtr transient_rowset;
+        auto st = rowset_writer->build(transient_rowset);
+        if (!st.ok()) {
             std::string msg = fmt::format(
                     "failed to build the transient rowset. rowset_id={}, tablet_id={}, txn_id={}",
                     rowset->rowset_id().to_string(), _tablet->tablet_id(), _transaction_id);
-            LOG(WARNING) << msg;
+            LOG(WARNING) << msg << " status=" << st;
             status = Status::Error<ErrorCode::INTERNAL_ERROR, false>(msg);
             _engine_calc_delete_bitmap_task->add_error_tablet_id(_tablet->tablet_id(), status);
->>>>>>> 37b28605
             return;
         }
         rowset->merge_rowset_meta(transient_rowset->rowset_meta());
