--- conflicted
+++ resolved
@@ -33,12 +33,10 @@
 
     static TabletSchemaCache* instance() { return _s_instance; }
 
-<<<<<<< HEAD
     TabletSchemaSPtr insert(int64_t index_id, const TabletSchemaPB& schema);
 
     TabletSchemaSPtr insert(int64_t index_id, const TabletSchemaSPtr& schema);
-=======
->>>>>>> 7bda49b5
+
     static void stop_and_join() {
         DCHECK(_s_instance != nullptr);
         _s_instance->stop();
@@ -57,7 +55,7 @@
 private:
     static inline TabletSchemaCache* _s_instance = nullptr;
     std::mutex _mtx;
-<<<<<<< HEAD
+
     using Key = std::pair<int64_t, int32_t>; // [index_id, schema_version]
     struct HashOfKey {
         size_t operator()(const Key& key) const {
@@ -68,9 +66,6 @@
         }
     };
     std::unordered_map<Key, TabletSchemaSPtr, HashOfKey> _cache;
-=======
-    std::unordered_map<std::string, TabletSchemaSPtr> _cache;
->>>>>>> 7bda49b5
     std::atomic_bool _should_stop = {false};
     std::atomic_bool _is_stopped = {false};
 };
