--- conflicted
+++ resolved
@@ -303,7 +303,6 @@
         total_size -= rs_meta->total_disk_size();
         new_compaction_score -= rs_meta->get_compaction_score();
         ++rs_begin;
-<<<<<<< HEAD
     }
     if (rs_begin == input_rowsets->end() && *compaction_score >= max_compaction_score) {
         // No suitable level size found in `input_rowsets` but score of `input_rowsets` exceed max compaction score,
@@ -326,30 +325,6 @@
         // no rowset is OVERLAPPING, execute compaction on all input rowsets
         return transient_size;
     }
-=======
-    }
-    if (rs_begin == input_rowsets->end() && *compaction_score >= max_compaction_score) {
-        // No suitable level size found in `input_rowsets` but score of `input_rowsets` exceed max compaction score,
-        // which means `input_rowsets` will never change and this tablet will never execute cumulative compaction.
-        // MUST execute compaction on these `input_rowsets` to reduce compaction score.
-        RowsetSharedPtr rs_with_max_score;
-        uint32_t max_score = 1;
-        for (auto& rs : *input_rowsets) {
-            if (rs->rowset_meta()->get_compaction_score() > max_score) {
-                max_score = rs->rowset_meta()->get_compaction_score();
-                rs_with_max_score = rs;
-            }
-        }
-        if (rs_with_max_score) {
-            input_rowsets->clear();
-            input_rowsets->push_back(std::move(rs_with_max_score));
-            *compaction_score = max_score;
-            return transient_size;
-        }
-        // no rowset is OVERLAPPING, execute compaction on all input rowsets
-        return transient_size;
-    }
->>>>>>> 0f37f1c3
     input_rowsets->erase(input_rowsets->begin(), rs_begin);
     *compaction_score = new_compaction_score;
 
@@ -412,15 +387,9 @@
 }
 
 std::shared_ptr<CumulativeCompactionPolicy>
-<<<<<<< HEAD
 CumulativeCompactionPolicyFactory::create_cumulative_compaction_policy() {
 #ifndef CLOUD_MODE
     if (config::compaction_policy == CUMULATIVE_TIME_SERIES_POLICY) {
-=======
-CumulativeCompactionPolicyFactory::create_cumulative_compaction_policy(
-        const std::string_view& compaction_policy) {
-    if (compaction_policy == CUMULATIVE_TIME_SERIES_POLICY) {
->>>>>>> 0f37f1c3
         return std::make_shared<TimeSeriesCumulativeCompactionPolicy>();
     } else if (compaction_policy == CUMULATIVE_SIZE_BASED_POLICY) {
         return std::make_shared<SizeBasedCumulativeCompactionPolicy>();
