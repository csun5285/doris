// Licensed to the Apache Software Foundation (ASF) under one
// or more contributor license agreements.  See the NOTICE file
// distributed with this work for additional information
// regarding copyright ownership.  The ASF licenses this file
// to you under the Apache License, Version 2.0 (the
// "License"); you may not use this file except in compliance
// with the License.  You may obtain a copy of the License at
//
//   http://www.apache.org/licenses/LICENSE-2.0
//
// Unless required by applicable law or agreed to in writing,
// software distributed under the License is distributed on an
// "AS IS" BASIS, WITHOUT WARRANTIES OR CONDITIONS OF ANY
// KIND, either express or implied.  See the License for the
// specific language governing permissions and limitations
// under the License.

#pragma once

#include <fmt/format.h>
#include <gen_cpp/olap_file.pb.h>
#include <stddef.h>
#include <stdint.h>

#include <algorithm>
#include <atomic>
#include <condition_variable>
#include <map>
#include <memory>
#include <mutex>
#include <optional>
#include <roaring/roaring.hh>
#include <string>
#include <unordered_set>
#include <vector>

#include "common/status.h"
#include "io/fs/file_reader_writer_fwd.h"
#include "olap/olap_common.h"
#include "olap/rowset/rowset.h"
#include "olap/rowset/rowset_meta.h"
#include "olap/rowset/rowset_writer.h"
#include "olap/rowset/rowset_writer_context.h"
#include "segcompaction.h"
#include "segment_v2/segment.h"
#include "util/spinlock.h"

namespace doris {
namespace vectorized {
class Block;
} // namespace vectorized

namespace segment_v2 {
class SegmentWriter;
} // namespace segment_v2

using SegCompactionCandidates = std::vector<segment_v2::SegmentSharedPtr>;
using SegCompactionCandidatesSharedPtr = std::shared_ptr<SegCompactionCandidates>;
namespace vectorized::schema_util {
class LocalSchemaChangeRecorder;
}

class BetaRowsetWriter : public RowsetWriter {
    friend class SegcompactionWorker;

public:
    BetaRowsetWriter();

    ~BetaRowsetWriter() override;

    Status init(const RowsetWriterContext& rowset_writer_context) override;

    Status add_block(const vectorized::Block* block) override;

    // add rowset by create hard link
    Status add_rowset(RowsetSharedPtr rowset) override;

    Status add_rowset_for_linked_schema_change(RowsetSharedPtr rowset) override;

    Status flush() override;

    // Return the file size flushed to disk in "flush_size"
    // This method is thread-safe.
    Status flush_single_memtable(const vectorized::Block* block, int64_t* flush_size,
                                 const FlushContext* ctx = nullptr) override;

    RowsetSharedPtr build() override;

    // build a tmp rowset for load segment to calc delete_bitmap
    // for this segment
    RowsetSharedPtr build_tmp() override;

    RowsetSharedPtr manual_build(const RowsetMetaSharedPtr& rowset_meta) override;

    Version version() override { return _context.version; }

    int64_t num_rows() const override { return _raw_num_rows_written; }

    RowsetId rowset_id() override { return _context.rowset_id; }

    RowsetTypePB type() const override { return RowsetTypePB::BETA_ROWSET; }

    Status get_segment_num_rows(std::vector<uint32_t>* segment_num_rows) const override {
        std::lock_guard<SpinLock> l(_lock);
        *segment_num_rows = _segment_num_rows;
        return Status::OK();
    }

<<<<<<< HEAD
    const RowsetMetaSharedPtr& rowset_meta() const override { return _rowset_meta; }

=======
>>>>>>> 7bda49b5
    int32_t allocate_segment_id() override { return _next_segment_id.fetch_add(1); };

    // Maybe modified by local schema change
    vectorized::schema_util::LocalSchemaChangeRecorder* mutable_schema_change_recorder() override {
        return _context.schema_change_recorder.get();
    }

    SegcompactionWorker& get_segcompaction_worker() { return _segcompaction_worker; }

    Status flush_segment_writer_for_segcompaction(
            std::unique_ptr<segment_v2::SegmentWriter>* writer, uint64_t index_size,
            KeyBoundsPB& key_bounds);

    bool is_doing_segcompaction() const override { return _is_doing_segcompaction; }

    Status wait_flying_segcompaction() override;
<<<<<<< HEAD

    const std::vector<std::pair<int, io::FileWriterPtr>>& get_file_writers() const { return _file_writers; }
=======
>>>>>>> 7bda49b5

private:
    Status _do_add_block(const vectorized::Block* block,
                         std::unique_ptr<segment_v2::SegmentWriter>* segment_writer,
                         size_t row_offset, size_t input_row_num);
    Status _add_block(const vectorized::Block* block,
                      std::unique_ptr<segment_v2::SegmentWriter>* writer,
                      const FlushContext* flush_ctx = nullptr);

    Status _do_create_segment_writer(std::unique_ptr<segment_v2::SegmentWriter>* writer,
                                     bool is_segcompaction, int64_t begin, int64_t end,
                                     const FlushContext* ctx = nullptr);
    Status _create_segment_writer(std::unique_ptr<segment_v2::SegmentWriter>* writer,
                                  const FlushContext* ctx = nullptr);
    Status _flush_segment_writer(std::unique_ptr<segment_v2::SegmentWriter>* writer,
                                 int64_t* flush_size = nullptr);
    void _build_rowset_meta(std::shared_ptr<RowsetMeta> rowset_meta);
    Status _segcompaction_if_necessary();
    Status _segcompaction_ramaining_if_necessary();
    Status _load_noncompacted_segments(std::vector<segment_v2::SegmentSharedPtr>* segments,
                                       size_t num);
    Status _find_longest_consecutive_small_segment(SegCompactionCandidatesSharedPtr segments);
    Status _get_segcompaction_candidates(SegCompactionCandidatesSharedPtr& segments, bool is_last);
    bool _is_segcompacted() { return (_num_segcompacted > 0) ? true : false; }

    bool _check_and_set_is_doing_segcompaction();

    void _build_rowset_meta_with_spec_field(RowsetMetaSharedPtr rowset_meta,
                                            const RowsetMetaSharedPtr& spec_rowset_meta);
    bool _is_segment_overlapping(const std::vector<KeyBoundsPB>& segments_encoded_key_bounds);
    void _clear_statistics_for_deleting_segments_unsafe(uint64_t begin, uint64_t end);
    Status _rename_compacted_segments(int64_t begin, int64_t end);
    Status _rename_compacted_segment_plain(uint64_t seg_id);
    Status _rename_compacted_indices(int64_t begin, int64_t end, uint64_t seg_id);
<<<<<<< HEAD

    void set_segment_start_id(int32_t start_id) override { _segment_start_id = start_id; }

=======

    void set_segment_start_id(int32_t start_id) override { _segment_start_id = start_id; }

>>>>>>> 7bda49b5
protected:
    RowsetWriterContext _context;
    std::shared_ptr<RowsetMeta> _rowset_meta;

    std::atomic<int32_t> _next_segment_id; // the next available segment_id (offset),
                                           // also the numer of allocated segments
    std::atomic<int32_t> _num_segment;     // number of consecutive flushed segments
    roaring::Roaring _segment_set;         // bitmap set to record flushed segment id
    std::mutex _segment_set_mutex;         // mutex for _segment_set
    int32_t _segment_start_id; //basic write start from 0, partial update may be different
    std::atomic<int32_t> _segcompacted_point; // segemnts before this point have
                                              // already been segment compacted
    std::atomic<int32_t> _num_segcompacted;   // index for segment compaction
    /// When flushing the memtable in the load process, we do not use this writer but an independent writer.
    /// Because we want to flush memtables in parallel.
    /// In other processes, such as merger or schema change, we will use this unified writer for data writing.
    std::unique_ptr<segment_v2::SegmentWriter> _segment_writer;

    mutable SpinLock _lock; // protect following vectors.
    // record rows number of every segment already written, using for rowid
    // conversion when compaction in unique key with MoW model
    std::vector<uint32_t> _segment_num_rows;
    std::vector<std::pair<int, io::FileWriterPtr>> _file_writers;
    // for unique key table with merge-on-write
    std::vector<KeyBoundsPB> _segments_encoded_key_bounds;

    // counters and statistics maintained during add_rowset
    std::atomic<int64_t> _num_rows_written;
    std::atomic<int64_t> _total_data_size;
    std::atomic<int64_t> _total_index_size;
    // TODO rowset Zonemap

    // written rows by add_block/add_row (not effected by segcompaction)
    std::atomic<int64_t> _raw_num_rows_written;

    struct Statistics {
        int64_t row_num;
        int64_t data_size;
        int64_t index_size;
        KeyBoundsPB key_bounds;
    };
    std::map<uint32_t, Statistics> _segid_statistics_map;
    std::mutex _segid_statistics_map_mutex;

    bool _is_pending = false;
    bool _already_built = false;

    SegcompactionWorker _segcompaction_worker;

    // ensure only one inflight segcompaction task for each rowset
    std::atomic<bool> _is_doing_segcompaction;
    // enforce compare-and-swap on _is_doing_segcompaction
    std::mutex _is_doing_segcompaction_lock;
    std::condition_variable _segcompacting_cond;

    std::atomic<int> _segcompaction_status;

    fmt::memory_buffer vlog_buffer;

<<<<<<< HEAD
    // use for file cache
    int64_t _create_time {-1};
    int64_t _file_cache_ttl_seconds {0};
    bool _is_hot_data {false};
    bool _file_cache_is_persistent {false};
=======
>>>>>>> 7bda49b5
    std::shared_ptr<MowContext> _mow_context;
};

} // namespace doris<|MERGE_RESOLUTION|>--- conflicted
+++ resolved
@@ -106,11 +106,8 @@
         return Status::OK();
     }
 
-<<<<<<< HEAD
     const RowsetMetaSharedPtr& rowset_meta() const override { return _rowset_meta; }
 
-=======
->>>>>>> 7bda49b5
     int32_t allocate_segment_id() override { return _next_segment_id.fetch_add(1); };
 
     // Maybe modified by local schema change
@@ -127,11 +124,6 @@
     bool is_doing_segcompaction() const override { return _is_doing_segcompaction; }
 
     Status wait_flying_segcompaction() override;
-<<<<<<< HEAD
-
-    const std::vector<std::pair<int, io::FileWriterPtr>>& get_file_writers() const { return _file_writers; }
-=======
->>>>>>> 7bda49b5
 
 private:
     Status _do_add_block(const vectorized::Block* block,
@@ -166,15 +158,9 @@
     Status _rename_compacted_segments(int64_t begin, int64_t end);
     Status _rename_compacted_segment_plain(uint64_t seg_id);
     Status _rename_compacted_indices(int64_t begin, int64_t end, uint64_t seg_id);
-<<<<<<< HEAD
 
     void set_segment_start_id(int32_t start_id) override { _segment_start_id = start_id; }
 
-=======
-
-    void set_segment_start_id(int32_t start_id) override { _segment_start_id = start_id; }
-
->>>>>>> 7bda49b5
 protected:
     RowsetWriterContext _context;
     std::shared_ptr<RowsetMeta> _rowset_meta;
@@ -234,14 +220,11 @@
 
     fmt::memory_buffer vlog_buffer;
 
-<<<<<<< HEAD
     // use for file cache
     int64_t _create_time {-1};
     int64_t _file_cache_ttl_seconds {0};
     bool _is_hot_data {false};
     bool _file_cache_is_persistent {false};
-=======
->>>>>>> 7bda49b5
     std::shared_ptr<MowContext> _mow_context;
 };
 
