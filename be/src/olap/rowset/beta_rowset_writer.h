--- conflicted
+++ resolved
@@ -93,15 +93,12 @@
     int32_t get_atomic_num_segment() const override { return _num_segment.load(); }
 
     const std::vector<io::FileWriterPtr>& get_file_writers() const { return _file_writers; }
-<<<<<<< HEAD
     // Maybe modified by local schema change
     vectorized::schema_util::LocalSchemaChangeRecorder* mutable_schema_change_recorder() {
         return _context.schema_change_recorder.get();
     }
-=======
 
     uint64_t get_num_mow_keys() { return _num_mow_keys; }
->>>>>>> c300ae79
 
 private:
     template <typename RowType>
@@ -146,13 +143,10 @@
 
     Status _do_compact_segments(SegCompactionCandidatesSharedPtr segments);
 
-<<<<<<< HEAD
-=======
     void _build_rowset_meta_with_spec_field(RowsetMetaSharedPtr rowset_meta,
                                             const RowsetMetaSharedPtr& spec_rowset_meta);
     bool _is_segment_overlapping(const std::vector<KeyBoundsPB>& segments_encoded_key_bounds);
 
->>>>>>> c300ae79
 protected:
     RowsetWriterContext _context;
     std::shared_ptr<RowsetMeta> _rowset_meta;
