// Licensed to the Apache Software Foundation (ASF) under one
// or more contributor license agreements.  See the NOTICE file
// distributed with this work for additional information
// regarding copyright ownership.  The ASF licenses this file
// to you under the Apache License, Version 2.0 (the
// "License"); you may not use this file except in compliance
// with the License.  You may obtain a copy of the License at
//
//   http://www.apache.org/licenses/LICENSE-2.0
//
// Unless required by applicable law or agreed to in writing,
// software distributed under the License is distributed on an
// "AS IS" BASIS, WITHOUT WARRANTIES OR CONDITIONS OF ANY
// KIND, either express or implied.  See the License for the
// specific language governing permissions and limitations
// under the License.

#include "olap/rowset/beta_rowset.h"

#include <fmt/core.h>
#include <glog/logging.h>
#include <stdio.h>  // for remove()
#include <unistd.h> // for link()
#include <util/file_utils.h>

#include "cloud/io/cloud_file_cache_profile.h"
#include "cloud/io/s3_file_system.h"
#include "common/status.h"
#include "olap/olap_common.h"
#include "olap/olap_define.h"
#include "olap/rowset/beta_rowset_reader.h"
#include "olap/rowset/segment_v2/inverted_index_cache.h"
#include "olap/rowset/segment_v2/inverted_index_desc.h"
#include "olap/tablet_schema.h"
#include "olap/utils.h"
#include "util/doris_metrics.h"

namespace doris {
using namespace ErrorCode;

using io::FileCacheManager;

std::string BetaRowset::segment_file_path(int segment_id) {
#ifdef BE_TEST
    if (!config::file_cache_type.empty()) {
        return segment_file_path(_tablet_path, rowset_id(), segment_id);
    }
#endif
    return segment_file_path(_rowset_dir, rowset_id(), segment_id);
}

std::string BetaRowset::segment_cache_path(const std::string& rowset_dir, const RowsetId& rowset_id,
                                           int segment_id) {
    // {root_path}/data/{shard_id}/{tablet_id}/{schema_hash}/{rowset_id}_{seg_num}
    return fmt::format("{}/{}_{}", rowset_dir, rowset_id.to_string(), segment_id);
}

std::string BetaRowset::segment_cache_path(int segment_id) {
    // {root_path}/data/{shard_id}/{tablet_id}/{schema_hash}/{rowset_id}_{seg_num}
    return fmt::format("{}/{}_{}", _tablet_path, rowset_id().to_string(), segment_id);
}

std::string BetaRowset::segment_file_path(const std::string& rowset_dir, const RowsetId& rowset_id,
                                          int segment_id) {
    // {rowset_dir}/{schema_hash}/{rowset_id}_{seg_num}.dat
    return fmt::format("{}/{}_{}.dat", rowset_dir, rowset_id.to_string(), segment_id);
}

std::string BetaRowset::remote_tablet_path(int64_t tablet_id) {
    // data/{tablet_id}
    return fmt::format("{}/{}", DATA_PREFIX, tablet_id);
}

std::string BetaRowset::remote_segment_path(int64_t tablet_id, const RowsetId& rowset_id,
                                            int segment_id) {
    // data/{tablet_id}/{rowset_id}_{seg_num}.dat
    return remote_segment_path(tablet_id, rowset_id.to_string(), segment_id);
}

std::string BetaRowset::remote_segment_path(int64_t tablet_id, const std::string& rowset_id,
                                            int segment_id) {
    // data/{tablet_id}/{rowset_id}_{seg_num}.dat
    return fmt::format("{}/{}_{}.dat", remote_tablet_path(tablet_id), rowset_id, segment_id);
}

std::string BetaRowset::local_segment_path_segcompacted(const std::string& tablet_path,
                                                        const RowsetId& rowset_id, int64_t begin,
                                                        int64_t end) {
    // {root_path}/data/{shard_id}/{tablet_id}/{schema_hash}/{rowset_id}_{begin_seg}-{end_seg}.dat
    return fmt::format("{}/{}_{}-{}.dat", tablet_path, rowset_id.to_string(), begin, end);
}

BetaRowset::BetaRowset(TabletSchemaSPtr schema, const std::string& tablet_path,
                       RowsetMetaSharedPtr rowset_meta)
        : Rowset(schema, tablet_path, std::move(rowset_meta)) {
    if (_rowset_meta->is_local()) {
        _rowset_dir = tablet_path;
    } else {
        _rowset_dir = remote_tablet_path(_rowset_meta->tablet_id());
    }
}

BetaRowset::~BetaRowset() = default;

Status BetaRowset::init() {
    return Status::OK(); // no op
}

Status BetaRowset::do_load(bool /*use_cache*/) {
    // do nothing.
    // the segments in this rowset will be loaded by calling load_segments() explicitly.
    return Status::OK();
}

Status BetaRowset::get_segments_size(std::vector<size_t>* segments_size) {
    auto fs = _rowset_meta->fs();
    if (!fs || _schema == nullptr) {
<<<<<<< HEAD
        return Status::OLAPInternalError(OLAP_ERR_INIT_FAILED);
=======
        return Status::Error<INIT_FAILED>();
>>>>>>> c300ae79
    }
    for (int seg_id = 0; seg_id < num_segments(); ++seg_id) {
        auto seg_path = segment_file_path(seg_id);
        size_t file_size;
        RETURN_IF_ERROR(fs->file_size(seg_path, &file_size));
        segments_size->push_back(file_size);
    }
    return Status::OK();
}
<<<<<<< HEAD

=======
>>>>>>> c300ae79
Status BetaRowset::load_segments(std::vector<segment_v2::SegmentSharedPtr>* segments) {
    auto fs = _rowset_meta->fs();
    if (!fs || _schema == nullptr) {
        return Status::Error<INIT_FAILED>();
    }
    auto count = [table_id = _rowset_meta->table_id(),
                  partition_id = _rowset_meta->partition_id()](OlapReaderStatistics* stats) {
        io::FileCacheProfile::instance().update(table_id, partition_id, stats);
    };
    for (int seg_id = 0; seg_id < num_segments(); ++seg_id) {
        auto seg_path = segment_file_path(seg_id);
        auto cache_path = segment_cache_path(seg_id);
        std::shared_ptr<segment_v2::Segment> segment;
        auto s = segment_v2::Segment::open(fs, seg_path, cache_path, seg_id, rowset_id(), _schema,
                                           &segment, count);
        if (s.is<EMPTY_SEGMENT>()) [[unlikely]] continue;
        if (!s.ok()) {
            LOG(WARNING) << "failed to open segment " << seg_path << " : " << s.to_string();
            return Status::Error<ROWSET_LOAD_FAILED>();
        }
        segments->push_back(std::move(segment));
    }
    return Status::OK();
}

Status BetaRowset::load_segments(int64_t seg_id_begin, int64_t seg_id_end,
                                 std::vector<segment_v2::SegmentSharedPtr>* segments) {
    int64_t seg_id = seg_id_begin;
    while (seg_id < seg_id_end) {
        DCHECK(seg_id >= 0);
        auto fs = _rowset_meta->fs();
        if (!fs || _schema == nullptr) {
            return Status::Error<INIT_FAILED>();
        }
        auto seg_path = segment_file_path(seg_id);
        auto cache_path = segment_cache_path(seg_id);
        std::shared_ptr<segment_v2::Segment> segment;
        auto s = segment_v2::Segment::open(fs, seg_path, cache_path, seg_id, rowset_id(), _schema,
                                           &segment);
        if (!s.ok()) {
            LOG(WARNING) << "failed to open segment. " << seg_path << " under rowset "
                         << unique_id() << " : " << s.to_string();
            return Status::Error<ROWSET_LOAD_FAILED>();
        }
        segments->push_back(std::move(segment));
        seg_id++;
    }
    return Status::OK();
}

Status BetaRowset::create_reader(RowsetReaderSharedPtr* result) {
    // NOTE: We use std::static_pointer_cast for performance
    result->reset(new BetaRowsetReader(std::static_pointer_cast<BetaRowset>(shared_from_this())));
    return Status::OK();
}

Status BetaRowset::split_range(const RowCursor& start_key, const RowCursor& end_key,
                               uint64_t request_block_row_count, size_t key_num,
                               std::vector<OlapTuple>* ranges) {
    ranges->emplace_back(start_key.to_tuple());
    ranges->emplace_back(end_key.to_tuple());
    return Status::OK();
}

Status BetaRowset::remove() {
    // TODO should we close and remove all segment reader first?
    VLOG_NOTICE << "begin to remove files in rowset " << unique_id()
                << ", version:" << start_version() << "-" << end_version()
                << ", tabletid:" << _rowset_meta->tablet_id();
    auto fs = _rowset_meta->fs();
    if (!fs) {
        return Status::Error<INIT_FAILED>();
    }
    bool success = true;
    Status st;
    for (int i = 0; i < num_segments(); ++i) {
        auto seg_path = segment_file_path(i);
        LOG(INFO) << "deleting " << seg_path;
        st = fs->delete_file(seg_path);
        if (!st.ok()) {
            LOG(WARNING) << st.to_string();
            success = false;
        }
        for (auto& column : _schema->columns()) {
            // if (column.has_inverted_index()) {
            const TabletIndex* index_meta = _schema->get_inverted_index(column.unique_id());
            if (index_meta) {
                std::string inverted_index_file = InvertedIndexDescriptor::get_index_file_name(
                        seg_path, index_meta->index_id());
                st = fs->delete_file(inverted_index_file);
                if (!st.ok()) {
                    LOG(WARNING) << st.to_string();
                    success = false;
                } else {
                    segment_v2::InvertedIndexSearcherCache::instance()->erase(inverted_index_file);
                }
            }
        }
        if (fs->type() != io::FileSystemType::LOCAL) {
            auto cache_path = segment_cache_path(i);
            FileCacheManager::instance()->remove_file_cache(cache_path);
        }
    }
    if (!success) {
        LOG(WARNING) << "failed to remove files in rowset " << unique_id();
        return Status::Error<ROWSET_DELETE_FILE_FAILED>();
    }
    return Status::OK();
}

void BetaRowset::do_close() {
    // do nothing.
}

Status BetaRowset::link_files_to(const std::string& dir, RowsetId new_rowset_id,
                                 size_t new_rowset_start_seg_id) {
    DCHECK(is_local());
    auto fs = _rowset_meta->fs();
    if (!fs) {
        return Status::Error<INIT_FAILED>();
    }
    for (int i = 0; i < num_segments(); ++i) {
        auto dst_path = segment_file_path(dir, new_rowset_id, i + new_rowset_start_seg_id);
        // TODO(lingbin): use Env API? or EnvUtil?
        bool dst_path_exist = false;
        if (!fs->exists(dst_path, &dst_path_exist).ok() || dst_path_exist) {
            LOG(WARNING) << "failed to create hard link, file already exist: " << dst_path;
            return Status::Error<FILE_ALREADY_EXIST>();
        }
        auto src_path = segment_file_path(i);
        // TODO(lingbin): how external storage support link?
        //     use copy? or keep refcount to avoid being delete?
        if (!fs->link_file(src_path, dst_path).ok()) {
            LOG(WARNING) << "fail to create hard link. from=" << src_path << ", "
                         << "to=" << dst_path << ", errno=" << Errno::no();
            return Status::Error<OS_ERROR>();
        }
        for (auto& column : _schema->columns()) {
            // if (column.has_inverted_index()) {
            const TabletIndex* index_meta = _schema->get_inverted_index(column.unique_id());
            if (index_meta) {
                std::string inverted_index_src_file_path =
                        InvertedIndexDescriptor::get_index_file_name(src_path,
                                                                     index_meta->index_id());
                std::string inverted_index_dst_file_path =
                        InvertedIndexDescriptor::get_index_file_name(dst_path,
                                                                     index_meta->index_id());

                if (!fs->link_file(inverted_index_src_file_path, inverted_index_dst_file_path)
                             .ok()) {
                    LOG(WARNING) << "fail to create hard link. from="
                                 << inverted_index_src_file_path << ", "
                                 << "to=" << inverted_index_dst_file_path
                                 << ", errno=" << Errno::no();
                    return Status::Error<OS_ERROR>();
                }
                LOG(INFO) << "success to create hard link. from=" << inverted_index_src_file_path
                          << ", "
                          << "to=" << inverted_index_dst_file_path;
            }
        }
    }
    return Status::OK();
}

Status BetaRowset::copy_files_to(const std::string& dir, const RowsetId& new_rowset_id) {
    DCHECK(is_local());
    for (int i = 0; i < num_segments(); ++i) {
        auto dst_path = segment_file_path(dir, new_rowset_id, i);
        Status status = Env::Default()->path_exists(dst_path);
        if (status.ok()) {
            LOG(WARNING) << "file already exist: " << dst_path;
            return Status::Error<FILE_ALREADY_EXIST>();
        }
        if (!status.is<NOT_FOUND>()) {
            LOG(WARNING) << "file check exist error: " << dst_path;
            return Status::Error<OS_ERROR>();
        }
        auto src_path = segment_file_path(i);
        if (!Env::Default()->copy_path(src_path, dst_path).ok()) {
            LOG(WARNING) << "fail to copy file. from=" << src_path << ", to=" << dst_path
                         << ", errno=" << Errno::no();
            return Status::Error<OS_ERROR>();
        }
        for (auto& column : _schema->columns()) {
            // if (column.has_inverted_index()) {
            const TabletIndex* index_meta = _schema->get_inverted_index(column.unique_id());
            if (index_meta) {
                std::string inverted_index_src_file_path =
                        InvertedIndexDescriptor::get_index_file_name(src_path,
                                                                     index_meta->index_id());
                std::string inverted_index_dst_file_path =
                        InvertedIndexDescriptor::get_index_file_name(dst_path,
                                                                     index_meta->index_id());
                if (!Env::Default()
                             ->copy_path(inverted_index_src_file_path, inverted_index_dst_file_path)
                             .ok()) {
                    LOG(WARNING) << "fail to copy file. from=" << inverted_index_src_file_path
                                 << ", to=" << inverted_index_dst_file_path
                                 << ", errno=" << Errno::no();
                    return Status::Error<OS_ERROR>();
                }
                LOG(INFO) << "success to copy file. from=" << inverted_index_src_file_path << ", "
                          << "to=" << inverted_index_dst_file_path;
            }
        }
    }
    return Status::OK();
}

Status BetaRowset::upload_to(io::RemoteFileSystem* dest_fs, const RowsetId& new_rowset_id) {
    DCHECK(is_local());
    if (num_segments() < 1) {
        return Status::OK();
    }
    std::vector<io::Path> local_paths;
    local_paths.reserve(num_segments());
    std::vector<io::Path> dest_paths;
    dest_paths.reserve(num_segments());
    for (int i = 0; i < num_segments(); ++i) {
        // Note: Here we use relative path for remote.
        auto remote_seg_path = remote_segment_path(_rowset_meta->tablet_id(), new_rowset_id, i);
        auto local_seg_path = segment_file_path(i);
        dest_paths.push_back(remote_seg_path);
        local_paths.push_back(local_seg_path);
        for (auto& column : _schema->columns()) {
            // if (column.has_inverted_index()) {
            const TabletIndex* index_meta = _schema->get_inverted_index(column.unique_id());
            if (index_meta) {
                std::string remote_inverted_index_file =
                        InvertedIndexDescriptor::get_index_file_name(remote_seg_path,
                                                                     index_meta->index_id());
                std::string local_inverted_index_file =
                        InvertedIndexDescriptor::get_index_file_name(local_seg_path,
                                                                     index_meta->index_id());
                dest_paths.push_back(remote_inverted_index_file);
                local_paths.push_back(local_inverted_index_file);
            }
        }
    }
    auto st = dest_fs->batch_upload(local_paths, dest_paths);
    if (st.ok()) {
        DorisMetrics::instance()->upload_rowset_count->increment(1);
        DorisMetrics::instance()->upload_total_byte->increment(data_disk_size());
    } else {
        DorisMetrics::instance()->upload_fail_count->increment(1);
    }
    return st;
}

bool BetaRowset::check_path(const std::string& path) {
    for (int i = 0; i < num_segments(); ++i) {
        auto seg_path = segment_file_path(i);
        if (seg_path == path) {
            return true;
        }
    }
    return false;
}

bool BetaRowset::check_file_exist() {
    for (int i = 0; i < num_segments(); ++i) {
        auto seg_path = segment_file_path(i);
        auto fs = _rowset_meta->fs();
        if (!fs) {
            return false;
        }
        bool seg_file_exist = false;
        if (!fs->exists(seg_path, &seg_file_exist).ok() || !seg_file_exist) {
            LOG(WARNING) << "data file not existed: " << seg_path
                         << " for rowset_id: " << rowset_id();
            return false;
        }
    }
    return true;
}

bool BetaRowset::check_current_rowset_segment() {
    auto fs = _rowset_meta->fs();
    if (!fs) {
        return false;
    }
    for (int seg_id = 0; seg_id < num_segments(); ++seg_id) {
        auto seg_path = segment_file_path(seg_id);
        auto cache_path = segment_cache_path(seg_id);
        std::shared_ptr<segment_v2::Segment> segment;
        auto s = segment_v2::Segment::open(fs, seg_path, cache_path, seg_id, rowset_id(), _schema,
                                           &segment);
        if (!s.ok()) {
            LOG(WARNING) << "segment can not be opened. file=" << seg_path;
            return false;
        }
    }
    return true;
}

} // namespace doris<|MERGE_RESOLUTION|>--- conflicted
+++ resolved
@@ -115,11 +115,7 @@
 Status BetaRowset::get_segments_size(std::vector<size_t>* segments_size) {
     auto fs = _rowset_meta->fs();
     if (!fs || _schema == nullptr) {
-<<<<<<< HEAD
-        return Status::OLAPInternalError(OLAP_ERR_INIT_FAILED);
-=======
         return Status::Error<INIT_FAILED>();
->>>>>>> c300ae79
     }
     for (int seg_id = 0; seg_id < num_segments(); ++seg_id) {
         auto seg_path = segment_file_path(seg_id);
@@ -129,10 +125,6 @@
     }
     return Status::OK();
 }
-<<<<<<< HEAD
-
-=======
->>>>>>> c300ae79
 Status BetaRowset::load_segments(std::vector<segment_v2::SegmentSharedPtr>* segments) {
     auto fs = _rowset_meta->fs();
     if (!fs || _schema == nullptr) {
