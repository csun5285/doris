// Licensed to the Apache Software Foundation (ASF) under one
// or more contributor license agreements.  See the NOTICE file
// distributed with this work for additional information
// regarding copyright ownership.  The ASF licenses this file
// to you under the Apache License, Version 2.0 (the
// "License"); you may not use this file except in compliance
// with the License.  You may obtain a copy of the License at
//
//   http://www.apache.org/licenses/LICENSE-2.0
//
// Unless required by applicable law or agreed to in writing,
// software distributed under the License is distributed on an
// "AS IS" BASIS, WITHOUT WARRANTIES OR CONDITIONS OF ANY
// KIND, either express or implied.  See the License for the
// specific language governing permissions and limitations
// under the License.

#include "olap/rowset/beta_rowset.h"

#include <fmt/core.h>
#include <glog/logging.h>
#include <stdio.h>  // for remove()
#include <unistd.h> // for link()
#include <util/file_utils.h>

#include "cloud/io/cloud_file_cache_profile.h"
#include "cloud/io/s3_file_system.h"
#include "common/status.h"
#include "olap/olap_common.h"
#include "olap/olap_define.h"
#include "olap/rowset/beta_rowset_reader.h"
#include "olap/rowset/segment_v2/inverted_index_cache.h"
#include "olap/rowset/segment_v2/inverted_index_desc.h"
#include "olap/tablet_schema.h"
#include "olap/utils.h"
#include "util/doris_metrics.h"

namespace doris {
using namespace ErrorCode;

using io::FileCacheManager;

std::string BetaRowset::segment_file_path(int segment_id) {
#ifdef BE_TEST
    if (!config::file_cache_type.empty()) {
        return segment_file_path(_tablet_path, rowset_id(), segment_id);
    }
#endif
    return segment_file_path(_rowset_dir, rowset_id(), segment_id);
}

std::string BetaRowset::segment_cache_path(const std::string& rowset_dir, const RowsetId& rowset_id,
                                           int segment_id) {
    // {root_path}/data/{shard_id}/{tablet_id}/{schema_hash}/{rowset_id}_{seg_num}
    return fmt::format("{}/{}_{}", rowset_dir, rowset_id.to_string(), segment_id);
}

std::string BetaRowset::segment_cache_path(int segment_id) {
    // {root_path}/data/{shard_id}/{tablet_id}/{schema_hash}/{rowset_id}_{seg_num}
    return fmt::format("{}/{}_{}", _tablet_path, rowset_id().to_string(), segment_id);
}

std::string BetaRowset::segment_file_path(const std::string& rowset_dir, const RowsetId& rowset_id,
                                          int segment_id) {
    // {rowset_dir}/{schema_hash}/{rowset_id}_{seg_num}.dat
    return fmt::format("{}/{}_{}.dat", rowset_dir, rowset_id.to_string(), segment_id);
}

std::string BetaRowset::remote_tablet_path(int64_t tablet_id) {
    // data/{tablet_id}
    return fmt::format("{}/{}", DATA_PREFIX, tablet_id);
}

std::string BetaRowset::remote_segment_path(int64_t tablet_id, const RowsetId& rowset_id,
                                            int segment_id) {
    // data/{tablet_id}/{rowset_id}_{seg_num}.dat
    return remote_segment_path(tablet_id, rowset_id.to_string(), segment_id);
}

std::string BetaRowset::remote_segment_path(int64_t tablet_id, const std::string& rowset_id,
                                            int segment_id) {
    // data/{tablet_id}/{rowset_id}_{seg_num}.dat
    return fmt::format("{}/{}_{}.dat", remote_tablet_path(tablet_id), rowset_id, segment_id);
}

std::string BetaRowset::local_segment_path_segcompacted(const std::string& tablet_path,
                                                        const RowsetId& rowset_id, int64_t begin,
                                                        int64_t end) {
    // {root_path}/data/{shard_id}/{tablet_id}/{schema_hash}/{rowset_id}_{begin_seg}-{end_seg}.dat
    return fmt::format("{}/{}_{}-{}.dat", tablet_path, rowset_id.to_string(), begin, end);
}

BetaRowset::BetaRowset(TabletSchemaSPtr schema, const std::string& tablet_path,
                       RowsetMetaSharedPtr rowset_meta)
        : Rowset(schema, tablet_path, std::move(rowset_meta)) {
    if (_rowset_meta->is_local()) {
        _rowset_dir = tablet_path;
    } else {
        _rowset_dir = remote_tablet_path(_rowset_meta->tablet_id());
    }
}

BetaRowset::~BetaRowset() = default;

Status BetaRowset::init() {
    return Status::OK(); // no op
}

Status BetaRowset::do_load(bool /*use_cache*/) {
    // do nothing.
    // the segments in this rowset will be loaded by calling load_segments() explicitly.
    return Status::OK();
}

Status BetaRowset::get_segments_size(std::vector<size_t>* segments_size) {
    auto fs = _rowset_meta->fs();
    if (!fs || _schema == nullptr) {
        return Status::Error<INIT_FAILED>();
    }
    for (int seg_id = 0; seg_id < num_segments(); ++seg_id) {
        auto seg_path = segment_file_path(seg_id);
        size_t file_size;
        RETURN_IF_ERROR(fs->file_size(seg_path, &file_size));
        segments_size->push_back(file_size);
    }
    return Status::OK();
}
Status BetaRowset::load_segments(std::vector<segment_v2::SegmentSharedPtr>* segments) {
    auto fs = _rowset_meta->fs();
    if (!fs || _schema == nullptr) {
        return Status::Error<INIT_FAILED>();
    }
    auto count = [table_id = _rowset_meta->table_id(),
                  partition_id = _rowset_meta->partition_id()](OlapReaderStatistics* stats) {
        io::FileCacheProfile::instance().update(table_id, partition_id, stats);
    };
    for (int seg_id = 0; seg_id < num_segments(); ++seg_id) {
        auto seg_path = segment_file_path(seg_id);
        auto cache_path = segment_cache_path(seg_id);
        std::shared_ptr<segment_v2::Segment> segment;
        auto s = segment_v2::Segment::open(fs, seg_path, cache_path, seg_id, rowset_id(), _schema,
                                           &segment, count);
        if (UNLIKELY(s.precise_code() == EMPTY_SEGMENT)) continue;
        if (!s.ok()) {
<<<<<<< HEAD
            LOG(WARNING) << "failed to open segment " << seg_path << " : " << s.to_string();
            return Status::OLAPInternalError(OLAP_ERR_ROWSET_LOAD_FAILED);
=======
            LOG(WARNING) << "failed to open segment. " << seg_path << " under rowset "
                         << unique_id() << " : " << s.to_string();
            return Status::Error<ROWSET_LOAD_FAILED>();
>>>>>>> de2bc98f
        }
        segments->push_back(std::move(segment));
    }
    return Status::OK();
}

Status BetaRowset::load_segments(int64_t seg_id_begin, int64_t seg_id_end,
                                 std::vector<segment_v2::SegmentSharedPtr>* segments) {
    int64_t seg_id = seg_id_begin;
    while (seg_id < seg_id_end) {
        DCHECK(seg_id >= 0);
        auto fs = _rowset_meta->fs();
        if (!fs || _schema == nullptr) {
            return Status::Error<INIT_FAILED>();
        }
        auto seg_path = segment_file_path(seg_id);
        auto cache_path = segment_cache_path(seg_id);
        std::shared_ptr<segment_v2::Segment> segment;
        auto s = segment_v2::Segment::open(fs, seg_path, cache_path, seg_id, rowset_id(), _schema,
                                           &segment);
        if (!s.ok()) {
            LOG(WARNING) << "failed to open segment. " << seg_path << " under rowset "
                         << unique_id() << " : " << s.to_string();
            return Status::Error<ROWSET_LOAD_FAILED>();
        }
        segments->push_back(std::move(segment));
        seg_id++;
    }
    return Status::OK();
}

Status BetaRowset::create_reader(RowsetReaderSharedPtr* result) {
    // NOTE: We use std::static_pointer_cast for performance
    result->reset(new BetaRowsetReader(std::static_pointer_cast<BetaRowset>(shared_from_this())));
    return Status::OK();
}

Status BetaRowset::split_range(const RowCursor& start_key, const RowCursor& end_key,
                               uint64_t request_block_row_count, size_t key_num,
                               std::vector<OlapTuple>* ranges) {
    ranges->emplace_back(start_key.to_tuple());
    ranges->emplace_back(end_key.to_tuple());
    return Status::OK();
}

Status BetaRowset::remove() {
    // TODO should we close and remove all segment reader first?
    VLOG_NOTICE << "begin to remove files in rowset " << unique_id()
                << ", version:" << start_version() << "-" << end_version()
                << ", tabletid:" << _rowset_meta->tablet_id();
    auto fs = _rowset_meta->fs();
    if (!fs) {
        return Status::Error<INIT_FAILED>();
    }
    bool success = true;
    Status st;
    for (int i = 0; i < num_segments(); ++i) {
        auto seg_path = segment_file_path(i);
        LOG(INFO) << "deleting " << seg_path;
        st = fs->delete_file(seg_path);
        if (!st.ok()) {
            LOG(WARNING) << st.to_string();
            success = false;
        }
        for (auto& column : _schema->columns()) {
            // if (column.has_inverted_index()) {
            const TabletIndex* index_meta = _schema->get_inverted_index(column.unique_id());
            if (index_meta) {
                std::string inverted_index_file = InvertedIndexDescriptor::get_index_file_name(
                        seg_path, index_meta->index_id());
                st = fs->delete_file(inverted_index_file);
                if (!st.ok()) {
                    LOG(WARNING) << st.to_string();
                    success = false;
                } else {
                    segment_v2::InvertedIndexSearcherCache::instance()->erase(inverted_index_file);
                }
            }
        }
        if (fs->type() != io::FileSystemType::LOCAL) {
            auto cache_path = segment_cache_path(i);
            FileCacheManager::instance()->remove_file_cache(cache_path);
        }
    }
    if (!success) {
        LOG(WARNING) << "failed to remove files in rowset " << unique_id();
        return Status::Error<ROWSET_DELETE_FILE_FAILED>();
    }
    return Status::OK();
}

void BetaRowset::do_close() {
    // do nothing.
}

Status BetaRowset::link_files_to(const std::string& dir, RowsetId new_rowset_id,
                                 size_t new_rowset_start_seg_id) {
    DCHECK(is_local());
    auto fs = _rowset_meta->fs();
    if (!fs) {
        return Status::Error<INIT_FAILED>();
    }
    for (int i = 0; i < num_segments(); ++i) {
        auto dst_path = segment_file_path(dir, new_rowset_id, i + new_rowset_start_seg_id);
        // TODO(lingbin): use Env API? or EnvUtil?
        bool dst_path_exist = false;
        if (!fs->exists(dst_path, &dst_path_exist).ok() || dst_path_exist) {
            LOG(WARNING) << "failed to create hard link, file already exist: " << dst_path;
            return Status::Error<FILE_ALREADY_EXIST>();
        }
        auto src_path = segment_file_path(i);
        // TODO(lingbin): how external storage support link?
        //     use copy? or keep refcount to avoid being delete?
        if (!fs->link_file(src_path, dst_path).ok()) {
            LOG(WARNING) << "fail to create hard link. from=" << src_path << ", "
                         << "to=" << dst_path << ", errno=" << Errno::no();
            return Status::Error<OS_ERROR>();
        }
        for (auto& column : _schema->columns()) {
            // if (column.has_inverted_index()) {
            const TabletIndex* index_meta = _schema->get_inverted_index(column.unique_id());
            if (index_meta) {
                std::string inverted_index_src_file_path =
                        InvertedIndexDescriptor::get_index_file_name(src_path,
                                                                     index_meta->index_id());
                std::string inverted_index_dst_file_path =
                        InvertedIndexDescriptor::get_index_file_name(dst_path,
                                                                     index_meta->index_id());

                if (!fs->link_file(inverted_index_src_file_path, inverted_index_dst_file_path)
                             .ok()) {
                    LOG(WARNING) << "fail to create hard link. from="
                                 << inverted_index_src_file_path << ", "
                                 << "to=" << inverted_index_dst_file_path
                                 << ", errno=" << Errno::no();
                    return Status::OLAPInternalError(OLAP_ERR_OS_ERROR);
                }
                LOG(INFO) << "success to create hard link. from=" << inverted_index_src_file_path
                          << ", "
                          << "to=" << inverted_index_dst_file_path;
            }
        }
    }
    return Status::OK();
}

Status BetaRowset::copy_files_to(const std::string& dir, const RowsetId& new_rowset_id) {
    DCHECK(is_local());
    for (int i = 0; i < num_segments(); ++i) {
        auto dst_path = segment_file_path(dir, new_rowset_id, i);
        Status status = Env::Default()->path_exists(dst_path);
        if (status.ok()) {
            LOG(WARNING) << "file already exist: " << dst_path;
            return Status::Error<FILE_ALREADY_EXIST>();
        }
        if (!status.is<NOT_FOUND>()) {
            LOG(WARNING) << "file check exist error: " << dst_path;
            return Status::Error<OS_ERROR>();
        }
        auto src_path = segment_file_path(i);
        if (!Env::Default()->copy_path(src_path, dst_path).ok()) {
            LOG(WARNING) << "fail to copy file. from=" << src_path << ", to=" << dst_path
                         << ", errno=" << Errno::no();
            return Status::Error<OS_ERROR>();
        }
        for (auto& column : _schema->columns()) {
            // if (column.has_inverted_index()) {
            const TabletIndex* index_meta = _schema->get_inverted_index(column.unique_id());
            if (index_meta) {
                std::string inverted_index_src_file_path =
                        InvertedIndexDescriptor::get_index_file_name(src_path,
                                                                     index_meta->index_id());
                std::string inverted_index_dst_file_path =
                        InvertedIndexDescriptor::get_index_file_name(dst_path,
                                                                     index_meta->index_id());
                if (!Env::Default()
                             ->copy_path(inverted_index_src_file_path, inverted_index_dst_file_path)
                             .ok()) {
                    LOG(WARNING) << "fail to copy file. from=" << inverted_index_src_file_path
                                 << ", to=" << inverted_index_dst_file_path
                                 << ", errno=" << Errno::no();
                    return Status::OLAPInternalError(OLAP_ERR_OS_ERROR);
                }
                LOG(INFO) << "success to copy file. from=" << inverted_index_src_file_path << ", "
                          << "to=" << inverted_index_dst_file_path;
            }
        }
    }
    return Status::OK();
}

Status BetaRowset::upload_to(io::RemoteFileSystem* dest_fs, const RowsetId& new_rowset_id) {
    DCHECK(is_local());
    if (num_segments() < 1) {
        return Status::OK();
    }
    std::vector<io::Path> local_paths;
    local_paths.reserve(num_segments());
    std::vector<io::Path> dest_paths;
    dest_paths.reserve(num_segments());
    for (int i = 0; i < num_segments(); ++i) {
        // Note: Here we use relative path for remote.
        auto remote_seg_path = remote_segment_path(_rowset_meta->tablet_id(), new_rowset_id, i);
        auto local_seg_path = segment_file_path(i);
        dest_paths.push_back(remote_seg_path);
        local_paths.push_back(local_seg_path);
        for (auto& column : _schema->columns()) {
            // if (column.has_inverted_index()) {
            const TabletIndex* index_meta = _schema->get_inverted_index(column.unique_id());
            if (index_meta) {
                std::string remote_inverted_index_file =
                        InvertedIndexDescriptor::get_index_file_name(remote_seg_path,
                                                                     index_meta->index_id());
                std::string local_inverted_index_file =
                        InvertedIndexDescriptor::get_index_file_name(local_seg_path,
                                                                     index_meta->index_id());
                dest_paths.push_back(remote_inverted_index_file);
                local_paths.push_back(local_inverted_index_file);
            }
        }
    }
    auto st = dest_fs->batch_upload(local_paths, dest_paths);
    if (st.ok()) {
        DorisMetrics::instance()->upload_rowset_count->increment(1);
        DorisMetrics::instance()->upload_total_byte->increment(data_disk_size());
    } else {
        DorisMetrics::instance()->upload_fail_count->increment(1);
    }
    return st;
}

bool BetaRowset::check_path(const std::string& path) {
    for (int i = 0; i < num_segments(); ++i) {
        auto seg_path = segment_file_path(i);
        if (seg_path == path) {
            return true;
        }
    }
    return false;
}

bool BetaRowset::check_file_exist() {
    for (int i = 0; i < num_segments(); ++i) {
        auto seg_path = segment_file_path(i);
        auto fs = _rowset_meta->fs();
        if (!fs) {
            return false;
        }
        bool seg_file_exist = false;
        if (!fs->exists(seg_path, &seg_file_exist).ok() || !seg_file_exist) {
            LOG(WARNING) << "data file not existed: " << seg_path
                         << " for rowset_id: " << rowset_id();
            return false;
        }
    }
    return true;
}

bool BetaRowset::check_current_rowset_segment() {
    auto fs = _rowset_meta->fs();
    if (!fs) {
        return false;
    }
    for (int seg_id = 0; seg_id < num_segments(); ++seg_id) {
        auto seg_path = segment_file_path(seg_id);
        auto cache_path = segment_cache_path(seg_id);
        std::shared_ptr<segment_v2::Segment> segment;
        auto s = segment_v2::Segment::open(fs, seg_path, cache_path, seg_id, rowset_id(), _schema,
                                           &segment);
        if (!s.ok()) {
            LOG(WARNING) << "segment can not be opened. file=" << seg_path;
            return false;
        }
    }
    return true;
}

} // namespace doris<|MERGE_RESOLUTION|>--- conflicted
+++ resolved
@@ -140,16 +140,10 @@
         std::shared_ptr<segment_v2::Segment> segment;
         auto s = segment_v2::Segment::open(fs, seg_path, cache_path, seg_id, rowset_id(), _schema,
                                            &segment, count);
-        if (UNLIKELY(s.precise_code() == EMPTY_SEGMENT)) continue;
+        if (s.is<EMPTY_SEGMENT>()) [[unlikely]] continue;
         if (!s.ok()) {
-<<<<<<< HEAD
             LOG(WARNING) << "failed to open segment " << seg_path << " : " << s.to_string();
-            return Status::OLAPInternalError(OLAP_ERR_ROWSET_LOAD_FAILED);
-=======
-            LOG(WARNING) << "failed to open segment. " << seg_path << " under rowset "
-                         << unique_id() << " : " << s.to_string();
             return Status::Error<ROWSET_LOAD_FAILED>();
->>>>>>> de2bc98f
         }
         segments->push_back(std::move(segment));
     }
@@ -285,7 +279,7 @@
                                  << inverted_index_src_file_path << ", "
                                  << "to=" << inverted_index_dst_file_path
                                  << ", errno=" << Errno::no();
-                    return Status::OLAPInternalError(OLAP_ERR_OS_ERROR);
+                    return Status::Error<OS_ERROR>();
                 }
                 LOG(INFO) << "success to create hard link. from=" << inverted_index_src_file_path
                           << ", "
@@ -331,7 +325,7 @@
                     LOG(WARNING) << "fail to copy file. from=" << inverted_index_src_file_path
                                  << ", to=" << inverted_index_dst_file_path
                                  << ", errno=" << Errno::no();
-                    return Status::OLAPInternalError(OLAP_ERR_OS_ERROR);
+                    return Status::Error<OS_ERROR>();
                 }
                 LOG(INFO) << "success to copy file. from=" << inverted_index_src_file_path << ", "
                           << "to=" << inverted_index_dst_file_path;
