--- conflicted
+++ resolved
@@ -29,14 +29,10 @@
 #include "common/config.h"
 #include "common/logging.h"
 #include "common/status.h"
-<<<<<<< HEAD
 #include "io/cache/block/block_file_cache_profile.h"
-#include "io/fs/file_reader_options.h"
-=======
 #include "io/cache/file_cache_manager.h"
 #include "io/fs/file_reader_options.h"
 #include "io/fs/file_system.h"
->>>>>>> 7bda49b5
 #include "io/fs/local_file_system.h"
 #include "io/fs/path.h"
 #include "io/fs/remote_file_system.h"
@@ -51,11 +47,8 @@
 
 namespace doris {
 using namespace ErrorCode;
-<<<<<<< HEAD
-=======
 
 using io::FileCacheManager;
->>>>>>> 7bda49b5
 
 std::string BetaRowset::segment_file_path(int segment_id) {
 #ifdef BE_TEST
@@ -144,7 +137,6 @@
     return load_segments(0, num_segments(), segments);
 }
 
-<<<<<<< HEAD
 Status BetaRowset::load_segments(std::vector<segment_v2::SegmentSharedPtr>* segments,
                                  bool is_lazy_open, bool disable_file_cache) {
     return load_segments(0, num_segments(), segments, is_lazy_open, disable_file_cache);
@@ -153,27 +145,19 @@
 Status BetaRowset::load_segments(int64_t seg_id_begin, int64_t seg_id_end,
                                  std::vector<segment_v2::SegmentSharedPtr>* segments,
                                  bool is_lazy_open, bool disable_file_cache) {
-=======
-Status BetaRowset::load_segments(int64_t seg_id_begin, int64_t seg_id_end,
-                                 std::vector<segment_v2::SegmentSharedPtr>* segments) {
->>>>>>> 7bda49b5
     auto fs = _rowset_meta->fs();
     if (!fs || _schema == nullptr) {
         return Status::Error<INIT_FAILED>();
     }
-<<<<<<< HEAD
     auto count = [table_id = _rowset_meta->table_id(),
                   partition_id = _rowset_meta->partition_id()](io::FileCacheStatistics* stats) {
         io::FileCacheProfile::instance().update(table_id, partition_id, stats);
     };
-=======
->>>>>>> 7bda49b5
     int64_t seg_id = seg_id_begin;
     while (seg_id < seg_id_end) {
         DCHECK(seg_id >= 0);
         auto seg_path = segment_file_path(seg_id);
         std::shared_ptr<segment_v2::Segment> segment;
-<<<<<<< HEAD
         io::FileBlockCachePathPolicy cache_policy;
         auto type = config::enable_file_cache ? config::file_cache_type : "";
         io::FileReaderOptions reader_options(io::cache_type_from_string(type), cache_policy);
@@ -183,14 +167,6 @@
         auto s = segment_v2::Segment::open(fs, seg_path, seg_id, rowset_id(), _schema,
                                            reader_options, &segment, is_lazy_open,
                                            disable_file_cache);
-=======
-        io::SegmentCachePathPolicy cache_policy;
-        cache_policy.set_cache_path(segment_cache_path(seg_id));
-        auto type = config::enable_file_cache ? config::file_cache_type : "";
-        io::FileReaderOptions reader_options(io::cache_type_from_string(type), cache_policy);
-        auto s = segment_v2::Segment::open(fs, seg_path, seg_id, rowset_id(), _schema,
-                                           reader_options, &segment);
->>>>>>> 7bda49b5
         if (!s.ok()) {
             LOG(WARNING) << "failed to open segment. " << seg_path << " under rowset "
                          << unique_id() << " : " << s.to_string();
@@ -240,13 +216,6 @@
                     segment_v2::InvertedIndexSearcherCache::instance()->erase(inverted_index_file);
                 }
             }
-<<<<<<< HEAD
-=======
-        }
-        if (fs->type() != io::FileSystemType::LOCAL) {
-            auto cache_path = segment_cache_path(i);
-            FileCacheManager::instance()->remove_file_cache(cache_path);
->>>>>>> 7bda49b5
         }
     }
     if (!success) {
@@ -262,26 +231,15 @@
 
 Status BetaRowset::link_files_to(const std::string& dir, RowsetId new_rowset_id,
                                  size_t new_rowset_start_seg_id,
-<<<<<<< HEAD
-                                 std::set<int32_t>* without_index_column_uids) {
-=======
                                  std::set<int32_t>* without_index_uids) {
->>>>>>> 7bda49b5
     DCHECK(is_local());
     auto fs = _rowset_meta->fs();
     if (!fs) {
         return Status::Error<INIT_FAILED>();
-<<<<<<< HEAD
     }
     if (fs->type() != io::FileSystemType::LOCAL) {
         return Status::InternalError("should be local file system");
     }
-=======
-    }
-    if (fs->type() != io::FileSystemType::LOCAL) {
-        return Status::InternalError("should be local file system");
-    }
->>>>>>> 7bda49b5
     io::LocalFileSystem* local_fs = (io::LocalFileSystem*)fs.get();
     for (int i = 0; i < num_segments(); ++i) {
         auto dst_path = segment_file_path(dir, new_rowset_id, i + new_rowset_start_seg_id);
@@ -298,46 +256,6 @@
                          << "to=" << dst_path << ", errno=" << Errno::no();
             return Status::Error<OS_ERROR>();
         }
-<<<<<<< HEAD
-        for (auto& column : _schema->columns()) {
-            if (without_index_column_uids != nullptr &&
-                without_index_column_uids->count(column.unique_id())) {
-                continue;
-            }
-            const TabletIndex* index_meta = _schema->get_inverted_index(column.unique_id());
-            if (index_meta) {
-                std::string inverted_index_src_file_path =
-                        InvertedIndexDescriptor::get_index_file_name(src_path,
-                                                                     index_meta->index_id());
-                std::string inverted_index_dst_file_path =
-                        InvertedIndexDescriptor::get_index_file_name(dst_path,
-                                                                     index_meta->index_id());
-
-                bool need_to_link = true;
-                if (_schema->skip_write_index_on_load()) {
-                    local_fs->exists(inverted_index_src_file_path, &need_to_link);
-                    if (!need_to_link) {
-                        LOG(INFO) << "skip create hard link to not existed file="
-                                  << inverted_index_src_file_path;
-                    }
-                }
-
-                if (need_to_link) {
-                    if (!local_fs->link_file(inverted_index_src_file_path,
-                                             inverted_index_dst_file_path)
-                                 .ok()) {
-                        LOG(WARNING)
-                                << "fail to create hard link. from=" << inverted_index_src_file_path
-                                << ", "
-                                << "to=" << inverted_index_dst_file_path
-                                << ", errno=" << Errno::no();
-                        return Status::Error<OS_ERROR>();
-                    }
-                    LOG(INFO) << "success to create hard link. from="
-                              << inverted_index_src_file_path << ", "
-                              << "to=" << inverted_index_dst_file_path;
-                }
-=======
         for (auto& index : _schema->indexes()) {
             if (index.index_type() != IndexType::INVERTED) {
                 continue;
@@ -372,7 +290,6 @@
                 LOG(INFO) << "success to create hard link. from=" << inverted_index_src_file_path
                           << ", "
                           << "to=" << inverted_index_dst_file_path;
->>>>>>> 7bda49b5
             }
         }
     }
@@ -486,18 +403,11 @@
     for (int seg_id = 0; seg_id < num_segments(); ++seg_id) {
         auto seg_path = segment_file_path(seg_id);
         std::shared_ptr<segment_v2::Segment> segment;
-<<<<<<< HEAD
         io::FileBlockCachePathPolicy cache_policy;
         auto type = config::enable_file_cache ? config::file_cache_type : "";
         io::FileReaderOptions reader_options(io::cache_type_from_string(type), cache_policy);
         reader_options.is_doris_table = true;
         reader_options.file_size = _rowset_meta->get_segment_file_size(seg_id);
-=======
-        io::SegmentCachePathPolicy cache_policy;
-        cache_policy.set_cache_path(segment_cache_path(seg_id));
-        auto type = config::enable_file_cache ? config::file_cache_type : "";
-        io::FileReaderOptions reader_options(io::cache_type_from_string(type), cache_policy);
->>>>>>> 7bda49b5
         auto s = segment_v2::Segment::open(fs, seg_path, seg_id, rowset_id(), _schema,
                                            reader_options, &segment);
         if (!s.ok()) {
