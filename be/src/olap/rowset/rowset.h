--- conflicted
+++ resolved
@@ -118,11 +118,7 @@
 
     virtual std::string segment_file_path(int segment_id) = 0;
 
-<<<<<<< HEAD
-    // returns Status::OLAPInternalError(OLAP_ERR_ROWSET_CREATE_READER) when failed to create reader
-=======
     // returns Status::Error<ErrorCode::ROWSET_CREATE_READER>() when failed to create reader
->>>>>>> c300ae79
     virtual Status create_reader(std::shared_ptr<RowsetReader>* result) = 0;
 
     // Split range denoted by `start_key` and `end_key` into sub-ranges, each contains roughly
@@ -170,7 +166,6 @@
     int64_t newest_write_timestamp() const { return rowset_meta()->newest_write_timestamp(); }
     bool is_segments_overlapping() const { return rowset_meta()->is_segments_overlapping(); }
     KeysType keys_type() { return _schema->keys_type(); }
-    bool is_segments_overlapping() const { return rowset_meta()->is_segments_overlapping(); }
 
     // remove all files in this rowset
     // TODO should we rename the method to remove_files() to be more specific?
