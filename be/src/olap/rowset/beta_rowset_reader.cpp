// Licensed to the Apache Software Foundation (ASF) under one
// or more contributor license agreements.  See the NOTICE file
// distributed with this work for additional information
// regarding copyright ownership.  The ASF licenses this file
// to you under the Apache License, Version 2.0 (the
// "License"); you may not use this file except in compliance
// with the License.  You may obtain a copy of the License at
//
//   http://www.apache.org/licenses/LICENSE-2.0
//
// Unless required by applicable law or agreed to in writing,
// software distributed under the License is distributed on an
// "AS IS" BASIS, WITHOUT WARRANTIES OR CONDITIONS OF ANY
// KIND, either express or implied.  See the License for the
// specific language governing permissions and limitations
// under the License.

#include "beta_rowset_reader.h"

#include <stddef.h>

#include <algorithm>
#include <memory>
#include <ostream>
#include <roaring/roaring.hh>
#include <set>
#include <string>
#include <unordered_map>
#include <utility>

#include "common/logging.h"
#include "common/status.h"
#include "io/io_common.h"
#include "olap/block_column_predicate.h"
#include "olap/column_predicate.h"
#include "olap/delete_handler.h"
#include "olap/olap_define.h"
#include "olap/row_cursor.h"
#include "olap/rowset/rowset_meta.h"
#include "olap/rowset/rowset_reader_context.h"
#include "olap/rowset/segment_v2/segment.h"
#include "olap/schema.h"
#include "olap/schema_cache.h"
#include "olap/tablet_meta.h"
#include "olap/tablet_schema.h"
#include "util/runtime_profile.h"
#include "vec/core/block.h"
#include "vec/olap/vgeneric_iterators.h"

namespace doris {
using namespace ErrorCode;

BetaRowsetReader::BetaRowsetReader(BetaRowsetSharedPtr rowset)
        : _context(nullptr), _rowset(std::move(rowset)), _stats(&_owned_stats) {
    _rowset->acquire();
}

void BetaRowsetReader::reset_read_options() {
    _read_options.delete_condition_predicates = std::make_shared<AndBlockColumnPredicate>();
    _read_options.column_predicates.clear();
    _read_options.col_id_to_predicates.clear();
    _read_options.del_predicates_for_zone_map.clear();
    _read_options.key_ranges.clear();
}

RowsetReaderSharedPtr BetaRowsetReader::clone() {
    return RowsetReaderSharedPtr(new BetaRowsetReader(_rowset));
}

bool BetaRowsetReader::update_profile(RuntimeProfile* profile) {
    if (_iterator != nullptr) {
        return _iterator->update_profile(profile);
    }
    return false;
}

Status BetaRowsetReader::get_segment_iterators(RowsetReaderContext* read_context,
                                               std::vector<RowwiseIteratorUPtr>* out_iters,
                                               const std::pair<int, int>& segment_offset,
                                               bool use_cache) {
    RETURN_IF_ERROR(_rowset->load());
    _context = read_context;
    // The segment iterator is created with its own statistics,
    // and the member variable '_stats'  is initialized by '_stats(&owned_stats)'.
    // The choice of statistics used depends on the workload of the rowset reader.
    // For instance, if it's for query, the get_segment_iterators function
    // will receive one valid read_context with corresponding valid statistics,
    // and we will use those statistics.
    // However, for compaction or schema change workloads,
    // the read_context passed to the function will have null statistics,
    // and in such cases we will try to use the beta rowset reader's own statistics.
    if (_context->stats != nullptr) {
        _stats = _context->stats;
    }

    // convert RowsetReaderContext to StorageReadOptions
<<<<<<< HEAD
    if (read_context->runtime_state != nullptr) {
        _read_options.io_ctx.query_id = &read_context->runtime_state->query_id();
        _read_options.io_ctx.disable_file_cache =
                read_context->runtime_state->query_options().disable_file_cache;
    }
    if (read_context->reader_type != ReaderType::READER_QUERY) {
        _read_options.io_ctx.is_disposable = true;
    }

    _read_options.block_row_max = read_context->batch_size;
    _read_options.stats = _stats;
    _read_options.io_ctx.file_cache_stats = &_stats->file_cache_stats;
    _read_options.io_ctx.async_io_stats = &_stats->async_io_stats;
=======
    _read_options.block_row_max = read_context->batch_size;
    _read_options.stats = _stats;
>>>>>>> 7bda49b5
    _read_options.push_down_agg_type_opt = _context->push_down_agg_type_opt;
    _read_options.remaining_conjunct_roots = _context->remaining_conjunct_roots;
    _read_options.common_expr_ctxs_push_down = _context->common_expr_ctxs_push_down;
    _read_options.rowset_id = _rowset->rowset_id();
    _read_options.version = _rowset->version();
    _read_options.tablet_id = _rowset->rowset_meta()->tablet_id();
    if (read_context->lower_bound_keys != nullptr) {
        for (int i = 0; i < read_context->lower_bound_keys->size(); ++i) {
            _read_options.key_ranges.emplace_back(&read_context->lower_bound_keys->at(i),
                                                  read_context->is_lower_keys_included->at(i),
                                                  &read_context->upper_bound_keys->at(i),
                                                  read_context->is_upper_keys_included->at(i));
        }
    }

    // delete_hanlder is always set, but it maybe not init, so that it will return empty conditions
    // or predicates when it is not inited.
    if (read_context->delete_handler != nullptr) {
        read_context->delete_handler->get_delete_conditions_after_version(
                _rowset->end_version(), _read_options.delete_condition_predicates.get(),
                &_read_options.del_predicates_for_zone_map);
    }

    std::vector<uint32_t> read_columns;
    std::set<uint32_t> read_columns_set;
    std::set<uint32_t> delete_columns_set;
    for (int i = 0; i < _context->return_columns->size(); ++i) {
        read_columns.push_back(_context->return_columns->at(i));
        read_columns_set.insert(_context->return_columns->at(i));
    }
    _read_options.delete_condition_predicates->get_all_column_ids(delete_columns_set);
    for (auto cid : delete_columns_set) {
        if (read_columns_set.find(cid) == read_columns_set.end()) {
            read_columns.push_back(cid);
        }
    }
    VLOG_NOTICE << "read columns size: " << read_columns.size();
    std::string schema_key = SchemaCache::get_schema_key(
            _read_options.tablet_id, _context->tablet_schema, read_columns,
            _context->tablet_schema->schema_version(), SchemaCache::Type::SCHEMA);
<<<<<<< HEAD
    if ((_input_schema = SchemaCache::instance()->get_schema<SchemaSPtr>(schema_key)) == nullptr) {
=======
    // It is necessary to ensure that there is a schema version when using a cache
    // because the absence of a schema version can result in reading a stale version
    // of the schema after a schema change.
    if (_context->tablet_schema->schema_version() < 0 ||
        (_input_schema = SchemaCache::instance()->get_schema<SchemaSPtr>(schema_key)) == nullptr) {
>>>>>>> 7bda49b5
        _input_schema = std::make_shared<Schema>(_context->tablet_schema->columns(), read_columns);
        SchemaCache::instance()->insert_schema(schema_key, _input_schema);
    }

    if (read_context->predicates != nullptr) {
        _read_options.column_predicates.insert(_read_options.column_predicates.end(),
                                               read_context->predicates->begin(),
                                               read_context->predicates->end());
        for (auto pred : *(read_context->predicates)) {
            if (_read_options.col_id_to_predicates.count(pred->column_id()) < 1) {
                _read_options.col_id_to_predicates.insert(
                        {pred->column_id(), std::make_shared<AndBlockColumnPredicate>()});
            }
            auto single_column_block_predicate = new SingleColumnBlockPredicate(pred);
            _read_options.col_id_to_predicates[pred->column_id()]->add_column_predicate(
                    single_column_block_predicate);
        }
    }

    if (read_context->predicates_except_leafnode_of_andnode != nullptr) {
        _read_options.column_predicates_except_leafnode_of_andnode.insert(
                _read_options.column_predicates_except_leafnode_of_andnode.end(),
                read_context->predicates_except_leafnode_of_andnode->begin(),
                read_context->predicates_except_leafnode_of_andnode->end());
    }

    // Take a delete-bitmap for each segment, the bitmap contains all deletes
    // until the max read version, which is read_context->version.second
    if (read_context->delete_bitmap != nullptr) {
        RowsetId rowset_id = rowset()->rowset_id();
        for (uint32_t seg_id = 0; seg_id < rowset()->num_segments(); ++seg_id) {
            auto d = read_context->delete_bitmap->get_agg(
                    {rowset_id, seg_id, read_context->version.second});
            if (d->isEmpty()) {
                continue; // Empty delete bitmap for the segment
            }
            VLOG_TRACE << "Get the delete bitmap for rowset: " << rowset_id.to_string()
                       << ", segment id:" << seg_id << ", size:" << d->cardinality();
            _read_options.delete_bitmap.emplace(seg_id, std::move(d));
        }
    }

    if (_should_push_down_value_predicates()) {
        if (read_context->value_predicates != nullptr) {
            _read_options.column_predicates.insert(_read_options.column_predicates.end(),
                                                   read_context->value_predicates->begin(),
                                                   read_context->value_predicates->end());
            for (auto pred : *(read_context->value_predicates)) {
                if (_read_options.col_id_to_predicates.count(pred->column_id()) < 1) {
                    _read_options.col_id_to_predicates.insert(
                            {pred->column_id(), std::make_shared<AndBlockColumnPredicate>()});
                }
                auto single_column_block_predicate = new SingleColumnBlockPredicate(pred);
                _read_options.col_id_to_predicates[pred->column_id()]->add_column_predicate(
                        single_column_block_predicate);
            }
        }
    }
    _read_options.use_page_cache = read_context->use_page_cache;
    _read_options.tablet_schema = read_context->tablet_schema;
    _read_options.record_rowids = read_context->record_rowids;
    _read_options.use_topn_opt = read_context->use_topn_opt;
    _read_options.read_orderby_key_reverse = read_context->read_orderby_key_reverse;
    _read_options.read_orderby_key_columns = read_context->read_orderby_key_columns;
    _read_options.io_ctx.reader_type = read_context->reader_type;
<<<<<<< HEAD
    _read_options.runtime_state = read_context->runtime_state;
    _read_options.output_columns = read_context->output_columns;
    // FIXME(Xiaocc)
    //_read_options.no_need_to_read_index = read_context->no_need_to_read_index;
    //_read_options.ctx = read_context->ctx;
    //if (read_context->lazy_open_segment && _read_options.col_id_to_predicates.empty()
    //        && !_read_options.use_topn_opt && _read_options.push_down_agg_type_opt == TPushAggOp::NONE) {
    //    _read_options.is_lazy_open = read_context->lazy_open_segment;
    //}
=======
    _read_options.io_ctx.file_cache_stats = &_stats->file_cache_stats;
    _read_options.runtime_state = read_context->runtime_state;
    _read_options.output_columns = read_context->output_columns;
>>>>>>> 7bda49b5

    // load segments
    // use cache is true when do vertica compaction
    bool should_use_cache = use_cache || read_context->reader_type == ReaderType::READER_QUERY;
    RETURN_IF_ERROR(SegmentLoader::instance()->load_segments(_rowset, &_segment_cache_handle,
<<<<<<< HEAD
                                                             should_use_cache, _read_options.is_lazy_open));
=======
                                                             should_use_cache));
>>>>>>> 7bda49b5

    // create iterator for each segment
    auto& segments = _segment_cache_handle.get_segments();
    auto [seg_start, seg_end] = segment_offset;
    if (seg_start == seg_end) {
        seg_start = 0;
        seg_end = segments.size();
    }

    for (int i = seg_start; i < seg_end; i++) {
        auto& seg_ptr = segments[i];
        std::unique_ptr<RowwiseIterator> iter;
        auto s = seg_ptr->new_iterator(_input_schema, _read_options, &iter);
        if (!s.ok()) {
            LOG(WARNING) << "failed to create iterator[" << seg_ptr->id() << "]: " << s.to_string();
<<<<<<< HEAD
            return Status::Error<ROWSET_READER_INIT>();
=======
            return Status::Error<ROWSET_READER_INIT>(s.to_string());
>>>>>>> 7bda49b5
        }
        if (iter->empty()) {
            continue;
        }
        out_iters->push_back(std::move(iter));
    }

    return Status::OK();
}

Status BetaRowsetReader::init(RowsetReaderContext* read_context,
                              const std::pair<int, int>& segment_offset) {
    _context = read_context;
    _context->rowset_id = _rowset->rowset_id();
    std::vector<RowwiseIteratorUPtr> iterators;
    RETURN_IF_ERROR(get_segment_iterators(_context, &iterators, segment_offset));

    // merge or union segment iterator
    if (read_context->need_ordered_result && _rowset->rowset_meta()->is_segments_overlapping()) {
        auto sequence_loc = -1;
        if (read_context->sequence_id_idx != -1) {
            for (size_t loc = 0; loc < read_context->return_columns->size(); loc++) {
                if (read_context->return_columns->at(loc) == read_context->sequence_id_idx) {
                    sequence_loc = loc;
                    break;
                }
            }
        }
        _iterator = vectorized::new_merge_iterator(
                std::move(iterators), sequence_loc, read_context->is_unique,
                read_context->read_orderby_key_reverse, read_context->merged_rows);
    } else {
        if (read_context->read_orderby_key_reverse) {
            // reverse iterators to read backward for ORDER BY key DESC
            std::reverse(iterators.begin(), iterators.end());
        }
        _iterator = vectorized::new_union_iterator(std::move(iterators));
    }

    auto s = _iterator->init(_read_options);
    if (!s.ok()) {
        LOG(WARNING) << "failed to init iterator: " << s.to_string();
        _iterator.reset();
<<<<<<< HEAD
        return Status::Error<ROWSET_READER_INIT>();
=======
        return Status::Error<ROWSET_READER_INIT>(s.to_string());
>>>>>>> 7bda49b5
    }
    return Status::OK();
}

Status BetaRowsetReader::next_block(vectorized::Block* block) {
    SCOPED_RAW_TIMER(&_stats->block_fetch_ns);
    if (_empty) {
        return Status::Error<END_OF_FILE>();
    }

    do {
        auto s = _iterator->next_batch(block);
        if (!s.ok()) {
            if (!s.is<END_OF_FILE>()) {
                LOG(WARNING) << "failed to read next block: " << s.to_string();
            }
            return s;
        }
    } while (block->empty());

    return Status::OK();
}

Status BetaRowsetReader::next_block_view(vectorized::BlockView* block_view) {
    SCOPED_RAW_TIMER(&_stats->block_fetch_ns);
    do {
        auto s = _iterator->next_block_view(block_view);
        if (!s.ok()) {
            if (!s.is<END_OF_FILE>()) {
                LOG(WARNING) << "failed to read next block view: " << s.to_string();
            }
            return s;
        }
    } while (block_view->empty());

    return Status::OK();
}

bool BetaRowsetReader::_should_push_down_value_predicates() const {
    // if unique table with rowset [0-x] or [0-1] [2-y] [...],
    // value column predicates can be pushdown on rowset [0-x] or [2-y], [2-y]
    // must be compaction, not overlapping and don't have sequence column
    return _rowset->keys_type() == UNIQUE_KEYS &&
           (((_rowset->start_version() == 0 || _rowset->start_version() == 2) &&
             !_rowset->_rowset_meta->is_segments_overlapping() &&
             _context->sequence_id_idx == -1) ||
            _context->enable_unique_key_merge_on_write);
}

Status BetaRowsetReader::get_segment_num_rows(std::vector<uint32_t>* segment_num_rows) {
    auto& seg_ptrs = _segment_cache_handle.get_segments();
    segment_num_rows->resize(seg_ptrs.size());
    for (size_t i = 0; i < seg_ptrs.size(); i++) {
        (*segment_num_rows)[i] = seg_ptrs[i]->num_rows();
    }
    return Status::OK();
}

} // namespace doris<|MERGE_RESOLUTION|>--- conflicted
+++ resolved
@@ -94,7 +94,6 @@
     }
 
     // convert RowsetReaderContext to StorageReadOptions
-<<<<<<< HEAD
     if (read_context->runtime_state != nullptr) {
         _read_options.io_ctx.query_id = &read_context->runtime_state->query_id();
         _read_options.io_ctx.disable_file_cache =
@@ -108,10 +107,6 @@
     _read_options.stats = _stats;
     _read_options.io_ctx.file_cache_stats = &_stats->file_cache_stats;
     _read_options.io_ctx.async_io_stats = &_stats->async_io_stats;
-=======
-    _read_options.block_row_max = read_context->batch_size;
-    _read_options.stats = _stats;
->>>>>>> 7bda49b5
     _read_options.push_down_agg_type_opt = _context->push_down_agg_type_opt;
     _read_options.remaining_conjunct_roots = _context->remaining_conjunct_roots;
     _read_options.common_expr_ctxs_push_down = _context->common_expr_ctxs_push_down;
@@ -152,15 +147,11 @@
     std::string schema_key = SchemaCache::get_schema_key(
             _read_options.tablet_id, _context->tablet_schema, read_columns,
             _context->tablet_schema->schema_version(), SchemaCache::Type::SCHEMA);
-<<<<<<< HEAD
-    if ((_input_schema = SchemaCache::instance()->get_schema<SchemaSPtr>(schema_key)) == nullptr) {
-=======
     // It is necessary to ensure that there is a schema version when using a cache
     // because the absence of a schema version can result in reading a stale version
     // of the schema after a schema change.
     if (_context->tablet_schema->schema_version() < 0 ||
         (_input_schema = SchemaCache::instance()->get_schema<SchemaSPtr>(schema_key)) == nullptr) {
->>>>>>> 7bda49b5
         _input_schema = std::make_shared<Schema>(_context->tablet_schema->columns(), read_columns);
         SchemaCache::instance()->insert_schema(schema_key, _input_schema);
     }
@@ -226,7 +217,6 @@
     _read_options.read_orderby_key_reverse = read_context->read_orderby_key_reverse;
     _read_options.read_orderby_key_columns = read_context->read_orderby_key_columns;
     _read_options.io_ctx.reader_type = read_context->reader_type;
-<<<<<<< HEAD
     _read_options.runtime_state = read_context->runtime_state;
     _read_options.output_columns = read_context->output_columns;
     // FIXME(Xiaocc)
@@ -236,21 +226,13 @@
     //        && !_read_options.use_topn_opt && _read_options.push_down_agg_type_opt == TPushAggOp::NONE) {
     //    _read_options.is_lazy_open = read_context->lazy_open_segment;
     //}
-=======
     _read_options.io_ctx.file_cache_stats = &_stats->file_cache_stats;
-    _read_options.runtime_state = read_context->runtime_state;
-    _read_options.output_columns = read_context->output_columns;
->>>>>>> 7bda49b5
 
     // load segments
     // use cache is true when do vertica compaction
     bool should_use_cache = use_cache || read_context->reader_type == ReaderType::READER_QUERY;
     RETURN_IF_ERROR(SegmentLoader::instance()->load_segments(_rowset, &_segment_cache_handle,
-<<<<<<< HEAD
                                                              should_use_cache, _read_options.is_lazy_open));
-=======
-                                                             should_use_cache));
->>>>>>> 7bda49b5
 
     // create iterator for each segment
     auto& segments = _segment_cache_handle.get_segments();
@@ -266,11 +248,7 @@
         auto s = seg_ptr->new_iterator(_input_schema, _read_options, &iter);
         if (!s.ok()) {
             LOG(WARNING) << "failed to create iterator[" << seg_ptr->id() << "]: " << s.to_string();
-<<<<<<< HEAD
-            return Status::Error<ROWSET_READER_INIT>();
-=======
             return Status::Error<ROWSET_READER_INIT>(s.to_string());
->>>>>>> 7bda49b5
         }
         if (iter->empty()) {
             continue;
@@ -314,11 +292,7 @@
     if (!s.ok()) {
         LOG(WARNING) << "failed to init iterator: " << s.to_string();
         _iterator.reset();
-<<<<<<< HEAD
-        return Status::Error<ROWSET_READER_INIT>();
-=======
         return Status::Error<ROWSET_READER_INIT>(s.to_string());
->>>>>>> 7bda49b5
     }
     return Status::OK();
 }
