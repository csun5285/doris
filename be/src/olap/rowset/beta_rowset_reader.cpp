// Licensed to the Apache Software Foundation (ASF) under one
// or more contributor license agreements.  See the NOTICE file
// distributed with this work for additional information
// regarding copyright ownership.  The ASF licenses this file
// to you under the Apache License, Version 2.0 (the
// "License"); you may not use this file except in compliance
// with the License.  You may obtain a copy of the License at
//
//   http://www.apache.org/licenses/LICENSE-2.0
//
// Unless required by applicable law or agreed to in writing,
// software distributed under the License is distributed on an
// "AS IS" BASIS, WITHOUT WARRANTIES OR CONDITIONS OF ANY
// KIND, either express or implied.  See the License for the
// specific language governing permissions and limitations
// under the License.

#include "beta_rowset_reader.h"

#include <utility>

#include "olap/delete_handler.h"
#include "olap/generic_iterators.h"
#include "olap/row_block.h"
#include "olap/row_block2.h"
#include "olap/row_cursor.h"
#include "olap/schema.h"
#include "olap/tablet_meta.h"
#include "vec/core/block.h"
#include "vec/olap/vgeneric_iterators.h"

namespace doris {

BetaRowsetReader::BetaRowsetReader(BetaRowsetSharedPtr rowset)
        : _context(nullptr), _rowset(std::move(rowset)), _stats(&_owned_stats) {
    _rowset->acquire();
}

void BetaRowsetReader::reset_read_options() {
    _read_options.delete_condition_predicates = std::make_shared<AndBlockColumnPredicate>();
    _read_options.column_predicates.clear();
    _read_options.col_id_to_predicates.clear();
    _read_options.col_id_to_del_predicates.clear();
    _read_options.key_ranges.clear();
}

Status BetaRowsetReader::get_segment_iterators(RowsetReaderContext* read_context,
                                               std::vector<RowwiseIterator*>* out_iters,
                                               bool use_cache) {
    RETURN_NOT_OK(_rowset->load());
    _context = read_context;
    if (_context->stats != nullptr) {
        // schema change/compaction should use owned_stats
        // When doing schema change/compaction,
        // only statistics of this RowsetReader is necessary.
        _stats = _context->stats;
    }

    // convert RowsetReaderContext to StorageReadOptions
<<<<<<< HEAD
    StorageReadOptions read_options;
    if (read_context->runtime_state != nullptr) {
        read_options.query_id = &read_context->runtime_state->query_id();
    }

    if (read_context->reader_type != ReaderType::READER_QUERY) {
        read_options.use_disposable_cache = true;
    }

    read_options.stats = _stats;
    read_options.push_down_agg_type_opt = _context->push_down_agg_type_opt;
    read_options.rowset_id = _rowset->rowset_id();
    read_options.tablet_id = _rowset->rowset_meta()->tablet_id();
    read_options.remaining_vconjunct_root = _context->remaining_vconjunct_root;
=======
    _read_options.stats = _stats;
    _read_options.push_down_agg_type_opt = _context->push_down_agg_type_opt;
>>>>>>> b700471a
    if (read_context->lower_bound_keys != nullptr) {
        for (int i = 0; i < read_context->lower_bound_keys->size(); ++i) {
            _read_options.key_ranges.emplace_back(&read_context->lower_bound_keys->at(i),
                                                  read_context->is_lower_keys_included->at(i),
                                                  &read_context->upper_bound_keys->at(i),
                                                  read_context->is_upper_keys_included->at(i));
        }
    }

    // delete_hanlder is always set, but it maybe not init, so that it will return empty conditions
    // or predicates when it is not inited.
    if (read_context->delete_handler != nullptr) {
        read_context->delete_handler->get_delete_conditions_after_version(
                _rowset->end_version(), _read_options.delete_condition_predicates.get(),
                &_read_options.col_id_to_del_predicates);
        // if del cond is not empty, schema may be different in multiple rowset
        _can_reuse_schema = _read_options.col_id_to_del_predicates.empty();
    }
    // In vertical compaction, every column group need new schema
    if (read_context->is_vertical_compaction) {
        _can_reuse_schema = false;
    }
    if (!_can_reuse_schema || _context->reuse_input_schema == nullptr) {
        std::vector<uint32_t> read_columns;
        std::set<uint32_t> read_columns_set;
        std::set<uint32_t> delete_columns_set;
        for (int i = 0; i < _context->return_columns->size(); ++i) {
            read_columns.push_back(_context->return_columns->at(i));
            read_columns_set.insert(_context->return_columns->at(i));
        }
        _read_options.delete_condition_predicates->get_all_column_ids(delete_columns_set);
        for (auto cid : delete_columns_set) {
            if (read_columns_set.find(cid) == read_columns_set.end()) {
                read_columns.push_back(cid);
            }
        }
        VLOG_NOTICE << "read columns size: " << read_columns.size();
        _input_schema = std::make_shared<Schema>(_context->tablet_schema->columns(), read_columns);
        if (_can_reuse_schema) {
            _context->reuse_input_schema = _input_schema;
        }
    }

    // if can reuse schema, context must have reuse_input_schema
    // if can't reuse schema, context mustn't have reuse_input_schema
    DCHECK(_can_reuse_schema ^ (_context->reuse_input_schema == nullptr));
    if (_context->reuse_input_schema != nullptr && _input_schema == nullptr) {
        _input_schema = _context->reuse_input_schema;
    }

    if (read_context->predicates != nullptr) {
        _read_options.column_predicates.insert(_read_options.column_predicates.end(),
                                               read_context->predicates->begin(),
                                               read_context->predicates->end());
        for (auto pred : *(read_context->predicates)) {
            if (_read_options.col_id_to_predicates.count(pred->column_id()) < 1) {
                _read_options.col_id_to_predicates.insert(
                        {pred->column_id(), std::make_shared<AndBlockColumnPredicate>()});
            }
            auto single_column_block_predicate = new SingleColumnBlockPredicate(pred);
            _read_options.col_id_to_predicates[pred->column_id()]->add_column_predicate(
                    single_column_block_predicate);
        }
    }
    
    if (read_context->all_compound_predicates != nullptr) {
        read_options.all_compound_column_predicates.insert(
                read_options.all_compound_column_predicates.end(),
                read_context->all_compound_predicates->begin(),
                read_context->all_compound_predicates->end());
    }

    // Take a delete-bitmap for each segment, the bitmap contains all deletes
    // until the max read version, which is read_context->version.second
    if (read_context->delete_bitmap != nullptr) {
        RowsetId rowset_id = rowset()->rowset_id();
        for (uint32_t seg_id = 0; seg_id < rowset()->num_segments(); ++seg_id) {
            auto d = read_context->delete_bitmap->get_agg(
                    {rowset_id, seg_id, read_context->version.second});
            if (d->isEmpty()) {
                continue; // Empty delete bitmap for the segment
            }
            VLOG_TRACE << "Get the delete bitmap for rowset: " << rowset_id.to_string()
                       << ", segment id:" << seg_id << ", size:" << d->cardinality();
            _read_options.delete_bitmap.emplace(seg_id, std::move(d));
        }
    }

    if (_should_push_down_value_predicates()) {
        if (read_context->value_predicates != nullptr) {
            _read_options.column_predicates.insert(_read_options.column_predicates.end(),
                                                   read_context->value_predicates->begin(),
                                                   read_context->value_predicates->end());
            for (auto pred : *(read_context->value_predicates)) {
                if (_read_options.col_id_to_predicates.count(pred->column_id()) < 1) {
                    _read_options.col_id_to_predicates.insert(
                            {pred->column_id(), std::make_shared<AndBlockColumnPredicate>()});
                }
                auto single_column_block_predicate = new SingleColumnBlockPredicate(pred);
                _read_options.col_id_to_predicates[pred->column_id()]->add_column_predicate(
                        single_column_block_predicate);
            }
        }
    }
<<<<<<< HEAD
    read_options.use_page_cache = read_context->use_page_cache;
    read_options.tablet_schema = read_context->tablet_schema;
    read_options.record_rowids = read_context->record_rowids;
    read_options.use_topn_opt = read_context->use_topn_opt;
    read_options.read_orderby_key_reverse = read_context->read_orderby_key_reverse;
    read_options.read_orderby_key_columns = read_context->read_orderby_key_columns;
    read_options.io_ctx.reader_type = read_context->reader_type;

    read_options.kept_in_memory = read_context->kept_in_memory;
    read_options.is_persistent = read_context->is_persistent;
    read_options.runtime_state = read_context->runtime_state;
    read_options.output_columns = read_context->output_columns;

    {
        SCOPED_RAW_TIMER(&_stats->load_segments_timer);
        // load segments
        RETURN_NOT_OK(SegmentLoader::instance()->load_segments(
                _rowset, &_segment_cache_handle,
                read_context->reader_type == ReaderType::READER_QUERY));
    }
=======
    _read_options.use_page_cache = read_context->use_page_cache;
    _read_options.tablet_schema = read_context->tablet_schema;
    _read_options.record_rowids = read_context->record_rowids;
    _read_options.read_orderby_key_reverse = read_context->read_orderby_key_reverse;
    _read_options.read_orderby_key_columns = read_context->read_orderby_key_columns;
    _read_options.io_ctx.reader_type = read_context->reader_type;

    // load segments
    // use cache is true when do vertica compaction
    bool should_use_cache = use_cache || read_context->reader_type == ReaderType::READER_QUERY;
    RETURN_NOT_OK(SegmentLoader::instance()->load_segments(_rowset, &_segment_cache_handle,
                                                           should_use_cache));
>>>>>>> b700471a

    // create iterator for each segment
    std::vector<std::unique_ptr<RowwiseIterator>> seg_iterators;
    for (auto& seg_ptr : _segment_cache_handle.get_segments()) {
        std::unique_ptr<RowwiseIterator> iter;
        auto s = seg_ptr->new_iterator(*_input_schema, _read_options, &iter);
        if (!s.ok()) {
            LOG(WARNING) << "failed to create iterator[" << seg_ptr->id() << "]: " << s.to_string();
            return Status::OLAPInternalError(OLAP_ERR_ROWSET_READER_INIT);
        }
        if (iter->empty()) {
            continue;
        }
        seg_iterators.push_back(std::move(iter));
    }

    for (auto& owned_it : seg_iterators) {
        auto st = owned_it->init(_read_options);
        if (!st.ok()) {
            LOG(WARNING) << "failed to init iterator: " << st.to_string();
            return Status::OLAPInternalError(OLAP_ERR_ROWSET_READER_INIT);
        }
        // transfer ownership of segment iterator to `_iterator`
        out_iters->push_back(owned_it.release());
    }
    return Status::OK();
}

Status BetaRowsetReader::init(RowsetReaderContext* read_context) {
    _context = read_context;
    std::vector<RowwiseIterator*> iterators;
    RETURN_NOT_OK(get_segment_iterators(_context, &iterators));

    // merge or union segment iterator
    RowwiseIterator* final_iterator;
    if (config::enable_storage_vectorization && read_context->is_vec) {
        if (read_context->need_ordered_result &&
            _rowset->rowset_meta()->is_segments_overlapping()) {
            final_iterator = vectorized::new_merge_iterator(
                    iterators, read_context->sequence_id_idx, read_context->is_unique,
                    read_context->read_orderby_key_reverse, read_context->merged_rows);
        } else {
            if (read_context->read_orderby_key_reverse) {
                // reverse iterators to read backward for ORDER BY key DESC
                std::reverse(iterators.begin(), iterators.end());
            }
            final_iterator = vectorized::new_union_iterator(iterators);
        }
    } else {
        if (read_context->need_ordered_result &&
            _rowset->rowset_meta()->is_segments_overlapping()) {
            final_iterator = new_merge_iterator(iterators, read_context->sequence_id_idx,
                                                read_context->is_unique, read_context->merged_rows);
        } else {
            final_iterator = new_union_iterator(iterators);
        }
    }

    auto s = final_iterator->init(_read_options);
    if (!s.ok()) {
        LOG(WARNING) << "failed to init iterator: " << s.to_string();
        return Status::OLAPInternalError(OLAP_ERR_ROWSET_READER_INIT);
    }
    _iterator.reset(final_iterator);

    // The data in _input_block will be copied shallowly to _output_block.
    // Therefore, for nestable fields, the _input_block can't be shared.
    bool has_nestable_fields = false;
    for (const auto* field : _input_schema->columns()) {
        if (field != nullptr && field->get_sub_field_count() > 0) {
            has_nestable_fields = true;
            break;
        }
    }

    // init input block
    if (_can_reuse_schema && !has_nestable_fields) {
        if (read_context->reuse_block == nullptr) {
            read_context->reuse_block.reset(
                    new RowBlockV2(*_input_schema, std::min(1024, read_context->batch_size)));
        }
        _input_block = read_context->reuse_block;
    } else {
        _input_block.reset(
                new RowBlockV2(*_input_schema, std::min(1024, read_context->batch_size)));
    }

    if (!read_context->is_vec) {
        // init input/output block and row
        _output_block.reset(new RowBlock(read_context->tablet_schema));

        RowBlockInfo output_block_info;
        output_block_info.row_num = std::min(1024, read_context->batch_size);
        output_block_info.null_supported = true;
        output_block_info.column_ids = *(_context->return_columns);
        _output_block->init(output_block_info);
        _row.reset(new RowCursor());
        RETURN_NOT_OK(_row->init(read_context->tablet_schema, *(_context->return_columns)));
    }

    return Status::OK();
}

Status BetaRowsetReader::next_block(RowBlock** block) {
    SCOPED_RAW_TIMER(&_stats->block_fetch_ns);
    // read next input block
    _input_block->clear();
    {
        auto s = _iterator->next_batch(_input_block.get());
        if (!s.ok()) {
            if (s.is_end_of_file()) {
                *block = nullptr;
                return Status::OLAPInternalError(OLAP_ERR_DATA_EOF);
            }
            LOG(WARNING) << "failed to read next block: " << s.to_string();
            return Status::OLAPInternalError(OLAP_ERR_ROWSET_READ_FAILED);
        }
    }

    // convert to output block
    _output_block->clear();
    {
        SCOPED_RAW_TIMER(&_stats->block_convert_ns);
        _input_block->convert_to_row_block(_row.get(), _output_block.get());
    }
    *block = _output_block.get();
    return Status::OK();
}

Status BetaRowsetReader::next_block(vectorized::Block* block) {
    SCOPED_RAW_TIMER(&_stats->block_fetch_ns);
    if (config::enable_storage_vectorization && _context->is_vec) {
        do {
            auto s = _iterator->next_batch(block);
            if (!s.ok()) {
                if (s.is_end_of_file()) {
                    return Status::OLAPInternalError(OLAP_ERR_DATA_EOF);
                } else {
                    LOG(WARNING) << "failed to read next block: " << s.to_string();
                    return Status::OLAPInternalError(OLAP_ERR_ROWSET_READ_FAILED);
                }
            }
        } while (block->rows() == 0);
    } else {
        bool is_first = true;

        do {
            // read next input block
            {
                _input_block->clear();
                {
                    auto s = _iterator->next_batch(_input_block.get());
                    if (!s.ok()) {
                        if (s.is_end_of_file()) {
                            if (is_first) {
                                return Status::OLAPInternalError(OLAP_ERR_DATA_EOF);
                            } else {
                                break;
                            }
                        } else {
                            LOG(WARNING) << "failed to read next block: " << s.to_string();
                            return Status::OLAPInternalError(OLAP_ERR_ROWSET_READ_FAILED);
                        }
                    } else if (_input_block->selected_size() == 0) {
                        continue;
                    }
                }
            }

            {
                SCOPED_RAW_TIMER(&_stats->block_convert_ns);
                auto s = _input_block->convert_to_vec_block(block);
                if (UNLIKELY(!s.ok())) {
                    LOG(WARNING) << "failed to read next block: " << s.to_string();
                    return Status::OLAPInternalError(OLAP_ERR_STRING_OVERFLOW_IN_VEC_ENGINE);
                }
            }
            is_first = false;
        } while (block->rows() <
                 _context->batch_size); // here we should keep block.rows() < batch_size
    }

    return Status::OK();
}

Status BetaRowsetReader::next_block_view(vectorized::BlockView* block_view) {
    SCOPED_RAW_TIMER(&_stats->block_fetch_ns);
    if (config::enable_storage_vectorization && _context->is_vec) {
        do {
            auto s = _iterator->next_block_view(block_view);
            if (!s.ok()) {
                if (s.is_end_of_file()) {
                    return Status::OLAPInternalError(OLAP_ERR_DATA_EOF);
                } else {
                    LOG(WARNING) << "failed to read next block: " << s.to_string();
                    return Status::OLAPInternalError(OLAP_ERR_ROWSET_READ_FAILED);
                }
            }
        } while (block_view->empty());
    } else {
        return Status::NotSupported("block view only support enable_storage_vectorization");
    }

    return Status::OK();
}

bool BetaRowsetReader::_should_push_down_value_predicates() const {
    // if unique table with rowset [0-x] or [0-1] [2-y] [...],
    // value column predicates can be pushdown on rowset [0-x] or [2-y], [2-y] must be compaction and not overlapping
    return _rowset->keys_type() == UNIQUE_KEYS &&
           (((_rowset->start_version() == 0 || _rowset->start_version() == 2) &&
             !_rowset->_rowset_meta->is_segments_overlapping()) ||
            _context->enable_unique_key_merge_on_write);
}

Status BetaRowsetReader::get_segment_num_rows(std::vector<uint32_t>* segment_num_rows) {
    segment_num_rows->clear();
    auto& segments = _segment_cache_handle.get_segments();
    segment_num_rows->reserve(segments.size());
    for (auto& seg : segments) {
        segment_num_rows->push_back(seg->num_rows());
    }
    return Status::OK();
}
} // namespace doris<|MERGE_RESOLUTION|>--- conflicted
+++ resolved
@@ -57,25 +57,19 @@
     }
 
     // convert RowsetReaderContext to StorageReadOptions
-<<<<<<< HEAD
-    StorageReadOptions read_options;
     if (read_context->runtime_state != nullptr) {
-        read_options.query_id = &read_context->runtime_state->query_id();
+        _read_options.query_id = &read_context->runtime_state->query_id();
     }
 
     if (read_context->reader_type != ReaderType::READER_QUERY) {
-        read_options.use_disposable_cache = true;
-    }
-
-    read_options.stats = _stats;
-    read_options.push_down_agg_type_opt = _context->push_down_agg_type_opt;
-    read_options.rowset_id = _rowset->rowset_id();
-    read_options.tablet_id = _rowset->rowset_meta()->tablet_id();
-    read_options.remaining_vconjunct_root = _context->remaining_vconjunct_root;
-=======
+        _read_options.use_disposable_cache = true;
+    }
+
     _read_options.stats = _stats;
     _read_options.push_down_agg_type_opt = _context->push_down_agg_type_opt;
->>>>>>> b700471a
+    _read_options.rowset_id = _rowset->rowset_id();
+    _read_options.tablet_id = _rowset->rowset_meta()->tablet_id();
+    _read_options.remaining_vconjunct_root = _context->remaining_vconjunct_root;
     if (read_context->lower_bound_keys != nullptr) {
         for (int i = 0; i < read_context->lower_bound_keys->size(); ++i) {
             _read_options.key_ranges.emplace_back(&read_context->lower_bound_keys->at(i),
@@ -142,8 +136,8 @@
     }
     
     if (read_context->all_compound_predicates != nullptr) {
-        read_options.all_compound_column_predicates.insert(
-                read_options.all_compound_column_predicates.end(),
+        _read_options.all_compound_column_predicates.insert(
+                _read_options.all_compound_column_predicates.end(),
                 read_context->all_compound_predicates->begin(),
                 read_context->all_compound_predicates->end());
     }
@@ -180,42 +174,24 @@
             }
         }
     }
-<<<<<<< HEAD
-    read_options.use_page_cache = read_context->use_page_cache;
-    read_options.tablet_schema = read_context->tablet_schema;
-    read_options.record_rowids = read_context->record_rowids;
-    read_options.use_topn_opt = read_context->use_topn_opt;
-    read_options.read_orderby_key_reverse = read_context->read_orderby_key_reverse;
-    read_options.read_orderby_key_columns = read_context->read_orderby_key_columns;
-    read_options.io_ctx.reader_type = read_context->reader_type;
-
-    read_options.kept_in_memory = read_context->kept_in_memory;
-    read_options.is_persistent = read_context->is_persistent;
-    read_options.runtime_state = read_context->runtime_state;
-    read_options.output_columns = read_context->output_columns;
-
-    {
-        SCOPED_RAW_TIMER(&_stats->load_segments_timer);
-        // load segments
-        RETURN_NOT_OK(SegmentLoader::instance()->load_segments(
-                _rowset, &_segment_cache_handle,
-                read_context->reader_type == ReaderType::READER_QUERY));
-    }
-=======
     _read_options.use_page_cache = read_context->use_page_cache;
     _read_options.tablet_schema = read_context->tablet_schema;
     _read_options.record_rowids = read_context->record_rowids;
+    _read_options.use_topn_opt = read_context->use_topn_opt;
     _read_options.read_orderby_key_reverse = read_context->read_orderby_key_reverse;
     _read_options.read_orderby_key_columns = read_context->read_orderby_key_columns;
     _read_options.io_ctx.reader_type = read_context->reader_type;
+
+    _read_options.kept_in_memory = read_context->kept_in_memory;
+    _read_options.is_persistent = read_context->is_persistent;
+    _read_options.runtime_state = read_context->runtime_state;
+    _read_options.output_columns = read_context->output_columns;
 
     // load segments
     // use cache is true when do vertica compaction
     bool should_use_cache = use_cache || read_context->reader_type == ReaderType::READER_QUERY;
     RETURN_NOT_OK(SegmentLoader::instance()->load_segments(_rowset, &_segment_cache_handle,
                                                            should_use_cache));
->>>>>>> b700471a
-
     // create iterator for each segment
     std::vector<std::unique_ptr<RowwiseIterator>> seg_iterators;
     for (auto& seg_ptr : _segment_cache_handle.get_segments()) {
