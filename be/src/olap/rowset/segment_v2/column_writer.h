// Licensed to the Apache Software Foundation (ASF) under one
// or more contributor license agreements.  See the NOTICE file
// distributed with this work for additional information
// regarding copyright ownership.  The ASF licenses this file
// to you under the Apache License, Version 2.0 (the
// "License"); you may not use this file except in compliance
// with the License.  You may obtain a copy of the License at
//
//   http://www.apache.org/licenses/LICENSE-2.0
//
// Unless required by applicable law or agreed to in writing,
// software distributed under the License is distributed on an
// "AS IS" BASIS, WITHOUT WARRANTIES OR CONDITIONS OF ANY
// KIND, either express or implied.  See the License for the
// specific language governing permissions and limitations
// under the License.

#pragma once

#include <gen_cpp/segment_v2.pb.h>
#include <stddef.h>
#include <stdint.h>

#include <algorithm>
#include <memory> // for unique_ptr
#include <ostream>
#include <string>
#include <utility>
#include <vector>

#include "common/status.h" // for Status
#include "olap/field.h"    // for Field
#include "olap/rowset/segment_v2/common.h"
#include "olap/rowset/segment_v2/inverted_index_writer.h"
#include "util/bitmap.h" // for BitmapChange
#include "util/slice.h"  // for OwnedSlice

namespace doris {

class BlockCompressionCodec;
class TabletColumn;
class TabletIndex;

namespace io {
class FileWriter;
}

namespace segment_v2 {

struct ColumnWriterOptions {
    // input and output parameter:
    // - input: column_id/unique_id/type/length/encoding/compression/is_nullable members
    // - output: encoding/indexes/dict_page members
    ColumnMetaPB* meta;
    size_t data_page_size = 64 * 1024;
    // store compressed page only when space saving is above the threshold.
    // space saving = 1 - compressed_size / uncompressed_size
    double compression_min_space_saving = 0.1;
    bool need_zone_map = false;
    bool need_bitmap_index = false;
    bool need_bloom_filter = false;
    bool is_ngram_bf_index = false;
    uint8_t gram_size;
    uint16_t gram_bf_size;
    std::vector<const TabletIndex*> indexes;
    const TabletIndex* inverted_index = nullptr;
    std::string to_string() const {
        std::stringstream ss;
        ss << std::boolalpha << "meta=" << meta->DebugString()
           << ", data_page_size=" << data_page_size
           << ", compression_min_space_saving = " << compression_min_space_saving
           << ", need_zone_map=" << need_zone_map << ", need_bitmap_index=" << need_bitmap_index
           << ", need_bloom_filter" << need_bloom_filter;
        return ss.str();
    }
};

class BitmapIndexWriter;
class InvertedIndexColumnWriter;
class EncodingInfo;
class NullBitmapBuilder;
class OrdinalIndexWriter;
class PageBuilder;
class BloomFilterIndexWriter;
class ZoneMapIndexWriter;

class ColumnWriter {
public:
    static Status create(const ColumnWriterOptions& opts, const TabletColumn* column,
                         io::FileWriter* file_writer, std::unique_ptr<ColumnWriter>* writer);

    explicit ColumnWriter(std::unique_ptr<Field> field, bool is_nullable)
            : _field(std::move(field)), _is_nullable(is_nullable) {}

    virtual ~ColumnWriter() = default;

    virtual Status init() = 0;

    template <typename CellType>
    Status append(const CellType& cell) {
        if (_is_nullable) {
            uint8_t nullmap = 0;
            BitmapChange(&nullmap, 0, cell.is_null());
            return append_nullable(&nullmap, cell.cell_ptr(), 1);
        } else {
            auto* cel_ptr = cell.cell_ptr();
            return append_data((const uint8_t**)&cel_ptr, 1);
        }
    }

    // Now we only support append one by one, we should support append
    // multi rows in one call
    Status append(bool is_null, void* data) {
        uint8_t nullmap = 0;
        BitmapChange(&nullmap, 0, is_null);
        return append_nullable(&nullmap, data, 1);
    }

    Status append(const uint8_t* nullmap, const void* data, size_t num_rows);

    Status append_nullable(const uint8_t* nullmap, const void* data, size_t num_rows);

    // use only in vectorized load
    virtual Status append_nullable(const uint8_t* null_map, const uint8_t** data, size_t num_rows);

    virtual Status append_nulls(size_t num_rows) = 0;

    virtual Status finish_current_page() = 0;

    virtual uint64_t estimate_buffer_size() = 0;

    // finish append data
    virtual Status finish() = 0;

    // write all data into file
    virtual Status write_data() = 0;

    virtual Status write_ordinal_index() = 0;

    virtual Status write_zone_map() = 0;

    virtual Status write_bitmap_index() = 0;

    virtual Status write_inverted_index() = 0;

<<<<<<< HEAD
=======
    virtual size_t get_inverted_index_size() = 0;

>>>>>>> 7bda49b5
    virtual Status write_bloom_filter_index() = 0;

    virtual ordinal_t get_next_rowid() const = 0;

    // used for append not null data.
    virtual Status append_data(const uint8_t** ptr, size_t num_rows) = 0;

    bool is_nullable() const { return _is_nullable; }

    Field* get_field() const { return _field.get(); }

private:
    std::unique_ptr<Field> _field;
    bool _is_nullable;
    std::vector<uint8_t> _null_bitmap;
};

class FlushPageCallback {
public:
    virtual ~FlushPageCallback() = default;
    virtual Status put_extra_info_in_page(DataPageFooterPB* footer) { return Status::OK(); }
};

// Encode one column's data into some memory slice.
// Because some columns would be stored in a file, we should wait
// until all columns has been finished, and then data can be written
// to file
class ScalarColumnWriter final : public ColumnWriter {
public:
    ScalarColumnWriter(const ColumnWriterOptions& opts, std::unique_ptr<Field> field,
                       io::FileWriter* file_writer);

    ~ScalarColumnWriter() override;

    Status init() override;

    Status append_nulls(size_t num_rows) override;

    Status finish_current_page() override;

    uint64_t estimate_buffer_size() override;

    // finish append data
    Status finish() override;

    Status write_data() override;
    Status write_ordinal_index() override;
    Status write_zone_map() override;
    Status write_bitmap_index() override;
    Status write_inverted_index() override;
<<<<<<< HEAD
=======
    size_t get_inverted_index_size() override;
>>>>>>> 7bda49b5
    Status write_bloom_filter_index() override;
    ordinal_t get_next_rowid() const override { return _next_rowid; }

    void register_flush_page_callback(FlushPageCallback* flush_page_callback) {
        _new_page_callback = flush_page_callback;
    }
    Status append_data(const uint8_t** ptr, size_t num_rows) override;

    // used for append not null data. When page is full, will append data not reach num_rows.
    Status append_data_in_current_page(const uint8_t** ptr, size_t* num_written);

    Status append_data_in_current_page(const uint8_t* ptr, size_t* num_written);
    friend class ArrayColumnWriter;

private:
    std::unique_ptr<PageBuilder> _page_builder;

    std::unique_ptr<NullBitmapBuilder> _null_bitmap_builder;

    ColumnWriterOptions _opts;

    const EncodingInfo* _encoding_info = nullptr;

    ordinal_t _next_rowid = 0;

    // All Pages will be organized into a linked list
    struct Page {
        // the data vector may contain:
        //     1. one OwnedSlice if the page body is compressed
        //     2. one OwnedSlice if the page body is not compressed and doesn't have nullmap
        //     3. two OwnedSlice if the page body is not compressed and has nullmap
        // use vector for easier management for lifetime of OwnedSlice
        std::vector<OwnedSlice> data;
        PageFooterPB footer;
        Page* next = nullptr;
    };

    struct PageHead {
        Page* head = nullptr;
        Page* tail = nullptr;
    };

    void _push_back_page(Page* page) {
        // add page to pages' tail
        if (_pages.tail != nullptr) {
            _pages.tail->next = page;
        }
        _pages.tail = page;
        if (_pages.head == nullptr) {
            _pages.head = page;
        }
        for (auto& data_slice : page->data) {
            _data_size += data_slice.slice().size;
        }
        // estimate (page footer + footer size + checksum) took 20 bytes
        _data_size += 20;
    }

    Status _write_data_page(Page* page);

private:
    io::FileWriter* _file_writer = nullptr;
    // total size of data page list
    uint64_t _data_size;

    // cached generated pages,
    PageHead _pages;
    ordinal_t _first_rowid = 0;

    BlockCompressionCodec* _compress_codec;

    std::unique_ptr<OrdinalIndexWriter> _ordinal_index_builder;
    std::unique_ptr<ZoneMapIndexWriter> _zone_map_index_builder;
    std::unique_ptr<BitmapIndexWriter> _bitmap_index_builder;
    std::unique_ptr<InvertedIndexColumnWriter> _inverted_index_builder;
    std::unique_ptr<BloomFilterIndexWriter> _bloom_filter_index_builder;

    // call before flush data page.
    FlushPageCallback* _new_page_callback = nullptr;
};

class StructColumnWriter final : public ColumnWriter {
public:
    explicit StructColumnWriter(const ColumnWriterOptions& opts, std::unique_ptr<Field> field,
                                ScalarColumnWriter* null_writer,
                                std::vector<std::unique_ptr<ColumnWriter>>& sub_column_writers);
    ~StructColumnWriter() override = default;

    Status init() override;

    Status append_nullable(const uint8_t* null_map, const uint8_t** data, size_t num_rows) override;
    Status append_data(const uint8_t** ptr, size_t num_rows) override;

    uint64_t estimate_buffer_size() override;

    Status finish() override;
    Status write_data() override;
    Status write_ordinal_index() override;
    Status append_nulls(size_t num_rows) override;

    Status finish_current_page() override;

    Status write_zone_map() override {
        if (_opts.need_zone_map) {
            return Status::NotSupported("struct not support zone map");
        }
        return Status::OK();
    }

    Status write_bitmap_index() override {
        if (_opts.need_bitmap_index) {
            return Status::NotSupported("struct not support bitmap index");
        }
        return Status::OK();
    }
    Status write_inverted_index() override;
<<<<<<< HEAD
=======
    size_t get_inverted_index_size() override;
>>>>>>> 7bda49b5
    Status write_bloom_filter_index() override {
        if (_opts.need_bloom_filter) {
            return Status::NotSupported("struct not support bloom filter index");
        }
        return Status::OK();
    }

    ordinal_t get_next_rowid() const override { return _sub_column_writers[0]->get_next_rowid(); }

private:
    size_t _num_sub_column_writers;
    std::unique_ptr<ScalarColumnWriter> _null_writer;
    std::vector<std::unique_ptr<ColumnWriter>> _sub_column_writers;
    ColumnWriterOptions _opts;
};

class ArrayColumnWriter final : public ColumnWriter, public FlushPageCallback {
public:
    explicit ArrayColumnWriter(const ColumnWriterOptions& opts, std::unique_ptr<Field> field,
                               ScalarColumnWriter* offset_writer, ScalarColumnWriter* null_writer,
                               std::unique_ptr<ColumnWriter> item_writer);
    ~ArrayColumnWriter() override = default;

    Status init() override;

    Status append_data(const uint8_t** ptr, size_t num_rows) override;

    uint64_t estimate_buffer_size() override;

    Status finish() override;
    Status write_data() override;
    Status write_ordinal_index() override;
    Status append_nulls(size_t num_rows) override;

    Status finish_current_page() override;

    Status write_zone_map() override {
        if (_opts.need_zone_map) {
            return Status::NotSupported("array not support zone map");
        }
        return Status::OK();
    }

    Status write_bitmap_index() override {
        if (_opts.need_bitmap_index) {
            return Status::NotSupported("array not support bitmap index");
        }
        return Status::OK();
    }
    Status write_inverted_index() override;
<<<<<<< HEAD
=======
    size_t get_inverted_index_size() override;
>>>>>>> 7bda49b5
    Status write_bloom_filter_index() override {
        if (_opts.need_bloom_filter) {
            return Status::NotSupported("array not support bloom filter index");
        }
        return Status::OK();
    }
    ordinal_t get_next_rowid() const override { return _offset_writer->get_next_rowid(); }

private:
    Status put_extra_info_in_page(DataPageFooterPB* header) override;
    Status write_null_column(size_t num_rows, bool is_null); // 写入num_rows个null标记
    bool has_empty_items() const { return _item_writer->get_next_rowid() == 0; }

private:
    std::unique_ptr<ScalarColumnWriter> _offset_writer;
    std::unique_ptr<ScalarColumnWriter> _null_writer;
    std::unique_ptr<ColumnWriter> _item_writer;
    std::unique_ptr<InvertedIndexColumnWriter> _inverted_index_builder;
    ColumnWriterOptions _opts;
};

class MapColumnWriter final : public ColumnWriter, public FlushPageCallback {
public:
    explicit MapColumnWriter(const ColumnWriterOptions& opts, std::unique_ptr<Field> field,
                             ScalarColumnWriter* null_writer, ScalarColumnWriter* offsets_writer,
                             std::vector<std::unique_ptr<ColumnWriter>>& _kv_writers);

    ~MapColumnWriter() override = default;

    Status init() override;

    Status append_data(const uint8_t** ptr, size_t num_rows) override;
    Status append_nullable(const uint8_t* null_map, const uint8_t** ptr, size_t num_rows) override;
    uint64_t estimate_buffer_size() override;

    Status finish() override;
    Status write_data() override;
    Status write_ordinal_index() override;
    Status write_inverted_index() override;
<<<<<<< HEAD
=======
    size_t get_inverted_index_size() override;
>>>>>>> 7bda49b5
    Status append_nulls(size_t num_rows) override;

    Status finish_current_page() override;

    Status write_zone_map() override {
        if (_opts.need_zone_map) {
            return Status::NotSupported("map not support zone map");
        }
        return Status::OK();
    }

    Status write_bitmap_index() override {
        if (_opts.need_bitmap_index) {
            return Status::NotSupported("map not support bitmap index");
        }
        return Status::OK();
    }
    Status write_bloom_filter_index() override {
        if (_opts.need_bloom_filter) {
            return Status::NotSupported("map not support bloom filter index");
        }
        return Status::OK();
    }

    // according key writer to get next rowid
    ordinal_t get_next_rowid() const override { return _offsets_writer->get_next_rowid(); }

private:
    Status put_extra_info_in_page(DataPageFooterPB* header) override;

    std::vector<std::unique_ptr<ColumnWriter>> _kv_writers;
    // we need null writer to make sure a row is null or not
    std::unique_ptr<ScalarColumnWriter> _null_writer;
    std::unique_ptr<ScalarColumnWriter> _offsets_writer;
    std::unique_ptr<InvertedIndexColumnWriter> _inverted_index_builder;
    ColumnWriterOptions _opts;
};

} // namespace segment_v2
} // namespace doris<|MERGE_RESOLUTION|>--- conflicted
+++ resolved
@@ -143,11 +143,8 @@
 
     virtual Status write_inverted_index() = 0;
 
-<<<<<<< HEAD
-=======
     virtual size_t get_inverted_index_size() = 0;
 
->>>>>>> 7bda49b5
     virtual Status write_bloom_filter_index() = 0;
 
     virtual ordinal_t get_next_rowid() const = 0;
@@ -198,10 +195,7 @@
     Status write_zone_map() override;
     Status write_bitmap_index() override;
     Status write_inverted_index() override;
-<<<<<<< HEAD
-=======
     size_t get_inverted_index_size() override;
->>>>>>> 7bda49b5
     Status write_bloom_filter_index() override;
     ordinal_t get_next_rowid() const override { return _next_rowid; }
 
@@ -318,10 +312,7 @@
         return Status::OK();
     }
     Status write_inverted_index() override;
-<<<<<<< HEAD
-=======
     size_t get_inverted_index_size() override;
->>>>>>> 7bda49b5
     Status write_bloom_filter_index() override {
         if (_opts.need_bloom_filter) {
             return Status::NotSupported("struct not support bloom filter index");
@@ -372,10 +363,7 @@
         return Status::OK();
     }
     Status write_inverted_index() override;
-<<<<<<< HEAD
-=======
     size_t get_inverted_index_size() override;
->>>>>>> 7bda49b5
     Status write_bloom_filter_index() override {
         if (_opts.need_bloom_filter) {
             return Status::NotSupported("array not support bloom filter index");
@@ -415,10 +403,7 @@
     Status write_data() override;
     Status write_ordinal_index() override;
     Status write_inverted_index() override;
-<<<<<<< HEAD
-=======
     size_t get_inverted_index_size() override;
->>>>>>> 7bda49b5
     Status append_nulls(size_t num_rows) override;
 
     Status finish_current_page() override;
