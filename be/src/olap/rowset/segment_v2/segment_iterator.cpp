--- conflicted
+++ resolved
@@ -250,13 +250,10 @@
     if (_char_type_idx.empty() && _char_type_idx_no_0.empty()) {
         _vec_init_char_column_id();
     }
-<<<<<<< HEAD
-=======
 
     if (opts.output_columns != nullptr) {
         _output_columns = *(opts.output_columns);
     }
->>>>>>> 7bda49b5
     return Status::OK();
 }
 
@@ -780,21 +777,13 @@
 
 bool SegmentIterator::_downgrade_without_index(Status res, bool need_remaining) {
     if (res.code() == ErrorCode::INVERTED_INDEX_FILE_NOT_FOUND ||
-<<<<<<< HEAD
-        res.code() == ErrorCode::INVERTED_INDEX_FILE_HIT_LIMIT ||
-=======
         res.code() == ErrorCode::INVERTED_INDEX_BYPASS ||
->>>>>>> 7bda49b5
         res.code() == ErrorCode::INVERTED_INDEX_EVALUATE_SKIPPED ||
         (res.code() == ErrorCode::INVERTED_INDEX_NO_TERMS && need_remaining)) {
         // 1. INVERTED_INDEX_FILE_NOT_FOUND means index file has not been built,
         //    usually occurs when creating a new index, queries can be downgraded
         //    without index.
-<<<<<<< HEAD
-        // 2. INVERTED_INDEX_FILE_HIT_LIMIT means the hit of condition by index
-=======
         // 2. INVERTED_INDEX_BYPASS means the hit of condition by index
->>>>>>> 7bda49b5
         //    has reached the optimal limit, downgrade without index query can
         //    improve query performance.
         // 3. INVERTED_INDEX_EVALUATE_SKIPPED means the inverted index is not
@@ -831,10 +820,7 @@
 
 bool SegmentIterator::_column_has_fulltext_index(int32_t unique_id) {
     bool has_fulltext_index =
-<<<<<<< HEAD
-=======
             _inverted_index_iterators.count(unique_id) > 0 &&
->>>>>>> 7bda49b5
             _inverted_index_iterators[unique_id] != nullptr &&
             _inverted_index_iterators[unique_id]->get_inverted_index_reader_type() ==
                     InvertedIndexReaderType::FULLTEXT;
@@ -957,9 +943,6 @@
 }
 
 bool SegmentIterator::_need_read_data(ColumnId cid) {
-<<<<<<< HEAD
-    // TODO(xk) impl right logic
-=======
     if (_output_columns.count(-1)) {
         // if _output_columns contains -1, it means that the light
         // weight schema change may not be enabled or other reasons
@@ -974,7 +957,6 @@
                    << _opts.tablet_schema->column_by_uid(unique_id).name();
         return false;
     }
->>>>>>> 7bda49b5
     return true;
 }
 
@@ -1024,8 +1006,6 @@
                     new RowIdColumnIterator(_opts.tablet_id, _opts.rowset_id, _segment->id()));
             continue;
         }
-<<<<<<< HEAD
-=======
         std::set<ColumnId> del_cond_id_set;
         _opts.delete_condition_predicates->get_all_column_ids(del_cond_id_set);
         std::vector<bool> tmp_is_pred_column;
@@ -1039,7 +1019,6 @@
             tmp_is_pred_column[cid] = true;
         }
 
->>>>>>> 7bda49b5
         int32_t unique_id = _opts.tablet_schema->column(cid).unique_id();
         if (_column_iterators.count(unique_id) < 1) {
             RETURN_IF_ERROR(_segment->new_column_iterator(_opts.tablet_schema->column(cid),
@@ -1048,14 +1027,10 @@
             iter_opts.stats = _opts.stats;
             iter_opts.use_page_cache = _opts.use_page_cache;
             iter_opts.file_reader = _file_reader.get();
-<<<<<<< HEAD
-            iter_opts.io_ctx = &_opts.io_ctx;
-=======
             iter_opts.io_ctx = _opts.io_ctx;
             // If the col is predicate column, then should read the last page to check
             // if the column is full dict encoding
             iter_opts.is_predicate_column = tmp_is_pred_column[cid];
->>>>>>> 7bda49b5
             RETURN_IF_ERROR(_column_iterators[unique_id]->init(iter_opts));
         }
     }
@@ -1839,17 +1814,10 @@
 
         if (_is_need_vec_eval || _is_need_short_eval) {
             _convert_dict_code_for_predicate_if_necessary();
-<<<<<<< HEAD
 
             // step 1: evaluate vectorization predicate
             selected_size = _evaluate_vectorization_predicate(sel_rowid_idx, selected_size);
 
-=======
-
-            // step 1: evaluate vectorization predicate
-            selected_size = _evaluate_vectorization_predicate(sel_rowid_idx, selected_size);
-
->>>>>>> 7bda49b5
             // step 2: evaluate short circuit predicate
             // todo(wb) research whether need to read short predicate after vectorization evaluation
             //          to reduce cost of read short circuit columns.
