--- conflicted
+++ resolved
@@ -21,17 +21,14 @@
 
 #include <vector>
 
-#include "io/fs/file_reader.h"
 #include "common/logging.h"
 #include "common/status.h"
-<<<<<<< HEAD
 #include "gen_cpp/segment_v2.pb.h"
+#include "io/fs/file_reader.h"
+#include "io/io_common.h"
 #include "olap/iterators.h"
 #include "olap/rowset/segment_v2/encoding_info.h"
 #include "olap/rowset/segment_v2/page_handle.h"
-=======
->>>>>>> 7bda49b5
-#include "io/io_common.h"
 #include "olap/rowset/segment_v2/page_pointer.h"
 #include "util/slice.h"
 
@@ -76,11 +73,7 @@
     // index_page should not be pre-decoded
     bool pre_decode = true;
 
-<<<<<<< HEAD
     io::IOContext* io_ctx = nullptr; // Ref
-=======
-    io::IOContext io_ctx;
->>>>>>> 7bda49b5
 
     void sanity_check() const {
         CHECK_NOTNULL(file_reader);
