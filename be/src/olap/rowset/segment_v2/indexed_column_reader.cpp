--- conflicted
+++ resolved
@@ -91,11 +91,8 @@
     opts.kept_in_memory = _kept_in_memory;
     opts.type = type;
     opts.encoding_info = _encoding_info;
-<<<<<<< HEAD
     opts.is_persistent = true;
-=======
     opts.pre_decode = pre_decode;
->>>>>>> ef37396b
 
     return PageIO::read_and_decompress_page(opts, handle, body, footer);
 }
