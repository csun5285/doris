--- conflicted
+++ resolved
@@ -53,11 +53,7 @@
     size_t uncompressed_size = Slice::compute_total_size(body);
     if (codec != nullptr && !codec->exceed_max_compress_len(uncompressed_size)) {
         faststring buf;
-<<<<<<< HEAD
-        RETURN_IF_CATCH_EXCEPTION(RETURN_IF_ERROR(codec->compress(body, uncompressed_size, &buf)));
-=======
         RETURN_IF_ERROR_OR_CATCH_EXCEPTION(codec->compress(body, uncompressed_size, &buf));
->>>>>>> 7bda49b5
         double space_saving = 1.0 - static_cast<double>(buf.size()) / uncompressed_size;
         // return compressed body only when it saves more than min_space_saving
         if (space_saving > 0 && space_saving >= min_space_saving) {
@@ -155,12 +151,8 @@
         SCOPED_RAW_TIMER(&opts.stats->io_ns);
         size_t bytes_read = 0;
         RETURN_IF_ERROR(opts.file_reader->read_at(opts.page_pointer.offset, page_slice, &bytes_read,
-<<<<<<< HEAD
                                                   opts.io_ctx));
 
-=======
-                                                  &opts.io_ctx));
->>>>>>> 7bda49b5
         DCHECK_EQ(bytes_read, page_size);
         opts.stats->compressed_bytes_read += page_size;
     }
