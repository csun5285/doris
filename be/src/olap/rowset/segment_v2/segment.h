--- conflicted
+++ resolved
@@ -69,15 +69,9 @@
 // change finished, client should disable all cached Segment for old TabletSchema.
 class Segment : public std::enable_shared_from_this<Segment> {
 public:
-<<<<<<< HEAD
     static Status open(io::FileSystem* fs, const std::string& path, const std::string& cache_path,
                        uint32_t segment_id, RowsetId rowset_id, TabletSchemaSPtr tablet_schema,
                        std::shared_ptr<Segment>* output, metrics_hook metrics = nullptr);
-=======
-    static Status open(io::FileSystemSPtr fs, const std::string& path,
-                       const std::string& cache_path, uint32_t segment_id, RowsetId rowset_id,
-                       TabletSchemaSPtr tablet_schema, std::shared_ptr<Segment>* output);
->>>>>>> 6b773939
 
     ~Segment();
 
