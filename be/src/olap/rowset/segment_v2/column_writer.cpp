--- conflicted
+++ resolved
@@ -642,8 +642,6 @@
     return Status::OK();
 }
 
-<<<<<<< HEAD
-=======
 size_t ScalarColumnWriter::get_inverted_index_size() {
     if (_opts.inverted_index) {
         auto size = _inverted_index_builder->file_size();
@@ -652,7 +650,6 @@
     return 0;
 }
 
->>>>>>> 7bda49b5
 Status ScalarColumnWriter::write_bloom_filter_index() {
     if (_opts.need_bloom_filter) {
         return _bloom_filter_index_builder->finish(_file_writer, _opts.meta->add_indexes());
@@ -767,8 +764,6 @@
     return Status::OK();
 }
 
-<<<<<<< HEAD
-=======
 size_t StructColumnWriter::get_inverted_index_size() {
     size_t total_size = 0;
     if (_opts.inverted_index) {
@@ -780,7 +775,6 @@
     return total_size;
 }
 
->>>>>>> 7bda49b5
 Status StructColumnWriter::append_nullable(const uint8_t* null_map, const uint8_t** ptr,
                                            size_t num_rows) {
     RETURN_IF_ERROR(append_data(ptr, num_rows));
@@ -902,8 +896,6 @@
     return Status::OK();
 }
 
-<<<<<<< HEAD
-=======
 size_t ArrayColumnWriter::get_inverted_index_size() {
     if (_opts.inverted_index) {
         auto size = _inverted_index_builder->file_size();
@@ -912,7 +904,6 @@
     return 0;
 }
 
->>>>>>> 7bda49b5
 // Now we can only write data one by one.
 Status ArrayColumnWriter::append_data(const uint8_t** ptr, size_t num_rows) {
     size_t remaining = num_rows;
@@ -1164,8 +1155,6 @@
     return Status::OK();
 }
 
-<<<<<<< HEAD
-=======
 size_t MapColumnWriter::get_inverted_index_size() {
     if (_opts.inverted_index) {
         auto size = _inverted_index_builder->file_size();
@@ -1174,6 +1163,5 @@
     return 0;
 }
 
->>>>>>> 7bda49b5
 } // namespace segment_v2
 } // namespace doris