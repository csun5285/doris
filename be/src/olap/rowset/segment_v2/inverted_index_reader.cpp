--- conflicted
+++ resolved
@@ -182,17 +182,8 @@
                                              const std::string& index_dir,
                                              const std::string& index_file_name) {
     InvertedIndexCacheHandle inverted_index_cache_handle;
-<<<<<<< HEAD
-    auto st = InvertedIndexSearcherCache::instance()->get_index_searcher(
-            _fs, index_dir, index_file_name, &inverted_index_cache_handle, stats);
-    if (!st.ok()) {
-        LOG(WARNING) << "get index search failed, status=" << st;
-        return st;
-    }
-=======
     RETURN_IF_ERROR(InvertedIndexSearcherCache::instance()->get_index_searcher(
             _fs, index_dir, index_file_name, &inverted_index_cache_handle, stats));
->>>>>>> 2918ef34
     index_searcher = inverted_index_cache_handle.get_index_searcher();
     return Status::OK();
 }
@@ -346,14 +337,10 @@
 
                 RETURN_IF_ERROR(get_index_search(stats, index_searcher, index_dir.c_str(),
                                                  index_file_name));
-<<<<<<< HEAD
-=======
 
                 term_match_bitmap = std::make_shared<roaring::Roaring>();
->>>>>>> 2918ef34
 
                 Status res = Status::OK();
-                term_match_bitmap = std::make_shared<roaring::Roaring>();
                 if (query_type == InvertedIndexQueryType::MATCH_PHRASE_QUERY) {
                     auto* phrase_query = new lucene::search::PhraseQuery();
                     for (auto& token : analyse_result) {
@@ -639,12 +626,6 @@
         stats->inverted_index_query_cache_miss++;
     }
 
-<<<<<<< HEAD
-    IndexSearcherPtr index_searcher = nullptr;
-    RETURN_IF_ERROR(get_index_search(stats, index_searcher, index_dir.c_str(), index_file_name));
-
-=======
->>>>>>> 2918ef34
     switch (query_type) {
     case InvertedIndexQueryType::MATCH_ANY_QUERY:
     case InvertedIndexQueryType::MATCH_ALL_QUERY:
@@ -675,12 +656,9 @@
     }
 
     roaring::Roaring result;
-<<<<<<< HEAD
-=======
     IndexSearcherPtr index_searcher = nullptr;
     RETURN_IF_ERROR(get_index_search(stats, index_searcher, index_dir.c_str(), index_file_name));
 
->>>>>>> 2918ef34
     // try to reuse index_searcher's directory to read null_bitmap to cache
     // to avoid open directory additionally for null_bitmap
     InvertedIndexQueryCacheHandle null_bitmap_cache_handle;
