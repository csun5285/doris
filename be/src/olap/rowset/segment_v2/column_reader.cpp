--- conflicted
+++ resolved
@@ -172,14 +172,10 @@
     opts.use_disposable_cache = iter_opts.use_disposable_cache;
     opts.type = iter_opts.type;
     opts.encoding_info = _encoding_info;
-<<<<<<< HEAD
-=======
-    opts.io_ctx = iter_opts.io_ctx;
     // index page should not pre decode
     if (iter_opts.type == INDEX_PAGE) {
         opts.pre_decode = false;
     }
->>>>>>> de2bc98f
 
     return PageIO::read_and_decompress_page(opts, handle, page_body, footer);
 }
@@ -1216,10 +1212,6 @@
                 ((Slice*)_mem_value.data())->size = _default_value.length();
                 ((Slice*)_mem_value.data())->data = _default_value.data();
             } else if (_type_info->type() == OLAP_FIELD_TYPE_ARRAY) {
-<<<<<<< HEAD
-                // empty array
-                new (_mem_value) CollectionValue(0); 
-=======
                 if (_default_value != "[]") {
                     return Status::NotSupported("Array default {} is unsupported", _default_value);
                 } else {
@@ -1230,7 +1222,6 @@
                 return Status::NotSupported("STRUCT default type is unsupported");
             } else if (_type_info->type() == OLAP_FIELD_TYPE_MAP) {
                 return Status::NotSupported("MAP default type is unsupported");
->>>>>>> de2bc98f
             } else {
                 s = _type_info->from_string(_mem_value.data(), _default_value, _precision, _scale);
             }
@@ -1273,7 +1264,6 @@
 
     switch (type_info->type()) {
     case OLAP_FIELD_TYPE_OBJECT:
-    case OLAP_FIELD_TYPE_ARRAY:
     case OLAP_FIELD_TYPE_HLL: {
         dst->insert_many_defaults(n);
         break;
