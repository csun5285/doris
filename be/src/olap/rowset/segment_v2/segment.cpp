--- conflicted
+++ resolved
@@ -26,10 +26,7 @@
 #include <memory>
 #include <utility>
 
-<<<<<<< HEAD
 #include "cloud/olap/storage_engine.h"
-=======
->>>>>>> 7bda49b5
 #include "common/logging.h"
 #include "common/status.h"
 #include "io/fs/file_reader.h"
@@ -48,10 +45,6 @@
 #include "olap/rowset/segment_v2/segment_writer.h" // k_segment_magic_length
 #include "olap/schema.h"
 #include "olap/short_key_index.h"
-<<<<<<< HEAD
-=======
-#include "olap/storage_engine.h"
->>>>>>> 7bda49b5
 #include "olap/tablet_schema.h"
 #include "olap/types.h"
 #include "olap/utils.h"
@@ -59,10 +52,7 @@
 #include "runtime/query_context.h"
 #include "runtime/runtime_predicate.h"
 #include "runtime/runtime_state.h"
-<<<<<<< HEAD
-=======
 #include "util/bvar_helper.h"
->>>>>>> 7bda49b5
 #include "util/coding.h"
 #include "util/crc32c.h"
 #include "util/slice.h" // Slice
@@ -73,9 +63,9 @@
 #include "vec/olap/vgeneric_iterators.h"
 
 namespace doris {
-<<<<<<< HEAD
+
 using namespace ErrorCode;
-=======
+
 namespace io {
 class FileCacheManager;
 class FileReaderOptions;
@@ -83,14 +73,9 @@
 
 namespace segment_v2 {
 class InvertedIndexIterator;
->>>>>>> 7bda49b5
-
-namespace segment_v2 {
-class InvertedIndexIterator;
 
 Status Segment::open(io::FileSystemSPtr fs, const std::string& path, uint32_t segment_id,
                      RowsetId rowset_id, TabletSchemaSPtr tablet_schema,
-<<<<<<< HEAD
                      const io::FileReaderOptions& reader_options, std::shared_ptr<Segment>* output,
                      bool is_lazy_open, bool disable_file_cache) {
     std::shared_ptr<Segment> segment(new Segment(segment_id, rowset_id, tablet_schema));
@@ -103,26 +88,6 @@
         *output = std::move(segment);
         return Status::OK();
     }
-=======
-                     const io::FileReaderOptions& reader_options,
-                     std::shared_ptr<Segment>* output) {
-    io::FileReaderSPtr file_reader;
-    io::FileDescription fd;
-    fd.path = path;
-#ifndef BE_TEST
-    RETURN_IF_ERROR(fs->open_file(fd, reader_options, &file_reader));
-#else
-    // be ut use local file reader instead of remote file reader while use remote cache
-    if (!config::file_cache_type.empty()) {
-        RETURN_IF_ERROR(io::global_local_filesystem()->open_file(fd, reader_options, &file_reader));
-    } else {
-        RETURN_IF_ERROR(fs->open_file(fd, reader_options, &file_reader));
-    }
-#endif
-
-    std::shared_ptr<Segment> segment(new Segment(segment_id, rowset_id, tablet_schema));
-    segment->_file_reader = std::move(file_reader);
->>>>>>> 7bda49b5
     RETURN_IF_ERROR(segment->_open());
     *output = std::move(segment);
     return Status::OK();
@@ -187,12 +152,10 @@
             }
         }
     }
-<<<<<<< HEAD
+
     if (read_options.runtime_state != nullptr) {
         _disable_file_cache = read_options.runtime_state->query_options().disable_file_cache;
     }
-=======
->>>>>>> 7bda49b5
 
     RETURN_IF_ERROR(load_index());
     if (read_options.delete_condition_predicates->num_of_column_predicate() == 0 &&
@@ -218,11 +181,9 @@
     size_t bytes_read = 0;
     // Block / Whole / Sub file cache will use it while read segment footer
     io::IOContext io_ctx;
-<<<<<<< HEAD
     io_ctx.read_segment_index = true;
     io_ctx.disable_file_cache = _disable_file_cache;
-=======
->>>>>>> 7bda49b5
+
     RETURN_IF_ERROR(
             _file_reader->read_at(file_size - 12, Slice(fixed_buf, 12), &bytes_read, &io_ctx));
     DCHECK_EQ(bytes_read, 12);
@@ -387,30 +348,10 @@
         RETURN_IF_ERROR(_column_readers.at(col_unique_id)->new_bitmap_index_iterator(&it));
         iter->reset(it);
         return Status::OK();
-<<<<<<< HEAD
-    }
-    return Status::OK();
-}
-
-Status Segment::new_inverted_index_iterator(const TabletColumn& tablet_column,
-                                            const TabletIndex* index_meta,
-                                            OlapReaderStatistics* stats,
-                                            std::unique_ptr<InvertedIndexIterator>* iter) {
-    auto col_unique_id = tablet_column.unique_id();
-    if (_column_readers.count(col_unique_id) > 0 && index_meta) {
-        InvertedIndexIterator* it;
-        RETURN_IF_ERROR(_column_readers.at(col_unique_id)
-                                ->new_inverted_index_iterator(index_meta, stats, &it));
-        iter->reset(it);
-        return Status::OK();
-=======
->>>>>>> 7bda49b5
-    }
-    return Status::OK();
-}
-
-<<<<<<< HEAD
-=======
+    }
+    return Status::OK();
+}
+
 Status Segment::new_inverted_index_iterator(const TabletColumn& tablet_column,
                                             const TabletIndex* index_meta,
                                             OlapReaderStatistics* stats,
@@ -424,7 +365,6 @@
     return Status::OK();
 }
 
->>>>>>> 7bda49b5
 Status Segment::lookup_row_key(const Slice& key, bool with_seq_col, RowLocation* row_location) {
     RETURN_IF_ERROR(load_pk_index_and_bf());
     bool has_seq_col = _tablet_schema->has_sequence_col();
