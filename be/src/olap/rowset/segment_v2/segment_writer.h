// Licensed to the Apache Software Foundation (ASF) under one
// or more contributor license agreements.  See the NOTICE file
// distributed with this work for additional information
// regarding copyright ownership.  The ASF licenses this file
// to you under the Apache License, Version 2.0 (the
// "License"); you may not use this file except in compliance
// with the License.  You may obtain a copy of the License at
//
//   http://www.apache.org/licenses/LICENSE-2.0
//
// Unless required by applicable law or agreed to in writing,
// software distributed under the License is distributed on an
// "AS IS" BASIS, WITHOUT WARRANTIES OR CONDITIONS OF ANY
// KIND, either express or implied.  See the License for the
// specific language governing permissions and limitations
// under the License.

#pragma once

#include <butil/macros.h>
#include <gen_cpp/olap_file.pb.h>
#include <gen_cpp/segment_v2.pb.h>
#include <stddef.h>

#include <cstdint>
#include <functional>
#include <map>
#include <memory> // unique_ptr
#include <string>
#include <unordered_set>
#include <vector>

#include "common/status.h" // Status
#include "gen_cpp/segment_v2.pb.h"
#include "gutil/macros.h"
#include "gutil/strings/substitute.h"
#include "olap/olap_define.h"
#include "olap/rowset/rowset_writer.h"
#include "olap/rowset/segment_v2/column_writer.h"
#include "olap/tablet.h"
#include "olap/tablet_schema.h"
#include "util/faststring.h"
#include "util/slice.h"

namespace doris {
namespace vectorized {
class Block;
class IOlapColumnDataAccessor;
class OlapBlockDataConvertor;
} // namespace vectorized

// TODO(lingbin): Should be a conf that can be dynamically adjusted, or a member in the context
const uint32_t MAX_SEGMENT_SIZE = static_cast<uint32_t>(OLAP_MAX_COLUMN_SEGMENT_FILE_SIZE *
                                                        OLAP_COLUMN_FILE_SEGMENT_SIZE_SCALE);
class DataDir;
class MemTracker;
class ShortKeyIndexBuilder;
class PrimaryKeyIndexBuilder;
class KeyCoder;
struct RowsetWriterContext;
struct FlushContext;

namespace io {
class FileWriter;
} // namespace io

namespace segment_v2 {

extern const char* k_segment_magic;
extern const uint32_t k_segment_magic_length;

struct SegmentWriterOptions {
    uint32_t num_rows_per_block = 1024;
    bool enable_unique_key_merge_on_write = false;
    CompressionTypePB compression_type = UNKNOWN_COMPRESSION;

    RowsetWriterContext* rowset_ctx = nullptr;
    DataWriteType write_type = DataWriteType::TYPE_DEFAULT;
};

using TabletSharedPtr = std::shared_ptr<Tablet>;

class SegmentWriter {
public:
    explicit SegmentWriter(io::FileWriter* file_writer, uint32_t segment_id,
                           TabletSchemaSPtr tablet_schema, TabletSharedPtr tablet,
                           DataDir* data_dir, uint32_t max_row_per_segment,
                           const SegmentWriterOptions& opts,
                           std::shared_ptr<MowContext> mow_context);
    ~SegmentWriter();

    Status init(const FlushContext* flush_ctx = nullptr);

    // for vertical compaction
    Status init(const std::vector<uint32_t>& col_ids, bool has_key,
                const FlushContext* flush_ctx = nullptr);

    template <typename RowType>
    Status append_row(const RowType& row);

    Status append_block(const vectorized::Block* block, size_t row_pos, size_t num_rows);
    Status append_block_with_partial_content(const vectorized::Block* block, size_t row_pos,
                                             size_t num_rows);

    int64_t max_row_to_add(size_t row_avg_size_in_bytes);

    uint64_t estimate_segment_size();
    size_t try_get_inverted_index_file_size();

    size_t get_inverted_index_file_size() const { return _inverted_index_file_size; }
    uint32_t num_rows_written() const { return _num_rows_written; }
    int64_t num_rows_filtered() const { return _num_rows_filtered; }
    uint32_t row_count() const { return _row_count; }

    Status finalize(uint64_t* segment_file_size, uint64_t* index_size);

    uint32_t get_segment_id() { return _segment_id; }

    Status finalize_columns_data();
    Status finalize_columns_index(uint64_t* index_size);
    Status finalize_footer(uint64_t* segment_file_size);
    Status finalize_footer();

    void init_column_meta(ColumnMetaPB* meta, uint32_t column_id, const TabletColumn& column,
                          TabletSchemaSPtr tablet_schema);
    Slice min_encoded_key();
    Slice max_encoded_key();

    DataDir* get_data_dir() { return _data_dir; }
    bool is_unique_key() { return _tablet_schema->keys_type() == UNIQUE_KEYS; }

    void clear();

    void set_mow_context(std::shared_ptr<MowContext> mow_context);
    Status fill_missing_columns(vectorized::MutableColumns& mutable_full_columns,
<<<<<<< HEAD
                                const std::vector<bool>& use_default_flag, bool has_default);
    io::FileWriter* get_file_writer() { return _file_writer; }
=======
                                const std::vector<bool>& use_default_or_null_flag,
                                bool has_default_or_nullable);
>>>>>>> 0f37f1c3

private:
    DISALLOW_COPY_AND_ASSIGN(SegmentWriter);
    Status _create_writers(const TabletSchema& tablet_schema, const std::vector<uint32_t>& col_ids,
                           std::function<Status(uint32_t, const TabletColumn&)> writer_creator);
    Status _write_data();
    Status _write_ordinal_index();
    Status _write_zone_map();
    Status _write_bitmap_index();
    Status _write_inverted_index();
    Status _write_bloom_filter_index();
    Status _write_short_key_index();
    Status _write_primary_key_index();
    Status _write_footer();
    Status _write_raw_data(const std::vector<Slice>& slices);
    void _maybe_invalid_row_cache(const std::string& key);
    std::string _encode_keys(const std::vector<vectorized::IOlapColumnDataAccessor*>& key_columns,
                             size_t pos, bool null_first = true);
    // used for unique-key with merge on write and segment min_max key
    std::string _full_encode_keys(
            const std::vector<vectorized::IOlapColumnDataAccessor*>& key_columns, size_t pos,
            bool null_first = true);
    // used for unique-key with merge on write
    void _encode_seq_column(const vectorized::IOlapColumnDataAccessor* seq_column, size_t pos,
                            string* encoded_keys);
    void set_min_max_key(const Slice& key);
    void set_min_key(const Slice& key);
    void set_max_key(const Slice& key);
    void _serialize_block_to_row_column(vectorized::Block& block);

private:
    uint32_t _segment_id;
    TabletSchemaSPtr _tablet_schema;
    TabletSharedPtr _tablet;
    DataDir* _data_dir;
    uint32_t _max_row_per_segment;
    SegmentWriterOptions _opts;

    // Not owned. owned by RowsetWriter
    io::FileWriter* _file_writer;

    SegmentFooterPB _footer;
    size_t _num_key_columns;
    size_t _num_short_key_columns;
    size_t _inverted_index_file_size;
    std::unique_ptr<ShortKeyIndexBuilder> _short_key_index_builder;
    std::unique_ptr<PrimaryKeyIndexBuilder> _primary_key_index_builder;
    std::vector<std::unique_ptr<ColumnWriter>> _column_writers;
    std::unique_ptr<MemTracker> _mem_tracker;

    std::unique_ptr<vectorized::OlapBlockDataConvertor> _olap_data_convertor;
    // used for building short key index or primary key index during vectorized write.
    std::vector<const KeyCoder*> _key_coders;
    const KeyCoder* _seq_coder = nullptr;
    std::vector<uint16_t> _key_index_size;
    size_t _short_key_row_pos = 0;

    std::vector<uint32_t> _column_ids;
    bool _has_key = true;
    // _num_rows_written means row count already written in this current column group
    uint32_t _num_rows_written = 0;
    // number of rows filtered in strict mode partial update
    int64_t _num_rows_filtered = 0;
    // _row_count means total row count of this segment
    // In vertical compaction row count is recorded when key columns group finish
    //  and _num_rows_written will be updated in value column group
    uint32_t _row_count = 0;

    bool _is_first_row = true;
    faststring _min_key;
    faststring _max_key;

    std::shared_ptr<MowContext> _mow_context;
    // group every rowset-segment row id to speed up reader
    PartialUpdateReadPlan _rssid_to_rid;
    std::map<RowsetId, RowsetSharedPtr> _rsid_to_rowset;

    // record row locations here and used when memtable flush
};

} // namespace segment_v2
} // namespace doris<|MERGE_RESOLUTION|>--- conflicted
+++ resolved
@@ -133,13 +133,10 @@
 
     void set_mow_context(std::shared_ptr<MowContext> mow_context);
     Status fill_missing_columns(vectorized::MutableColumns& mutable_full_columns,
-<<<<<<< HEAD
-                                const std::vector<bool>& use_default_flag, bool has_default);
-    io::FileWriter* get_file_writer() { return _file_writer; }
-=======
                                 const std::vector<bool>& use_default_or_null_flag,
                                 bool has_default_or_nullable);
->>>>>>> 0f37f1c3
+
+    io::FileWriter* get_file_writer() { return _file_writer; }
 
 private:
     DISALLOW_COPY_AND_ASSIGN(SegmentWriter);
