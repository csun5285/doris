--- conflicted
+++ resolved
@@ -90,12 +90,8 @@
     // page types are divided into DATA_PAGE & INDEX_PAGE
     // INDEX_PAGE including index_page, dict_page and short_key_page
     PageTypePB type;
-<<<<<<< HEAD
-    io::IOContext* io_ctx = nullptr; // Ref
-=======
     io::IOContext io_ctx;
     bool is_predicate_column = false;
->>>>>>> 7bda49b5
 
     void sanity_check() const {
         CHECK_NOTNULL(file_reader);
@@ -125,11 +121,7 @@
     Status new_bitmap_index_iterator(BitmapIndexIterator** iterator);
 
     Status new_inverted_index_iterator(const TabletIndex* index_meta, OlapReaderStatistics* stats,
-<<<<<<< HEAD
-                                       InvertedIndexIterator** iterator);
-=======
                                        std::unique_ptr<InvertedIndexIterator>* iterator);
->>>>>>> 7bda49b5
 
     // Seek to the first entry in the column.
     Status seek_to_first(OrdinalPageIndexIterator* iter);
@@ -246,11 +238,7 @@
     std::unique_ptr<ZoneMapIndexReader> _zone_map_index;
     std::unique_ptr<OrdinalIndexReader> _ordinal_index;
     std::unique_ptr<BitmapIndexReader> _bitmap_index;
-<<<<<<< HEAD
-    std::unique_ptr<InvertedIndexReader> _inverted_index;
-=======
     std::shared_ptr<InvertedIndexReader> _inverted_index;
->>>>>>> 7bda49b5
     std::unique_ptr<BloomFilterIndexReader> _bloom_filter_index;
     DorisCallOnce<Status> _load_zone_map_index_once;
     DorisCallOnce<Status> _load_ordinal_index_once;
