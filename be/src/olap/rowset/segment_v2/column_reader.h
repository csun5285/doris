--- conflicted
+++ resolved
@@ -21,11 +21,8 @@
 #include <cstdint> // for uint32_t
 #include <memory>  // for unique_ptr
 
-<<<<<<< HEAD
+#include "bloom_filter_index_reader.h"
 #include "common/config.h"
-=======
-#include "bloom_filter_index_reader.h"
->>>>>>> ef37396b
 #include "common/logging.h"
 #include "common/status.h"         // for Status
 #include "gen_cpp/segment_v2.pb.h" // for ColumnMetaPB
