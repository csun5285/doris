// Licensed to the Apache Software Foundation (ASF) under one
// or more contributor license agreements.  See the NOTICE file
// distributed with this work for additional information
// regarding copyright ownership.  The ASF licenses this file
// to you under the Apache License, Version 2.0 (the
// "License"); you may not use this file except in compliance
// with the License.  You may obtain a copy of the License at
//
//   http://www.apache.org/licenses/LICENSE-2.0
//
// Unless required by applicable law or agreed to in writing,
// software distributed under the License is distributed on an
// "AS IS" BASIS, WITHOUT WARRANTIES OR CONDITIONS OF ANY
// KIND, either express or implied.  See the License for the
// specific language governing permissions and limitations
// under the License.

#ifndef DORIS_BE_SRC_OLAP_ROWSET_ROWSET_META_H
#define DORIS_BE_SRC_OLAP_ROWSET_ROWSET_META_H

#include <gen_cpp/olap_file.pb.h>

#include <memory>
#include <string>
#include <vector>

#include "common/logging.h"
#include "google/protobuf/util/message_differencer.h"
#include "io/fs/file_system.h"
<<<<<<< HEAD
#include "io/fs/file_writer.h"
=======
>>>>>>> 7bda49b5
#include "io/fs/local_file_system.h"
#include "json2pb/json_to_pb.h"
#include "json2pb/pb_to_json.h"
#include "olap/olap_common.h"
#include "olap/storage_policy.h"
#include "olap/tablet_schema.h"
#include "olap/tablet_schema_cache.h"

namespace doris {

class RowsetMeta;
using RowsetMetaSharedPtr = std::shared_ptr<RowsetMeta>;

class RowsetMeta {
public:
    RowsetMeta() = default;

    RowsetMeta(int64_t table_id, int64_t index_id) : _table_id(table_id) {
        _rowset_meta_pb.set_index_id(index_id);
    }

    virtual ~RowsetMeta() = default;

    virtual bool init(const std::string& pb_rowset_meta) {
        bool ret = _deserialize_from_pb(pb_rowset_meta);
        if (!ret) {
            return false;
        }
        _init();
        return true;
    }

    virtual bool init_from_pb(const RowsetMetaPB& rowset_meta_pb) {
        // since cloud-2.3, RowsetMetaPB MUST have `index_id` and `schema_version`
        DCHECK(rowset_meta_pb.has_index_id() && rowset_meta_pb.has_schema_version());
        if (rowset_meta_pb.has_tablet_schema()) {
            _schema = TabletSchemaCache::instance()->insert(rowset_meta_pb.index_id(),
                                                            rowset_meta_pb.tablet_schema());
        }
        // Release ownership of TabletSchemaPB from `rowset_meta_pb` and then set it back to `rowset_meta_pb`,
        // this won't break const semantics of `rowset_meta_pb`, because `rowset_meta_pb` is not changed
        // before and after call this method.
        auto& mut_rowset_meta_pb = const_cast<RowsetMetaPB&>(rowset_meta_pb);
        auto schema = mut_rowset_meta_pb.release_tablet_schema();
        _rowset_meta_pb = mut_rowset_meta_pb;
        mut_rowset_meta_pb.set_allocated_tablet_schema(schema);
        _init();
        return true;
    }

    virtual bool init_from_json(const std::string& json_rowset_meta) {
        bool ret = json2pb::JsonToProtoMessage(json_rowset_meta, &_rowset_meta_pb);
        if (!ret) {
            return false;
        }
        _init();
        return true;
    }

    virtual bool serialize(std::string* value) { return _serialize_to_pb(value); }

    virtual bool json_rowset_meta(std::string* json_rowset_meta) {
        json2pb::Pb2JsonOptions json_options;
        json_options.pretty_json = true;
        bool ret = json2pb::ProtoMessageToJson(_rowset_meta_pb, json_rowset_meta, json_options);
        return ret;
    }

    // This method may return nullptr.
    const io::FileSystemSPtr& fs() {
        if (!_fs) {
            if (is_local()) {
                _fs = io::global_local_filesystem();
            } else {
                _fs = get_filesystem(resource_id());
                LOG_IF(WARNING, !_fs) << "Cannot get file system: " << resource_id();
            }
        }
        return _fs;
    }

    void set_fs(io::FileSystemSPtr fs) {
        if (fs && fs->type() != io::FileSystemType::LOCAL) {
            _rowset_meta_pb.set_resource_id(fs->id());
        }
        _fs = std::move(fs);
<<<<<<< HEAD
    }

    const std::string& resource_id() const { return _rowset_meta_pb.resource_id(); }

    void set_resource_id(std::string resource_id) {
        _rowset_meta_pb.set_resource_id(std::move(resource_id));
=======
>>>>>>> 7bda49b5
    }

    const std::string& resource_id() const { return _rowset_meta_pb.resource_id(); }

    bool is_local() const { return !_rowset_meta_pb.has_resource_id(); }

    int64_t table_id() const { return _table_id; }

    int64_t index_id() const { return _rowset_meta_pb.index_id(); }

    RowsetId rowset_id() const { return _rowset_id; }

    void set_rowset_id(const RowsetId& rowset_id) {
        // rowset id is a required field, just set it to 0
        _rowset_meta_pb.set_rowset_id(0);
        _rowset_id = rowset_id;
        _rowset_meta_pb.set_rowset_id_v2(rowset_id.to_string());
    }

    int64_t tablet_id() const { return _rowset_meta_pb.tablet_id(); }

    void set_tablet_id(int64_t tablet_id) { _rowset_meta_pb.set_tablet_id(tablet_id); }

    TabletUid tablet_uid() const { return _rowset_meta_pb.tablet_uid(); }

    void set_tablet_uid(TabletUid tablet_uid) {
        *(_rowset_meta_pb.mutable_tablet_uid()) = tablet_uid.to_proto();
    }

    int64_t txn_id() const { return _rowset_meta_pb.txn_id(); }

    void set_txn_id(int64_t txn_id) { _rowset_meta_pb.set_txn_id(txn_id); }

    void set_txn_expiration(int64_t expiration) { _rowset_meta_pb.set_txn_expiration(expiration); }

    int32_t tablet_schema_hash() const { return _rowset_meta_pb.tablet_schema_hash(); }

    void set_tablet_schema_hash(int64_t tablet_schema_hash) {
        _rowset_meta_pb.set_tablet_schema_hash(tablet_schema_hash);
    }

    RowsetTypePB rowset_type() const { return _rowset_meta_pb.rowset_type(); }

    void set_rowset_type(RowsetTypePB rowset_type) { _rowset_meta_pb.set_rowset_type(rowset_type); }

    RowsetStatePB rowset_state() const { return _rowset_meta_pb.rowset_state(); }

    void set_rowset_state(RowsetStatePB rowset_state) {
        _rowset_meta_pb.set_rowset_state(rowset_state);
    }

    Version version() const {
        return {_rowset_meta_pb.start_version(), _rowset_meta_pb.end_version()};
    }

    void set_version(Version version) {
        _rowset_meta_pb.set_start_version(version.first);
        _rowset_meta_pb.set_end_version(version.second);
    }

    bool has_version() const {
        return _rowset_meta_pb.has_start_version() && _rowset_meta_pb.has_end_version();
    }

    int64_t start_version() const { return _rowset_meta_pb.start_version(); }

    int64_t end_version() const { return _rowset_meta_pb.end_version(); }

    int64_t num_rows() const { return _rowset_meta_pb.num_rows(); }

    void set_num_rows(int64_t num_rows) { _rowset_meta_pb.set_num_rows(num_rows); }

    int64_t total_disk_size() const { return _rowset_meta_pb.total_disk_size(); }

    void set_total_disk_size(int64_t total_disk_size) {
        DCHECK(total_disk_size >= 0) << "suspicious data size: " << total_disk_size;
        _rowset_meta_pb.set_total_disk_size(total_disk_size);
    }

    int64_t data_disk_size() const { return _rowset_meta_pb.data_disk_size(); }

    void set_data_disk_size(int64_t data_disk_size) {
        DCHECK(data_disk_size >= 0) << "suspicious data size: " << data_disk_size;
        _rowset_meta_pb.set_data_disk_size(data_disk_size);
    }

    size_t index_disk_size() const { return _rowset_meta_pb.index_disk_size(); }

    void set_index_disk_size(size_t index_disk_size) {
        _rowset_meta_pb.set_index_disk_size(index_disk_size);
    }

    void zone_maps(std::vector<ZoneMap>* zone_maps) {
        for (const ZoneMap& zone_map : _rowset_meta_pb.zone_maps()) {
            zone_maps->push_back(zone_map);
        }
    }

    void set_zone_maps(const std::vector<ZoneMap>& zone_maps) {
        for (const ZoneMap& zone_map : zone_maps) {
            ZoneMap* new_zone_map = _rowset_meta_pb.add_zone_maps();
            *new_zone_map = zone_map;
        }
    }

    void add_zone_map(const ZoneMap& zone_map) {
        ZoneMap* new_zone_map = _rowset_meta_pb.add_zone_maps();
        *new_zone_map = zone_map;
    }

    bool has_delete_predicate() const { return _rowset_meta_pb.has_delete_predicate(); }

    const DeletePredicatePB& delete_predicate() const { return _rowset_meta_pb.delete_predicate(); }

    DeletePredicatePB* mutable_delete_predicate() {
        return _rowset_meta_pb.mutable_delete_predicate();
    }

    void set_delete_predicate(const DeletePredicatePB& delete_predicate) {
        DeletePredicatePB* new_delete_condition = _rowset_meta_pb.mutable_delete_predicate();
        *new_delete_condition = delete_predicate;
    }

    bool empty() const { return _rowset_meta_pb.empty(); }

    void set_empty(bool empty) { _rowset_meta_pb.set_empty(empty); }

    PUniqueId load_id() const { return _rowset_meta_pb.load_id(); }

    void set_load_id(PUniqueId load_id) {
        PUniqueId* new_load_id = _rowset_meta_pb.mutable_load_id();
        new_load_id->set_hi(load_id.hi());
        new_load_id->set_lo(load_id.lo());
    }

    bool delete_flag() const { return _rowset_meta_pb.delete_flag(); }

    int64_t creation_time() const { return _rowset_meta_pb.creation_time(); }

    void set_creation_time(int64_t creation_time) {
        return _rowset_meta_pb.set_creation_time(creation_time);
    }

    int64_t partition_id() const { return _rowset_meta_pb.partition_id(); }

    void set_partition_id(int64_t partition_id) {
        return _rowset_meta_pb.set_partition_id(partition_id);
    }

    int64_t num_segments() const { return _rowset_meta_pb.num_segments(); }

    void set_num_segments(int64_t num_segments) { _rowset_meta_pb.set_num_segments(num_segments); }

    void to_rowset_pb(RowsetMetaPB* rs_meta_pb, bool skip_schema = false) const {
        *rs_meta_pb = _rowset_meta_pb;
        if (_schema) [[likely]] {
            rs_meta_pb->set_schema_version(_schema->schema_version());
            if (!skip_schema) {
                _schema->to_schema_pb(rs_meta_pb->mutable_tablet_schema());
            }
        }
    }

    RowsetMetaPB get_rowset_pb() {
        RowsetMetaPB rowset_meta_pb = _rowset_meta_pb;
        if (_schema) {
            _schema->to_schema_pb(rowset_meta_pb.mutable_tablet_schema());
        }
        return rowset_meta_pb;
    }

    bool is_singleton_delta() const {
        return has_version() && _rowset_meta_pb.start_version() == _rowset_meta_pb.end_version();
    }

    // Some time, we may check if this rowset is in rowset meta manager's meta by using RowsetMetaManager::check_rowset_meta.
    // But, this check behavior may cost a lot of time when it is frequent.
    // If we explicitly remove this rowset from rowset meta manager's meta, we can set _is_removed_from_rowset_meta to true,
    // And next time when we want to check if this rowset is in rowset mata manager's meta, we can
    // check is_remove_from_rowset_meta() first.
    void set_remove_from_rowset_meta() { _is_removed_from_rowset_meta = true; }

    bool is_remove_from_rowset_meta() const { return _is_removed_from_rowset_meta; }

    SegmentsOverlapPB segments_overlap() const { return _rowset_meta_pb.segments_overlap_pb(); }

    void set_segments_overlap(SegmentsOverlapPB segments_overlap) {
        _rowset_meta_pb.set_segments_overlap_pb(segments_overlap);
    }

    static bool comparator(const RowsetMetaSharedPtr& left, const RowsetMetaSharedPtr& right) {
        return left->end_version() < right->end_version();
    }

    // return true if segments in this rowset has overlapping data.
    // this is not same as `segments_overlap()` method.
    // `segments_overlap()` only return the value of "segments_overlap" field in rowset meta,
    // but "segments_overlap" may be UNKNOWN.
    //
    // Returns true iff all of the following conditions are met
    // 1. the rowset contains more than one segment
    // 2. the rowset's start version == end version (non-singleton rowset was generated by compaction process
    //    which always produces non-overlapped segments)
    // 3. segments_overlap() flag is not NONOVERLAPPING (OVERLAP_UNKNOWN and OVERLAPPING are OK)
    bool is_segments_overlapping() const {
        return num_segments() > 1 && is_singleton_delta() && segments_overlap() != NONOVERLAPPING;
    }

    // get the compaction score of this rowset.
    // if segments are overlapping, the score equals to the number of segments,
    // otherwise, score is 1.
    uint32_t get_compaction_score() const {
        uint32_t score = 0;
        if (!is_segments_overlapping()) {
            score = 1;
        } else {
            score = num_segments();
            CHECK(score > 0);
        }
        return score;
    }

    void get_segments_key_bounds(std::vector<KeyBoundsPB>* segments_key_bounds) const {
        for (const KeyBoundsPB& key_range : _rowset_meta_pb.segments_key_bounds()) {
            segments_key_bounds->push_back(key_range);
        }
    }
    virtual bool get_first_segment_key_bound(KeyBoundsPB* key_bounds) {
        // for compatibility, old version has not segment key bounds
        if (_rowset_meta_pb.segments_key_bounds_size() == 0) {
            return false;
        }
        *key_bounds = _rowset_meta_pb.segments_key_bounds(0);
        return true;
    }
    virtual bool get_last_segment_key_bound(KeyBoundsPB* key_bounds) {
        if (_rowset_meta_pb.segments_key_bounds_size() == 0) {
            return false;
        }
        *key_bounds =
                _rowset_meta_pb.segments_key_bounds(_rowset_meta_pb.segments_key_bounds_size() - 1);
        return true;
    }

    auto& get_segments_key_bounds() { return _rowset_meta_pb.segments_key_bounds(); }

    virtual bool get_first_segment_key_bound(KeyBoundsPB* key_bounds) {
        // for compatibility, old version has not segment key bounds
        if (_rowset_meta_pb.segments_key_bounds_size() == 0) {
            return false;
        }
        *key_bounds = _rowset_meta_pb.segments_key_bounds(0);
        return true;
    }
    virtual bool get_last_segment_key_bound(KeyBoundsPB* key_bounds) {
        if (_rowset_meta_pb.segments_key_bounds_size() == 0) {
            return false;
        }
        *key_bounds =
                _rowset_meta_pb.segments_key_bounds(_rowset_meta_pb.segments_key_bounds_size() - 1);
        return true;
    }

    void set_segments_key_bounds(const std::vector<KeyBoundsPB>& segments_key_bounds) {
        for (const KeyBoundsPB& key_bounds : segments_key_bounds) {
            KeyBoundsPB* new_key_bounds = _rowset_meta_pb.add_segments_key_bounds();
            *new_key_bounds = key_bounds;
        }
    }

    void add_segment_key_bounds(const KeyBoundsPB& segments_key_bounds) {
        *_rowset_meta_pb.add_segments_key_bounds() = segments_key_bounds;
        set_segments_overlap(OVERLAPPING);
    }

    void set_newest_write_timestamp(int64_t timestamp) {
        _rowset_meta_pb.set_newest_write_timestamp(timestamp);
    }

    int64_t newest_write_timestamp() const { return _rowset_meta_pb.newest_write_timestamp(); }

    void set_tablet_schema(const TabletSchemaSPtr& tablet_schema) {
<<<<<<< HEAD
        _schema = TabletSchemaCache::instance()->insert(index_id(), tablet_schema);
    }

    const TabletSchemaSPtr& tablet_schema() { return _schema; }

    void add_segments_file_size(
            const std::vector<std::pair<int, io::FileWriterPtr>>& segment_file_writers) {
        size_t size = segment_file_writers.size();
        auto check = [&]() -> bool {
            std::unordered_set<int> segment_ids;
            for (const auto& [segment_id, _] : segment_file_writers) {
                if (segment_id < 0 || segment_id >= size ||
                    segment_ids.find(segment_id) != segment_ids.end()) {
                    LOG(ERROR) << fmt::format("segments_file_size error {} {}", segment_id, size);
                    return false;
                }
                segment_ids.insert(segment_id);
            }
            return true;
        };
        DCHECK(check());
        if (!check()) {
            return;
        }
        std::vector<size_t> segment_file_writers_size(size, 0);
        for (auto& [segment_id, file_writer] : segment_file_writers) {
            segment_file_writers_size[segment_id] = file_writer->bytes_appended();
        }
        for (size_t i = 0; i < size; i++) {
            size_t file_size = segment_file_writers_size[i];
            if (file_size == 0) {
                DCHECK(false);
                LOG(ERROR) << fmt::format("segments_file_size error {}", i);
                _rowset_meta_pb.clear_segments_file_size();
                return;
            }
            _rowset_meta_pb.add_segments_file_size(file_size);
        }
        _rowset_meta_pb.set_enable_segments_file_size(true);
=======
        _schema = TabletSchemaCache::instance()->insert(tablet_schema->to_key());
>>>>>>> 7bda49b5
    }

    int64_t get_segment_file_size(int idx) const {
        DCHECK(_rowset_meta_pb.segments_file_size_size() == 0 ||
               _rowset_meta_pb.segments_file_size_size() > idx);
        return _rowset_meta_pb.has_enable_segments_file_size()
                       ? (_rowset_meta_pb.enable_segments_file_size()
                                  ? (_rowset_meta_pb.segments_file_size_size() != 0
                                             ? _rowset_meta_pb.segments_file_size(idx)
                                             : 0)
                                  : 0)
                       : 0;
    }

private:
    bool _deserialize_from_pb(const std::string& value) {
        RowsetMetaPB rowset_meta_pb;
        if (!rowset_meta_pb.ParseFromString(value)) {
            return false;
        }
        // since cloud-2.3, RowsetMetaPB MUST have `index_id` and `schema_version`
        DCHECK(rowset_meta_pb.has_index_id() && rowset_meta_pb.has_schema_version());
        if (rowset_meta_pb.has_tablet_schema()) {
            _schema = TabletSchemaCache::instance()->insert(rowset_meta_pb.index_id(),
                                                            rowset_meta_pb.tablet_schema());
            rowset_meta_pb.clear_tablet_schema();
        }
        _rowset_meta_pb = rowset_meta_pb;
        return true;
    }

    bool _serialize_to_pb(std::string* value) {
        if (value == nullptr) {
            return false;
        }
        RowsetMetaPB rowset_meta_pb = _rowset_meta_pb;
        if (_schema) {
            _schema->to_schema_pb(rowset_meta_pb.mutable_tablet_schema());
        }
        return rowset_meta_pb.SerializeToString(value);
    }

    void _init() {
        if (_rowset_meta_pb.rowset_id() > 0) {
            _rowset_id.init(_rowset_meta_pb.rowset_id());
        } else {
            _rowset_id.init(_rowset_meta_pb.rowset_id_v2());
        }
    }

    friend bool operator==(const RowsetMeta& a, const RowsetMeta& b) {
        if (a._rowset_id != b._rowset_id) return false;
        if (a._is_removed_from_rowset_meta != b._is_removed_from_rowset_meta) return false;
        if (!google::protobuf::util::MessageDifferencer::Equals(a._rowset_meta_pb,
                                                                b._rowset_meta_pb))
            return false;
        return true;
    }

    friend bool operator!=(const RowsetMeta& a, const RowsetMeta& b) { return !(a == b); }

private:
    RowsetMetaPB _rowset_meta_pb;
    TabletSchemaSPtr _schema = nullptr;
    RowsetId _rowset_id;

    // these fields will be used in some statistics
    int64_t _table_id = 0;

    io::FileSystemSPtr _fs;
    bool _is_removed_from_rowset_meta = false;
};

} // namespace doris

#endif // DORIS_BE_SRC_OLAP_ROWSET_ROWSET_META_H<|MERGE_RESOLUTION|>--- conflicted
+++ resolved
@@ -27,10 +27,7 @@
 #include "common/logging.h"
 #include "google/protobuf/util/message_differencer.h"
 #include "io/fs/file_system.h"
-<<<<<<< HEAD
 #include "io/fs/file_writer.h"
-=======
->>>>>>> 7bda49b5
 #include "io/fs/local_file_system.h"
 #include "json2pb/json_to_pb.h"
 #include "json2pb/pb_to_json.h"
@@ -117,18 +114,13 @@
             _rowset_meta_pb.set_resource_id(fs->id());
         }
         _fs = std::move(fs);
-<<<<<<< HEAD
     }
 
     const std::string& resource_id() const { return _rowset_meta_pb.resource_id(); }
 
     void set_resource_id(std::string resource_id) {
         _rowset_meta_pb.set_resource_id(std::move(resource_id));
-=======
->>>>>>> 7bda49b5
-    }
-
-    const std::string& resource_id() const { return _rowset_meta_pb.resource_id(); }
+    }
 
     bool is_local() const { return !_rowset_meta_pb.has_resource_id(); }
 
@@ -372,23 +364,6 @@
 
     auto& get_segments_key_bounds() { return _rowset_meta_pb.segments_key_bounds(); }
 
-    virtual bool get_first_segment_key_bound(KeyBoundsPB* key_bounds) {
-        // for compatibility, old version has not segment key bounds
-        if (_rowset_meta_pb.segments_key_bounds_size() == 0) {
-            return false;
-        }
-        *key_bounds = _rowset_meta_pb.segments_key_bounds(0);
-        return true;
-    }
-    virtual bool get_last_segment_key_bound(KeyBoundsPB* key_bounds) {
-        if (_rowset_meta_pb.segments_key_bounds_size() == 0) {
-            return false;
-        }
-        *key_bounds =
-                _rowset_meta_pb.segments_key_bounds(_rowset_meta_pb.segments_key_bounds_size() - 1);
-        return true;
-    }
-
     void set_segments_key_bounds(const std::vector<KeyBoundsPB>& segments_key_bounds) {
         for (const KeyBoundsPB& key_bounds : segments_key_bounds) {
             KeyBoundsPB* new_key_bounds = _rowset_meta_pb.add_segments_key_bounds();
@@ -408,7 +383,6 @@
     int64_t newest_write_timestamp() const { return _rowset_meta_pb.newest_write_timestamp(); }
 
     void set_tablet_schema(const TabletSchemaSPtr& tablet_schema) {
-<<<<<<< HEAD
         _schema = TabletSchemaCache::instance()->insert(index_id(), tablet_schema);
     }
 
@@ -448,9 +422,6 @@
             _rowset_meta_pb.add_segments_file_size(file_size);
         }
         _rowset_meta_pb.set_enable_segments_file_size(true);
-=======
-        _schema = TabletSchemaCache::instance()->insert(tablet_schema->to_key());
->>>>>>> 7bda49b5
     }
 
     int64_t get_segment_file_size(int idx) const {
