--- conflicted
+++ resolved
@@ -62,7 +62,6 @@
 
     virtual bool init_from_pb(const RowsetMetaPB& rowset_meta_pb) {
         if (rowset_meta_pb.has_tablet_schema()) {
-<<<<<<< HEAD
 #ifdef BE_TEST
             _schema = std::make_shared<TabletSchema>();
             _schema->init_from_pb(rowset_meta_pb.tablet_schema());
@@ -72,10 +71,6 @@
             _schema = TabletSchemaCache::instance()->insert(rowset_meta_pb.index_id(),
                                                             rowset_meta_pb.tablet_schema());
 #endif // BE_TEST
-=======
-            _schema = TabletSchemaCache::instance()->insert(
-                    TabletSchema::deterministic_string_serialize(rowset_meta_pb.tablet_schema()));
->>>>>>> d75ba6ef
         }
         // Release ownership of TabletSchemaPB from `rowset_meta_pb` and then set it back to `rowset_meta_pb`,
         // this won't break const semantics of `rowset_meta_pb`, because `rowset_meta_pb` is not changed
@@ -476,7 +471,6 @@
             return false;
         }
         if (rowset_meta_pb.has_tablet_schema()) {
-<<<<<<< HEAD
 #ifdef BE_TEST
             _schema = std::make_shared<TabletSchema>();
             _schema->init_from_pb(rowset_meta_pb.tablet_schema());
@@ -486,10 +480,6 @@
             _schema = TabletSchemaCache::instance()->insert(rowset_meta_pb.index_id(),
                                                             rowset_meta_pb.tablet_schema());
 #endif // BE_TEST
-=======
-            _schema = TabletSchemaCache::instance()->insert(
-                    TabletSchema::deterministic_string_serialize(rowset_meta_pb.tablet_schema()));
->>>>>>> d75ba6ef
             rowset_meta_pb.clear_tablet_schema();
         }
         _rowset_meta_pb = rowset_meta_pb;
