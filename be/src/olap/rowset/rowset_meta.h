--- conflicted
+++ resolved
@@ -378,10 +378,6 @@
     int64_t newest_write_timestamp() const { return _rowset_meta_pb.newest_write_timestamp(); }
 
     void set_tablet_schema(const TabletSchemaSPtr& tablet_schema) {
-<<<<<<< HEAD
-=======
-        DCHECK(index_id() > 0);
->>>>>>> c300ae79
         _schema = TabletSchemaCache::instance()->insert(index_id(), tablet_schema);
     }
 
