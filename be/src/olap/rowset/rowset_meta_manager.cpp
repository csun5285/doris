--- conflicted
+++ resolved
@@ -36,11 +36,6 @@
 #include "olap/utils.h"
 
 namespace doris {
-<<<<<<< HEAD
-using namespace ErrorCode;
-
-=======
->>>>>>> 7bda49b5
 namespace {
 const std::string ROWSET_PREFIX = "rst_";
 } // namespace
@@ -151,10 +146,7 @@
     binlog_meta_entry_pb.set_rowset_id(rowset_meta_pb.rowset_id());
     binlog_meta_entry_pb.set_num_segments(rowset_meta_pb.num_segments());
     binlog_meta_entry_pb.set_creation_time(rowset_meta_pb.creation_time());
-<<<<<<< HEAD
-=======
     binlog_meta_entry_pb.set_rowset_id_v2(rowset_meta_pb.rowset_id_v2());
->>>>>>> 7bda49b5
     std::string binlog_meta_value;
     if (!binlog_meta_entry_pb.SerializeToString(&binlog_meta_value)) {
         LOG(WARNING) << "serialize binlog pb failed. rowset id:" << binlog_meta_key;
