--- conflicted
+++ resolved
@@ -242,16 +242,10 @@
     Status status;
     // TODO(lingbin): move to more better place, or in a CreateBlockBatch?
     for (auto& file_writer : _file_writers) {
-<<<<<<< HEAD
         status = file_writer->close();
-        if (!status.ok()) {
-            LOG(WARNING) << status;
-=======
-        Status status = file_writer->close();
         if (!status.ok()) {
             LOG(WARNING) << "failed to close file writer, path=" << file_writer->path()
                          << " res=" << status;
->>>>>>> 5af14399
             return nullptr;
         }
     }
