// Licensed to the Apache Software Foundation (ASF) under one
// or more contributor license agreements.  See the NOTICE file
// distributed with this work for additional information
// regarding copyright ownership.  The ASF licenses this file
// to you under the Apache License, Version 2.0 (the
// "License"); you may not use this file except in compliance
// with the License.  You may obtain a copy of the License at
//
//   http://www.apache.org/licenses/LICENSE-2.0
//
// Unless required by applicable law or agreed to in writing,
// software distributed under the License is distributed on an
// "AS IS" BASIS, WITHOUT WARRANTIES OR CONDITIONS OF ANY
// KIND, either express or implied.  See the License for the
// specific language governing permissions and limitations
// under the License.

#include "olap/rowset/beta_rowset_writer.h"

#include <ctime> // time
#include <memory>
#include <sstream>

<<<<<<< HEAD
#include "cloud/io/file_system.h"
#include "cloud/io/file_writer.h"
#include "cloud/io/s3_file_system.h"
#include "cloud/io/s3_file_writer.h"
#include "cloud/io/tmp_file_mgr.h"
=======
>>>>>>> 6b773939
#include "common/config.h"
#include "common/logging.h"
#include "env/env.h"
#include "gutil/strings/substitute.h"
#include "olap/memtable.h"
#include "olap/olap_define.h"
#include "olap/row.h"        // ContiguousRow
#include "olap/row_cursor.h" // RowCursor
#include "olap/rowset/beta_rowset.h"
#include "olap/rowset/rowset_factory.h"
#include "olap/rowset/segment_v2/segment_writer.h"
//#include "olap/storage_engine.h"
#include "runtime/exec_env.h"
#include "runtime/memory/mem_tracker_limiter.h"
<<<<<<< HEAD
#include "vec/common/object_util.h" // LocalSchemaChangeRecorder
=======
>>>>>>> 6b773939

namespace doris {

class StorageEngine;

BetaRowsetWriter::BetaRowsetWriter()
        : _rowset_meta(nullptr),
          _num_segment(0),
          _segcompacted_point(0),
          _num_segcompacted(0),
          _segment_writer(nullptr),
          _num_rows_written(0),
          _total_data_size(0),
          _total_index_size(0),
          _raw_num_rows_written(0),
          _is_doing_segcompaction(false) {
    _segcompaction_status.store(OLAP_SUCCESS);
}

BetaRowsetWriter::~BetaRowsetWriter() {
<<<<<<< HEAD
    if (_already_built || !_rowset_meta) {
        return;
    }
    _segment_writer.reset(); // ensure all files are closed
    if (_rowset_meta->is_local()) {
        // abnormal exit, remove all files generated
        OLAP_UNUSED_ARG(_wait_flying_segcompaction());
=======
    OLAP_UNUSED_ARG(_wait_flying_segcompaction());

    // TODO(lingbin): Should wrapper exception logic, no need to know file ops directly.
    if (!_already_built) {       // abnormal exit, remove all files generated
        _segment_writer.reset(); // ensure all files are closed
>>>>>>> 6b773939
        auto fs = _rowset_meta->fs();
        for (int i = 0; i < _num_segment; ++i) {
            std::string seg_path =
                    BetaRowset::segment_file_path(_context.rowset_dir, _context.rowset_id, i);
            // Even if an error is encountered, these files that have not been cleaned up
            // will be cleaned up by the GC background. So here we only print the error
            // message when we encounter an error.
            WARN_IF_ERROR(fs->delete_file(seg_path),
                          strings::Substitute("Failed to delete file=$0", seg_path));
        }
    }
}

Status BetaRowsetWriter::init(const RowsetWriterContext& rowset_writer_context) {
    _context = rowset_writer_context;
<<<<<<< HEAD
    _rowset_meta.reset(
            new RowsetMeta(rowset_writer_context.table_id, rowset_writer_context.index_id));
#ifdef CLOUD_MODE
    if (_context.fs) {
        _rowset_meta->set_fs(_context.fs);
    } else {
        // In cloud mode, this branch implies it is an intermediate rowset for external merge sort,
        // we use `global_local_filesystem` to write data to `tmp_file_dir`(see `BetaRowset::segment_file_path`).
        _context.rowset_dir = io::TmpFileMgr::instance()->get_tmp_file_dir();
=======
    _rowset_meta.reset(new RowsetMeta);
    if (_context.fs == nullptr && _context.data_dir) {
        _rowset_meta->set_fs(_context.data_dir->fs());
    } else {
        _rowset_meta->set_fs(_context.fs);
    }
    if (_context.fs != nullptr && _context.fs->resource_id().size() > 0) {
        _rowset_meta->set_resource_id(_context.fs->resource_id());
>>>>>>> 6b773939
    }
#else
    _rowset_meta->set_fs(_context.fs);
#endif
    _context.schema_change_recorder =
            std::make_shared<vectorized::object_util::LocalSchemaChangeRecorder>();
    _rowset_meta->set_rowset_id(_context.rowset_id);
    _rowset_meta->set_partition_id(_context.partition_id);
    _rowset_meta->set_tablet_id(_context.tablet_id);
    _rowset_meta->set_tablet_schema_hash(_context.tablet_schema_hash);
    _rowset_meta->set_rowset_type(_context.rowset_type);
    _rowset_meta->set_rowset_state(_context.rowset_state);
    _rowset_meta->set_segments_overlap(_context.segments_overlap);
    _rowset_meta->set_txn_id(_context.txn_id);
    _rowset_meta->set_txn_expiration(_context.txn_expiration);
    if (_context.rowset_state == PREPARED || _context.rowset_state == COMMITTED) {
        _is_pending = true;
        _rowset_meta->set_load_id(_context.load_id);
    } else {
        _rowset_meta->set_version(_context.version);
        _rowset_meta->set_oldest_write_timestamp(_context.oldest_write_timestamp);
        _rowset_meta->set_newest_write_timestamp(_context.newest_write_timestamp);
    }
    _rowset_meta->set_tablet_uid(_context.tablet_uid);
    _rowset_meta->set_tablet_schema(_context.tablet_schema);

    return Status::OK();
}

Status BetaRowsetWriter::add_block(const vectorized::Block* block) {
    if (block->rows() == 0) {
        return Status::OK();
    }
    if (UNLIKELY(_segment_writer == nullptr)) {
        RETURN_NOT_OK(_create_segment_writer(&_segment_writer, block));
    }
    return _add_block(block, &_segment_writer);
}

vectorized::VMergeIterator* BetaRowsetWriter::_get_segcompaction_reader(
        SegCompactionCandidatesSharedPtr segments, std::shared_ptr<Schema> schema,
        OlapReaderStatistics* stat, uint64_t* merged_row_stat) {
    StorageReadOptions read_options;
    read_options.stats = stat;
    read_options.use_page_cache = false;
    read_options.tablet_schema = _context.tablet_schema;
    std::vector<std::unique_ptr<RowwiseIterator>> seg_iterators;
    for (auto& seg_ptr : *segments) {
        std::unique_ptr<RowwiseIterator> iter;
        auto s = seg_ptr->new_iterator(*schema, read_options, &iter);
        if (!s.ok()) {
            LOG(WARNING) << "failed to create iterator[" << seg_ptr->id() << "]: " << s.to_string();
            return nullptr;
        }
        seg_iterators.push_back(std::move(iter));
    }
    std::vector<RowwiseIterator*> iterators;
    for (auto& owned_it : seg_iterators) {
        // transfer ownership
        iterators.push_back(owned_it.release());
    }
    bool is_unique = (_context.tablet_schema->keys_type() == UNIQUE_KEYS);
    bool is_reverse = false;
    auto merge_itr =
            vectorized::new_merge_iterator(iterators, -1, is_unique, is_reverse, merged_row_stat);
    DCHECK(merge_itr);
    auto s = merge_itr->init(read_options);
    if (!s.ok()) {
        LOG(WARNING) << "failed to init iterator: " << s.to_string();
        for (auto& itr : iterators) {
            delete itr;
        }
        return nullptr;
    }

    return (vectorized::VMergeIterator*)merge_itr;
}

std::unique_ptr<segment_v2::SegmentWriter> BetaRowsetWriter::_create_segcompaction_writer(
        uint64_t begin, uint64_t end) {
    Status status;
    std::unique_ptr<segment_v2::SegmentWriter> writer = nullptr;
    status = _create_segment_writer_for_segcompaction(&writer, begin, end);
    if (status != Status::OK() || writer == nullptr) {
        LOG(ERROR) << "failed to create segment writer for begin:" << begin << " end:" << end
                   << " path:" << writer->get_data_dir()->path() << " status:" << status;
        return nullptr;
    } else {
        return writer;
    }
}

Status BetaRowsetWriter::_delete_original_segments(uint32_t begin, uint32_t end) {
    auto fs = _rowset_meta->fs();
    if (!fs) {
        return Status::OLAPInternalError(OLAP_ERR_INIT_FAILED);
    }
    for (uint32_t i = begin; i <= end; ++i) {
        auto seg_path = BetaRowset::segment_file_path(_context.rowset_dir, _context.rowset_id, i);
        // Even if an error is encountered, these files that have not been cleaned up
        // will be cleaned up by the GC background. So here we only print the error
        // message when we encounter an error.
        RETURN_NOT_OK_LOG(fs->delete_file(seg_path),
                          strings::Substitute("Failed to delete file=$0", seg_path));
    }
    return Status::OK();
}

Status BetaRowsetWriter::_rename_compacted_segments(int64_t begin, int64_t end) {
    int ret;
    auto src_seg_path = BetaRowset::local_segment_path_segcompacted(_context.rowset_dir,
                                                                    _context.rowset_id, begin, end);
    auto dst_seg_path = BetaRowset::segment_file_path(_context.rowset_dir, _context.rowset_id,
                                                      _num_segcompacted++);
    ret = rename(src_seg_path.c_str(), dst_seg_path.c_str());
    if (ret) {
        LOG(WARNING) << "failed to rename " << src_seg_path << " to " << dst_seg_path
                     << ". ret:" << ret << " errno:" << errno;
        return Status::OLAPInternalError(OLAP_ERR_ROWSET_RENAME_FILE_FAILED);
    }
    return Status::OK();
}

Status BetaRowsetWriter::_rename_compacted_segment_plain(uint64_t seg_id) {
    if (seg_id == _num_segcompacted) {
        ++_num_segcompacted;
        return Status::OK();
    }

    int ret;
    auto src_seg_path =
            BetaRowset::segment_file_path(_context.rowset_dir, _context.rowset_id, seg_id);
    auto dst_seg_path = BetaRowset::segment_file_path(_context.rowset_dir, _context.rowset_id,
                                                      _num_segcompacted);
    VLOG_DEBUG << "segcompaction skip this segment. rename " << src_seg_path << " to "
               << dst_seg_path;
    {
        std::lock_guard<std::mutex> lock(_segid_statistics_map_mutex);
        DCHECK_EQ(_segid_statistics_map.find(seg_id) == _segid_statistics_map.end(), false);
        DCHECK_EQ(_segid_statistics_map.find(_num_segcompacted) == _segid_statistics_map.end(),
                  true);
        Statistics org = _segid_statistics_map[seg_id];
        _segid_statistics_map.emplace(_num_segcompacted, org);
        _clear_statistics_for_deleting_segments_unsafe(seg_id, seg_id);
    }
    ++_num_segcompacted;
    ret = rename(src_seg_path.c_str(), dst_seg_path.c_str());
    if (ret) {
        LOG(WARNING) << "failed to rename " << src_seg_path << " to " << dst_seg_path
                     << ". ret:" << ret << " errno:" << errno;
        return Status::OLAPInternalError(OLAP_ERR_ROWSET_RENAME_FILE_FAILED);
    }
    return Status::OK();
}

void BetaRowsetWriter::_clear_statistics_for_deleting_segments_unsafe(uint64_t begin,
                                                                      uint64_t end) {
    VLOG_DEBUG << "_segid_statistics_map clear record segid range from:" << begin << " to:" << end;
    for (int i = begin; i <= end; ++i) {
        _segid_statistics_map.erase(i);
    }
}

Status BetaRowsetWriter::_check_correctness(std::unique_ptr<OlapReaderStatistics> stat,
                                            uint64_t merged_row_stat, uint64_t row_count,
                                            uint64_t begin, uint64_t end) {
    uint64_t stat_read_row = stat->raw_rows_read;
    uint64_t sum_target_row = 0;

    {
        std::lock_guard<std::mutex> lock(_segid_statistics_map_mutex);
        for (int i = begin; i <= end; ++i) {
            sum_target_row += _segid_statistics_map[i].row_num;
        }
    }

    if (sum_target_row != stat_read_row) {
        LOG(WARNING) << "read row_num does not match. expect read row:" << sum_target_row
                     << " actual read row:" << stat_read_row;
        return Status::OLAPInternalError(OLAP_ERR_CHECK_LINES_ERROR);
    }

    uint64_t total_row = row_count + merged_row_stat;
    if (stat_read_row != total_row) {
        LOG(WARNING) << "total row_num does not match. expect total row:" << total_row
                     << " actual total row:" << stat_read_row;
        return Status::OLAPInternalError(OLAP_ERR_CHECK_LINES_ERROR);
    }
    return Status::OK();
}

Status BetaRowsetWriter::_do_compact_segments(SegCompactionCandidatesSharedPtr segments) {
    SCOPED_CONSUME_MEM_TRACKER(StorageEngine::instance()->segcompaction_mem_tracker());
    // throttle segcompaction task if memory depleted.
    if (MemTrackerLimiter::sys_mem_exceed_limit_check(GB_EXCHANGE_BYTE)) {
        LOG(WARNING) << "skip segcompaction due to memory shortage";
        return Status::OLAPInternalError(OLAP_ERR_FETCH_MEMORY_EXCEEDED);
    }
    uint64_t begin = (*(segments->begin()))->id();
    uint64_t end = (*(segments->end() - 1))->id();
<<<<<<< HEAD
    LOG(INFO) << "BetaRowsetWriter:" << this << " do segcompaction at " << segments->size()
              << " segments. Begin:" << begin << " End:" << end;
=======
>>>>>>> 6b773939
    uint64_t begin_time = GetCurrentTimeMicros();

    auto schema = std::make_shared<Schema>(_context.tablet_schema->columns(),
                                           _context.tablet_schema->columns().size());
    std::unique_ptr<OlapReaderStatistics> stat(new OlapReaderStatistics());
    uint64_t merged_row_stat = 0;
    vectorized::VMergeIterator* reader =
            _get_segcompaction_reader(segments, schema, stat.get(), &merged_row_stat);
    if (UNLIKELY(reader == nullptr)) {
        LOG(WARNING) << "failed to get segcompaction reader";
        return Status::OLAPInternalError(OLAP_ERR_SEGCOMPACTION_INIT_READER);
    }
    std::unique_ptr<vectorized::VMergeIterator> reader_ptr;
    reader_ptr.reset(reader);
    auto writer = _create_segcompaction_writer(begin, end);
    if (UNLIKELY(writer == nullptr)) {
        LOG(WARNING) << "failed to get segcompaction writer";
        return Status::OLAPInternalError(OLAP_ERR_SEGCOMPACTION_INIT_WRITER);
    }
    uint64_t row_count = 0;
    vectorized::Block block = _context.tablet_schema->create_block();
    while (true) {
        auto status = reader_ptr->next_batch(&block);
        row_count += block.rows();
        if (status != Status::OK()) {
            if (LIKELY(status.is_end_of_file())) {
                RETURN_NOT_OK_LOG(_add_block_for_segcompaction(&block, &writer),
                                  "write block failed");
                break;
            } else {
                LOG(WARNING) << "read block failed: " << status.to_string();
                return status;
            }
        }
        RETURN_NOT_OK_LOG(_add_block_for_segcompaction(&block, &writer), "write block failed");
        block.clear_column_data();
    }
    RETURN_NOT_OK_LOG(_check_correctness(std::move(stat), merged_row_stat, row_count, begin, end),
                      "check correctness failed");
    {
        std::lock_guard<std::mutex> lock(_segid_statistics_map_mutex);
        _clear_statistics_for_deleting_segments_unsafe(begin, end);
    }
    RETURN_NOT_OK(_flush_segment_writer(&writer));

    if (_segcompaction_file_writer != nullptr) {
        _segcompaction_file_writer->close();
    }

    RETURN_NOT_OK(_delete_original_segments(begin, end));
    RETURN_NOT_OK(_rename_compacted_segments(begin, end));

    if (VLOG_DEBUG_IS_ON) {
        vlog_buffer.clear();
        for (const auto& entry : std::filesystem::directory_iterator(_context.rowset_dir)) {
            fmt::format_to(vlog_buffer, "[{}]", string(entry.path()));
        }
<<<<<<< HEAD
        VLOG_DEBUG << "_segcompacted_point:" << _segcompacted_point
=======
        VLOG_DEBUG << "tablet_id:" << _context.tablet_id << " rowset_id:" << _context.rowset_id
                   << "_segcompacted_point:" << _segcompacted_point
>>>>>>> 6b773939
                   << " _num_segment:" << _num_segment << " _num_segcompacted:" << _num_segcompacted
                   << " list directory:" << fmt::to_string(vlog_buffer);
    }

    _segcompacted_point += (end - begin + 1);

    uint64_t elapsed = GetCurrentTimeMicros() - begin_time;
<<<<<<< HEAD
    LOG(INFO) << "BetaRowsetWriter:" << this << " segcompaction completed. elapsed time:" << elapsed
              << "us. _segcompacted_point update:" << _segcompacted_point;
=======
    LOG(INFO) << "segcompaction completed. tablet_id:" << _context.tablet_id
              << " rowset_id:" << _context.rowset_id << " elapsed time:" << elapsed
              << "us. update segcompacted_point:" << _segcompacted_point
              << " segment num:" << segments->size() << " begin:" << begin << " end:" << end;
>>>>>>> 6b773939

    return Status::OK();
}

void BetaRowsetWriter::compact_segments(SegCompactionCandidatesSharedPtr segments) {
    Status status = _do_compact_segments(segments);
    if (!status.ok()) {
        int16_t errcode = status.precise_code();
        switch (errcode) {
        case OLAP_ERR_FETCH_MEMORY_EXCEEDED:
        case OLAP_ERR_SEGCOMPACTION_INIT_READER:
        case OLAP_ERR_SEGCOMPACTION_INIT_WRITER:
            LOG(WARNING) << "segcompaction failed, try next time:" << status;
            return;
        default:
<<<<<<< HEAD
            LOG(WARNING) << "segcompaction fatal, terminating the write job:" << status;
=======
            LOG(WARNING) << "segcompaction fatal, terminating the write job."
                         << " tablet_id:" << _context.tablet_id
                         << " rowset_id:" << _context.rowset_id << " status:" << status;
>>>>>>> 6b773939
            // status will be checked by the next trigger of segcompaction or the final wait
            _segcompaction_status.store(OLAP_ERR_OTHER_ERROR);
        }
    }
    DCHECK_EQ(_is_doing_segcompaction, true);
    {
        std::lock_guard lk(_is_doing_segcompaction_lock);
        _is_doing_segcompaction = false;
        _segcompacting_cond.notify_all();
    }
}

Status BetaRowsetWriter::_load_noncompacted_segments(
        std::vector<segment_v2::SegmentSharedPtr>* segments) {
    auto fs = _rowset_meta->fs();
    if (!fs) {
        return Status::OLAPInternalError(OLAP_ERR_INIT_FAILED);
    }
    for (int seg_id = _segcompacted_point; seg_id < _num_segment; ++seg_id) {
        auto seg_path =
                BetaRowset::segment_file_path(_context.rowset_dir, _context.rowset_id, seg_id);
        auto cache_path =
                BetaRowset::segment_cache_path(_context.rowset_dir, _context.rowset_id, seg_id);
        std::shared_ptr<segment_v2::Segment> segment;
        auto s = segment_v2::Segment::open(fs, seg_path, cache_path, seg_id, rowset_id(),
                                           _context.tablet_schema, &segment);
        if (!s.ok()) {
            LOG(WARNING) << "failed to open segment. " << seg_path << ":" << s.to_string();
            return Status::OLAPInternalError(OLAP_ERR_ROWSET_LOAD_FAILED);
        }
        segments->push_back(std::move(segment));
    }
    return Status::OK();
}

/* policy of segcompaction target selection:
 *  1. skip big segments
 *  2. if the consecutive smalls end up with a big, compact the smalls, except
 *     single small
 *  3. if the consecutive smalls end up with small, compact the smalls if the
 *     length is beyond (config::segcompaction_threshold_segment_num / 2)
 */
Status BetaRowsetWriter::_find_longest_consecutive_small_segment(
        SegCompactionCandidatesSharedPtr segments) {
    std::vector<segment_v2::SegmentSharedPtr> all_segments;
    RETURN_NOT_OK(_load_noncompacted_segments(&all_segments));

    if (VLOG_DEBUG_IS_ON) {
        vlog_buffer.clear();
        for (auto& segment : all_segments) {
            fmt::format_to(vlog_buffer, "[id:{} num_rows:{}]", segment->id(), segment->num_rows());
        }
        VLOG_DEBUG << "all noncompacted segments num:" << all_segments.size()
                   << " list of segments:" << fmt::to_string(vlog_buffer);
    }

    bool is_terminated_by_big = false;
    bool let_big_terminate = false;
    size_t small_threshold = config::segcompaction_small_threshold;
    for (int64_t i = 0; i < all_segments.size(); ++i) {
        segment_v2::SegmentSharedPtr seg = all_segments[i];
        if (seg->num_rows() > small_threshold) {
            if (let_big_terminate) {
                is_terminated_by_big = true;
                break;
            } else {
                RETURN_NOT_OK(_rename_compacted_segment_plain(_segcompacted_point++));
            }
        } else {
            let_big_terminate = true; // break if find a big after small
            segments->push_back(seg);
        }
    }
    size_t s = segments->size();
    if (!is_terminated_by_big && s <= (config::segcompaction_threshold_segment_num / 2)) {
        // start with big segments and end with small, better to do it in next
        // round to compact more at once
        segments->clear();
        return Status::OK();
    }
    if (s == 1) { // poor bachelor, let it go
        VLOG_DEBUG << "only one candidate segment";
        RETURN_NOT_OK(_rename_compacted_segment_plain(_segcompacted_point++));
        segments->clear();
        return Status::OK();
    }
    if (VLOG_DEBUG_IS_ON) {
        vlog_buffer.clear();
        for (auto& segment : (*segments.get())) {
            fmt::format_to(vlog_buffer, "[id:{} num_rows:{}]", segment->id(), segment->num_rows());
        }
        VLOG_DEBUG << "candidate segments num:" << s
                   << " list of candidates:" << fmt::to_string(vlog_buffer);
    }
    return Status::OK();
}

Status BetaRowsetWriter::_get_segcompaction_candidates(SegCompactionCandidatesSharedPtr& segments,
                                                       bool is_last) {
    if (is_last) {
        VLOG_DEBUG << "segcompaction last few segments";
        // currently we only rename remaining segments to reduce wait time
        // so that transaction can be committed ASAP
        RETURN_NOT_OK(_load_noncompacted_segments(segments.get()));
        for (int i = 0; i < segments->size(); ++i) {
            RETURN_NOT_OK(_rename_compacted_segment_plain(_segcompacted_point++));
        }
        segments->clear();
    } else {
        RETURN_NOT_OK(_find_longest_consecutive_small_segment(segments));
    }
    return Status::OK();
}

bool BetaRowsetWriter::_check_and_set_is_doing_segcompaction() {
    std::lock_guard<std::mutex> l(_is_doing_segcompaction_lock);
    if (!_is_doing_segcompaction) {
        _is_doing_segcompaction = true;
        return true;
    } else {
        return false;
    }
}

Status BetaRowsetWriter::_segcompaction_if_necessary() {
    Status status = Status::OK();
    if (!config::enable_segcompaction || !config::enable_storage_vectorization ||
<<<<<<< HEAD
        _context.tablet_schema->is_dynamic_schema() || !_check_and_set_is_doing_segcompaction()) {
=======
        !_check_and_set_is_doing_segcompaction()) {
>>>>>>> 6b773939
        return status;
    }
    if (_segcompaction_status.load() != OLAP_SUCCESS) {
        status = Status::OLAPInternalError(OLAP_ERR_SEGCOMPACTION_FAILED);
    } else if ((_num_segment - _segcompacted_point) >=
               config::segcompaction_threshold_segment_num) {
        SegCompactionCandidatesSharedPtr segments = std::make_shared<SegCompactionCandidates>();
        status = _get_segcompaction_candidates(segments, false);
        if (LIKELY(status.ok()) && (segments->size() > 0)) {
<<<<<<< HEAD
            LOG(INFO) << "submit segcompaction task, segment num:" << _num_segment
=======
            LOG(INFO) << "submit segcompaction task, tablet_id:" << _context.tablet_id
                      << " rowset_id:" << _context.rowset_id << " segment num:" << _num_segment
>>>>>>> 6b773939
                      << ", segcompacted_point:" << _segcompacted_point;
            status = StorageEngine::instance()->submit_seg_compaction_task(this, segments);
            if (status.ok()) {
                return status;
            }
        }
    }
    {
        std::lock_guard lk(_is_doing_segcompaction_lock);
        _is_doing_segcompaction = false;
        _segcompacting_cond.notify_all();
    }
    return status;
}

Status BetaRowsetWriter::_segcompaction_ramaining_if_necessary() {
    Status status = Status::OK();
    DCHECK_EQ(_is_doing_segcompaction, false);
    if (!config::enable_segcompaction || !config::enable_storage_vectorization) {
        return Status::OK();
    }
    if (_segcompaction_status.load() != OLAP_SUCCESS) {
        return Status::OLAPInternalError(OLAP_ERR_SEGCOMPACTION_FAILED);
    }
    if (!_is_segcompacted() || _segcompacted_point == _num_segment) {
        // no need if never segcompact before or all segcompacted
        return Status::OK();
    }
    _is_doing_segcompaction = true;
    SegCompactionCandidatesSharedPtr segments = std::make_shared<SegCompactionCandidates>();
    status = _get_segcompaction_candidates(segments, true);
    if (LIKELY(status.ok()) && (segments->size() > 0)) {
<<<<<<< HEAD
        LOG(INFO) << "submit segcompaction remaining task, segment num:" << _num_segment
                  << ", segcompacted_point:" << _segcompacted_point;
=======
        LOG(INFO) << "submit segcompaction remaining task, tablet_id:" << _context.tablet_id
                  << " rowset_id:" << _context.rowset_id << " segment num:" << _num_segment
                  << " segcompacted_point:" << _segcompacted_point;
>>>>>>> 6b773939
        status = StorageEngine::instance()->submit_seg_compaction_task(this, segments);
        if (status.ok()) {
            return status;
        }
    }
    _is_doing_segcompaction = false;
    return status;
}

Status BetaRowsetWriter::_add_block(const vectorized::Block* block,
                                    std::unique_ptr<segment_v2::SegmentWriter>* segment_writer) {
    size_t block_size_in_bytes = block->bytes();
    size_t block_row_num = block->rows();
    size_t row_avg_size_in_bytes = std::max((size_t)1, block_size_in_bytes / block_row_num);
    size_t row_offset = 0;

    do {
        auto max_row_add = (*segment_writer)->max_row_to_add(row_avg_size_in_bytes);
        if (UNLIKELY(max_row_add < 1)) {
            // no space for another signle row, need flush now
            RETURN_NOT_OK(_flush_segment_writer(segment_writer));
            RETURN_NOT_OK(_create_segment_writer(segment_writer, block));
            max_row_add = (*segment_writer)->max_row_to_add(row_avg_size_in_bytes);
            DCHECK(max_row_add > 0);
        }

        size_t input_row_num = std::min(block_row_num - row_offset, size_t(max_row_add));
        auto s = (*segment_writer)->append_block(block, row_offset, input_row_num);
        if (UNLIKELY(!s.ok())) {
            LOG(WARNING) << "failed to append block: " << s.to_string();
            return Status::OLAPInternalError(OLAP_ERR_WRITER_DATA_WRITE_ERROR);
        }
        row_offset += input_row_num;
    } while (row_offset < block_row_num);

    _raw_num_rows_written += block_row_num;
    return Status::OK();
}

Status BetaRowsetWriter::_add_block_for_segcompaction(
        const vectorized::Block* block,
        std::unique_ptr<segment_v2::SegmentWriter>* segment_writer) {
    auto s = (*segment_writer)->append_block(block, 0, block->rows());
    if (UNLIKELY(!s.ok())) {
        LOG(WARNING) << "failed to append block: " << s.to_string();
        return Status::OLAPInternalError(OLAP_ERR_WRITER_DATA_WRITE_ERROR);
    }
    return Status::OK();
}

template <typename RowType>
Status BetaRowsetWriter::_add_row(const RowType& row) {
    if (PREDICT_FALSE(_segment_writer == nullptr)) {
        RETURN_NOT_OK(_create_segment_writer(&_segment_writer));
    }
    // TODO update rowset zonemap
    auto s = _segment_writer->append_row(row);
    if (PREDICT_FALSE(!s.ok())) {
        LOG(WARNING) << "failed to append row: " << s.to_string();
        return Status::OLAPInternalError(OLAP_ERR_WRITER_DATA_WRITE_ERROR);
    }
    if (PREDICT_FALSE(_segment_writer->estimate_segment_size() >= MAX_SEGMENT_SIZE ||
                      _segment_writer->num_rows_written() >= _context.max_rows_per_segment)) {
        RETURN_NOT_OK(_flush_segment_writer(&_segment_writer));
    }
    ++_raw_num_rows_written;
    return Status::OK();
}

template Status BetaRowsetWriter::_add_row(const RowCursor& row);
template Status BetaRowsetWriter::_add_row(const ContiguousRow& row);

Status BetaRowsetWriter::add_rowset(RowsetSharedPtr rowset) {
    assert(rowset->rowset_meta()->rowset_type() == BETA_ROWSET);
    RETURN_NOT_OK(rowset->link_files_to(_context.rowset_dir, _context.rowset_id));
    _num_rows_written += rowset->num_rows();
    _total_data_size += rowset->rowset_meta()->data_disk_size();
    _total_index_size += rowset->rowset_meta()->index_disk_size();
    _num_segment += rowset->num_segments();
    // append key_bounds to current rowset
    rowset->get_segments_key_bounds(&_segments_encoded_key_bounds);
    // TODO update zonemap
    if (rowset->rowset_meta()->has_delete_predicate()) {
        _rowset_meta->set_delete_predicate(rowset->rowset_meta()->delete_predicate());
    }
    return Status::OK();
}

Status BetaRowsetWriter::add_rowset_for_linked_schema_change(RowsetSharedPtr rowset) {
    // TODO use schema_mapping to transfer zonemap
    return add_rowset(rowset);
}

Status BetaRowsetWriter::flush() {
    if (_segment_writer != nullptr) {
        RETURN_NOT_OK(_flush_segment_writer(&_segment_writer));
        RETURN_NOT_OK(_segcompaction_if_necessary());
    }
    return Status::OK();
}

Status BetaRowsetWriter::flush_single_memtable(MemTable* memtable, int64_t* flush_size) {
    int64_t size = 0;
    int64_t sum_size = 0;
    // Create segment writer for each memtable, so that
    // all memtables can be flushed in parallel.
    std::unique_ptr<segment_v2::SegmentWriter> writer;

    MemTable::Iterator it(memtable);
    for (it.seek_to_first(); it.valid(); it.next()) {
        if (PREDICT_FALSE(writer == nullptr)) {
            RETURN_NOT_OK(_segcompaction_if_necessary());
            RETURN_NOT_OK(_create_segment_writer(&writer));
        }
        ContiguousRow dst_row = it.get_current_row();
        auto s = writer->append_row(dst_row);
        if (PREDICT_FALSE(!s.ok())) {
            LOG(WARNING) << "failed to append row: " << s.to_string();
            return Status::OLAPInternalError(OLAP_ERR_WRITER_DATA_WRITE_ERROR);
        }

        if (PREDICT_FALSE(writer->estimate_segment_size() >= MAX_SEGMENT_SIZE ||
                          writer->num_rows_written() >= _context.max_rows_per_segment)) {
            auto s = _flush_segment_writer(&writer, &size);
            sum_size += size;
            if (OLAP_UNLIKELY(!s.ok())) {
                *flush_size = sum_size;
                return s;
            }
        }
    }

    if (writer != nullptr) {
        auto s = _flush_segment_writer(&writer, &size);
        sum_size += size;
        *flush_size = sum_size;
        if (OLAP_UNLIKELY(!s.ok())) {
            return s;
        }
    }

    return Status::OK();
}

Status BetaRowsetWriter::flush_single_memtable(const vectorized::Block* block) {
    if (block->rows() == 0) {
        return Status::OK();
    }
    RETURN_NOT_OK(_segcompaction_if_necessary());
    std::unique_ptr<segment_v2::SegmentWriter> writer;
    RETURN_NOT_OK(_create_segment_writer(&writer, block));
    RETURN_NOT_OK(_add_block(block, &writer));
    RETURN_NOT_OK(_flush_segment_writer(&writer));
    return Status::OK();
}

Status BetaRowsetWriter::_wait_flying_segcompaction() {
    std::unique_lock<std::mutex> l(_is_doing_segcompaction_lock);
    uint64_t begin_wait = GetCurrentTimeMicros();
    while (_is_doing_segcompaction) {
        // change sync wait to async?
        _segcompacting_cond.wait(l);
    }
    uint64_t elapsed = GetCurrentTimeMicros() - begin_wait;
    if (elapsed >= MICROS_PER_SEC) {
        LOG(INFO) << "wait flying segcompaction finish time:" << elapsed << "us";
    }
    if (_segcompaction_status.load() != OLAP_SUCCESS) {
        return Status::OLAPInternalError(OLAP_ERR_SEGCOMPACTION_FAILED);
    }
    return Status::OK();
}

RowsetSharedPtr BetaRowsetWriter::build() {
    Status status;
    // TODO(lingbin): move to more better place, or in a CreateBlockBatch?
    for (auto& file_writer : _file_writers) {
        status = file_writer->close();
        if (!status.ok()) {
            LOG(WARNING) << "failed to close file writer, path=" << file_writer->path()
                         << " res=" << status;
            return nullptr;
        }
        auto s3_file_writer = dynamic_cast<io::S3FileWriter*>(file_writer.get());
        if (s3_file_writer != nullptr) {
            int64_t cur_upload_speed = s3_file_writer->upload_speed_bytes_s();
            _max_upload_speed =
                    cur_upload_speed > _max_upload_speed ? cur_upload_speed : _max_upload_speed;
            _min_upload_speed =
                    cur_upload_speed > _min_upload_speed ? _min_upload_speed : cur_upload_speed;
        }
    }
    Status status;
    status = _wait_flying_segcompaction();
    if (!status.ok()) {
        LOG(WARNING) << "segcompaction failed when build new rowset 1st wait, res=" << status;
        return nullptr;
    }
    status = _segcompaction_ramaining_if_necessary();
    if (!status.ok()) {
        LOG(WARNING) << "segcompaction failed when build new rowset, res=" << status;
        return nullptr;
    }
    status = _wait_flying_segcompaction();
    if (!status.ok()) {
        LOG(WARNING) << "segcompaction failed when build new rowset 2nd wait, res=" << status;
        return nullptr;
    }

    if (_segcompaction_file_writer) {
        _segcompaction_file_writer->close();
    }
    Status status;
    status = _wait_flying_segcompaction();
    if (!status.ok()) {
        LOG(WARNING) << "segcompaction failed when build new rowset 1st wait, res=" << status;
        return nullptr;
    }
    status = _segcompaction_ramaining_if_necessary();
    if (!status.ok()) {
        LOG(WARNING) << "segcompaction failed when build new rowset, res=" << status;
        return nullptr;
    }
    status = _wait_flying_segcompaction();
    if (!status.ok()) {
        LOG(WARNING) << "segcompaction failed when build new rowset 2nd wait, res=" << status;
        return nullptr;
    }

    if (_segcompaction_file_writer) {
        _segcompaction_file_writer->close();
    }
    // When building a rowset, we must ensure that the current _segment_writer has been
    // flushed, that is, the current _segment_writer is nullptr
    DCHECK(_segment_writer == nullptr) << "segment must be null when build rowset";
    _build_rowset_meta(_rowset_meta);

    if (_rowset_meta->oldest_write_timestamp() == -1) {
        _rowset_meta->set_oldest_write_timestamp(UnixSeconds());
    }

    if (_rowset_meta->newest_write_timestamp() == -1) {
        _rowset_meta->set_newest_write_timestamp(UnixSeconds());
    }

    // schema changed during this load
    if (_context.schema_change_recorder->has_extended_columns()) {
        DCHECK(_context.tablet_schema->is_dynamic_schema())
                << "Load can change local schema only in dynamic table";
        TabletSchemaSPtr new_schema = std::make_shared<TabletSchema>();
        new_schema->copy_from(*_context.tablet_schema);
        for (auto const& [_, col] : _context.schema_change_recorder->copy_extended_columns()) {
            new_schema->append_column(col);
        }
        new_schema->set_schema_version(_context.schema_change_recorder->schema_version());
        if (_context.schema_change_recorder->schema_version() >
            _context.tablet_schema->schema_version()) {
            _context.tablet->update_max_version_schema(new_schema);
        }
        _rowset_meta->set_tablet_schema(new_schema);
    }

    RowsetSharedPtr rowset;
    status = RowsetFactory::create_rowset(_context.tablet_schema, _context.rowset_dir, _rowset_meta,
                                          &rowset);
    if (!status.ok()) {
        LOG(WARNING) << "rowset init failed when build new rowset, res=" << status;
        return nullptr;
    }
    _already_built = true;
    return rowset;
}

void BetaRowsetWriter::_build_rowset_meta(std::shared_ptr<RowsetMeta> rowset_meta) {
    int64_t num_seg = _is_segcompacted() ? _num_segcompacted : _num_segment;
    int64_t num_rows_written = 0;
    int64_t total_data_size = 0;
    int64_t total_index_size = 0;
    std::vector<uint32_t> segment_num_rows;
    std::vector<KeyBoundsPB> segments_encoded_key_bounds;
    {
        std::lock_guard<std::mutex> lock(_segid_statistics_map_mutex);
        for (const auto& itr : _segid_statistics_map) {
            num_rows_written += itr.second.row_num;
            segment_num_rows.push_back(itr.second.row_num);
            total_data_size += itr.second.data_size;
            total_index_size += itr.second.index_size;
            segments_encoded_key_bounds.push_back(itr.second.key_bounds);
        }
    }
    rowset_meta->set_num_segments(num_seg);
    if (num_seg <= 1) {
        rowset_meta->set_segments_overlap(NONOVERLAPPING);
    }
    _segment_num_rows = segment_num_rows;
    for (auto itr = _segments_encoded_key_bounds.begin(); itr != _segments_encoded_key_bounds.end();
         ++itr) {
        segments_encoded_key_bounds.push_back(*itr);
    }

    // TODO(zhangzhengyu): key_bounds.size() should equal num_seg, but currently not always
    rowset_meta->set_num_rows(num_rows_written + _num_rows_written);
    rowset_meta->set_total_disk_size(total_data_size + _total_data_size);
    rowset_meta->set_data_disk_size(total_data_size + _total_data_size);
    rowset_meta->set_index_disk_size(total_index_size + _total_index_size);
    rowset_meta->set_segments_key_bounds(segments_encoded_key_bounds);
    // TODO write zonemap to meta
    rowset_meta->set_empty((num_rows_written + _num_rows_written) == 0);
    rowset_meta->set_creation_time(time(nullptr));

    if (_is_pending) {
        rowset_meta->set_rowset_state(COMMITTED);
    } else {
        rowset_meta->set_rowset_state(VISIBLE);
    }
}

RowsetSharedPtr BetaRowsetWriter::build_tmp() {
    std::shared_ptr<RowsetMeta> rowset_meta_ = std::make_shared<RowsetMeta>();
    *rowset_meta_ = *_rowset_meta;
    _build_rowset_meta(rowset_meta_);

    RowsetSharedPtr rowset;
    auto status = RowsetFactory::create_rowset(_context.tablet_schema, _context.rowset_dir,
                                               rowset_meta_, &rowset);
    if (!status.ok()) {
        LOG(WARNING) << "rowset init failed when build new rowset, res=" << status;
        return nullptr;
    }
    return rowset;
}

<<<<<<< HEAD
// TODO(some one familiar with local path and remote path)
Status BetaRowsetWriter::_do_create_segment_writer(
        std::unique_ptr<segment_v2::SegmentWriter>* writer, bool is_segcompaction, int64_t begin,
        int64_t end, const vectorized::Block* block) {
=======
Status BetaRowsetWriter::_do_create_segment_writer(
        std::unique_ptr<segment_v2::SegmentWriter>* writer, bool is_segcompaction, int64_t begin,
        int64_t end) {
>>>>>>> 6b773939
    std::string path;
    int32_t segment_id = 0;
    if (is_segcompaction) {
        DCHECK(begin >= 0 && end >= 0);
        path = BetaRowset::local_segment_path_segcompacted(_context.rowset_dir, _context.rowset_id,
                                                           begin, end);
    } else {
        segment_id = _num_segment.fetch_add(1);
<<<<<<< HEAD
        path = _rowset_meta->is_local()
                       ? BetaRowset::segment_file_path(_context.rowset_dir, _context.rowset_id,
                                                       segment_id)
                       : BetaRowset::remote_segment_path(_context.tablet_id, _context.rowset_id,
                                                         segment_id);
=======
        path = BetaRowset::segment_file_path(_context.rowset_dir, _context.rowset_id, segment_id);
>>>>>>> 6b773939
    }
    auto fs = _rowset_meta->fs();
    if (!fs) {
        return Status::OLAPInternalError(OLAP_ERR_INIT_FAILED);
    }
    io::FileWriterPtr file_writer;
    Status st = fs->create_file(path, &file_writer);
    if (!st.ok()) {
        LOG(WARNING) << "failed to create writable file. path=" << path
                     << ", err: " << st.get_error_msg();
        return st;
    }

    DCHECK(file_writer != nullptr);
    segment_v2::SegmentWriterOptions writer_options;
    writer_options.rowset_ctx = &_context;
    writer_options.enable_unique_key_merge_on_write = _context.enable_unique_key_merge_on_write;

    if (is_segcompaction) {
        writer->reset(new segment_v2::SegmentWriter(file_writer.get(), _num_segcompacted,
                                                    _context.tablet_schema, _context.data_dir,
                                                    _context.max_rows_per_segment, writer_options));
        if (_segcompaction_file_writer != nullptr) {
            _segcompaction_file_writer->close();
        }
        _segcompaction_file_writer.reset(file_writer.release());
    } else {
        writer->reset(new segment_v2::SegmentWriter(file_writer.get(), segment_id,
                                                    _context.tablet_schema, _context.data_dir,
                                                    _context.max_rows_per_segment, writer_options));
        {
            std::lock_guard<SpinLock> l(_lock);
            _file_writers.push_back(std::move(file_writer));
        }
    }

<<<<<<< HEAD
    auto s = (*writer)->init(block);
=======
    auto s = (*writer)->init();
>>>>>>> 6b773939
    if (!s.ok()) {
        LOG(WARNING) << "failed to init segment writer: " << s.to_string();
        writer->reset(nullptr);
        return s;
    }
    return Status::OK();
}

<<<<<<< HEAD
Status BetaRowsetWriter::_create_segment_writer(std::unique_ptr<segment_v2::SegmentWriter>* writer,
                                                const vectorized::Block* block) {
    size_t total_segment_num = _num_segment - _segcompacted_point + 1 + _num_segcompacted;
    if (UNLIKELY(total_segment_num > config::max_segment_num_per_rowset)) {
        LOG(ERROR) << "too many segments in rowset."
=======
Status BetaRowsetWriter::_create_segment_writer(
        std::unique_ptr<segment_v2::SegmentWriter>* writer) {
    size_t total_segment_num = _num_segment - _segcompacted_point + 1 + _num_segcompacted;
    if (UNLIKELY(total_segment_num > config::max_segment_num_per_rowset)) {
        LOG(ERROR) << "too many segments in rowset."
                   << " tablet_id:" << _context.tablet_id << " rowset_id:" << _context.rowset_id
>>>>>>> 6b773939
                   << " max:" << config::max_segment_num_per_rowset
                   << " _num_segment:" << _num_segment
                   << " _segcompacted_point:" << _segcompacted_point
                   << " _num_segcompacted:" << _num_segcompacted;
        return Status::OLAPInternalError(OLAP_ERR_TOO_MANY_SEGMENTS);
    } else {
<<<<<<< HEAD
        return _do_create_segment_writer(writer, false, -1, -1, block);
=======
        return _do_create_segment_writer(writer, false, -1, -1);
>>>>>>> 6b773939
    }
}

Status BetaRowsetWriter::_create_segment_writer_for_segcompaction(
        std::unique_ptr<segment_v2::SegmentWriter>* writer, uint64_t begin, uint64_t end) {
    return _do_create_segment_writer(writer, true, begin, end);
}

Status BetaRowsetWriter::_flush_segment_writer(std::unique_ptr<segment_v2::SegmentWriter>* writer,
                                               int64_t* flush_size) {
    uint32_t segid = (*writer)->get_segment_id();
    uint32_t row_num = (*writer)->num_rows_written();

    if ((*writer)->num_rows_written() == 0) {
        return Status::OK();
    }
    uint64_t segment_size;
    uint64_t index_size;
    Status s = (*writer)->finalize(&segment_size, &index_size);
    if (!s.ok()) {
        LOG(WARNING) << "failed to finalize segment: " << s.to_string();
        return Status::OLAPInternalError(OLAP_ERR_WRITER_DATA_WRITE_ERROR);
    }
    KeyBoundsPB key_bounds;
    Slice min_key = (*writer)->min_encoded_key();
    Slice max_key = (*writer)->max_encoded_key();
    DCHECK_LE(min_key.compare(max_key), 0);
    key_bounds.set_min_key(min_key.to_string());
    key_bounds.set_max_key(max_key.to_string());

    Statistics segstat;
    segstat.row_num = row_num;
    segstat.data_size = segment_size;
    segstat.index_size = index_size;
    segstat.key_bounds = key_bounds;
    {
        std::lock_guard<std::mutex> lock(_segid_statistics_map_mutex);
        CHECK_EQ(_segid_statistics_map.find(segid) == _segid_statistics_map.end(), true);
        _segid_statistics_map.emplace(segid, segstat);
    }
    VLOG_DEBUG << "_segid_statistics_map add new record. segid:" << segid << " row_num:" << row_num
               << " data_size:" << segment_size << " index_size:" << index_size;

    writer->reset();
    if (flush_size) {
        *flush_size = segment_size + index_size;
    }
    return Status::OK();
}

} // namespace doris<|MERGE_RESOLUTION|>--- conflicted
+++ resolved
@@ -21,14 +21,11 @@
 #include <memory>
 #include <sstream>
 
-<<<<<<< HEAD
 #include "cloud/io/file_system.h"
 #include "cloud/io/file_writer.h"
 #include "cloud/io/s3_file_system.h"
 #include "cloud/io/s3_file_writer.h"
 #include "cloud/io/tmp_file_mgr.h"
-=======
->>>>>>> 6b773939
 #include "common/config.h"
 #include "common/logging.h"
 #include "env/env.h"
@@ -43,10 +40,7 @@
 //#include "olap/storage_engine.h"
 #include "runtime/exec_env.h"
 #include "runtime/memory/mem_tracker_limiter.h"
-<<<<<<< HEAD
 #include "vec/common/object_util.h" // LocalSchemaChangeRecorder
-=======
->>>>>>> 6b773939
 
 namespace doris {
 
@@ -67,7 +61,6 @@
 }
 
 BetaRowsetWriter::~BetaRowsetWriter() {
-<<<<<<< HEAD
     if (_already_built || !_rowset_meta) {
         return;
     }
@@ -75,13 +68,6 @@
     if (_rowset_meta->is_local()) {
         // abnormal exit, remove all files generated
         OLAP_UNUSED_ARG(_wait_flying_segcompaction());
-=======
-    OLAP_UNUSED_ARG(_wait_flying_segcompaction());
-
-    // TODO(lingbin): Should wrapper exception logic, no need to know file ops directly.
-    if (!_already_built) {       // abnormal exit, remove all files generated
-        _segment_writer.reset(); // ensure all files are closed
->>>>>>> 6b773939
         auto fs = _rowset_meta->fs();
         for (int i = 0; i < _num_segment; ++i) {
             std::string seg_path =
@@ -97,7 +83,6 @@
 
 Status BetaRowsetWriter::init(const RowsetWriterContext& rowset_writer_context) {
     _context = rowset_writer_context;
-<<<<<<< HEAD
     _rowset_meta.reset(
             new RowsetMeta(rowset_writer_context.table_id, rowset_writer_context.index_id));
 #ifdef CLOUD_MODE
@@ -107,16 +92,6 @@
         // In cloud mode, this branch implies it is an intermediate rowset for external merge sort,
         // we use `global_local_filesystem` to write data to `tmp_file_dir`(see `BetaRowset::segment_file_path`).
         _context.rowset_dir = io::TmpFileMgr::instance()->get_tmp_file_dir();
-=======
-    _rowset_meta.reset(new RowsetMeta);
-    if (_context.fs == nullptr && _context.data_dir) {
-        _rowset_meta->set_fs(_context.data_dir->fs());
-    } else {
-        _rowset_meta->set_fs(_context.fs);
-    }
-    if (_context.fs != nullptr && _context.fs->resource_id().size() > 0) {
-        _rowset_meta->set_resource_id(_context.fs->resource_id());
->>>>>>> 6b773939
     }
 #else
     _rowset_meta->set_fs(_context.fs);
@@ -317,11 +292,6 @@
     }
     uint64_t begin = (*(segments->begin()))->id();
     uint64_t end = (*(segments->end() - 1))->id();
-<<<<<<< HEAD
-    LOG(INFO) << "BetaRowsetWriter:" << this << " do segcompaction at " << segments->size()
-              << " segments. Begin:" << begin << " End:" << end;
-=======
->>>>>>> 6b773939
     uint64_t begin_time = GetCurrentTimeMicros();
 
     auto schema = std::make_shared<Schema>(_context.tablet_schema->columns(),
@@ -379,12 +349,8 @@
         for (const auto& entry : std::filesystem::directory_iterator(_context.rowset_dir)) {
             fmt::format_to(vlog_buffer, "[{}]", string(entry.path()));
         }
-<<<<<<< HEAD
-        VLOG_DEBUG << "_segcompacted_point:" << _segcompacted_point
-=======
         VLOG_DEBUG << "tablet_id:" << _context.tablet_id << " rowset_id:" << _context.rowset_id
                    << "_segcompacted_point:" << _segcompacted_point
->>>>>>> 6b773939
                    << " _num_segment:" << _num_segment << " _num_segcompacted:" << _num_segcompacted
                    << " list directory:" << fmt::to_string(vlog_buffer);
     }
@@ -392,15 +358,10 @@
     _segcompacted_point += (end - begin + 1);
 
     uint64_t elapsed = GetCurrentTimeMicros() - begin_time;
-<<<<<<< HEAD
-    LOG(INFO) << "BetaRowsetWriter:" << this << " segcompaction completed. elapsed time:" << elapsed
-              << "us. _segcompacted_point update:" << _segcompacted_point;
-=======
     LOG(INFO) << "segcompaction completed. tablet_id:" << _context.tablet_id
               << " rowset_id:" << _context.rowset_id << " elapsed time:" << elapsed
               << "us. update segcompacted_point:" << _segcompacted_point
               << " segment num:" << segments->size() << " begin:" << begin << " end:" << end;
->>>>>>> 6b773939
 
     return Status::OK();
 }
@@ -416,13 +377,9 @@
             LOG(WARNING) << "segcompaction failed, try next time:" << status;
             return;
         default:
-<<<<<<< HEAD
-            LOG(WARNING) << "segcompaction fatal, terminating the write job:" << status;
-=======
             LOG(WARNING) << "segcompaction fatal, terminating the write job."
                          << " tablet_id:" << _context.tablet_id
                          << " rowset_id:" << _context.rowset_id << " status:" << status;
->>>>>>> 6b773939
             // status will be checked by the next trigger of segcompaction or the final wait
             _segcompaction_status.store(OLAP_ERR_OTHER_ERROR);
         }
@@ -550,11 +507,7 @@
 Status BetaRowsetWriter::_segcompaction_if_necessary() {
     Status status = Status::OK();
     if (!config::enable_segcompaction || !config::enable_storage_vectorization ||
-<<<<<<< HEAD
         _context.tablet_schema->is_dynamic_schema() || !_check_and_set_is_doing_segcompaction()) {
-=======
-        !_check_and_set_is_doing_segcompaction()) {
->>>>>>> 6b773939
         return status;
     }
     if (_segcompaction_status.load() != OLAP_SUCCESS) {
@@ -564,12 +517,8 @@
         SegCompactionCandidatesSharedPtr segments = std::make_shared<SegCompactionCandidates>();
         status = _get_segcompaction_candidates(segments, false);
         if (LIKELY(status.ok()) && (segments->size() > 0)) {
-<<<<<<< HEAD
-            LOG(INFO) << "submit segcompaction task, segment num:" << _num_segment
-=======
             LOG(INFO) << "submit segcompaction task, tablet_id:" << _context.tablet_id
                       << " rowset_id:" << _context.rowset_id << " segment num:" << _num_segment
->>>>>>> 6b773939
                       << ", segcompacted_point:" << _segcompacted_point;
             status = StorageEngine::instance()->submit_seg_compaction_task(this, segments);
             if (status.ok()) {
@@ -602,14 +551,9 @@
     SegCompactionCandidatesSharedPtr segments = std::make_shared<SegCompactionCandidates>();
     status = _get_segcompaction_candidates(segments, true);
     if (LIKELY(status.ok()) && (segments->size() > 0)) {
-<<<<<<< HEAD
-        LOG(INFO) << "submit segcompaction remaining task, segment num:" << _num_segment
-                  << ", segcompacted_point:" << _segcompacted_point;
-=======
         LOG(INFO) << "submit segcompaction remaining task, tablet_id:" << _context.tablet_id
                   << " rowset_id:" << _context.rowset_id << " segment num:" << _num_segment
                   << " segcompacted_point:" << _segcompacted_point;
->>>>>>> 6b773939
         status = StorageEngine::instance()->submit_seg_compaction_task(this, segments);
         if (status.ok()) {
             return status;
@@ -942,16 +886,9 @@
     return rowset;
 }
 
-<<<<<<< HEAD
-// TODO(some one familiar with local path and remote path)
 Status BetaRowsetWriter::_do_create_segment_writer(
         std::unique_ptr<segment_v2::SegmentWriter>* writer, bool is_segcompaction, int64_t begin,
         int64_t end, const vectorized::Block* block) {
-=======
-Status BetaRowsetWriter::_do_create_segment_writer(
-        std::unique_ptr<segment_v2::SegmentWriter>* writer, bool is_segcompaction, int64_t begin,
-        int64_t end) {
->>>>>>> 6b773939
     std::string path;
     int32_t segment_id = 0;
     if (is_segcompaction) {
@@ -960,15 +897,11 @@
                                                            begin, end);
     } else {
         segment_id = _num_segment.fetch_add(1);
-<<<<<<< HEAD
         path = _rowset_meta->is_local()
                        ? BetaRowset::segment_file_path(_context.rowset_dir, _context.rowset_id,
                                                        segment_id)
                        : BetaRowset::remote_segment_path(_context.tablet_id, _context.rowset_id,
                                                          segment_id);
-=======
-        path = BetaRowset::segment_file_path(_context.rowset_dir, _context.rowset_id, segment_id);
->>>>>>> 6b773939
     }
     auto fs = _rowset_meta->fs();
     if (!fs) {
@@ -1005,11 +938,7 @@
         }
     }
 
-<<<<<<< HEAD
     auto s = (*writer)->init(block);
-=======
-    auto s = (*writer)->init();
->>>>>>> 6b773939
     if (!s.ok()) {
         LOG(WARNING) << "failed to init segment writer: " << s.to_string();
         writer->reset(nullptr);
@@ -1018,31 +947,19 @@
     return Status::OK();
 }
 
-<<<<<<< HEAD
 Status BetaRowsetWriter::_create_segment_writer(std::unique_ptr<segment_v2::SegmentWriter>* writer,
                                                 const vectorized::Block* block) {
     size_t total_segment_num = _num_segment - _segcompacted_point + 1 + _num_segcompacted;
     if (UNLIKELY(total_segment_num > config::max_segment_num_per_rowset)) {
         LOG(ERROR) << "too many segments in rowset."
-=======
-Status BetaRowsetWriter::_create_segment_writer(
-        std::unique_ptr<segment_v2::SegmentWriter>* writer) {
-    size_t total_segment_num = _num_segment - _segcompacted_point + 1 + _num_segcompacted;
-    if (UNLIKELY(total_segment_num > config::max_segment_num_per_rowset)) {
-        LOG(ERROR) << "too many segments in rowset."
                    << " tablet_id:" << _context.tablet_id << " rowset_id:" << _context.rowset_id
->>>>>>> 6b773939
                    << " max:" << config::max_segment_num_per_rowset
                    << " _num_segment:" << _num_segment
                    << " _segcompacted_point:" << _segcompacted_point
                    << " _num_segcompacted:" << _num_segcompacted;
         return Status::OLAPInternalError(OLAP_ERR_TOO_MANY_SEGMENTS);
     } else {
-<<<<<<< HEAD
         return _do_create_segment_writer(writer, false, -1, -1, block);
-=======
-        return _do_create_segment_writer(writer, false, -1, -1);
->>>>>>> 6b773939
     }
 }
 
