--- conflicted
+++ resolved
@@ -20,10 +20,7 @@
 #include <gen_cpp/olap_file.pb.h>
 
 #include "io/fs/file_system.h"
-<<<<<<< HEAD
-=======
 #include "olap/olap_define.h"
->>>>>>> 7bda49b5
 #include "olap/tablet.h"
 #include "olap/tablet_schema.h"
 
@@ -92,28 +89,22 @@
     int64_t newest_write_timestamp;
     bool enable_unique_key_merge_on_write = false;
     std::set<int32_t> skip_inverted_index;
-<<<<<<< HEAD
     // If it is directly write from load procedure, else
     // it could be compaction or schema change etc..
     bool is_direct_write = false;
-=======
     DataWriteType write_type = DataWriteType::TYPE_DEFAULT;
->>>>>>> 7bda49b5
     std::shared_ptr<Tablet> tablet = nullptr;
     // for tracing local schema change record
     std::shared_ptr<vectorized::schema_util::LocalSchemaChangeRecorder> schema_change_recorder =
             nullptr;
 
     std::shared_ptr<MowContext> mow_context;
-<<<<<<< HEAD
     int64_t ttl_seconds {0};
     bool is_hot_data {false};
     bool is_persistent {false};
     // If it is true the content would also write into file cache
     // it would be only written into s3 if it's false
     bool disable_file_cache = false;
-=======
->>>>>>> 7bda49b5
 };
 
 } // namespace doris