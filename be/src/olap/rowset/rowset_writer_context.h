// Licensed to the Apache Software Foundation (ASF) under one
// or more contributor license agreements.  See the NOTICE file
// distributed with this work for additional information
// regarding copyright ownership.  The ASF licenses this file
// to you under the Apache License, Version 2.0 (the
// "License"); you may not use this file except in compliance
// with the License.  You may obtain a copy of the License at
//
//   http://www.apache.org/licenses/LICENSE-2.0
//
// Unless required by applicable law or agreed to in writing,
// software distributed under the License is distributed on an
// "AS IS" BASIS, WITHOUT WARRANTIES OR CONDITIONS OF ANY
// KIND, either express or implied.  See the License for the
// specific language governing permissions and limitations
// under the License.

#pragma once

#include "gen_cpp/olap_file.pb.h"
#include "io/fs/file_system.h"
#include "olap/data_dir.h"
#include "olap/storage_engine.h"
#include "olap/tablet.h"
#include "olap/tablet_schema.h"

namespace doris {

<<<<<<< HEAD
=======
namespace vectorized::object_util {
class LocalSchemaChangeRecorder;
}

>>>>>>> 647c231a
struct RowsetWriterContext {
    RowsetWriterContext()
            : tablet_id(0),
              tablet_schema_hash(0),
              table_id(0),
              index_id(0),
              partition_id(0),
              rowset_type(BETA_ROWSET),
              tablet_schema(nullptr),
              rowset_state(PREPARED),
              version(Version(0, 0)),
              txn_id(0),
              tablet_uid(0, 0),
              segments_overlap(OVERLAP_UNKNOWN) {
        load_id.set_hi(0);
        load_id.set_lo(0);
    }

    static RowsetWriterContext create(const Version& version, TabletSharedPtr new_tablet,
                                      RowsetTypePB new_rowset_type,
                                      SegmentsOverlapPB segments_overlap) {
        RowsetWriterContext context;
        context.rowset_id = StorageEngine::instance()->next_rowset_id();
        context.tablet_uid = new_tablet->tablet_uid();
        context.tablet_id = new_tablet->tablet_id();
        context.partition_id = new_tablet->partition_id();
        context.tablet_schema_hash = new_tablet->schema_hash();
        context.rowset_type = new_rowset_type;
        context.tablet_path = new_tablet->tablet_path();
        context.tablet_schema = new_tablet->tablet_schema();
        context.data_dir = new_tablet->data_dir();
        context.rowset_state = VISIBLE;
        context.version = version;
        context.segments_overlap = segments_overlap;

        return context;
    }

    RowsetId rowset_id;
    int64_t tablet_id;
    int64_t tablet_schema_hash;
    int64_t table_id;
    int64_t index_id;
    int64_t partition_id;
    RowsetTypePB rowset_type;
    std::string tablet_path;
    TabletSchemaSPtr tablet_schema;
    // PREPARED/COMMITTED for pending rowset
    // VISIBLE for non-pending rowset
    RowsetStatePB rowset_state;
    // properties for non-pending rowset
    Version version;

    // properties for pending rowset
    int64_t txn_id;
    PUniqueId load_id;
    TabletUid tablet_uid;
    // indicate whether the data among segments is overlapping.
    // default is OVERLAP_UNKNOWN.
    SegmentsOverlapPB segments_overlap;
    // segment file use uint32 to represent row number, therefore the maximum is UINT32_MAX.
    // the default is set to INT32_MAX to avoid overflow issue when casting from uint32_t to int.
    // test cases can change this value to control flush timing
    uint32_t max_rows_per_segment = INT32_MAX;
    // not owned, point to the data dir of this rowset
    // for checking disk capacity when write data to disk.
    // ATTN: not support for RowsetConvertor.
    // (because it hard to refactor, and RowsetConvertor will be deprecated in future)
    DataDir* data_dir = nullptr;

    // If `fs == nullptr`, use `global_local_filesystem` as default fs to perform IO operation.
    // (see `RowsetMeta::fs()`)
    io::FileSystemPtr fs;

    int64_t oldest_write_timestamp = -1;
    int64_t newest_write_timestamp = -1;
    bool enable_unique_key_merge_on_write = false;

    // for tracing local schema change record
    std::shared_ptr<vectorized::object_util::LocalSchemaChangeRecorder> schema_change_recorder = nullptr;
};

} // namespace doris<|MERGE_RESOLUTION|>--- conflicted
+++ resolved
@@ -26,13 +26,10 @@
 
 namespace doris {
 
-<<<<<<< HEAD
-=======
 namespace vectorized::object_util {
 class LocalSchemaChangeRecorder;
 }
 
->>>>>>> 647c231a
 struct RowsetWriterContext {
     RowsetWriterContext()
             : tablet_id(0),
