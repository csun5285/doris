--- conflicted
+++ resolved
@@ -701,9 +701,6 @@
     return Status::OK();
 }
 
-<<<<<<< HEAD
-void Compaction::garbage_collection() {
-=======
 bool Compaction::_check_if_includes_input_rowsets(
         const RowsetIdUnorderedSet& commit_rowset_ids_set) const {
     std::vector<RowsetId> commit_rowset_ids {};
@@ -719,8 +716,7 @@
                          input_rowset_ids.begin(), input_rowset_ids.end());
 }
 
-void Compaction::gc_output_rowset() {
->>>>>>> 0f37f1c3
+void Compaction::garbage_collection() {
     if (_state != CompactionState::SUCCESS && _output_rowset != nullptr) {
         if (!_output_rowset->is_local()) {
             Tablet::erase_pending_remote_rowset(_output_rowset->rowset_id().to_string());
@@ -781,7 +777,6 @@
 
 Status Compaction::check_correctness(const Merger::Statistics& stats) {
     // 1. check row number
-<<<<<<< HEAD
     int64_t read_rows = 0;
     // if some segments are pad segments, `read_rows` != `_input_row_num`
     std::vector<uint32_t> segment_num_rows;
@@ -790,20 +785,11 @@
         for (auto n : segment_num_rows) read_rows += n;
     }
     if (read_rows != _output_rowset->num_rows() + stats.merged_rows + stats.filtered_rows) {
-        LOG(WARNING) << "row_num does not match between cumulative input and output! "
-                     << "tablet=" << _tablet->full_name() << ", read_rows=" << read_rows
-                     << ", merged_row_num=" << stats.merged_rows
-                     << ", filtered_row_num=" << stats.filtered_rows
-                     << ", output_row_num=" << _output_rowset->num_rows();
-        return Status::Error<CHECK_LINES_ERROR>();
-=======
-    if (_input_row_num != _output_rowset->num_rows() + stats.merged_rows + stats.filtered_rows) {
         return Status::Error<CHECK_LINES_ERROR>(
                 "row_num does not match between cumulative input and output! tablet={}, "
                 "input_row_num={}, merged_row_num={}, filtered_row_num={}, output_row_num={}",
                 _tablet->full_name(), _input_row_num, stats.merged_rows, stats.filtered_rows,
                 _output_rowset->num_rows());
->>>>>>> 0f37f1c3
     }
     return Status::OK();
 }
