// Licensed to the Apache Software Foundation (ASF) under one
// or more contributor license agreements.  See the NOTICE file
// distributed with this work for additional information
// regarding copyright ownership.  The ASF licenses this file
// to you under the Apache License, Version 2.0 (the
// "License"); you may not use this file except in compliance
// with the License.  You may obtain a copy of the License at
//
//   http://www.apache.org/licenses/LICENSE-2.0
//
// Unless required by applicable law or agreed to in writing,
// software distributed under the License is distributed on an
// "AS IS" BASIS, WITHOUT WARRANTIES OR CONDITIONS OF ANY
// KIND, either express or implied.  See the License for the
// specific language governing permissions and limitations
// under the License.

#include "olap/compaction.h"

#include <fmt/format.h>
#include <gen_cpp/olap_file.pb.h>
#include <glog/logging.h>

#include <algorithm>
#include <cstdlib>
#include <list>
#include <map>
#include <mutex>
#include <ostream>
#include <set>
#include <shared_mutex>
#include <utility>

<<<<<<< HEAD
#include "cloud/utils.h"
#include "cloud/meta_mgr.h"
=======
>>>>>>> 7bda49b5
#include "common/config.h"
#include "common/status.h"
#include "io/fs/file_system.h"
#include "io/fs/remote_file_system.h"
<<<<<<< HEAD
#include "io/cache/block/block_file_cache_factory.h"
#include "olap/cumulative_compaction_policy.h"
#include "olap/data_dir.h"
#include "olap/olap_define.h"
#include "olap/rowset/beta_rowset.h"
#include "olap/rowset/beta_rowset_writer.h"
#include "olap/rowset/rowset.h"
#include "olap/rowset/rowset_meta.h"
#include "olap/rowset/rowset_writer_context.h"
#include "olap/rowset/segment_v2/inverted_index_compaction.h"
#include "cloud/olap/storage_engine.h"
=======
#include "olap/cumulative_compaction_policy.h"
#include "olap/cumulative_compaction_time_series_policy.h"
#include "olap/data_dir.h"
#include "olap/olap_define.h"
#include "olap/rowset/beta_rowset.h"
#include "olap/rowset/rowset.h"
#include "olap/rowset/rowset_meta.h"
#include "olap/rowset/rowset_writer.h"
#include "olap/rowset/rowset_writer_context.h"
#include "olap/rowset/segment_v2/inverted_index_compaction.h"
#include "olap/storage_engine.h"
>>>>>>> 7bda49b5
#include "olap/storage_policy.h"
#include "olap/tablet.h"
#include "olap/tablet_meta.h"
#include "olap/task/engine_checksum_task.h"
#include "olap/utils.h"
#include "runtime/memory/mem_tracker_limiter.h"
#include "util/time.h"
#include "util/trace.h"
using std::vector;

namespace doris {
using namespace ErrorCode;

Compaction::Compaction(const TabletSharedPtr& tablet, const std::string& label)
        : _tablet(tablet),
          _input_rowsets_size(0),
          _input_row_num(0),
          _input_num_segments(0),
          _input_index_size(0),
          _state(CompactionState::INITED) {
    _mem_tracker = std::make_shared<MemTrackerLimiter>(MemTrackerLimiter::Type::COMPACTION, label);
    init_profile(label);
}

Compaction::~Compaction() {}

<<<<<<< HEAD
=======
void Compaction::init_profile(const std::string& label) {
    _profile = std::make_unique<RuntimeProfile>(label);

    _input_rowsets_data_size_counter =
            ADD_COUNTER(_profile, "input_rowsets_data_size", TUnit::BYTES);
    _input_rowsets_counter = ADD_COUNTER(_profile, "input_rowsets_count", TUnit::UNIT);
    _input_row_num_counter = ADD_COUNTER(_profile, "input_row_num", TUnit::UNIT);
    _input_segments_num_counter = ADD_COUNTER(_profile, "input_segments_num", TUnit::UNIT);
    _merged_rows_counter = ADD_COUNTER(_profile, "merged_rows", TUnit::UNIT);
    _filtered_rows_counter = ADD_COUNTER(_profile, "filtered_rows", TUnit::UNIT);
    _output_rowset_data_size_counter =
            ADD_COUNTER(_profile, "output_rowset_data_size", TUnit::BYTES);
    _output_row_num_counter = ADD_COUNTER(_profile, "output_row_num", TUnit::UNIT);
    _output_segments_num_counter = ADD_COUNTER(_profile, "output_segments_num", TUnit::UNIT);
    _merge_rowsets_latency_timer = ADD_TIMER(_profile, "merge_rowsets_latency");
}

Status Compaction::compact() {
    RETURN_IF_ERROR(prepare_compact());
    RETURN_IF_ERROR(execute_compact());
    return Status::OK();
}

>>>>>>> 7bda49b5
Status Compaction::execute_compact() {
    Status st = execute_compact_impl();
    if (!st.ok()) {
        garbage_collection();
    }
    return st;
}

Status Compaction::do_compaction(int64_t permits) {
<<<<<<< HEAD
    TRACE("start to do compaction");
=======
>>>>>>> 7bda49b5
    uint32_t checksum_before;
    uint32_t checksum_after;
    if (config::enable_compaction_checksum) {
        EngineChecksumTask checksum_task(_tablet->tablet_id(), _tablet->schema_hash(),
                                         _input_rowsets.back()->end_version(), &checksum_before);
        checksum_task.execute();
    }

    _tablet->data_dir()->disks_compaction_score_increment(permits);
    _tablet->data_dir()->disks_compaction_num_increment(1);
    Status st = do_compaction_impl(permits);
    _tablet->data_dir()->disks_compaction_score_increment(-permits);
    _tablet->data_dir()->disks_compaction_num_increment(-1);

    if (config::enable_compaction_checksum) {
        EngineChecksumTask checksum_task(_tablet->tablet_id(), _tablet->schema_hash(),
                                         _input_rowsets.back()->end_version(), &checksum_after);
        checksum_task.execute();
        if (checksum_before != checksum_after) {
            LOG(WARNING) << "Compaction tablet=" << _tablet->tablet_id()
                         << " checksum not consistent"
                         << ", before=" << checksum_before << ", checksum_after=" << checksum_after;
        }
    }
    return st;
}

bool Compaction::should_vertical_compaction() {
<<<<<<< HEAD
    using namespace std::chrono;
    // some conditions that not use vertical compaction
    return config::enable_vertical_compaction && !_tablet->enable_unique_key_merge_on_write() &&
           (config::fuzzy_vertical_compaction
                    ? (duration_cast<milliseconds>(system_clock::now().time_since_epoch()).count() &
                       1)
                    : true);
=======
    // some conditions that not use vertical compaction
    if (!config::enable_vertical_compaction) {
        return false;
    }
    return true;
>>>>>>> 7bda49b5
}

int64_t Compaction::get_avg_segment_rows() {
    // take care of empty rowset
    // input_rowsets_size is total disk_size of input_rowset, this size is the
    // final size after codec and compress, so expect dest segment file size
<<<<<<< HEAD
    // in disk is config::max_segment_size_in_vertical_compaction
    return config::max_segment_size_in_vertical_compaction /
           (_input_rowsets_size / (_input_row_num + 1) + 1);
}

bool Compaction::is_rowset_tidy(std::string& pre_max_key, const RowsetSharedPtr& rhs) {
    size_t min_tidy_size = config::ordered_data_compaction_min_segment_size;
    if (rhs->num_segments() == 0) {
        return true;
    }
    if (rhs->is_segments_overlapping()) {
        return false;
    }
    // check segment size
    auto beta_rowset = reinterpret_cast<BetaRowset*>(rhs.get());
    std::vector<size_t> segments_size;
    beta_rowset->get_segments_size(&segments_size);
    for (auto segment_size : segments_size) {
        // is segment is too small, need to do compaction
        if (segment_size < min_tidy_size) {
            return false;
        }
    }
    std::string min_key;
    auto ret = rhs->min_key(&min_key);
    if (!ret) {
        return false;
    }
    if (min_key < pre_max_key) {
        return false;
    }
    CHECK(rhs->max_key(&pre_max_key));

    return true;
}

Status Compaction::do_compact_ordered_rowsets() {
    build_basic_info();
    RowsetWriterContext ctx;
    RETURN_IF_ERROR(construct_output_rowset_writer(ctx));

=======
    // in disk is config::vertical_compaction_max_segment_size
    if (config::compaction_policy == CUMULATIVE_TIME_SERIES_POLICY) {
        return (config::time_series_compaction_goal_size_mbytes * 1024 * 1024 * 2) /
               (_input_rowsets_size / (_input_row_num + 1) + 1);
    }
    return config::vertical_compaction_max_segment_size /
           (_input_rowsets_size / (_input_row_num + 1) + 1);
}

bool Compaction::is_rowset_tidy(std::string& pre_max_key, const RowsetSharedPtr& rhs) {
    size_t min_tidy_size = config::ordered_data_compaction_min_segment_size;
    if (rhs->num_segments() == 0) {
        return true;
    }
    if (rhs->is_segments_overlapping()) {
        return false;
    }
    // check segment size
    auto beta_rowset = reinterpret_cast<BetaRowset*>(rhs.get());
    std::vector<size_t> segments_size;
    beta_rowset->get_segments_size(&segments_size);
    for (auto segment_size : segments_size) {
        // is segment is too small, need to do compaction
        if (segment_size < min_tidy_size) {
            return false;
        }
    }
    std::string min_key;
    auto ret = rhs->min_key(&min_key);
    if (!ret) {
        return false;
    }
    if (min_key < pre_max_key) {
        return false;
    }
    CHECK(rhs->max_key(&pre_max_key));

    return true;
}

Status Compaction::do_compact_ordered_rowsets() {
    build_basic_info();
    RowsetWriterContext ctx;
    RETURN_IF_ERROR(construct_output_rowset_writer(ctx));

>>>>>>> 7bda49b5
    LOG(INFO) << "start to do ordered data compaction, tablet=" << _tablet->full_name()
              << ", output_version=" << _output_version;
    // link data to new rowset
    auto seg_id = 0;
    std::vector<KeyBoundsPB> segment_key_bounds;
    for (auto rowset : _input_rowsets) {
        RETURN_IF_ERROR(rowset->link_files_to(_tablet->tablet_path(),
                                              _output_rs_writer->rowset_id(), seg_id));
        seg_id += rowset->num_segments();

        std::vector<KeyBoundsPB> key_bounds;
        rowset->get_segments_key_bounds(&key_bounds);
        segment_key_bounds.insert(segment_key_bounds.end(), key_bounds.begin(), key_bounds.end());
    }
    // build output rowset
    RowsetMetaSharedPtr rowset_meta = std::make_shared<RowsetMeta>();
    rowset_meta->set_num_rows(_input_row_num);
    rowset_meta->set_total_disk_size(_input_rowsets_size);
    rowset_meta->set_data_disk_size(_input_rowsets_size);
    rowset_meta->set_index_disk_size(_input_index_size);
    rowset_meta->set_empty(_input_row_num == 0);
    rowset_meta->set_num_segments(_input_num_segments);
    rowset_meta->set_segments_overlap(NONOVERLAPPING);
    rowset_meta->set_rowset_state(VISIBLE);

    rowset_meta->set_segments_key_bounds(segment_key_bounds);
    _output_rowset = _output_rs_writer->manual_build(rowset_meta);
    return Status::OK();
}

void Compaction::build_basic_info() {
<<<<<<< HEAD
#ifndef CLOUD_MODE
=======
>>>>>>> 7bda49b5
    for (auto& rowset : _input_rowsets) {
        _input_rowsets_size += rowset->data_disk_size();
        _input_index_size += rowset->index_disk_size();
        _input_row_num += rowset->num_rows();
        _input_num_segments += rowset->num_segments();
    }
<<<<<<< HEAD
    TRACE_COUNTER_INCREMENT("input_rowsets_data_size", _input_rowsets_size);
    TRACE_COUNTER_INCREMENT("input_row_num", _input_row_num);
    TRACE_COUNTER_INCREMENT("input_segments_num", _input_num_segments);
#endif
=======
    COUNTER_UPDATE(_input_rowsets_data_size_counter, _input_rowsets_size);
    COUNTER_UPDATE(_input_row_num_counter, _input_row_num);
    COUNTER_UPDATE(_input_segments_num_counter, _input_num_segments);
>>>>>>> 7bda49b5

    _output_version =
            Version(_input_rowsets.front()->start_version(), _input_rowsets.back()->end_version());

    _newest_write_timestamp = _input_rowsets.back()->newest_write_timestamp();

    std::vector<RowsetMetaSharedPtr> rowset_metas(_input_rowsets.size());
    std::transform(_input_rowsets.begin(), _input_rowsets.end(), rowset_metas.begin(),
                   [](const RowsetSharedPtr& rowset) { return rowset->rowset_meta(); });
    _cur_tablet_schema =
            _tablet->rowset_meta_with_max_schema_version(rowset_metas)->tablet_schema();
}
<<<<<<< HEAD

bool Compaction::handle_ordered_data_compaction() {
#ifdef CLOUD_MODE
    return false;
#else
    if (!config::enable_ordered_data_compaction) {
        return false;
    }
    if (compaction_type() == ReaderType::READER_COLD_DATA_COMPACTION) {
        // The remote file system does not support to link files.
        return false;
    }
    if (_tablet->keys_type() == KeysType::UNIQUE_KEYS &&
        _tablet->enable_unique_key_merge_on_write()) {
        return false;
    }
    // check delete version: if compaction type is base compaction and
    // has a delete version, use original compaction
    if (compaction_type() == ReaderType::READER_BASE_COMPACTION) {
        for (auto& rowset : _input_rowsets) {
            if (rowset->rowset_meta()->has_delete_predicate()) {
                return false;
            }
        }
    }

    // check if rowsets are tidy so we can just modify meta and do link
    // files to handle compaction
    auto input_size = _input_rowsets.size();
    std::string pre_max_key;
    for (auto i = 0; i < input_size; ++i) {
        if (!is_rowset_tidy(pre_max_key, _input_rowsets[i])) {
            if (i <= input_size / 2) {
                return false;
            } else {
                _input_rowsets.resize(i);
                break;
            }
        }
    }
    // most rowset of current compaction is nonoverlapping
    // just handle nonoverlappint rowsets
    auto st = do_compact_ordered_rowsets();
    if (!st.ok()) {
        return false;
    }
    return true;
#endif
}

Status Compaction::do_compaction_impl(int64_t permits) {
    OlapStopWatch watch;

    if (handle_ordered_data_compaction()) {
        RETURN_IF_ERROR(modify_rowsets());
        TRACE("modify rowsets finished");

=======

bool Compaction::handle_ordered_data_compaction() {
    if (!config::enable_ordered_data_compaction) {
        return false;
    }
    if (compaction_type() == ReaderType::READER_COLD_DATA_COMPACTION) {
        // The remote file system does not support to link files.
        return false;
    }
    if (_tablet->keys_type() == KeysType::UNIQUE_KEYS &&
        _tablet->enable_unique_key_merge_on_write()) {
        return false;
    }
    // check delete version: if compaction type is base compaction and
    // has a delete version, use original compaction
    if (compaction_type() == ReaderType::READER_BASE_COMPACTION) {
        for (auto& rowset : _input_rowsets) {
            if (rowset->rowset_meta()->has_delete_predicate()) {
                return false;
            }
        }
    }

    // check if rowsets are tidy so we can just modify meta and do link
    // files to handle compaction
    auto input_size = _input_rowsets.size();
    std::string pre_max_key;
    for (auto i = 0; i < input_size; ++i) {
        if (!is_rowset_tidy(pre_max_key, _input_rowsets[i])) {
            if (i <= input_size / 2) {
                return false;
            } else {
                _input_rowsets.resize(i);
                break;
            }
        }
    }
    // most rowset of current compaction is nonoverlapping
    // just handle nonoverlappint rowsets
    auto st = do_compact_ordered_rowsets();
    if (!st.ok()) {
        return false;
    }
    return true;
}

Status Compaction::do_compaction_impl(int64_t permits) {
    OlapStopWatch watch;

    if (handle_ordered_data_compaction()) {
        RETURN_IF_ERROR(modify_rowsets());

>>>>>>> 7bda49b5
        int64_t now = UnixMillis();
        if (compaction_type() == ReaderType::READER_CUMULATIVE_COMPACTION) {
            _tablet->set_last_cumu_compaction_success_time(now);
        } else if (compaction_type() == ReaderType::READER_BASE_COMPACTION) {
            _tablet->set_last_base_compaction_success_time(now);
        }
<<<<<<< HEAD
=======
        auto cumu_policy = _tablet->cumulative_compaction_policy();
>>>>>>> 7bda49b5
        LOG(INFO) << "succeed to do ordered data " << compaction_name()
                  << ". tablet=" << _tablet->full_name() << ", output_version=" << _output_version
                  << ", disk=" << _tablet->data_dir()->path()
                  << ", segments=" << _input_num_segments << ", input_row_num=" << _input_row_num
                  << ", output_row_num=" << _output_rowset->num_rows()
<<<<<<< HEAD
                  << ". elapsed time=" << watch.get_elapse_second() << 's';
=======
                  << ". elapsed time=" << watch.get_elapse_second()
                  << "s. cumulative_compaction_policy="
                  << (cumu_policy == nullptr ? "quick" : cumu_policy->name());
>>>>>>> 7bda49b5
        return Status::OK();
    }
    build_basic_info();

    LOG(INFO) << "start " << compaction_name() << ". tablet=" << _tablet->full_name()
              << ", output_version=" << _output_version << ", permits: " << permits;
    bool vertical_compaction = should_vertical_compaction();
    RowsetWriterContext ctx;
    RETURN_IF_ERROR(construct_input_rowset_readers());
    RETURN_IF_ERROR(construct_output_rowset_writer(ctx, vertical_compaction));
<<<<<<< HEAD
#ifdef CLOUD_MODE
    RETURN_IF_ERROR(
            cloud::meta_mgr()->prepare_rowset(_output_rs_writer->rowset_meta().get(), true));
#endif
    if (compaction_type() == ReaderType::READER_COLD_DATA_COMPACTION) {
        Tablet::add_pending_remote_rowset(_output_rs_writer->rowset_id().to_string());
    }
    TRACE("prepare finished");
=======
    if (compaction_type() == ReaderType::READER_COLD_DATA_COMPACTION) {
        Tablet::add_pending_remote_rowset(_output_rs_writer->rowset_id().to_string());
    }
>>>>>>> 7bda49b5

    // 2. write merged rows to output rowset
    // The test results show that merger is low-memory-footprint, there is no need to tracker its mem pool
    Merger::Statistics stats;
    // if ctx.skip_inverted_index.size() > 0, it means we need to do inverted index compaction.
    // the row ID conversion matrix needs to be used for inverted index compaction.
    if (ctx.skip_inverted_index.size() > 0 || (_tablet->keys_type() == KeysType::UNIQUE_KEYS &&
                                               _tablet->enable_unique_key_merge_on_write())) {
        stats.rowid_conversion = &_rowid_conversion;
    }

    Status res;
<<<<<<< HEAD
    if (vertical_compaction) {
        res = Merger::vertical_merge_rowsets(_tablet, compaction_type(), _cur_tablet_schema,
                                             _input_rs_readers, _output_rs_writer.get(),
                                             get_avg_segment_rows(), &stats);
    } else {
        res = Merger::vmerge_rowsets(_tablet, compaction_type(), _cur_tablet_schema,
                                     _input_rs_readers, _output_rs_writer.get(), &stats);
=======
    {
        SCOPED_TIMER(_merge_rowsets_latency_timer);
        if (vertical_compaction) {
            res = Merger::vertical_merge_rowsets(_tablet, compaction_type(), _cur_tablet_schema,
                                                 _input_rs_readers, _output_rs_writer.get(),
                                                 get_avg_segment_rows(), &stats);
        } else {
            res = Merger::vmerge_rowsets(_tablet, compaction_type(), _cur_tablet_schema,
                                         _input_rs_readers, _output_rs_writer.get(), &stats);
        }
>>>>>>> 7bda49b5
    }

    if (!res.ok()) {
        LOG(WARNING) << "fail to do " << compaction_name() << ". res=" << res
                     << ", tablet=" << _tablet->full_name()
                     << ", output_version=" << _output_version;
        return res;
    }
    COUNTER_UPDATE(_merged_rows_counter, stats.merged_rows);
    COUNTER_UPDATE(_filtered_rows_counter, stats.filtered_rows);

    _output_rowset = _output_rs_writer->build();
    TRACE("build output_rowset finished");
    if (_output_rowset == nullptr) {
        LOG(WARNING) << "rowset writer build failed. writer version:"
                     << ", output_version=" << _output_version;
        return Status::Error<ROWSET_BUILDER_INIT>();
    }
<<<<<<< HEAD
#ifdef CLOUD_MODE
    RETURN_IF_ERROR(cloud::meta_mgr()->commit_rowset(_output_rowset->rowset_meta().get(), true));
#endif
    TRACE_COUNTER_INCREMENT("output_rowset_data_size", _output_rowset->data_disk_size());
    TRACE_COUNTER_INCREMENT("output_row_num", _output_rowset->num_rows());
    TRACE_COUNTER_INCREMENT("output_segments_num", _output_rowset->num_segments());
    TRACE("output rowset built");
=======

    COUNTER_UPDATE(_output_rowset_data_size_counter, _output_rowset->data_disk_size());
    COUNTER_UPDATE(_output_row_num_counter, _output_rowset->num_rows());
    COUNTER_UPDATE(_output_segments_num_counter, _output_rowset->num_segments());
>>>>>>> 7bda49b5

    // 3. check correctness
    RETURN_IF_ERROR(check_correctness(stats));

    if (_input_row_num > 0 && stats.rowid_conversion && config::inverted_index_compaction_enable) {
        OlapStopWatch inverted_watch;
        // translation vec
        // <<dest_idx_num, desc_docId>>
        std::vector<std::vector<std::pair<uint32_t, uint32_t>>> trans_vec =
                stats.rowid_conversion->get_rowid_conversion_map();

        // source rowset,segment -> index_id
        std::map<std::pair<RowsetId, uint32_t>, uint32_t> src_seg_to_id_map =
                stats.rowid_conversion->get_src_segment_to_id_map();
        // dest rowset id
        RowsetId dest_rowset_id = stats.rowid_conversion->get_dst_rowset_id();
        // dest segment id -> num rows
        std::vector<uint32_t> dest_segment_num_rows;
        RETURN_IF_ERROR(_output_rs_writer->get_segment_num_rows(&dest_segment_num_rows));

        auto src_segment_num = src_seg_to_id_map.size();
        auto dest_segment_num = dest_segment_num_rows.size();

        // src index files
        // format: rowsetId_segmentId
        std::vector<std::string> src_index_files(src_segment_num);
        for (auto m : src_seg_to_id_map) {
            std::pair<RowsetId, uint32_t> p = m.first;
            src_index_files[m.second] = p.first.to_string() + "_" + std::to_string(p.second);
        }

        // dest index files
        // format: rowsetId_segmentId
        std::vector<std::string> dest_index_files(dest_segment_num);
        for (int i = 0; i < dest_segment_num; ++i) {
            auto prefix = dest_rowset_id.to_string() + "_" + std::to_string(i);
            dest_index_files[i] = prefix;
        }

        // create index_writer to compaction indexes
        auto& fs = _output_rowset->rowset_meta()->fs();
        auto tablet_path = _output_rowset->tablet_path();

        DCHECK(dest_index_files.size() > 0);
        // we choose the first destination segment name as the temporary index writer path
        // Used to distinguish between different index compaction
        auto index_writer_path = tablet_path + "/" + dest_index_files[0];
        LOG(INFO) << "start index compaction"
                  << ". tablet=" << _tablet->full_name()
                  << ", source index size=" << src_segment_num
                  << ", destination index size=" << dest_segment_num << ".";
        std::for_each(
                ctx.skip_inverted_index.cbegin(), ctx.skip_inverted_index.cend(),
                [&src_segment_num, &dest_segment_num, &index_writer_path, &src_index_files,
                 &dest_index_files, &fs, &tablet_path, &trans_vec, &dest_segment_num_rows,
                 this](int32_t column_uniq_id) {
<<<<<<< HEAD
                    compact_column(
                            _cur_tablet_schema->get_inverted_index(column_uniq_id)->index_id(),
                            src_segment_num, dest_segment_num, src_index_files, dest_index_files,
                            fs, index_writer_path, tablet_path, trans_vec, dest_segment_num_rows);
=======
                    auto st = compact_column(
                            _cur_tablet_schema->get_inverted_index(column_uniq_id)->index_id(),
                            src_segment_num, dest_segment_num, src_index_files, dest_index_files,
                            fs, index_writer_path, tablet_path, trans_vec, dest_segment_num_rows);
                    if (!st.ok()) {
                        LOG(ERROR) << "failed to do index compaction"
                                   << ". tablet=" << _tablet->full_name()
                                   << ". column uniq id=" << column_uniq_id << ". index_id= "
                                   << _cur_tablet_schema->get_inverted_index(column_uniq_id)
                                              ->index_id();
                    }
>>>>>>> 7bda49b5
                });

        LOG(INFO) << "succeed to do index compaction"
                  << ". tablet=" << _tablet->full_name() << ", input row number=" << _input_row_num
                  << ", output row number=" << _output_rowset->num_rows()
                  << ". elapsed time=" << inverted_watch.get_elapse_second() << "s.";
    }

    // 4. modify rowsets in memory
    RETURN_IF_ERROR(modify_rowsets(&stats));
<<<<<<< HEAD
    TRACE("modify rowsets finished");
=======
>>>>>>> 7bda49b5

    // 5. update last success compaction time
    int64_t now = UnixMillis();
    // TODO(yingchun): do the judge in Tablet class
    if (compaction_type() == ReaderType::READER_CUMULATIVE_COMPACTION) {
        _tablet->set_last_cumu_compaction_success_time(now);
    } else if (compaction_type() == ReaderType::READER_BASE_COMPACTION) {
        _tablet->set_last_base_compaction_success_time(now);
    }

#ifndef CLOUD_MODE
    int64_t current_max_version;
    {
        std::shared_lock rdlock(_tablet->get_header_lock());
        RowsetSharedPtr max_rowset = _tablet->rowset_with_max_version();
        if (max_rowset == nullptr) {
            current_max_version = -1;
        } else {
            current_max_version = _tablet->rowset_with_max_version()->end_version();
        }
    }

    auto cumu_policy = _tablet->cumulative_compaction_policy();
    DCHECK(cumu_policy);
    LOG(INFO) << "succeed to do " << compaction_name() << " is_vertical=" << vertical_compaction
              << ". tablet=" << _tablet->full_name() << ", output_version=" << _output_version
              << ", current_max_version=" << current_max_version
              << ", disk=" << _tablet->data_dir()->path() << ", segments=" << _input_num_segments
              << ", input_row_num=" << _input_row_num
              << ", output_row_num=" << _output_rowset->num_rows()
              << ". elapsed time=" << watch.get_elapse_second()
              << "s. cumulative_compaction_policy=" << cumu_policy->name()
              << ", compact_row_per_second=" << int(_input_row_num / watch.get_elapse_second());
#endif

    return Status::OK();
}

Status Compaction::construct_output_rowset_writer(RowsetWriterContext& ctx, bool is_vertical) {
<<<<<<< HEAD
#ifdef CLOUD_MODE
    ctx.fs = cloud::latest_fs();
    ctx.is_persistent = _tablet->is_persistent();
    ctx.ttl_seconds = _tablet->ttl_seconds();
    ctx.txn_id = boost::uuids::hash_value(UUIDGenerator::instance()->next_uuid()) &
                     std::numeric_limits<int64_t>::max(); // MUST be positive
#endif
=======
>>>>>>> 7bda49b5
    ctx.version = _output_version;
    ctx.rowset_state = VISIBLE;
    ctx.segments_overlap = NONOVERLAPPING;
    ctx.tablet_schema = _cur_tablet_schema;
    ctx.newest_write_timestamp = _newest_write_timestamp;
<<<<<<< HEAD
=======
    ctx.write_type = DataWriteType::TYPE_COMPACTION;
>>>>>>> 7bda49b5
    if (config::inverted_index_compaction_enable &&
        ((_tablet->keys_type() == KeysType::UNIQUE_KEYS ||
          _tablet->keys_type() == KeysType::DUP_KEYS))) {
        for (auto& index : _cur_tablet_schema->indexes()) {
            if (index.index_type() == IndexType::INVERTED) {
                auto unique_id = index.col_unique_ids()[0];
<<<<<<< HEAD
                if (field_is_slice_type(_cur_tablet_schema->column_by_uid(unique_id).type())) {
=======
                //NOTE: here src_rs may be in building index progress, so it would not contain inverted index info.
                bool all_have_inverted_index = std::all_of(
                        _input_rowsets.begin(), _input_rowsets.end(), [&](const auto& src_rs) {
                            BetaRowsetSharedPtr rowset =
                                    std::static_pointer_cast<BetaRowset>(src_rs);
                            if (rowset == nullptr) {
                                return false;
                            }
                            auto fs = rowset->rowset_meta()->fs();

                            auto index_meta =
                                    rowset->tablet_schema()->get_inverted_index(unique_id);
                            if (index_meta == nullptr) {
                                return false;
                            }
                            for (auto i = 0; i < rowset->num_segments(); i++) {
                                auto segment_file = rowset->segment_file_path(i);
                                std::string inverted_index_src_file_path =
                                        InvertedIndexDescriptor::get_index_file_name(
                                                segment_file, index_meta->index_id());
                                bool exists = false;
                                if (fs->exists(inverted_index_src_file_path, &exists) !=
                                    Status::OK()) {
                                    LOG(ERROR)
                                            << inverted_index_src_file_path << " fs->exists error";
                                    return false;
                                }
                                if (!exists) {
                                    LOG(WARNING) << inverted_index_src_file_path
                                                 << " is not exists, will skip index compaction";
                                    return false;
                                }
                            }
                            return true;
                        });
                if (all_have_inverted_index &&
                    field_is_slice_type(_cur_tablet_schema->column_by_uid(unique_id).type())) {
>>>>>>> 7bda49b5
                    ctx.skip_inverted_index.insert(unique_id);
                }
            }
        }
    }
    if (compaction_type() == ReaderType::READER_COLD_DATA_COMPACTION) {
        // write output rowset to storage policy resource
        auto storage_policy = get_storage_policy(_tablet->storage_policy_id());
        if (storage_policy == nullptr) {
            return Status::InternalError("could not find storage_policy, storage_policy_id={}",
                                         _tablet->storage_policy_id());
        }
        auto resource = get_storage_resource(storage_policy->resource_id);
        if (resource.fs == nullptr) {
            return Status::InternalError("could not find resource, resouce_id={}",
                                         storage_policy->resource_id);
        }
        DCHECK(atol(resource.fs->id().c_str()) == storage_policy->resource_id);
        DCHECK(resource.fs->type() != io::FileSystemType::LOCAL);
        ctx.fs = std::move(resource.fs);
    }
    if (is_vertical) {
        return _tablet->create_vertical_rowset_writer(ctx, &_output_rs_writer);
    }
    return _tablet->create_rowset_writer(ctx, &_output_rs_writer);
}

Status Compaction::construct_input_rowset_readers() {
    for (auto& rowset : _input_rowsets) {
        RowsetReaderSharedPtr rs_reader;
        RETURN_IF_ERROR(rowset->create_reader(&rs_reader));
        _input_rs_readers.push_back(std::move(rs_reader));
    }
    return Status::OK();
}

Status Compaction::modify_rowsets(const Merger::Statistics* stats) {
    std::vector<RowsetSharedPtr> output_rowsets;
    output_rowsets.push_back(_output_rowset);

    if (_tablet->keys_type() == KeysType::UNIQUE_KEYS &&
        _tablet->enable_unique_key_merge_on_write()) {
        Version version = _tablet->max_version();
        DeleteBitmap output_rowset_delete_bitmap(_tablet->tablet_id());
        std::set<RowLocation> missed_rows;
        std::map<RowsetSharedPtr, std::list<std::pair<RowLocation, RowLocation>>> location_map;
        // Convert the delete bitmap of the input rowsets to output rowset.
        // New loads are not blocked, so some keys of input rowsets might
        // be deleted during the time. We need to deal with delete bitmap
        // of incremental data later.
        _tablet->calc_compaction_output_rowset_delete_bitmap(
                _input_rowsets, _rowid_conversion, 0, version.second + 1, &missed_rows,
                &location_map, &output_rowset_delete_bitmap);
        std::size_t missed_rows_size = missed_rows.size();
        if (compaction_type() == ReaderType::READER_CUMULATIVE_COMPACTION) {
            if (stats != nullptr && stats->merged_rows != missed_rows_size) {
                std::string err_msg = fmt::format(
                        "cumulative compaction: the merged rows({}) is not equal to missed "
                        "rows({}) in rowid conversion, tablet_id: {}, table_id:{}",
                        stats->merged_rows, missed_rows_size, _tablet->tablet_id(),
                        _tablet->table_id());
                DCHECK(false) << err_msg;
                LOG(WARNING) << err_msg;
            }
        }

        RETURN_IF_ERROR(_tablet->check_rowid_conversion(_output_rowset, location_map));
        location_map.clear();
        {
            std::lock_guard<std::mutex> wrlock_(_tablet->get_rowset_update_lock());
            std::lock_guard<std::shared_mutex> wrlock(_tablet->get_header_lock());
            SCOPED_SIMPLE_TRACE_IF_TIMEOUT(TRACE_TABLET_LOCK_THRESHOLD);

            // Convert the delete bitmap of the input rowsets to output rowset for
            // incremental data.
            _tablet->calc_compaction_output_rowset_delete_bitmap(
                    _input_rowsets, _rowid_conversion, version.second, UINT64_MAX, &missed_rows,
                    &location_map, &output_rowset_delete_bitmap);
            if (compaction_type() == ReaderType::READER_CUMULATIVE_COMPACTION) {
                DCHECK_EQ(missed_rows.size(), missed_rows_size);
                if (missed_rows.size() != missed_rows_size) {
                    LOG(WARNING) << "missed rows don't match, before: " << missed_rows_size
                                 << " after: " << missed_rows.size();
                }
            }

            RETURN_IF_ERROR(_tablet->check_rowid_conversion(_output_rowset, location_map));

            _tablet->merge_delete_bitmap(output_rowset_delete_bitmap);
            RETURN_IF_ERROR(_tablet->modify_rowsets(output_rowsets, _input_rowsets, true));
        }
    } else {
        std::lock_guard<std::shared_mutex> wrlock(_tablet->get_header_lock());
        RETURN_IF_ERROR(_tablet->modify_rowsets(output_rowsets, _input_rowsets, true));
    }

    {
        std::shared_lock rlock(_tablet->get_header_lock());
        _tablet->save_meta();
    }
    return Status::OK();
}

void Compaction::garbage_collection() {
    if (_state != CompactionState::SUCCESS && _output_rowset != nullptr) {
        if (!_output_rowset->is_local()) {
            Tablet::erase_pending_remote_rowset(_output_rowset->rowset_id().to_string());
            _tablet->record_unused_remote_rowset(_output_rowset->rowset_id(),
                                                 _output_rowset->rowset_meta()->resource_id(),
                                                 _output_rowset->num_segments());
            return;
        }
        StorageEngine::instance()->add_unused_rowset(_output_rowset);
    }
}

// Find the longest consecutive version path in "rowset", from beginning.
// Two versions before and after the missing version will be saved in missing_version,
// if missing_version is not null.
Status Compaction::find_longest_consecutive_version(std::vector<RowsetSharedPtr>* rowsets,
                                                    std::vector<Version>* missing_version) {
    if (rowsets->empty()) {
        return Status::OK();
    }
    RowsetSharedPtr prev_rowset = rowsets->front();
    size_t i = 1;
    for (; i < rowsets->size(); ++i) {
        RowsetSharedPtr rowset = (*rowsets)[i];
        if (rowset->start_version() != prev_rowset->end_version() + 1) {
            if (missing_version != nullptr) {
                missing_version->push_back(prev_rowset->version());
                missing_version->push_back(rowset->version());
            }
            break;
        }
        prev_rowset = rowset;
    }

    rowsets->resize(i);
    return Status::OK();
}

Status Compaction::check_version_continuity(const std::vector<RowsetSharedPtr>& rowsets) {
    if (rowsets.empty()) {
        return Status::OK();
    }
    RowsetSharedPtr prev_rowset = rowsets.front();
    for (size_t i = 1; i < rowsets.size(); ++i) {
        RowsetSharedPtr rowset = rowsets[i];
        if (rowset->start_version() != prev_rowset->end_version() + 1) {
            LOG(WARNING) << "There are missed versions among rowsets. "
                         << "prev_rowset version=" << prev_rowset->start_version() << "-"
                         << prev_rowset->end_version()
                         << ", rowset version=" << rowset->start_version() << "-"
                         << rowset->end_version();
            return Status::Error<CUMULATIVE_MISS_VERSION>();
        }
        prev_rowset = rowset;
    }

    return Status::OK();
}

Status Compaction::check_correctness(const Merger::Statistics& stats) {
    // 1. check row number
    int64_t read_rows = 0;
    // if some segments are pad segments, `read_rows` != `_input_row_num`
    std::vector<uint32_t> segment_num_rows;
    for (auto& rs_reader : _input_rs_readers) {
        rs_reader->get_segment_num_rows(&segment_num_rows);
        for (auto n : segment_num_rows) read_rows += n;
    }
    if (read_rows != _output_rowset->num_rows() + stats.merged_rows + stats.filtered_rows) {
        LOG(WARNING) << "row_num does not match between cumulative input and output! "
                     << "tablet=" << _tablet->full_name() << ", read_rows=" << read_rows
                     << ", merged_row_num=" << stats.merged_rows
                     << ", filtered_row_num=" << stats.filtered_rows
                     << ", output_row_num=" << _output_rowset->num_rows();
        return Status::Error<CHECK_LINES_ERROR>();
    }
    return Status::OK();
}

int64_t Compaction::get_compaction_permits() {
    int64_t permits = 0;
    for (auto& rowset : _input_rowsets) {
        permits += rowset->rowset_meta()->get_compaction_score();
    }
    return permits;
}

<<<<<<< HEAD
void Compaction::file_cache_garbage_collection() {
    if (!config::enable_file_cache) {
        return;
    }
    if (_output_rs_writer) {
        auto* beta_rowset_writer = dynamic_cast<BetaRowsetWriter*>(_output_rs_writer.get());
        DCHECK(beta_rowset_writer);
        for (auto& [_, file_writer] : beta_rowset_writer->get_file_writers()) {
            auto file_key = io::BlockFileCache::hash(file_writer->path().filename().native());
            auto file_cache = io::FileCacheFactory::instance().get_by_path(file_key);
            file_cache->remove_if_cached(file_key);
        }
    }
}

=======
>>>>>>> 7bda49b5
#ifdef BE_TEST
void Compaction::set_input_rowset(const std::vector<RowsetSharedPtr>& rowsets) {
    _input_rowsets = rowsets;
}

RowsetSharedPtr Compaction::output_rowset() {
    return _output_rowset;
}
#endif
} // namespace doris<|MERGE_RESOLUTION|>--- conflicted
+++ resolved
@@ -31,18 +31,15 @@
 #include <shared_mutex>
 #include <utility>
 
-<<<<<<< HEAD
 #include "cloud/utils.h"
 #include "cloud/meta_mgr.h"
-=======
->>>>>>> 7bda49b5
 #include "common/config.h"
 #include "common/status.h"
 #include "io/fs/file_system.h"
 #include "io/fs/remote_file_system.h"
-<<<<<<< HEAD
 #include "io/cache/block/block_file_cache_factory.h"
 #include "olap/cumulative_compaction_policy.h"
+#include "olap/cumulative_compaction_time_series_policy.h"
 #include "olap/data_dir.h"
 #include "olap/olap_define.h"
 #include "olap/rowset/beta_rowset.h"
@@ -52,19 +49,6 @@
 #include "olap/rowset/rowset_writer_context.h"
 #include "olap/rowset/segment_v2/inverted_index_compaction.h"
 #include "cloud/olap/storage_engine.h"
-=======
-#include "olap/cumulative_compaction_policy.h"
-#include "olap/cumulative_compaction_time_series_policy.h"
-#include "olap/data_dir.h"
-#include "olap/olap_define.h"
-#include "olap/rowset/beta_rowset.h"
-#include "olap/rowset/rowset.h"
-#include "olap/rowset/rowset_meta.h"
-#include "olap/rowset/rowset_writer.h"
-#include "olap/rowset/rowset_writer_context.h"
-#include "olap/rowset/segment_v2/inverted_index_compaction.h"
-#include "olap/storage_engine.h"
->>>>>>> 7bda49b5
 #include "olap/storage_policy.h"
 #include "olap/tablet.h"
 #include "olap/tablet_meta.h"
@@ -91,8 +75,6 @@
 
 Compaction::~Compaction() {}
 
-<<<<<<< HEAD
-=======
 void Compaction::init_profile(const std::string& label) {
     _profile = std::make_unique<RuntimeProfile>(label);
 
@@ -110,13 +92,6 @@
     _merge_rowsets_latency_timer = ADD_TIMER(_profile, "merge_rowsets_latency");
 }
 
-Status Compaction::compact() {
-    RETURN_IF_ERROR(prepare_compact());
-    RETURN_IF_ERROR(execute_compact());
-    return Status::OK();
-}
-
->>>>>>> 7bda49b5
 Status Compaction::execute_compact() {
     Status st = execute_compact_impl();
     if (!st.ok()) {
@@ -126,10 +101,6 @@
 }
 
 Status Compaction::do_compaction(int64_t permits) {
-<<<<<<< HEAD
-    TRACE("start to do compaction");
-=======
->>>>>>> 7bda49b5
     uint32_t checksum_before;
     uint32_t checksum_after;
     if (config::enable_compaction_checksum) {
@@ -158,7 +129,6 @@
 }
 
 bool Compaction::should_vertical_compaction() {
-<<<<<<< HEAD
     using namespace std::chrono;
     // some conditions that not use vertical compaction
     return config::enable_vertical_compaction && !_tablet->enable_unique_key_merge_on_write() &&
@@ -166,22 +136,18 @@
                     ? (duration_cast<milliseconds>(system_clock::now().time_since_epoch()).count() &
                        1)
                     : true);
-=======
-    // some conditions that not use vertical compaction
-    if (!config::enable_vertical_compaction) {
-        return false;
-    }
-    return true;
->>>>>>> 7bda49b5
 }
 
 int64_t Compaction::get_avg_segment_rows() {
     // take care of empty rowset
     // input_rowsets_size is total disk_size of input_rowset, this size is the
     // final size after codec and compress, so expect dest segment file size
-<<<<<<< HEAD
-    // in disk is config::max_segment_size_in_vertical_compaction
-    return config::max_segment_size_in_vertical_compaction /
+    // in disk is config::vertical_compaction_max_segment_size
+    if (config::compaction_policy == CUMULATIVE_TIME_SERIES_POLICY) {
+        return (config::time_series_compaction_goal_size_mbytes * 1024 * 1024 * 2) /
+               (_input_rowsets_size / (_input_row_num + 1) + 1);
+    }
+    return config::vertical_compaction_max_segment_size /
            (_input_rowsets_size / (_input_row_num + 1) + 1);
 }
 
@@ -221,53 +187,6 @@
     RowsetWriterContext ctx;
     RETURN_IF_ERROR(construct_output_rowset_writer(ctx));
 
-=======
-    // in disk is config::vertical_compaction_max_segment_size
-    if (config::compaction_policy == CUMULATIVE_TIME_SERIES_POLICY) {
-        return (config::time_series_compaction_goal_size_mbytes * 1024 * 1024 * 2) /
-               (_input_rowsets_size / (_input_row_num + 1) + 1);
-    }
-    return config::vertical_compaction_max_segment_size /
-           (_input_rowsets_size / (_input_row_num + 1) + 1);
-}
-
-bool Compaction::is_rowset_tidy(std::string& pre_max_key, const RowsetSharedPtr& rhs) {
-    size_t min_tidy_size = config::ordered_data_compaction_min_segment_size;
-    if (rhs->num_segments() == 0) {
-        return true;
-    }
-    if (rhs->is_segments_overlapping()) {
-        return false;
-    }
-    // check segment size
-    auto beta_rowset = reinterpret_cast<BetaRowset*>(rhs.get());
-    std::vector<size_t> segments_size;
-    beta_rowset->get_segments_size(&segments_size);
-    for (auto segment_size : segments_size) {
-        // is segment is too small, need to do compaction
-        if (segment_size < min_tidy_size) {
-            return false;
-        }
-    }
-    std::string min_key;
-    auto ret = rhs->min_key(&min_key);
-    if (!ret) {
-        return false;
-    }
-    if (min_key < pre_max_key) {
-        return false;
-    }
-    CHECK(rhs->max_key(&pre_max_key));
-
-    return true;
-}
-
-Status Compaction::do_compact_ordered_rowsets() {
-    build_basic_info();
-    RowsetWriterContext ctx;
-    RETURN_IF_ERROR(construct_output_rowset_writer(ctx));
-
->>>>>>> 7bda49b5
     LOG(INFO) << "start to do ordered data compaction, tablet=" << _tablet->full_name()
               << ", output_version=" << _output_version;
     // link data to new rowset
@@ -299,26 +218,17 @@
 }
 
 void Compaction::build_basic_info() {
-<<<<<<< HEAD
 #ifndef CLOUD_MODE
-=======
->>>>>>> 7bda49b5
     for (auto& rowset : _input_rowsets) {
         _input_rowsets_size += rowset->data_disk_size();
         _input_index_size += rowset->index_disk_size();
         _input_row_num += rowset->num_rows();
         _input_num_segments += rowset->num_segments();
     }
-<<<<<<< HEAD
-    TRACE_COUNTER_INCREMENT("input_rowsets_data_size", _input_rowsets_size);
-    TRACE_COUNTER_INCREMENT("input_row_num", _input_row_num);
-    TRACE_COUNTER_INCREMENT("input_segments_num", _input_num_segments);
-#endif
-=======
     COUNTER_UPDATE(_input_rowsets_data_size_counter, _input_rowsets_size);
     COUNTER_UPDATE(_input_row_num_counter, _input_row_num);
     COUNTER_UPDATE(_input_segments_num_counter, _input_num_segments);
->>>>>>> 7bda49b5
+#endif
 
     _output_version =
             Version(_input_rowsets.front()->start_version(), _input_rowsets.back()->end_version());
@@ -331,7 +241,6 @@
     _cur_tablet_schema =
             _tablet->rowset_meta_with_max_schema_version(rowset_metas)->tablet_schema();
 }
-<<<<<<< HEAD
 
 bool Compaction::handle_ordered_data_compaction() {
 #ifdef CLOUD_MODE
@@ -387,84 +296,19 @@
 
     if (handle_ordered_data_compaction()) {
         RETURN_IF_ERROR(modify_rowsets());
-        TRACE("modify rowsets finished");
-
-=======
-
-bool Compaction::handle_ordered_data_compaction() {
-    if (!config::enable_ordered_data_compaction) {
-        return false;
-    }
-    if (compaction_type() == ReaderType::READER_COLD_DATA_COMPACTION) {
-        // The remote file system does not support to link files.
-        return false;
-    }
-    if (_tablet->keys_type() == KeysType::UNIQUE_KEYS &&
-        _tablet->enable_unique_key_merge_on_write()) {
-        return false;
-    }
-    // check delete version: if compaction type is base compaction and
-    // has a delete version, use original compaction
-    if (compaction_type() == ReaderType::READER_BASE_COMPACTION) {
-        for (auto& rowset : _input_rowsets) {
-            if (rowset->rowset_meta()->has_delete_predicate()) {
-                return false;
-            }
-        }
-    }
-
-    // check if rowsets are tidy so we can just modify meta and do link
-    // files to handle compaction
-    auto input_size = _input_rowsets.size();
-    std::string pre_max_key;
-    for (auto i = 0; i < input_size; ++i) {
-        if (!is_rowset_tidy(pre_max_key, _input_rowsets[i])) {
-            if (i <= input_size / 2) {
-                return false;
-            } else {
-                _input_rowsets.resize(i);
-                break;
-            }
-        }
-    }
-    // most rowset of current compaction is nonoverlapping
-    // just handle nonoverlappint rowsets
-    auto st = do_compact_ordered_rowsets();
-    if (!st.ok()) {
-        return false;
-    }
-    return true;
-}
-
-Status Compaction::do_compaction_impl(int64_t permits) {
-    OlapStopWatch watch;
-
-    if (handle_ordered_data_compaction()) {
-        RETURN_IF_ERROR(modify_rowsets());
-
->>>>>>> 7bda49b5
+
         int64_t now = UnixMillis();
         if (compaction_type() == ReaderType::READER_CUMULATIVE_COMPACTION) {
             _tablet->set_last_cumu_compaction_success_time(now);
         } else if (compaction_type() == ReaderType::READER_BASE_COMPACTION) {
             _tablet->set_last_base_compaction_success_time(now);
         }
-<<<<<<< HEAD
-=======
-        auto cumu_policy = _tablet->cumulative_compaction_policy();
->>>>>>> 7bda49b5
         LOG(INFO) << "succeed to do ordered data " << compaction_name()
                   << ". tablet=" << _tablet->full_name() << ", output_version=" << _output_version
                   << ", disk=" << _tablet->data_dir()->path()
                   << ", segments=" << _input_num_segments << ", input_row_num=" << _input_row_num
                   << ", output_row_num=" << _output_rowset->num_rows()
-<<<<<<< HEAD
                   << ". elapsed time=" << watch.get_elapse_second() << 's';
-=======
-                  << ". elapsed time=" << watch.get_elapse_second()
-                  << "s. cumulative_compaction_policy="
-                  << (cumu_policy == nullptr ? "quick" : cumu_policy->name());
->>>>>>> 7bda49b5
         return Status::OK();
     }
     build_basic_info();
@@ -475,7 +319,6 @@
     RowsetWriterContext ctx;
     RETURN_IF_ERROR(construct_input_rowset_readers());
     RETURN_IF_ERROR(construct_output_rowset_writer(ctx, vertical_compaction));
-<<<<<<< HEAD
 #ifdef CLOUD_MODE
     RETURN_IF_ERROR(
             cloud::meta_mgr()->prepare_rowset(_output_rs_writer->rowset_meta().get(), true));
@@ -483,12 +326,6 @@
     if (compaction_type() == ReaderType::READER_COLD_DATA_COMPACTION) {
         Tablet::add_pending_remote_rowset(_output_rs_writer->rowset_id().to_string());
     }
-    TRACE("prepare finished");
-=======
-    if (compaction_type() == ReaderType::READER_COLD_DATA_COMPACTION) {
-        Tablet::add_pending_remote_rowset(_output_rs_writer->rowset_id().to_string());
-    }
->>>>>>> 7bda49b5
 
     // 2. write merged rows to output rowset
     // The test results show that merger is low-memory-footprint, there is no need to tracker its mem pool
@@ -501,15 +338,6 @@
     }
 
     Status res;
-<<<<<<< HEAD
-    if (vertical_compaction) {
-        res = Merger::vertical_merge_rowsets(_tablet, compaction_type(), _cur_tablet_schema,
-                                             _input_rs_readers, _output_rs_writer.get(),
-                                             get_avg_segment_rows(), &stats);
-    } else {
-        res = Merger::vmerge_rowsets(_tablet, compaction_type(), _cur_tablet_schema,
-                                     _input_rs_readers, _output_rs_writer.get(), &stats);
-=======
     {
         SCOPED_TIMER(_merge_rowsets_latency_timer);
         if (vertical_compaction) {
@@ -520,7 +348,6 @@
             res = Merger::vmerge_rowsets(_tablet, compaction_type(), _cur_tablet_schema,
                                          _input_rs_readers, _output_rs_writer.get(), &stats);
         }
->>>>>>> 7bda49b5
     }
 
     if (!res.ok()) {
@@ -533,26 +360,18 @@
     COUNTER_UPDATE(_filtered_rows_counter, stats.filtered_rows);
 
     _output_rowset = _output_rs_writer->build();
-    TRACE("build output_rowset finished");
     if (_output_rowset == nullptr) {
         LOG(WARNING) << "rowset writer build failed. writer version:"
                      << ", output_version=" << _output_version;
         return Status::Error<ROWSET_BUILDER_INIT>();
     }
-<<<<<<< HEAD
 #ifdef CLOUD_MODE
     RETURN_IF_ERROR(cloud::meta_mgr()->commit_rowset(_output_rowset->rowset_meta().get(), true));
 #endif
-    TRACE_COUNTER_INCREMENT("output_rowset_data_size", _output_rowset->data_disk_size());
-    TRACE_COUNTER_INCREMENT("output_row_num", _output_rowset->num_rows());
-    TRACE_COUNTER_INCREMENT("output_segments_num", _output_rowset->num_segments());
-    TRACE("output rowset built");
-=======
 
     COUNTER_UPDATE(_output_rowset_data_size_counter, _output_rowset->data_disk_size());
     COUNTER_UPDATE(_output_row_num_counter, _output_rowset->num_rows());
     COUNTER_UPDATE(_output_segments_num_counter, _output_rowset->num_segments());
->>>>>>> 7bda49b5
 
     // 3. check correctness
     RETURN_IF_ERROR(check_correctness(stats));
@@ -609,12 +428,6 @@
                 [&src_segment_num, &dest_segment_num, &index_writer_path, &src_index_files,
                  &dest_index_files, &fs, &tablet_path, &trans_vec, &dest_segment_num_rows,
                  this](int32_t column_uniq_id) {
-<<<<<<< HEAD
-                    compact_column(
-                            _cur_tablet_schema->get_inverted_index(column_uniq_id)->index_id(),
-                            src_segment_num, dest_segment_num, src_index_files, dest_index_files,
-                            fs, index_writer_path, tablet_path, trans_vec, dest_segment_num_rows);
-=======
                     auto st = compact_column(
                             _cur_tablet_schema->get_inverted_index(column_uniq_id)->index_id(),
                             src_segment_num, dest_segment_num, src_index_files, dest_index_files,
@@ -626,7 +439,6 @@
                                    << _cur_tablet_schema->get_inverted_index(column_uniq_id)
                                               ->index_id();
                     }
->>>>>>> 7bda49b5
                 });
 
         LOG(INFO) << "succeed to do index compaction"
@@ -637,10 +449,6 @@
 
     // 4. modify rowsets in memory
     RETURN_IF_ERROR(modify_rowsets(&stats));
-<<<<<<< HEAD
-    TRACE("modify rowsets finished");
-=======
->>>>>>> 7bda49b5
 
     // 5. update last success compaction time
     int64_t now = UnixMillis();
@@ -680,7 +488,6 @@
 }
 
 Status Compaction::construct_output_rowset_writer(RowsetWriterContext& ctx, bool is_vertical) {
-<<<<<<< HEAD
 #ifdef CLOUD_MODE
     ctx.fs = cloud::latest_fs();
     ctx.is_persistent = _tablet->is_persistent();
@@ -688,26 +495,18 @@
     ctx.txn_id = boost::uuids::hash_value(UUIDGenerator::instance()->next_uuid()) &
                      std::numeric_limits<int64_t>::max(); // MUST be positive
 #endif
-=======
->>>>>>> 7bda49b5
     ctx.version = _output_version;
     ctx.rowset_state = VISIBLE;
     ctx.segments_overlap = NONOVERLAPPING;
     ctx.tablet_schema = _cur_tablet_schema;
     ctx.newest_write_timestamp = _newest_write_timestamp;
-<<<<<<< HEAD
-=======
     ctx.write_type = DataWriteType::TYPE_COMPACTION;
->>>>>>> 7bda49b5
     if (config::inverted_index_compaction_enable &&
         ((_tablet->keys_type() == KeysType::UNIQUE_KEYS ||
           _tablet->keys_type() == KeysType::DUP_KEYS))) {
         for (auto& index : _cur_tablet_schema->indexes()) {
             if (index.index_type() == IndexType::INVERTED) {
                 auto unique_id = index.col_unique_ids()[0];
-<<<<<<< HEAD
-                if (field_is_slice_type(_cur_tablet_schema->column_by_uid(unique_id).type())) {
-=======
                 //NOTE: here src_rs may be in building index progress, so it would not contain inverted index info.
                 bool all_have_inverted_index = std::all_of(
                         _input_rowsets.begin(), _input_rowsets.end(), [&](const auto& src_rs) {
@@ -745,7 +544,6 @@
                         });
                 if (all_have_inverted_index &&
                     field_is_slice_type(_cur_tablet_schema->column_by_uid(unique_id).type())) {
->>>>>>> 7bda49b5
                     ctx.skip_inverted_index.insert(unique_id);
                 }
             }
@@ -937,7 +735,6 @@
     return permits;
 }
 
-<<<<<<< HEAD
 void Compaction::file_cache_garbage_collection() {
     if (!config::enable_file_cache) {
         return;
@@ -953,8 +750,6 @@
     }
 }
 
-=======
->>>>>>> 7bda49b5
 #ifdef BE_TEST
 void Compaction::set_input_rowset(const std::vector<RowsetSharedPtr>& rowsets) {
     _input_rowsets = rowsets;
