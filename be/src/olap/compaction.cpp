--- conflicted
+++ resolved
@@ -860,7 +860,6 @@
     return permits;
 }
 
-<<<<<<< HEAD
 void Compaction::file_cache_garbage_collection() {
     if (!config::enable_file_cache) {
         return;
@@ -873,7 +872,9 @@
             auto file_cache = io::FileCacheFactory::instance().get_by_path(file_key);
             file_cache->remove_if_cached(file_key);
         }
-=======
+    }
+}
+
 void Compaction::_load_segment_to_cache() {
     // Load new rowset's segments to cache.
     SegmentCacheHandle handle;
@@ -883,7 +884,6 @@
         LOG(WARNING) << "failed to load segment to cache! output rowset version="
                      << _output_rowset->start_version() << "-" << _output_rowset->end_version()
                      << ".";
->>>>>>> 15fdd524
     }
 }
 
