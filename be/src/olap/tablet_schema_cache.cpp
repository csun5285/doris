// Licensed to the Apache Software Foundation (ASF) under one
// or more contributor license agreements.  See the NOTICE file
// distributed with this work for additional information
// regarding copyright ownership.  The ASF licenses this file
// to you under the Apache License, Version 2.0 (the
// "License"); you may not use this file except in compliance
// with the License.  You may obtain a copy of the License at
//
//   http://www.apache.org/licenses/LICENSE-2.0
//
// Unless required by applicable law or agreed to in writing,
// software distributed under the License is distributed on an
// "AS IS" BASIS, WITHOUT WARRANTIES OR CONDITIONS OF ANY
// KIND, either express or implied.  See the License for the
// specific language governing permissions and limitations
// under the License.

#include "olap/tablet_schema_cache.h"

#include <gen_cpp/olap_file.pb.h>

#include "common/sync_point.h"

namespace doris {

void TabletSchemaCache::create_global_schema_cache() {
    DCHECK(_s_instance == nullptr);
    static TabletSchemaCache instance;
    _s_instance = &instance;
    std::thread t(&TabletSchemaCache::_recycle, _s_instance);
    t.detach();
}

TabletSchemaSPtr TabletSchemaCache::insert(int64_t index_id, const TabletSchemaPB& schema) {
    TEST_SYNC_POINT_RETURN_WITH_VALUE("TabletSchemaCache::insert1", [&schema] {
        auto tablet_schema = std::make_shared<TabletSchema>();
        tablet_schema->init_from_pb(schema);
        return tablet_schema;
    }());
    DCHECK(_s_instance != nullptr);
    DCHECK(index_id > 0);
    std::lock_guard guard(_mtx);
    auto iter = _cache.find({index_id, schema.schema_version()});
    if (iter == _cache.end()) {
        TabletSchemaSPtr tablet_schema_ptr = std::make_shared<TabletSchema>();
        tablet_schema_ptr->init_from_pb(schema);
        _cache.insert({{index_id, schema.schema_version()}, tablet_schema_ptr});
        return tablet_schema_ptr;
    }
    return iter->second;
}

TabletSchemaSPtr TabletSchemaCache::insert(int64_t index_id, const TabletSchemaSPtr& schema) {
    TEST_SYNC_POINT_RETURN_WITH_VALUE("TabletSchemaCache::insert2", schema);
    DCHECK(_s_instance != nullptr);
    DCHECK(index_id > 0);
    std::lock_guard guard(_mtx);
    auto [it, _] = _cache.insert({{index_id, schema->schema_version()}, schema});
    return it->second;
}

void TabletSchemaCache::stop() {
    _should_stop = true;
    while (!_is_stopped) {
        std::this_thread::sleep_for(std::chrono::seconds(1));
    }
<<<<<<< HEAD
    LOG(INFO) << "TabletSchemaCache stopped";
=======
>>>>>>> 0f37f1c3
}

/**
 * @brief recycle when TabletSchemaSPtr use_count equals 1.
 */
void TabletSchemaCache::_recycle() {
    int64_t tablet_schema_cache_recycle_interval = 86400; // s, one day
    int64_t check_interval = 5;
    int64_t left_second = tablet_schema_cache_recycle_interval;
    while (!_should_stop) {
        if (left_second > 0) {
            std::this_thread::sleep_for(std::chrono::seconds(check_interval));
            left_second -= check_interval;
            continue;
        } else {
            left_second = tablet_schema_cache_recycle_interval;
        }

        std::lock_guard guard(_mtx);
        LOG(INFO) << "Tablet Schema Cache Capacity " << _cache.size();
        for (auto iter = _cache.begin(), last = _cache.end(); iter != last;) {
            if (iter->second.unique()) {
                DorisMetrics::instance()->tablet_schema_cache_memory_bytes->increment(
                        -iter->second->mem_size());
                DorisMetrics::instance()->tablet_schema_cache_count->increment(-1);
                iter = _cache.erase(iter);
            } else {
                ++iter;
            }
        }
    }
    _is_stopped = true;
    LOG(INFO) << "TabletSchemaCache stopped ";
}

} // namespace doris<|MERGE_RESOLUTION|>--- conflicted
+++ resolved
@@ -64,10 +64,8 @@
     while (!_is_stopped) {
         std::this_thread::sleep_for(std::chrono::seconds(1));
     }
-<<<<<<< HEAD
+
     LOG(INFO) << "TabletSchemaCache stopped";
-=======
->>>>>>> 0f37f1c3
 }
 
 /**
