--- conflicted
+++ resolved
@@ -287,16 +287,6 @@
     VLOG_NOTICE << "begin to load tablet. tablet=" << full_name()
                 << ", version_size=" << _tablet_meta->version_count();
 
-<<<<<<< HEAD
-=======
-#ifdef BE_TEST
-    // init cumulative compaction policy by type
-    _cumulative_compaction_policy =
-            CumulativeCompactionPolicyFactory::create_cumulative_compaction_policy(
-                    _tablet_meta->compaction_policy());
-#endif
-
->>>>>>> 0f37f1c3
     RowsetVector rowset_vec;
     for (const auto& rs_meta : _tablet_meta->all_rs_metas()) {
         Version version = rs_meta->version();
@@ -727,7 +717,7 @@
 }
 
 Status Tablet::cloud_capture_rs_readers(const Version& version_range,
-                                        std::vector<RowsetReaderSharedPtr>* rs_readers) {
+                                        std::vector<RowSetSplits>* rs_readers) {
     Versions version_path;
     std::shared_lock rlock(_meta_lock);
     // clang-format off
@@ -1329,13 +1319,8 @@
 }
 
 Status Tablet::capture_rs_readers(const std::vector<Version>& version_path,
-<<<<<<< HEAD
-                                  std::vector<RowsetReaderSharedPtr>* rs_readers) const {
-    DCHECK(rs_readers != nullptr);
-=======
                                   std::vector<RowSetSplits>* rs_splits) const {
     DCHECK(rs_splits != nullptr && rs_splits->empty());
->>>>>>> 0f37f1c3
     for (auto version : version_path) {
         auto it = _rs_version_map.find(version);
         if (it == _rs_version_map.end()) {
@@ -3856,8 +3841,20 @@
         std::shared_lock meta_rlock(_meta_lock);
         specified_rowsets = get_rowset_by_ids(&rowset_ids_to_add);
     }
+    OlapStopWatch watch;
+    auto token = StorageEngine::instance()->calc_delete_bitmap_executor()->create_token();
     RETURN_IF_ERROR(calc_delete_bitmap(rowset, segments, specified_rowsets, delete_bitmap,
-          cur_version - 1));
+                                       cur_version - 1, token.get(), nullptr));
+    token->wait();
+    token->get_delete_bitmap(delete_bitmap);
+    size_t total_rows = std::accumulate(
+            segments.begin(), segments.end(), 0,
+            [](size_t sum, const segment_v2::SegmentSharedPtr& s) { return sum += s->num_rows(); });
+    LOG(INFO) << "[Publish] construct delete bitmap tablet: " << tablet_id()
+              << ", rowset_ids to add: " << rowset_ids_to_add.size()
+              << ", rowset_ids to del: " << rowset_ids_to_del.size()
+              << ", cur max_version: " << cur_version << ", transaction_id: " << transaction_id
+              << ", cost: " << watch.get_elapse_time_us() << "(us), total rows: " << total_rows;
 
     DeleteBitmapPtr new_delete_bitmap = std::make_shared<DeleteBitmap>(tablet_id());
     for (auto iter = delete_bitmap->delete_bitmap.begin();
@@ -3907,6 +3904,7 @@
     Version version = max_version();
     calc_compaction_output_rowset_delete_bitmap(input_rowsets, rowid_conversion, 0,
                                                 version.second + 1, &missed_rows, &location_map,
+                                                tablet_meta()->delete_bitmap(),
                                                 output_rowset_delete_bitmap.get());
     std::size_t missed_rows_size = missed_rows.size();
     if (compaction_type == ReaderType::READER_CUMULATIVE_COMPACTION) {
@@ -3928,6 +3926,7 @@
 
     calc_compaction_output_rowset_delete_bitmap(input_rowsets, rowid_conversion, version.second,
                                                 UINT64_MAX, &missed_rows, &location_map,
+                                                tablet_meta()->delete_bitmap(),
                                                 output_rowset_delete_bitmap.get());
     RETURN_IF_ERROR(check_rowid_conversion(output_rowset, location_map));
     if (compaction_type == ReaderType::READER_CUMULATIVE_COMPACTION) {
@@ -3968,8 +3967,20 @@
         std::shared_lock meta_rlock(_meta_lock);
         specified_rowsets = get_rowset_by_ids(&specified_rowset_ids);
     }
-    return calc_delete_bitmap(rowset, segments, specified_rowsets, delete_bitmap,
-                              cur_version - 1);
+    OlapStopWatch watch;
+    auto token = StorageEngine::instance()->calc_delete_bitmap_executor()->create_token();
+    RETURN_IF_ERROR(calc_delete_bitmap(rowset, segments, specified_rowsets, delete_bitmap,
+                                       cur_version - 1, token.get()));
+    token->wait();
+    token->get_delete_bitmap(delete_bitmap);
+    size_t total_rows = std::accumulate(
+            segments.begin(), segments.end(), 0,
+            [](size_t sum, const segment_v2::SegmentSharedPtr& s) { return sum += s->num_rows(); });
+    LOG(INFO) << "[Schema Change or Clone] construct delete bitmap tablet: " << tablet_id()
+              << ", rowset_ids: " << specified_rowset_ids.size() << ", cur max_version: " << cur_version
+              << ", transaction_id: " << -1 << ", cost: " << watch.get_elapse_time_us()
+              << "(us), total rows: " << total_rows;
+    return Status::OK();
 }
 
 bool Tablet::check_all_rowset_segment() {
