--- conflicted
+++ resolved
@@ -61,11 +61,8 @@
 #include "olap/tablet_meta.h"
 #include "olap/tablet_meta_manager.h"
 #include "olap/tablet_schema.h"
-<<<<<<< HEAD
 #include "olap/version_graph.h"
-=======
 #include "olap/txn_manager.h"
->>>>>>> de2bc98f
 #include "segment_loader.h"
 #include "util/path_util.h"
 #include "util/pretty_printer.h"
@@ -666,7 +663,7 @@
             _max_version = -1;
         }
         auto st = cloud::meta_mgr()->sync_tablet_rowsets(this);
-        if (st.is_not_found()) {
+        if (st.is<NOT_FOUND>()) {
             cloud::tablet_mgr()->erase_tablet(tablet_id());
         }
         return st;
@@ -687,7 +684,7 @@
         }
     }
     auto st = cloud::meta_mgr()->sync_tablet_rowsets(this);
-    if (st.is_not_found()) {
+    if (st.is<NOT_FOUND>()) {
         cloud::tablet_mgr()->erase_tablet(tablet_id());
     }
     return st;
