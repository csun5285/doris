--- conflicted
+++ resolved
@@ -3730,7 +3730,6 @@
               << ", cur max_version: " << cur_version << ", transaction_id: " << txn_id
               << ", cost: " << watch.get_elapse_time_us() << "(us), total rows: " << total_rows;
 
-<<<<<<< HEAD
 #ifdef CLOUD_MODE
     DeleteBitmapPtr new_delete_bitmap = std::make_shared<DeleteBitmap>(tablet_id());
     for (auto iter = delete_bitmap->delete_bitmap.begin();
@@ -3741,7 +3740,6 @@
     RETURN_IF_ERROR(cloud::meta_mgr()->update_delete_bitmap(this, txn_id, -1,
                                                    new_delete_bitmap.get()));
 #else
-=======
     if (config::enable_merge_on_write_correctness_check && rowset->num_rows() != 0) {
         // only do correctness check if the rowset has at least one row written
         // check if all the rowset has ROWSET_SENTINEL_MARK
@@ -3750,7 +3748,6 @@
         _remove_sentinel_mark_from_delete_bitmap(delete_bitmap);
     }
 
->>>>>>> 5cd7d5d0
     // update version without write lock, compaction and publish_txn
     // will update delete bitmap, handle compaction with _rowset_update_lock
     // and publish_txn runs sequential so no need to lock here
