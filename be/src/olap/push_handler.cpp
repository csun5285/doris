--- conflicted
+++ resolved
@@ -32,14 +32,10 @@
 #include <new>
 #include <queue>
 #include <shared_mutex>
-<<<<<<< HEAD
-#include <sstream>
 
 #include "cloud/meta_mgr.h"
 #include "cloud/utils.h"
 #include "cloud/meta_mgr.h"
-=======
->>>>>>> 7bda49b5
 
 // IWYU pragma: no_include <opentelemetry/common/threadlocal.h>
 #include "common/compiler_util.h" // IWYU pragma: keep
@@ -52,11 +48,7 @@
 #include "olap/rowset/rowset_writer.h"
 #include "olap/rowset/rowset_writer_context.h"
 #include "olap/schema.h"
-<<<<<<< HEAD
 #include "cloud/olap/storage_engine.h"
-=======
-#include "olap/storage_engine.h"
->>>>>>> 7bda49b5
 #include "olap/tablet.h"
 #include "olap/tablet_manager.h"
 #include "olap/tablet_schema.h"
@@ -73,7 +65,6 @@
 
 namespace doris {
 using namespace ErrorCode;
-<<<<<<< HEAD
 
 Status PushHandler::cloud_process_streaming_ingestion(const TabletSharedPtr& tablet,
                                                       const TPushReq& request, PushType push_type,
@@ -132,8 +123,6 @@
     tablet_info_vec->push_back(tablet_info);
     return Status::OK();
 }
-=======
->>>>>>> 7bda49b5
 
 // Process push command, the main logical is as follows:
 //    a. related tablets not exist:
@@ -208,7 +197,13 @@
     if (push_type == PushType::PUSH_FOR_DELETE) {
         DeletePredicatePB del_pred;
         TabletSchema tablet_schema;
-        tablet_schema.update_tablet_columns(*tablet->tablet_schema(), request.columns_desc);
+        tablet_schema.copy_from(*tablet->tablet_schema());
+        if (!request.columns_desc.empty() && request.columns_desc[0].col_unique_id >= 0) {
+            tablet_schema.clear_columns();
+            for (const auto& column_desc : request.columns_desc) {
+                tablet_schema.append_column(TabletColumn(column_desc));
+            }
+        }
         res = DeleteHandler::generate_delete_predicate(tablet_schema, request.delete_conditions,
                                                        &del_pred);
         del_preds.push(del_pred);
@@ -227,7 +222,13 @@
         return Status::Status::Error<TOO_MANY_VERSION>();
     }
     auto tablet_schema = std::make_shared<TabletSchema>();
-    tablet_schema->update_tablet_columns(*tablet->tablet_schema(), request.columns_desc);
+    tablet_schema->copy_from(*tablet->tablet_schema());
+    if (!request.columns_desc.empty() && request.columns_desc[0].col_unique_id >= 0) {
+        tablet_schema->clear_columns();
+        for (const auto& column_desc : request.columns_desc) {
+            tablet_schema->append_column(TabletColumn(column_desc));
+        }
+    }
     RowsetSharedPtr rowset_to_add;
     // writes
     res = _convert_v2(tablet, &rowset_to_add, tablet_schema, push_type);
@@ -279,11 +280,6 @@
         // set this value to OVERLAP_UNKNOWN
         std::unique_ptr<RowsetWriter> rowset_writer;
         RowsetWriterContext context;
-<<<<<<< HEAD
-        context.is_persistent = cur_tablet->is_persistent();
-        context.ttl_seconds = cur_tablet->ttl_seconds();
-=======
->>>>>>> 7bda49b5
         context.txn_id = _request.transaction_id;
         context.load_id = load_id;
         context.rowset_state = PREPARED;
@@ -437,12 +433,6 @@
         return Status::Error<PUSH_INIT_ERROR>();
     }
     _runtime_state->set_desc_tbl(desc_tbl);
-<<<<<<< HEAD
-    status = _runtime_state->init_mem_trackers(dummy_id);
-    if (UNLIKELY(!status.ok())) {
-        LOG(WARNING) << "Failed to init mem trackers, msg: " << status;
-        return Status::Error<PUSH_INIT_ERROR>();
-=======
     _runtime_state->init_mem_trackers(dummy_id, "PushBrokerReader");
     _runtime_profile = _runtime_state->runtime_profile();
     _runtime_profile->set_name("PushBrokerReader");
@@ -455,20 +445,6 @@
     auto slot_descs = desc_tbl->get_tuple_descriptor(0)->slots();
     for (int i = 0; i < slot_descs.size(); i++) {
         _all_col_names.push_back(slot_descs[i]->col_name());
->>>>>>> 7bda49b5
-    }
-    _runtime_profile = _runtime_state->runtime_profile();
-    _runtime_profile->set_name("PushBrokerReader");
-
-<<<<<<< HEAD
-    _file_cache_statistics.reset(new io::FileCacheStatistics());
-    _io_ctx.reset(new io::IOContext());
-    _io_ctx->file_cache_stats = _file_cache_statistics.get();
-    _io_ctx->query_id = &_runtime_state->query_id();
-
-    auto slot_descs = desc_tbl->get_tuple_descriptor(0)->slots();
-    for (int i = 0; i < slot_descs.size(); i++) {
-        _all_col_names.push_back(slot_descs[i]->col_name());
     }
 
     RETURN_IF_ERROR(_init_expr_ctxes());
@@ -481,18 +457,6 @@
     if (!_ready || block == nullptr) {
         return Status::Error<INVALID_ARGUMENT>();
     }
-=======
-    RETURN_IF_ERROR(_init_expr_ctxes());
-
-    _ready = true;
-    return Status::OK();
-}
-
-Status PushBrokerReader::next(vectorized::Block* block) {
-    if (!_ready || block == nullptr) {
-        return Status::Error<INVALID_ARGUMENT>();
-    }
->>>>>>> 7bda49b5
     if (_cur_reader == nullptr || _cur_reader_eof) {
         RETURN_IF_ERROR(_get_next_reader());
         if (_eof) {
@@ -506,35 +470,11 @@
         RETURN_IF_ERROR(_cast_to_input_block());
         RETURN_IF_ERROR(_convert_to_output_block(block));
     }
-<<<<<<< HEAD
     return Status::OK();
 }
 
 Status PushBrokerReader::close() {
     _ready = false;
-    for (auto ctx : _dest_expr_ctxs) {
-        if (ctx != nullptr) {
-            ctx->close(_runtime_state.get());
-        }
-    }
-
-    for (auto& expr : _push_down_exprs) {
-        expr->close(_runtime_state.get());
-    }
-
-    for (auto& [k, v] : _slot_id_to_filter_conjuncts) {
-        for (auto& ctx : v) {
-            if (ctx != nullptr) {
-                ctx->close(_runtime_state.get());
-            }
-        }
-    }
-
-    for (auto& ctx : _not_single_slot_filter_conjuncts) {
-        if (ctx != nullptr) {
-            ctx->close(_runtime_state.get());
-        }
-    }
     return Status::OK();
 }
 
@@ -648,126 +588,6 @@
     LOG(INFO) << ss.str();
 }
 
-=======
-    return Status::OK();
-}
-
-Status PushBrokerReader::close() {
-    _ready = false;
-    return Status::OK();
-}
-
-Status PushBrokerReader::_init_src_block() {
-    _src_block.clear();
-    int idx = 0;
-    for (auto& slot : _src_slot_descs) {
-        vectorized::DataTypePtr data_type;
-        auto it = _name_to_col_type.find(slot->col_name());
-        if (it == _name_to_col_type.end() || _is_dynamic_schema) {
-            // not exist in file, using type from _input_tuple_desc
-            data_type = vectorized::DataTypeFactory::instance().create_data_type(
-                    slot->type(), slot->is_nullable());
-        } else {
-            data_type = vectorized::DataTypeFactory::instance().create_data_type(it->second, true);
-        }
-        if (data_type == nullptr) {
-            return Status::NotSupported("Not support data type {} for column {}",
-                                        it == _name_to_col_type.end() ? slot->type().debug_string()
-                                                                      : it->second.debug_string(),
-                                        slot->col_name());
-        }
-        vectorized::MutableColumnPtr data_column = data_type->create_column();
-        _src_block.insert(vectorized::ColumnWithTypeAndName(std::move(data_column), data_type,
-                                                            slot->col_name()));
-        _src_block_name_to_idx.emplace(slot->col_name(), idx++);
-    }
-    _src_block_ptr = &_src_block;
-    return Status::OK();
-}
-
-Status PushBrokerReader::_cast_to_input_block() {
-    if (_is_dynamic_schema) {
-        return Status::OK();
-    }
-    size_t idx = 0;
-    for (auto& slot_desc : _src_slot_descs) {
-        if (_name_to_col_type.find(slot_desc->col_name()) == _name_to_col_type.end()) {
-            continue;
-        }
-        if (slot_desc->type().is_variant_type()) {
-            continue;
-        }
-        auto& arg = _src_block_ptr->get_by_name(slot_desc->col_name());
-        // remove nullable here, let the get_function decide whether nullable
-        auto return_type = slot_desc->get_data_type_ptr();
-        vectorized::ColumnsWithTypeAndName arguments {
-                arg,
-                {vectorized::DataTypeString().create_column_const(
-                         arg.column->size(), remove_nullable(return_type)->get_family_name()),
-                 std::make_shared<vectorized::DataTypeString>(), ""}};
-        auto func_cast = vectorized::SimpleFunctionFactory::instance().get_function(
-                "CAST", arguments, return_type);
-        idx = _src_block_name_to_idx[slot_desc->col_name()];
-        RETURN_IF_ERROR(
-                func_cast->execute(nullptr, *_src_block_ptr, {idx}, idx, arg.column->size()));
-        _src_block_ptr->get_by_position(idx).type = std::move(return_type);
-    }
-    return Status::OK();
-}
-
-Status PushBrokerReader::_convert_to_output_block(vectorized::Block* block) {
-    block->clear();
-
-    int ctx_idx = 0;
-    size_t rows = _src_block.rows();
-    auto filter_column = vectorized::ColumnUInt8::create(rows, 1);
-
-    for (auto slot_desc : _dest_tuple_desc->slots()) {
-        if (!slot_desc->is_materialized()) {
-            continue;
-        }
-        int dest_index = ctx_idx++;
-        vectorized::ColumnPtr column_ptr;
-
-        auto& ctx = _dest_expr_ctxs[dest_index];
-        int result_column_id = -1;
-        // PT1 => dest primitive type
-        RETURN_IF_ERROR(ctx->execute(&_src_block, &result_column_id));
-        column_ptr = _src_block.get_by_position(result_column_id).column;
-        // column_ptr maybe a ColumnConst, convert it to a normal column
-        column_ptr = column_ptr->convert_to_full_column_if_const();
-        DCHECK(column_ptr != nullptr);
-
-        // because of src_slot_desc is always be nullable, so the column_ptr after do dest_expr
-        // is likely to be nullable
-        if (LIKELY(column_ptr->is_nullable())) {
-            if (!slot_desc->is_nullable()) {
-                column_ptr = remove_nullable(column_ptr);
-            }
-        } else if (slot_desc->is_nullable()) {
-            column_ptr = make_nullable(column_ptr);
-        }
-        block->insert(dest_index,
-                      vectorized::ColumnWithTypeAndName(column_ptr, slot_desc->get_data_type_ptr(),
-                                                        slot_desc->col_name()));
-    }
-    _src_block.clear();
-
-    size_t dest_size = block->columns();
-    block->insert(vectorized::ColumnWithTypeAndName(std::move(filter_column),
-                                                    std::make_shared<vectorized::DataTypeUInt8>(),
-                                                    "filter column"));
-    RETURN_IF_ERROR(vectorized::Block::filter_block(block, dest_size, dest_size));
-    return Status::OK();
-}
-
-void PushBrokerReader::print_profile() {
-    std::stringstream ss;
-    _runtime_profile->pretty_print(&ss);
-    LOG(INFO) << ss.str();
-}
-
->>>>>>> 7bda49b5
 Status PushBrokerReader::_init_expr_ctxes() {
     // Construct _src_slot_descs
     const TupleDescriptor* src_tuple_desc =
@@ -881,19 +701,11 @@
         _cur_reader->get_columns(&_name_to_col_type, &_missing_cols);
         _cur_reader->set_fill_columns(partition_columns, missing_columns);
         break;
-<<<<<<< HEAD
     }
     default:
         LOG(WARNING) << "Unsupported file format type: " << _file_params.format_type;
         return Status::Error<PUSH_INIT_ERROR>();
     }
-=======
-    }
-    default:
-        LOG(WARNING) << "Unsupported file format type: " << _file_params.format_type;
-        return Status::Error<PUSH_INIT_ERROR>();
-    }
->>>>>>> 7bda49b5
     _cur_reader_eof = false;
 
     return Status::OK();
