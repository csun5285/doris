--- conflicted
+++ resolved
@@ -798,11 +798,7 @@
                 [[fallthrough]];
             case OLAP_FIELD_TYPE_DECIMAL64:
                 [[fallthrough]];
-<<<<<<< HEAD
-            case OLAP_FIELD_TYPE_DECIMAL128:
-=======
             case OLAP_FIELD_TYPE_DECIMAL128I:
->>>>>>> 6b773939
                 [[fallthrough]];
             case OLAP_FIELD_TYPE_DATETIMEV2: {
                 Field* field = new Field(column);
