// Licensed to the Apache Software Foundation (ASF) under one
// or more contributor license agreements.  See the NOTICE file
// distributed with this work for additional information
// regarding copyright ownership.  The ASF licenses this file
// to you under the Apache License, Version 2.0 (the
// "License"); you may not use this file except in compliance
// with the License.  You may obtain a copy of the License at
//
//   http://www.apache.org/licenses/LICENSE-2.0
//
// Unless required by applicable law or agreed to in writing,
// software distributed under the License is distributed on an
// "AS IS" BASIS, WITHOUT WARRANTIES OR CONDITIONS OF ANY
// KIND, either express or implied.  See the License for the
// specific language governing permissions and limitations
// under the License.

#pragma once

#include <butil/macros.h>
#include <glog/logging.h>
#include <stddef.h>
#include <stdint.h>

#include <atomic>
<<<<<<< HEAD
#include <condition_variable>
=======
>>>>>>> 7bda49b5
#include <functional>
#include <limits>
#include <list>
#include <map>
#include <memory>
#include <mutex>
#include <ostream>
#include <set>
#include <shared_mutex>
#include <string>
#include <string_view>
#include <unordered_map>
#include <utility>
#include <vector>

#include "common/config.h"
#include "common/status.h"
#include "olap/base_tablet.h"
#include "olap/binlog_config.h"
#include "olap/data_dir.h"
#include "olap/olap_common.h"
#include "olap/rowset/rowset.h"
#include "olap/rowset/rowset_meta.h"
#include "olap/rowset/rowset_reader.h"
#include "olap/rowset/segment_v2/segment.h"
#include "olap/tablet_meta.h"
#include "olap/tablet_schema.h"
#include "olap/version_graph.h"
<<<<<<< HEAD
=======
#include "segment_loader.h"
>>>>>>> 7bda49b5
#include "util/metrics.h"
#include "util/once.h"
#include "util/slice.h"

namespace doris {

class Tablet;
class CumulativeCompactionPolicy;
class CumulativeCompaction;
class BaseCompaction;
class SingleReplicaCompaction;
class RowsetWriter;
struct TabletTxnInfo;
struct RowsetWriterContext;
class RowIdConversion;
class TTabletInfo;
class TabletMetaPB;
class TupleDescriptor;
enum CompressKind : int;

namespace io {
class RemoteFileSystem;
} // namespace io
namespace vectorized {
class Block;
} // namespace vectorized
struct RowLocation;
enum KeysType : int;
enum SortType : int;

using TabletSharedPtr = std::shared_ptr<Tablet>;

enum TabletStorageType { STORAGE_TYPE_LOCAL, STORAGE_TYPE_REMOTE, STORAGE_TYPE_REMOTE_AND_LOCAL };

extern const std::chrono::seconds TRACE_TABLET_LOCK_THRESHOLD;

class Tablet : public BaseTablet {
public:
    static TabletSharedPtr create_tablet_from_meta(TabletMetaSharedPtr tablet_meta,
                                                   DataDir* data_dir = nullptr);

<<<<<<< HEAD
    Tablet(TabletMetaSharedPtr tablet_meta, DataDir* data_dir);
=======
    Tablet(TabletMetaSharedPtr tablet_meta, DataDir* data_dir,
           const std::string_view& cumulative_compaction_type = "");
>>>>>>> 7bda49b5

    Status init();
    bool init_succeeded();

    bool is_used();

    void register_tablet_into_dir();
    void deregister_tablet_from_dir();

    void save_meta();
    // Used in clone task, to update local meta when finishing a clone job
    Status revise_tablet_meta(const std::vector<RowsetSharedPtr>& to_add,
                              const std::vector<RowsetSharedPtr>& to_delete,
                              bool is_incremental_clone);

    int64_t cumulative_layer_point() const;
    void set_cumulative_layer_point(int64_t new_point);
    inline int64_t cumulative_promotion_size() const;
    inline void set_cumulative_promotion_size(int64_t new_size);
<<<<<<< HEAD

    // CLOUD_MODE
    int64_t base_compaction_cnt() const { return _base_compaction_cnt; }
    void set_base_compaction_cnt(int64_t cnt) { _base_compaction_cnt = cnt; }
    int64_t cumulative_compaction_cnt() const { return _cumulative_compaction_cnt; }
    void set_cumulative_compaction_cnt(int64_t cnt) { _cumulative_compaction_cnt = cnt; }
    int64_t local_max_version() const { return _max_version; }
    void set_last_sync_time(int64_t time) {
        _last_sync_time.store(time, std::memory_order_relaxed);
    }
    int64_t last_sync_time() const { return _last_sync_time.load(std::memory_order_relaxed); }
=======
>>>>>>> 7bda49b5

    // Disk space occupied by tablet, contain local and remote.
    size_t tablet_footprint();
    // Local disk space occupied by tablet.
    size_t tablet_local_size();
    // Remote disk space occupied by tablet.
    size_t tablet_remote_size();

    size_t num_rows();
    int version_count() const;
    bool exceed_version_limit(int32_t limit) const;
    uint64_t segment_count() const;
    Version max_version() const;
    Version max_version_unlocked() const;
    CumulativeCompactionPolicy* cumulative_compaction_policy();
    bool enable_unique_key_merge_on_write() const;

    // properties encapsulated in TabletSchema
    KeysType keys_type() const;
    SortType sort_type() const;
    size_t sort_col_num() const;
    size_t num_columns() const;
    size_t num_null_columns() const;
    size_t num_key_columns() const;
    size_t num_short_key_columns() const;
    size_t num_rows_per_row_block() const;
    CompressKind compress_kind() const;
    double bloom_filter_fpp() const;
    size_t next_unique_id() const;
    size_t row_size() const;
    int64_t ttl_seconds() const;

    // operation in rowsets
    Status add_rowset(RowsetSharedPtr rowset);
    Status create_initial_rowset(const int64_t version);
    Status modify_rowsets(std::vector<RowsetSharedPtr>& to_add,
                          std::vector<RowsetSharedPtr>& to_delete, bool check_delete = false);

    // _rs_version_map and _stale_rs_version_map should be protected by _meta_lock
    // The caller must call hold _meta_lock when call this two function.
    const RowsetSharedPtr get_rowset_by_version(const Version& version,
                                                bool find_is_stale = false) const;
    const RowsetSharedPtr get_stale_rowset_by_version(const Version& version) const;

    const RowsetSharedPtr rowset_with_max_version() const;

    static RowsetMetaSharedPtr rowset_meta_with_max_schema_version(
            const std::vector<RowsetMetaSharedPtr>& rowset_metas);

    Status add_inc_rowset(const RowsetSharedPtr& rowset);

    ////////////////////////////////////////////////////////////////////////////
    // begin CLOUD_MODE functions
    ////////////////////////////////////////////////////////////////////////////
    // for example:
    //     [0-4][5-5][8-8][9-9][13-13]
    // if spec_version = 12, it will return [6-7],[10-12]
    Versions cloud_calc_missed_versions(int64_t spec_version);

    Status cloud_capture_rs_readers(const Version& version_range,
                                    std::vector<RowsetReaderSharedPtr>* rs_readers);

    // Synchronize the rowsets from meta service.
    // If tablet state is not `TABLET_RUNNING`, sync tablet meta and all visible rowsets.
    // If `query_version` > 0 and local max_version of the tablet >= `query_version`, do nothing.
    // If 'need_download_data_async' is true, it means that we need to download the new version 
    // rowsets datas async.
    Status cloud_sync_rowsets(int64_t query_version = -1, bool need_download_data_async = false);

    // Synchronize the tablet meta from meta service.
    Status cloud_sync_meta();

    // If `version_overlap` is true, function will delete rowsets with overlapped version in this tablet.
    // MUST hold EXCLUSIVE `_meta_lock`.
    // If 'need_download_data_async' is true, it means that we need to download the new version 
    // rowsets datas async.
    void cloud_add_rowsets(std::vector<RowsetSharedPtr> to_add, bool version_overlap,
                           bool need_download_data_async = false);

    // It is only used in CloudTabletMgr::OverlapRowsetsMgr::handle_overlap_rowsets.
    // To add rowset after downloading segments
    void cloud_add_rowsets_async(RowsetSharedPtr to_add, std::lock_guard<std::shared_mutex>&);

    // MUST hold EXCLUSIVE `_meta_lock`.
    void cloud_delete_rowsets(const std::vector<RowsetSharedPtr>& to_delete);

    // return number of deleted stale rowsets
    int cloud_delete_expired_stale_rowsets();

    bool has_stale_rowsets() const { return !_stale_rs_version_map.empty(); }

    int64_t base_size() const { return _base_size.load(std::memory_order_relaxed); }

    // clang-format off
    int64_t fetch_add_approximate_num_rowsets (int64_t x) { return _approximate_num_rowsets .fetch_add(x, std::memory_order_relaxed); }
    int64_t fetch_add_approximate_num_segments(int64_t x) { return _approximate_num_segments.fetch_add(x, std::memory_order_relaxed); }
    int64_t fetch_add_approximate_num_rows    (int64_t x) { return _approximate_num_rows    .fetch_add(x, std::memory_order_relaxed); }
    int64_t fetch_add_approximate_data_size   (int64_t x) { return _approximate_data_size   .fetch_add(x, std::memory_order_relaxed); }
    int64_t fetch_add_approximate_cumu_num_rowsets (int64_t x) { return _approximate_cumu_num_rowsets.fetch_add(x, std::memory_order_relaxed); }
    int64_t fetch_add_approximate_cumu_data_size   (int64_t x) { return _approximate_cumu_data_size  .fetch_add(x, std::memory_order_relaxed); }
    // clang-format on
    // meta lock must be held when calling this function
    void reset_approximate_stats(int64_t num_rowsets, int64_t num_segments, int64_t num_rows,
                                 int64_t data_size);
    int64_t get_cloud_base_compaction_score();
    int64_t get_cloud_cumu_compaction_score();
    ////////////////////////////////////////////////////////////////////////////
    // end CLOUD_MODE functions
    ////////////////////////////////////////////////////////////////////////////

    /// Delete stale rowset by timing. This delete policy uses now() minutes
    /// config::tablet_rowset_expired_stale_sweep_time_sec to compute the deadline of expired rowset
    /// to delete.  When rowset is deleted, it will be added to StorageEngine unused map and record
    /// need to delete flag.
    void delete_expired_stale_rowset();

    // Given spec_version, find a continuous version path and store it in version_path.
    // If quiet is true, then only "does this path exist" is returned.
    Status capture_consistent_versions(const Version& spec_version,
                                       std::vector<Version>* version_path,
                                       bool quiet = false) const;
    // if quiet is true, no error log will be printed if there are missing versions
    Status check_version_integrity(const Version& version, bool quiet = false);
    bool check_version_exist(const Version& version) const;
    void acquire_version_and_rowsets(
            std::vector<std::pair<Version, RowsetSharedPtr>>* version_rowsets) const;

    Status capture_consistent_rowsets(const Version& spec_version,
                                      std::vector<RowsetSharedPtr>* rowsets) const;
    Status capture_rs_readers(const Version& spec_version,
                              std::vector<RowsetReaderSharedPtr>* rs_readers) const;

    Status capture_rs_readers(const std::vector<Version>& version_path,
                              std::vector<RowsetReaderSharedPtr>* rs_readers) const;

    const std::vector<RowsetMetaSharedPtr> delete_predicates() {
        return _tablet_meta->delete_predicates();
    }
    bool version_for_delete_predicate(const Version& version);

    // meta lock
    std::shared_mutex& get_header_lock() { return _meta_lock; }
    std::mutex& get_rowset_update_lock() { return _rowset_update_lock; }
    std::mutex& get_push_lock() { return _ingest_lock; }
    std::mutex& get_base_compaction_lock() { return _base_compaction_lock; }
    std::mutex& get_cumulative_compaction_lock() { return _cumulative_compaction_lock; }

    std::shared_mutex& get_migration_lock() { return _migration_lock; }

    std::mutex& get_schema_change_lock() { return _schema_change_lock; }

    std::mutex& get_build_inverted_index_lock() { return _build_inverted_index_lock; }

    // operation for compaction
    bool can_do_compaction(size_t path_hash, CompactionType compaction_type);
    uint32_t calc_compaction_score(
            CompactionType compaction_type,
            std::shared_ptr<CumulativeCompactionPolicy> cumulative_compaction_policy);

    // operation for clone
    void calc_missed_versions(int64_t spec_version, std::vector<Version>* missed_versions);
    void calc_missed_versions_unlocked(int64_t spec_version,
                                       std::vector<Version>* missed_versions) const;

    // This function to find max continuous version from the beginning.
    // For example: If there are 1, 2, 3, 5, 6, 7 versions belongs tablet, then 3 is target.
    // 3 will be saved in "version", and 7 will be saved in "max_version", if max_version != nullptr
    void max_continuous_version_from_beginning(Version* version, Version* max_version = nullptr);

    void set_bad(bool is_bad) { _is_bad = is_bad; }

    int64_t last_cumu_compaction_failure_time() { return _last_cumu_compaction_failure_millis; }
    void set_last_cumu_compaction_failure_time(int64_t millis) {
        _last_cumu_compaction_failure_millis = millis;
    }

    int64_t last_cumu_no_suitable_version_ms() const {
        return _last_cumu_no_suitable_version_millis.load(std::memory_order_relaxed);
    }
    void set_last_cumu_no_suitable_version_time(int64_t millis) {
        _last_cumu_no_suitable_version_millis.store(millis, std::memory_order_relaxed);
    }

    int64_t last_base_compaction_failure_time() { return _last_base_compaction_failure_millis; }
    void set_last_base_compaction_failure_time(int64_t millis) {
        _last_base_compaction_failure_millis = millis;
    }

    int64_t last_cumu_compaction_success_time() { return _last_cumu_compaction_success_millis; }
    void set_last_cumu_compaction_success_time(int64_t millis) {
        _last_cumu_compaction_success_millis = millis;
    }

    int64_t last_base_compaction_success_time() { return _last_base_compaction_success_millis; }
    void set_last_base_compaction_success_time(int64_t millis) {
        _last_base_compaction_success_millis = millis;
    }

    void delete_all_files();

    void check_tablet_path_exists();

    bool check_path(const std::string& check_path) const;
    bool check_rowset_id(const RowsetId& rowset_id);

    TabletInfo get_tablet_info() const;

    std::vector<RowsetSharedPtr> pick_candidate_rowsets_to_cumulative_compaction();
    std::vector<RowsetSharedPtr> pick_candidate_rowsets_to_base_compaction();
    std::vector<RowsetSharedPtr> pick_candidate_rowsets_to_build_inverted_index(
            const std::set<int32_t>& alter_index_uids, bool is_drop_op);

    std::vector<RowsetSharedPtr> pick_candidate_rowsets_to_single_replica_compaction();
    std::vector<Version> get_all_versions();

    void calculate_cumulative_point();
    // TODO(ygl):
    bool is_primary_replica() { return false; }

    // TODO(ygl):
    // eco mode means power saving in new energy car
    // eco mode also means save money in palo
    bool in_eco_mode() { return false; }

    // return true if the checkpoint is actually done
    bool do_tablet_meta_checkpoint();

    // Check whether the rowset is useful or not, unuseful rowset can be swept up then.
    // Rowset which is under tablet's management is useful, i.e. rowset is in
    // _rs_version_map, or _stale_rs_version_map.
    // Rowset whose version range is not covered by this tablet is also useful.
    bool rowset_meta_is_useful(RowsetMetaSharedPtr rowset_meta);

    void build_tablet_report_info(TTabletInfo* tablet_info,
                                  bool enable_consecutive_missing_check = false,
                                  bool enable_path_check = false);

    void generate_tablet_meta_copy(TabletMetaSharedPtr new_tablet_meta,
                                   bool use_max_version_schema = false) const;
    // caller should hold the _meta_lock before calling this method
    void generate_tablet_meta_copy_unlocked(TabletMetaSharedPtr new_tablet_meta,
                                            bool use_max_version_schema = false) const;

    // return a json string to show the compaction status of this tablet
    void get_compaction_status(std::string* json_result);

    Status prepare_compaction_and_calculate_permits(CompactionType compaction_type,
                                                    TabletSharedPtr tablet, int64_t* permits);

    Status prepare_single_replica_compaction(TabletSharedPtr tablet,
                                             CompactionType compaction_type);
<<<<<<< HEAD
=======
    void execute_compaction(CompactionType compaction_type);
    void reset_compaction(CompactionType compaction_type);
>>>>>>> 7bda49b5
    void execute_single_replica_compaction(CompactionType compaction_type);
    void reset_single_replica_compaction();

    void set_clone_occurred(bool clone_occurred) { _is_clone_occurred = clone_occurred; }
    bool get_clone_occurred() { return _is_clone_occurred; }

    inline bool all_beta() const {
        std::shared_lock rdlock(_meta_lock);
        return _tablet_meta->all_beta();
    }

    TabletSchemaSPtr tablet_schema() const override;

    const TabletSchemaSPtr& tablet_schema_unlocked() const { return _max_version_schema; }

    // Find the related rowset with specified version and return its tablet schema
    TabletSchemaSPtr tablet_schema(Version version) const {
        return _tablet_meta->tablet_schema(version);
    }

    Status create_rowset_writer(RowsetWriterContext& context,
                                std::unique_ptr<RowsetWriter>* rowset_writer);
    Status create_transient_rowset_writer(RowsetWriterContext& context, const RowsetId& rowset_id,
                                          std::unique_ptr<RowsetWriter>* rowset_writer);

<<<<<<< HEAD
    Status create_vertical_rowset_writer(RowsetWriterContext& context,
                                         std::unique_ptr<RowsetWriter>* rowset_writer);

=======
    Status create_transient_rowset_writer(RowsetSharedPtr rowset_ptr,
                                          std::unique_ptr<RowsetWriter>* rowset_writer);
    Status create_transient_rowset_writer(RowsetWriterContext& context, const RowsetId& rowset_id,
                                          std::unique_ptr<RowsetWriter>* rowset_writer);

    Status create_vertical_rowset_writer(RowsetWriterContext& context,
                                         std::unique_ptr<RowsetWriter>* rowset_writer);

>>>>>>> 7bda49b5
    Status create_rowset(const RowsetMetaSharedPtr& rowset_meta, RowsetSharedPtr* rowset);

    // MUST hold EXCLUSIVE `_meta_lock`
    void add_rowsets(const std::vector<RowsetSharedPtr>& to_add);
    // MUST hold EXCLUSIVE `_meta_lock`
    void delete_rowsets(const std::vector<RowsetSharedPtr>& to_delete, bool move_to_stale);

    // MUST hold SHARED `_meta_lock`
    const auto& rowset_map() const { return _rs_version_map; }
    // MUST hold SHARED `_meta_lock`
    const auto& stale_rowset_map() const { return _stale_rs_version_map; }

    ////////////////////////////////////////////////////////////////////////////
    // begin cooldown functions
    ////////////////////////////////////////////////////////////////////////////
    int64_t last_failed_follow_cooldown_time() const { return _last_failed_follow_cooldown_time; }

    // Cooldown to remote fs.
    Status cooldown();

    RowsetSharedPtr pick_cooldown_rowset();

    bool need_cooldown(int64_t* cooldown_timestamp, size_t* file_size);

    std::pair<int64_t, int64_t> cooldown_conf() const {
        std::shared_lock rlock(_cooldown_conf_lock);
        return {_cooldown_replica_id, _cooldown_term};
    }

    std::pair<int64_t, int64_t> cooldown_conf_unlocked() const {
        return {_cooldown_replica_id, _cooldown_term};
    }

<<<<<<< HEAD
    // return true if update success
    bool update_cooldown_conf(int64_t cooldown_term, int64_t cooldown_replica_id) {
        std::unique_lock wlock(_cooldown_conf_lock, std::try_to_lock);
        if (!wlock.owns_lock()) {
            LOG(INFO) << "try cooldown_conf_lock failed, tablet_id=" << tablet_id();
            return false;
        }
        if (cooldown_term > _cooldown_term) {
            LOG(INFO) << "update cooldown conf. tablet_id=" << tablet_id()
                      << " cooldown_replica_id: " << _cooldown_replica_id << " -> "
                      << cooldown_replica_id << ", cooldown_term: " << _cooldown_term << " -> "
                      << cooldown_term;
            _cooldown_replica_id = cooldown_replica_id;
            _cooldown_term = cooldown_term;
            return true;
        }
        return false;
    }
=======
    // Return `true` if update success
    bool update_cooldown_conf(int64_t cooldown_term, int64_t cooldown_replica_id);
>>>>>>> 7bda49b5

    Status remove_all_remote_rowsets();

    void record_unused_remote_rowset(const RowsetId& rowset_id, const std::string& resource,
                                     int64_t num_segments);

    static void remove_unused_remote_files();

    // If a rowset is to be written to remote filesystem, MUST add it to `pending_remote_rowsets` before uploading,
    // and then erase it from `pending_remote_rowsets` after it has been insert to the Tablet.
    // `remove_unused_remote_files` MUST NOT delete files of these pending rowsets.
    static void add_pending_remote_rowset(std::string rowset_id);
    static void erase_pending_remote_rowset(const std::string& rowset_id);

    uint32_t calc_cold_data_compaction_score() const;

    std::mutex& get_cold_compaction_lock() { return _cold_compaction_lock; }

    std::shared_mutex& get_cooldown_conf_lock() { return _cooldown_conf_lock; }

    static void async_write_cooldown_meta(TabletSharedPtr tablet);
<<<<<<< HEAD
=======
    // Return `ABORTED` if should not to retry again
>>>>>>> 7bda49b5
    Status write_cooldown_meta();
    ////////////////////////////////////////////////////////////////////////////
    // end cooldown functions
    ////////////////////////////////////////////////////////////////////////////

    // Lookup the row location of `encoded_key`, the function sets `row_location` on success.
    // NOTE: the method only works in unique key model with primary key index, you will got a
    //       not supported error in other data model.
    Status lookup_row_key(const Slice& encoded_key, bool with_seq_col,
<<<<<<< HEAD
                          const RowsetIdUnorderedSet* rowset_ids, RowLocation* row_location,
                          uint32_t version, RowsetSharedPtr* rowset = nullptr);
=======
                          const std::vector<RowsetSharedPtr>& specified_rowsets,
                          RowLocation* row_location, uint32_t version,
                          std::vector<std::unique_ptr<SegmentCacheHandle>>& segment_caches,
                          RowsetSharedPtr* rowset = nullptr);
>>>>>>> 7bda49b5

    // Lookup a row with TupleDescriptor and fill Block
    Status lookup_row_data(const Slice& encoded_key, const RowLocation& row_location,
                           RowsetSharedPtr rowset, const TupleDescriptor* desc,
                           OlapReaderStatistics& stats, std::string& values,
                           bool write_to_cache = false);

    Status fetch_value_by_rowids(RowsetSharedPtr input_rowset, uint32_t segid,
                                 const std::vector<uint32_t>& rowids,
                                 const std::string& column_name, vectorized::MutableColumnPtr& dst);

    Status fetch_value_through_row_column(RowsetSharedPtr input_rowset, uint32_t segid,
                                          const std::vector<uint32_t>& rowids,
                                          const std::vector<uint32_t>& cids,
                                          vectorized::Block& block);

    // calc delete bitmap when flush memtable, use a fake version to calc
    // For example, cur max version is 5, and we use version 6 to calc but
    // finally this rowset publish version with 8, we should make up data
    // for rowset 6-7. Also, if a compaction happens between commit_txn and
    // publish_txn, we should remove compaction input rowsets' delete_bitmap
    // and build newly generated rowset's delete_bitmap
    Status calc_delete_bitmap(RowsetSharedPtr rowset,
                              const std::vector<segment_v2::SegmentSharedPtr>& segments,
                              const std::vector<RowsetSharedPtr>& specified_rowsets,
                              DeleteBitmapPtr delete_bitmap, int64_t version,
                              RowsetWriter* rowset_writer = nullptr);
<<<<<<< HEAD
=======

    std::vector<RowsetSharedPtr> get_rowset_by_ids(
            const RowsetIdUnorderedSet* specified_rowset_ids);

    Status calc_segment_delete_bitmap(RowsetSharedPtr rowset,
                                      const segment_v2::SegmentSharedPtr& seg,
                                      const std::vector<RowsetSharedPtr>& specified_rowsets,
                                      DeleteBitmapPtr delete_bitmap, int64_t end_version,
                                      RowsetWriter* rowset_writer);

>>>>>>> 7bda49b5
    Status calc_delete_bitmap_between_segments(
            RowsetSharedPtr rowset, const std::vector<segment_v2::SegmentSharedPtr>& segments,
            DeleteBitmapPtr delete_bitmap);
    Status read_columns_by_plan(TabletSchemaSPtr tablet_schema,
                                const std::vector<uint32_t> cids_to_read,
                                const PartialUpdateReadPlan& read_plan,
                                const std::map<RowsetId, RowsetSharedPtr>& rsid_to_rowset,
                                vectorized::Block& block, std::map<uint32_t, uint32_t>* read_index);
    void prepare_to_read(const RowLocation& row_location, size_t pos,
                         PartialUpdateReadPlan* read_plan);
    Status generate_new_block_for_partial_update(
            TabletSchemaSPtr rowset_schema, const PartialUpdateReadPlan& read_plan_ori,
            const PartialUpdateReadPlan& read_plan_update,
            const std::map<RowsetId, RowsetSharedPtr>& rsid_to_rowset,
            vectorized::Block* output_block);

    Status update_delete_bitmap_without_lock(const RowsetSharedPtr& rowset);

<<<<<<< HEAD
    Status update_delete_bitmap(const RowsetSharedPtr& rowset, const TabletTxnInfo* load_info,
=======
    Status commit_phase_update_delete_bitmap(
            const RowsetSharedPtr& rowset, RowsetIdUnorderedSet& pre_rowset_ids,
            DeleteBitmapPtr delete_bitmap,
            const std::vector<segment_v2::SegmentSharedPtr>& segments, int64_t txn_id,
            RowsetWriter* rowset_writer = nullptr);

    Status update_delete_bitmap(const RowsetSharedPtr& rowset,
                                const RowsetIdUnorderedSet& pre_rowset_ids,
                                DeleteBitmapPtr delete_bitmap, int64_t txn_id,
>>>>>>> 7bda49b5
                                RowsetWriter* rowset_writer = nullptr);
    void calc_compaction_output_rowset_delete_bitmap(
            const std::vector<RowsetSharedPtr>& input_rowsets,
            const RowIdConversion& rowid_conversion, uint64_t start_version, uint64_t end_version,
            std::set<RowLocation>* missed_rows,
            std::map<RowsetSharedPtr, std::list<std::pair<RowLocation, RowLocation>>>* location_map,
            DeleteBitmap* output_rowset_delete_bitmap);
    void merge_delete_bitmap(const DeleteBitmap& delete_bitmap);
    Status check_rowid_conversion(
            RowsetSharedPtr dst_rowset,
            const std::map<RowsetSharedPtr, std::list<std::pair<RowLocation, RowLocation>>>&
                    location_map);
<<<<<<< HEAD
    Status update_delete_bitmap(const RowsetSharedPtr& rowset, DeleteBitmapPtr delete_bitmap,
                                const RowsetIdUnorderedSet& pre_rowset_ids);

    Status cloud_calc_rowset_delete_bitmap(const RowsetSharedPtr& rowset, bool check_pre_segments,
                                           DeleteBitmapPtr delete_bitmap);
    Status cloud_calc_rowset_delete_bitmap(const RowsetSharedPtr& rowset,
                                           RowsetIdUnorderedSet specified_rowset_ids,
                                           bool check_pre_segments, DeleteBitmapPtr delete_bitmap);
    Status cloud_update_delete_bitmap(int64_t transaction_id, const RowsetSharedPtr& rowset,
                                      DeleteBitmapPtr delete_bitmap,
                                      const RowsetIdUnorderedSet& pre_rowset_ids, int64_t version);
    Status cloud_calc_delete_bitmap_for_compaciton(
            const std::vector<RowsetSharedPtr>& input_rowsets, const RowsetSharedPtr& output_rowset,
            const RowIdConversion& rowid_conversion, ReaderType compaction_type,
            int64_t merged_rows, int64_t initiator, DeleteBitmapPtr& output_rowset_delete_bitmap);

    RowsetIdUnorderedSet all_rs_id(int64_t max_version) const;
    void sort_block(vectorized::Block& in_block, vectorized::Block& output_block);
=======
    RowsetIdUnorderedSet all_rs_id(int64_t max_version) const;
    void sort_block(vectorized::Block& in_block, vectorized::Block& output_block);

    bool check_all_rowset_segment();

    void update_max_version_schema(const TabletSchemaSPtr& tablet_schema);

    void set_skip_compaction(bool skip,
                             CompactionType compaction_type = CompactionType::CUMULATIVE_COMPACTION,
                             int64_t start = -1);
    bool should_skip_compaction(CompactionType compaction_type, int64_t now);
>>>>>>> 7bda49b5

    RowsetSharedPtr get_rowset(const RowsetId& rowset_id);

    void traverse_rowsets(std::function<void(const RowsetSharedPtr&)> visitor) {
        std::shared_lock rlock(_meta_lock);
        for (auto& [v, rs] : _rs_version_map) {
            visitor(rs);
        }
    }

    std::vector<std::string> get_binlog_filepath(std::string_view binlog_version) const;
    std::pair<std::string, int64_t> get_binlog_info(std::string_view binlog_version) const;
    std::string get_binlog_rowset_meta(std::string_view binlog_version,
                                       std::string_view rowset_id) const;
    std::string get_segment_filepath(std::string_view rowset_id,
                                     std::string_view segment_index) const;
    bool can_add_binlog(uint64_t total_binlog_size) const;
    void gc_binlogs(int64_t version);

    inline void increase_io_error_times() { ++_io_error_times; }

    inline int64_t get_io_error_times() const { return _io_error_times; }

    inline bool is_io_error_too_times() const {
        return config::max_tablet_io_errors > 0 && _io_error_times >= config::max_tablet_io_errors;
    }

    int64_t get_table_id() { return _tablet_meta->table_id(); }

    // binlog releated functions
    bool is_enable_binlog();
    bool is_binlog_enabled() { return _tablet_meta->binlog_config().is_enable(); }
    int64_t binlog_ttl_ms() const { return _tablet_meta->binlog_config().ttl_seconds(); }
    int64_t binlog_max_bytes() const { return _tablet_meta->binlog_config().max_bytes(); }

    void set_binlog_config(BinlogConfig binlog_config);

    void set_skip_compaction(bool skip,
                             CompactionType compaction_type = CompactionType::CUMULATIVE_COMPACTION,
                             int64_t start = -1);
    bool should_skip_compaction(CompactionType compaction_type, int64_t now);

    RowsetSharedPtr get_rowset(const RowsetId& rowset_id);

    bool is_in_memory() const { return _tablet_meta->is_in_memory(); }
    bool is_persistent() const { return _tablet_meta->is_persistent(); }

    void traverse_rowsets(std::function<void(const RowsetSharedPtr&)> visitor) {
        std::shared_lock rlock(_meta_lock);
        for (auto& [_, rs] : _rs_version_map) {
            visitor(rs);
        }
    }

    std::vector<RowsetSharedPtr> get_snapshot_rowset() const;

    std::vector<std::string> get_binlog_filepath(std::string_view binlog_version) const;
    std::pair<std::string, int64_t> get_binlog_info(std::string_view binlog_version) const;
    std::string get_binlog_rowset_meta(std::string_view binlog_version,
                                       std::string_view rowset_id) const;
    std::string get_segment_filepath(std::string_view rowset_id,
                                     std::string_view segment_index) const;
    bool can_add_binlog(uint64_t total_binlog_size) const;

    inline void increase_io_error_times() { ++_io_error_times; }

    inline int64_t get_io_error_times() const { return _io_error_times; }

    inline bool is_io_error_too_times() const {
        return config::max_tablet_io_errors > 0 && _io_error_times >= config::max_tablet_io_errors;
    }

    int64_t get_table_id() { return _tablet_meta->table_id(); }

    // binlog releated functions
    bool is_enable_binlog();
    bool is_binlog_enabled() { return _tablet_meta->binlog_config().is_enable(); }
    int64_t binlog_ttl_ms() const { return _tablet_meta->binlog_config().ttl_seconds(); }
    int64_t binlog_max_bytes() const { return _tablet_meta->binlog_config().max_bytes(); }

    void set_binlog_config(BinlogConfig binlog_config);

private:
    Status _init_once_action();
    void _print_missed_versions(const std::vector<Version>& missed_versions) const;
    bool _contains_rowset(const RowsetId rowset_id);
    Status _contains_version(const Version& version);

    // Returns:
    // version: the max continuous version from beginning
    // max_version: the max version of this tablet
    void _max_continuous_version_from_beginning_unlocked(Version* version, Version* max_version,
                                                         bool* has_version_cross) const;
    RowsetSharedPtr _rowset_with_largest_size();
    /// Delete stale rowset by version. This method not only delete the version in expired rowset map,
    /// but also delete the version in rowset meta vector.
    void _delete_stale_rowset_by_version(const Version& version);
    Status _capture_consistent_rowsets_unlocked(const std::vector<Version>& version_path,
                                                std::vector<RowsetSharedPtr>* rowsets) const;

    uint32_t _calc_cumulative_compaction_score(
            std::shared_ptr<CumulativeCompactionPolicy> cumulative_compaction_policy);
    uint32_t _calc_base_compaction_score() const;

    // When the proportion of empty edges in the adjacency matrix used to represent the version graph
    // in the version tracker is greater than the threshold, rebuild the version tracker
    bool _reconstruct_version_tracker_if_necessary();
    void _init_context_common_fields(RowsetWriterContext& context);

    Status _check_pk_in_pre_segments(RowsetId rowset_id,
                                     const std::vector<segment_v2::SegmentSharedPtr>& pre_segments,
                                     const Slice& key, DeleteBitmapPtr delete_bitmap,
                                     RowLocation* loc);
    void _rowset_ids_difference(const RowsetIdUnorderedSet& cur, const RowsetIdUnorderedSet& pre,
                                RowsetIdUnorderedSet* to_add, RowsetIdUnorderedSet* to_del);
    Status _load_rowset_segments(const RowsetSharedPtr& rowset,
                                 std::vector<segment_v2::SegmentSharedPtr>* segments);

    ////////////////////////////////////////////////////////////////////////////
    // begin cooldown functions
    ////////////////////////////////////////////////////////////////////////////
    Status _cooldown_data();
    Status _follow_cooldowned_data();
    Status _read_cooldown_meta(const std::shared_ptr<io::RemoteFileSystem>& fs,
                               TabletMetaPB* tablet_meta_pb);
    ////////////////////////////////////////////////////////////////////////////
    // end cooldown functions
    ////////////////////////////////////////////////////////////////////////////

public:
    static const int64_t K_INVALID_CUMULATIVE_POINT = -1;

private:
    TimestampedVersionTracker _timestamped_version_tracker;

    DorisCallOnce<Status> _init_once;
    // meta store lock is used for prevent 2 threads do checkpoint concurrently
    // it will be used in econ-mode in the future
    std::shared_mutex _meta_store_lock;
    std::mutex _ingest_lock;
    std::mutex _base_compaction_lock;
    std::mutex _cumulative_compaction_lock;
    std::mutex _schema_change_lock;
    std::shared_mutex _migration_lock;
    std::mutex _build_inverted_index_lock;
<<<<<<< HEAD

    // CLOUD_MODE
    // this mutex MUST ONLY be used in `Tablet::cloud_sync_rowsets`
    doris::Mutex _sync_rowsets_lock;
=======
>>>>>>> 7bda49b5

    // TODO(lingbin): There is a _meta_lock TabletMeta too, there should be a comment to
    // explain how these two locks work together.
    mutable std::shared_mutex _meta_lock;

    // In unique key table with MoW, we should guarantee that only one
    // writer can update rowset and delete bitmap at the same time.
    // We use a separate lock rather than _meta_lock, to avoid blocking read queries
    // during publish_txn, which might take hundreds of milliseconds
    mutable std::mutex _rowset_update_lock;

    // After version 0.13, all newly created rowsets are saved in _rs_version_map.
    // And if rowset being compacted, the old rowsetis will be saved in _stale_rs_version_map;
    std::unordered_map<Version, RowsetSharedPtr, HashOfVersion> _rs_version_map;
    // This variable _stale_rs_version_map is used to record these rowsets which are be compacted.
    // These _stale rowsets are been removed when rowsets' pathVersion is expired,
    // this policy is judged and computed by TimestampedVersionTracker.
    std::unordered_map<Version, RowsetSharedPtr, HashOfVersion> _stale_rs_version_map;
    // if this tablet is broken, set to true. default is false
    std::atomic<bool> _is_bad;
    // timestamp of last cumu compaction failure
    std::atomic<int64_t> _last_cumu_compaction_failure_millis;
    // timestamp of last no suitable version for cumu compaction
    std::atomic<int64_t> _last_cumu_no_suitable_version_millis;
    // timestamp of last base compaction failure
    std::atomic<int64_t> _last_base_compaction_failure_millis;
    // timestamp of last cumu compaction success
    std::atomic<int64_t> _last_cumu_compaction_success_millis;
    // timestamp of last base compaction success
    std::atomic<int64_t> _last_base_compaction_success_millis;
    std::atomic<int64_t> _cumulative_point;
    std::atomic<int64_t> _cumulative_promotion_size;
    std::atomic<int32_t> _newly_created_rowset_num;
    std::atomic<int64_t> _last_checkpoint_time;

<<<<<<< HEAD
    // CLOUD_MODE
    int64_t _base_compaction_cnt = 0;
    int64_t _cumulative_compaction_cnt = 0;
    int64_t _max_version = -1;
    // FIXME(plat1ko): No need to record base size if rowsets are ordered by version
    void update_base_size(const Rowset& rs);
    std::atomic<int64_t> _base_size = 0;
    std::atomic<int64_t> _last_sync_time = 0;
    std::atomic<int64_t> _approximate_num_rowsets {-1};
    std::atomic<int64_t> _approximate_num_rows {-1};
    std::atomic<int64_t> _approximate_num_segments {-1};
    std::atomic<int64_t> _approximate_data_size {-1};
    std::atomic<int64_t> _approximate_cumu_num_rowsets {-1};
    std::atomic<int64_t> _approximate_cumu_data_size {-1};

=======
    // cumulative compaction policy
    std::shared_ptr<CumulativeCompactionPolicy> _cumulative_compaction_policy;
    std::string_view _cumulative_compaction_type;

    std::shared_ptr<CumulativeCompaction> _cumulative_compaction;
    std::shared_ptr<BaseCompaction> _base_compaction;
>>>>>>> 7bda49b5
    std::shared_ptr<SingleReplicaCompaction> _single_replica_compaction;

    // whether clone task occurred during the tablet is in thread pool queue to wait for compaction
    std::atomic<bool> _is_clone_occurred;

    // use a seperate thread to check all tablets paths existance
    std::atomic<bool> _is_tablet_path_exists;

    int64_t _last_missed_version;
    int64_t _last_missed_time_s;

    // Max schema_version schema from Rowset or FE
    TabletSchemaSPtr _max_version_schema;

    bool _skip_cumu_compaction = false;
    int64_t _skip_cumu_compaction_ts;

    bool _skip_base_compaction = false;
    int64_t _skip_base_compaction_ts;

    // cooldown related
    int64_t _cooldown_replica_id = -1;
    int64_t _cooldown_term = -1;
    // `_cooldown_conf_lock` is used to serialize update cooldown conf and all operations that:
    // 1. read cooldown conf
    // 2. upload rowsets to remote storage
    // 3. update cooldown meta id
    mutable std::shared_mutex _cooldown_conf_lock;
    // `_cold_compaction_lock` is used to serialize cold data compaction and all operations that
    // may delete compaction input rowsets.
    std::mutex _cold_compaction_lock;
    int64_t _last_failed_follow_cooldown_time = 0;

    DISALLOW_COPY_AND_ASSIGN(Tablet);

    int64_t _io_error_times = 0;

public:
    IntCounter* flush_bytes;
    IntCounter* flush_finish_count;
    std::atomic<int64_t> publised_count = 0;
};

inline bool Tablet::init_succeeded() {
    return _init_once.has_called() && _init_once.stored_result().ok();
}

inline bool Tablet::is_used() {
    return !_is_bad && _data_dir->is_used();
}

inline void Tablet::register_tablet_into_dir() {
    _data_dir->register_tablet(this);
}

inline void Tablet::deregister_tablet_from_dir() {
    _data_dir->deregister_tablet(this);
}

inline int64_t Tablet::cumulative_layer_point() const {
    return _cumulative_point;
}

inline void Tablet::set_cumulative_layer_point(int64_t new_point) {
    // cumulative point should only be reset to -1, or be increased
    CHECK(new_point == Tablet::K_INVALID_CUMULATIVE_POINT || new_point >= _cumulative_point)
            << "Unexpected cumulative point: " << new_point
            << ", origin: " << _cumulative_point.load();
    _cumulative_point = new_point;
}

inline int64_t Tablet::cumulative_promotion_size() const {
    return _cumulative_promotion_size;
}

inline void Tablet::set_cumulative_promotion_size(int64_t new_size) {
    _cumulative_promotion_size = new_size;
}

inline bool Tablet::enable_unique_key_merge_on_write() const {
#ifdef BE_TEST
    if (_tablet_meta == nullptr) {
        return false;
    }
#endif
    return _tablet_meta->enable_unique_key_merge_on_write();
}

// TODO(lingbin): Why other methods that need to get information from _tablet_meta
// are not locked, here needs a comment to explain.
inline size_t Tablet::tablet_footprint() {
    std::shared_lock rdlock(_meta_lock);
    return _tablet_meta->tablet_footprint();
}

inline size_t Tablet::tablet_local_size() {
    std::shared_lock rdlock(_meta_lock);
    return _tablet_meta->tablet_local_size();
}

inline size_t Tablet::tablet_remote_size() {
    std::shared_lock rdlock(_meta_lock);
    return _tablet_meta->tablet_remote_size();
}

// TODO(lingbin): Why other methods which need to get information from _tablet_meta
// are not locked, here needs a comment to explain.
inline size_t Tablet::num_rows() {
    std::shared_lock rdlock(_meta_lock);
    return _tablet_meta->num_rows();
}

inline int Tablet::version_count() const {
    std::shared_lock rdlock(_meta_lock);
    return _tablet_meta->version_count();
}

inline Version Tablet::max_version() const {
    return _tablet_meta->max_version();
}

inline uint64_t Tablet::segment_count() const {
    std::shared_lock rdlock(_meta_lock);
    uint64_t segment_nums = 0;
    for (auto& rs_meta : _tablet_meta->all_rs_metas()) {
        segment_nums += rs_meta->num_segments();
    }
    return segment_nums;
}

inline Version Tablet::max_version_unlocked() const {
    return _tablet_meta->max_version();
}

inline KeysType Tablet::keys_type() const {
    return _schema->keys_type();
}

inline SortType Tablet::sort_type() const {
    return _schema->sort_type();
}

inline size_t Tablet::sort_col_num() const {
    return _schema->sort_col_num();
}

inline size_t Tablet::num_columns() const {
    return _schema->num_columns();
}

inline size_t Tablet::num_null_columns() const {
    return _schema->num_null_columns();
}

inline size_t Tablet::num_key_columns() const {
    return _schema->num_key_columns();
}

inline size_t Tablet::num_short_key_columns() const {
    return _schema->num_short_key_columns();
}

inline size_t Tablet::num_rows_per_row_block() const {
    return _schema->num_rows_per_row_block();
}

inline CompressKind Tablet::compress_kind() const {
    return _schema->compress_kind();
}

inline double Tablet::bloom_filter_fpp() const {
    return _schema->bloom_filter_fpp();
}

inline size_t Tablet::next_unique_id() const {
    return _schema->next_column_unique_id();
}

inline size_t Tablet::row_size() const {
    return _schema->row_size();
}

inline int64_t Tablet::ttl_seconds() const {
    return _tablet_meta->ttl_seconds();
}

} // namespace doris<|MERGE_RESOLUTION|>--- conflicted
+++ resolved
@@ -23,10 +23,7 @@
 #include <stdint.h>
 
 #include <atomic>
-<<<<<<< HEAD
 #include <condition_variable>
-=======
->>>>>>> 7bda49b5
 #include <functional>
 #include <limits>
 #include <list>
@@ -55,10 +52,7 @@
 #include "olap/tablet_meta.h"
 #include "olap/tablet_schema.h"
 #include "olap/version_graph.h"
-<<<<<<< HEAD
-=======
 #include "segment_loader.h"
->>>>>>> 7bda49b5
 #include "util/metrics.h"
 #include "util/once.h"
 #include "util/slice.h"
@@ -100,12 +94,8 @@
     static TabletSharedPtr create_tablet_from_meta(TabletMetaSharedPtr tablet_meta,
                                                    DataDir* data_dir = nullptr);
 
-<<<<<<< HEAD
-    Tablet(TabletMetaSharedPtr tablet_meta, DataDir* data_dir);
-=======
     Tablet(TabletMetaSharedPtr tablet_meta, DataDir* data_dir,
            const std::string_view& cumulative_compaction_type = "");
->>>>>>> 7bda49b5
 
     Status init();
     bool init_succeeded();
@@ -125,7 +115,6 @@
     void set_cumulative_layer_point(int64_t new_point);
     inline int64_t cumulative_promotion_size() const;
     inline void set_cumulative_promotion_size(int64_t new_size);
-<<<<<<< HEAD
 
     // CLOUD_MODE
     int64_t base_compaction_cnt() const { return _base_compaction_cnt; }
@@ -137,8 +126,6 @@
         _last_sync_time.store(time, std::memory_order_relaxed);
     }
     int64_t last_sync_time() const { return _last_sync_time.load(std::memory_order_relaxed); }
-=======
->>>>>>> 7bda49b5
 
     // Disk space occupied by tablet, contain local and remote.
     size_t tablet_footprint();
@@ -390,11 +377,8 @@
 
     Status prepare_single_replica_compaction(TabletSharedPtr tablet,
                                              CompactionType compaction_type);
-<<<<<<< HEAD
-=======
     void execute_compaction(CompactionType compaction_type);
     void reset_compaction(CompactionType compaction_type);
->>>>>>> 7bda49b5
     void execute_single_replica_compaction(CompactionType compaction_type);
     void reset_single_replica_compaction();
 
@@ -417,14 +401,7 @@
 
     Status create_rowset_writer(RowsetWriterContext& context,
                                 std::unique_ptr<RowsetWriter>* rowset_writer);
-    Status create_transient_rowset_writer(RowsetWriterContext& context, const RowsetId& rowset_id,
-                                          std::unique_ptr<RowsetWriter>* rowset_writer);
-
-<<<<<<< HEAD
-    Status create_vertical_rowset_writer(RowsetWriterContext& context,
-                                         std::unique_ptr<RowsetWriter>* rowset_writer);
-
-=======
+
     Status create_transient_rowset_writer(RowsetSharedPtr rowset_ptr,
                                           std::unique_ptr<RowsetWriter>* rowset_writer);
     Status create_transient_rowset_writer(RowsetWriterContext& context, const RowsetId& rowset_id,
@@ -433,7 +410,6 @@
     Status create_vertical_rowset_writer(RowsetWriterContext& context,
                                          std::unique_ptr<RowsetWriter>* rowset_writer);
 
->>>>>>> 7bda49b5
     Status create_rowset(const RowsetMetaSharedPtr& rowset_meta, RowsetSharedPtr* rowset);
 
     // MUST hold EXCLUSIVE `_meta_lock`
@@ -467,29 +443,8 @@
         return {_cooldown_replica_id, _cooldown_term};
     }
 
-<<<<<<< HEAD
-    // return true if update success
-    bool update_cooldown_conf(int64_t cooldown_term, int64_t cooldown_replica_id) {
-        std::unique_lock wlock(_cooldown_conf_lock, std::try_to_lock);
-        if (!wlock.owns_lock()) {
-            LOG(INFO) << "try cooldown_conf_lock failed, tablet_id=" << tablet_id();
-            return false;
-        }
-        if (cooldown_term > _cooldown_term) {
-            LOG(INFO) << "update cooldown conf. tablet_id=" << tablet_id()
-                      << " cooldown_replica_id: " << _cooldown_replica_id << " -> "
-                      << cooldown_replica_id << ", cooldown_term: " << _cooldown_term << " -> "
-                      << cooldown_term;
-            _cooldown_replica_id = cooldown_replica_id;
-            _cooldown_term = cooldown_term;
-            return true;
-        }
-        return false;
-    }
-=======
     // Return `true` if update success
     bool update_cooldown_conf(int64_t cooldown_term, int64_t cooldown_replica_id);
->>>>>>> 7bda49b5
 
     Status remove_all_remote_rowsets();
 
@@ -511,10 +466,7 @@
     std::shared_mutex& get_cooldown_conf_lock() { return _cooldown_conf_lock; }
 
     static void async_write_cooldown_meta(TabletSharedPtr tablet);
-<<<<<<< HEAD
-=======
     // Return `ABORTED` if should not to retry again
->>>>>>> 7bda49b5
     Status write_cooldown_meta();
     ////////////////////////////////////////////////////////////////////////////
     // end cooldown functions
@@ -524,15 +476,10 @@
     // NOTE: the method only works in unique key model with primary key index, you will got a
     //       not supported error in other data model.
     Status lookup_row_key(const Slice& encoded_key, bool with_seq_col,
-<<<<<<< HEAD
-                          const RowsetIdUnorderedSet* rowset_ids, RowLocation* row_location,
-                          uint32_t version, RowsetSharedPtr* rowset = nullptr);
-=======
                           const std::vector<RowsetSharedPtr>& specified_rowsets,
                           RowLocation* row_location, uint32_t version,
                           std::vector<std::unique_ptr<SegmentCacheHandle>>& segment_caches,
                           RowsetSharedPtr* rowset = nullptr);
->>>>>>> 7bda49b5
 
     // Lookup a row with TupleDescriptor and fill Block
     Status lookup_row_data(const Slice& encoded_key, const RowLocation& row_location,
@@ -560,8 +507,6 @@
                               const std::vector<RowsetSharedPtr>& specified_rowsets,
                               DeleteBitmapPtr delete_bitmap, int64_t version,
                               RowsetWriter* rowset_writer = nullptr);
-<<<<<<< HEAD
-=======
 
     std::vector<RowsetSharedPtr> get_rowset_by_ids(
             const RowsetIdUnorderedSet* specified_rowset_ids);
@@ -572,7 +517,6 @@
                                       DeleteBitmapPtr delete_bitmap, int64_t end_version,
                                       RowsetWriter* rowset_writer);
 
->>>>>>> 7bda49b5
     Status calc_delete_bitmap_between_segments(
             RowsetSharedPtr rowset, const std::vector<segment_v2::SegmentSharedPtr>& segments,
             DeleteBitmapPtr delete_bitmap);
@@ -591,9 +535,6 @@
 
     Status update_delete_bitmap_without_lock(const RowsetSharedPtr& rowset);
 
-<<<<<<< HEAD
-    Status update_delete_bitmap(const RowsetSharedPtr& rowset, const TabletTxnInfo* load_info,
-=======
     Status commit_phase_update_delete_bitmap(
             const RowsetSharedPtr& rowset, RowsetIdUnorderedSet& pre_rowset_ids,
             DeleteBitmapPtr delete_bitmap,
@@ -603,7 +544,6 @@
     Status update_delete_bitmap(const RowsetSharedPtr& rowset,
                                 const RowsetIdUnorderedSet& pre_rowset_ids,
                                 DeleteBitmapPtr delete_bitmap, int64_t txn_id,
->>>>>>> 7bda49b5
                                 RowsetWriter* rowset_writer = nullptr);
     void calc_compaction_output_rowset_delete_bitmap(
             const std::vector<RowsetSharedPtr>& input_rowsets,
@@ -616,7 +556,6 @@
             RowsetSharedPtr dst_rowset,
             const std::map<RowsetSharedPtr, std::list<std::pair<RowLocation, RowLocation>>>&
                     location_map);
-<<<<<<< HEAD
     Status update_delete_bitmap(const RowsetSharedPtr& rowset, DeleteBitmapPtr delete_bitmap,
                                 const RowsetIdUnorderedSet& pre_rowset_ids);
 
@@ -633,9 +572,11 @@
             const RowIdConversion& rowid_conversion, ReaderType compaction_type,
             int64_t merged_rows, int64_t initiator, DeleteBitmapPtr& output_rowset_delete_bitmap);
 
-    RowsetIdUnorderedSet all_rs_id(int64_t max_version) const;
-    void sort_block(vectorized::Block& in_block, vectorized::Block& output_block);
-=======
+    bool is_in_memory() const { return _tablet_meta->is_in_memory(); }
+    bool is_persistent() const { return _tablet_meta->is_persistent(); }
+
+    std::vector<RowsetSharedPtr> get_snapshot_rowset() const;
+
     RowsetIdUnorderedSet all_rs_id(int64_t max_version) const;
     void sort_block(vectorized::Block& in_block, vectorized::Block& output_block);
 
@@ -647,13 +588,12 @@
                              CompactionType compaction_type = CompactionType::CUMULATIVE_COMPACTION,
                              int64_t start = -1);
     bool should_skip_compaction(CompactionType compaction_type, int64_t now);
->>>>>>> 7bda49b5
 
     RowsetSharedPtr get_rowset(const RowsetId& rowset_id);
 
     void traverse_rowsets(std::function<void(const RowsetSharedPtr&)> visitor) {
         std::shared_lock rlock(_meta_lock);
-        for (auto& [v, rs] : _rs_version_map) {
+        for (auto& [_, rs] : _rs_version_map) {
             visitor(rs);
         }
     }
@@ -666,51 +606,6 @@
                                      std::string_view segment_index) const;
     bool can_add_binlog(uint64_t total_binlog_size) const;
     void gc_binlogs(int64_t version);
-
-    inline void increase_io_error_times() { ++_io_error_times; }
-
-    inline int64_t get_io_error_times() const { return _io_error_times; }
-
-    inline bool is_io_error_too_times() const {
-        return config::max_tablet_io_errors > 0 && _io_error_times >= config::max_tablet_io_errors;
-    }
-
-    int64_t get_table_id() { return _tablet_meta->table_id(); }
-
-    // binlog releated functions
-    bool is_enable_binlog();
-    bool is_binlog_enabled() { return _tablet_meta->binlog_config().is_enable(); }
-    int64_t binlog_ttl_ms() const { return _tablet_meta->binlog_config().ttl_seconds(); }
-    int64_t binlog_max_bytes() const { return _tablet_meta->binlog_config().max_bytes(); }
-
-    void set_binlog_config(BinlogConfig binlog_config);
-
-    void set_skip_compaction(bool skip,
-                             CompactionType compaction_type = CompactionType::CUMULATIVE_COMPACTION,
-                             int64_t start = -1);
-    bool should_skip_compaction(CompactionType compaction_type, int64_t now);
-
-    RowsetSharedPtr get_rowset(const RowsetId& rowset_id);
-
-    bool is_in_memory() const { return _tablet_meta->is_in_memory(); }
-    bool is_persistent() const { return _tablet_meta->is_persistent(); }
-
-    void traverse_rowsets(std::function<void(const RowsetSharedPtr&)> visitor) {
-        std::shared_lock rlock(_meta_lock);
-        for (auto& [_, rs] : _rs_version_map) {
-            visitor(rs);
-        }
-    }
-
-    std::vector<RowsetSharedPtr> get_snapshot_rowset() const;
-
-    std::vector<std::string> get_binlog_filepath(std::string_view binlog_version) const;
-    std::pair<std::string, int64_t> get_binlog_info(std::string_view binlog_version) const;
-    std::string get_binlog_rowset_meta(std::string_view binlog_version,
-                                       std::string_view rowset_id) const;
-    std::string get_segment_filepath(std::string_view rowset_id,
-                                     std::string_view segment_index) const;
-    bool can_add_binlog(uint64_t total_binlog_size) const;
 
     inline void increase_io_error_times() { ++_io_error_times; }
 
@@ -793,13 +688,10 @@
     std::mutex _schema_change_lock;
     std::shared_mutex _migration_lock;
     std::mutex _build_inverted_index_lock;
-<<<<<<< HEAD
 
     // CLOUD_MODE
     // this mutex MUST ONLY be used in `Tablet::cloud_sync_rowsets`
     doris::Mutex _sync_rowsets_lock;
-=======
->>>>>>> 7bda49b5
 
     // TODO(lingbin): There is a _meta_lock TabletMeta too, there should be a comment to
     // explain how these two locks work together.
@@ -835,7 +727,6 @@
     std::atomic<int32_t> _newly_created_rowset_num;
     std::atomic<int64_t> _last_checkpoint_time;
 
-<<<<<<< HEAD
     // CLOUD_MODE
     int64_t _base_compaction_cnt = 0;
     int64_t _cumulative_compaction_cnt = 0;
@@ -851,14 +742,12 @@
     std::atomic<int64_t> _approximate_cumu_num_rowsets {-1};
     std::atomic<int64_t> _approximate_cumu_data_size {-1};
 
-=======
     // cumulative compaction policy
     std::shared_ptr<CumulativeCompactionPolicy> _cumulative_compaction_policy;
     std::string_view _cumulative_compaction_type;
 
     std::shared_ptr<CumulativeCompaction> _cumulative_compaction;
     std::shared_ptr<BaseCompaction> _base_compaction;
->>>>>>> 7bda49b5
     std::shared_ptr<SingleReplicaCompaction> _single_replica_compaction;
 
     // whether clone task occurred during the tablet is in thread pool queue to wait for compaction
