// Licensed to the Apache Software Foundation (ASF) under one
// or more contributor license agreements.  See the NOTICE file
// distributed with this work for additional information
// regarding copyright ownership.  The ASF licenses this file
// to you under the Apache License, Version 2.0 (the
// "License"); you may not use this file except in compliance
// with the License.  You may obtain a copy of the License at
//
//   http://www.apache.org/licenses/LICENSE-2.0
//
// Unless required by applicable law or agreed to in writing,
// software distributed under the License is distributed on an
// "AS IS" BASIS, WITHOUT WARRANTIES OR CONDITIONS OF ANY
// KIND, either express or implied.  See the License for the
// specific language governing permissions and limitations
// under the License.

#include "olap/inverted_index_parser.h"

#include "util/string_util.h"

namespace doris {

std::string inverted_index_parser_type_to_string(InvertedIndexParserType parser_type) {
    switch (parser_type) {
    case InvertedIndexParserType::PARSER_NONE:
        return INVERTED_INDEX_PARSER_NONE;
    case InvertedIndexParserType::PARSER_STANDARD:
        return INVERTED_INDEX_PARSER_STANDARD;
    case InvertedIndexParserType::PARSER_UNICODE:
        return INVERTED_INDEX_PARSER_UNICODE;
    case InvertedIndexParserType::PARSER_ENGLISH:
        return INVERTED_INDEX_PARSER_ENGLISH;
    case InvertedIndexParserType::PARSER_CHINESE:
        return INVERTED_INDEX_PARSER_CHINESE;
    default:
        return INVERTED_INDEX_PARSER_UNKNOWN;
    }

    return INVERTED_INDEX_PARSER_UNKNOWN;
}

InvertedIndexParserType get_inverted_index_parser_type_from_string(const std::string& parser_str) {
    auto parser_str_lower = to_lower(parser_str);
    if (parser_str_lower == INVERTED_INDEX_PARSER_NONE) {
        return InvertedIndexParserType::PARSER_NONE;
    } else if (parser_str_lower == INVERTED_INDEX_PARSER_STANDARD) {
        return InvertedIndexParserType::PARSER_STANDARD;
    } else if (parser_str_lower == INVERTED_INDEX_PARSER_UNICODE) {
        return InvertedIndexParserType::PARSER_UNICODE;
    } else if (parser_str_lower == INVERTED_INDEX_PARSER_ENGLISH) {
        return InvertedIndexParserType::PARSER_ENGLISH;
    } else if (parser_str_lower == INVERTED_INDEX_PARSER_CHINESE) {
        return InvertedIndexParserType::PARSER_CHINESE;
    }

    return InvertedIndexParserType::PARSER_UNKNOWN;
}

std::string get_parser_string_from_properties(
        const std::map<std::string, std::string>& properties) {
    if (properties.find(INVERTED_INDEX_PARSER_KEY) != properties.end()) {
        return properties.at(INVERTED_INDEX_PARSER_KEY);
    } else {
        return INVERTED_INDEX_PARSER_NONE;
    }
}

std::string get_parser_mode_string_from_properties(
        const std::map<std::string, std::string>& properties) {
    if (properties.find(INVERTED_INDEX_PARSER_MODE_KEY) != properties.end()) {
        return properties.at(INVERTED_INDEX_PARSER_MODE_KEY);
    } else {
<<<<<<< HEAD
        return INVERTED_INDEX_PARSER_FINE_GRANULARITY;
=======
        return INVERTED_INDEX_PARSER_COARSE_GRANULARITY;
>>>>>>> 7bda49b5
    }
}

std::string get_parser_phrase_support_string_from_properties(
        const std::map<std::string, std::string>& properties) {
    if (properties.find(INVERTED_INDEX_PARSER_PHRASE_SUPPORT_KEY) != properties.end()) {
        return properties.at(INVERTED_INDEX_PARSER_PHRASE_SUPPORT_KEY);
    } else {
        return INVERTED_INDEX_PARSER_PHRASE_SUPPORT_NO;
    }
}
} // namespace doris<|MERGE_RESOLUTION|>--- conflicted
+++ resolved
@@ -71,11 +71,7 @@
     if (properties.find(INVERTED_INDEX_PARSER_MODE_KEY) != properties.end()) {
         return properties.at(INVERTED_INDEX_PARSER_MODE_KEY);
     } else {
-<<<<<<< HEAD
-        return INVERTED_INDEX_PARSER_FINE_GRANULARITY;
-=======
         return INVERTED_INDEX_PARSER_COARSE_GRANULARITY;
->>>>>>> 7bda49b5
     }
 }
 
