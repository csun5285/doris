// Licensed to the Apache Software Foundation (ASF) under one
// or more contributor license agreements.  See the NOTICE file
// distributed with this work for additional information
// regarding copyright ownership.  The ASF licenses this file
// to you under the Apache License, Version 2.0 (the
// "License"); you may not use this file except in compliance
// with the License.  You may obtain a copy of the License at
//
//   http://www.apache.org/licenses/LICENSE-2.0
//
// Unless required by applicable law or agreed to in writing,
// software distributed under the License is distributed on an
// "AS IS" BASIS, WITHOUT WARRANTIES OR CONDITIONS OF ANY
// KIND, either express or implied.  See the License for the
// specific language governing permissions and limitations
// under the License.

#pragma once

#include <roaring/roaring.hh>

#include "olap/schema.h"
#include "olap/column_block.h"
#include "olap/rowset/segment_v2/bitmap_index_reader.h"
#include "olap/rowset/segment_v2/inverted_index_reader.h"
#include "olap/rowset/segment_v2/bloom_filter.h"
#include "olap/selection_vector.h"
#include "vec/columns/column.h"

using namespace doris::segment_v2;

namespace doris {

// class Schema;
class RowBlockV2;

struct PredicateParams {
    std::string value;
    bool marked_by_runtime_filter = false;
};

enum class PredicateType {
    UNKNOWN = 0,
    EQ = 1,
    NE = 2,
    LT = 3,
    LE = 4,
    GT = 5,
    GE = 6,
    IN_LIST = 7,
    NOT_IN_LIST = 8,
    IS_NULL = 9,
    IS_NOT_NULL = 10,
<<<<<<< HEAD
    BF = 11, // BloomFilter
    MATCH = 12, // fulltext match
    RANGE = 13, // range predicate for bkd index
=======
    BF = 11,            // BloomFilter
    BITMAP_FILTER = 12, // BitmapFilter
>>>>>>> 6b773939
};

inline std::string type_to_string(PredicateType type) {
    switch (type) {
    case PredicateType::UNKNOWN:
        return "UNKNOWN";

    case PredicateType::EQ:
        return "EQ";

    case PredicateType::NE:
        return "NE";

    case PredicateType::LT:
        return "LT";

    case PredicateType::LE:
        return "LE";

    case PredicateType::GT:
        return "GT";

    case PredicateType::GE:
        return "GE";

    case PredicateType::IN_LIST:
        return "IN_LIST";

    case PredicateType::NOT_IN_LIST:
        return "NOT_IN_LIST";

    case PredicateType::IS_NULL:
        return "IS_NULL";

    case PredicateType::IS_NOT_NULL:
        return "IS_NOT_NULL";

    case PredicateType::BF:
        return "BF";
    default:
        return "";
    };

    return "";
}

struct PredicateTypeTraits {
    static constexpr bool is_range(PredicateType type) {
        return (type == PredicateType::LT || type == PredicateType::LE ||
                type == PredicateType::GT || type == PredicateType::GE);
    }

    static constexpr bool is_bloom_filter(PredicateType type) { return type == PredicateType::BF; }

    static constexpr bool is_list(PredicateType type) {
        return (type == PredicateType::IN_LIST || type == PredicateType::NOT_IN_LIST);
    }

    static constexpr bool is_comparison(PredicateType type) {
        return (type == PredicateType::EQ || type == PredicateType::NE ||
                type == PredicateType::LT || type == PredicateType::LE ||
                type == PredicateType::GT || type == PredicateType::GE);
    }
};

class ColumnPredicate {
public:
    explicit ColumnPredicate(uint32_t column_id, bool opposite = false)
            : _column_id(column_id), _opposite(opposite) {
        _predicate_params = std::make_shared<PredicateParams>();
    }

    virtual ~ColumnPredicate() = default;

    virtual PredicateType type() const = 0;

    // evaluate predicate on ColumnBlock
    virtual void evaluate(ColumnBlock* block, uint16_t* sel, uint16_t* size) const = 0;
    virtual void evaluate_or(ColumnBlock* block, uint16_t* sel, uint16_t size,
                             bool* flags) const = 0;
    virtual void evaluate_and(ColumnBlock* block, uint16_t* sel, uint16_t size,
                              bool* flags) const = 0;

    //evaluate predicate on Bitmap
    virtual Status evaluate(BitmapIndexIterator* iterator, uint32_t num_rows,
                            roaring::Roaring* roaring) const = 0;

    //evaluate predicate on inverted
    virtual Status evaluate(const Schema& schema, InvertedIndexIterator* iterators,
                            uint32_t num_rows, roaring::Roaring* bitmap) const {
        return Status::NotSupported(
                "Not Implemented evaluate with inverted index, please check the predicate");
    }

    // evaluate predicate on IColumn
    // a short circuit eval way
    virtual uint16_t evaluate(const vectorized::IColumn& column, uint16_t* sel,
                              uint16_t size) const {
        return size;
    };
    virtual void evaluate_and(const vectorized::IColumn& column, const uint16_t* sel, uint16_t size,
                              bool* flags) const {};
    virtual void evaluate_or(const vectorized::IColumn& column, const uint16_t* sel, uint16_t size,
                             bool* flags) const {};

    virtual bool evaluate_and(const std::pair<WrapperField*, WrapperField*>& statistic) const {
        return true;
    }

    virtual bool evaluate_del(const std::pair<WrapperField*, WrapperField*>& statistic) const {
        return false;
    }

    virtual bool evaluate_and(const BloomFilter* bf) const { return true; }

    virtual bool can_do_bloom_filter() const { return false; }

    // used to evaluate pre read column in lazy materialization
    // now only support integer/float
    // a vectorized eval way
    virtual void evaluate_vec(const vectorized::IColumn& column, uint16_t size, bool* flags) const {
        DCHECK(false) << "should not reach here";
    }
    virtual void evaluate_and_vec(const vectorized::IColumn& column, uint16_t size,
                                  bool* flags) const {
        DCHECK(false) << "should not reach here";
    }
    uint32_t column_id() const { return _column_id; }

<<<<<<< HEAD
    std::shared_ptr<PredicateParams> predicate_params() { return _predicate_params; }

    const std::string pred_type_string(PredicateType type) {
        switch (type) {
        case PredicateType::EQ:
            return "eq";
        case PredicateType::NE:
            return "ne";
        case PredicateType::LT:
            return "lt";
        case PredicateType::LE:
            return "le";
        case PredicateType::GT:
            return "gt";
        case PredicateType::GE:
            return "ge";
        case PredicateType::IN_LIST:
            return "in_list";
        case PredicateType::NOT_IN_LIST:
            return "not_in_list";
        case PredicateType::IS_NULL:
            return "is_null";
        case PredicateType::IS_NOT_NULL:
            return "is_not_null";
        case PredicateType::BF:
            return "bf";
        case PredicateType::MATCH:
            return "match";
        case PredicateType::RANGE:
            return "range";
        default:
            return "unknown";
        }
    }

=======
>>>>>>> 6b773939
    virtual std::string debug_string() {
        return _debug_string() + ", column_id=" + std::to_string(_column_id) +
               ", opposite=" + (_opposite ? "true" : "false");
    }

protected:
    virtual std::string _debug_string() = 0;

    uint32_t _column_id;
    // TODO: the value is only in delete condition, better be template value
    bool _opposite;
    std::shared_ptr<PredicateParams> _predicate_params;
};

} //namespace doris<|MERGE_RESOLUTION|>--- conflicted
+++ resolved
@@ -51,14 +51,10 @@
     NOT_IN_LIST = 8,
     IS_NULL = 9,
     IS_NOT_NULL = 10,
-<<<<<<< HEAD
     BF = 11, // BloomFilter
-    MATCH = 12, // fulltext match
-    RANGE = 13, // range predicate for bkd index
-=======
-    BF = 11,            // BloomFilter
     BITMAP_FILTER = 12, // BitmapFilter
->>>>>>> 6b773939
+    MATCH = 13, // fulltext match
+    RANGE = 14, // range predicate for bkd index
 };
 
 inline std::string type_to_string(PredicateType type) {
@@ -188,7 +184,6 @@
     }
     uint32_t column_id() const { return _column_id; }
 
-<<<<<<< HEAD
     std::shared_ptr<PredicateParams> predicate_params() { return _predicate_params; }
 
     const std::string pred_type_string(PredicateType type) {
@@ -224,8 +219,6 @@
         }
     }
 
-=======
->>>>>>> 6b773939
     virtual std::string debug_string() {
         return _debug_string() + ", column_id=" + std::to_string(_column_id) +
                ", opposite=" + (_opposite ? "true" : "false");
