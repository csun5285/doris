// Licensed to the Apache Software Foundation (ASF) under one
// or more contributor license agreements.  See the NOTICE file
// distributed with this work for additional information
// regarding copyright ownership.  The ASF licenses this file
// to you under the Apache License, Version 2.0 (the
// "License"); you may not use this file except in compliance
// with the License.  You may obtain a copy of the License at
//
//   http://www.apache.org/licenses/LICENSE-2.0
//
// Unless required by applicable law or agreed to in writing,
// software distributed under the License is distributed on an
// "AS IS" BASIS, WITHOUT WARRANTIES OR CONDITIONS OF ANY
// KIND, either express or implied.  See the License for the
// specific language governing permissions and limitations
// under the License.

#pragma once

#include <roaring/roaring.hh>

#include "olap/schema.h"
#include "olap/column_block.h"
#include "olap/rowset/segment_v2/bitmap_index_reader.h"
#include "olap/rowset/segment_v2/inverted_index_reader.h"
#include "olap/rowset/segment_v2/bloom_filter.h"
#include "olap/selection_vector.h"
#include "vec/columns/column.h"

using namespace doris::segment_v2;

namespace doris {

// class Schema;
class RowBlockV2;

struct PredicateParams {
    std::string value;
    bool marked_by_runtime_filter = false;
};

enum class PredicateType {
    UNKNOWN = 0,
    EQ = 1,
    NE = 2,
    LT = 3,
    LE = 4,
    GT = 5,
    GE = 6,
    IN_LIST = 7,
    NOT_IN_LIST = 8,
    IS_NULL = 9,
    IS_NOT_NULL = 10,
    BF = 11, // BloomFilter
    BITMAP_FILTER = 12, // BitmapFilter
    MATCH = 13, // fulltext match
    RANGE = 14, // range predicate for bkd index
};

inline std::string type_to_string(PredicateType type) {
    switch (type) {
    case PredicateType::UNKNOWN:
        return "UNKNOWN";

    case PredicateType::EQ:
        return "EQ";

    case PredicateType::NE:
        return "NE";

    case PredicateType::LT:
        return "LT";

    case PredicateType::LE:
        return "LE";

    case PredicateType::GT:
        return "GT";

    case PredicateType::GE:
        return "GE";

    case PredicateType::IN_LIST:
        return "IN_LIST";

    case PredicateType::NOT_IN_LIST:
        return "NOT_IN_LIST";

    case PredicateType::IS_NULL:
        return "IS_NULL";

    case PredicateType::IS_NOT_NULL:
        return "IS_NOT_NULL";

    case PredicateType::BF:
        return "BF";
    default:
        return "";
    };

    return "";
}

struct PredicateTypeTraits {
    static constexpr bool is_range(PredicateType type) {
        return (type == PredicateType::LT || type == PredicateType::LE ||
                type == PredicateType::GT || type == PredicateType::GE);
    }

    static constexpr bool is_bloom_filter(PredicateType type) { return type == PredicateType::BF; }

    static constexpr bool is_list(PredicateType type) {
        return (type == PredicateType::IN_LIST || type == PredicateType::NOT_IN_LIST);
    }

    static constexpr bool is_comparison(PredicateType type) {
        return (type == PredicateType::EQ || type == PredicateType::NE ||
                type == PredicateType::LT || type == PredicateType::LE ||
                type == PredicateType::GT || type == PredicateType::GE);
    }
};

class ColumnPredicate {
public:
    explicit ColumnPredicate(uint32_t column_id, bool opposite = false)
            : _column_id(column_id), _opposite(opposite) {
        _predicate_params = std::make_shared<PredicateParams>();
    }

    virtual ~ColumnPredicate() = default;

    virtual PredicateType type() const = 0;

    // evaluate predicate on ColumnBlock
    virtual void evaluate(ColumnBlock* block, uint16_t* sel, uint16_t* size) const = 0;
    virtual void evaluate_or(ColumnBlock* block, uint16_t* sel, uint16_t size,
                             bool* flags) const = 0;
    virtual void evaluate_and(ColumnBlock* block, uint16_t* sel, uint16_t size,
                              bool* flags) const = 0;

    //evaluate predicate on Bitmap
    virtual Status evaluate(BitmapIndexIterator* iterator, uint32_t num_rows,
                            roaring::Roaring* roaring) const = 0;

    //evaluate predicate on inverted
    virtual Status evaluate(const Schema& schema, InvertedIndexIterator* iterators,
                            uint32_t num_rows, roaring::Roaring* bitmap) const {
        return Status::NotSupported(
                "Not Implemented evaluate with inverted index, please check the predicate");
    }

    // evaluate predicate on IColumn
    // a short circuit eval way
    virtual uint16_t evaluate(const vectorized::IColumn& column, uint16_t* sel,
                              uint16_t size) const {
        return size;
    };
    virtual void evaluate_and(const vectorized::IColumn& column, const uint16_t* sel, uint16_t size,
                              bool* flags) const {};
    virtual void evaluate_or(const vectorized::IColumn& column, const uint16_t* sel, uint16_t size,
                             bool* flags) const {};

    virtual bool evaluate_and(const std::pair<WrapperField*, WrapperField*>& statistic) const {
        return true;
    }

    virtual bool evaluate_del(const std::pair<WrapperField*, WrapperField*>& statistic) const {
        return false;
    }

    virtual bool evaluate_and(const BloomFilter* bf) const { return true; }

    virtual bool can_do_bloom_filter() const { return false; }

    // used to evaluate pre read column in lazy materialization
    // now only support integer/float
    // a vectorized eval way
    virtual void evaluate_vec(const vectorized::IColumn& column, uint16_t size, bool* flags) const {
        DCHECK(false) << "should not reach here";
    }
    virtual void evaluate_and_vec(const vectorized::IColumn& column, uint16_t size,
                                  bool* flags) const {
        DCHECK(false) << "should not reach here";
    }
    uint32_t column_id() const { return _column_id; }

    bool opposite() const { return _opposite; }

    virtual std::string debug_string() const {
        return _debug_string() + ", column_id=" + std::to_string(_column_id) +
               ", opposite=" + (_opposite ? "true" : "false");
    }

    /// Some predicates need to be cloned for each segment.
    virtual bool need_to_clone() const { return false; }

    virtual void clone(ColumnPredicate** to) const { LOG(FATAL) << "clone not supported"; }

    std::shared_ptr<PredicateParams> predicate_params() { return _predicate_params; }

    const std::string pred_type_string(PredicateType type) {
        switch (type) {
        case PredicateType::EQ:
            return "eq";
        case PredicateType::NE:
            return "ne";
        case PredicateType::LT:
            return "lt";
        case PredicateType::LE:
            return "le";
        case PredicateType::GT:
            return "gt";
        case PredicateType::GE:
            return "ge";
        case PredicateType::IN_LIST:
            return "in_list";
        case PredicateType::NOT_IN_LIST:
            return "not_in_list";
        case PredicateType::IS_NULL:
            return "is_null";
        case PredicateType::IS_NOT_NULL:
            return "is_not_null";
        case PredicateType::BF:
            return "bf";
        case PredicateType::MATCH:
            return "match";
        case PredicateType::RANGE:
            return "range";
        default:
            return "unknown";
        }
    }

protected:
<<<<<<< HEAD
=======
    // Just prevent access not align memory address coredump
    template <class T>
    T _get_zone_map_value(void* data_ptr) const {
        T res;
        memcpy(&res, data_ptr, sizeof(T));
        return res;
    }

>>>>>>> c300ae79
    virtual std::string _debug_string() const = 0;

    uint32_t _column_id;
    // TODO: the value is only in delete condition, better be template value
    bool _opposite;
    std::shared_ptr<PredicateParams> _predicate_params;
};

} //namespace doris<|MERGE_RESOLUTION|>--- conflicted
+++ resolved
@@ -232,8 +232,6 @@
     }
 
 protected:
-<<<<<<< HEAD
-=======
     // Just prevent access not align memory address coredump
     template <class T>
     T _get_zone_map_value(void* data_ptr) const {
@@ -242,7 +240,6 @@
         return res;
     }
 
->>>>>>> c300ae79
     virtual std::string _debug_string() const = 0;
 
     uint32_t _column_id;
