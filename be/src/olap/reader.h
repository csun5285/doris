--- conflicted
+++ resolved
@@ -78,12 +78,8 @@
         bool end_key_include = false;
 
         std::vector<TCondition> conditions;
-<<<<<<< HEAD
         std::vector<std::pair<string, std::shared_ptr<BloomFilterFuncBase>>> bloom_filters;
-=======
-        std::vector<std::pair<string, std::shared_ptr<IBloomFilterFuncBase>>> bloom_filters;
         std::vector<std::vector<TCondition>> compound_conditions;
->>>>>>> 647c231a
         std::vector<FunctionFilter> function_filters;
         std::vector<RowsetMetaSharedPtr> delete_predicates;
 
