// Licensed to the Apache Software Foundation (ASF) under one
// or more contributor license agreements.  See the NOTICE file
// distributed with this work for additional information
// regarding copyright ownership.  The ASF licenses this file
// to you under the Apache License, Version 2.0 (the
// "License"); you may not use this file except in compliance
// with the License.  You may obtain a copy of the License at
//
//   http://www.apache.org/licenses/LICENSE-2.0
//
// Unless required by applicable law or agreed to in writing,
// software distributed under the License is distributed on an
// "AS IS" BASIS, WITHOUT WARRANTIES OR CONDITIONS OF ANY
// KIND, either express or implied.  See the License for the
// specific language governing permissions and limitations
// under the License.

#pragma once

#include "exprs/bloom_filter_func.h"
#include "exprs/runtime_filter.h"
#include "olap/column_predicate.h"
#include "runtime/primitive_type.h"
#include "vec/columns/column_dictionary.h"
#include "vec/columns/column_nullable.h"
#include "vec/columns/column_vector.h"
#include "vec/columns/predicate_column.h"
#include "vec/exprs/vruntimefilter_wrapper.h"

namespace doris {

// only use in runtime filter and segment v2

template <PrimitiveType T>
class BloomFilterColumnPredicate : public ColumnPredicate {
public:
    using SpecificFilter = BloomFilterFunc<T>;

    BloomFilterColumnPredicate(uint32_t column_id,
                               const std::shared_ptr<BloomFilterFuncBase>& filter,
                               int be_exec_version)
            : ColumnPredicate(column_id),
              _filter(filter),
              _specific_filter(reinterpret_cast<SpecificFilter*>(_filter.get())),
              _be_exec_version(be_exec_version) {}
    ~BloomFilterColumnPredicate() override = default;

    PredicateType type() const override { return PredicateType::BF; }

    Status evaluate(BitmapIndexIterator* iterators, uint32_t num_rows,
                    roaring::Roaring* roaring) const override {
        return Status::OK();
    }

    uint16_t evaluate(const vectorized::IColumn& column, uint16_t* sel,
                      uint16_t size) const override;

private:
    template <bool is_nullable>
    uint16_t evaluate(const vectorized::IColumn& column, const uint8_t* null_map, uint16_t* sel,
                      uint16_t size) const {
        if constexpr (is_nullable) {
            DCHECK(null_map);
        }

        uint24_t tmp_uint24_value;
        auto get_cell_value = [&tmp_uint24_value](auto& data) {
            if constexpr (std::is_same_v<std::decay_t<decltype(data)>, uint32_t> &&
                          T == PrimitiveType::TYPE_DATE) {
                memcpy((char*)(&tmp_uint24_value), (char*)(&data), sizeof(uint24_t));
                return (const char*)&tmp_uint24_value;
            } else {
                return (const char*)&data;
            }
        };

        uint16_t new_size = 0;
        if (column.is_column_dictionary()) {
            auto* dict_col = reinterpret_cast<const vectorized::ColumnDictI32*>(&column);
            if (_be_exec_version >= 2) {
                for (uint16_t i = 0; i < size; i++) {
                    uint16_t idx = sel[i];
                    sel[new_size] = idx;
                    if constexpr (is_nullable) {
                        new_size += !null_map[idx] && _specific_filter->find_uint32_t(
                                                              dict_col->get_crc32_hash_value(idx));
                    } else {
                        new_size += _specific_filter->find_uint32_t(
                                dict_col->get_crc32_hash_value(idx));
                    }
<<<<<<< HEAD
                }
            } else {
                for (uint16_t i = 0; i < size; i++) {
                    uint16_t idx = sel[i];
                    sel[new_size] = idx;
                    if constexpr (is_nullable) {
                        new_size += !null_map[idx] &&
                                    _specific_filter->find_uint32_t(dict_col->get_hash_value(idx));
                    } else {
                        new_size += _specific_filter->find_uint32_t(dict_col->get_hash_value(idx));
                    }
                }
            }
        } else if (IRuntimeFilter::enable_use_batch(_be_exec_version > 0, T)) {
            const auto& data =
                    reinterpret_cast<
                            const vectorized::PredicateColumnType<PredicateEvaluateType<T>>*>(
                            &column)
                            ->get_data();
            new_size = _specific_filter->find_fixed_len_olap_engine((char*)data.data(), null_map,
                                                                    sel, size, data.size() != size);
        } else {
            uint24_t tmp_uint24_value;
            auto get_cell_value = [&tmp_uint24_value](auto& data) {
                if constexpr (std::is_same_v<std::decay_t<decltype(data)>, uint32_t> &&
                              T == PrimitiveType::TYPE_DATE) {
                    memcpy((char*)(&tmp_uint24_value), (char*)(&data), sizeof(uint24_t));
                    return (const char*)&tmp_uint24_value;
                } else {
                    return (const char*)&data;
                }
            };

=======
                }
            } else {
                for (uint16_t i = 0; i < size; i++) {
                    uint16_t idx = sel[i];
                    sel[new_size] = idx;
                    if constexpr (is_nullable) {
                        new_size += !null_map[idx] &&
                                    _specific_filter->find_uint32_t(dict_col->get_hash_value(idx));
                    } else {
                        new_size += _specific_filter->find_uint32_t(dict_col->get_hash_value(idx));
                    }
                }
            }
        } else if (is_string_type(T) && _be_exec_version >= 2) {
            auto& pred_col =
                    reinterpret_cast<
                            const vectorized::PredicateColumnType<PredicateEvaluateType<T>>*>(
                            &column)
                            ->get_data();

            auto pred_col_data = pred_col.data();
            const bool is_dense_column = pred_col.size() == size;
            for (uint16_t i = 0; i < size; i++) {
                uint16_t idx = is_dense_column ? i : sel[i];
                if constexpr (is_nullable) {
                    if (!null_map[idx] &&
                        _specific_filter->find_crc32_hash(get_cell_value(pred_col_data[idx]))) {
                        sel[new_size++] = idx;
                    }
                } else {
                    if (_specific_filter->find_crc32_hash(get_cell_value(pred_col_data[idx]))) {
                        sel[new_size++] = idx;
                    }
                }
            }
        } else if (IRuntimeFilter::enable_use_batch(_be_exec_version > 0, T)) {
            const auto& data =
                    reinterpret_cast<
                            const vectorized::PredicateColumnType<PredicateEvaluateType<T>>*>(
                            &column)
                            ->get_data();
            new_size = _specific_filter->find_fixed_len_olap_engine((char*)data.data(), null_map,
                                                                    sel, size, data.size() != size);
        } else {
>>>>>>> 7bda49b5
            auto& pred_col =
                    reinterpret_cast<
                            const vectorized::PredicateColumnType<PredicateEvaluateType<T>>*>(
                            &column)
                            ->get_data();

            auto pred_col_data = pred_col.data();
#define EVALUATE_WITH_NULL_IMPL(IDX) \
    !null_map[IDX] && _specific_filter->find_olap_engine(get_cell_value(pred_col_data[IDX]))
#define EVALUATE_WITHOUT_NULL_IMPL(IDX) \
    _specific_filter->find_olap_engine(get_cell_value(pred_col_data[IDX]))
            EVALUATE_BY_SELECTOR(EVALUATE_WITH_NULL_IMPL, EVALUATE_WITHOUT_NULL_IMPL)
#undef EVALUATE_WITH_NULL_IMPL
#undef EVALUATE_WITHOUT_NULL_IMPL
        }
        return new_size;
    }

    std::string _debug_string() const override {
        std::string info = "BloomFilterColumnPredicate(" + type_to_string(T) + ")";
        return info;
    }

    int get_filter_id() const override { return _filter->get_filter_id(); }

    std::shared_ptr<BloomFilterFuncBase> _filter;
    SpecificFilter* _specific_filter; // owned by _filter
    mutable bool _always_true = false;
    mutable bool _has_calculate_filter = false;
    int _be_exec_version;
};

template <PrimitiveType T>
uint16_t BloomFilterColumnPredicate<T>::evaluate(const vectorized::IColumn& column, uint16_t* sel,
                                                 uint16_t size) const {
    uint16_t new_size = 0;
    if (_always_true) {
        return size;
    }
    if (column.is_nullable()) {
        auto* nullable_col = reinterpret_cast<const vectorized::ColumnNullable*>(&column);
        auto& null_map_data = nullable_col->get_null_map_column().get_data();
        new_size =
                evaluate<true>(nullable_col->get_nested_column(), null_map_data.data(), sel, size);
    } else {
        new_size = evaluate<false>(column, nullptr, sel, size);
    }
    // If the pass rate is very high, for example > 50%, then the bloomfilter is useless.
    // Some bloomfilter is useless, for example ssb 4.3, it consumes a lot of cpu but it is
    // useless.
    _evaluated_rows += size;
    _passed_rows += new_size;
    vectorized::VRuntimeFilterWrapper::calculate_filter(
            _evaluated_rows - _passed_rows, _evaluated_rows, _has_calculate_filter, _always_true);
    return new_size;
}

} //namespace doris<|MERGE_RESOLUTION|>--- conflicted
+++ resolved
@@ -88,41 +88,6 @@
                         new_size += _specific_filter->find_uint32_t(
                                 dict_col->get_crc32_hash_value(idx));
                     }
-<<<<<<< HEAD
-                }
-            } else {
-                for (uint16_t i = 0; i < size; i++) {
-                    uint16_t idx = sel[i];
-                    sel[new_size] = idx;
-                    if constexpr (is_nullable) {
-                        new_size += !null_map[idx] &&
-                                    _specific_filter->find_uint32_t(dict_col->get_hash_value(idx));
-                    } else {
-                        new_size += _specific_filter->find_uint32_t(dict_col->get_hash_value(idx));
-                    }
-                }
-            }
-        } else if (IRuntimeFilter::enable_use_batch(_be_exec_version > 0, T)) {
-            const auto& data =
-                    reinterpret_cast<
-                            const vectorized::PredicateColumnType<PredicateEvaluateType<T>>*>(
-                            &column)
-                            ->get_data();
-            new_size = _specific_filter->find_fixed_len_olap_engine((char*)data.data(), null_map,
-                                                                    sel, size, data.size() != size);
-        } else {
-            uint24_t tmp_uint24_value;
-            auto get_cell_value = [&tmp_uint24_value](auto& data) {
-                if constexpr (std::is_same_v<std::decay_t<decltype(data)>, uint32_t> &&
-                              T == PrimitiveType::TYPE_DATE) {
-                    memcpy((char*)(&tmp_uint24_value), (char*)(&data), sizeof(uint24_t));
-                    return (const char*)&tmp_uint24_value;
-                } else {
-                    return (const char*)&data;
-                }
-            };
-
-=======
                 }
             } else {
                 for (uint16_t i = 0; i < size; i++) {
@@ -167,7 +132,6 @@
             new_size = _specific_filter->find_fixed_len_olap_engine((char*)data.data(), null_map,
                                                                     sel, size, data.size() != size);
         } else {
->>>>>>> 7bda49b5
             auto& pred_col =
                     reinterpret_cast<
                             const vectorized::PredicateColumnType<PredicateEvaluateType<T>>*>(
