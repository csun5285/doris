// Licensed to the Apache Software Foundation (ASF) under one
// or more contributor license agreements.  See the NOTICE file
// distributed with this work for additional information
// regarding copyright ownership.  The ASF licenses this file
// to you under the Apache License, Version 2.0 (the
// "License"); you may not use this file except in compliance
// with the License.  You may obtain a copy of the License at
//
//   http://www.apache.org/licenses/LICENSE-2.0
//
// Unless required by applicable law or agreed to in writing,
// software distributed under the License is distributed on an
// "AS IS" BASIS, WITHOUT WARRANTIES OR CONDITIONS OF ANY
// KIND, either express or implied.  See the License for the
// specific language governing permissions and limitations
// under the License.

#pragma once

#include <gen_cpp/AgentService_types.h>
#include <gen_cpp/olap_file.pb.h>
#include <stdint.h>

#include <atomic>
#include <cstddef>
#include <map>
#include <memory>
#include <mutex>
#include <optional>
#include <ostream>
#include <roaring/roaring.hh>
#include <shared_mutex>
#include <string>
#include <tuple>
#include <unordered_map>
#include <utility>
#include <vector>

#include "common/logging.h"
#include "common/status.h"
#include "gutil/stringprintf.h"
#include "io/fs/file_system.h"
#include "olap/binlog_config.h"
#include "olap/lru_cache.h"
#include "olap/olap_common.h"
#include "olap/rowset/rowset_meta.h"
#include "olap/tablet_schema.h"
#include "util/uid_util.h"

namespace json2pb {
struct Pb2JsonOptions;
} // namespace json2pb

namespace doris {
class Rowset;
class TColumn;

// Lifecycle states that a Tablet can be in. Legal state transitions for a
// Tablet object:
//
//   NOTREADY -> RUNNING -> TOMBSTONED -> STOPPED -> SHUTDOWN
//      |           |            |          ^^^
//      |           |            +----------++|
//      |           +------------------------+|
//      +-------------------------------------+

enum TabletState {
    // Tablet is under alter table, rollup, clone
    TABLET_NOTREADY,

    TABLET_RUNNING,

    // Tablet integrity has been violated, such as missing versions.
    // In this state, tablet will not accept any incoming request.
    // Report this state to FE, scheduling BE to drop tablet.
    TABLET_TOMBSTONED,

    // Tablet is shutting down, files in disk still remained.
    TABLET_STOPPED,

    // Files have been removed, tablet has been shutdown completely.
    TABLET_SHUTDOWN
};

class DataDir;
class TabletMeta;
class DeleteBitmap;
class TBinlogConfig;

using TabletMetaSharedPtr = std::shared_ptr<TabletMeta>;
using DeleteBitmapPtr = std::shared_ptr<DeleteBitmap>;

// Class encapsulates meta of tablet.
// The concurrency control is handled in Tablet Class, not in this class.
class TabletMeta {
public:
    static Status create(const TCreateTabletReq& request, const TabletUid& tablet_uid,
                         uint64_t shard_id, uint32_t next_unique_id,
                         const std::unordered_map<uint32_t, uint32_t>& col_ordinal_to_unique_id,
                         TabletMetaSharedPtr* tablet_meta);

    TabletMeta();
    TabletMeta(int64_t table_id, int64_t partition_id, int64_t tablet_id, int64_t replica_id,
               int32_t schema_hash, uint64_t shard_id, const TTabletSchema& tablet_schema,
               uint32_t next_unique_id,
               const std::unordered_map<uint32_t, uint32_t>& col_ordinal_to_unique_id,
               TabletUid tablet_uid, TTabletType::type tabletType,
               TCompressionType::type compression_type, bool is_in_memory, bool is_persistent,
               int64_t storage_policy_id = 0,
               bool enable_unique_key_merge_on_write = false,
               std::optional<TBinlogConfig> binlog_config = {},
               std::string compaction_policy = "size_based",
               int64_t time_series_compaction_goal_size_mbytes = 1024,
               int64_t time_series_compaction_file_count_threshold = 2000,
               int64_t time_series_compaction_time_threshold_seconds = 3600);
    // If need add a filed in TableMeta, filed init copy in copy construct function
    TabletMeta(const TabletMeta& tablet_meta);
    TabletMeta(TabletMeta&& tablet_meta) = delete;

    // Function create_from_file is used to be compatible with previous tablet_meta.
    // Previous tablet_meta is a physical file in tablet dir, which is not stored in rocksdb.
    Status create_from_file(const std::string& file_path);
    Status save(const std::string& file_path);
    Status save_as_json(const string& file_path, DataDir* dir);
    static Status save(const std::string& file_path, const TabletMetaPB& tablet_meta_pb);
    static std::string construct_header_file_path(const std::string& schema_hash_path,
                                                  int64_t tablet_id);
    Status save_meta(DataDir* data_dir);

    Status serialize(std::string* meta_binary);
    Status deserialize(const std::string& meta_binary);
    void init_from_pb(const TabletMetaPB& tablet_meta_pb);
    // Init `RowsetMeta._fs` if rowset is local.
    void init_rs_metas_fs(const io::FileSystemSPtr& fs);

    // CLOUD_MODE
    // `to_add` MUST NOT have overlapped version with `_rs_metas` in tablet meta.
    // MUST hold EXCLUSIVE `_meta_lock` in belonged Tablet.(WTF?)
    void cloud_add_rs_metas(const std::vector<std::shared_ptr<Rowset>>& to_add);

    // CLOUD_MODE
    // MUST hold EXCLUSIVE `_meta_lock` in belonged Tablet.
    void cloud_delete_rs_metas(const std::vector<std::shared_ptr<Rowset>>& to_delete);

    void to_meta_pb(TabletMetaPB* tablet_meta_pb);
    void to_json(std::string* json_string, json2pb::Pb2JsonOptions& options);
    uint32_t mem_size() const;

    TabletTypePB tablet_type() const { return _tablet_type; }
    TabletUid tablet_uid() const;
    void set_tablet_uid(TabletUid uid) { _tablet_uid = uid; }
    int64_t table_id() const;
    int64_t index_id() const;
    int64_t partition_id() const;
    int64_t tablet_id() const;
    int64_t replica_id() const;
    void set_replica_id(int64_t replica_id) { _replica_id = replica_id; }
    int32_t schema_hash() const;
    int16_t shard_id() const;
    void set_shard_id(int32_t shard_id);
    int64_t creation_time() const;
    void set_creation_time(int64_t creation_time);
    int64_t cumulative_layer_point() const;
    void set_cumulative_layer_point(int64_t new_point);

    size_t num_rows() const;
    // Disk space occupied by tablet, contain local and remote.
    size_t tablet_footprint() const;
    // Local disk space occupied by tablet.
    size_t tablet_local_size() const;
    // Remote disk space occupied by tablet.
    size_t tablet_remote_size() const;
    size_t version_count() const;
    Version max_version() const;

    TabletState tablet_state() const;
    void set_tablet_state(TabletState state);

    bool in_restore_mode() const;
    void set_in_restore_mode(bool in_restore_mode);

    const TabletSchemaSPtr& tablet_schema() const;

    const TabletSchemaSPtr tablet_schema(Version version) const;

    TabletSchema* mutable_tablet_schema();

    const std::vector<RowsetMetaSharedPtr>& all_rs_metas() const;
    std::vector<RowsetMetaSharedPtr>& all_mutable_rs_metas();
    std::map<std::string, RowsetMetaSharedPtr> snapshot_rs_metas() const;
    Status add_rs_meta(const RowsetMetaSharedPtr& rs_meta);
    void delete_rs_meta_by_version(const Version& version,
                                   std::vector<RowsetMetaSharedPtr>* deleted_rs_metas);
    // If same_version is true, the rowset in "to_delete" will not be added
    // to _stale_rs_meta, but to be deleted from rs_meta directly.
    void modify_rs_metas(const std::vector<RowsetMetaSharedPtr>& to_add,
                         const std::vector<RowsetMetaSharedPtr>& to_delete,
                         bool same_version = false);
    void revise_rs_metas(std::vector<RowsetMetaSharedPtr>&& rs_metas);
    void revise_delete_bitmap_unlocked(const DeleteBitmap& delete_bitmap);

    const std::vector<RowsetMetaSharedPtr>& all_stale_rs_metas() const;
    RowsetMetaSharedPtr acquire_rs_meta_by_version(const Version& version) const;
    void delete_stale_rs_meta_by_version(const Version& version);
    RowsetMetaSharedPtr acquire_stale_rs_meta_by_version(const Version& version) const;
    const std::vector<RowsetMetaSharedPtr> delete_predicates() const;
    bool version_for_delete_predicate(const Version& version);

    std::string full_name() const;

    Status set_partition_id(int64_t partition_id);

    RowsetTypePB preferred_rowset_type() const { return _preferred_rowset_type; }

    void set_preferred_rowset_type(RowsetTypePB preferred_rowset_type) {
        _preferred_rowset_type = preferred_rowset_type;
    }

    // used for after tablet cloned to clear stale rowset
    void clear_stale_rowset() { _stale_rs_metas.clear(); }
    // CLOUD_MODE
    void clear_rs_metas() { _rs_metas.clear(); }

    bool all_beta() const;

    int64_t storage_policy_id() const { return _storage_policy_id; }

    void set_storage_policy_id(int64_t id) {
        VLOG_NOTICE << "set tablet_id : " << _table_id << " storage policy from "
                    << _storage_policy_id << " to " << id;
        _storage_policy_id = id;
    }

    UniqueId cooldown_meta_id() const { return _cooldown_meta_id; }
    void set_cooldown_meta_id(UniqueId uid) { _cooldown_meta_id = uid; }

    static void init_column_from_tcolumn(uint32_t unique_id, const TColumn& tcolumn,
                                         ColumnPB* column);

    DeleteBitmap& delete_bitmap() { return *_delete_bitmap; }

    bool enable_unique_key_merge_on_write() const { return _enable_unique_key_merge_on_write; }

    // TODO(Drogon): thread safety
    const BinlogConfig& binlog_config() const { return _binlog_config; }
    void set_binlog_config(BinlogConfig binlog_config) {
        _binlog_config = std::move(binlog_config);
    }

<<<<<<< HEAD
    bool is_in_memory() const { return _is_in_memory; }

    void set_is_in_memory(bool is_in_memory) { _is_in_memory = is_in_memory; }

    // use for cloud
    bool is_persistent() const {
        std::shared_lock rlock(_meta_lock);
        return _is_persistent;
    }
    std::string table_name() const {
        std::shared_lock rlock(_meta_lock);
        return _table_name;
    }
    int64_t ttl_seconds() const {
        std::shared_lock rlock(_meta_lock);
        return _ttl_seconds;
    }
    void set_is_persistent(bool is_persistent) {
        std::lock_guard wlock(_meta_lock);
        _is_persistent = is_persistent;
    }
    void set_table_name(const std::string& table_name) {
        std::lock_guard wlock(_meta_lock);
        _table_name = table_name;
    }
    void set_ttl_seconds(int64_t ttl_seconds) {
        std::lock_guard wlock(_meta_lock);
        _ttl_seconds = ttl_seconds;
=======
    void set_compaction_policy(std::string compaction_policy) {
        _compaction_policy = compaction_policy;
    }
    std::string compaction_policy() const { return _compaction_policy; }
    void set_time_series_compaction_goal_size_mbytes(int64_t goal_size_mbytes) {
        _time_series_compaction_goal_size_mbytes = goal_size_mbytes;
    }
    int64_t time_series_compaction_goal_size_mbytes() const {
        return _time_series_compaction_goal_size_mbytes;
    }
    void set_time_series_compaction_file_count_threshold(int64_t file_count_threshold) {
        _time_series_compaction_file_count_threshold = file_count_threshold;
    }
    int64_t time_series_compaction_file_count_threshold() const {
        return _time_series_compaction_file_count_threshold;
    }
    void set_time_series_compaction_time_threshold_seconds(int64_t time_threshold) {
        _time_series_compaction_time_threshold_seconds = time_threshold;
    }
    int64_t time_series_compaction_time_threshold_seconds() const {
        return _time_series_compaction_time_threshold_seconds;
>>>>>>> 0f37f1c3
    }

private:
    Status _save_meta(DataDir* data_dir);

    // _del_predicates is ignored to compare.
    friend bool operator==(const TabletMeta& a, const TabletMeta& b);
    friend bool operator!=(const TabletMeta& a, const TabletMeta& b);

private:
    int64_t _table_id = 0;
    int64_t _index_id = 0;
    int64_t _partition_id = 0;
    int64_t _tablet_id = 0;
    int64_t _replica_id = 0;
    int32_t _schema_hash = 0;
    int32_t _shard_id = 0;
    int64_t _creation_time = 0;
    int64_t _cumulative_layer_point = 0;
    TabletUid _tablet_uid;
    TabletTypePB _tablet_type = TabletTypePB::TABLET_TYPE_DISK;

    TabletState _tablet_state = TABLET_NOTREADY;
    // the reference of _schema may use in tablet, so here need keep
    // the lifetime of tablemeta and _schema is same with tablet
    TabletSchemaSPtr _schema;

    std::vector<RowsetMetaSharedPtr> _rs_metas;
    // This variable _stale_rs_metas is used to record these rowsets‘ meta which are be compacted.
    // These stale rowsets meta are been removed when rowsets' pathVersion is expired,
    // this policy is judged and computed by TimestampedVersionTracker.
    std::vector<RowsetMetaSharedPtr> _stale_rs_metas;
    bool _in_restore_mode = false;
    RowsetTypePB _preferred_rowset_type = BETA_ROWSET;

    // meta for cooldown
    int64_t _storage_policy_id = 0; // <= 0 means no storage policy
    UniqueId _cooldown_meta_id;

    // For unique key data model, the feature Merge-on-Write will leverage a primary
    // key index and a delete-bitmap to mark duplicate keys as deleted in load stage,
    // which can avoid the merging cost in read stage, and accelerate the aggregation
    // query performance significantly.
    bool _enable_unique_key_merge_on_write = false;
    std::shared_ptr<DeleteBitmap> _delete_bitmap;

    bool _is_in_memory = false;
    bool _is_persistent = false;
    int64_t _ttl_seconds = 0;

    std::string _table_name;
    // binlog config
    BinlogConfig _binlog_config {};

    // meta for compaction
    std::string _compaction_policy;
    int64_t _time_series_compaction_goal_size_mbytes = 0;
    int64_t _time_series_compaction_file_count_threshold = 0;
    int64_t _time_series_compaction_time_threshold_seconds = 0;

    mutable std::shared_mutex _meta_lock;
};

/**
 * Wraps multiple bitmaps for recording rows (row id) that are deleted or
 * overwritten. For now, it's only used when unique key merge-on-write property
 * enabled.
 *
 * RowsetId and SegmentId are for locating segment, Version here is a single
 * uint32_t means that at which "version" of the load causes the delete or
 * overwrite.
 *
 * The start and end version of a load is the same, it's ok and straightforward
 * to use a single uint32_t.
 *
 * e.g.
 * There is a key "key1" in rowset id 1, version [1,1], segment id 1, row id 1.
 * A new load also contains "key1", the rowset id 2, version [2,2], segment id 1
 * the delete bitmap will be `{1,1,2} -> 1`, which means the "row id 1" in
 * "rowset id 1, segment id 1" is deleted/overitten by some loads at "version 2"
 */
class DeleteBitmap {
public:
    mutable std::shared_mutex lock;
    using SegmentId = uint32_t;
    using Version = uint64_t;
    using BitmapKey = std::tuple<RowsetId, SegmentId, Version>;
    std::map<BitmapKey, roaring::Roaring> delete_bitmap; // Ordered map

    /**
     * 
     * @param tablet_id the tablet which this delete bitmap associates with
     */
    DeleteBitmap(int64_t tablet_id);

    /**
     * Copy c-tor for making delete bitmap snapshot on read path
     */
    DeleteBitmap(const DeleteBitmap& r);
    DeleteBitmap& operator=(const DeleteBitmap& r);
    /**
     * Move c-tor for making delete bitmap snapshot on read path
     */
    DeleteBitmap(DeleteBitmap&& r);
    DeleteBitmap& operator=(DeleteBitmap&& r);

    /**
     * Makes a snapshot of delete bimap, read lock will be acquired in this
     * process
     */
    DeleteBitmap snapshot() const;

    /**
     * Makes a snapshot of delete bimap on given version, read lock will be
     * acquired temporary in this process
     */
    DeleteBitmap snapshot(Version version) const;

    /**
     * Marks the specific row deleted
     */
    void add(const BitmapKey& bmk, uint32_t row_id);

    /**
     * Clears the deletetion mark specific row
     *
     * @return non-zero if the associated delete bimap does not exist
     */
    int remove(const BitmapKey& bmk, uint32_t row_id);

    /**
     * Clears bitmaps in range [lower_key, upper_key)
     */
    void remove(const BitmapKey& lower_key, const BitmapKey& upper_key);

    /**
     * Checks if the given row is marked deleted
     *
     * @return true if marked deleted
     */
    bool contains(const BitmapKey& bmk, uint32_t row_id) const;

    /**
     * Checks if this delete bitmap is empty
     *
     * @return true if empty
     */
    bool empty() const;

    /**
     * Sets the bitmap of specific segment, it's may be insertion or replacement
     *
     * @return 1 if the insertion took place, 0 if the assignment took place
     */
    int set(const BitmapKey& bmk, const roaring::Roaring& segment_delete_bitmap);

    /**
     * Gets a copy of specific delete bmk
     *
     * @param segment_delete_bitmap output param
     * @return non-zero if the associated delete bimap does not exist
     */
    int get(const BitmapKey& bmk, roaring::Roaring* segment_delete_bitmap) const;

    /**
     * Gets reference to a specific delete map, DO NOT use this function on a
     * mutable DeleteBitmap object
     * @return nullptr if the given bitmap does not exist
     */
    const roaring::Roaring* get(const BitmapKey& bmk) const;

    /**
     * Gets subset of delete_bitmap with given range [start, end)
     *
     * @parma start start
     * @parma end end
     * @parma subset_delete_map output param
     */
    void subset(const BitmapKey& start, const BitmapKey& end,
                DeleteBitmap* subset_delete_map) const;

    /**
     * Merges the given segment delete bitmap into *this
     *
     * @param bmk
     * @param segment_delete_bitmap
     */
    void merge(const BitmapKey& bmk, const roaring::Roaring& segment_delete_bitmap);

    /**
     * Merges the given delete bitmap into *this
     *
     * @param other
     */
    void merge(const DeleteBitmap& other);

    uint64_t cardinality();

    /**
     * Checks if the given row is marked deleted in bitmap with the condition:
     * all the bitmaps that
     * RowsetId and SegmentId are the same as the given ones,
     * and Version <= the given Version
     *
     * Note: aggregation cache may be used.
     *
     * @return true if marked deleted
     */
    bool contains_agg(const BitmapKey& bitmap, uint32_t row_id) const;

    bool contains_agg_without_cache(const BitmapKey& bmk, uint32_t row_id) const;
    /**
     * Gets aggregated delete_bitmap on rowset_id and version, the same effect:
     * `select sum(roaring::Roaring) where RowsetId=rowset_id and SegmentId=seg_id and Version <= version`
     *
     * @return shared_ptr to a bitmap, which may be empty
     */
    std::shared_ptr<roaring::Roaring> get_agg(const BitmapKey& bmk) const;

    class AggCache {
    public:
        struct Value {
            roaring::Roaring bitmap;
        };

        AggCache(size_t size_in_bytes) {
            static std::once_flag once;
            std::call_once(once, [size_in_bytes] {
                auto tmp = new ShardedLRUCache("DeleteBitmap AggCache", size_in_bytes,
                                               LRUCacheType::SIZE, 256);
                AggCache::s_repr.store(tmp, std::memory_order_release);
            });

            while (!s_repr.load(std::memory_order_acquire)) {
            }
        }

        static ShardedLRUCache* repr() { return s_repr.load(std::memory_order_acquire); }
        static std::atomic<ShardedLRUCache*> s_repr;
    };

private:
    mutable std::shared_ptr<AggCache> _agg_cache;
    int64_t _tablet_id;
};

static const std::string SEQUENCE_COL = "__DORIS_SEQUENCE_COL__";

inline TabletUid TabletMeta::tablet_uid() const {
    return _tablet_uid;
}

inline int64_t TabletMeta::table_id() const {
    return _table_id;
}

inline int64_t TabletMeta::index_id() const {
    return _index_id;
}

inline int64_t TabletMeta::partition_id() const {
    return _partition_id;
}

inline int64_t TabletMeta::tablet_id() const {
    return _tablet_id;
}

inline int64_t TabletMeta::replica_id() const {
    return _replica_id;
}

inline int32_t TabletMeta::schema_hash() const {
    return _schema_hash;
}

inline int16_t TabletMeta::shard_id() const {
    return _shard_id;
}

inline void TabletMeta::set_shard_id(int32_t shard_id) {
    _shard_id = shard_id;
}

inline int64_t TabletMeta::creation_time() const {
    return _creation_time;
}

inline void TabletMeta::set_creation_time(int64_t creation_time) {
    _creation_time = creation_time;
}

inline int64_t TabletMeta::cumulative_layer_point() const {
    return _cumulative_layer_point;
}

inline void TabletMeta::set_cumulative_layer_point(int64_t new_point) {
    _cumulative_layer_point = new_point;
}

inline size_t TabletMeta::num_rows() const {
    size_t num_rows = 0;
    for (auto& rs : _rs_metas) {
        num_rows += rs->num_rows();
    }
    return num_rows;
}

inline size_t TabletMeta::tablet_footprint() const {
    size_t total_size = 0;
    for (auto& rs : _rs_metas) {
        total_size += rs->data_disk_size();
    }
    return total_size;
}

inline size_t TabletMeta::tablet_local_size() const {
    size_t total_size = 0;
    for (auto& rs : _rs_metas) {
        if (rs->is_local()) {
            total_size += rs->data_disk_size();
        }
    }
    return total_size;
}

inline size_t TabletMeta::tablet_remote_size() const {
    size_t total_size = 0;
    for (auto& rs : _rs_metas) {
        if (!rs->is_local()) {
            total_size += rs->data_disk_size();
        }
    }
    return total_size;
}

inline size_t TabletMeta::version_count() const {
    return _rs_metas.size();
}

inline TabletState TabletMeta::tablet_state() const {
    return _tablet_state;
}

inline void TabletMeta::set_tablet_state(TabletState state) {
    _tablet_state = state;
}

inline bool TabletMeta::in_restore_mode() const {
    return _in_restore_mode;
}

inline void TabletMeta::set_in_restore_mode(bool in_restore_mode) {
    _in_restore_mode = in_restore_mode;
}

inline const TabletSchemaSPtr& TabletMeta::tablet_schema() const {
    return _schema;
}

inline TabletSchema* TabletMeta::mutable_tablet_schema() {
    return _schema.get();
}

inline const std::vector<RowsetMetaSharedPtr>& TabletMeta::all_rs_metas() const {
    return _rs_metas;
}

inline std::vector<RowsetMetaSharedPtr>& TabletMeta::all_mutable_rs_metas() {
    return _rs_metas;
}

inline const std::vector<RowsetMetaSharedPtr>& TabletMeta::all_stale_rs_metas() const {
    return _stale_rs_metas;
}

inline bool TabletMeta::all_beta() const {
    for (auto& rs : _rs_metas) {
        if (rs->rowset_type() != RowsetTypePB::BETA_ROWSET) {
            return false;
        }
    }
    for (auto& rs : _stale_rs_metas) {
        if (rs->rowset_type() != RowsetTypePB::BETA_ROWSET) {
            return false;
        }
    }
    return true;
}

inline std::map<std::string, RowsetMetaSharedPtr> TabletMeta::snapshot_rs_metas() const {
    std::shared_lock rlock(_meta_lock);
    std::map<std::string, RowsetMetaSharedPtr> id_to_rowset_meta_map;
    std::for_each(_rs_metas.cbegin(), _rs_metas.cend(), [&](const auto& rowset_meta) {
        id_to_rowset_meta_map[rowset_meta->rowset_id().to_string()] = rowset_meta;
    });
    return id_to_rowset_meta_map;
}

// Only for unit test now.
bool operator==(const TabletMeta& a, const TabletMeta& b);
bool operator!=(const TabletMeta& a, const TabletMeta& b);

} // namespace doris<|MERGE_RESOLUTION|>--- conflicted
+++ resolved
@@ -247,7 +247,6 @@
         _binlog_config = std::move(binlog_config);
     }
 
-<<<<<<< HEAD
     bool is_in_memory() const { return _is_in_memory; }
 
     void set_is_in_memory(bool is_in_memory) { _is_in_memory = is_in_memory; }
@@ -276,7 +275,8 @@
     void set_ttl_seconds(int64_t ttl_seconds) {
         std::lock_guard wlock(_meta_lock);
         _ttl_seconds = ttl_seconds;
-=======
+    }
+
     void set_compaction_policy(std::string compaction_policy) {
         _compaction_policy = compaction_policy;
     }
@@ -298,7 +298,6 @@
     }
     int64_t time_series_compaction_time_threshold_seconds() const {
         return _time_series_compaction_time_threshold_seconds;
->>>>>>> 0f37f1c3
     }
 
 private:
