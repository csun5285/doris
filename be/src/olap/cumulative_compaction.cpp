// Licensed to the Apache Software Foundation (ASF) under one
// or more contributor license agreements.  See the NOTICE file
// distributed with this work for additional information
// regarding copyright ownership.  The ASF licenses this file
// to you under the Apache License, Version 2.0 (the
// "License"); you may not use this file except in compliance
// with the License.  You may obtain a copy of the License at
//
//   http://www.apache.org/licenses/LICENSE-2.0
//
// Unless required by applicable law or agreed to in writing,
// software distributed under the License is distributed on an
// "AS IS" BASIS, WITHOUT WARRANTIES OR CONDITIONS OF ANY
// KIND, either express or implied.  See the License for the
// specific language governing permissions and limitations
// under the License.

#include "olap/cumulative_compaction.h"

#include <stddef.h>
#include <stdint.h>

#include <memory>
#include <mutex>
#include <ostream>

#include "cloud/olap/storage_engine.h"
#include "common/config.h"
#include "common/logging.h"
#include "olap/cumulative_compaction_policy.h"
#include "olap/olap_define.h"
#include "olap/rowset/rowset_meta.h"
#include "runtime/thread_context.h"
#include "util/doris_metrics.h"
#include "util/time.h"

namespace doris {
using namespace ErrorCode;

CumulativeCompaction::CumulativeCompaction(const TabletSharedPtr& tablet)
        : Compaction(tablet, "CumulativeCompaction:" + std::to_string(tablet->tablet_id())) {}

CumulativeCompaction::~CumulativeCompaction() = default;

Status CumulativeCompaction::prepare_compact() {
    if (!_tablet->init_succeeded()) {
        return Status::Error<CUMULATIVE_INVALID_PARAMETERS, false>("_tablet init failed");
    }

    std::unique_lock<std::mutex> lock(_tablet->get_cumulative_compaction_lock(), std::try_to_lock);
    if (!lock.owns_lock()) {
        return Status::Error<TRY_LOCK_FAILED, false>(
                "The tablet is under cumulative compaction. tablet={}", _tablet->full_name());
    }

    // 1. calculate cumulative point
    _tablet->calculate_cumulative_point();
    VLOG_CRITICAL << "after calculate, current cumulative point is "
                  << _tablet->cumulative_layer_point() << ", tablet=" << _tablet->full_name();

    // 2. pick rowsets to compact
    RETURN_IF_ERROR(pick_rowsets_to_compact());
    COUNTER_UPDATE(_input_rowsets_counter, _input_rowsets.size());

    return Status::OK();
}

Status CumulativeCompaction::execute_compact_impl() {
    std::unique_lock<std::mutex> lock(_tablet->get_cumulative_compaction_lock(), std::try_to_lock);
    if (!lock.owns_lock()) {
        return Status::Error<TRY_LOCK_FAILED, false>(
                "The tablet is under cumulative compaction. tablet={}", _tablet->full_name());
    }

    SCOPED_ATTACH_TASK(_mem_tracker);

    // 3. do cumulative compaction, merge rowsets
    int64_t permits = get_compaction_permits();
    RETURN_IF_ERROR(do_compaction(permits));

    // 4. set state to success
    _compaction_succeed = true;

<<<<<<< HEAD
    // 5. set cumulative point
    StorageEngine::instance()->cumu_compaction_policy()->update_cumulative_point(
=======
    // 5. set cumulative level
    _tablet->cumulative_compaction_policy()->update_compaction_level(_tablet.get(), _input_rowsets,
                                                                     _output_rowset);

    // 6. set cumulative point
    _tablet->cumulative_compaction_policy()->update_cumulative_point(
>>>>>>> d75ba6ef
            _tablet.get(), _input_rowsets, _output_rowset, _last_delete_version);
    VLOG_CRITICAL << "after cumulative compaction, current cumulative point is "
                  << _tablet->cumulative_layer_point() << ", tablet=" << _tablet->full_name();

    // 7. add metric to cumulative compaction
    DorisMetrics::instance()->cumulative_compaction_deltas_total->increment(_input_rowsets.size());
    DorisMetrics::instance()->cumulative_compaction_bytes_total->increment(_input_rowsets_size);

    return Status::OK();
}

Status CumulativeCompaction::pick_rowsets_to_compact() {
    auto candidate_rowsets = _tablet->pick_candidate_rowsets_to_cumulative_compaction();
    if (candidate_rowsets.empty()) {
        return Status::Error<CUMULATIVE_NO_SUITABLE_VERSION>("candidate_rowsets is empty");
    }

    // candidate_rowsets may not be continuous
    // So we need to choose the longest continuous path from it.
    std::vector<Version> missing_versions;
    RETURN_IF_ERROR(find_longest_consecutive_version(&candidate_rowsets, &missing_versions));
    if (!missing_versions.empty()) {
        DCHECK(missing_versions.size() == 2);
        LOG(WARNING) << "There are missed versions among rowsets. "
                     << "prev rowset verison=" << missing_versions[0]
                     << ", next rowset version=" << missing_versions[1]
                     << ", tablet=" << _tablet->full_name();
    }

    size_t compaction_score = 0;
    StorageEngine::instance()->cumu_compaction_policy()->pick_input_rowsets(
            _tablet.get(), candidate_rowsets, config::cumulative_compaction_max_deltas,
            config::cumulative_compaction_min_deltas, &_input_rowsets, &_last_delete_version,
            &compaction_score, allow_delete_in_cumu_compaction());

    // Cumulative compaction will process with at least 1 rowset.
    // So when there is no rowset being chosen, we should return Status::Error<CUMULATIVE_NO_SUITABLE_VERSION>():
    if (_input_rowsets.empty()) {
        if (_last_delete_version.first != -1) {
            // we meet a delete version, should increase the cumulative point to let base compaction handle the delete version.
            // plus 1 to skip the delete version.
            // NOTICE: after that, the cumulative point may be larger than max version of this tablet, but it doesn't matter.
            _tablet->set_cumulative_layer_point(_last_delete_version.first + 1);
            return Status::Error<CUMULATIVE_NO_SUITABLE_VERSION>(
                    "_last_delete_version.first not equal to -1");
        }

        // we did not meet any delete version. which means compaction_score is not enough to do cumulative compaction.
        // We should wait until there are more rowsets to come, and keep the cumulative point unchanged.
        // But in order to avoid the stall of compaction because no new rowset arrives later, we should increase
        // the cumulative point after waiting for a long time, to ensure that the base compaction can continue.

        // check both last success time of base and cumulative compaction
        int64_t now = UnixMillis();
        int64_t last_cumu = _tablet->last_cumu_compaction_success_time();
        int64_t last_base = _tablet->last_base_compaction_success_time();
        if (last_cumu != 0 || last_base != 0) {
            int64_t interval_threshold = config::pick_rowset_to_compact_interval_sec * 1000;
            int64_t cumu_interval = now - last_cumu;
            int64_t base_interval = now - last_base;
            if (cumu_interval > interval_threshold && base_interval > interval_threshold) {
                // before increasing cumulative point, we should make sure all rowsets are non-overlapping.
                // if at least one rowset is overlapping, we should compact them first.
                for (auto& rs : candidate_rowsets) {
                    if (rs->rowset_meta()->is_segments_overlapping()) {
                        _input_rowsets = candidate_rowsets;
                        return Status::OK();
                    }
                }

                // all candidate rowsets are non-overlapping, increase the cumulative point
                _tablet->set_cumulative_layer_point(candidate_rowsets.back()->start_version() + 1);
            }
        } else {
            // init the compaction success time for first time
            if (last_cumu == 0) {
                _tablet->set_last_cumu_compaction_success_time(now);
            }

            if (last_base == 0) {
                _tablet->set_last_base_compaction_success_time(now);
            }
        }

        return Status::Error<CUMULATIVE_NO_SUITABLE_VERSION>("_input_rowsets is empty");
    }

    return Status::OK();
}

} // namespace doris<|MERGE_RESOLUTION|>--- conflicted
+++ resolved
@@ -81,17 +81,12 @@
     // 4. set state to success
     _compaction_succeed = true;
 
-<<<<<<< HEAD
-    // 5. set cumulative point
-    StorageEngine::instance()->cumu_compaction_policy()->update_cumulative_point(
-=======
     // 5. set cumulative level
     _tablet->cumulative_compaction_policy()->update_compaction_level(_tablet.get(), _input_rowsets,
                                                                      _output_rowset);
 
     // 6. set cumulative point
     _tablet->cumulative_compaction_policy()->update_cumulative_point(
->>>>>>> d75ba6ef
             _tablet.get(), _input_rowsets, _output_rowset, _last_delete_version);
     VLOG_CRITICAL << "after cumulative compaction, current cumulative point is "
                   << _tablet->cumulative_layer_point() << ", tablet=" << _tablet->full_name();
