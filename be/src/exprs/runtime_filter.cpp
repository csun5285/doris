// Licensed to the Apache Software Foundation (ASF) under one
// or more contributor license agreements.  See the NOTICE file
// distributed with this work for additional information
// regarding copyright ownership.  The ASF licenses this file
// to you under the Apache License, Version 2.0 (the
// "License"); you may not use this file except in compliance
// with the License.  You may obtain a copy of the License at
//
//   http://www.apache.org/licenses/LICENSE-2.0
//
// Unless required by applicable law or agreed to in writing,
// software distributed under the License is distributed on an
// "AS IS" BASIS, WITHOUT WARRANTIES OR CONDITIONS OF ANY
// KIND, either express or implied.  See the License for the
// specific language governing permissions and limitations
// under the License.

#include "runtime_filter.h"

#include "common/object_pool.h"
#include "common/status.h"
#include "exprs/binary_predicate.h"
#include "exprs/bitmapfilter_predicate.h"
#include "exprs/bloomfilter_predicate.h"
#include "exprs/create_predicate_function.h"
#include "exprs/expr.h"
#include "exprs/expr_context.h"
#include "exprs/hybrid_set.h"
#include "exprs/in_predicate.h"
#include "exprs/literal.h"
#include "exprs/minmax_predicate.h"
#include "gen_cpp/internal_service.pb.h"
#include "runtime/define_primitive_type.h"
#include "runtime/large_int_value.h"
#include "runtime/primitive_type.h"
#include "runtime/runtime_filter_mgr.h"
#include "runtime/runtime_state.h"
#include "util/runtime_profile.h"
#include "util/string_parser.hpp"
#include "vec/columns/column.h"
#include "vec/columns/column_complex.h"
#include "vec/exprs/vbitmap_predicate.h"
#include "vec/exprs/vbloom_predicate.h"
#include "vec/exprs/vdirect_in_predicate.h"
#include "vec/exprs/vexpr.h"
#include "vec/exprs/vliteral.h"
#include "vec/exprs/vruntimefilter_wrapper.h"
#include "vec/runtime/shared_hash_table_controller.h"

namespace doris {
// PrimitiveType->TExprNodeType
// TODO: use constexpr if we use c++14
TExprNodeType::type get_expr_node_type(PrimitiveType type) {
    switch (type) {
    case TYPE_BOOLEAN:
        return TExprNodeType::BOOL_LITERAL;

    case TYPE_TINYINT:
    case TYPE_SMALLINT:
    case TYPE_INT:
    case TYPE_BIGINT:
        return TExprNodeType::INT_LITERAL;

    case TYPE_LARGEINT:
        return TExprNodeType::LARGE_INT_LITERAL;
        break;

    case TYPE_NULL:
        return TExprNodeType::NULL_LITERAL;

    case TYPE_FLOAT:
    case TYPE_DOUBLE:
    case TYPE_TIME:
    case TYPE_TIMEV2:
        return TExprNodeType::FLOAT_LITERAL;
        break;

    case TYPE_DECIMAL32:
    case TYPE_DECIMAL64:
    case TYPE_DECIMAL128I:
    case TYPE_DECIMALV2:
        return TExprNodeType::DECIMAL_LITERAL;

    case TYPE_DATETIME:
    case TYPE_DATEV2:
    case TYPE_DATETIMEV2:
        return TExprNodeType::DATE_LITERAL;

    case TYPE_CHAR:
    case TYPE_VARCHAR:
    case TYPE_HLL:
    case TYPE_OBJECT:
    case TYPE_STRING:
        return TExprNodeType::STRING_LITERAL;

    default:
        DCHECK(false) << "Invalid type.";
        return TExprNodeType::NULL_LITERAL;
    }
}

// PrimitiveType-> PColumnType
// TODO: use constexpr if we use c++14
PColumnType to_proto(PrimitiveType type) {
    switch (type) {
    case TYPE_BOOLEAN:
        return PColumnType::COLUMN_TYPE_BOOL;
    case TYPE_TINYINT:
        return PColumnType::COLUMN_TYPE_TINY_INT;
    case TYPE_SMALLINT:
        return PColumnType::COLUMN_TYPE_SMALL_INT;
    case TYPE_INT:
        return PColumnType::COLUMN_TYPE_INT;
    case TYPE_BIGINT:
        return PColumnType::COLUMN_TYPE_BIGINT;
    case TYPE_LARGEINT:
        return PColumnType::COLUMN_TYPE_LARGEINT;
    case TYPE_FLOAT:
        return PColumnType::COLUMN_TYPE_FLOAT;
    case TYPE_DOUBLE:
        return PColumnType::COLUMN_TYPE_DOUBLE;
    case TYPE_DATE:
        return PColumnType::COLUMN_TYPE_DATE;
    case TYPE_DATEV2:
        return PColumnType::COLUMN_TYPE_DATEV2;
    case TYPE_DATETIMEV2:
        return PColumnType::COLUMN_TYPE_DATETIMEV2;
    case TYPE_DATETIME:
        return PColumnType::COLUMN_TYPE_DATETIME;
    case TYPE_DECIMALV2:
        return PColumnType::COLUMN_TYPE_DECIMALV2;
    case TYPE_DECIMAL32:
        return PColumnType::COLUMN_TYPE_DECIMAL32;
    case TYPE_DECIMAL64:
        return PColumnType::COLUMN_TYPE_DECIMAL64;
    case TYPE_DECIMAL128I:
        return PColumnType::COLUMN_TYPE_DECIMAL128I;
    case TYPE_CHAR:
        return PColumnType::COLUMN_TYPE_CHAR;
    case TYPE_VARCHAR:
        return PColumnType::COLUMN_TYPE_VARCHAR;
    case TYPE_STRING:
        return PColumnType::COLUMN_TYPE_STRING;
    default:
        DCHECK(false) << "Invalid type.";
    }
    DCHECK(false);
    return PColumnType::COLUMN_TYPE_INT;
}

// PColumnType->PrimitiveType
// TODO: use constexpr if we use c++14
PrimitiveType to_primitive_type(PColumnType type) {
    switch (type) {
    case PColumnType::COLUMN_TYPE_BOOL:
        return TYPE_BOOLEAN;
    case PColumnType::COLUMN_TYPE_TINY_INT:
        return TYPE_TINYINT;
    case PColumnType::COLUMN_TYPE_SMALL_INT:
        return TYPE_SMALLINT;
    case PColumnType::COLUMN_TYPE_INT:
        return TYPE_INT;
    case PColumnType::COLUMN_TYPE_BIGINT:
        return TYPE_BIGINT;
    case PColumnType::COLUMN_TYPE_LARGEINT:
        return TYPE_LARGEINT;
    case PColumnType::COLUMN_TYPE_FLOAT:
        return TYPE_FLOAT;
    case PColumnType::COLUMN_TYPE_DOUBLE:
        return TYPE_DOUBLE;
    case PColumnType::COLUMN_TYPE_DATE:
        return TYPE_DATE;
    case PColumnType::COLUMN_TYPE_DATEV2:
        return TYPE_DATEV2;
    case PColumnType::COLUMN_TYPE_DATETIMEV2:
        return TYPE_DATETIMEV2;
    case PColumnType::COLUMN_TYPE_DATETIME:
        return TYPE_DATETIME;
    case PColumnType::COLUMN_TYPE_DECIMALV2:
        return TYPE_DECIMALV2;
    case PColumnType::COLUMN_TYPE_DECIMAL32:
        return TYPE_DECIMAL32;
    case PColumnType::COLUMN_TYPE_DECIMAL64:
        return TYPE_DECIMAL64;
    case PColumnType::COLUMN_TYPE_DECIMAL128I:
        return TYPE_DECIMAL128I;
    case PColumnType::COLUMN_TYPE_VARCHAR:
        return TYPE_VARCHAR;
    case PColumnType::COLUMN_TYPE_CHAR:
        return TYPE_CHAR;
    case PColumnType::COLUMN_TYPE_STRING:
        return TYPE_STRING;
    default:
        DCHECK(false);
    }
    return TYPE_INT;
}

// PFilterType -> RuntimeFilterType
RuntimeFilterType get_type(int filter_type) {
    switch (filter_type) {
    case PFilterType::IN_FILTER: {
        return RuntimeFilterType::IN_FILTER;
    }
    case PFilterType::BLOOM_FILTER: {
        return RuntimeFilterType::BLOOM_FILTER;
    }
    case PFilterType::MINMAX_FILTER:
        return RuntimeFilterType::MINMAX_FILTER;
    default:
        return RuntimeFilterType::UNKNOWN_FILTER;
    }
}

// RuntimeFilterType -> PFilterType
PFilterType get_type(RuntimeFilterType type) {
    switch (type) {
    case RuntimeFilterType::IN_FILTER:
        return PFilterType::IN_FILTER;
    case RuntimeFilterType::BLOOM_FILTER:
        return PFilterType::BLOOM_FILTER;
    case RuntimeFilterType::MINMAX_FILTER:
        return PFilterType::MINMAX_FILTER;
    case RuntimeFilterType::IN_OR_BLOOM_FILTER:
        return PFilterType::IN_OR_BLOOM_FILTER;
    default:
        return PFilterType::UNKNOW_FILTER;
    }
}

template <bool is_vectorized = false>
Status create_literal(ObjectPool* pool, const TypeDescriptor& type, const void* data, void** expr) {
    TExprNode node;

    switch (type.type) {
    case TYPE_BOOLEAN: {
        create_texpr_literal_node<TYPE_BOOLEAN>(data, &node);
        break;
    }
    case TYPE_TINYINT: {
        create_texpr_literal_node<TYPE_TINYINT>(data, &node);
        break;
    }
    case TYPE_SMALLINT: {
        create_texpr_literal_node<TYPE_SMALLINT>(data, &node);
        break;
    }
    case TYPE_INT: {
        create_texpr_literal_node<TYPE_INT>(data, &node);
        break;
    }
    case TYPE_BIGINT: {
        create_texpr_literal_node<TYPE_BIGINT>(data, &node);
        break;
    }
    case TYPE_LARGEINT: {
        create_texpr_literal_node<TYPE_LARGEINT>(data, &node);
        break;
    }
    case TYPE_FLOAT: {
        create_texpr_literal_node<TYPE_FLOAT>(data, &node);
        break;
    }
    case TYPE_DOUBLE: {
        create_texpr_literal_node<TYPE_DOUBLE>(data, &node);
        break;
    }
    case TYPE_DATEV2: {
        create_texpr_literal_node<TYPE_DATEV2>(data, &node);
        break;
    }
    case TYPE_DATETIMEV2: {
        create_texpr_literal_node<TYPE_DATETIMEV2>(data, &node);
        break;
    }
    case TYPE_DATE: {
        create_texpr_literal_node<TYPE_DATE>(data, &node);
        break;
    }
    case TYPE_DATETIME: {
        create_texpr_literal_node<TYPE_DATETIME>(data, &node);
        break;
    }
    case TYPE_DECIMALV2: {
        create_texpr_literal_node<TYPE_DECIMALV2>(data, &node, type.precision, type.scale);
        break;
    }
    case TYPE_DECIMAL32: {
        create_texpr_literal_node<TYPE_DECIMAL32>(data, &node, type.precision, type.scale);
        break;
    }
    case TYPE_DECIMAL64: {
        create_texpr_literal_node<TYPE_DECIMAL64>(data, &node, type.precision, type.scale);
        break;
    }
    case TYPE_DECIMAL128I: {
        create_texpr_literal_node<TYPE_DECIMAL128I>(data, &node, type.precision, type.scale);
        break;
    }
    case TYPE_CHAR: {
        create_texpr_literal_node<TYPE_CHAR>(data, &node);
        break;
    }
    case TYPE_VARCHAR: {
        create_texpr_literal_node<TYPE_VARCHAR>(data, &node);
        break;
    }
    case TYPE_STRING: {
        create_texpr_literal_node<TYPE_STRING>(data, &node);
        break;
    }
    default:
        DCHECK(false);
        return Status::InvalidArgument("Invalid type!");
    }

    if constexpr (is_vectorized) {
        *reinterpret_cast<vectorized::VExpr**>(expr) = pool->add(new vectorized::VLiteral(node));
    } else {
        *reinterpret_cast<Expr**>(expr) = pool->add(new Literal(node));
    }

    return Status::OK();
}

BinaryPredicate* create_bin_predicate(ObjectPool* pool, PrimitiveType prim_type,
                                      TExprOpcode::type opcode) {
    TExprNode node;
    TScalarType tscalar_type;
    tscalar_type.__set_type(TPrimitiveType::BOOLEAN);
    TTypeNode ttype_node;
    ttype_node.__set_type(TTypeNodeType::SCALAR);
    ttype_node.__set_scalar_type(tscalar_type);
    TTypeDesc t_type_desc;
    t_type_desc.types.push_back(ttype_node);
    node.__set_type(t_type_desc);
    node.__set_opcode(opcode);
    node.__set_child_type(to_thrift(prim_type));
    node.__set_num_children(2);
    node.__set_output_scale(-1);
    node.__set_node_type(TExprNodeType::BINARY_PRED);
    return (BinaryPredicate*)pool->add(BinaryPredicate::from_thrift(node));
}

Status create_vbin_predicate(ObjectPool* pool, const TypeDescriptor& type, TExprOpcode::type opcode,
                             doris::vectorized::VExpr** expr, TExprNode* tnode) {
    TExprNode node;
    TScalarType tscalar_type;
    tscalar_type.__set_type(TPrimitiveType::BOOLEAN);
    TTypeNode ttype_node;
    ttype_node.__set_type(TTypeNodeType::SCALAR);
    ttype_node.__set_scalar_type(tscalar_type);
    TTypeDesc t_type_desc;
    t_type_desc.types.push_back(ttype_node);
    node.__set_type(t_type_desc);
    node.__set_opcode(opcode);
    node.__set_vector_opcode(opcode);
    node.__set_child_type(to_thrift(type.type));
    node.__set_num_children(2);
    node.__set_output_scale(type.scale);
    node.__set_node_type(TExprNodeType::BINARY_PRED);
    TFunction fn;
    TFunctionName fn_name;
    fn_name.__set_db_name("");
    switch (opcode) {
    case TExprOpcode::LE:
        fn_name.__set_function_name("le");
        break;
    case TExprOpcode::GE:
        fn_name.__set_function_name("ge");
        break;
    default:
        Status::InvalidArgument(
                strings::Substitute("Invalid opcode for max_min_runtimefilter: '$0'", opcode));
    }
    fn.__set_name(fn_name);
    fn.__set_binary_type(TFunctionBinaryType::BUILTIN);

    TTypeNode type_node;
    type_node.__set_type(TTypeNodeType::SCALAR);
    TScalarType scalar_type;
    scalar_type.__set_type(to_thrift(type.type));
    scalar_type.__set_precision(type.precision);
    scalar_type.__set_scale(type.scale);
    type_node.__set_scalar_type(scalar_type);

    std::vector<TTypeNode> type_nodes;
    type_nodes.push_back(type_node);

    TTypeDesc type_desc;
    type_desc.__set_types(type_nodes);

    std::vector<TTypeDesc> arg_types;
    arg_types.push_back(type_desc);
    arg_types.push_back(type_desc);
    fn.__set_arg_types(arg_types);

    fn.__set_ret_type(t_type_desc);
    fn.__set_has_var_args(false);
    node.__set_fn(fn);
    *tnode = node;
    return doris::vectorized::VExpr::create_expr(pool, node, expr);
}
// This class is a wrapper of runtime predicate function
class RuntimePredicateWrapper {
public:
    RuntimePredicateWrapper(RuntimeState* state, ObjectPool* pool,
                            const RuntimeFilterParams* params)
            : _state(state),
              _pool(pool),
              _column_return_type(params->column_return_type),
              _filter_type(params->filter_type),
              _fragment_instance_id(params->fragment_instance_id),
              _filter_id(params->filter_id),
              _use_batch(_state->enable_vectorized_exec() &&
                         IRuntimeFilter::enable_use_batch(_state->be_exec_version(),
                                                          _column_return_type)) {}
    // for a 'tmp' runtime predicate wrapper
    // only could called assign method or as a param for merge
    RuntimePredicateWrapper(RuntimeState* state, ObjectPool* pool, PrimitiveType column_type,
                            RuntimeFilterType type, UniqueId fragment_instance_id,
                            uint32_t filter_id)
            : _state(state),
              _pool(pool),
              _column_return_type(column_type),
              _filter_type(type),
              _fragment_instance_id(fragment_instance_id),
              _filter_id(filter_id),
              _use_batch(_state->enable_vectorized_exec() &&
                         IRuntimeFilter::enable_use_batch(_state->be_exec_version(),
                                                          _column_return_type)) {}
    // init runtime filter wrapper
    // alloc memory to init runtime filter function
    Status init(const RuntimeFilterParams* params) {
        _max_in_num = params->max_in_num;
        switch (_filter_type) {
        case RuntimeFilterType::IN_FILTER: {
<<<<<<< HEAD
            _hybrid_set.reset(create_set(_column_return_type, _state->enable_vectorized_exec()));
=======
            _context.hybrid_set.reset(
                    create_set(_column_return_type, _state->enable_vectorized_exec()));
>>>>>>> 6b773939
            break;
        }
        case RuntimeFilterType::MINMAX_FILTER: {
            _context.minmax_func.reset(create_minmax_filter(_column_return_type));
            break;
        }
        case RuntimeFilterType::BLOOM_FILTER: {
            _is_bloomfilter = true;
<<<<<<< HEAD
            _bloomfilter_func.reset(create_bloom_filter(_column_return_type));
            _bloomfilter_func->set_length(params->bloom_filter_size);
            return Status::OK();
        }
        case RuntimeFilterType::IN_OR_BLOOM_FILTER: {
            _hybrid_set.reset(create_set(_column_return_type, _state->enable_vectorized_exec()));
            _bloomfilter_func.reset(create_bloom_filter(_column_return_type));
            _bloomfilter_func->set_length(params->bloom_filter_size);
=======
            _context.bloom_filter_func.reset(create_bloom_filter(_column_return_type));
            _context.bloom_filter_func->set_length(params->bloom_filter_size);
            return Status::OK();
        }
        case RuntimeFilterType::IN_OR_BLOOM_FILTER: {
            _context.hybrid_set.reset(
                    create_set(_column_return_type, _state->enable_vectorized_exec()));
            _context.bloom_filter_func.reset(create_bloom_filter(_column_return_type));
            _context.bloom_filter_func->set_length(params->bloom_filter_size);
            return Status::OK();
        }
        case RuntimeFilterType::BITMAP_FILTER: {
            _context.bitmap_filter_func.reset(create_bitmap_filter(_column_return_type));
            _context.bitmap_filter_func->set_not_in(params->bitmap_filter_not_in);
>>>>>>> 6b773939
            return Status::OK();
        }
        default:
            return Status::InvalidArgument("Unknown Filter type");
        }
        return Status::OK();
    }

    void change_to_bloom_filter() {
        CHECK(_filter_type == RuntimeFilterType::IN_OR_BLOOM_FILTER)
                << "Can not change to bloom filter because of runtime filter type is "
                << to_string(_filter_type);
        _is_bloomfilter = true;
<<<<<<< HEAD
        insert_to_bloom_filter(_bloomfilter_func.get());
        // release in filter
        _hybrid_set.reset(create_set(_column_return_type, _state->enable_vectorized_exec()));
    }

    void insert_to_bloom_filter(BloomFilterFuncBase* bloom_filter) const {
        if (_hybrid_set->size() > 0) {
            auto it = _hybrid_set->begin();
=======
        insert_to_bloom_filter(_context.bloom_filter_func.get());
        // release in filter
        _context.hybrid_set.reset(
                create_set(_column_return_type, _state->enable_vectorized_exec()));
    }

    void insert_to_bloom_filter(BloomFilterFuncBase* bloom_filter) const {
        if (_context.hybrid_set->size() > 0) {
            auto it = _context.hybrid_set->begin();
>>>>>>> 6b773939

            if (_use_batch) {
                while (it->has_next()) {
                    bloom_filter->insert_fixed_len((char*)it->get_value());
                    it->next();
                }
            } else {
                while (it->has_next()) {
                    bloom_filter->insert(it->get_value());
                    it->next();
                }
            }
        }
    }

<<<<<<< HEAD
    BloomFilterFuncBase* get_bloomfilter() const { return _bloomfilter_func.get(); }
=======
    BloomFilterFuncBase* get_bloomfilter() const { return _context.bloom_filter_func.get(); }
>>>>>>> 6b773939

    void insert(const void* data) {
        switch (_filter_type) {
        case RuntimeFilterType::IN_FILTER: {
            if (_is_ignored_in_filter) {
                break;
            }
            _context.hybrid_set->insert(data);
            break;
        }
        case RuntimeFilterType::MINMAX_FILTER: {
            _context.minmax_func->insert(data);
            break;
        }
        case RuntimeFilterType::BLOOM_FILTER: {
            _context.bloom_filter_func->insert(data);
            break;
        }
        case RuntimeFilterType::IN_OR_BLOOM_FILTER: {
            if (_is_bloomfilter) {
                _context.bloom_filter_func->insert(data);
            } else {
                _context.hybrid_set->insert(data);
            }
            break;
        }
        case RuntimeFilterType::BITMAP_FILTER: {
            _context.bitmap_filter_func->insert(data);
            break;
        }
        default:
            DCHECK(false);
            break;
        }
    }

    void insert_fixed_len(const char* data, const int* offsets, int number) {
        switch (_filter_type) {
        case RuntimeFilterType::IN_FILTER: {
            if (_is_ignored_in_filter) {
                break;
            }
            _context.hybrid_set->insert_fixed_len(data, offsets, number);
            break;
        }
        case RuntimeFilterType::MINMAX_FILTER: {
            _context.minmax_func->insert_fixed_len(data, offsets, number);
            break;
        }
        case RuntimeFilterType::BLOOM_FILTER: {
            _context.bloom_filter_func->insert_fixed_len(data, offsets, number);
            break;
        }
        case RuntimeFilterType::IN_OR_BLOOM_FILTER: {
            if (_is_bloomfilter) {
                _context.bloom_filter_func->insert_fixed_len(data, offsets, number);
            } else {
                _context.hybrid_set->insert_fixed_len(data, offsets, number);
            }
            break;
        }
        default:
            DCHECK(false);
            break;
        }
    }

    void insert(const StringRef& value) {
        switch (_column_return_type) {
        case TYPE_CHAR:
        case TYPE_VARCHAR:
        case TYPE_HLL:
        case TYPE_STRING: {
            // StringRef->StringValue
            StringValue data = StringValue(const_cast<char*>(value.data), value.size);
            insert(reinterpret_cast<const void*>(&data));
            break;
        }

        default:
            insert(reinterpret_cast<const void*>(value.data));
            break;
        }
    }

    void insert_batch(const vectorized::ColumnPtr column, const std::vector<int>& rows) {
<<<<<<< HEAD
        if (IRuntimeFilter::enable_use_batch(_state->be_exec_version(), _column_return_type)) {
=======
        if (get_real_type() == RuntimeFilterType::BITMAP_FILTER) {
            bitmap_filter_insert_batch(column, rows);
        } else if (IRuntimeFilter::enable_use_batch(_state->be_exec_version(),
                                                    _column_return_type)) {
>>>>>>> 6b773939
            insert_fixed_len(column->get_raw_data().data, rows.data(), rows.size());
        } else {
            for (int index : rows) {
                insert(column->get_data_at(index));
            }
        }
    }

    void bitmap_filter_insert_batch(const vectorized::ColumnPtr column,
                                    const std::vector<int>& rows) {
        std::vector<const BitmapValue*> bitmaps;
        auto* col = assert_cast<const vectorized::ColumnComplexType<BitmapValue>*>(column.get());
        for (int index : rows) {
            bitmaps.push_back(&(col->get_data()[index]));
        }
        _context.bitmap_filter_func->insert_many(bitmaps);
    }

    RuntimeFilterType get_real_type() {
        auto real_filter_type = _filter_type;
        if (real_filter_type == RuntimeFilterType::IN_OR_BLOOM_FILTER) {
            real_filter_type = _is_bloomfilter ? RuntimeFilterType::BLOOM_FILTER
                                               : RuntimeFilterType::IN_FILTER;
        }
        return real_filter_type;
    }

    template <class T>
    Status get_push_context(T* container, RuntimeState* state, ExprContext* prob_expr);

    Status get_push_vexprs(std::vector<doris::vectorized::VExpr*>* container, RuntimeState* state,
                           doris::vectorized::VExprContext* prob_expr);

    Status merge(const RuntimePredicateWrapper* wrapper) {
        bool can_not_merge_in_or_bloom = _filter_type == RuntimeFilterType::IN_OR_BLOOM_FILTER &&
                                         (wrapper->_filter_type != RuntimeFilterType::IN_FILTER &&
                                          wrapper->_filter_type != RuntimeFilterType::BLOOM_FILTER);

        bool can_not_merge_other = _filter_type != RuntimeFilterType::IN_OR_BLOOM_FILTER &&
                                   _filter_type != wrapper->_filter_type;

        CHECK(!can_not_merge_in_or_bloom && !can_not_merge_other)
                << "fragment instance " << _fragment_instance_id.to_string()
                << " can not merge runtime filter(id=" << _filter_id
                << "), current is filter type is " << to_string(_filter_type)
                << ", other filter type is " << to_string(wrapper->_filter_type);

        switch (_filter_type) {
        case RuntimeFilterType::IN_FILTER: {
            if (_is_ignored_in_filter) {
                break;
            } else if (wrapper->_is_ignored_in_filter) {
                VLOG_DEBUG << "fragment instance " << _fragment_instance_id.to_string()
                           << " ignore merge runtime filter(in filter id " << _filter_id
                           << ") because: " << *(wrapper->get_ignored_in_filter_msg());

                _is_ignored_in_filter = true;
                _ignored_in_filter_msg = wrapper->_ignored_in_filter_msg;
                // release in filter
<<<<<<< HEAD
                _hybrid_set.reset(
=======
                _context.hybrid_set.reset(
>>>>>>> 6b773939
                        create_set(_column_return_type, _state->enable_vectorized_exec()));
                break;
            }
            // try insert set
            _context.hybrid_set->insert(wrapper->_context.hybrid_set.get());
            if (_max_in_num >= 0 && _context.hybrid_set->size() >= _max_in_num) {
#ifdef VLOG_DEBUG_IS_ON
                std::stringstream msg;
                msg << "fragment instance " << _fragment_instance_id.to_string()
                    << " ignore merge runtime filter(in filter id " << _filter_id
                    << ") because: in_num(" << _context.hybrid_set->size() << ") >= max_in_num("
                    << _max_in_num << ")";
                _ignored_in_filter_msg = _pool->add(new std::string(msg.str()));
#else
                _ignored_in_filter_msg = _pool->add(new std::string("ignored"));
#endif
                _is_ignored_in_filter = true;

                // release in filter
<<<<<<< HEAD
                _hybrid_set.reset(
=======
                _context.hybrid_set.reset(
>>>>>>> 6b773939
                        create_set(_column_return_type, _state->enable_vectorized_exec()));
            }
            break;
        }
        case RuntimeFilterType::MINMAX_FILTER: {
            _context.minmax_func->merge(wrapper->_context.minmax_func.get(), _pool);
            break;
        }
        case RuntimeFilterType::BLOOM_FILTER: {
            _context.bloom_filter_func->merge(wrapper->_context.bloom_filter_func.get());
            break;
        }
        case RuntimeFilterType::IN_OR_BLOOM_FILTER: {
            auto real_filter_type = _is_bloomfilter ? RuntimeFilterType::BLOOM_FILTER
                                                    : RuntimeFilterType::IN_FILTER;
            if (real_filter_type == RuntimeFilterType::IN_FILTER) {
                if (wrapper->_filter_type == RuntimeFilterType::IN_FILTER) { // in merge in
                    CHECK(!wrapper->_is_ignored_in_filter)
                            << "fragment instance " << _fragment_instance_id.to_string()
                            << " can not ignore merge runtime filter(in filter id "
                            << wrapper->_filter_id << ") when used IN_OR_BLOOM_FILTER, ignore msg: "
                            << *(wrapper->get_ignored_in_filter_msg());
                    _context.hybrid_set->insert(wrapper->_context.hybrid_set.get());
                    if (_max_in_num >= 0 && _context.hybrid_set->size() >= _max_in_num) {
                        VLOG_DEBUG << "fragment instance " << _fragment_instance_id.to_string()
                                   << " change runtime filter to bloom filter(id=" << _filter_id
                                   << ") because: in_num(" << _context.hybrid_set->size()
                                   << ") >= max_in_num(" << _max_in_num << ")";
                        change_to_bloom_filter();
                    }
                    // in merge bloom filter
                } else {
                    VLOG_DEBUG << "fragment instance " << _fragment_instance_id.to_string()
                               << " change runtime filter to bloom filter(id=" << _filter_id
                               << ") because: already exist a bloom filter";
                    change_to_bloom_filter();
                    _context.bloom_filter_func->merge(wrapper->_context.bloom_filter_func.get());
                }
            } else {
                if (wrapper->_filter_type ==
                    RuntimeFilterType::IN_FILTER) { // bloom filter merge in
                    CHECK(!wrapper->_is_ignored_in_filter)
                            << "fragment instance " << _fragment_instance_id.to_string()
                            << " can not ignore merge runtime filter(in filter id "
                            << wrapper->_filter_id << ") when used IN_OR_BLOOM_FILTER, ignore msg: "
                            << *(wrapper->get_ignored_in_filter_msg());
<<<<<<< HEAD
                    wrapper->insert_to_bloom_filter(_bloomfilter_func.get());
=======
                    wrapper->insert_to_bloom_filter(_context.bloom_filter_func.get());
>>>>>>> 6b773939
                    // bloom filter merge bloom filter
                } else {
                    _context.bloom_filter_func->merge(wrapper->_context.bloom_filter_func.get());
                }
            }
            break;
        }
        default:
            DCHECK(false);
            return Status::InternalError("unknown runtime filter");
        }
        return Status::OK();
    }

    Status assign(const PInFilter* in_filter) {
        PrimitiveType type = to_primitive_type(in_filter->column_type());
        if (in_filter->has_ignored_msg()) {
            VLOG_DEBUG << "Ignore in filter(id=" << _filter_id
                       << ") because: " << in_filter->ignored_msg();
            _is_ignored_in_filter = true;
            _ignored_in_filter_msg = _pool->add(new std::string(in_filter->ignored_msg()));
            return Status::OK();
        }
<<<<<<< HEAD
        _hybrid_set.reset(create_set(type, _state->enable_vectorized_exec()));
=======
        _context.hybrid_set.reset(create_set(type, _state->enable_vectorized_exec()));
>>>>>>> 6b773939
        switch (type) {
        case TYPE_BOOLEAN: {
            batch_assign(in_filter, [](std::shared_ptr<HybridSetBase>& set, PColumnValue& column,
                                       ObjectPool* pool) {
                bool bool_val = column.boolval();
                set->insert(&bool_val);
            });
            break;
        }
        case TYPE_TINYINT: {
            batch_assign(in_filter, [](std::shared_ptr<HybridSetBase>& set, PColumnValue& column,
                                       ObjectPool* pool) {
                int8_t int_val = static_cast<int8_t>(column.intval());
                set->insert(&int_val);
            });
            break;
        }
        case TYPE_SMALLINT: {
            batch_assign(in_filter, [](std::shared_ptr<HybridSetBase>& set, PColumnValue& column,
                                       ObjectPool* pool) {
                int16_t int_val = static_cast<int16_t>(column.intval());
                set->insert(&int_val);
            });
            break;
        }
        case TYPE_INT: {
            batch_assign(in_filter, [](std::shared_ptr<HybridSetBase>& set, PColumnValue& column,
                                       ObjectPool* pool) {
                int32_t int_val = column.intval();
                set->insert(&int_val);
            });
            break;
        }
        case TYPE_BIGINT: {
            batch_assign(in_filter, [](std::shared_ptr<HybridSetBase>& set, PColumnValue& column,
                                       ObjectPool* pool) {
                int64_t long_val = column.longval();
                set->insert(&long_val);
            });
            break;
        }
        case TYPE_LARGEINT: {
            batch_assign(in_filter, [](std::shared_ptr<HybridSetBase>& set, PColumnValue& column,
                                       ObjectPool* pool) {
                auto string_val = column.stringval();
                StringParser::ParseResult result;
                int128_t int128_val = StringParser::string_to_int<int128_t>(
                        string_val.c_str(), string_val.length(), &result);
                DCHECK(result == StringParser::PARSE_SUCCESS);
                set->insert(&int128_val);
            });
            break;
        }
        case TYPE_FLOAT: {
            batch_assign(in_filter, [](std::shared_ptr<HybridSetBase>& set, PColumnValue& column,
                                       ObjectPool* pool) {
                float float_val = static_cast<float>(column.doubleval());
                set->insert(&float_val);
            });
            break;
        }
        case TYPE_DOUBLE: {
            batch_assign(in_filter, [](std::shared_ptr<HybridSetBase>& set, PColumnValue& column,
                                       ObjectPool* pool) {
                double double_val = column.doubleval();
                set->insert(&double_val);
            });
            break;
        }
        case TYPE_DATEV2: {
            batch_assign(in_filter, [](std::shared_ptr<HybridSetBase>& set, PColumnValue& column,
                                       ObjectPool* pool) {
                auto date_v2_val = column.intval();
                set->insert(&date_v2_val);
            });
            break;
        }
        case TYPE_DATETIMEV2: {
            batch_assign(in_filter, [](std::shared_ptr<HybridSetBase>& set, PColumnValue& column,
                                       ObjectPool* pool) {
                auto date_v2_val = column.longval();
                set->insert(&date_v2_val);
            });
            break;
        }
        case TYPE_DATETIME:
        case TYPE_DATE: {
            if (_state->enable_vectorized_exec()) {
                batch_assign(in_filter, [](std::shared_ptr<HybridSetBase>& set,
                                           PColumnValue& column, ObjectPool* pool) {
                    auto& string_val_ref = column.stringval();
                    vectorized::VecDateTimeValue datetime_val;
                    datetime_val.from_date_str(string_val_ref.c_str(), string_val_ref.length());
                    set->insert(&datetime_val);
                });
            } else {
                batch_assign(in_filter, [](std::shared_ptr<HybridSetBase>& set,
                                           PColumnValue& column, ObjectPool* pool) {
                    auto& string_val_ref = column.stringval();
                    DateTimeValue datetime_val;
                    datetime_val.from_date_str(string_val_ref.c_str(), string_val_ref.length());
                    set->insert(&datetime_val);
                });
            }
            break;
        }
        case TYPE_DECIMALV2: {
            batch_assign(in_filter, [](std::shared_ptr<HybridSetBase>& set, PColumnValue& column,
                                       ObjectPool* pool) {
                auto& string_val_ref = column.stringval();
                DecimalV2Value decimal_val(string_val_ref);
                set->insert(&decimal_val);
            });
            break;
        }
        case TYPE_DECIMAL32: {
            batch_assign(in_filter, [](std::shared_ptr<HybridSetBase>& set, PColumnValue& column,
                                       ObjectPool* pool) {
                int32_t decimal_32_val = column.intval();
                set->insert(&decimal_32_val);
            });
            break;
        }
        case TYPE_DECIMAL64: {
            batch_assign(in_filter, [](std::shared_ptr<HybridSetBase>& set, PColumnValue& column,
                                       ObjectPool* pool) {
                int64_t decimal_64_val = column.longval();
                set->insert(&decimal_64_val);
            });
            break;
        }
<<<<<<< HEAD
        case TYPE_DECIMAL128: {
=======
        case TYPE_DECIMAL128I: {
>>>>>>> 6b773939
            batch_assign(in_filter, [](std::shared_ptr<HybridSetBase>& set, PColumnValue& column,
                                       ObjectPool* pool) {
                auto string_val = column.stringval();
                StringParser::ParseResult result;
                int128_t int128_val = StringParser::string_to_int<int128_t>(
                        string_val.c_str(), string_val.length(), &result);
                DCHECK(result == StringParser::PARSE_SUCCESS);
                set->insert(&int128_val);
            });
            break;
        }
        case TYPE_VARCHAR:
        case TYPE_CHAR:
        case TYPE_STRING: {
            batch_assign(in_filter, [](std::shared_ptr<HybridSetBase>& set, PColumnValue& column,
                                       ObjectPool* pool) {
                auto& string_val_ref = column.stringval();
                auto val_ptr = pool->add(new std::string(string_val_ref));
                StringValue string_val(const_cast<char*>(val_ptr->c_str()), val_ptr->length());
                set->insert(&string_val);
            });
            break;
        }
        default: {
            DCHECK(false) << "unknown type: " << type_to_string(type);
            return Status::InvalidArgument("not support assign to in filter, type: " +
                                           type_to_string(type));
        }
        }
        return Status::OK();
    }

    // used by shuffle runtime filter
    // assign this filter by protobuf
    Status assign(const PBloomFilter* bloom_filter, butil::IOBufAsZeroCopyInputStream* data) {
        _is_bloomfilter = true;
        // we won't use this class to insert or find any data
        // so any type is ok
        _context.bloom_filter_func.reset(create_bloom_filter(PrimitiveType::TYPE_INT));
        return _context.bloom_filter_func->assign(data, bloom_filter->filter_length());
    }

    // used by shuffle runtime filter
    // assign this filter by protobuf
    Status assign(const PMinMaxFilter* minmax_filter) {
        PrimitiveType type = to_primitive_type(minmax_filter->column_type());
        _context.minmax_func.reset(create_minmax_filter(type));
        switch (type) {
        case TYPE_BOOLEAN: {
            bool min_val = minmax_filter->min_val().boolval();
            bool max_val = minmax_filter->max_val().boolval();
            return _context.minmax_func->assign(&min_val, &max_val);
        }
        case TYPE_TINYINT: {
            int8_t min_val = static_cast<int8_t>(minmax_filter->min_val().intval());
            int8_t max_val = static_cast<int8_t>(minmax_filter->max_val().intval());
            return _context.minmax_func->assign(&min_val, &max_val);
        }
        case TYPE_SMALLINT: {
            int16_t min_val = static_cast<int16_t>(minmax_filter->min_val().intval());
            int16_t max_val = static_cast<int16_t>(minmax_filter->max_val().intval());
            return _context.minmax_func->assign(&min_val, &max_val);
        }
        case TYPE_INT: {
            int32_t min_val = minmax_filter->min_val().intval();
            int32_t max_val = minmax_filter->max_val().intval();
            return _context.minmax_func->assign(&min_val, &max_val);
        }
        case TYPE_BIGINT: {
            int64_t min_val = minmax_filter->min_val().longval();
            int64_t max_val = minmax_filter->max_val().longval();
            return _context.minmax_func->assign(&min_val, &max_val);
        }
        case TYPE_LARGEINT: {
            auto min_string_val = minmax_filter->min_val().stringval();
            auto max_string_val = minmax_filter->max_val().stringval();
            StringParser::ParseResult result;
            int128_t min_val = StringParser::string_to_int<int128_t>(
                    min_string_val.c_str(), min_string_val.length(), &result);
            DCHECK(result == StringParser::PARSE_SUCCESS);
            int128_t max_val = StringParser::string_to_int<int128_t>(
                    max_string_val.c_str(), max_string_val.length(), &result);
            DCHECK(result == StringParser::PARSE_SUCCESS);
            return _context.minmax_func->assign(&min_val, &max_val);
        }
        case TYPE_FLOAT: {
            float min_val = static_cast<float>(minmax_filter->min_val().doubleval());
            float max_val = static_cast<float>(minmax_filter->max_val().doubleval());
            return _context.minmax_func->assign(&min_val, &max_val);
        }
        case TYPE_DOUBLE: {
            double min_val = static_cast<double>(minmax_filter->min_val().doubleval());
            double max_val = static_cast<double>(minmax_filter->max_val().doubleval());
            return _context.minmax_func->assign(&min_val, &max_val);
        }
        case TYPE_DATEV2: {
            int32_t min_val = minmax_filter->min_val().intval();
            int32_t max_val = minmax_filter->max_val().intval();
            return _context.minmax_func->assign(&min_val, &max_val);
        }
        case TYPE_DATETIMEV2: {
            int64_t min_val = minmax_filter->min_val().longval();
            int64_t max_val = minmax_filter->max_val().longval();
            return _context.minmax_func->assign(&min_val, &max_val);
        }
        case TYPE_DATETIME:
        case TYPE_DATE: {
            auto& min_val_ref = minmax_filter->min_val().stringval();
            auto& max_val_ref = minmax_filter->max_val().stringval();
            DateTimeValue min_val;
            DateTimeValue max_val;
            min_val.from_date_str(min_val_ref.c_str(), min_val_ref.length());
            max_val.from_date_str(max_val_ref.c_str(), max_val_ref.length());
            return _context.minmax_func->assign(&min_val, &max_val);
        }
        case TYPE_DECIMALV2: {
            auto& min_val_ref = minmax_filter->min_val().stringval();
            auto& max_val_ref = minmax_filter->max_val().stringval();
            DecimalV2Value min_val(min_val_ref);
            DecimalV2Value max_val(max_val_ref);
            return _context.minmax_func->assign(&min_val, &max_val);
        }
        case TYPE_DECIMAL32: {
            int32_t min_val = minmax_filter->min_val().intval();
            int32_t max_val = minmax_filter->max_val().intval();
            return _context.minmax_func->assign(&min_val, &max_val);
        }
        case TYPE_DECIMAL64: {
            int64_t min_val = minmax_filter->min_val().longval();
            int64_t max_val = minmax_filter->max_val().longval();
            return _context.minmax_func->assign(&min_val, &max_val);
        }
        case TYPE_DECIMAL128I: {
            auto min_string_val = minmax_filter->min_val().stringval();
            auto max_string_val = minmax_filter->max_val().stringval();
            StringParser::ParseResult result;
            int128_t min_val = StringParser::string_to_int<int128_t>(
                    min_string_val.c_str(), min_string_val.length(), &result);
            DCHECK(result == StringParser::PARSE_SUCCESS);
            int128_t max_val = StringParser::string_to_int<int128_t>(
                    max_string_val.c_str(), max_string_val.length(), &result);
            DCHECK(result == StringParser::PARSE_SUCCESS);
            return _context.minmax_func->assign(&min_val, &max_val);
        }
        case TYPE_VARCHAR:
        case TYPE_CHAR:
        case TYPE_STRING: {
            auto& min_val_ref = minmax_filter->min_val().stringval();
            auto& max_val_ref = minmax_filter->max_val().stringval();
            auto min_val_ptr = _pool->add(new std::string(min_val_ref));
            auto max_val_ptr = _pool->add(new std::string(max_val_ref));
            StringValue min_val(const_cast<char*>(min_val_ptr->c_str()), min_val_ptr->length());
            StringValue max_val(const_cast<char*>(max_val_ptr->c_str()), max_val_ptr->length());
            return _context.minmax_func->assign(&min_val, &max_val);
        }
        default:
            DCHECK(false) << "unknown type";
            break;
        }
        return Status::InvalidArgument("not support!");
    }

    Status get_in_filter_iterator(HybridSetBase::IteratorBase** it) {
        *it = _context.hybrid_set->begin();
        return Status::OK();
    }

    Status get_bloom_filter_desc(char** data, int* filter_length) {
        return _context.bloom_filter_func->get_data(data, filter_length);
    }

    Status get_minmax_filter_desc(void** min_data, void** max_data) {
        *min_data = _context.minmax_func->get_min();
        *max_data = _context.minmax_func->get_max();
        return Status::OK();
    }

    PrimitiveType column_type() { return _column_return_type; }

    void ready_for_publish() {
        if (_filter_type == RuntimeFilterType::MINMAX_FILTER) {
            switch (_column_return_type) {
            case TYPE_VARCHAR:
            case TYPE_CHAR:
            case TYPE_STRING: {
                StringValue* min_value = static_cast<StringValue*>(_context.minmax_func->get_min());
                StringValue* max_value = static_cast<StringValue*>(_context.minmax_func->get_max());
                auto min_val_ptr = _pool->add(new std::string(min_value->ptr));
                auto max_val_ptr = _pool->add(new std::string(max_value->ptr));
                StringValue min_val(const_cast<char*>(min_val_ptr->c_str()), min_val_ptr->length());
                StringValue max_val(const_cast<char*>(max_val_ptr->c_str()), max_val_ptr->length());
                _context.minmax_func->assign(&min_val, &max_val);
            }
            default:
                break;
            }
        }
    }

    bool is_bloomfilter() const { return _is_bloomfilter; }

    bool is_ignored_in_filter() const { return _is_ignored_in_filter; }

    std::string* get_ignored_in_filter_msg() const { return _ignored_in_filter_msg; }

    void batch_assign(const PInFilter* filter,
                      void (*assign_func)(std::shared_ptr<HybridSetBase>& _hybrid_set,
                                          PColumnValue&, ObjectPool*)) {
        for (int i = 0; i < filter->values_size(); ++i) {
            PColumnValue column = filter->values(i);
            assign_func(_context.hybrid_set, column, _pool);
        }
    }

<<<<<<< HEAD
    size_t get_in_filter_size() const { return _hybrid_set->size(); }
=======
    size_t get_in_filter_size() const { return _context.hybrid_set->size(); }

    std::shared_ptr<BitmapFilterFuncBase> get_bitmap_filter() const {
        return _context.bitmap_filter_func;
    }
>>>>>>> 6b773939

    friend class IRuntimeFilter;

private:
    RuntimeState* _state;
    ObjectPool* _pool;

    // When a runtime filter received from remote and it is a bloom filter, _column_return_type will be invalid.
    PrimitiveType _column_return_type; // column type
    RuntimeFilterType _filter_type;
    int32_t _max_in_num = -1;
<<<<<<< HEAD
    std::unique_ptr<MinMaxFuncBase> _minmax_func;
    std::shared_ptr<HybridSetBase> _hybrid_set;
    std::shared_ptr<BloomFilterFuncBase> _bloomfilter_func;
=======

    vectorized::SharedRuntimeFilterContext _context;
>>>>>>> 6b773939
    bool _is_bloomfilter = false;
    bool _is_ignored_in_filter = false;
    std::string* _ignored_in_filter_msg = nullptr;
    UniqueId _fragment_instance_id;
    uint32_t _filter_id;

    // When _column_return_type is invalid, _use_batch will be always false.
    bool _use_batch;
};

Status IRuntimeFilter::create(RuntimeState* state, ObjectPool* pool, const TRuntimeFilterDesc* desc,
                              const TQueryOptions* query_options, const RuntimeFilterRole role,
                              int node_id, IRuntimeFilter** res) {
    *res = pool->add(new IRuntimeFilter(state, pool));
    (*res)->set_role(role);
    UniqueId fragment_instance_id(state->fragment_instance_id());
    return (*res)->init_with_desc(desc, query_options, fragment_instance_id, node_id);
}

<<<<<<< HEAD
Status IRuntimeFilter::apply_from_other(IRuntimeFilter* other) {
    auto copy_hybrid_set = [](HybridSetBase* src, HybridSetBase* dst) {
        auto it = src->begin();
        while (it->has_next()) {
            dst->insert(it->get_value());
            it->next();
        }
    };
    switch (other->_wrapper->_filter_type) {
    case RuntimeFilterType::IN_FILTER:
        copy_hybrid_set(other->_wrapper->_hybrid_set.get(), _wrapper->_hybrid_set.get());
        break;
    case RuntimeFilterType::BLOOM_FILTER:
        _wrapper->_bloomfilter_func->light_copy(other->_wrapper->get_bloomfilter());
        break;
    case RuntimeFilterType::MINMAX_FILTER:
        *(_wrapper->_minmax_func) = *(other->_wrapper->_minmax_func);
        break;
    case RuntimeFilterType::IN_OR_BLOOM_FILTER:
        copy_hybrid_set(other->_wrapper->_hybrid_set.get(), _wrapper->_hybrid_set.get());
        _wrapper->_bloomfilter_func->light_copy(other->_wrapper->get_bloomfilter());
        break;
    default:
        return Status::InvalidArgument("unknown filter type");
        break;
    }
    _wrapper->_filter_type = other->_wrapper->_filter_type;
    _runtime_filter_type = other->_runtime_filter_type;
=======
void IRuntimeFilter::copy_to_shared_context(vectorized::SharedRuntimeFilterContext& context) {
    context = _wrapper->_context;
}

Status IRuntimeFilter::copy_from_shared_context(vectorized::SharedRuntimeFilterContext& context) {
    _wrapper->_context = context;
>>>>>>> 6b773939
    return Status::OK();
}

void IRuntimeFilter::insert(const void* data) {
    DCHECK(is_producer());
    if (!_is_ignored) {
        _wrapper->insert(data);
    }
}

void IRuntimeFilter::insert(const StringRef& value) {
    DCHECK(is_producer());
    _wrapper->insert(value);
}

void IRuntimeFilter::insert_batch(const vectorized::ColumnPtr column,
                                  const std::vector<int>& rows) {
    DCHECK(is_producer());
    _wrapper->insert_batch(column, rows);
}

Status IRuntimeFilter::publish() {
    DCHECK(is_producer());
    if (_has_local_target) {
        IRuntimeFilter* consumer_filter = nullptr;
        // TODO: log if err
        RETURN_IF_ERROR(
                _state->runtime_filter_mgr()->get_consume_filter(_filter_id, &consumer_filter));
        // push down
        consumer_filter->_wrapper = _wrapper;
        consumer_filter->update_runtime_filter_type_to_profile();
        consumer_filter->signal();
        return Status::OK();
    } else {
        TNetworkAddress addr;
        RETURN_IF_ERROR(_state->runtime_filter_mgr()->get_merge_addr(&addr));
        return push_to_remote(_state, &addr);
    }
}

void IRuntimeFilter::publish_finally() {
    DCHECK(is_producer());
    join_rpc();
}

Status IRuntimeFilter::get_push_expr_ctxs(std::list<ExprContext*>* push_expr_ctxs) {
    DCHECK(is_consumer());
    if (!_is_ignored) {
        return _wrapper->get_push_context(push_expr_ctxs, _state, _probe_ctx);
    }
    return Status::OK();
}

Status IRuntimeFilter::get_push_expr_ctxs(std::vector<vectorized::VExpr*>* push_vexprs) {
    DCHECK(is_consumer());
    if (!_is_ignored) {
        _set_push_down();
        _profile->add_info_string("Info", _format_status());
        return _wrapper->get_push_vexprs(push_vexprs, _state, _vprobe_ctx);
    } else {
        _profile->add_info_string("Info", _format_status());
        return Status::OK();
    }
}

Status IRuntimeFilter::get_push_expr_ctxs(std::list<ExprContext*>* push_expr_ctxs,
                                          ExprContext* probe_ctx) {
    DCHECK(is_producer());
    return _wrapper->get_push_context(push_expr_ctxs, _state, probe_ctx);
}

Status IRuntimeFilter::get_prepared_context(std::vector<ExprContext*>* push_expr_ctxs,
                                            const RowDescriptor& desc) {
    if (_is_ignored) {
        return Status::OK();
    }
    DCHECK(_is_ready);
    DCHECK(is_consumer());
    std::lock_guard<doris::Mutex> guard(_inner_mutex);

    if (_push_down_ctxs.empty()) {
        RETURN_IF_ERROR(_wrapper->get_push_context(&_push_down_ctxs, _state, _probe_ctx));
        RETURN_IF_ERROR(Expr::prepare(_push_down_ctxs, _state, desc));
        RETURN_IF_ERROR(Expr::open(_push_down_ctxs, _state));
    }
    // push expr
    push_expr_ctxs->insert(push_expr_ctxs->end(), _push_down_ctxs.begin(), _push_down_ctxs.end());
    return Status::OK();
}

Status IRuntimeFilter::get_prepared_vexprs(std::vector<doris::vectorized::VExpr*>* vexprs,
                                           const RowDescriptor& desc) {
    _profile->add_info_string("Info", _format_status());
    if (_is_ignored) {
        return Status::OK();
    }
    DCHECK(_is_ready);
    DCHECK(is_consumer());
    std::lock_guard<doris::Mutex> guard(_inner_mutex);

    if (_push_down_vexprs.empty()) {
        RETURN_IF_ERROR(_wrapper->get_push_vexprs(&_push_down_vexprs, _state, _vprobe_ctx));
    }
    // push expr
    vexprs->insert(vexprs->end(), _push_down_vexprs.begin(), _push_down_vexprs.end());
    return Status::OK();
}

bool IRuntimeFilter::await() {
    DCHECK(is_consumer());
    SCOPED_TIMER(_await_time_cost);
<<<<<<< HEAD
    int64_t wait_times_ms = _state->runtime_filter_wait_time_ms();
    std::unique_lock<doris::Mutex> lock(_inner_mutex);
=======
    // bitmap filter is precise filter and only filter once, so it must be applied.
    int64_t wait_times_ms = _wrapper->get_real_type() == RuntimeFilterType::BITMAP_FILTER
                                    ? _state->query_options().query_timeout
                                    : _state->runtime_filter_wait_time_ms();
    std::unique_lock<std::mutex> lock(_inner_mutex);
>>>>>>> 6b773939
    if (!_is_ready) {
        int64_t ms_since_registration = MonotonicMillis() - registration_time_;
        int64_t ms_remaining = wait_times_ms - ms_since_registration;
        if (ms_remaining <= 0) {
            return _is_ready;
        }
<<<<<<< HEAD
#if !defined(USE_BTHREAD_SCANNER)
=======
>>>>>>> 6b773939
        return _inner_cv.wait_for(lock, std::chrono::milliseconds(ms_remaining),
                                  [this] { return this->_is_ready; });
#else
        auto timeout_ms = butil::milliseconds_from_now(ms_remaining);
        while (!_is_ready) {
            if (_inner_cv.wait_until(lock, timeout_ms) != 0) {
                // timeout
                return _is_ready;
            }
        }
#endif
    }
    return true;
}

void IRuntimeFilter::signal() {
    DCHECK(is_consumer());
<<<<<<< HEAD
    std::unique_lock lock(_inner_mutex);
=======
    std::unique_lock<std::mutex> lock(_inner_mutex);
>>>>>>> 6b773939
    _is_ready = true;
    _inner_cv.notify_all();

    if (_wrapper->get_real_type() == RuntimeFilterType::IN_FILTER) {
        _profile->add_info_string("InFilterSize", std::to_string(_wrapper->get_in_filter_size()));
    }
<<<<<<< HEAD
=======
    if (_wrapper->get_real_type() == RuntimeFilterType::BITMAP_FILTER) {
        auto bitmap_filter = _wrapper->get_bitmap_filter();
        _profile->add_info_string("BitmapSize", std::to_string(bitmap_filter->size()));
        _profile->add_info_string("IsNotIn", bitmap_filter->is_not_in() ? "true" : "false");
    }
>>>>>>> 6b773939
}

BloomFilterFuncBase* IRuntimeFilter::get_bloomfilter() const {
    return _wrapper->get_bloomfilter();
}

Status IRuntimeFilter::init_with_desc(const TRuntimeFilterDesc* desc, const TQueryOptions* options,
                                      UniqueId fragment_instance_id, int node_id) {
    // if node_id == -1 , it shouldn't be a consumer
    DCHECK(node_id >= 0 || (node_id == -1 && !is_consumer()));

    if (desc->type == TRuntimeFilterType::BLOOM) {
        _runtime_filter_type = RuntimeFilterType::BLOOM_FILTER;
    } else if (desc->type == TRuntimeFilterType::MIN_MAX) {
        _runtime_filter_type = RuntimeFilterType::MINMAX_FILTER;
    } else if (desc->type == TRuntimeFilterType::IN) {
        _runtime_filter_type = RuntimeFilterType::IN_FILTER;
    } else if (desc->type == TRuntimeFilterType::IN_OR_BLOOM) {
        _runtime_filter_type = RuntimeFilterType::IN_OR_BLOOM_FILTER;
    } else if (desc->type == TRuntimeFilterType::BITMAP) {
        _runtime_filter_type = RuntimeFilterType::BITMAP_FILTER;
    } else {
        return Status::InvalidArgument("unknown filter type");
    }

    _is_broadcast_join = desc->is_broadcast_join;
    _has_local_target = desc->has_local_targets;
    _has_remote_target = desc->has_remote_targets;
    _expr_order = desc->expr_order;
    _filter_id = desc->filter_id;

    ExprContext* build_ctx = nullptr;
    RETURN_IF_ERROR(Expr::create_expr_tree(_pool, desc->src_expr, &build_ctx));

    RuntimeFilterParams params;
    params.fragment_instance_id = fragment_instance_id;
    params.filter_id = _filter_id;
    params.filter_type = _runtime_filter_type;
    params.column_return_type = build_ctx->root()->type().type;
    params.max_in_num = options->runtime_filter_max_in_num;
    if (desc->__isset.bloom_filter_size_bytes) {
        params.bloom_filter_size = desc->bloom_filter_size_bytes;
    }
    if (_runtime_filter_type == RuntimeFilterType::BITMAP_FILTER) {
        if (!build_ctx->root()->type().is_bitmap_type()) {
            return Status::InvalidArgument("Unexpected src expr type:{} for bitmap filter.",
                                           build_ctx->root()->type().debug_string());
        }
        if (!desc->__isset.bitmap_target_expr) {
            return Status::InvalidArgument("Unknown bitmap filter target expr.");
        }
        doris::vectorized::VExprContext* bitmap_target_ctx = nullptr;
        RETURN_IF_ERROR(doris::vectorized::VExpr::create_expr_tree(_pool, desc->bitmap_target_expr,
                                                                   &bitmap_target_ctx));
        auto* target_expr = doris::vectorized::VExpr::expr_without_cast(bitmap_target_ctx->root());
        params.column_return_type = const_cast<doris::vectorized::VExpr*>(target_expr)->type().type;

        if (desc->__isset.bitmap_filter_not_in) {
            params.bitmap_filter_not_in = desc->bitmap_filter_not_in;
        }
    }

    if (node_id >= 0) {
        DCHECK(is_consumer());
        const auto iter = desc->planId_to_target_expr.find(node_id);
        if (iter == desc->planId_to_target_expr.end()) {
            DCHECK(false) << "runtime filter not found node_id:" << node_id;
            return Status::InternalError("not found a node id");
        }
        RETURN_IF_ERROR(Expr::create_expr_tree(_pool, iter->second, &_probe_ctx));
        RETURN_IF_ERROR(
                doris::vectorized::VExpr::create_expr_tree(_pool, iter->second, &_vprobe_ctx));
    }

    _wrapper = _pool->add(new RuntimePredicateWrapper(_state, _pool, &params));
    return _wrapper->init(&params);
}

Status IRuntimeFilter::serialize(PMergeFilterRequest* request, void** data, int* len) {
    return serialize_impl(request, data, len);
}

Status IRuntimeFilter::serialize(PPublishFilterRequest* request, void** data, int* len) {
    return serialize_impl(request, data, len);
}

Status IRuntimeFilter::create_wrapper(RuntimeState* state, const MergeRuntimeFilterParams* param,
                                      ObjectPool* pool,
                                      std::unique_ptr<RuntimePredicateWrapper>* wrapper) {
    return _create_wrapper(state, param, pool, wrapper);
}

Status IRuntimeFilter::create_wrapper(RuntimeState* state, const UpdateRuntimeFilterParams* param,
                                      ObjectPool* pool,
                                      std::unique_ptr<RuntimePredicateWrapper>* wrapper) {
    return _create_wrapper(state, param, pool, wrapper);
}

void IRuntimeFilter::change_to_bloom_filter() {
    auto origin_type = _wrapper->get_real_type();
    _wrapper->change_to_bloom_filter();
    if (origin_type != _wrapper->get_real_type()) {
        update_runtime_filter_type_to_profile();
    }
}

template <class T>
Status IRuntimeFilter::_create_wrapper(RuntimeState* state, const T* param, ObjectPool* pool,
                                       std::unique_ptr<RuntimePredicateWrapper>* wrapper) {
    int filter_type = param->request->filter_type();
    PrimitiveType column_type = PrimitiveType::INVALID_TYPE;
    if (param->request->has_in_filter()) {
        column_type = to_primitive_type(param->request->in_filter().column_type());
    }
    wrapper->reset(new RuntimePredicateWrapper(state, pool, column_type, get_type(filter_type),
                                               UniqueId(param->request->fragment_id()),
                                               param->request->filter_id()));

    switch (filter_type) {
    case PFilterType::IN_FILTER: {
        DCHECK(param->request->has_in_filter());
        return (*wrapper)->assign(&param->request->in_filter());
    }
    case PFilterType::BLOOM_FILTER: {
        DCHECK(param->request->has_bloom_filter());
        return (*wrapper)->assign(&param->request->bloom_filter(), param->data);
    }
    case PFilterType::MINMAX_FILTER: {
        DCHECK(param->request->has_minmax_filter());
        return (*wrapper)->assign(&param->request->minmax_filter());
    }
    default:
        return Status::InvalidArgument("unknown filter type");
    }
}

void IRuntimeFilter::init_profile(RuntimeProfile* parent_profile) {
    DCHECK(parent_profile != nullptr);
    _profile.reset(new RuntimeProfile(fmt::format("RuntimeFilter: (id = {}, type = {})", _filter_id,
                                                  ::doris::to_string(_runtime_filter_type))));
    parent_profile->add_child(_profile.get(), true, nullptr);
    _await_time_cost = ADD_TIMER(_profile, "AWaitTimeCost");
    _profile->add_info_string("Info", _format_status());
    if (_runtime_filter_type == RuntimeFilterType::IN_OR_BLOOM_FILTER) {
        update_runtime_filter_type_to_profile();
    }
}

void IRuntimeFilter::update_runtime_filter_type_to_profile() {
    if (_profile != nullptr) {
        _profile->add_info_string("RealRuntimeFilterType",
                                  ::doris::to_string(_wrapper->get_real_type()));
    }
}

void IRuntimeFilter::set_push_down_profile() {
    _profile->add_info_string("HasPushDownToEngine", "true");
}

void IRuntimeFilter::ready_for_publish() {
    _wrapper->ready_for_publish();
}

Status IRuntimeFilter::merge_from(const RuntimePredicateWrapper* wrapper) {
    if (!_is_ignored && wrapper->is_ignored_in_filter()) {
        set_ignored();
        set_ignored_msg(*(wrapper->get_ignored_in_filter_msg()));
    }
    auto origin_type = _wrapper->get_real_type();
    Status status = _wrapper->merge(wrapper);
    if (!_is_ignored && _wrapper->is_ignored_in_filter()) {
        set_ignored();
        set_ignored_msg(*(_wrapper->get_ignored_in_filter_msg()));
    }
    if (origin_type != _wrapper->get_real_type()) {
        update_runtime_filter_type_to_profile();
    }
    return status;
}

const RuntimePredicateWrapper* IRuntimeFilter::get_wrapper() {
    return _wrapper;
}

template <typename T>
void batch_copy(PInFilter* filter, HybridSetBase::IteratorBase* it,
                void (*set_func)(PColumnValue*, const T*)) {
    while (it->has_next()) {
        const void* void_value = it->get_value();
        auto origin_value = reinterpret_cast<const T*>(void_value);
        set_func(filter->add_values(), origin_value);
        it->next();
    }
}

template <class T>
Status IRuntimeFilter::serialize_impl(T* request, void** data, int* len) {
    auto real_runtime_filter_type = _runtime_filter_type;
    if (real_runtime_filter_type == RuntimeFilterType::IN_OR_BLOOM_FILTER) {
        real_runtime_filter_type = _wrapper->is_bloomfilter() ? RuntimeFilterType::BLOOM_FILTER
                                                              : RuntimeFilterType::IN_FILTER;
    }

    request->set_filter_type(get_type(real_runtime_filter_type));

    if (real_runtime_filter_type == RuntimeFilterType::IN_FILTER) {
        auto in_filter = request->mutable_in_filter();
        to_protobuf(in_filter);
    } else if (real_runtime_filter_type == RuntimeFilterType::BLOOM_FILTER) {
        RETURN_IF_ERROR(_wrapper->get_bloom_filter_desc((char**)data, len));
        DCHECK(data != nullptr);
        request->mutable_bloom_filter()->set_filter_length(*len);
        request->mutable_bloom_filter()->set_always_true(false);
    } else if (real_runtime_filter_type == RuntimeFilterType::MINMAX_FILTER) {
        auto minmax_filter = request->mutable_minmax_filter();
        to_protobuf(minmax_filter);
    } else {
        return Status::InvalidArgument("not implemented !");
    }
    return Status::OK();
}

void IRuntimeFilter::to_protobuf(PInFilter* filter) {
    auto column_type = _wrapper->column_type();
    filter->set_column_type(to_proto(column_type));

    if (_is_ignored) {
        filter->set_ignored_msg(_ignored_msg);
        return;
    }

    HybridSetBase::IteratorBase* it;
    _wrapper->get_in_filter_iterator(&it);
    DCHECK(it != nullptr);

    switch (column_type) {
    case TYPE_BOOLEAN: {
        batch_copy<bool>(filter, it, [](PColumnValue* column, const bool* value) {
            column->set_boolval(*value);
        });
        return;
    }
    case TYPE_TINYINT: {
        batch_copy<int8_t>(filter, it, [](PColumnValue* column, const int8_t* value) {
            column->set_intval(*value);
        });
        return;
    }
    case TYPE_SMALLINT: {
        batch_copy<int16_t>(filter, it, [](PColumnValue* column, const int16_t* value) {
            column->set_intval(*value);
        });
        return;
    }
    case TYPE_INT: {
        batch_copy<int32_t>(filter, it, [](PColumnValue* column, const int32_t* value) {
            column->set_intval(*value);
        });
        return;
    }
    case TYPE_BIGINT: {
        batch_copy<int64_t>(filter, it, [](PColumnValue* column, const int64_t* value) {
            column->set_longval(*value);
        });
        return;
    }
    case TYPE_LARGEINT: {
        batch_copy<int128_t>(filter, it, [](PColumnValue* column, const int128_t* value) {
            column->set_stringval(LargeIntValue::to_string(*value));
        });
        return;
    }
    case TYPE_FLOAT: {
        batch_copy<float>(filter, it, [](PColumnValue* column, const float* value) {
            column->set_doubleval(*value);
        });
        return;
    }
    case TYPE_DOUBLE: {
        batch_copy<double>(filter, it, [](PColumnValue* column, const double* value) {
            column->set_doubleval(*value);
        });
        return;
    }
    case TYPE_DATEV2: {
        batch_copy<doris::vectorized::DateV2Value<doris::vectorized::DateV2ValueType>>(
                filter, it,
                [](PColumnValue* column,
                   const doris::vectorized::DateV2Value<doris::vectorized::DateV2ValueType>*
                           value) {
                    column->set_intval(*reinterpret_cast<const int32_t*>(value));
                });
        return;
    }
    case TYPE_DATETIMEV2: {
        batch_copy<doris::vectorized::DateV2Value<doris::vectorized::DateTimeV2ValueType>>(
                filter, it,
                [](PColumnValue* column,
                   const doris::vectorized::DateV2Value<doris::vectorized::DateTimeV2ValueType>*
                           value) {
                    column->set_longval(*reinterpret_cast<const int64_t*>(value));
                });
        return;
    }
    case TYPE_DATE:
    case TYPE_DATETIME: {
        if (_state->enable_vectorized_exec()) {
            batch_copy<vectorized::VecDateTimeValue>(
                    filter, it,
                    [](PColumnValue* column, const vectorized::VecDateTimeValue* value) {
                        char convert_buffer[30];
                        value->to_string(convert_buffer);
                        column->set_stringval(convert_buffer);
                    });
        } else {
            batch_copy<DateTimeValue>(filter, it,
                                      [](PColumnValue* column, const DateTimeValue* value) {
                                          char convert_buffer[30];
                                          value->to_string(convert_buffer);
                                          column->set_stringval(convert_buffer);
                                      });
        }
        return;
    }
    case TYPE_DECIMALV2: {
        batch_copy<DecimalV2Value>(filter, it,
                                   [](PColumnValue* column, const DecimalV2Value* value) {
                                       column->set_stringval(value->to_string());
                                   });
        return;
    }
    case TYPE_DECIMAL32: {
        batch_copy<int32_t>(filter, it, [](PColumnValue* column, const int32_t* value) {
            column->set_intval(*value);
        });
        return;
    }
    case TYPE_DECIMAL64: {
        batch_copy<int64_t>(filter, it, [](PColumnValue* column, const int64_t* value) {
            column->set_longval(*value);
        });
        return;
    }
    case TYPE_DECIMAL128I: {
        batch_copy<int128_t>(filter, it, [](PColumnValue* column, const int128_t* value) {
            column->set_stringval(LargeIntValue::to_string(*value));
        });
        return;
    }
    case TYPE_CHAR:
    case TYPE_VARCHAR:
    case TYPE_STRING: {
        batch_copy<StringValue>(filter, it, [](PColumnValue* column, const StringValue* value) {
            column->set_stringval(std::string(value->ptr, value->len));
        });
        return;
    }
    default: {
        DCHECK(false) << "unknown type";
        break;
    }
    }
}

void IRuntimeFilter::to_protobuf(PMinMaxFilter* filter) {
    void* min_data = nullptr;
    void* max_data = nullptr;
    _wrapper->get_minmax_filter_desc(&min_data, &max_data);
    DCHECK(min_data != nullptr);
    DCHECK(max_data != nullptr);
    filter->set_column_type(to_proto(_wrapper->column_type()));

    switch (_wrapper->column_type()) {
    case TYPE_BOOLEAN: {
        filter->mutable_min_val()->set_boolval(*reinterpret_cast<const int32_t*>(min_data));
        filter->mutable_max_val()->set_boolval(*reinterpret_cast<const int32_t*>(max_data));
        return;
    }
    case TYPE_TINYINT: {
        filter->mutable_min_val()->set_intval(*reinterpret_cast<const int8_t*>(min_data));
        filter->mutable_max_val()->set_intval(*reinterpret_cast<const int8_t*>(max_data));
        return;
    }
    case TYPE_SMALLINT: {
        filter->mutable_min_val()->set_intval(*reinterpret_cast<const int16_t*>(min_data));
        filter->mutable_max_val()->set_intval(*reinterpret_cast<const int16_t*>(max_data));
        return;
    }
    case TYPE_INT: {
        filter->mutable_min_val()->set_intval(*reinterpret_cast<const int32_t*>(min_data));
        filter->mutable_max_val()->set_intval(*reinterpret_cast<const int32_t*>(max_data));
        return;
    }
    case TYPE_BIGINT: {
        filter->mutable_min_val()->set_longval(*reinterpret_cast<const int64_t*>(min_data));
        filter->mutable_max_val()->set_longval(*reinterpret_cast<const int64_t*>(max_data));
        return;
    }
    case TYPE_LARGEINT: {
        filter->mutable_min_val()->set_stringval(
                LargeIntValue::to_string(*reinterpret_cast<const int128_t*>(min_data)));
        filter->mutable_max_val()->set_stringval(
                LargeIntValue::to_string(*reinterpret_cast<const int128_t*>(max_data)));
        return;
    }
    case TYPE_FLOAT: {
        filter->mutable_min_val()->set_doubleval(*reinterpret_cast<const float*>(min_data));
        filter->mutable_max_val()->set_doubleval(*reinterpret_cast<const float*>(max_data));
        return;
    }
    case TYPE_DOUBLE: {
        filter->mutable_min_val()->set_doubleval(*reinterpret_cast<const double*>(min_data));
        filter->mutable_max_val()->set_doubleval(*reinterpret_cast<const double*>(max_data));
        return;
    }
    case TYPE_DATEV2: {
        filter->mutable_min_val()->set_intval(*reinterpret_cast<const int32_t*>(min_data));
        filter->mutable_max_val()->set_intval(*reinterpret_cast<const int32_t*>(max_data));
        return;
    }
    case TYPE_DATETIMEV2: {
        filter->mutable_min_val()->set_longval(*reinterpret_cast<const int64_t*>(min_data));
        filter->mutable_max_val()->set_longval(*reinterpret_cast<const int64_t*>(max_data));
        return;
    }
    case TYPE_DATE:
    case TYPE_DATETIME: {
        char convert_buffer[30];
        reinterpret_cast<const DateTimeValue*>(min_data)->to_string(convert_buffer);
        filter->mutable_min_val()->set_stringval(convert_buffer);
        reinterpret_cast<const DateTimeValue*>(max_data)->to_string(convert_buffer);
        filter->mutable_max_val()->set_stringval(convert_buffer);
        return;
    }
    case TYPE_DECIMALV2: {
        filter->mutable_min_val()->set_stringval(
                reinterpret_cast<const DecimalV2Value*>(min_data)->to_string());
        filter->mutable_max_val()->set_stringval(
                reinterpret_cast<const DecimalV2Value*>(max_data)->to_string());
        return;
    }
    case TYPE_DECIMAL32: {
        filter->mutable_min_val()->set_intval(*reinterpret_cast<const int32_t*>(min_data));
        filter->mutable_max_val()->set_intval(*reinterpret_cast<const int32_t*>(max_data));
        return;
    }
    case TYPE_DECIMAL64: {
        filter->mutable_min_val()->set_longval(*reinterpret_cast<const int64_t*>(min_data));
        filter->mutable_max_val()->set_longval(*reinterpret_cast<const int64_t*>(max_data));
        return;
    }
    case TYPE_DECIMAL128I: {
        filter->mutable_min_val()->set_stringval(
                LargeIntValue::to_string(*reinterpret_cast<const int128_t*>(min_data)));
        filter->mutable_max_val()->set_stringval(
                LargeIntValue::to_string(*reinterpret_cast<const int128_t*>(max_data)));
        return;
    }
    case TYPE_CHAR:
    case TYPE_VARCHAR:
    case TYPE_STRING: {
        const StringValue* min_string_value = reinterpret_cast<const StringValue*>(min_data);
        filter->mutable_min_val()->set_stringval(
                std::string(min_string_value->ptr, min_string_value->len));
        const StringValue* max_string_value = reinterpret_cast<const StringValue*>(max_data);
        filter->mutable_max_val()->set_stringval(
                std::string(max_string_value->ptr, max_string_value->len));
        break;
    }
    default: {
        DCHECK(false) << "unknown type";
        break;
    }
    }
}

bool IRuntimeFilter::is_bloomfilter() {
    return _wrapper->is_bloomfilter();
}

Status IRuntimeFilter::update_filter(const UpdateRuntimeFilterParams* param) {
    if (param->request->has_in_filter() && param->request->in_filter().has_ignored_msg()) {
        set_ignored();
        const PInFilter in_filter = param->request->in_filter();
        auto msg = param->pool->add(new std::string(in_filter.ignored_msg()));
        set_ignored_msg(*msg);
    }
    std::unique_ptr<RuntimePredicateWrapper> wrapper;
    RETURN_IF_ERROR(IRuntimeFilter::create_wrapper(_state, param, _pool, &wrapper));
    auto origin_type = _wrapper->get_real_type();
    RETURN_IF_ERROR(_wrapper->merge(wrapper.get()));
    if (origin_type != _wrapper->get_real_type()) {
        update_runtime_filter_type_to_profile();
    }
    this->signal();
    return Status::OK();
}

Status IRuntimeFilter::consumer_close() {
    DCHECK(is_consumer());
    Expr::close(_push_down_ctxs, _state);
    return Status::OK();
}

template <class T>
Status RuntimePredicateWrapper::get_push_context(T* container, RuntimeState* state,
                                                 ExprContext* prob_expr) {
    DCHECK(state != nullptr);
    DCHECK(container != nullptr);
    DCHECK(_pool != nullptr);
    DCHECK(prob_expr->root()->type().type == _column_return_type ||
           (is_string_type(prob_expr->root()->type().type) && is_string_type(_column_return_type)));

    auto real_filter_type = get_real_type();
    switch (real_filter_type) {
    case RuntimeFilterType::IN_FILTER: {
        if (!_is_ignored_in_filter) {
            TTypeDesc type_desc = create_type_desc(_column_return_type);
            TExprNode node;
            node.__set_type(type_desc);
            node.__set_node_type(TExprNodeType::IN_PRED);
            node.in_predicate.__set_is_not_in(false);
            node.__set_opcode(TExprOpcode::FILTER_IN);
            node.__isset.vector_opcode = true;
            node.__set_vector_opcode(to_in_opcode(_column_return_type));
            auto in_pred = _pool->add(new InPredicate(node));
<<<<<<< HEAD
            RETURN_IF_ERROR(in_pred->prepare(state, _hybrid_set.get()));
=======
            RETURN_IF_ERROR(in_pred->prepare(state, _context.hybrid_set.get()));
>>>>>>> 6b773939
            in_pred->add_child(Expr::copy(_pool, prob_expr->root()));
            ExprContext* ctx = _pool->add(new ExprContext(in_pred));
            container->push_back(ctx);
        }
        break;
    }
    case RuntimeFilterType::MINMAX_FILTER: {
        // create max filter
        Expr* max_literal = nullptr;
        auto max_pred = create_bin_predicate(_pool, _column_return_type, TExprOpcode::LE);
        RETURN_IF_ERROR(create_literal<false>(_pool, prob_expr->root()->type(),
                                              _context.minmax_func->get_max(),
                                              (void**)&max_literal));
        max_pred->add_child(Expr::copy(_pool, prob_expr->root()));
        max_pred->add_child(max_literal);
        container->push_back(_pool->add(new ExprContext(max_pred)));
        // create min filter
        Expr* min_literal = nullptr;
        auto min_pred = create_bin_predicate(_pool, _column_return_type, TExprOpcode::GE);
        RETURN_IF_ERROR(create_literal<false>(_pool, prob_expr->root()->type(),
                                              _context.minmax_func->get_min(),
                                              (void**)&min_literal));
        min_pred->add_child(Expr::copy(_pool, prob_expr->root()));
        min_pred->add_child(min_literal);
        container->push_back(_pool->add(new ExprContext(min_pred)));
        break;
    }
    case RuntimeFilterType::BLOOM_FILTER: {
        // create a bloom filter
        TTypeDesc type_desc = create_type_desc(_column_return_type);
        TExprNode node;
        node.__set_type(type_desc);
        node.__set_node_type(TExprNodeType::BLOOM_PRED);
        node.__set_opcode(TExprOpcode::RT_FILTER);
        node.__isset.vector_opcode = true;
        node.__set_vector_opcode(to_in_opcode(_column_return_type));
        auto bloom_pred = _pool->add(new BloomFilterPredicate(node));
        RETURN_IF_ERROR(bloom_pred->prepare(state, _context.bloom_filter_func));
        bloom_pred->add_child(Expr::copy(_pool, prob_expr->root()));
        ExprContext* ctx = _pool->add(new ExprContext(bloom_pred));
        container->push_back(ctx);
        break;
    }
    default:
        DCHECK(false);
        break;
    }
    return Status::OK();
}

Status RuntimePredicateWrapper::get_push_vexprs(std::vector<doris::vectorized::VExpr*>* container,
                                                RuntimeState* state,
                                                doris::vectorized::VExprContext* vprob_expr) {
    DCHECK(state != nullptr);
    DCHECK(container != nullptr);
    DCHECK(_pool != nullptr);
    DCHECK(vprob_expr->root()->type().type == _column_return_type ||
           (is_string_type(vprob_expr->root()->type().type) &&
            is_string_type(_column_return_type)) ||
           _filter_type == RuntimeFilterType::BITMAP_FILTER);

    auto real_filter_type = get_real_type();
    switch (real_filter_type) {
    case RuntimeFilterType::IN_FILTER: {
        if (!_is_ignored_in_filter) {
            TTypeDesc type_desc = create_type_desc(PrimitiveType::TYPE_BOOLEAN);
            type_desc.__set_is_nullable(false);
            TExprNode node;
            node.__set_type(type_desc);
            node.__set_node_type(TExprNodeType::IN_PRED);
            node.in_predicate.__set_is_not_in(false);
            node.__set_opcode(TExprOpcode::FILTER_IN);
            node.__isset.vector_opcode = true;
            node.__set_vector_opcode(to_in_opcode(_column_return_type));
            node.__set_is_nullable(false);

            auto in_pred = _pool->add(new vectorized::VDirectInPredicate(node));
<<<<<<< HEAD
            in_pred->set_filter(_hybrid_set);
=======
            in_pred->set_filter(_context.hybrid_set);
>>>>>>> 6b773939
            auto cloned_vexpr = vprob_expr->root()->clone(_pool);
            in_pred->add_child(cloned_vexpr);
            auto wrapper = _pool->add(new vectorized::VRuntimeFilterWrapper(node, in_pred));
            container->push_back(wrapper);
        }
        break;
    }
    case RuntimeFilterType::MINMAX_FILTER: {
        doris::vectorized::VExpr* max_pred = nullptr;
        // create max filter
        TExprNode max_pred_node;
        RETURN_IF_ERROR(create_vbin_predicate(_pool, vprob_expr->root()->type(), TExprOpcode::LE,
                                              &max_pred, &max_pred_node));
        doris::vectorized::VExpr* max_literal = nullptr;
        RETURN_IF_ERROR(create_literal<true>(_pool, vprob_expr->root()->type(),
                                             _context.minmax_func->get_max(),
                                             (void**)&max_literal));
        auto cloned_vexpr = vprob_expr->root()->clone(_pool);
        max_pred->add_child(cloned_vexpr);
        max_pred->add_child(max_literal);
        container->push_back(
                _pool->add(new vectorized::VRuntimeFilterWrapper(max_pred_node, max_pred)));

        // create min filter
        doris::vectorized::VExpr* min_pred = nullptr;
        TExprNode min_pred_node;
        RETURN_IF_ERROR(create_vbin_predicate(_pool, vprob_expr->root()->type(), TExprOpcode::GE,
                                              &min_pred, &min_pred_node));
        doris::vectorized::VExpr* min_literal = nullptr;
        RETURN_IF_ERROR(create_literal<true>(_pool, vprob_expr->root()->type(),
                                             _context.minmax_func->get_min(),
                                             (void**)&min_literal));
        cloned_vexpr = vprob_expr->root()->clone(_pool);
        min_pred->add_child(cloned_vexpr);
        min_pred->add_child(min_literal);
        container->push_back(
                _pool->add(new vectorized::VRuntimeFilterWrapper(min_pred_node, min_pred)));
        break;
    }
    case RuntimeFilterType::BLOOM_FILTER: {
        // create a bloom filter
        TTypeDesc type_desc = create_type_desc(PrimitiveType::TYPE_BOOLEAN);
        type_desc.__set_is_nullable(false);
        TExprNode node;
        node.__set_type(type_desc);
        node.__set_node_type(TExprNodeType::BLOOM_PRED);
        node.__set_opcode(TExprOpcode::RT_FILTER);
        node.__isset.vector_opcode = true;
        node.__set_vector_opcode(to_in_opcode(_column_return_type));
        node.__set_is_nullable(false);
        auto bloom_pred = _pool->add(new vectorized::VBloomPredicate(node));
<<<<<<< HEAD
        bloom_pred->set_filter(_bloomfilter_func);
        auto cloned_vexpr = vprob_expr->root()->clone(_pool);
        bloom_pred->add_child(cloned_vexpr);
        auto wrapper = _pool->add(new vectorized::VRuntimeFilterWrapper(node, bloom_pred));
=======
        bloom_pred->set_filter(_context.bloom_filter_func);
        auto cloned_vexpr = vprob_expr->root()->clone(_pool);
        bloom_pred->add_child(cloned_vexpr);
        auto wrapper = _pool->add(new vectorized::VRuntimeFilterWrapper(node, bloom_pred));
        container->push_back(wrapper);
        break;
    }
    case RuntimeFilterType::BITMAP_FILTER: {
        // create a bitmap filter
        TTypeDesc type_desc = create_type_desc(PrimitiveType::TYPE_BOOLEAN);
        type_desc.__set_is_nullable(false);
        TExprNode node;
        node.__set_type(type_desc);
        node.__set_node_type(TExprNodeType::BITMAP_PRED);
        node.__set_opcode(TExprOpcode::RT_FILTER);
        node.__isset.vector_opcode = true;
        node.__set_vector_opcode(to_in_opcode(_column_return_type));
        node.__set_is_nullable(false);
        auto bitmap_pred = _pool->add(new vectorized::VBitmapPredicate(node));
        bitmap_pred->set_filter(_context.bitmap_filter_func);
        auto cloned_vexpr = vprob_expr->root()->clone(_pool);
        bitmap_pred->add_child(cloned_vexpr);
        auto wrapper = _pool->add(new vectorized::VRuntimeFilterWrapper(node, bitmap_pred));
>>>>>>> 6b773939
        container->push_back(wrapper);
        break;
    }
    default:
        DCHECK(false);
        break;
    }
    return Status::OK();
}

RuntimeFilterWrapperHolder::RuntimeFilterWrapperHolder() = default;
RuntimeFilterWrapperHolder::~RuntimeFilterWrapperHolder() = default;

} // namespace doris<|MERGE_RESOLUTION|>--- conflicted
+++ resolved
@@ -435,12 +435,8 @@
         _max_in_num = params->max_in_num;
         switch (_filter_type) {
         case RuntimeFilterType::IN_FILTER: {
-<<<<<<< HEAD
-            _hybrid_set.reset(create_set(_column_return_type, _state->enable_vectorized_exec()));
-=======
             _context.hybrid_set.reset(
                     create_set(_column_return_type, _state->enable_vectorized_exec()));
->>>>>>> 6b773939
             break;
         }
         case RuntimeFilterType::MINMAX_FILTER: {
@@ -449,16 +445,6 @@
         }
         case RuntimeFilterType::BLOOM_FILTER: {
             _is_bloomfilter = true;
-<<<<<<< HEAD
-            _bloomfilter_func.reset(create_bloom_filter(_column_return_type));
-            _bloomfilter_func->set_length(params->bloom_filter_size);
-            return Status::OK();
-        }
-        case RuntimeFilterType::IN_OR_BLOOM_FILTER: {
-            _hybrid_set.reset(create_set(_column_return_type, _state->enable_vectorized_exec()));
-            _bloomfilter_func.reset(create_bloom_filter(_column_return_type));
-            _bloomfilter_func->set_length(params->bloom_filter_size);
-=======
             _context.bloom_filter_func.reset(create_bloom_filter(_column_return_type));
             _context.bloom_filter_func->set_length(params->bloom_filter_size);
             return Status::OK();
@@ -473,7 +459,6 @@
         case RuntimeFilterType::BITMAP_FILTER: {
             _context.bitmap_filter_func.reset(create_bitmap_filter(_column_return_type));
             _context.bitmap_filter_func->set_not_in(params->bitmap_filter_not_in);
->>>>>>> 6b773939
             return Status::OK();
         }
         default:
@@ -487,16 +472,6 @@
                 << "Can not change to bloom filter because of runtime filter type is "
                 << to_string(_filter_type);
         _is_bloomfilter = true;
-<<<<<<< HEAD
-        insert_to_bloom_filter(_bloomfilter_func.get());
-        // release in filter
-        _hybrid_set.reset(create_set(_column_return_type, _state->enable_vectorized_exec()));
-    }
-
-    void insert_to_bloom_filter(BloomFilterFuncBase* bloom_filter) const {
-        if (_hybrid_set->size() > 0) {
-            auto it = _hybrid_set->begin();
-=======
         insert_to_bloom_filter(_context.bloom_filter_func.get());
         // release in filter
         _context.hybrid_set.reset(
@@ -506,7 +481,6 @@
     void insert_to_bloom_filter(BloomFilterFuncBase* bloom_filter) const {
         if (_context.hybrid_set->size() > 0) {
             auto it = _context.hybrid_set->begin();
->>>>>>> 6b773939
 
             if (_use_batch) {
                 while (it->has_next()) {
@@ -522,11 +496,7 @@
         }
     }
 
-<<<<<<< HEAD
-    BloomFilterFuncBase* get_bloomfilter() const { return _bloomfilter_func.get(); }
-=======
     BloomFilterFuncBase* get_bloomfilter() const { return _context.bloom_filter_func.get(); }
->>>>>>> 6b773939
 
     void insert(const void* data) {
         switch (_filter_type) {
@@ -613,14 +583,10 @@
     }
 
     void insert_batch(const vectorized::ColumnPtr column, const std::vector<int>& rows) {
-<<<<<<< HEAD
-        if (IRuntimeFilter::enable_use_batch(_state->be_exec_version(), _column_return_type)) {
-=======
         if (get_real_type() == RuntimeFilterType::BITMAP_FILTER) {
             bitmap_filter_insert_batch(column, rows);
         } else if (IRuntimeFilter::enable_use_batch(_state->be_exec_version(),
                                                     _column_return_type)) {
->>>>>>> 6b773939
             insert_fixed_len(column->get_raw_data().data, rows.data(), rows.size());
         } else {
             for (int index : rows) {
@@ -680,11 +646,7 @@
                 _is_ignored_in_filter = true;
                 _ignored_in_filter_msg = wrapper->_ignored_in_filter_msg;
                 // release in filter
-<<<<<<< HEAD
-                _hybrid_set.reset(
-=======
                 _context.hybrid_set.reset(
->>>>>>> 6b773939
                         create_set(_column_return_type, _state->enable_vectorized_exec()));
                 break;
             }
@@ -704,11 +666,7 @@
                 _is_ignored_in_filter = true;
 
                 // release in filter
-<<<<<<< HEAD
-                _hybrid_set.reset(
-=======
                 _context.hybrid_set.reset(
->>>>>>> 6b773939
                         create_set(_column_return_type, _state->enable_vectorized_exec()));
             }
             break;
@@ -755,11 +713,7 @@
                             << " can not ignore merge runtime filter(in filter id "
                             << wrapper->_filter_id << ") when used IN_OR_BLOOM_FILTER, ignore msg: "
                             << *(wrapper->get_ignored_in_filter_msg());
-<<<<<<< HEAD
-                    wrapper->insert_to_bloom_filter(_bloomfilter_func.get());
-=======
                     wrapper->insert_to_bloom_filter(_context.bloom_filter_func.get());
->>>>>>> 6b773939
                     // bloom filter merge bloom filter
                 } else {
                     _context.bloom_filter_func->merge(wrapper->_context.bloom_filter_func.get());
@@ -783,11 +737,7 @@
             _ignored_in_filter_msg = _pool->add(new std::string(in_filter->ignored_msg()));
             return Status::OK();
         }
-<<<<<<< HEAD
-        _hybrid_set.reset(create_set(type, _state->enable_vectorized_exec()));
-=======
         _context.hybrid_set.reset(create_set(type, _state->enable_vectorized_exec()));
->>>>>>> 6b773939
         switch (type) {
         case TYPE_BOOLEAN: {
             batch_assign(in_filter, [](std::shared_ptr<HybridSetBase>& set, PColumnValue& column,
@@ -919,11 +869,7 @@
             });
             break;
         }
-<<<<<<< HEAD
-        case TYPE_DECIMAL128: {
-=======
         case TYPE_DECIMAL128I: {
->>>>>>> 6b773939
             batch_assign(in_filter, [](std::shared_ptr<HybridSetBase>& set, PColumnValue& column,
                                        ObjectPool* pool) {
                 auto string_val = column.stringval();
@@ -1138,15 +1084,11 @@
         }
     }
 
-<<<<<<< HEAD
-    size_t get_in_filter_size() const { return _hybrid_set->size(); }
-=======
     size_t get_in_filter_size() const { return _context.hybrid_set->size(); }
 
     std::shared_ptr<BitmapFilterFuncBase> get_bitmap_filter() const {
         return _context.bitmap_filter_func;
     }
->>>>>>> 6b773939
 
     friend class IRuntimeFilter;
 
@@ -1158,14 +1100,8 @@
     PrimitiveType _column_return_type; // column type
     RuntimeFilterType _filter_type;
     int32_t _max_in_num = -1;
-<<<<<<< HEAD
-    std::unique_ptr<MinMaxFuncBase> _minmax_func;
-    std::shared_ptr<HybridSetBase> _hybrid_set;
-    std::shared_ptr<BloomFilterFuncBase> _bloomfilter_func;
-=======
 
     vectorized::SharedRuntimeFilterContext _context;
->>>>>>> 6b773939
     bool _is_bloomfilter = false;
     bool _is_ignored_in_filter = false;
     std::string* _ignored_in_filter_msg = nullptr;
@@ -1185,43 +1121,12 @@
     return (*res)->init_with_desc(desc, query_options, fragment_instance_id, node_id);
 }
 
-<<<<<<< HEAD
-Status IRuntimeFilter::apply_from_other(IRuntimeFilter* other) {
-    auto copy_hybrid_set = [](HybridSetBase* src, HybridSetBase* dst) {
-        auto it = src->begin();
-        while (it->has_next()) {
-            dst->insert(it->get_value());
-            it->next();
-        }
-    };
-    switch (other->_wrapper->_filter_type) {
-    case RuntimeFilterType::IN_FILTER:
-        copy_hybrid_set(other->_wrapper->_hybrid_set.get(), _wrapper->_hybrid_set.get());
-        break;
-    case RuntimeFilterType::BLOOM_FILTER:
-        _wrapper->_bloomfilter_func->light_copy(other->_wrapper->get_bloomfilter());
-        break;
-    case RuntimeFilterType::MINMAX_FILTER:
-        *(_wrapper->_minmax_func) = *(other->_wrapper->_minmax_func);
-        break;
-    case RuntimeFilterType::IN_OR_BLOOM_FILTER:
-        copy_hybrid_set(other->_wrapper->_hybrid_set.get(), _wrapper->_hybrid_set.get());
-        _wrapper->_bloomfilter_func->light_copy(other->_wrapper->get_bloomfilter());
-        break;
-    default:
-        return Status::InvalidArgument("unknown filter type");
-        break;
-    }
-    _wrapper->_filter_type = other->_wrapper->_filter_type;
-    _runtime_filter_type = other->_runtime_filter_type;
-=======
 void IRuntimeFilter::copy_to_shared_context(vectorized::SharedRuntimeFilterContext& context) {
     context = _wrapper->_context;
 }
 
 Status IRuntimeFilter::copy_from_shared_context(vectorized::SharedRuntimeFilterContext& context) {
     _wrapper->_context = context;
->>>>>>> 6b773939
     return Status::OK();
 }
 
@@ -1333,26 +1238,18 @@
 bool IRuntimeFilter::await() {
     DCHECK(is_consumer());
     SCOPED_TIMER(_await_time_cost);
-<<<<<<< HEAD
-    int64_t wait_times_ms = _state->runtime_filter_wait_time_ms();
-    std::unique_lock<doris::Mutex> lock(_inner_mutex);
-=======
     // bitmap filter is precise filter and only filter once, so it must be applied.
     int64_t wait_times_ms = _wrapper->get_real_type() == RuntimeFilterType::BITMAP_FILTER
                                     ? _state->query_options().query_timeout
                                     : _state->runtime_filter_wait_time_ms();
-    std::unique_lock<std::mutex> lock(_inner_mutex);
->>>>>>> 6b773939
+    std::unique_lock lock(_inner_mutex);
     if (!_is_ready) {
         int64_t ms_since_registration = MonotonicMillis() - registration_time_;
         int64_t ms_remaining = wait_times_ms - ms_since_registration;
         if (ms_remaining <= 0) {
             return _is_ready;
         }
-<<<<<<< HEAD
 #if !defined(USE_BTHREAD_SCANNER)
-=======
->>>>>>> 6b773939
         return _inner_cv.wait_for(lock, std::chrono::milliseconds(ms_remaining),
                                   [this] { return this->_is_ready; });
 #else
@@ -1370,25 +1267,19 @@
 
 void IRuntimeFilter::signal() {
     DCHECK(is_consumer());
-<<<<<<< HEAD
     std::unique_lock lock(_inner_mutex);
-=======
-    std::unique_lock<std::mutex> lock(_inner_mutex);
->>>>>>> 6b773939
     _is_ready = true;
     _inner_cv.notify_all();
 
+
     if (_wrapper->get_real_type() == RuntimeFilterType::IN_FILTER) {
         _profile->add_info_string("InFilterSize", std::to_string(_wrapper->get_in_filter_size()));
     }
-<<<<<<< HEAD
-=======
     if (_wrapper->get_real_type() == RuntimeFilterType::BITMAP_FILTER) {
         auto bitmap_filter = _wrapper->get_bitmap_filter();
         _profile->add_info_string("BitmapSize", std::to_string(bitmap_filter->size()));
         _profile->add_info_string("IsNotIn", bitmap_filter->is_not_in() ? "true" : "false");
     }
->>>>>>> 6b773939
 }
 
 BloomFilterFuncBase* IRuntimeFilter::get_bloomfilter() const {
@@ -1915,11 +1806,7 @@
             node.__isset.vector_opcode = true;
             node.__set_vector_opcode(to_in_opcode(_column_return_type));
             auto in_pred = _pool->add(new InPredicate(node));
-<<<<<<< HEAD
-            RETURN_IF_ERROR(in_pred->prepare(state, _hybrid_set.get()));
-=======
             RETURN_IF_ERROR(in_pred->prepare(state, _context.hybrid_set.get()));
->>>>>>> 6b773939
             in_pred->add_child(Expr::copy(_pool, prob_expr->root()));
             ExprContext* ctx = _pool->add(new ExprContext(in_pred));
             container->push_back(ctx);
@@ -1997,11 +1884,7 @@
             node.__set_is_nullable(false);
 
             auto in_pred = _pool->add(new vectorized::VDirectInPredicate(node));
-<<<<<<< HEAD
-            in_pred->set_filter(_hybrid_set);
-=======
             in_pred->set_filter(_context.hybrid_set);
->>>>>>> 6b773939
             auto cloned_vexpr = vprob_expr->root()->clone(_pool);
             in_pred->add_child(cloned_vexpr);
             auto wrapper = _pool->add(new vectorized::VRuntimeFilterWrapper(node, in_pred));
@@ -2053,12 +1936,6 @@
         node.__set_vector_opcode(to_in_opcode(_column_return_type));
         node.__set_is_nullable(false);
         auto bloom_pred = _pool->add(new vectorized::VBloomPredicate(node));
-<<<<<<< HEAD
-        bloom_pred->set_filter(_bloomfilter_func);
-        auto cloned_vexpr = vprob_expr->root()->clone(_pool);
-        bloom_pred->add_child(cloned_vexpr);
-        auto wrapper = _pool->add(new vectorized::VRuntimeFilterWrapper(node, bloom_pred));
-=======
         bloom_pred->set_filter(_context.bloom_filter_func);
         auto cloned_vexpr = vprob_expr->root()->clone(_pool);
         bloom_pred->add_child(cloned_vexpr);
@@ -2082,7 +1959,6 @@
         auto cloned_vexpr = vprob_expr->root()->clone(_pool);
         bitmap_pred->add_child(cloned_vexpr);
         auto wrapper = _pool->add(new vectorized::VRuntimeFilterWrapper(node, bitmap_pred));
->>>>>>> 6b773939
         container->push_back(wrapper);
         break;
     }
