// Licensed to the Apache Software Foundation (ASF) under one
// or more contributor license agreements.  See the NOTICE file
// distributed with this work for additional information
// regarding copyright ownership.  The ASF licenses this file
// to you under the Apache License, Version 2.0 (the
// "License"); you may not use this file except in compliance
// with the License.  You may obtain a copy of the License at
//
//   http://www.apache.org/licenses/LICENSE-2.0
//
// Unless required by applicable law or agreed to in writing,
// software distributed under the License is distributed on an
// "AS IS" BASIS, WITHOUT WARRANTIES OR CONDITIONS OF ANY
// KIND, either express or implied.  See the License for the
// specific language governing permissions and limitations
// under the License.

#include "runtime_filter.h"

<<<<<<< HEAD
#include <type_traits>

=======
>>>>>>> 7bda49b5
#include <gen_cpp/Opcodes_types.h>
#include <gen_cpp/PaloInternalService_types.h>
#include <gen_cpp/PlanNodes_types.h>
#include <gen_cpp/Types_types.h>
#include <gen_cpp/internal_service.pb.h>
#include <stddef.h>

#include <algorithm>
// IWYU pragma: no_include <bits/chrono.h>
#include <chrono> // IWYU pragma: keep
#include <map>
#include <memory>
#include <mutex>
#include <ostream>
#include <utility>

#include "common/logging.h"
#include "common/object_pool.h"
#include "common/status.h"
#include "exprs/bitmapfilter_predicate.h"
#include "exprs/bloom_filter_func.h"
#include "exprs/create_predicate_function.h"
#include "exprs/hybrid_set.h"
#include "exprs/minmax_predicate.h"
#include "gutil/strings/substitute.h"
#include "runtime/define_primitive_type.h"
#include "runtime/large_int_value.h"
#include "runtime/primitive_type.h"
#include "runtime/runtime_filter_mgr.h"
#include "util/bitmap_value.h"
#include "util/runtime_profile.h"
#include "util/string_parser.hpp"
#include "vec/columns/column.h"
#include "vec/columns/column_complex.h"
#include "vec/common/assert_cast.h"
#include "vec/exprs/vbitmap_predicate.h"
#include "vec/exprs/vbloom_predicate.h"
#include "vec/exprs/vdirect_in_predicate.h"
#include "vec/exprs/vexpr.h"
#include "vec/exprs/vexpr_context.h"
#include "vec/exprs/vliteral.h"
#include "vec/exprs/vruntimefilter_wrapper.h"
#include "vec/runtime/shared_hash_table_controller.h"

namespace doris {

// PrimitiveType-> PColumnType
// TODO: use constexpr if we use c++14
PColumnType to_proto(PrimitiveType type) {
    switch (type) {
    case TYPE_BOOLEAN:
        return PColumnType::COLUMN_TYPE_BOOL;
    case TYPE_TINYINT:
        return PColumnType::COLUMN_TYPE_TINY_INT;
    case TYPE_SMALLINT:
        return PColumnType::COLUMN_TYPE_SMALL_INT;
    case TYPE_INT:
        return PColumnType::COLUMN_TYPE_INT;
    case TYPE_BIGINT:
        return PColumnType::COLUMN_TYPE_BIGINT;
    case TYPE_LARGEINT:
        return PColumnType::COLUMN_TYPE_LARGEINT;
    case TYPE_FLOAT:
        return PColumnType::COLUMN_TYPE_FLOAT;
    case TYPE_DOUBLE:
        return PColumnType::COLUMN_TYPE_DOUBLE;
    case TYPE_DATE:
        return PColumnType::COLUMN_TYPE_DATE;
    case TYPE_DATEV2:
        return PColumnType::COLUMN_TYPE_DATEV2;
    case TYPE_DATETIMEV2:
        return PColumnType::COLUMN_TYPE_DATETIMEV2;
    case TYPE_DATETIME:
        return PColumnType::COLUMN_TYPE_DATETIME;
    case TYPE_DECIMALV2:
        return PColumnType::COLUMN_TYPE_DECIMALV2;
    case TYPE_DECIMAL32:
        return PColumnType::COLUMN_TYPE_DECIMAL32;
    case TYPE_DECIMAL64:
        return PColumnType::COLUMN_TYPE_DECIMAL64;
    case TYPE_DECIMAL128I:
        return PColumnType::COLUMN_TYPE_DECIMAL128I;
    case TYPE_CHAR:
        return PColumnType::COLUMN_TYPE_CHAR;
    case TYPE_VARCHAR:
        return PColumnType::COLUMN_TYPE_VARCHAR;
    case TYPE_STRING:
        return PColumnType::COLUMN_TYPE_STRING;
    default:
        DCHECK(false) << "Invalid type.";
    }
    DCHECK(false);
    return PColumnType::COLUMN_TYPE_INT;
}

// PColumnType->PrimitiveType
// TODO: use constexpr if we use c++14
PrimitiveType to_primitive_type(PColumnType type) {
    switch (type) {
    case PColumnType::COLUMN_TYPE_BOOL:
        return TYPE_BOOLEAN;
    case PColumnType::COLUMN_TYPE_TINY_INT:
        return TYPE_TINYINT;
    case PColumnType::COLUMN_TYPE_SMALL_INT:
        return TYPE_SMALLINT;
    case PColumnType::COLUMN_TYPE_INT:
        return TYPE_INT;
    case PColumnType::COLUMN_TYPE_BIGINT:
        return TYPE_BIGINT;
    case PColumnType::COLUMN_TYPE_LARGEINT:
        return TYPE_LARGEINT;
    case PColumnType::COLUMN_TYPE_FLOAT:
        return TYPE_FLOAT;
    case PColumnType::COLUMN_TYPE_DOUBLE:
        return TYPE_DOUBLE;
    case PColumnType::COLUMN_TYPE_DATE:
        return TYPE_DATE;
    case PColumnType::COLUMN_TYPE_DATEV2:
        return TYPE_DATEV2;
    case PColumnType::COLUMN_TYPE_DATETIMEV2:
        return TYPE_DATETIMEV2;
    case PColumnType::COLUMN_TYPE_DATETIME:
        return TYPE_DATETIME;
    case PColumnType::COLUMN_TYPE_DECIMALV2:
        return TYPE_DECIMALV2;
    case PColumnType::COLUMN_TYPE_DECIMAL32:
        return TYPE_DECIMAL32;
    case PColumnType::COLUMN_TYPE_DECIMAL64:
        return TYPE_DECIMAL64;
    case PColumnType::COLUMN_TYPE_DECIMAL128I:
        return TYPE_DECIMAL128I;
    case PColumnType::COLUMN_TYPE_VARCHAR:
        return TYPE_VARCHAR;
    case PColumnType::COLUMN_TYPE_CHAR:
        return TYPE_CHAR;
    case PColumnType::COLUMN_TYPE_STRING:
        return TYPE_STRING;
    default:
        DCHECK(false);
    }
    return TYPE_INT;
}

// PFilterType -> RuntimeFilterType
RuntimeFilterType get_type(int filter_type) {
    switch (filter_type) {
    case PFilterType::IN_FILTER: {
        return RuntimeFilterType::IN_FILTER;
    }
    case PFilterType::BLOOM_FILTER: {
        return RuntimeFilterType::BLOOM_FILTER;
    }
    case PFilterType::MINMAX_FILTER:
        return RuntimeFilterType::MINMAX_FILTER;
    default:
        return RuntimeFilterType::UNKNOWN_FILTER;
    }
}

// RuntimeFilterType -> PFilterType
PFilterType get_type(RuntimeFilterType type) {
    switch (type) {
    case RuntimeFilterType::IN_FILTER:
        return PFilterType::IN_FILTER;
    case RuntimeFilterType::BLOOM_FILTER:
        return PFilterType::BLOOM_FILTER;
    case RuntimeFilterType::MINMAX_FILTER:
        return PFilterType::MINMAX_FILTER;
    case RuntimeFilterType::IN_OR_BLOOM_FILTER:
        return PFilterType::IN_OR_BLOOM_FILTER;
    default:
        return PFilterType::UNKNOW_FILTER;
    }
}

Status create_literal(const TypeDescriptor& type, const void* data, vectorized::VExprSPtr& expr) {
    TExprNode node;

    switch (type.type) {
    case TYPE_BOOLEAN: {
        create_texpr_literal_node<TYPE_BOOLEAN>(data, &node);
        break;
    }
    case TYPE_TINYINT: {
        create_texpr_literal_node<TYPE_TINYINT>(data, &node);
        break;
    }
    case TYPE_SMALLINT: {
        create_texpr_literal_node<TYPE_SMALLINT>(data, &node);
        break;
    }
    case TYPE_INT: {
        create_texpr_literal_node<TYPE_INT>(data, &node);
        break;
    }
    case TYPE_BIGINT: {
        create_texpr_literal_node<TYPE_BIGINT>(data, &node);
        break;
    }
    case TYPE_LARGEINT: {
        create_texpr_literal_node<TYPE_LARGEINT>(data, &node);
        break;
    }
    case TYPE_FLOAT: {
        create_texpr_literal_node<TYPE_FLOAT>(data, &node);
        break;
    }
    case TYPE_DOUBLE: {
        create_texpr_literal_node<TYPE_DOUBLE>(data, &node);
        break;
    }
    case TYPE_DATEV2: {
        create_texpr_literal_node<TYPE_DATEV2>(data, &node);
        break;
    }
    case TYPE_DATETIMEV2: {
        create_texpr_literal_node<TYPE_DATETIMEV2>(data, &node);
        break;
    }
    case TYPE_DATE: {
        create_texpr_literal_node<TYPE_DATE>(data, &node);
        break;
    }
    case TYPE_DATETIME: {
        create_texpr_literal_node<TYPE_DATETIME>(data, &node);
        break;
    }
    case TYPE_DECIMALV2: {
        create_texpr_literal_node<TYPE_DECIMALV2>(data, &node, type.precision, type.scale);
        break;
    }
    case TYPE_DECIMAL32: {
        create_texpr_literal_node<TYPE_DECIMAL32>(data, &node, type.precision, type.scale);
        break;
    }
    case TYPE_DECIMAL64: {
        create_texpr_literal_node<TYPE_DECIMAL64>(data, &node, type.precision, type.scale);
        break;
    }
    case TYPE_DECIMAL128I: {
        create_texpr_literal_node<TYPE_DECIMAL128I>(data, &node, type.precision, type.scale);
        break;
    }
    case TYPE_CHAR: {
        create_texpr_literal_node<TYPE_CHAR>(data, &node);
        break;
    }
    case TYPE_VARCHAR: {
        create_texpr_literal_node<TYPE_VARCHAR>(data, &node);
        break;
    }
    case TYPE_STRING: {
        create_texpr_literal_node<TYPE_STRING>(data, &node);
        break;
    }
    default:
        DCHECK(false);
        return Status::InvalidArgument("Invalid type!");
    }

    try {
        expr = vectorized::VLiteral::create_shared(node);
    } catch (const Exception& e) {
<<<<<<< HEAD
        return Status::Error(e.code(), e.to_string());
=======
        return e.to_status();
>>>>>>> 7bda49b5
    }

    return Status::OK();
}

Status create_vbin_predicate(const TypeDescriptor& type, TExprOpcode::type opcode,
                             vectorized::VExprSPtr& expr, TExprNode* tnode) {
    TExprNode node;
    TScalarType tscalar_type;
    tscalar_type.__set_type(TPrimitiveType::BOOLEAN);
    TTypeNode ttype_node;
    ttype_node.__set_type(TTypeNodeType::SCALAR);
    ttype_node.__set_scalar_type(tscalar_type);
    TTypeDesc t_type_desc;
    t_type_desc.types.push_back(ttype_node);
    node.__set_type(t_type_desc);
    node.__set_opcode(opcode);
    node.__set_vector_opcode(opcode);
    node.__set_child_type(to_thrift(type.type));
    node.__set_num_children(2);
    node.__set_output_scale(type.scale);
    node.__set_node_type(TExprNodeType::BINARY_PRED);
    TFunction fn;
    TFunctionName fn_name;
    fn_name.__set_db_name("");
    switch (opcode) {
    case TExprOpcode::LE:
        fn_name.__set_function_name("le");
        break;
    case TExprOpcode::GE:
        fn_name.__set_function_name("ge");
        break;
    default:
        Status::InvalidArgument(
                strings::Substitute("Invalid opcode for max_min_runtimefilter: '$0'", opcode));
    }
    fn.__set_name(fn_name);
    fn.__set_binary_type(TFunctionBinaryType::BUILTIN);

    TTypeNode type_node;
    type_node.__set_type(TTypeNodeType::SCALAR);
    TScalarType scalar_type;
    scalar_type.__set_type(to_thrift(type.type));
    scalar_type.__set_precision(type.precision);
    scalar_type.__set_scale(type.scale);
    type_node.__set_scalar_type(scalar_type);

    std::vector<TTypeNode> type_nodes;
    type_nodes.push_back(type_node);

    TTypeDesc type_desc;
    type_desc.__set_types(type_nodes);

    std::vector<TTypeDesc> arg_types;
    arg_types.push_back(type_desc);
    arg_types.push_back(type_desc);
    fn.__set_arg_types(arg_types);

    fn.__set_ret_type(t_type_desc);
    fn.__set_has_var_args(false);
    node.__set_fn(fn);
    *tnode = node;
    return vectorized::VExpr::create_expr(node, expr);
}
// This class is a wrapper of runtime predicate function
class RuntimePredicateWrapper {
public:
    RuntimePredicateWrapper(RuntimeState* state, ObjectPool* pool,
                            const RuntimeFilterParams* params)
            : _state(state),
              _be_exec_version(_state->be_exec_version()),
              _pool(pool),
              _column_return_type(params->column_return_type),
              _filter_type(params->filter_type),
              _filter_id(params->filter_id),
              _use_batch(
                      IRuntimeFilter::enable_use_batch(_be_exec_version > 0, _column_return_type)),
              _use_new_hash(_be_exec_version >= 2) {}
    // for a 'tmp' runtime predicate wrapper
    // only could called assign method or as a param for merge
    RuntimePredicateWrapper(RuntimeState* state, ObjectPool* pool, PrimitiveType column_type,
                            RuntimeFilterType type, uint32_t filter_id)
            : _state(state),
              _be_exec_version(_state->be_exec_version()),
<<<<<<< HEAD
              _pool(pool),
              _column_return_type(column_type),
              _filter_type(type),
              _filter_id(filter_id),
              _use_batch(
                      IRuntimeFilter::enable_use_batch(_be_exec_version > 0, _column_return_type)),
              _use_new_hash(_be_exec_version >= 2) {}

    RuntimePredicateWrapper(QueryContext* query_ctx, ObjectPool* pool,
                            const RuntimeFilterParams* params)
            : _query_ctx(query_ctx),
              _be_exec_version(_query_ctx->be_exec_version()),
              _pool(pool),
              _column_return_type(params->column_return_type),
              _filter_type(params->filter_type),
              _filter_id(params->filter_id),
              _use_batch(
                      IRuntimeFilter::enable_use_batch(_be_exec_version > 0, _column_return_type)),
              _use_new_hash(_be_exec_version >= 2) {}
    // for a 'tmp' runtime predicate wrapper
    // only could called assign method or as a param for merge
    RuntimePredicateWrapper(QueryContext* query_ctx, ObjectPool* pool, PrimitiveType column_type,
                            RuntimeFilterType type, uint32_t filter_id)
            : _query_ctx(query_ctx),
              _be_exec_version(_query_ctx->be_exec_version()),
=======
>>>>>>> 7bda49b5
              _pool(pool),
              _column_return_type(column_type),
              _filter_type(type),
              _filter_id(filter_id),
              _use_batch(
                      IRuntimeFilter::enable_use_batch(_be_exec_version > 0, _column_return_type)),
              _use_new_hash(_be_exec_version >= 2) {}
<<<<<<< HEAD
=======

    RuntimePredicateWrapper(QueryContext* query_ctx, ObjectPool* pool,
                            const RuntimeFilterParams* params)
            : _query_ctx(query_ctx),
              _be_exec_version(_query_ctx->be_exec_version()),
              _pool(pool),
              _column_return_type(params->column_return_type),
              _filter_type(params->filter_type),
              _filter_id(params->filter_id),
              _use_batch(
                      IRuntimeFilter::enable_use_batch(_be_exec_version > 0, _column_return_type)),
              _use_new_hash(_be_exec_version >= 2) {}
    // for a 'tmp' runtime predicate wrapper
    // only could called assign method or as a param for merge
    RuntimePredicateWrapper(QueryContext* query_ctx, ObjectPool* pool, PrimitiveType column_type,
                            RuntimeFilterType type, uint32_t filter_id)
            : _query_ctx(query_ctx),
              _be_exec_version(_query_ctx->be_exec_version()),
              _pool(pool),
              _column_return_type(column_type),
              _filter_type(type),
              _filter_id(filter_id),
              _use_batch(
                      IRuntimeFilter::enable_use_batch(_be_exec_version > 0, _column_return_type)),
              _use_new_hash(_be_exec_version >= 2) {}
>>>>>>> 7bda49b5
    // init runtime filter wrapper
    // alloc memory to init runtime filter function
    Status init(const RuntimeFilterParams* params) {
        _max_in_num = params->max_in_num;
        switch (_filter_type) {
        case RuntimeFilterType::IN_FILTER: {
            _context.hybrid_set.reset(create_set(_column_return_type));
            break;
        }
        case RuntimeFilterType::MINMAX_FILTER: {
            _context.minmax_func.reset(create_minmax_filter(_column_return_type));
            break;
        }
        case RuntimeFilterType::BLOOM_FILTER: {
            _is_bloomfilter = true;
            _context.bloom_filter_func.reset(create_bloom_filter(_column_return_type));
            _context.bloom_filter_func->set_length(params->bloom_filter_size);
            _context.bloom_filter_func->set_build_bf_exactly(params->build_bf_exactly);
            return Status::OK();
        }
        case RuntimeFilterType::IN_OR_BLOOM_FILTER: {
            _context.hybrid_set.reset(create_set(_column_return_type));
            _context.bloom_filter_func.reset(create_bloom_filter(_column_return_type));
            _context.bloom_filter_func->set_length(params->bloom_filter_size);
            _context.bloom_filter_func->set_build_bf_exactly(params->build_bf_exactly);
            return Status::OK();
        }
        case RuntimeFilterType::BITMAP_FILTER: {
            _context.bitmap_filter_func.reset(create_bitmap_filter(_column_return_type));
            _context.bitmap_filter_func->set_not_in(params->bitmap_filter_not_in);
            return Status::OK();
        }
        default:
            return Status::InvalidArgument("Unknown Filter type");
        }
        return Status::OK();
    }

    void change_to_bloom_filter() {
        CHECK(_filter_type == RuntimeFilterType::IN_OR_BLOOM_FILTER)
                << "Can not change to bloom filter because of runtime filter type is "
                << to_string(_filter_type);
        _is_bloomfilter = true;
        insert_to_bloom_filter(_context.bloom_filter_func.get());
        // release in filter
        _context.hybrid_set.reset(create_set(_column_return_type));
    }

    Status init_bloom_filter(const size_t build_bf_cardinality) {
        DCHECK(_filter_type == RuntimeFilterType::BLOOM_FILTER ||
               _filter_type == RuntimeFilterType::IN_OR_BLOOM_FILTER);
        return _context.bloom_filter_func->init_with_cardinality(build_bf_cardinality);
    }

    void insert_to_bloom_filter(BloomFilterFuncBase* bloom_filter) const {
        if (_context.hybrid_set->size() > 0) {
            auto it = _context.hybrid_set->begin();

            if (_use_batch) {
                while (it->has_next()) {
                    bloom_filter->insert_fixed_len((char*)it->get_value());
                    it->next();
                }
            } else {
                while (it->has_next()) {
                    if (_use_new_hash) {
                        bloom_filter->insert_crc32_hash(it->get_value());
                    } else {
                        bloom_filter->insert(it->get_value());
                    }

                    it->next();
                }
            }
        }
    }

    BloomFilterFuncBase* get_bloomfilter() const { return _context.bloom_filter_func.get(); }

    void insert(const void* data) {
        switch (_filter_type) {
        case RuntimeFilterType::IN_FILTER: {
            if (_is_ignored_in_filter) {
                break;
            }
            _context.hybrid_set->insert(data);
            break;
        }
        case RuntimeFilterType::MINMAX_FILTER: {
            _context.minmax_func->insert(data);
            break;
        }
        case RuntimeFilterType::BLOOM_FILTER: {
            if (_use_new_hash) {
                _context.bloom_filter_func->insert_crc32_hash(data);
            } else {
                _context.bloom_filter_func->insert(data);
            }
            break;
        }
        case RuntimeFilterType::IN_OR_BLOOM_FILTER: {
            if (_is_bloomfilter) {
                if (_use_new_hash) {
                    _context.bloom_filter_func->insert_crc32_hash(data);
                } else {
                    _context.bloom_filter_func->insert(data);
                }
            } else {
                _context.hybrid_set->insert(data);
            }
            break;
        }
        case RuntimeFilterType::BITMAP_FILTER: {
            _context.bitmap_filter_func->insert(data);
            break;
        }
        default:
            DCHECK(false);
            break;
        }
    }

    void insert_fixed_len(const char* data, const int* offsets, int number) {
        switch (_filter_type) {
        case RuntimeFilterType::IN_FILTER: {
            if (_is_ignored_in_filter) {
                break;
            }
            _context.hybrid_set->insert_fixed_len(data, offsets, number);
            break;
        }
        case RuntimeFilterType::MINMAX_FILTER: {
            _context.minmax_func->insert_fixed_len(data, offsets, number);
            break;
        }
        case RuntimeFilterType::BLOOM_FILTER: {
            _context.bloom_filter_func->insert_fixed_len(data, offsets, number);
            break;
        }
        case RuntimeFilterType::IN_OR_BLOOM_FILTER: {
            if (_is_bloomfilter) {
                _context.bloom_filter_func->insert_fixed_len(data, offsets, number);
            } else {
                _context.hybrid_set->insert_fixed_len(data, offsets, number);
            }
            break;
        }
        default:
            DCHECK(false);
            break;
        }
    }

    void insert(const StringRef& value) {
        switch (_column_return_type) {
        case TYPE_CHAR:
        case TYPE_VARCHAR:
        case TYPE_HLL:
        case TYPE_STRING: {
            // StringRef->StringRef
            StringRef data = StringRef(value.data, value.size);
            insert(reinterpret_cast<const void*>(&data));
            break;
        }

        default:
            insert(reinterpret_cast<const void*>(value.data));
            break;
        }
    }

    void insert_batch(const vectorized::ColumnPtr column, const std::vector<int>& rows) {
        if (get_real_type() == RuntimeFilterType::BITMAP_FILTER) {
            bitmap_filter_insert_batch(column, rows);
        } else if (IRuntimeFilter::enable_use_batch(_be_exec_version > 0, _column_return_type)) {
            insert_fixed_len(column->get_raw_data().data, rows.data(), rows.size());
        } else {
            for (int index : rows) {
                insert(column->get_data_at(index));
            }
        }
    }

    void bitmap_filter_insert_batch(const vectorized::ColumnPtr column,
                                    const std::vector<int>& rows) {
        std::vector<const BitmapValue*> bitmaps;
        auto* col = assert_cast<const vectorized::ColumnComplexType<BitmapValue>*>(column.get());
        for (int index : rows) {
            bitmaps.push_back(&(col->get_data()[index]));
        }
        _context.bitmap_filter_func->insert_many(bitmaps);
    }

    RuntimeFilterType get_real_type() {
        auto real_filter_type = _filter_type;
        if (real_filter_type == RuntimeFilterType::IN_OR_BLOOM_FILTER) {
            real_filter_type = _is_bloomfilter ? RuntimeFilterType::BLOOM_FILTER
                                               : RuntimeFilterType::IN_FILTER;
        }
        return real_filter_type;
    }

    size_t get_bloom_filter_size() {
        if (_is_bloomfilter) {
            return _context.bloom_filter_func->get_size();
        }
        return 0;
    }

    Status get_push_exprs(std::vector<vectorized::VExprSPtr>* container,
                          const vectorized::VExprContextSPtr& prob_expr);

    Status merge(const RuntimePredicateWrapper* wrapper) {
        bool can_not_merge_in_or_bloom = _filter_type == RuntimeFilterType::IN_OR_BLOOM_FILTER &&
                                         (wrapper->_filter_type != RuntimeFilterType::IN_FILTER &&
                                          wrapper->_filter_type != RuntimeFilterType::BLOOM_FILTER);

        bool can_not_merge_other = _filter_type != RuntimeFilterType::IN_OR_BLOOM_FILTER &&
                                   _filter_type != wrapper->_filter_type;

        CHECK(!can_not_merge_in_or_bloom && !can_not_merge_other)
                << " can not merge runtime filter(id=" << _filter_id
                << "), current is filter type is " << to_string(_filter_type)
                << ", other filter type is " << to_string(wrapper->_filter_type);

        switch (_filter_type) {
        case RuntimeFilterType::IN_FILTER: {
            if (_is_ignored_in_filter) {
                break;
            } else if (wrapper->_is_ignored_in_filter) {
                VLOG_DEBUG << " ignore merge runtime filter(in filter id " << _filter_id
                           << ") because: " << *(wrapper->get_ignored_in_filter_msg());

                _is_ignored_in_filter = true;
                _ignored_in_filter_msg = wrapper->_ignored_in_filter_msg;
                // release in filter
                _context.hybrid_set.reset(create_set(_column_return_type));
                break;
            }
            // try insert set
            _context.hybrid_set->insert(wrapper->_context.hybrid_set.get());
            if (_max_in_num >= 0 && _context.hybrid_set->size() >= _max_in_num) {
#ifdef VLOG_DEBUG_IS_ON
                std::stringstream msg;
                msg << " ignore merge runtime filter(in filter id " << _filter_id
                    << ") because: in_num(" << _context.hybrid_set->size() << ") >= max_in_num("
                    << _max_in_num << ")";
                _ignored_in_filter_msg = _pool->add(new std::string(msg.str()));
#else
                _ignored_in_filter_msg = _pool->add(new std::string("ignored"));
#endif
                _is_ignored_in_filter = true;

                // release in filter
                _context.hybrid_set.reset(create_set(_column_return_type));
            }
            break;
        }
        case RuntimeFilterType::MINMAX_FILTER: {
            _context.minmax_func->merge(wrapper->_context.minmax_func.get(), _pool);
            break;
        }
        case RuntimeFilterType::BLOOM_FILTER: {
            _context.bloom_filter_func->merge(wrapper->_context.bloom_filter_func.get());
            break;
        }
        case RuntimeFilterType::IN_OR_BLOOM_FILTER: {
            auto real_filter_type = _is_bloomfilter ? RuntimeFilterType::BLOOM_FILTER
                                                    : RuntimeFilterType::IN_FILTER;
            if (real_filter_type == RuntimeFilterType::IN_FILTER) {
                if (wrapper->_filter_type == RuntimeFilterType::IN_FILTER) { // in merge in
                    CHECK(!wrapper->_is_ignored_in_filter)
                            << " can not ignore merge runtime filter(in filter id "
                            << wrapper->_filter_id << ") when used IN_OR_BLOOM_FILTER, ignore msg: "
                            << *(wrapper->get_ignored_in_filter_msg());
                    _context.hybrid_set->insert(wrapper->_context.hybrid_set.get());
                    if (_max_in_num >= 0 && _context.hybrid_set->size() >= _max_in_num) {
                        VLOG_DEBUG << " change runtime filter to bloom filter(id=" << _filter_id
                                   << ") because: in_num(" << _context.hybrid_set->size()
                                   << ") >= max_in_num(" << _max_in_num << ")";
                        change_to_bloom_filter();
                    }
                    // in merge bloom filter
                } else {
                    VLOG_DEBUG << " change runtime filter to bloom filter(id=" << _filter_id
                               << ") because: already exist a bloom filter";
                    change_to_bloom_filter();
                    _context.bloom_filter_func->merge(wrapper->_context.bloom_filter_func.get());
                }
            } else {
                if (wrapper->_filter_type ==
                    RuntimeFilterType::IN_FILTER) { // bloom filter merge in
                    CHECK(!wrapper->_is_ignored_in_filter)
                            << " can not ignore merge runtime filter(in filter id "
                            << wrapper->_filter_id << ") when used IN_OR_BLOOM_FILTER, ignore msg: "
                            << *(wrapper->get_ignored_in_filter_msg());
                    wrapper->insert_to_bloom_filter(_context.bloom_filter_func.get());
                    // bloom filter merge bloom filter
                } else {
                    _context.bloom_filter_func->merge(wrapper->_context.bloom_filter_func.get());
                }
            }
            break;
        }
        default:
            DCHECK(false);
            return Status::InternalError("unknown runtime filter");
        }
        return Status::OK();
    }

    Status assign(const PInFilter* in_filter) {
        PrimitiveType type = to_primitive_type(in_filter->column_type());
        if (in_filter->has_ignored_msg()) {
            VLOG_DEBUG << "Ignore in filter(id=" << _filter_id
                       << ") because: " << in_filter->ignored_msg();
            _is_ignored_in_filter = true;
            _ignored_in_filter_msg = _pool->add(new std::string(in_filter->ignored_msg()));
            return Status::OK();
        }
        _context.hybrid_set.reset(create_set(type));
        switch (type) {
        case TYPE_BOOLEAN: {
            batch_assign(in_filter, [](std::shared_ptr<HybridSetBase>& set, PColumnValue& column,
                                       ObjectPool* pool) {
                bool bool_val = column.boolval();
                set->insert(&bool_val);
            });
            break;
        }
        case TYPE_TINYINT: {
            batch_assign(in_filter, [](std::shared_ptr<HybridSetBase>& set, PColumnValue& column,
                                       ObjectPool* pool) {
                int8_t int_val = static_cast<int8_t>(column.intval());
                set->insert(&int_val);
            });
            break;
        }
        case TYPE_SMALLINT: {
            batch_assign(in_filter, [](std::shared_ptr<HybridSetBase>& set, PColumnValue& column,
                                       ObjectPool* pool) {
                int16_t int_val = static_cast<int16_t>(column.intval());
                set->insert(&int_val);
            });
            break;
        }
        case TYPE_INT: {
            batch_assign(in_filter, [](std::shared_ptr<HybridSetBase>& set, PColumnValue& column,
                                       ObjectPool* pool) {
                int32_t int_val = column.intval();
                set->insert(&int_val);
            });
            break;
        }
        case TYPE_BIGINT: {
            batch_assign(in_filter, [](std::shared_ptr<HybridSetBase>& set, PColumnValue& column,
                                       ObjectPool* pool) {
                int64_t long_val = column.longval();
                set->insert(&long_val);
            });
            break;
        }
        case TYPE_LARGEINT: {
            batch_assign(in_filter, [](std::shared_ptr<HybridSetBase>& set, PColumnValue& column,
                                       ObjectPool* pool) {
                auto string_val = column.stringval();
                StringParser::ParseResult result;
                int128_t int128_val = StringParser::string_to_int<int128_t>(
                        string_val.c_str(), string_val.length(), &result);
                DCHECK(result == StringParser::PARSE_SUCCESS);
                set->insert(&int128_val);
            });
            break;
        }
        case TYPE_FLOAT: {
            batch_assign(in_filter, [](std::shared_ptr<HybridSetBase>& set, PColumnValue& column,
                                       ObjectPool* pool) {
                float float_val = static_cast<float>(column.doubleval());
                set->insert(&float_val);
            });
            break;
        }
        case TYPE_DOUBLE: {
            batch_assign(in_filter, [](std::shared_ptr<HybridSetBase>& set, PColumnValue& column,
                                       ObjectPool* pool) {
                double double_val = column.doubleval();
                set->insert(&double_val);
            });
            break;
        }
        case TYPE_DATEV2: {
            batch_assign(in_filter, [](std::shared_ptr<HybridSetBase>& set, PColumnValue& column,
                                       ObjectPool* pool) {
                auto date_v2_val = column.intval();
                set->insert(&date_v2_val);
            });
            break;
        }
        case TYPE_DATETIMEV2: {
            batch_assign(in_filter, [](std::shared_ptr<HybridSetBase>& set, PColumnValue& column,
                                       ObjectPool* pool) {
                auto date_v2_val = column.longval();
                set->insert(&date_v2_val);
            });
            break;
        }
        case TYPE_DATETIME:
        case TYPE_DATE: {
            batch_assign(in_filter, [](std::shared_ptr<HybridSetBase>& set, PColumnValue& column,
                                       ObjectPool* pool) {
                auto& string_val_ref = column.stringval();
                vectorized::VecDateTimeValue datetime_val;
                datetime_val.from_date_str(string_val_ref.c_str(), string_val_ref.length());
                set->insert(&datetime_val);
            });
            break;
        }
        case TYPE_DECIMALV2: {
            batch_assign(in_filter, [](std::shared_ptr<HybridSetBase>& set, PColumnValue& column,
                                       ObjectPool* pool) {
                auto& string_val_ref = column.stringval();
                DecimalV2Value decimal_val(string_val_ref);
                set->insert(&decimal_val);
            });
            break;
        }
        case TYPE_DECIMAL32: {
            batch_assign(in_filter, [](std::shared_ptr<HybridSetBase>& set, PColumnValue& column,
                                       ObjectPool* pool) {
                int32_t decimal_32_val = column.intval();
                set->insert(&decimal_32_val);
            });
            break;
        }
        case TYPE_DECIMAL64: {
            batch_assign(in_filter, [](std::shared_ptr<HybridSetBase>& set, PColumnValue& column,
                                       ObjectPool* pool) {
                int64_t decimal_64_val = column.longval();
                set->insert(&decimal_64_val);
            });
            break;
        }
        case TYPE_DECIMAL128I: {
            batch_assign(in_filter, [](std::shared_ptr<HybridSetBase>& set, PColumnValue& column,
                                       ObjectPool* pool) {
                auto string_val = column.stringval();
                StringParser::ParseResult result;
                int128_t int128_val = StringParser::string_to_int<int128_t>(
                        string_val.c_str(), string_val.length(), &result);
                DCHECK(result == StringParser::PARSE_SUCCESS);
                set->insert(&int128_val);
            });
            break;
        }
        case TYPE_VARCHAR:
        case TYPE_CHAR:
        case TYPE_STRING: {
            batch_assign(in_filter, [](std::shared_ptr<HybridSetBase>& set, PColumnValue& column,
                                       ObjectPool* pool) {
                auto& string_val_ref = column.stringval();
                auto val_ptr = pool->add(new std::string(string_val_ref));
                StringRef string_val(val_ptr->c_str(), val_ptr->length());
                set->insert(&string_val);
            });
            break;
        }
        default: {
            DCHECK(false) << "unknown type: " << type_to_string(type);
            return Status::InvalidArgument("not support assign to in filter, type: " +
                                           type_to_string(type));
        }
        }
        return Status::OK();
    }

    // used by shuffle runtime filter
    // assign this filter by protobuf
    Status assign(const PBloomFilter* bloom_filter, butil::IOBufAsZeroCopyInputStream* data) {
        _is_bloomfilter = true;
        // we won't use this class to insert or find any data
        // so any type is ok
        _context.bloom_filter_func.reset(create_bloom_filter(PrimitiveType::TYPE_INT));
        return _context.bloom_filter_func->assign(data, bloom_filter->filter_length());
    }

    // used by shuffle runtime filter
    // assign this filter by protobuf
    Status assign(const PMinMaxFilter* minmax_filter) {
        PrimitiveType type = to_primitive_type(minmax_filter->column_type());
        _context.minmax_func.reset(create_minmax_filter(type));
        switch (type) {
        case TYPE_BOOLEAN: {
            bool min_val = minmax_filter->min_val().boolval();
            bool max_val = minmax_filter->max_val().boolval();
            return _context.minmax_func->assign(&min_val, &max_val);
        }
        case TYPE_TINYINT: {
            int8_t min_val = static_cast<int8_t>(minmax_filter->min_val().intval());
            int8_t max_val = static_cast<int8_t>(minmax_filter->max_val().intval());
            return _context.minmax_func->assign(&min_val, &max_val);
        }
        case TYPE_SMALLINT: {
            int16_t min_val = static_cast<int16_t>(minmax_filter->min_val().intval());
            int16_t max_val = static_cast<int16_t>(minmax_filter->max_val().intval());
            return _context.minmax_func->assign(&min_val, &max_val);
        }
        case TYPE_INT: {
            int32_t min_val = minmax_filter->min_val().intval();
            int32_t max_val = minmax_filter->max_val().intval();
            return _context.minmax_func->assign(&min_val, &max_val);
        }
        case TYPE_BIGINT: {
            int64_t min_val = minmax_filter->min_val().longval();
            int64_t max_val = minmax_filter->max_val().longval();
            return _context.minmax_func->assign(&min_val, &max_val);
        }
        case TYPE_LARGEINT: {
            auto min_string_val = minmax_filter->min_val().stringval();
            auto max_string_val = minmax_filter->max_val().stringval();
            StringParser::ParseResult result;
            int128_t min_val = StringParser::string_to_int<int128_t>(
                    min_string_val.c_str(), min_string_val.length(), &result);
            DCHECK(result == StringParser::PARSE_SUCCESS);
            int128_t max_val = StringParser::string_to_int<int128_t>(
                    max_string_val.c_str(), max_string_val.length(), &result);
            DCHECK(result == StringParser::PARSE_SUCCESS);
            return _context.minmax_func->assign(&min_val, &max_val);
        }
        case TYPE_FLOAT: {
            float min_val = static_cast<float>(minmax_filter->min_val().doubleval());
            float max_val = static_cast<float>(minmax_filter->max_val().doubleval());
            return _context.minmax_func->assign(&min_val, &max_val);
        }
        case TYPE_DOUBLE: {
            double min_val = static_cast<double>(minmax_filter->min_val().doubleval());
            double max_val = static_cast<double>(minmax_filter->max_val().doubleval());
            return _context.minmax_func->assign(&min_val, &max_val);
        }
        case TYPE_DATEV2: {
            int32_t min_val = minmax_filter->min_val().intval();
            int32_t max_val = minmax_filter->max_val().intval();
            return _context.minmax_func->assign(&min_val, &max_val);
        }
        case TYPE_DATETIMEV2: {
            int64_t min_val = minmax_filter->min_val().longval();
            int64_t max_val = minmax_filter->max_val().longval();
            return _context.minmax_func->assign(&min_val, &max_val);
        }
        case TYPE_DATETIME:
        case TYPE_DATE: {
            auto& min_val_ref = minmax_filter->min_val().stringval();
            auto& max_val_ref = minmax_filter->max_val().stringval();
            vectorized::VecDateTimeValue min_val;
            vectorized::VecDateTimeValue max_val;
            min_val.from_date_str(min_val_ref.c_str(), min_val_ref.length());
            max_val.from_date_str(max_val_ref.c_str(), max_val_ref.length());
            return _context.minmax_func->assign(&min_val, &max_val);
        }
        case TYPE_DECIMALV2: {
            auto& min_val_ref = minmax_filter->min_val().stringval();
            auto& max_val_ref = minmax_filter->max_val().stringval();
            DecimalV2Value min_val(min_val_ref);
            DecimalV2Value max_val(max_val_ref);
            return _context.minmax_func->assign(&min_val, &max_val);
        }
        case TYPE_DECIMAL32: {
            int32_t min_val = minmax_filter->min_val().intval();
            int32_t max_val = minmax_filter->max_val().intval();
            return _context.minmax_func->assign(&min_val, &max_val);
        }
        case TYPE_DECIMAL64: {
            int64_t min_val = minmax_filter->min_val().longval();
            int64_t max_val = minmax_filter->max_val().longval();
            return _context.minmax_func->assign(&min_val, &max_val);
        }
        case TYPE_DECIMAL128I: {
            auto min_string_val = minmax_filter->min_val().stringval();
            auto max_string_val = minmax_filter->max_val().stringval();
            StringParser::ParseResult result;
            int128_t min_val = StringParser::string_to_int<int128_t>(
                    min_string_val.c_str(), min_string_val.length(), &result);
            DCHECK(result == StringParser::PARSE_SUCCESS);
            int128_t max_val = StringParser::string_to_int<int128_t>(
                    max_string_val.c_str(), max_string_val.length(), &result);
            DCHECK(result == StringParser::PARSE_SUCCESS);
            return _context.minmax_func->assign(&min_val, &max_val);
        }
        case TYPE_VARCHAR:
        case TYPE_CHAR:
        case TYPE_STRING: {
            auto& min_val_ref = minmax_filter->min_val().stringval();
            auto& max_val_ref = minmax_filter->max_val().stringval();
            auto min_val_ptr = _pool->add(new std::string(min_val_ref));
            auto max_val_ptr = _pool->add(new std::string(max_val_ref));
            StringRef min_val(min_val_ptr->c_str(), min_val_ptr->length());
            StringRef max_val(max_val_ptr->c_str(), max_val_ptr->length());
            return _context.minmax_func->assign(&min_val, &max_val);
        }
        default:
            DCHECK(false) << "unknown type";
            break;
        }
        return Status::InvalidArgument("not support!");
    }

    Status get_in_filter_iterator(HybridSetBase::IteratorBase** it) {
        *it = _context.hybrid_set->begin();
        return Status::OK();
    }

    Status get_bloom_filter_desc(char** data, int* filter_length) {
        return _context.bloom_filter_func->get_data(data, filter_length);
    }

    Status get_minmax_filter_desc(void** min_data, void** max_data) {
        *min_data = _context.minmax_func->get_min();
        *max_data = _context.minmax_func->get_max();
        return Status::OK();
    }

    PrimitiveType column_type() { return _column_return_type; }

<<<<<<< HEAD
    void ready_for_publish() {
        if (_filter_type == RuntimeFilterType::MINMAX_FILTER) {
            switch (_column_return_type) {
            case TYPE_VARCHAR:
            case TYPE_CHAR:
            case TYPE_STRING: {
                StringRef* min_value = static_cast<StringRef*>(_context.minmax_func->get_min());
                StringRef* max_value = static_cast<StringRef*>(_context.minmax_func->get_max());
                auto min_val_ptr = _pool->add(new std::string(min_value->data));
                auto max_val_ptr = _pool->add(new std::string(max_value->data));
                StringRef min_val(min_val_ptr->c_str(), min_val_ptr->length());
                StringRef max_val(max_val_ptr->c_str(), max_val_ptr->length());
                _context.minmax_func->assign(&min_val, &max_val);
            }
            default:
                break;
            }
        }
    }

=======
>>>>>>> 7bda49b5
    bool is_bloomfilter() const { return _is_bloomfilter; }

    bool is_ignored_in_filter() const { return _is_ignored_in_filter; }

    std::string* get_ignored_in_filter_msg() const { return _ignored_in_filter_msg; }

    void batch_assign(const PInFilter* filter,
                      void (*assign_func)(std::shared_ptr<HybridSetBase>& _hybrid_set,
                                          PColumnValue&, ObjectPool*)) {
        for (int i = 0; i < filter->values_size(); ++i) {
            PColumnValue column = filter->values(i);
            assign_func(_context.hybrid_set, column, _pool);
        }
    }

    size_t get_in_filter_size() const { return _context.hybrid_set->size(); }

    std::shared_ptr<BitmapFilterFuncBase> get_bitmap_filter() const {
        return _context.bitmap_filter_func;
    }

    friend class IRuntimeFilter;

    void set_filter_id(int id) {
        if (_context.bloom_filter_func) {
            _context.bloom_filter_func->set_filter_id(id);
        }
        if (_context.bitmap_filter_func) {
            _context.bitmap_filter_func->set_filter_id(id);
        }
        if (_context.hybrid_set) {
            _context.hybrid_set->set_filter_id(id);
        }
    }

private:
    RuntimeState* _state;
    QueryContext* _query_ctx;
    int _be_exec_version;
    ObjectPool* _pool;

    // When a runtime filter received from remote and it is a bloom filter, _column_return_type will be invalid.
    PrimitiveType _column_return_type; // column type
    RuntimeFilterType _filter_type;
    int32_t _max_in_num = -1;

    vectorized::SharedRuntimeFilterContext _context;
    bool _is_bloomfilter = false;
    bool _is_ignored_in_filter = false;
    std::string* _ignored_in_filter_msg = nullptr;
    uint32_t _filter_id;

    // When _column_return_type is invalid, _use_batch will be always false.
    bool _use_batch;

    // When _use_new_hash is set to true, use the new hash method.
    // This is only to be used if the be_exec_version may be less than 2. If updated, please delete it.
    const bool _use_new_hash;
};

Status IRuntimeFilter::create(RuntimeState* state, ObjectPool* pool, const TRuntimeFilterDesc* desc,
                              const TQueryOptions* query_options, const RuntimeFilterRole role,
                              int node_id, IRuntimeFilter** res, bool build_bf_exactly) {
    *res = pool->add(new IRuntimeFilter(state, pool));
    (*res)->set_role(role);
    return (*res)->init_with_desc(desc, query_options, node_id, build_bf_exactly);
}

Status IRuntimeFilter::create(QueryContext* query_ctx, ObjectPool* pool,
                              const TRuntimeFilterDesc* desc, const TQueryOptions* query_options,
                              const RuntimeFilterRole role, int node_id, IRuntimeFilter** res,
                              bool build_bf_exactly) {
    *res = pool->add(new IRuntimeFilter(query_ctx, pool));
    (*res)->set_role(role);
    return (*res)->init_with_desc(desc, query_options, node_id, build_bf_exactly);
}

void IRuntimeFilter::copy_to_shared_context(vectorized::SharedRuntimeFilterContext& context) {
    context = _wrapper->_context;
}

Status IRuntimeFilter::copy_from_shared_context(vectorized::SharedRuntimeFilterContext& context) {
    _wrapper->_context = context;
    return Status::OK();
}

void IRuntimeFilter::copy_from_other(IRuntimeFilter* other) {
    _wrapper->_filter_type = other->_wrapper->_filter_type;
    _wrapper->_is_bloomfilter = other->is_bloomfilter();
    _wrapper->_context = other->_wrapper->_context;
}

void IRuntimeFilter::insert(const void* data) {
    DCHECK(is_producer());
    if (!_is_ignored) {
        _wrapper->insert(data);
    }
}

void IRuntimeFilter::insert(const StringRef& value) {
    DCHECK(is_producer());
    _wrapper->insert(value);
}

void IRuntimeFilter::insert_batch(const vectorized::ColumnPtr column,
                                  const std::vector<int>& rows) {
    DCHECK(is_producer());
    _wrapper->insert_batch(column, rows);
}

Status IRuntimeFilter::publish() {
    DCHECK(is_producer());
    if (_has_local_target) {
<<<<<<< HEAD
        IRuntimeFilter* consumer_filter = nullptr;
        // TODO: log if err
        DCHECK(_state != nullptr);
        RETURN_IF_ERROR(
                _state->runtime_filter_mgr()->get_consume_filter(_filter_id, &consumer_filter));
=======
        std::vector<IRuntimeFilter*> filters;
        RETURN_IF_ERROR(_state->runtime_filter_mgr()->get_consume_filters(_filter_id, filters));
>>>>>>> 7bda49b5
        // push down
        for (auto filter : filters) {
            filter->_wrapper = _wrapper;
            filter->update_runtime_filter_type_to_profile();
            filter->signal();
        }
        return Status::OK();
    } else {
        TNetworkAddress addr;
        DCHECK(_state != nullptr);
        RETURN_IF_ERROR(_state->runtime_filter_mgr()->get_merge_addr(&addr));
        return push_to_remote(_state, &addr, _opt_remote_rf);
    }
}

<<<<<<< HEAD
void IRuntimeFilter::publish_finally() {
    DCHECK(is_producer());
    join_rpc();
}

=======
>>>>>>> 7bda49b5
Status IRuntimeFilter::get_push_expr_ctxs(std::vector<vectorized::VExprSPtr>* push_exprs) {
    DCHECK(is_consumer());
    if (!_is_ignored) {
        _set_push_down();
        _profile->add_info_string("Info", _format_status());
        return _wrapper->get_push_exprs(push_exprs, _vprobe_ctx);
    } else {
        _profile->add_info_string("Info", _format_status());
        return Status::OK();
    }
}

Status IRuntimeFilter::get_prepared_exprs(std::vector<vectorized::VExprSPtr>* vexprs,
                                          const RowDescriptor& desc, RuntimeState* state) {
    _profile->add_info_string("Info", _format_status());
    if (_is_ignored) {
        return Status::OK();
    }
    DCHECK((!_enable_pipeline_exec && _rf_state == RuntimeFilterState::READY) ||
           (_enable_pipeline_exec &&
            _rf_state_atomic.load(std::memory_order_acquire) == RuntimeFilterState::READY));
    DCHECK(is_consumer());
    std::lock_guard guard(_inner_mutex);

    if (_push_down_vexprs.empty()) {
        RETURN_IF_ERROR(_wrapper->get_push_exprs(&_push_down_vexprs, _vprobe_ctx));
    }
    vexprs->insert(vexprs->end(), _push_down_vexprs.begin(), _push_down_vexprs.end());
    return Status::OK();
}

bool IRuntimeFilter::await() {
    DCHECK(is_consumer());
    auto execution_timeout = _state == nullptr ? _query_ctx->execution_timeout() * 1000
                                               : _state->execution_timeout() * 1000;
    auto runtime_filter_wait_time_ms = _state == nullptr ? _query_ctx->runtime_filter_wait_time_ms()
                                                         : _state->runtime_filter_wait_time_ms();
    // bitmap filter is precise filter and only filter once, so it must be applied.
    int64_t wait_times_ms = _wrapper->get_real_type() == RuntimeFilterType::BITMAP_FILTER
                                    ? execution_timeout
                                    : runtime_filter_wait_time_ms;
    if (_enable_pipeline_exec) {
        auto expected = _rf_state_atomic.load(std::memory_order_acquire);
        if (expected == RuntimeFilterState::NOT_READY) {
            if (!_rf_state_atomic.compare_exchange_strong(
                        expected,
                        MonotonicMillis() - registration_time_ >= wait_times_ms
                                ? RuntimeFilterState::TIME_OUT
                                : RuntimeFilterState::NOT_READY,
                        std::memory_order_acq_rel)) {
<<<<<<< HEAD
                DCHECK(expected == RuntimeFilterState::READY);
=======
>>>>>>> 7bda49b5
                return true;
            }
            return false;
        } else if (expected == RuntimeFilterState::TIME_OUT) {
            return false;
        }
    } else {
        std::unique_lock lock(_inner_mutex);
        if (_rf_state != RuntimeFilterState::READY) {
            int64_t ms_since_registration = MonotonicMillis() - registration_time_;
            int64_t ms_remaining = wait_times_ms - ms_since_registration;
            _rf_state = RuntimeFilterState::TIME_OUT;
            if (ms_remaining <= 0) {
                return false;
            }
#if !defined(USE_BTHREAD_SCANNER)
            return _inner_cv.wait_for(lock, std::chrono::milliseconds(ms_remaining),
                                      [this] { return _rf_state == RuntimeFilterState::READY; });
#else
            auto timeout_ms = butil::milliseconds_from_now(ms_remaining);
            while (_rf_state != RuntimeFilterState::READY) {
                if (_inner_cv.wait_until(lock, timeout_ms) != 0) {
                    // timeout
                    return _rf_state == RuntimeFilterState::READY;
                }
            }
#endif
        }
    }
    return true;
}

bool IRuntimeFilter::is_ready_or_timeout() {
    DCHECK(is_consumer());
    auto cur_state = _rf_state_atomic.load(std::memory_order_acquire);
    auto execution_timeout = _state == nullptr ? _query_ctx->execution_timeout() * 1000
                                               : _state->execution_timeout() * 1000;
    auto runtime_filter_wait_time_ms = _state == nullptr ? _query_ctx->runtime_filter_wait_time_ms()
                                                         : _state->runtime_filter_wait_time_ms();
    // bitmap filter is precise filter and only filter once, so it must be applied.
    int64_t wait_times_ms = _wrapper->get_real_type() == RuntimeFilterType::BITMAP_FILTER
                                    ? execution_timeout
                                    : runtime_filter_wait_time_ms;
    int64_t ms_since_registration = MonotonicMillis() - registration_time_;
    if (!_enable_pipeline_exec) {
        _rf_state = RuntimeFilterState::TIME_OUT;
        return true;
    } else if (is_ready()) {
        if (cur_state == RuntimeFilterState::NOT_READY) {
            _profile->add_info_string("EffectTime", std::to_string(ms_since_registration) + " ms");
        }
        return true;
    } else {
        if (cur_state == RuntimeFilterState::NOT_READY) {
            _profile->add_info_string("EffectTime", std::to_string(ms_since_registration) + " ms");
        }
        if (is_ready()) {
            return true;
        }
        bool timeout = wait_times_ms <= ms_since_registration;
        auto expected = RuntimeFilterState::NOT_READY;
        if (timeout) {
            if (!_rf_state_atomic.compare_exchange_strong(expected, RuntimeFilterState::TIME_OUT,
                                                          std::memory_order_acq_rel)) {
                DCHECK(expected == RuntimeFilterState::READY ||
                       expected == RuntimeFilterState::TIME_OUT);
                return true;
            }
            return true;
        }
        if (!_rf_state_atomic.compare_exchange_strong(expected, RuntimeFilterState::NOT_READY,
                                                      std::memory_order_acq_rel)) {
<<<<<<< HEAD
            DCHECK(expected == RuntimeFilterState::READY);
=======
>>>>>>> 7bda49b5
            return true;
        }
        return false;
    }
}

void IRuntimeFilter::signal() {
    DCHECK(is_consumer());
    if (_enable_pipeline_exec) {
        _rf_state_atomic.store(RuntimeFilterState::READY);
    } else {
        std::unique_lock lock(_inner_mutex);
        _rf_state = RuntimeFilterState::READY;
        _inner_cv.notify_all();
    }
<<<<<<< HEAD

=======
>>>>>>> 7bda49b5

    if (_wrapper->get_real_type() == RuntimeFilterType::IN_FILTER) {
        _profile->add_info_string("InFilterSize", std::to_string(_wrapper->get_in_filter_size()));
    }
    if (_wrapper->get_real_type() == RuntimeFilterType::BITMAP_FILTER) {
        auto bitmap_filter = _wrapper->get_bitmap_filter();
        _profile->add_info_string("BitmapSize", std::to_string(bitmap_filter->size()));
        _profile->add_info_string("IsNotIn", bitmap_filter->is_not_in() ? "true" : "false");
    }
    if (_wrapper->get_real_type() == RuntimeFilterType::BLOOM_FILTER) {
        _profile->add_info_string("BloomFilterSize",
                                  std::to_string(_wrapper->get_bloom_filter_size()));
    }
}

BloomFilterFuncBase* IRuntimeFilter::get_bloomfilter() const {
    return _wrapper->get_bloomfilter();
}

Status IRuntimeFilter::init_with_desc(const TRuntimeFilterDesc* desc, const TQueryOptions* options,
                                      int node_id, bool build_bf_exactly) {
    // if node_id == -1 , it shouldn't be a consumer
    DCHECK(node_id >= 0 || (node_id == -1 && !is_consumer()));

    if (desc->type == TRuntimeFilterType::BLOOM) {
        _runtime_filter_type = RuntimeFilterType::BLOOM_FILTER;
    } else if (desc->type == TRuntimeFilterType::MIN_MAX) {
        _runtime_filter_type = RuntimeFilterType::MINMAX_FILTER;
    } else if (desc->type == TRuntimeFilterType::IN) {
        _runtime_filter_type = RuntimeFilterType::IN_FILTER;
    } else if (desc->type == TRuntimeFilterType::IN_OR_BLOOM) {
        _runtime_filter_type = RuntimeFilterType::IN_OR_BLOOM_FILTER;
    } else if (desc->type == TRuntimeFilterType::BITMAP) {
        _runtime_filter_type = RuntimeFilterType::BITMAP_FILTER;
    } else {
        return Status::InvalidArgument("unknown filter type");
    }

    _is_broadcast_join = desc->is_broadcast_join;
    _has_local_target = desc->has_local_targets;
    _has_remote_target = desc->has_remote_targets;
    _expr_order = desc->expr_order;
    _filter_id = desc->filter_id;
    _opt_remote_rf = desc->__isset.opt_remote_rf && desc->opt_remote_rf;
    vectorized::VExprContextSPtr build_ctx;
    RETURN_IF_ERROR(vectorized::VExpr::create_expr_tree(desc->src_expr, build_ctx));

    RuntimeFilterParams params;
    params.filter_id = _filter_id;
    params.filter_type = _runtime_filter_type;
    params.column_return_type = build_ctx->root()->type().type;
    params.max_in_num = options->runtime_filter_max_in_num;
    // We build runtime filter by exact distinct count iff three conditions are met:
    // 1. Only 1 join key
    // 2. Do not have remote target (e.g. do not need to merge)
    // 3. Bloom filter
    params.build_bf_exactly = build_bf_exactly && !_has_remote_target &&
                              (_runtime_filter_type == RuntimeFilterType::BLOOM_FILTER ||
                               _runtime_filter_type == RuntimeFilterType::IN_OR_BLOOM_FILTER);
    if (desc->__isset.bloom_filter_size_bytes) {
        params.bloom_filter_size = desc->bloom_filter_size_bytes;
    }
    if (_runtime_filter_type == RuntimeFilterType::BITMAP_FILTER) {
        if (!build_ctx->root()->type().is_bitmap_type()) {
            return Status::InvalidArgument("Unexpected src expr type:{} for bitmap filter.",
                                           build_ctx->root()->type().debug_string());
        }
        if (!desc->__isset.bitmap_target_expr) {
            return Status::InvalidArgument("Unknown bitmap filter target expr.");
        }
        vectorized::VExprContextSPtr bitmap_target_ctx;
        RETURN_IF_ERROR(
                vectorized::VExpr::create_expr_tree(desc->bitmap_target_expr, bitmap_target_ctx));
        params.column_return_type = bitmap_target_ctx->root()->type().type;

        if (desc->__isset.bitmap_filter_not_in) {
            params.bitmap_filter_not_in = desc->bitmap_filter_not_in;
        }
    }

    if (node_id >= 0) {
        DCHECK(is_consumer());
        const auto iter = desc->planId_to_target_expr.find(node_id);
        if (iter == desc->planId_to_target_expr.end()) {
            DCHECK(false) << "runtime filter not found node_id:" << node_id;
            return Status::InternalError("not found a node id");
        }
        RETURN_IF_ERROR(vectorized::VExpr::create_expr_tree(iter->second, _vprobe_ctx));
    }

    if (_state) {
        _wrapper = _pool->add(new RuntimePredicateWrapper(_state, _pool, &params));
    } else {
        _wrapper = _pool->add(new RuntimePredicateWrapper(_query_ctx, _pool, &params));
    }
    return _wrapper->init(&params);
}

Status IRuntimeFilter::serialize(PMergeFilterRequest* request, void** data, int* len) {
    return serialize_impl(request, data, len);
}

Status IRuntimeFilter::serialize(PPublishFilterRequest* request, void** data, int* len) {
    return serialize_impl(request, data, len);
}

Status IRuntimeFilter::serialize(PPublishFilterRequestV2* request, void** data, int* len) {
    return serialize_impl(request, data, len);
}

Status IRuntimeFilter::create_wrapper(RuntimeState* state, const MergeRuntimeFilterParams* param,
                                      ObjectPool* pool,
                                      std::unique_ptr<RuntimePredicateWrapper>* wrapper) {
    return _create_wrapper(state, param, pool, wrapper);
}

Status IRuntimeFilter::create_wrapper(RuntimeState* state, const UpdateRuntimeFilterParams* param,
                                      ObjectPool* pool,
                                      std::unique_ptr<RuntimePredicateWrapper>* wrapper) {
    return _create_wrapper(state, param, pool, wrapper);
}

Status IRuntimeFilter::create_wrapper(QueryContext* query_ctx,
                                      const UpdateRuntimeFilterParamsV2* param, ObjectPool* pool,
                                      std::unique_ptr<RuntimePredicateWrapper>* wrapper) {
    int filter_type = param->request->filter_type();
    PrimitiveType column_type = PrimitiveType::INVALID_TYPE;
    if (param->request->has_in_filter()) {
        column_type = to_primitive_type(param->request->in_filter().column_type());
    }
    wrapper->reset(new RuntimePredicateWrapper(query_ctx, pool, column_type, get_type(filter_type),
                                               param->request->filter_id()));

    switch (filter_type) {
    case PFilterType::IN_FILTER: {
        DCHECK(param->request->has_in_filter());
        return (*wrapper)->assign(&param->request->in_filter());
    }
    case PFilterType::BLOOM_FILTER: {
        DCHECK(param->request->has_bloom_filter());
        return (*wrapper)->assign(&param->request->bloom_filter(), param->data);
    }
    case PFilterType::MINMAX_FILTER: {
        DCHECK(param->request->has_minmax_filter());
        return (*wrapper)->assign(&param->request->minmax_filter());
    }
    default:
        return Status::InvalidArgument("unknown filter type");
    }
}

void IRuntimeFilter::change_to_bloom_filter() {
    auto origin_type = _wrapper->get_real_type();
    _wrapper->change_to_bloom_filter();
    if (origin_type != _wrapper->get_real_type()) {
        update_runtime_filter_type_to_profile();
    }
}

Status IRuntimeFilter::init_bloom_filter(const size_t build_bf_cardinality) {
    return _wrapper->init_bloom_filter(build_bf_cardinality);
}

template <class T>
Status IRuntimeFilter::_create_wrapper(RuntimeState* state, const T* param, ObjectPool* pool,
                                       std::unique_ptr<RuntimePredicateWrapper>* wrapper) {
    int filter_type = param->request->filter_type();
    PrimitiveType column_type = PrimitiveType::INVALID_TYPE;
    if (param->request->has_in_filter()) {
        column_type = to_primitive_type(param->request->in_filter().column_type());
    }
    wrapper->reset(new RuntimePredicateWrapper(state, pool, column_type, get_type(filter_type),
                                               param->request->filter_id()));

    switch (filter_type) {
    case PFilterType::IN_FILTER: {
        DCHECK(param->request->has_in_filter());
        return (*wrapper)->assign(&param->request->in_filter());
    }
    case PFilterType::BLOOM_FILTER: {
        DCHECK(param->request->has_bloom_filter());
        return (*wrapper)->assign(&param->request->bloom_filter(), param->data);
    }
    case PFilterType::MINMAX_FILTER: {
        DCHECK(param->request->has_minmax_filter());
        return (*wrapper)->assign(&param->request->minmax_filter());
    }
    default:
        return Status::InvalidArgument("unknown filter type");
    }
}

void IRuntimeFilter::init_profile(RuntimeProfile* parent_profile) {
    if (_profile_init) {
        parent_profile->add_child(_profile.get(), true, nullptr);
        return;
    }
    {
        std::lock_guard guard(_profile_mutex);
        if (_profile_init) {
            return;
        }
        DCHECK(parent_profile != nullptr);
        _name = fmt::format("RuntimeFilter: (id = {}, type = {})", _filter_id,
                            ::doris::to_string(_runtime_filter_type));
        _profile.reset(new RuntimeProfile(_name));
        _profile_init = true;
    }
    parent_profile->add_child(_profile.get(), true, nullptr);
    _profile->add_info_string("Info", _format_status());
    if (_runtime_filter_type == RuntimeFilterType::IN_OR_BLOOM_FILTER) {
        update_runtime_filter_type_to_profile();
    }
}

void IRuntimeFilter::update_runtime_filter_type_to_profile() {
    if (_profile != nullptr) {
        _profile->add_info_string("RealRuntimeFilterType",
                                  ::doris::to_string(_wrapper->get_real_type()));
        _wrapper->set_filter_id(_filter_id);
    }
}

<<<<<<< HEAD
void IRuntimeFilter::ready_for_publish() {
    _wrapper->ready_for_publish();
}

=======
>>>>>>> 7bda49b5
Status IRuntimeFilter::merge_from(const RuntimePredicateWrapper* wrapper) {
    if (!_is_ignored && wrapper->is_ignored_in_filter()) {
        set_ignored();
        set_ignored_msg(*(wrapper->get_ignored_in_filter_msg()));
    }
    auto origin_type = _wrapper->get_real_type();
    Status status = _wrapper->merge(wrapper);
    if (!_is_ignored && _wrapper->is_ignored_in_filter()) {
        set_ignored();
        set_ignored_msg(*(_wrapper->get_ignored_in_filter_msg()));
    }
    if (origin_type != _wrapper->get_real_type()) {
        update_runtime_filter_type_to_profile();
    }
    return status;
}

template <typename T>
void batch_copy(PInFilter* filter, HybridSetBase::IteratorBase* it,
                void (*set_func)(PColumnValue*, const T*)) {
    while (it->has_next()) {
        const void* void_value = it->get_value();
        auto origin_value = reinterpret_cast<const T*>(void_value);
        set_func(filter->add_values(), origin_value);
        it->next();
    }
}

template <class T>
Status IRuntimeFilter::serialize_impl(T* request, void** data, int* len) {
    auto real_runtime_filter_type = _runtime_filter_type;
    if (real_runtime_filter_type == RuntimeFilterType::IN_OR_BLOOM_FILTER) {
        real_runtime_filter_type = _wrapper->is_bloomfilter() ? RuntimeFilterType::BLOOM_FILTER
                                                              : RuntimeFilterType::IN_FILTER;
    }

    request->set_filter_type(get_type(real_runtime_filter_type));

    if (real_runtime_filter_type == RuntimeFilterType::IN_FILTER) {
        auto in_filter = request->mutable_in_filter();
        to_protobuf(in_filter);
    } else if (real_runtime_filter_type == RuntimeFilterType::BLOOM_FILTER) {
        RETURN_IF_ERROR(_wrapper->get_bloom_filter_desc((char**)data, len));
        DCHECK(data != nullptr);
        request->mutable_bloom_filter()->set_filter_length(*len);
        request->mutable_bloom_filter()->set_always_true(false);
    } else if (real_runtime_filter_type == RuntimeFilterType::MINMAX_FILTER) {
        auto minmax_filter = request->mutable_minmax_filter();
        to_protobuf(minmax_filter);
    } else {
        return Status::InvalidArgument("not implemented !");
    }
    return Status::OK();
}

void IRuntimeFilter::to_protobuf(PInFilter* filter) {
    auto column_type = _wrapper->column_type();
    filter->set_column_type(to_proto(column_type));

    if (_is_ignored) {
        filter->set_ignored_msg(_ignored_msg);
        return;
    }

    HybridSetBase::IteratorBase* it;
    _wrapper->get_in_filter_iterator(&it);
    DCHECK(it != nullptr);

    switch (column_type) {
    case TYPE_BOOLEAN: {
        batch_copy<bool>(filter, it, [](PColumnValue* column, const bool* value) {
            column->set_boolval(*value);
        });
        return;
    }
    case TYPE_TINYINT: {
        batch_copy<int8_t>(filter, it, [](PColumnValue* column, const int8_t* value) {
            column->set_intval(*value);
        });
        return;
    }
    case TYPE_SMALLINT: {
        batch_copy<int16_t>(filter, it, [](PColumnValue* column, const int16_t* value) {
            column->set_intval(*value);
        });
        return;
    }
    case TYPE_INT: {
        batch_copy<int32_t>(filter, it, [](PColumnValue* column, const int32_t* value) {
            column->set_intval(*value);
        });
        return;
    }
    case TYPE_BIGINT: {
        batch_copy<int64_t>(filter, it, [](PColumnValue* column, const int64_t* value) {
            column->set_longval(*value);
        });
        return;
    }
    case TYPE_LARGEINT: {
        batch_copy<int128_t>(filter, it, [](PColumnValue* column, const int128_t* value) {
            column->set_stringval(LargeIntValue::to_string(*value));
        });
        return;
    }
    case TYPE_FLOAT: {
        batch_copy<float>(filter, it, [](PColumnValue* column, const float* value) {
            column->set_doubleval(*value);
        });
        return;
    }
    case TYPE_DOUBLE: {
        batch_copy<double>(filter, it, [](PColumnValue* column, const double* value) {
            column->set_doubleval(*value);
        });
        return;
    }
    case TYPE_DATEV2: {
        batch_copy<vectorized::DateV2Value<vectorized::DateV2ValueType>>(
                filter, it,
                [](PColumnValue* column,
                   const vectorized::DateV2Value<vectorized::DateV2ValueType>* value) {
                    column->set_intval(*reinterpret_cast<const int32_t*>(value));
                });
        return;
    }
    case TYPE_DATETIMEV2: {
        batch_copy<vectorized::DateV2Value<vectorized::DateTimeV2ValueType>>(
                filter, it,
                [](PColumnValue* column,
                   const vectorized::DateV2Value<vectorized::DateTimeV2ValueType>* value) {
                    column->set_longval(*reinterpret_cast<const int64_t*>(value));
                });
        return;
    }
    case TYPE_DATE:
    case TYPE_DATETIME: {
        batch_copy<vectorized::VecDateTimeValue>(
                filter, it, [](PColumnValue* column, const vectorized::VecDateTimeValue* value) {
                    char convert_buffer[30];
                    value->to_string(convert_buffer);
                    column->set_stringval(convert_buffer);
                });
        return;
    }
    case TYPE_DECIMALV2: {
        batch_copy<DecimalV2Value>(filter, it,
                                   [](PColumnValue* column, const DecimalV2Value* value) {
                                       column->set_stringval(value->to_string());
                                   });
        return;
    }
    case TYPE_DECIMAL32: {
        batch_copy<int32_t>(filter, it, [](PColumnValue* column, const int32_t* value) {
            column->set_intval(*value);
        });
        return;
    }
    case TYPE_DECIMAL64: {
        batch_copy<int64_t>(filter, it, [](PColumnValue* column, const int64_t* value) {
            column->set_longval(*value);
        });
        return;
    }
    case TYPE_DECIMAL128I: {
        batch_copy<int128_t>(filter, it, [](PColumnValue* column, const int128_t* value) {
            column->set_stringval(LargeIntValue::to_string(*value));
        });
        return;
    }
    case TYPE_CHAR:
    case TYPE_VARCHAR:
    case TYPE_STRING: {
        batch_copy<StringRef>(filter, it, [](PColumnValue* column, const StringRef* value) {
            column->set_stringval(std::string(value->data, value->size));
        });
        return;
    }
    default: {
        DCHECK(false) << "unknown type";
        break;
    }
    }
}

void IRuntimeFilter::to_protobuf(PMinMaxFilter* filter) {
    void* min_data = nullptr;
    void* max_data = nullptr;
    _wrapper->get_minmax_filter_desc(&min_data, &max_data);
    DCHECK(min_data != nullptr);
    DCHECK(max_data != nullptr);
    filter->set_column_type(to_proto(_wrapper->column_type()));

    switch (_wrapper->column_type()) {
    case TYPE_BOOLEAN: {
        filter->mutable_min_val()->set_boolval(*reinterpret_cast<const int32_t*>(min_data));
        filter->mutable_max_val()->set_boolval(*reinterpret_cast<const int32_t*>(max_data));
        return;
    }
    case TYPE_TINYINT: {
        filter->mutable_min_val()->set_intval(*reinterpret_cast<const int8_t*>(min_data));
        filter->mutable_max_val()->set_intval(*reinterpret_cast<const int8_t*>(max_data));
        return;
    }
    case TYPE_SMALLINT: {
        filter->mutable_min_val()->set_intval(*reinterpret_cast<const int16_t*>(min_data));
        filter->mutable_max_val()->set_intval(*reinterpret_cast<const int16_t*>(max_data));
        return;
    }
    case TYPE_INT: {
        filter->mutable_min_val()->set_intval(*reinterpret_cast<const int32_t*>(min_data));
        filter->mutable_max_val()->set_intval(*reinterpret_cast<const int32_t*>(max_data));
        return;
    }
    case TYPE_BIGINT: {
        filter->mutable_min_val()->set_longval(*reinterpret_cast<const int64_t*>(min_data));
        filter->mutable_max_val()->set_longval(*reinterpret_cast<const int64_t*>(max_data));
        return;
    }
    case TYPE_LARGEINT: {
        filter->mutable_min_val()->set_stringval(
                LargeIntValue::to_string(*reinterpret_cast<const int128_t*>(min_data)));
        filter->mutable_max_val()->set_stringval(
                LargeIntValue::to_string(*reinterpret_cast<const int128_t*>(max_data)));
        return;
    }
    case TYPE_FLOAT: {
        filter->mutable_min_val()->set_doubleval(*reinterpret_cast<const float*>(min_data));
        filter->mutable_max_val()->set_doubleval(*reinterpret_cast<const float*>(max_data));
        return;
    }
    case TYPE_DOUBLE: {
        filter->mutable_min_val()->set_doubleval(*reinterpret_cast<const double*>(min_data));
        filter->mutable_max_val()->set_doubleval(*reinterpret_cast<const double*>(max_data));
        return;
    }
    case TYPE_DATEV2: {
        filter->mutable_min_val()->set_intval(*reinterpret_cast<const int32_t*>(min_data));
        filter->mutable_max_val()->set_intval(*reinterpret_cast<const int32_t*>(max_data));
        return;
    }
    case TYPE_DATETIMEV2: {
        filter->mutable_min_val()->set_longval(*reinterpret_cast<const int64_t*>(min_data));
        filter->mutable_max_val()->set_longval(*reinterpret_cast<const int64_t*>(max_data));
        return;
    }
    case TYPE_DATE:
    case TYPE_DATETIME: {
        char convert_buffer[30];
        reinterpret_cast<const vectorized::VecDateTimeValue*>(min_data)->to_string(convert_buffer);
        filter->mutable_min_val()->set_stringval(convert_buffer);
        reinterpret_cast<const vectorized::VecDateTimeValue*>(max_data)->to_string(convert_buffer);
        filter->mutable_max_val()->set_stringval(convert_buffer);
        return;
    }
    case TYPE_DECIMALV2: {
        filter->mutable_min_val()->set_stringval(
                reinterpret_cast<const DecimalV2Value*>(min_data)->to_string());
        filter->mutable_max_val()->set_stringval(
                reinterpret_cast<const DecimalV2Value*>(max_data)->to_string());
        return;
    }
    case TYPE_DECIMAL32: {
        filter->mutable_min_val()->set_intval(*reinterpret_cast<const int32_t*>(min_data));
        filter->mutable_max_val()->set_intval(*reinterpret_cast<const int32_t*>(max_data));
        return;
    }
    case TYPE_DECIMAL64: {
        filter->mutable_min_val()->set_longval(*reinterpret_cast<const int64_t*>(min_data));
        filter->mutable_max_val()->set_longval(*reinterpret_cast<const int64_t*>(max_data));
        return;
    }
    case TYPE_DECIMAL128I: {
        filter->mutable_min_val()->set_stringval(
                LargeIntValue::to_string(*reinterpret_cast<const int128_t*>(min_data)));
        filter->mutable_max_val()->set_stringval(
                LargeIntValue::to_string(*reinterpret_cast<const int128_t*>(max_data)));
        return;
    }
    case TYPE_CHAR:
    case TYPE_VARCHAR:
    case TYPE_STRING: {
        const StringRef* min_string_value = reinterpret_cast<const StringRef*>(min_data);
        filter->mutable_min_val()->set_stringval(
                std::string(min_string_value->data, min_string_value->size));
        const StringRef* max_string_value = reinterpret_cast<const StringRef*>(max_data);
        filter->mutable_max_val()->set_stringval(
                std::string(max_string_value->data, max_string_value->size));
        break;
    }
    default: {
        DCHECK(false) << "unknown type";
        break;
    }
    }
}

bool IRuntimeFilter::is_bloomfilter() {
    return _wrapper->is_bloomfilter();
}

Status IRuntimeFilter::update_filter(const UpdateRuntimeFilterParams* param) {
    if (param->request->has_in_filter() && param->request->in_filter().has_ignored_msg()) {
        set_ignored();
        const PInFilter in_filter = param->request->in_filter();
        auto msg = param->pool->add(new std::string(in_filter.ignored_msg()));
        set_ignored_msg(*msg);
    }
    std::unique_ptr<RuntimePredicateWrapper> wrapper;
    RETURN_IF_ERROR(IRuntimeFilter::create_wrapper(_state, param, _pool, &wrapper));
    auto origin_type = _wrapper->get_real_type();
    RETURN_IF_ERROR(_wrapper->merge(wrapper.get()));
    if (origin_type != _wrapper->get_real_type()) {
        update_runtime_filter_type_to_profile();
    }
    this->signal();
    return Status::OK();
}

Status IRuntimeFilter::update_filter(const UpdateRuntimeFilterParamsV2* param,
                                     int64_t start_apply) {
    if (param->request->has_in_filter() && param->request->in_filter().has_ignored_msg()) {
        set_ignored();
        const PInFilter in_filter = param->request->in_filter();
        auto msg = param->pool->add(new std::string(in_filter.ignored_msg()));
        set_ignored_msg(*msg);
    }

    std::unique_ptr<RuntimePredicateWrapper> tmp_wrapper;
    RETURN_IF_ERROR(IRuntimeFilter::create_wrapper(_query_ctx, param, _pool, &tmp_wrapper));
    auto origin_type = _wrapper->get_real_type();
    RETURN_IF_ERROR(_wrapper->merge(tmp_wrapper.get()));
    if (origin_type != _wrapper->get_real_type()) {
        update_runtime_filter_type_to_profile();
    }
    this->signal();

    _profile->add_info_string("MergeTime", std::to_string(param->request->merge_time()) + " ms");
    _profile->add_info_string("UpdateTime",
                              std::to_string(MonotonicMillis() - start_apply) + " ms");
<<<<<<< HEAD
    return Status::OK();
}

Status IRuntimeFilter::consumer_close() {
    DCHECK(is_consumer());
=======
>>>>>>> 7bda49b5
    return Status::OK();
}

Status RuntimePredicateWrapper::get_push_exprs(std::vector<vectorized::VExprSPtr>* container,
                                               const vectorized::VExprContextSPtr& prob_expr) {
    DCHECK(container != nullptr);
    DCHECK(_pool != nullptr);
    DCHECK(prob_expr->root()->type().type == _column_return_type ||
           (is_string_type(prob_expr->root()->type().type) &&
            is_string_type(_column_return_type)) ||
           _filter_type == RuntimeFilterType::BITMAP_FILTER)
            << " prob_expr->root()->type().type: " << prob_expr->root()->type().type
            << " _column_return_type: " << _column_return_type
            << " _filter_type: " << ::doris::to_string(_filter_type);

    auto real_filter_type = get_real_type();
    switch (real_filter_type) {
    case RuntimeFilterType::IN_FILTER: {
        if (!_is_ignored_in_filter) {
            TTypeDesc type_desc = create_type_desc(PrimitiveType::TYPE_BOOLEAN);
            type_desc.__set_is_nullable(false);
            TExprNode node;
            node.__set_type(type_desc);
            node.__set_node_type(TExprNodeType::IN_PRED);
            node.in_predicate.__set_is_not_in(false);
            node.__set_opcode(TExprOpcode::FILTER_IN);
            node.__isset.vector_opcode = true;
            node.__set_vector_opcode(to_in_opcode(_column_return_type));
            node.__set_is_nullable(false);

            auto in_pred = vectorized::VDirectInPredicate::create_shared(node);
            in_pred->set_filter(_context.hybrid_set);
            auto cloned_expr = prob_expr->root()->clone();
            in_pred->add_child(cloned_expr);
            auto wrapper = vectorized::VRuntimeFilterWrapper::create_shared(node, in_pred);
            container->push_back(wrapper);
        }
        break;
    }
    case RuntimeFilterType::MINMAX_FILTER: {
        vectorized::VExprSPtr max_pred;
        // create max filter
        TExprNode max_pred_node;
        RETURN_IF_ERROR(create_vbin_predicate(prob_expr->root()->type(), TExprOpcode::LE, max_pred,
                                              &max_pred_node));
        vectorized::VExprSPtr max_literal;
        RETURN_IF_ERROR(create_literal(prob_expr->root()->type(), _context.minmax_func->get_max(),
                                       max_literal));
        auto cloned_expr = prob_expr->root()->clone();
        max_pred->add_child(cloned_expr);
        max_pred->add_child(max_literal);
        container->push_back(
                vectorized::VRuntimeFilterWrapper::create_shared(max_pred_node, max_pred));

        // create min filter
        vectorized::VExprSPtr min_pred;
        TExprNode min_pred_node;
        RETURN_IF_ERROR(create_vbin_predicate(prob_expr->root()->type(), TExprOpcode::GE, min_pred,
                                              &min_pred_node));
        vectorized::VExprSPtr min_literal;
        RETURN_IF_ERROR(create_literal(prob_expr->root()->type(), _context.minmax_func->get_min(),
                                       min_literal));
        cloned_expr = prob_expr->root()->clone();
        min_pred->add_child(cloned_expr);
        min_pred->add_child(min_literal);
        container->push_back(
                vectorized::VRuntimeFilterWrapper::create_shared(min_pred_node, min_pred));
        break;
    }
    case RuntimeFilterType::BLOOM_FILTER: {
        // create a bloom filter
        TTypeDesc type_desc = create_type_desc(PrimitiveType::TYPE_BOOLEAN);
        type_desc.__set_is_nullable(false);
        TExprNode node;
        node.__set_type(type_desc);
        node.__set_node_type(TExprNodeType::BLOOM_PRED);
        node.__set_opcode(TExprOpcode::RT_FILTER);
        node.__isset.vector_opcode = true;
        node.__set_vector_opcode(to_in_opcode(_column_return_type));
        node.__set_is_nullable(false);
        auto bloom_pred = vectorized::VBloomPredicate::create_shared(node);
        bloom_pred->set_filter(_context.bloom_filter_func);
        auto cloned_expr = prob_expr->root()->clone();
        bloom_pred->add_child(cloned_expr);
        auto wrapper = vectorized::VRuntimeFilterWrapper::create_shared(node, bloom_pred);
        container->push_back(wrapper);
        break;
    }
    case RuntimeFilterType::BITMAP_FILTER: {
        // create a bitmap filter
        TTypeDesc type_desc = create_type_desc(PrimitiveType::TYPE_BOOLEAN);
        type_desc.__set_is_nullable(false);
        TExprNode node;
        node.__set_type(type_desc);
        node.__set_node_type(TExprNodeType::BITMAP_PRED);
        node.__set_opcode(TExprOpcode::RT_FILTER);
        node.__isset.vector_opcode = true;
        node.__set_vector_opcode(to_in_opcode(_column_return_type));
        node.__set_is_nullable(false);
        auto bitmap_pred = vectorized::VBitmapPredicate::create_shared(node);
        bitmap_pred->set_filter(_context.bitmap_filter_func);
        auto cloned_expr = prob_expr->root()->clone();
        bitmap_pred->add_child(cloned_expr);
        auto wrapper = vectorized::VRuntimeFilterWrapper::create_shared(node, bitmap_pred);
        container->push_back(wrapper);
        break;
    }
    default:
        DCHECK(false);
        break;
    }
    return Status::OK();
}

RuntimeFilterWrapperHolder::RuntimeFilterWrapperHolder() = default;
RuntimeFilterWrapperHolder::~RuntimeFilterWrapperHolder() = default;

} // namespace doris<|MERGE_RESOLUTION|>--- conflicted
+++ resolved
@@ -17,11 +17,6 @@
 
 #include "runtime_filter.h"
 
-<<<<<<< HEAD
-#include <type_traits>
-
-=======
->>>>>>> 7bda49b5
 #include <gen_cpp/Opcodes_types.h>
 #include <gen_cpp/PaloInternalService_types.h>
 #include <gen_cpp/PlanNodes_types.h>
@@ -285,11 +280,7 @@
     try {
         expr = vectorized::VLiteral::create_shared(node);
     } catch (const Exception& e) {
-<<<<<<< HEAD
-        return Status::Error(e.code(), e.to_string());
-=======
         return e.to_status();
->>>>>>> 7bda49b5
     }
 
     return Status::OK();
@@ -374,7 +365,6 @@
                             RuntimeFilterType type, uint32_t filter_id)
             : _state(state),
               _be_exec_version(_state->be_exec_version()),
-<<<<<<< HEAD
               _pool(pool),
               _column_return_type(column_type),
               _filter_type(type),
@@ -382,35 +372,6 @@
               _use_batch(
                       IRuntimeFilter::enable_use_batch(_be_exec_version > 0, _column_return_type)),
               _use_new_hash(_be_exec_version >= 2) {}
-
-    RuntimePredicateWrapper(QueryContext* query_ctx, ObjectPool* pool,
-                            const RuntimeFilterParams* params)
-            : _query_ctx(query_ctx),
-              _be_exec_version(_query_ctx->be_exec_version()),
-              _pool(pool),
-              _column_return_type(params->column_return_type),
-              _filter_type(params->filter_type),
-              _filter_id(params->filter_id),
-              _use_batch(
-                      IRuntimeFilter::enable_use_batch(_be_exec_version > 0, _column_return_type)),
-              _use_new_hash(_be_exec_version >= 2) {}
-    // for a 'tmp' runtime predicate wrapper
-    // only could called assign method or as a param for merge
-    RuntimePredicateWrapper(QueryContext* query_ctx, ObjectPool* pool, PrimitiveType column_type,
-                            RuntimeFilterType type, uint32_t filter_id)
-            : _query_ctx(query_ctx),
-              _be_exec_version(_query_ctx->be_exec_version()),
-=======
->>>>>>> 7bda49b5
-              _pool(pool),
-              _column_return_type(column_type),
-              _filter_type(type),
-              _filter_id(filter_id),
-              _use_batch(
-                      IRuntimeFilter::enable_use_batch(_be_exec_version > 0, _column_return_type)),
-              _use_new_hash(_be_exec_version >= 2) {}
-<<<<<<< HEAD
-=======
 
     RuntimePredicateWrapper(QueryContext* query_ctx, ObjectPool* pool,
                             const RuntimeFilterParams* params)
@@ -436,7 +397,6 @@
               _use_batch(
                       IRuntimeFilter::enable_use_batch(_be_exec_version > 0, _column_return_type)),
               _use_new_hash(_be_exec_version >= 2) {}
->>>>>>> 7bda49b5
     // init runtime filter wrapper
     // alloc memory to init runtime filter function
     Status init(const RuntimeFilterParams* params) {
@@ -1059,29 +1019,6 @@
 
     PrimitiveType column_type() { return _column_return_type; }
 
-<<<<<<< HEAD
-    void ready_for_publish() {
-        if (_filter_type == RuntimeFilterType::MINMAX_FILTER) {
-            switch (_column_return_type) {
-            case TYPE_VARCHAR:
-            case TYPE_CHAR:
-            case TYPE_STRING: {
-                StringRef* min_value = static_cast<StringRef*>(_context.minmax_func->get_min());
-                StringRef* max_value = static_cast<StringRef*>(_context.minmax_func->get_max());
-                auto min_val_ptr = _pool->add(new std::string(min_value->data));
-                auto max_val_ptr = _pool->add(new std::string(max_value->data));
-                StringRef min_val(min_val_ptr->c_str(), min_val_ptr->length());
-                StringRef max_val(max_val_ptr->c_str(), max_val_ptr->length());
-                _context.minmax_func->assign(&min_val, &max_val);
-            }
-            default:
-                break;
-            }
-        }
-    }
-
-=======
->>>>>>> 7bda49b5
     bool is_bloomfilter() const { return _is_bloomfilter; }
 
     bool is_ignored_in_filter() const { return _is_ignored_in_filter; }
@@ -1195,16 +1132,8 @@
 Status IRuntimeFilter::publish() {
     DCHECK(is_producer());
     if (_has_local_target) {
-<<<<<<< HEAD
-        IRuntimeFilter* consumer_filter = nullptr;
-        // TODO: log if err
-        DCHECK(_state != nullptr);
-        RETURN_IF_ERROR(
-                _state->runtime_filter_mgr()->get_consume_filter(_filter_id, &consumer_filter));
-=======
         std::vector<IRuntimeFilter*> filters;
         RETURN_IF_ERROR(_state->runtime_filter_mgr()->get_consume_filters(_filter_id, filters));
->>>>>>> 7bda49b5
         // push down
         for (auto filter : filters) {
             filter->_wrapper = _wrapper;
@@ -1220,14 +1149,6 @@
     }
 }
 
-<<<<<<< HEAD
-void IRuntimeFilter::publish_finally() {
-    DCHECK(is_producer());
-    join_rpc();
-}
-
-=======
->>>>>>> 7bda49b5
 Status IRuntimeFilter::get_push_expr_ctxs(std::vector<vectorized::VExprSPtr>* push_exprs) {
     DCHECK(is_consumer());
     if (!_is_ignored) {
@@ -1278,10 +1199,6 @@
                                 ? RuntimeFilterState::TIME_OUT
                                 : RuntimeFilterState::NOT_READY,
                         std::memory_order_acq_rel)) {
-<<<<<<< HEAD
-                DCHECK(expected == RuntimeFilterState::READY);
-=======
->>>>>>> 7bda49b5
                 return true;
             }
             return false;
@@ -1354,10 +1271,6 @@
         }
         if (!_rf_state_atomic.compare_exchange_strong(expected, RuntimeFilterState::NOT_READY,
                                                       std::memory_order_acq_rel)) {
-<<<<<<< HEAD
-            DCHECK(expected == RuntimeFilterState::READY);
-=======
->>>>>>> 7bda49b5
             return true;
         }
         return false;
@@ -1373,10 +1286,6 @@
         _rf_state = RuntimeFilterState::READY;
         _inner_cv.notify_all();
     }
-<<<<<<< HEAD
-
-=======
->>>>>>> 7bda49b5
 
     if (_wrapper->get_real_type() == RuntimeFilterType::IN_FILTER) {
         _profile->add_info_string("InFilterSize", std::to_string(_wrapper->get_in_filter_size()));
@@ -1600,13 +1509,6 @@
     }
 }
 
-<<<<<<< HEAD
-void IRuntimeFilter::ready_for_publish() {
-    _wrapper->ready_for_publish();
-}
-
-=======
->>>>>>> 7bda49b5
 Status IRuntimeFilter::merge_from(const RuntimePredicateWrapper* wrapper) {
     if (!_is_ignored && wrapper->is_ignored_in_filter()) {
         set_ignored();
@@ -1947,14 +1849,6 @@
     _profile->add_info_string("MergeTime", std::to_string(param->request->merge_time()) + " ms");
     _profile->add_info_string("UpdateTime",
                               std::to_string(MonotonicMillis() - start_apply) + " ms");
-<<<<<<< HEAD
-    return Status::OK();
-}
-
-Status IRuntimeFilter::consumer_close() {
-    DCHECK(is_consumer());
-=======
->>>>>>> 7bda49b5
     return Status::OK();
 }
 
