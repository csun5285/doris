// Licensed to the Apache Software Foundation (ASF) under one
// or more contributor license agreements.  See the NOTICE file
// distributed with this work for additional information
// regarding copyright ownership.  The ASF licenses this file
// to you under the Apache License, Version 2.0 (the
// "License"); you may not use this file except in compliance
// with the License.  You may obtain a copy of the License at
//
//   http://www.apache.org/licenses/LICENSE-2.0
//
// Unless required by applicable law or agreed to in writing,
// software distributed under the License is distributed on an
// "AS IS" BASIS, WITHOUT WARRANTIES OR CONDITIONS OF ANY
// KIND, either express or implied.  See the License for the
// specific language governing permissions and limitations
// under the License.

#pragma once

#include <fmt/format.h>
#include <gen_cpp/Exprs_types.h>
#include <stdint.h>

#include <atomic>
#include <memory>
#include <string>
#include <vector>

#include "common/status.h"
#include "runtime/datetime_value.h"
#include "runtime/decimalv2_value.h"
#include "runtime/define_primitive_type.h"
#include "runtime/large_int_value.h"
#include "runtime/primitive_type.h"
#include "runtime/query_context.h"
#include "runtime/runtime_state.h"
#include "runtime/types.h"
#include "util/lock.h"
#include "util/runtime_profile.h"
#include "util/time.h"
#include "util/uid_util.h"
#include "vec/common/string_ref.h"
#include "vec/core/types.h"
#include "vec/data_types/data_type.h"
#include "vec/runtime/vdatetime_value.h"

namespace butil {
class IOBufAsZeroCopyInputStream;
}

namespace doris {
class ObjectPool;
class RuntimePredicateWrapper;
class PPublishFilterRequest;
class PPublishFilterRequestV2;
class PMergeFilterRequest;
class TRuntimeFilterDesc;
class RowDescriptor;
class PInFilter;
class PMinMaxFilter;
class BloomFilterFuncBase;
class BitmapFilterFuncBase;
class TNetworkAddress;
class TQueryOptions;

namespace vectorized {
class VExpr;
class VExprContext;
struct SharedRuntimeFilterContext;
} // namespace vectorized

enum class RuntimeFilterType {
    UNKNOWN_FILTER = -1,
    IN_FILTER = 0,
    MINMAX_FILTER = 1,
    BLOOM_FILTER = 2,
    IN_OR_BLOOM_FILTER = 3,
    BITMAP_FILTER = 4
};

inline std::string to_string(RuntimeFilterType type) {
    switch (type) {
    case RuntimeFilterType::IN_FILTER: {
        return std::string("in");
    }
    case RuntimeFilterType::BLOOM_FILTER: {
        return std::string("bloomfilter");
    }
    case RuntimeFilterType::MINMAX_FILTER: {
        return std::string("minmax");
    }
    case RuntimeFilterType::IN_OR_BLOOM_FILTER: {
        return std::string("in_or_bloomfilter");
    }
    case RuntimeFilterType::BITMAP_FILTER: {
        return std::string("bitmapfilter");
    }
    default:
        return std::string("UNKNOWN");
    }
}

enum class RuntimeFilterRole { PRODUCER = 0, CONSUMER = 1 };

struct RuntimeFilterParams {
    RuntimeFilterParams()
            : filter_type(RuntimeFilterType::UNKNOWN_FILTER),
              bloom_filter_size(-1),
              max_in_num(0),
              filter_id(0),
              bitmap_filter_not_in(false) {}

    RuntimeFilterType filter_type;
    PrimitiveType column_return_type;
    // used in bloom filter
    int64_t bloom_filter_size;
    int32_t max_in_num;
    int32_t filter_id;
    bool bitmap_filter_not_in;
    bool build_bf_exactly;
};

struct UpdateRuntimeFilterParams {
    UpdateRuntimeFilterParams(const PPublishFilterRequest* req,
                              butil::IOBufAsZeroCopyInputStream* data_stream, ObjectPool* obj_pool)
            : request(req), data(data_stream), pool(obj_pool) {}
    const PPublishFilterRequest* request;
    butil::IOBufAsZeroCopyInputStream* data;
    ObjectPool* pool;
};

struct UpdateRuntimeFilterParamsV2 {
    UpdateRuntimeFilterParamsV2(const PPublishFilterRequestV2* req,
                                butil::IOBufAsZeroCopyInputStream* data_stream,
                                ObjectPool* obj_pool)
            : request(req), data(data_stream), pool(obj_pool) {}
    const PPublishFilterRequestV2* request;
    butil::IOBufAsZeroCopyInputStream* data;
    ObjectPool* pool;
};

struct MergeRuntimeFilterParams {
    MergeRuntimeFilterParams(const PMergeFilterRequest* req,
                             butil::IOBufAsZeroCopyInputStream* data_stream)
            : request(req), data(data_stream) {}
    const PMergeFilterRequest* request;
    butil::IOBufAsZeroCopyInputStream* data;
};

enum RuntimeFilterState {
    READY,
    NOT_READY,
    TIME_OUT,
};

/// The runtimefilter is built in the join node.
/// The main purpose is to reduce the scanning amount of the
/// left table data according to the scanning results of the right table during the join process.
/// The runtimefilter will build some filter conditions.
/// that can be pushed down to node based on the results of the right table.
class IRuntimeFilter {
public:
    IRuntimeFilter(RuntimeState* state, ObjectPool* pool)
            : _state(state),
              _pool(pool),
              _runtime_filter_type(RuntimeFilterType::UNKNOWN_FILTER),
              _filter_id(-1),
              _is_broadcast_join(true),
              _has_remote_target(false),
              _has_local_target(false),
              _rf_state(RuntimeFilterState::NOT_READY),
              _rf_state_atomic(RuntimeFilterState::NOT_READY),
<<<<<<< HEAD
              _role(RuntimeFilterRole::PRODUCER),
              _expr_order(-1),
              _always_true(false),
              _is_ignored(false),
              registration_time_(MonotonicMillis()),
              _enable_pipeline_exec(_state->enable_pipeline_exec()) {}

    IRuntimeFilter(QueryContext* query_ctx, ObjectPool* pool)
            : _query_ctx(query_ctx),
              _pool(pool),
              _runtime_filter_type(RuntimeFilterType::UNKNOWN_FILTER),
              _filter_id(-1),
              _is_broadcast_join(true),
              _has_remote_target(false),
              _has_local_target(false),
              _rf_state(RuntimeFilterState::NOT_READY),
              _rf_state_atomic(RuntimeFilterState::NOT_READY),
=======
>>>>>>> 7bda49b5
              _role(RuntimeFilterRole::PRODUCER),
              _expr_order(-1),
              _always_true(false),
              _is_ignored(false),
              registration_time_(MonotonicMillis()),
<<<<<<< HEAD
=======
              _enable_pipeline_exec(_state->enable_pipeline_exec()) {}

    IRuntimeFilter(QueryContext* query_ctx, ObjectPool* pool)
            : _query_ctx(query_ctx),
              _pool(pool),
              _runtime_filter_type(RuntimeFilterType::UNKNOWN_FILTER),
              _filter_id(-1),
              _is_broadcast_join(true),
              _has_remote_target(false),
              _has_local_target(false),
              _rf_state(RuntimeFilterState::NOT_READY),
              _rf_state_atomic(RuntimeFilterState::NOT_READY),
              _role(RuntimeFilterRole::PRODUCER),
              _expr_order(-1),
              _always_true(false),
              _is_ignored(false),
              registration_time_(MonotonicMillis()),
>>>>>>> 7bda49b5
              _enable_pipeline_exec(query_ctx->enable_pipeline_exec()) {}

    ~IRuntimeFilter() = default;

    static Status create(RuntimeState* state, ObjectPool* pool, const TRuntimeFilterDesc* desc,
                         const TQueryOptions* query_options, const RuntimeFilterRole role,
                         int node_id, IRuntimeFilter** res, bool build_bf_exactly = false);

    static Status create(QueryContext* query_ctx, ObjectPool* pool, const TRuntimeFilterDesc* desc,
                         const TQueryOptions* query_options, const RuntimeFilterRole role,
                         int node_id, IRuntimeFilter** res, bool build_bf_exactly = false);

    void copy_to_shared_context(vectorized::SharedRuntimeFilterContext& context);
    Status copy_from_shared_context(vectorized::SharedRuntimeFilterContext& context);

    void copy_from_other(IRuntimeFilter* other);

    // insert data to build filter
    // only used for producer
    void insert(const void* data);
    void insert(const StringRef& data);
    void insert_batch(vectorized::ColumnPtr column, const std::vector<int>& rows);

    // publish filter
    // push filter to remote node or push down it to scan_node
    Status publish();

    RuntimeFilterType type() const { return _runtime_filter_type; }

    Status get_push_expr_ctxs(std::vector<vectorized::VExprSPtr>* push_exprs);

    Status get_prepared_exprs(std::vector<doris::vectorized::VExprSPtr>* push_exprs,
                              const RowDescriptor& desc, RuntimeState* state);

    bool is_broadcast_join() const { return _is_broadcast_join; }

    bool has_remote_target() const { return _has_remote_target; }

    bool is_ready() const {
        return (!_enable_pipeline_exec && _rf_state == RuntimeFilterState::READY) ||
               (_enable_pipeline_exec &&
                _rf_state_atomic.load(std::memory_order_acquire) == RuntimeFilterState::READY);
    }
    RuntimeFilterState current_state() const {
        return _enable_pipeline_exec ? _rf_state_atomic.load(std::memory_order_acquire) : _rf_state;
    }
    bool is_ready_or_timeout();

    bool is_producer() const { return _role == RuntimeFilterRole::PRODUCER; }
    bool is_consumer() const { return _role == RuntimeFilterRole::CONSUMER; }
    void set_role(const RuntimeFilterRole role) { _role = role; }
    int expr_order() const { return _expr_order; }

    // only used for consumer
    // if filter is not ready for filter data scan_node
    // will wait util it ready or timeout
    // This function will wait at most config::runtime_filter_shuffle_wait_time_ms
    // if return true , filter is ready to use
    bool await();
    // this function will be called if a runtime filter sent by rpc
    // it will nodify all wait threads
    void signal();

    // init filter with desc
    Status init_with_desc(const TRuntimeFilterDesc* desc, const TQueryOptions* options,
                          int node_id = -1, bool build_bf_exactly = false);

    BloomFilterFuncBase* get_bloomfilter() const;

    // serialize _wrapper to protobuf
    Status serialize(PMergeFilterRequest* request, void** data, int* len);
    Status serialize(PPublishFilterRequest* request, void** data = nullptr, int* len = nullptr);
    Status serialize(PPublishFilterRequestV2* request, void** data = nullptr, int* len = nullptr);

    Status merge_from(const RuntimePredicateWrapper* wrapper);

    // for ut
    static Status create_wrapper(RuntimeState* state, const MergeRuntimeFilterParams* param,
                                 ObjectPool* pool,
                                 std::unique_ptr<RuntimePredicateWrapper>* wrapper);
    static Status create_wrapper(RuntimeState* state, const UpdateRuntimeFilterParams* param,
                                 ObjectPool* pool,
                                 std::unique_ptr<RuntimePredicateWrapper>* wrapper);
    static Status create_wrapper(QueryContext* query_ctx, const UpdateRuntimeFilterParamsV2* param,
                                 ObjectPool* pool,
                                 std::unique_ptr<RuntimePredicateWrapper>* wrapper);
    void change_to_bloom_filter();
    Status init_bloom_filter(const size_t build_bf_cardinality);
    Status update_filter(const UpdateRuntimeFilterParams* param);
    Status update_filter(const UpdateRuntimeFilterParamsV2* param, int64_t start_apply);

    void set_ignored() { _is_ignored = true; }

    void set_ignored_msg(std::string& msg) { _ignored_msg = msg; }

    // for ut
    bool is_bloomfilter();

    bool is_finish_rpc();

<<<<<<< HEAD
    // async push runtimefilter to remote node
    Status push_to_remote(RuntimeState* state, const TNetworkAddress* addr, bool opt_remote_rf);
=======
>>>>>>> 7bda49b5
    Status join_rpc();

    // async push runtimefilter to remote node
    Status push_to_remote(RuntimeState* state, const TNetworkAddress* addr, bool opt_remote_rf);

<<<<<<< HEAD
    std::string& get_name() { return _name; }

    void update_runtime_filter_type_to_profile();
=======
    void init_profile(RuntimeProfile* parent_profile);

    std::string& get_name() { return _name; }
>>>>>>> 7bda49b5

    void update_runtime_filter_type_to_profile();

    static bool enable_use_batch(bool use_batch, PrimitiveType type) {
        return use_batch && (is_int_or_bool(type) || is_float_or_double(type));
    }

    int filter_id() const { return _filter_id; }

protected:
    // serialize _wrapper to protobuf
    void to_protobuf(PInFilter* filter);
    void to_protobuf(PMinMaxFilter* filter);

    template <class T>
    Status serialize_impl(T* request, void** data, int* len);

    template <class T>
    static Status _create_wrapper(RuntimeState* state, const T* param, ObjectPool* pool,
                                  std::unique_ptr<RuntimePredicateWrapper>* wrapper);

    void _set_push_down() { _is_push_down = true; }

    std::string _format_status() {
        return fmt::format(
                "[IsPushDown = {}, RuntimeFilterState = {}, IsIgnored = {}, HasRemoteTarget = {}, "
                "HasLocalTarget = {}]",
                _is_push_down, _get_explain_state_string(), _is_ignored, _has_remote_target,
                _has_local_target);
<<<<<<< HEAD
    }

    std::string _get_explain_state_string() {
        if (_enable_pipeline_exec) {
            return _rf_state_atomic.load(std::memory_order_acquire) == RuntimeFilterState::READY
                           ? "READY"
                   : _rf_state_atomic.load(std::memory_order_acquire) ==
                                   RuntimeFilterState::TIME_OUT
                           ? "TIME_OUT"
                           : "NOT_READY";
        } else {
            return _rf_state == RuntimeFilterState::READY      ? "READY"
                   : _rf_state == RuntimeFilterState::TIME_OUT ? "TIME_OUT"
                                                               : "NOT_READY";
        }
    }

=======
    }

    std::string _get_explain_state_string() {
        if (_enable_pipeline_exec) {
            return _rf_state_atomic.load(std::memory_order_acquire) == RuntimeFilterState::READY
                           ? "READY"
                   : _rf_state_atomic.load(std::memory_order_acquire) ==
                                   RuntimeFilterState::TIME_OUT
                           ? "TIME_OUT"
                           : "NOT_READY";
        } else {
            return _rf_state == RuntimeFilterState::READY      ? "READY"
                   : _rf_state == RuntimeFilterState::TIME_OUT ? "TIME_OUT"
                                                               : "NOT_READY";
        }
    }

>>>>>>> 7bda49b5
    RuntimeState* _state = nullptr;
    QueryContext* _query_ctx = nullptr;
    ObjectPool* _pool;
    // _wrapper is a runtime filter function wrapper
    // _wrapper should alloc from _pool
    RuntimePredicateWrapper* _wrapper;
    // runtime filter type
    RuntimeFilterType _runtime_filter_type;
    // runtime filter id
    int _filter_id;
    // Specific types BoardCast or Shuffle
    bool _is_broadcast_join;
    // will apply to remote node
    bool _has_remote_target;
    // will apply to local node
    bool _has_local_target;
    // filter is ready for consumer
    RuntimeFilterState _rf_state;
    std::atomic<RuntimeFilterState> _rf_state_atomic;
    // role consumer or producer
    RuntimeFilterRole _role;
    // expr index
    int _expr_order;
    // used for await or signal
    doris::Mutex _inner_mutex;
    doris::ConditionVariable _inner_cv;

    bool _is_push_down = false;

    // if set always_true = true
    // this filter won't filter any data
    bool _always_true;

    doris::vectorized::VExprContextSPtr _vprobe_ctx;

    // Indicate whether runtime filter expr has been ignored
    bool _is_ignored;
    std::string _ignored_msg;

    std::vector<doris::vectorized::VExprSPtr> _push_down_vexprs;
<<<<<<< HEAD

    struct rpc_context;

    std::shared_ptr<rpc_context> _rpc_context;
=======

    struct RPCContext;

    std::shared_ptr<RPCContext> _rpc_context;
>>>>>>> 7bda49b5

    // parent profile
    // only effect on consumer
    std::unique_ptr<RuntimeProfile> _profile;

    /// Time in ms (from MonotonicMillis()), that the filter was registered.
    const int64_t registration_time_;

    const bool _enable_pipeline_exec;

    bool _profile_init = false;
<<<<<<< HEAD
    doris::Mutex _profile_mutex;
=======
    std::mutex _profile_mutex;
>>>>>>> 7bda49b5
    std::string _name;
    bool _opt_remote_rf;
};

// avoid expose RuntimePredicateWrapper
class RuntimeFilterWrapperHolder {
public:
    using WrapperPtr = std::unique_ptr<RuntimePredicateWrapper>;
    RuntimeFilterWrapperHolder();
    ~RuntimeFilterWrapperHolder();
    WrapperPtr* getHandle() { return &_wrapper; }

private:
    WrapperPtr _wrapper;
};

// copied from expr.h since it is only used in runtime filter

template <PrimitiveType T>
Status create_texpr_literal_node(const void* data, TExprNode* node, int precision = 0,
                                 int scale = 0) {
    if constexpr (T == TYPE_BOOLEAN) {
        auto origin_value = reinterpret_cast<const bool*>(data);
        TBoolLiteral boolLiteral;
        (*node).__set_node_type(TExprNodeType::BOOL_LITERAL);
        boolLiteral.__set_value(*origin_value);
        (*node).__set_bool_literal(boolLiteral);
        (*node).__set_type(create_type_desc(PrimitiveType::TYPE_BOOLEAN));
    } else if constexpr (T == TYPE_TINYINT) {
        auto origin_value = reinterpret_cast<const int8_t*>(data);
        (*node).__set_node_type(TExprNodeType::INT_LITERAL);
        TIntLiteral intLiteral;
        intLiteral.__set_value(*origin_value);
        (*node).__set_int_literal(intLiteral);
        (*node).__set_type(create_type_desc(PrimitiveType::TYPE_TINYINT));
    } else if constexpr (T == TYPE_SMALLINT) {
        auto origin_value = reinterpret_cast<const int16_t*>(data);
        (*node).__set_node_type(TExprNodeType::INT_LITERAL);
        TIntLiteral intLiteral;
        intLiteral.__set_value(*origin_value);
        (*node).__set_int_literal(intLiteral);
        (*node).__set_type(create_type_desc(PrimitiveType::TYPE_SMALLINT));
    } else if constexpr (T == TYPE_INT) {
        auto origin_value = reinterpret_cast<const int32_t*>(data);
        (*node).__set_node_type(TExprNodeType::INT_LITERAL);
        TIntLiteral intLiteral;
        intLiteral.__set_value(*origin_value);
        (*node).__set_int_literal(intLiteral);
        (*node).__set_type(create_type_desc(PrimitiveType::TYPE_INT));
    } else if constexpr (T == TYPE_BIGINT) {
        auto origin_value = reinterpret_cast<const int64_t*>(data);
        (*node).__set_node_type(TExprNodeType::INT_LITERAL);
        TIntLiteral intLiteral;
        intLiteral.__set_value(*origin_value);
        (*node).__set_int_literal(intLiteral);
        (*node).__set_type(create_type_desc(PrimitiveType::TYPE_BIGINT));
    } else if constexpr (T == TYPE_LARGEINT) {
        auto origin_value = reinterpret_cast<const int128_t*>(data);
        (*node).__set_node_type(TExprNodeType::LARGE_INT_LITERAL);
        TLargeIntLiteral large_int_literal;
        large_int_literal.__set_value(LargeIntValue::to_string(*origin_value));
        (*node).__set_large_int_literal(large_int_literal);
        (*node).__set_type(create_type_desc(PrimitiveType::TYPE_LARGEINT));
    } else if constexpr ((T == TYPE_DATE) || (T == TYPE_DATETIME) || (T == TYPE_TIME)) {
        auto origin_value = reinterpret_cast<const doris::vectorized::VecDateTimeValue*>(data);
        TDateLiteral date_literal;
        char convert_buffer[30];
        origin_value->to_string(convert_buffer);
        date_literal.__set_value(convert_buffer);
        (*node).__set_date_literal(date_literal);
        (*node).__set_node_type(TExprNodeType::DATE_LITERAL);
        if (origin_value->type() == TimeType::TIME_DATE) {
            (*node).__set_type(create_type_desc(PrimitiveType::TYPE_DATE));
        } else if (origin_value->type() == TimeType::TIME_DATETIME) {
            (*node).__set_type(create_type_desc(PrimitiveType::TYPE_DATETIME));
        } else if (origin_value->type() == TimeType::TIME_TIME) {
            (*node).__set_type(create_type_desc(PrimitiveType::TYPE_TIME));
        }
    } else if constexpr (T == TYPE_DATEV2) {
        auto origin_value = reinterpret_cast<
                const doris::vectorized::DateV2Value<doris::vectorized::DateV2ValueType>*>(data);
        TDateLiteral date_literal;
        char convert_buffer[30];
        origin_value->to_string(convert_buffer);
        date_literal.__set_value(convert_buffer);
        (*node).__set_date_literal(date_literal);
        (*node).__set_node_type(TExprNodeType::DATE_LITERAL);
        (*node).__set_type(create_type_desc(PrimitiveType::TYPE_DATEV2));
    } else if constexpr (T == TYPE_DATETIMEV2) {
        auto origin_value = reinterpret_cast<
                const doris::vectorized::DateV2Value<doris::vectorized::DateTimeV2ValueType>*>(
                data);
        TDateLiteral date_literal;
        char convert_buffer[30];
        origin_value->to_string(convert_buffer);
        date_literal.__set_value(convert_buffer);
        (*node).__set_date_literal(date_literal);
        (*node).__set_node_type(TExprNodeType::DATE_LITERAL);
        (*node).__set_type(create_type_desc(PrimitiveType::TYPE_DATETIMEV2));
    } else if constexpr (T == TYPE_DECIMALV2) {
        auto origin_value = reinterpret_cast<const DecimalV2Value*>(data);
        (*node).__set_node_type(TExprNodeType::DECIMAL_LITERAL);
        TDecimalLiteral decimal_literal;
        decimal_literal.__set_value(origin_value->to_string());
        (*node).__set_decimal_literal(decimal_literal);
        (*node).__set_type(create_type_desc(PrimitiveType::TYPE_DECIMALV2, precision, scale));
    } else if constexpr (T == TYPE_DECIMAL32) {
        auto origin_value = reinterpret_cast<const vectorized::Decimal<int32_t>*>(data);
        (*node).__set_node_type(TExprNodeType::DECIMAL_LITERAL);
        TDecimalLiteral decimal_literal;
        decimal_literal.__set_value(origin_value->to_string(scale));
        (*node).__set_decimal_literal(decimal_literal);
        (*node).__set_type(create_type_desc(PrimitiveType::TYPE_DECIMAL32, precision, scale));
    } else if constexpr (T == TYPE_DECIMAL64) {
        auto origin_value = reinterpret_cast<const vectorized::Decimal<int64_t>*>(data);
        (*node).__set_node_type(TExprNodeType::DECIMAL_LITERAL);
        TDecimalLiteral decimal_literal;
        decimal_literal.__set_value(origin_value->to_string(scale));
        (*node).__set_decimal_literal(decimal_literal);
        (*node).__set_type(create_type_desc(PrimitiveType::TYPE_DECIMAL64, precision, scale));
    } else if constexpr (T == TYPE_DECIMAL128I) {
        auto origin_value = reinterpret_cast<const vectorized::Decimal<int128_t>*>(data);
        (*node).__set_node_type(TExprNodeType::DECIMAL_LITERAL);
        TDecimalLiteral decimal_literal;
        decimal_literal.__set_value(origin_value->to_string(scale));
        (*node).__set_decimal_literal(decimal_literal);
        (*node).__set_type(create_type_desc(PrimitiveType::TYPE_DECIMAL128I, precision, scale));
    } else if constexpr (T == TYPE_FLOAT) {
        auto origin_value = reinterpret_cast<const float*>(data);
        (*node).__set_node_type(TExprNodeType::FLOAT_LITERAL);
        TFloatLiteral float_literal;
        float_literal.__set_value(*origin_value);
        (*node).__set_float_literal(float_literal);
        (*node).__set_type(create_type_desc(PrimitiveType::TYPE_FLOAT));
    } else if constexpr (T == TYPE_DOUBLE) {
        auto origin_value = reinterpret_cast<const double*>(data);
        (*node).__set_node_type(TExprNodeType::FLOAT_LITERAL);
        TFloatLiteral float_literal;
        float_literal.__set_value(*origin_value);
        (*node).__set_float_literal(float_literal);
        (*node).__set_type(create_type_desc(PrimitiveType::TYPE_DOUBLE));
    } else if constexpr ((T == TYPE_STRING) || (T == TYPE_CHAR) || (T == TYPE_VARCHAR)) {
        auto origin_value = reinterpret_cast<const StringRef*>(data);
        (*node).__set_node_type(TExprNodeType::STRING_LITERAL);
        TStringLiteral string_literal;
        string_literal.__set_value(origin_value->to_string());
        (*node).__set_string_literal(string_literal);
        (*node).__set_type(create_type_desc(PrimitiveType::TYPE_STRING));
    } else {
        return Status::InvalidArgument("Invalid argument type!");
    }
    return Status::OK();
}

} // namespace doris<|MERGE_RESOLUTION|>--- conflicted
+++ resolved
@@ -170,33 +170,11 @@
               _has_local_target(false),
               _rf_state(RuntimeFilterState::NOT_READY),
               _rf_state_atomic(RuntimeFilterState::NOT_READY),
-<<<<<<< HEAD
               _role(RuntimeFilterRole::PRODUCER),
               _expr_order(-1),
               _always_true(false),
               _is_ignored(false),
               registration_time_(MonotonicMillis()),
-              _enable_pipeline_exec(_state->enable_pipeline_exec()) {}
-
-    IRuntimeFilter(QueryContext* query_ctx, ObjectPool* pool)
-            : _query_ctx(query_ctx),
-              _pool(pool),
-              _runtime_filter_type(RuntimeFilterType::UNKNOWN_FILTER),
-              _filter_id(-1),
-              _is_broadcast_join(true),
-              _has_remote_target(false),
-              _has_local_target(false),
-              _rf_state(RuntimeFilterState::NOT_READY),
-              _rf_state_atomic(RuntimeFilterState::NOT_READY),
-=======
->>>>>>> 7bda49b5
-              _role(RuntimeFilterRole::PRODUCER),
-              _expr_order(-1),
-              _always_true(false),
-              _is_ignored(false),
-              registration_time_(MonotonicMillis()),
-<<<<<<< HEAD
-=======
               _enable_pipeline_exec(_state->enable_pipeline_exec()) {}
 
     IRuntimeFilter(QueryContext* query_ctx, ObjectPool* pool)
@@ -214,7 +192,6 @@
               _always_true(false),
               _is_ignored(false),
               registration_time_(MonotonicMillis()),
->>>>>>> 7bda49b5
               _enable_pipeline_exec(query_ctx->enable_pipeline_exec()) {}
 
     ~IRuntimeFilter() = default;
@@ -315,25 +292,14 @@
 
     bool is_finish_rpc();
 
-<<<<<<< HEAD
+    Status join_rpc();
+
     // async push runtimefilter to remote node
     Status push_to_remote(RuntimeState* state, const TNetworkAddress* addr, bool opt_remote_rf);
-=======
->>>>>>> 7bda49b5
-    Status join_rpc();
-
-    // async push runtimefilter to remote node
-    Status push_to_remote(RuntimeState* state, const TNetworkAddress* addr, bool opt_remote_rf);
-
-<<<<<<< HEAD
+
+    void init_profile(RuntimeProfile* parent_profile);
+
     std::string& get_name() { return _name; }
-
-    void update_runtime_filter_type_to_profile();
-=======
-    void init_profile(RuntimeProfile* parent_profile);
-
-    std::string& get_name() { return _name; }
->>>>>>> 7bda49b5
 
     void update_runtime_filter_type_to_profile();
 
@@ -363,7 +329,6 @@
                 "HasLocalTarget = {}]",
                 _is_push_down, _get_explain_state_string(), _is_ignored, _has_remote_target,
                 _has_local_target);
-<<<<<<< HEAD
     }
 
     std::string _get_explain_state_string() {
@@ -381,25 +346,6 @@
         }
     }
 
-=======
-    }
-
-    std::string _get_explain_state_string() {
-        if (_enable_pipeline_exec) {
-            return _rf_state_atomic.load(std::memory_order_acquire) == RuntimeFilterState::READY
-                           ? "READY"
-                   : _rf_state_atomic.load(std::memory_order_acquire) ==
-                                   RuntimeFilterState::TIME_OUT
-                           ? "TIME_OUT"
-                           : "NOT_READY";
-        } else {
-            return _rf_state == RuntimeFilterState::READY      ? "READY"
-                   : _rf_state == RuntimeFilterState::TIME_OUT ? "TIME_OUT"
-                                                               : "NOT_READY";
-        }
-    }
-
->>>>>>> 7bda49b5
     RuntimeState* _state = nullptr;
     QueryContext* _query_ctx = nullptr;
     ObjectPool* _pool;
@@ -440,17 +386,10 @@
     std::string _ignored_msg;
 
     std::vector<doris::vectorized::VExprSPtr> _push_down_vexprs;
-<<<<<<< HEAD
-
-    struct rpc_context;
-
-    std::shared_ptr<rpc_context> _rpc_context;
-=======
 
     struct RPCContext;
 
     std::shared_ptr<RPCContext> _rpc_context;
->>>>>>> 7bda49b5
 
     // parent profile
     // only effect on consumer
@@ -462,11 +401,7 @@
     const bool _enable_pipeline_exec;
 
     bool _profile_init = false;
-<<<<<<< HEAD
-    doris::Mutex _profile_mutex;
-=======
     std::mutex _profile_mutex;
->>>>>>> 7bda49b5
     std::string _name;
     bool _opt_remote_rf;
 };
