--- conflicted
+++ resolved
@@ -21,53 +21,9 @@
 # where to put generated binaries
 set(EXECUTABLE_OUTPUT_PATH "${BUILD_DIR}/src/http")
 
-<<<<<<< HEAD
-add_library(Webserver STATIC
-  http_headers.cpp
-  http_method.cpp
-  http_request.cpp
-  http_channel.cpp
-  http_status.cpp
-  http_parser.cpp
-  http_handler_with_auth.cpp
-  web_page_handler.cpp
-  default_path_handlers.cpp
-  utils.cpp
-  ev_http_server.cpp
-  http_client.cpp
-  action/download_action.cpp
-  action/download_binlog_action.cpp
-  action/pad_rowset_action.cpp
-  action/health_action.cpp
-  action/tablet_migration_action.cpp
-  action/tablets_info_action.cpp
-  action/tablets_distribution_action.cpp
-  action/checksum_action.cpp
-  action/snapshot_action.cpp
-  action/reload_tablet_action.cpp
-  action/restore_tablet_action.cpp
-  action/pprof_actions.cpp
-  action/metrics_action.cpp
-  action/stream_load.cpp
-  action/stream_load_2pc.cpp
-  action/meta_action.cpp
-  action/compaction_action.cpp
-  action/config_action.cpp
-  action/check_rpc_channel_action.cpp
-  action/reset_rpc_channel_action.cpp
-  action/check_tablet_segment_action.cpp
-  action/version_action.cpp
-  action/pad_segment_action.cpp
-  action/injection_point_action.cpp
-  action/shrink_mem_action.cpp
-  action/jeprofile_actions.cpp
-  action/file_cache_action.cpp
-  action/change_file_cache_state_action.cpp)
-=======
 file(GLOB_RECURSE SRC_FILES CONFIGURE_DEPENDS
     *.cpp
 )
 add_library(Webserver STATIC ${SRC_FILES})
->>>>>>> 7bda49b5
 
 pch_reuse(Webserver)