// Licensed to the Apache Software Foundation (ASF) under one
// or more contributor license agreements.  See the NOTICE file
// distributed with this work for additional information
// regarding copyright ownership.  The ASF licenses this file
// to you under the Apache License, Version 2.0 (the
// "License"); you may not use this file except in compliance
// with the License.  You may obtain a copy of the License at
//
//   http://www.apache.org/licenses/LICENSE-2.0
//
// Unless required by applicable law or agreed to in writing,
// software distributed under the License is distributed on an
// "AS IS" BASIS, WITHOUT WARRANTIES OR CONDITIONS OF ANY
// KIND, either express or implied.  See the License for the
// specific language governing permissions and limitations
// under the License.

#include "http/action/compaction_action.h"

// IWYU pragma: no_include <bits/chrono.h>
#include <chrono> // IWYU pragma: keep
#include <exception>
#include <future>
#include <memory>
#include <mutex>
#include <sstream>
#include <string>
#include <thread>
#include <utility>

#include "cloud/olap/storage_engine.h"
#include "cloud/utils.h"
#include "gutil/strings/substitute.h"
#include "http/http_channel.h"
#include "http/http_headers.h"
#include "http/http_request.h"
#include "http/http_status.h"
#include "olap/olap_common.h"
#include "olap/base_compaction.h"
#include "olap/cumulative_compaction.h"
#include "olap/cumulative_compaction_policy.h"
#include "olap/cumulative_compaction_time_series_policy.h"
#include "olap/full_compaction.h"
#include "olap/olap_define.h"
#include "cloud/olap/storage_engine.h"
#include "olap/tablet_manager.h"
#include "util/doris_metrics.h"
#include "util/stopwatch.hpp"

namespace doris {
using namespace ErrorCode;

const static std::string HEADER_JSON = "application/json";

CompactionAction::CompactionAction(CompactionActionType ctype, ExecEnv* exec_env,
                                   TPrivilegeHier::type hier, TPrivilegeType::type ptype)
        : HttpHandlerWithAuth(exec_env, hier, ptype), _type(ctype) {}
Status CompactionAction::_check_param(HttpRequest* req, uint64_t* tablet_id, uint64_t* table_id) {
    // req tablet id and table id, we have to set only one of them.
    std::string req_tablet_id = req->param(TABLET_ID_KEY);
    std::string req_table_id = req->param(TABLE_ID_KEY);
    if (req_tablet_id == "") {
        if (req_table_id == "") {
            // both tablet id and table id are empty, return error.
            return Status::InternalError(
                    "tablet id and table id can not be empty at the same time!");
        } else {
            try {
                *table_id = std::stoull(req_table_id);
            } catch (const std::exception& e) {
                return Status::InternalError("convert tablet_id or table_id failed, {}", e.what());
            }
            return Status::OK();
        }
    } else {
        if (req_table_id == "") {
            try {
                *tablet_id = std::stoull(req_tablet_id);
            } catch (const std::exception& e) {
                return Status::InternalError("convert tablet_id or table_id failed, {}", e.what());
            }
            return Status::OK();
        } else {
            // both tablet id and table id are not empty, return err.
            return Status::InternalError("tablet id and table id can not be set at the same time!");
        }
    }
}

// for viewing the compaction status
Status CompactionAction::_handle_show_compaction(HttpRequest* req, std::string* json_result) {
    uint64_t tablet_id = 0;
    uint64_t table_id = 0;
    RETURN_NOT_OK_STATUS_WITH_WARN(_check_param(req, &tablet_id, &table_id), "check param failed");

#ifdef CLOUD_MODE
    TabletSharedPtr tablet;
    RETURN_IF_ERROR(cloud::tablet_mgr()->get_tablet(tablet_id, &tablet));
#else
    TabletSharedPtr tablet = StorageEngine::instance()->tablet_manager()->get_tablet(tablet_id);
    if (tablet == nullptr) {
        return Status::NotFound("Tablet not found. tablet_id={}", tablet_id);
    }
#endif

    tablet->get_compaction_status(json_result);
    return Status::OK();
}

Status CompactionAction::_handle_run_compaction(HttpRequest* req, std::string* json_result) {
    // 1. param check
    // check req_tablet_id or req_table_id is not empty and can not be set together.
    uint64_t tablet_id = 0;
    uint64_t table_id = 0;
    RETURN_NOT_OK_STATUS_WITH_WARN(_check_param(req, &tablet_id, &table_id), "check param failed");

    // check compaction_type equals 'base' or 'cumulative'
    auto& compaction_type = req->param(PARAM_COMPACTION_TYPE);
    if (compaction_type != PARAM_COMPACTION_BASE &&
        compaction_type != PARAM_COMPACTION_CUMULATIVE &&
        compaction_type != PARAM_COMPACTION_FULL) {
        return Status::NotSupported("The compaction type '{}' is not supported", compaction_type);
    }

<<<<<<< HEAD
    // 2. fetch the tablet by tablet_id
#ifdef CLOUD_MODE
    TabletSharedPtr tablet;
    RETURN_IF_ERROR(cloud::tablet_mgr()->get_tablet(tablet_id, &tablet));
#else
    TabletSharedPtr tablet = StorageEngine::instance()->tablet_manager()->get_tablet(tablet_id);
    if (tablet == nullptr) {
        return Status::NotFound("Tablet not found. tablet_id={}", tablet_id);
    }
#endif

    // 3. submit compaction task
    RETURN_IF_ERROR(StorageEngine::instance()->submit_compaction_task(
            tablet, compaction_type == PARAM_COMPACTION_BASE
                            ? CompactionType::BASE_COMPACTION
                            : CompactionType::CUMULATIVE_COMPACTION));

=======
    if (tablet_id == 0 && table_id != 0) {
        std::vector<TabletSharedPtr> tablet_vec =
                StorageEngine::instance()->tablet_manager()->get_all_tablet(
                        [table_id](Tablet* tablet) -> bool {
                            return tablet->get_table_id() == table_id;
                        });
        for (const auto& tablet : tablet_vec) {
            StorageEngine::instance()->submit_compaction_task(
                    tablet, CompactionType::FULL_COMPACTION, false);
        }
    } else {
        // 2. fetch the tablet by tablet_id
        TabletSharedPtr tablet = StorageEngine::instance()->tablet_manager()->get_tablet(tablet_id);
        if (tablet == nullptr) {
            return Status::NotFound("Tablet not found. tablet_id={}", tablet_id);
        }

        // 3. execute compaction task
        std::packaged_task<Status()> task([this, tablet, compaction_type]() {
            return _execute_compaction_callback(tablet, compaction_type);
        });
        std::future<Status> future_obj = task.get_future();
        std::thread(std::move(task)).detach();

        // 4. wait for result for 2 seconds by async
        std::future_status status = future_obj.wait_for(std::chrono::seconds(2));
        if (status == std::future_status::ready) {
            // fetch execute result
            Status olap_status = future_obj.get();
            if (!olap_status.ok()) {
                return olap_status;
            }
        } else {
            LOG(INFO) << "Manual compaction task is timeout for waiting "
                      << (status == std::future_status::timeout);
        }
    }
>>>>>>> 40d35bd0
    LOG(INFO) << "Manual compaction task is successfully triggered";
    *json_result =
            "{\"status\": \"Success\", \"msg\": \"compaction task is successfully triggered. Table "
            "id: " +
            std::to_string(table_id) + ". Tablet id: " + std::to_string(tablet_id) + "\"}";
    return Status::OK();
}

Status CompactionAction::_handle_run_status_compaction(HttpRequest* req, std::string* json_result) {
    uint64_t tablet_id = 0;
    uint64_t table_id = 0;

    // check req_tablet_id is not empty
    RETURN_NOT_OK_STATUS_WITH_WARN(_check_param(req, &tablet_id, &table_id), "check param failed");

    if (tablet_id == 0) {
        // overall compaction status
        RETURN_IF_ERROR(StorageEngine::instance()->get_compaction_status_json(json_result));
        return Status::OK();
    } else {
        std::string json_template = R"({
            "status" : "Success",
            "run_status" : $0,
            "msg" : "$1",
            "tablet_id" : $2,
            "compact_type" : "$3"
        })";

        std::string msg = "compaction task for this tablet is not running";
        std::string compaction_type;
        bool run_status = false;

        if (StorageEngine::instance()->has_cumu_compaction(tablet_id)) {
            msg = "compaction task for this tablet is running";
            compaction_type = "cumulative";
            run_status = true;
            *json_result =
                    strings::Substitute(json_template, run_status, msg, tablet_id, compaction_type);
            return Status::OK();
        }

        if (StorageEngine::instance()->has_base_compaction(tablet_id)) {
            msg = "compaction task for this tablet is running";
            compaction_type = "base";
            run_status = true;
            *json_result =
                    strings::Substitute(json_template, run_status, msg, tablet_id, compaction_type);
            return Status::OK();
        }
        // not running any compaction
        *json_result =
                strings::Substitute(json_template, run_status, msg, tablet_id, compaction_type);
        return Status::OK();
    }
}

void CompactionAction::handle(HttpRequest* req) {
    req->add_output_header(HttpHeaders::CONTENT_TYPE, HEADER_JSON.c_str());

    if (_type == CompactionActionType::SHOW_INFO) {
        std::string json_result;
        Status st = _handle_show_compaction(req, &json_result);
        if (!st.ok()) {
            HttpChannel::send_reply(req, HttpStatus::OK, st.to_json());
        } else {
            HttpChannel::send_reply(req, HttpStatus::OK, json_result);
        }
    } else if (_type == CompactionActionType::RUN_COMPACTION) {
        std::string json_result;
        Status st = _handle_run_compaction(req, &json_result);
        if (!st.ok()) {
            HttpChannel::send_reply(req, HttpStatus::OK, st.to_json());
        } else {
            HttpChannel::send_reply(req, HttpStatus::OK, json_result);
        }
    } else {
        std::string json_result;
        Status st = _handle_run_status_compaction(req, &json_result);
        if (!st.ok()) {
            HttpChannel::send_reply(req, HttpStatus::OK, st.to_json());
        } else {
            HttpChannel::send_reply(req, HttpStatus::OK, json_result);
        }
    }
}

} // end namespace doris<|MERGE_RESOLUTION|>--- conflicted
+++ resolved
@@ -122,7 +122,7 @@
         return Status::NotSupported("The compaction type '{}' is not supported", compaction_type);
     }
 
-<<<<<<< HEAD
+// <<<<<<< ours
     // 2. fetch the tablet by tablet_id
 #ifdef CLOUD_MODE
     TabletSharedPtr tablet;
@@ -140,45 +140,45 @@
                             ? CompactionType::BASE_COMPACTION
                             : CompactionType::CUMULATIVE_COMPACTION));
 
-=======
-    if (tablet_id == 0 && table_id != 0) {
-        std::vector<TabletSharedPtr> tablet_vec =
-                StorageEngine::instance()->tablet_manager()->get_all_tablet(
-                        [table_id](Tablet* tablet) -> bool {
-                            return tablet->get_table_id() == table_id;
-                        });
-        for (const auto& tablet : tablet_vec) {
-            StorageEngine::instance()->submit_compaction_task(
-                    tablet, CompactionType::FULL_COMPACTION, false);
-        }
-    } else {
-        // 2. fetch the tablet by tablet_id
-        TabletSharedPtr tablet = StorageEngine::instance()->tablet_manager()->get_tablet(tablet_id);
-        if (tablet == nullptr) {
-            return Status::NotFound("Tablet not found. tablet_id={}", tablet_id);
-        }
-
-        // 3. execute compaction task
-        std::packaged_task<Status()> task([this, tablet, compaction_type]() {
-            return _execute_compaction_callback(tablet, compaction_type);
-        });
-        std::future<Status> future_obj = task.get_future();
-        std::thread(std::move(task)).detach();
-
-        // 4. wait for result for 2 seconds by async
-        std::future_status status = future_obj.wait_for(std::chrono::seconds(2));
-        if (status == std::future_status::ready) {
-            // fetch execute result
-            Status olap_status = future_obj.get();
-            if (!olap_status.ok()) {
-                return olap_status;
-            }
-        } else {
-            LOG(INFO) << "Manual compaction task is timeout for waiting "
-                      << (status == std::future_status::timeout);
-        }
-    }
->>>>>>> 40d35bd0
+// =======
+//     if (tablet_id == 0 && table_id != 0) {
+//         std::vector<TabletSharedPtr> tablet_vec =
+//                 StorageEngine::instance()->tablet_manager()->get_all_tablet(
+//                         [table_id](Tablet* tablet) -> bool {
+//                             return tablet->get_table_id() == table_id;
+//                         });
+//         for (const auto& tablet : tablet_vec) {
+//             StorageEngine::instance()->submit_compaction_task(
+//                     tablet, CompactionType::FULL_COMPACTION, false);
+//         }
+//     } else {
+//         // 2. fetch the tablet by tablet_id
+//         TabletSharedPtr tablet = StorageEngine::instance()->tablet_manager()->get_tablet(tablet_id);
+//         if (tablet == nullptr) {
+//             return Status::NotFound("Tablet not found. tablet_id={}", tablet_id);
+//         }
+// 
+//         // 3. execute compaction task
+//         std::packaged_task<Status()> task([this, tablet, compaction_type]() {
+//             return _execute_compaction_callback(tablet, compaction_type);
+//         });
+//         std::future<Status> future_obj = task.get_future();
+//         std::thread(std::move(task)).detach();
+// 
+//         // 4. wait for result for 2 seconds by async
+//         std::future_status status = future_obj.wait_for(std::chrono::seconds(2));
+//         if (status == std::future_status::ready) {
+//             // fetch execute result
+//             Status olap_status = future_obj.get();
+//             if (!olap_status.ok()) {
+//                 return olap_status;
+//             }
+//         } else {
+//             LOG(INFO) << "Manual compaction task is timeout for waiting "
+//                       << (status == std::future_status::timeout);
+//         }
+//     }
+// >>>>>>> theirs
     LOG(INFO) << "Manual compaction task is successfully triggered";
     *json_result =
             "{\"status\": \"Success\", \"msg\": \"compaction task is successfully triggered. Table "
