--- conflicted
+++ resolved
@@ -35,15 +35,12 @@
 #include "http/http_headers.h"
 #include "http/http_request.h"
 #include "http/http_status.h"
-<<<<<<< HEAD
 #include "olap/olap_common.h"
-=======
 #include "olap/base_compaction.h"
 #include "olap/cumulative_compaction.h"
 #include "olap/cumulative_compaction_policy.h"
 #include "olap/cumulative_compaction_time_series_policy.h"
 #include "olap/full_compaction.h"
->>>>>>> 0f37f1c3
 #include "olap/olap_define.h"
 #include "cloud/olap/storage_engine.h"
 #include "olap/tablet_manager.h"
@@ -177,70 +174,6 @@
     }
 }
 
-<<<<<<< HEAD
-=======
-Status CompactionAction::_execute_compaction_callback(TabletSharedPtr tablet,
-                                                      const std::string& compaction_type) {
-    MonotonicStopWatch timer;
-    timer.start();
-
-    std::shared_ptr<CumulativeCompactionPolicy> cumulative_compaction_policy =
-            CumulativeCompactionPolicyFactory::create_cumulative_compaction_policy(
-                    tablet->tablet_meta()->compaction_policy());
-    if (tablet->get_cumulative_compaction_policy() == nullptr) {
-        tablet->set_cumulative_compaction_policy(cumulative_compaction_policy);
-    }
-    Status res = Status::OK();
-    if (compaction_type == PARAM_COMPACTION_BASE) {
-        BaseCompaction base_compaction(tablet);
-        res = base_compaction.compact();
-        if (!res) {
-            if (res.is<BE_NO_SUITABLE_VERSION>()) {
-                // Ignore this error code.
-                VLOG_NOTICE << "failed to init base compaction due to no suitable version, tablet="
-                            << tablet->full_name();
-            } else {
-                DorisMetrics::instance()->base_compaction_request_failed->increment(1);
-                LOG(WARNING) << "failed to init base compaction. res=" << res
-                             << ", tablet=" << tablet->full_name();
-            }
-        }
-    } else if (compaction_type == PARAM_COMPACTION_CUMULATIVE) {
-        CumulativeCompaction cumulative_compaction(tablet);
-        res = cumulative_compaction.compact();
-        if (!res) {
-            if (res.is<CUMULATIVE_NO_SUITABLE_VERSION>()) {
-                // Ignore this error code.
-                VLOG_NOTICE << "failed to init cumulative compaction due to no suitable version,"
-                            << "tablet=" << tablet->full_name();
-            } else {
-                DorisMetrics::instance()->cumulative_compaction_request_failed->increment(1);
-                LOG(WARNING) << "failed to do cumulative compaction. res=" << res
-                             << ", table=" << tablet->full_name();
-            }
-        }
-    } else if (compaction_type == PARAM_COMPACTION_FULL) {
-        FullCompaction full_compaction(tablet);
-        res = full_compaction.compact();
-        if (!res) {
-            if (res.is<FULL_NO_SUITABLE_VERSION>()) {
-                // Ignore this error code.
-                VLOG_NOTICE << "failed to init full compaction due to no suitable version,"
-                            << "tablet=" << tablet->full_name();
-            } else {
-                LOG(WARNING) << "failed to do full compaction. res=" << res
-                             << ", table=" << tablet->full_name();
-            }
-        }
-    }
-
-    timer.stop();
-    LOG(INFO) << "Manual compaction task finish, status=" << res
-              << ", compaction_use_time=" << timer.elapsed_time() / 1000000 << "ms";
-    return res;
-}
-
->>>>>>> 0f37f1c3
 void CompactionAction::handle(HttpRequest* req) {
     req->add_output_header(HttpHeaders::CONTENT_TYPE, HEADER_JSON.c_str());
 
