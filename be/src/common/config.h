// Licensed to the Apache Software Foundation (ASF) under one
// or more contributor license agreements.  See the NOTICE file
// distributed with this work for additional information
// regarding copyright ownership.  The ASF licenses this file
// to you under the Apache License, Version 2.0 (the
// "License"); you may not use this file except in compliance
// with the License.  You may obtain a copy of the License at
//
//   http://www.apache.org/licenses/LICENSE-2.0
//
// Unless required by applicable law or agreed to in writing,
// software distributed under the License is distributed on an
// "AS IS" BASIS, WITHOUT WARRANTIES OR CONDITIONS OF ANY
// KIND, either express or implied.  See the License for the
// specific language governing permissions and limitations
// under the License.

#pragma once

#include "configbase.h"

namespace doris {
namespace config {
// Dir of custom config file
CONF_String(custom_config_dir, "${DORIS_HOME}/conf");

// cluster id
CONF_Int32(cluster_id, "-1");
// port on which BackendService is exported
CONF_Int32(be_port, "9060");

// port for brpc
CONF_Int32(brpc_port, "8060");

// the number of bthreads for brpc, the default value is set to -1, which means the number of bthreads is #cpu-cores
CONF_Int32(brpc_num_threads, "-1");

// port to brpc server for single replica load
CONF_Int32(single_replica_load_brpc_port, "8070");
// the number of bthreads to brpc server for single replica load
CONF_Int32(single_replica_load_brpc_num_threads, "64");

// Declare a selection strategy for those servers have many ips.
// Note that there should at most one ip match this list.
// this is a list in semicolon-delimited format, in CIDR notation, e.g. 10.10.10.0/24
// If no ip match this rule, will choose one randomly.
CONF_String(priority_networks, "");

////
//// tcmalloc gc parameter
////
// min memory for TCmalloc, when used memory is smaller than this, do not returned to OS
CONF_mInt64(tc_use_memory_min, "10737418240");
// free memory rate.[0-100]
CONF_mInt64(tc_free_memory_rate, "20");
// tcmallc aggressive_memory_decommit
CONF_mBool(tc_enable_aggressive_memory_decommit, "false");

// Bound on the total amount of bytes allocated to thread caches.
// This bound is not strict, so it is possible for the cache to go over this bound
// in certain circumstances. This value defaults to 1GB
// If you suspect your application is not scaling to many threads due to lock contention in TCMalloc,
// you can try increasing this value. This may improve performance, at a cost of extra memory
// use by TCMalloc.
// reference: https://gperftools.github.io/gperftools/tcmalloc.html: TCMALLOC_MAX_TOTAL_THREAD_CACHE_BYTES
//            https://github.com/gperftools/gperftools/issues/1111
CONF_Int64(tc_max_total_thread_cache_bytes, "1073741824");

// process memory limit specified as number of bytes
// ('<int>[bB]?'), megabytes ('<float>[mM]'), gigabytes ('<float>[gG]'),
// or percentage of the physical memory ('<int>%').
// defaults to bytes if no unit is given"
// must larger than 0. and if larger than physical memory size,
// it will be set to physical memory size.
CONF_String(mem_limit, "90%");

// the port heartbeat service used
CONF_Int32(heartbeat_service_port, "9050");
// the count of heart beat service
CONF_Int32(heartbeat_service_thread_count, "1");
// the count of thread to create table
CONF_Int32(create_tablet_worker_count, "3");
// the count of thread to drop table
CONF_Int32(drop_tablet_worker_count, "3");
// the count of thread to batch load
CONF_Int32(push_worker_count_normal_priority, "3");
// the count of thread to high priority batch load
CONF_Int32(push_worker_count_high_priority, "3");
// the count of thread to publish version
CONF_Int32(publish_version_worker_count, "8");
// the count of tablet thread to publish version
CONF_Int32(tablet_publish_txn_max_thread, "32");
// the count of thread to clear transaction task
CONF_Int32(clear_transaction_task_worker_count, "1");
// the count of thread to delete
CONF_Int32(delete_worker_count, "3");
// the count of thread to alter table
CONF_Int32(alter_tablet_worker_count, "3");
// the count of thread to clone
CONF_Int32(clone_worker_count, "3");
// the count of thread to clone
CONF_Int32(storage_medium_migrate_count, "1");
// the count of thread to check consistency
CONF_Int32(check_consistency_worker_count, "1");
// the count of thread to upload
CONF_Int32(upload_worker_count, "1");
// the count of thread to download
CONF_Int32(download_worker_count, "1");
// the count of thread to make snapshot
CONF_Int32(make_snapshot_worker_count, "5");
// the count of thread to release snapshot
CONF_Int32(release_snapshot_worker_count, "5");
// the interval time(seconds) for agent report tasks signatrue to FE
CONF_mInt32(report_task_interval_seconds, "10");
// the interval time(seconds) for refresh storage policy from FE
CONF_mInt32(storage_refresh_storage_policy_task_interval_seconds, "5");
// the interval time(seconds) for agent report disk state to FE
CONF_mInt32(report_disk_state_interval_seconds, "60");
// the interval time(seconds) for agent report olap table to FE
CONF_mInt32(report_tablet_interval_seconds, "60");
// the max download speed(KB/s)
CONF_mInt32(max_download_speed_kbps, "50000");
// download low speed limit(KB/s)
CONF_mInt32(download_low_speed_limit_kbps, "50");
// download low speed time(seconds)
CONF_mInt32(download_low_speed_time, "300");
// sleep time for one second
CONF_Int32(sleep_one_second, "1");

// log dir
CONF_String(sys_log_dir, "${DORIS_HOME}/log");
CONF_String(user_function_dir, "${DORIS_HOME}/lib/udf");
// INFO, WARNING, ERROR, FATAL
CONF_String(sys_log_level, "INFO");
// TIME-DAY, TIME-HOUR, SIZE-MB-nnn
CONF_String(sys_log_roll_mode, "SIZE-MB-1024");
// log roll num
CONF_Int32(sys_log_roll_num, "10");
// verbose log
CONF_Strings(sys_log_verbose_modules, "");
// verbose log level
CONF_Int32(sys_log_verbose_level, "10");
// log buffer level
CONF_String(log_buffer_level, "");

// number of threads available to serve backend execution requests
CONF_Int32(be_service_threads, "64");

// cgroups allocated for doris
CONF_String(doris_cgroups, "");

// Controls the number of threads to run work per core.  It's common to pick 2x
// or 3x the number of cores.  This keeps the cores busy without causing excessive
// thrashing.
CONF_Int32(num_threads_per_core, "3");
// if true, compresses tuple data in Serialize
CONF_mBool(compress_rowbatches, "true");
CONF_mBool(rowbatch_align_tuple_offset, "false");
// interval between profile reports; in seconds
CONF_mInt32(status_report_interval, "5");
// if true, each disk will have a separate thread pool for scanner
CONF_Bool(doris_enable_scanner_thread_pool_per_disk, "true");
// the timeout of a work thread to wait the blocking priority queue to get a task
CONF_mInt64(doris_blocking_priority_queue_wait_timeout_ms, "500");
// number of olap scanner thread pool size
CONF_Int32(doris_scanner_thread_pool_thread_num, "48");
// number of olap scanner thread pool queue size
CONF_Int32(doris_scanner_thread_pool_queue_size, "102400");

// default thrift client connect timeout(in seconds)
CONF_mInt32(thrift_connect_timeout_seconds, "3");
// default thrift client retry interval (in milliseconds)
CONF_mInt64(thrift_client_retry_interval_ms, "1000");
// max row count number for single scan range, used in segmentv1
CONF_mInt32(doris_scan_range_row_count, "524288");
// max bytes number for single scan range, used in segmentv2
CONF_mInt32(doris_scan_range_max_mb, "1024");
// max bytes number for single scan block, used in segmentv2
CONF_mInt32(doris_scan_block_max_mb, "67108864");
// size of scanner queue between scanner thread and compute thread
CONF_mInt32(doris_scanner_queue_size, "1024");
// single read execute fragment row number
CONF_mInt32(doris_scanner_row_num, "16384");
// single read execute fragment row bytes
CONF_mInt32(doris_scanner_row_bytes, "10485760");
// number of max scan keys
CONF_mInt32(doris_max_scan_key_num, "1024");
// the max number of push down values of a single column.
// if exceed, no conditions will be pushed down for that column.
CONF_mInt32(max_pushdown_conditions_per_column, "1024");
// return_row / total_row
CONF_mInt32(doris_max_pushdown_conjuncts_return_rate, "90");
// (Advanced) Maximum size of per-query receive-side buffer
CONF_mInt32(exchg_node_buffer_size_bytes, "10485760");
// push_write_mbytes_per_sec
CONF_mInt32(push_write_mbytes_per_sec, "100");

CONF_mInt64(column_dictionary_key_ratio_threshold, "0");
CONF_mInt64(column_dictionary_key_size_threshold, "0");
// memory_limitation_per_thread_for_schema_change_bytes unit bytes
CONF_mInt64(memory_limitation_per_thread_for_schema_change_bytes, "2147483648");
CONF_mInt64(memory_limitation_per_thread_for_storage_migration_bytes, "100000000");

// the clean interval of file descriptor cache and segment cache
CONF_mInt32(cache_clean_interval, "1800");
CONF_mInt32(disk_stat_monitor_interval, "5");
CONF_mInt32(unused_rowset_monitor_interval, "30");
CONF_String(storage_root_path, "${DORIS_HOME}/storage");

// Config is used to check incompatible old format hdr_ format
// whether doris uses strict way. When config is true, process will log fatal
// and exit. When config is false, process will only log warning.
CONF_Bool(storage_strict_check_incompatible_old_format, "true");

// BE process will exit if the percentage of error disk reach this value.
CONF_mInt32(max_percentage_of_error_disk, "0");
CONF_mInt32(default_num_rows_per_column_file_block, "1024");
// pending data policy
CONF_mInt32(pending_data_expire_time_sec, "1800");
// inc_rowset snapshot rs sweep time interval
CONF_mInt32(tablet_rowset_stale_sweep_time_sec, "1800");
// garbage sweep policy
CONF_Int32(max_garbage_sweep_interval, "3600");
CONF_Int32(min_garbage_sweep_interval, "180");
CONF_mInt32(snapshot_expire_time_sec, "172800");
// It is only a recommended value. When the disk space is insufficient,
// the file storage period under trash dose not have to comply with this parameter.
CONF_mInt32(trash_file_expire_time_sec, "259200");
// check row nums for BE/CE and schema change. true is open, false is closed.
CONF_mBool(row_nums_check, "true");
//file descriptors cache, by default, cache 32768 descriptors
CONF_Int32(file_descriptor_cache_capacity, "32768");
// minimum file descriptor number
// modify them upon necessity
CONF_Int32(min_file_descriptor_number, "60000");
CONF_Int64(index_stream_cache_capacity, "10737418240");

// Cache for storage page size
CONF_String(storage_page_cache_limit, "20%");
// Shard size for page cache, the value must be power of two.
// It's recommended to set it to a value close to the number of BE cores in order to reduce lock contentions.
CONF_Int32(storage_page_cache_shard_size, "16");
// Percentage for index page cache
// all storage page cache will be divided into data_page_cache and index_page_cache
CONF_Int32(index_page_cache_percentage, "10");
// whether to disable page cache feature in storage
CONF_Bool(disable_storage_page_cache, "false");

CONF_Bool(enable_storage_vectorization, "true");

CONF_Bool(enable_low_cardinality_optimize, "true");

// be policy
// whether disable automatic compaction task
CONF_mBool(disable_auto_compaction, "false");
// whether enable vectorized compaction
CONF_Bool(enable_vectorized_compaction, "true");
// whether enable vectorized schema change/material-view/rollup task.
CONF_Bool(enable_vectorized_alter_table, "true");

// serialize data version
CONF_mInt32(block_data_version, "-1");

// check the configuration of auto compaction in seconds when auto compaction disabled
CONF_mInt32(check_auto_compaction_interval_seconds, "5");

CONF_mInt64(base_compaction_num_cumulative_deltas, "5");
CONF_mDouble(base_cumulative_delta_ratio, "0.3");
CONF_mInt64(base_compaction_interval_seconds_since_last_operation, "86400");
CONF_mInt32(base_compaction_write_mbytes_per_sec, "5");
CONF_Bool(enable_base_compaction_idle_sched, "true");

// dup key not compaction big files
CONF_Bool(enable_dup_key_base_compaction_skip_big_file, "true");
CONF_mInt64(base_compaction_dup_key_max_file_size_mbytes, "1024");

// config the cumulative compaction policy
// Valid configs: num_based, size_based
// num_based policy, the original version of cumulative compaction, cumulative version compaction once.
// size_based policy, a optimization version of cumulative compaction, targeting the use cases requiring
// lower write amplification, trading off read amplification and space amplification.
CONF_mString(cumulative_compaction_policy, "size_based");
CONF_Validator(cumulative_compaction_policy, [](const std::string config) -> bool {
    return config == "size_based" || config == "num_based";
});

// In size_based policy, output rowset of cumulative compaction total disk size exceed this config size,
// this rowset will be given to base compaction, unit is m byte.
CONF_mInt64(cumulative_size_based_promotion_size_mbytes, "1024");

// In size_based policy, output rowset of cumulative compaction total disk size exceed this config ratio of
// base rowset's total disk size, this rowset will be given to base compaction. The value must be between
// 0 and 1.
CONF_mDouble(cumulative_size_based_promotion_ratio, "0.05");

// In size_based policy, the smallest size of rowset promotion. When the rowset is less than this config, this
// rowset will be not given to base compaction. The unit is m byte.
CONF_mInt64(cumulative_size_based_promotion_min_size_mbytes, "64");

// The lower bound size to do cumulative compaction. When total disk size of candidate rowsets is less than
// this size, size_based policy may not do to cumulative compaction. The unit is m byte.
CONF_mInt64(cumulative_size_based_compaction_lower_size_mbytes, "64");

// cumulative compaction policy: min and max delta file's number
CONF_mInt64(min_cumulative_compaction_num_singleton_deltas, "5");
CONF_mInt64(max_cumulative_compaction_num_singleton_deltas, "1000");

// if compaction of a tablet failed, this tablet should not be chosen to
// compaction until this interval passes.
CONF_mInt64(min_compaction_failure_interval_sec, "5"); // 5 seconds

// This config can be set to limit thread number in compaction thread pool.
CONF_mInt32(max_base_compaction_threads, "4");
CONF_mInt32(max_cumu_compaction_threads, "10");

// This config can be set to limit thread number in  smallcompaction thread pool.
CONF_mInt32(quick_compaction_max_threads, "10");

// Thread count to do tablet meta checkpoint, -1 means use the data directories count.
CONF_Int32(max_meta_checkpoint_threads, "-1");

// The upper limit of "permits" held by all compaction tasks. This config can be set to limit memory consumption for compaction.
CONF_mInt64(total_permits_for_compaction_score, "10000");

// sleep interval in ms after generated compaction tasks
CONF_mInt32(generate_compaction_tasks_min_interval_ms, "10");

// Compaction task number per disk.
// Must be greater than 2, because Base compaction and Cumulative compaction have at least one thread each.
CONF_mInt32(compaction_task_num_per_disk, "2");
// compaction thread num for fast disk(typically .SSD), must be greater than 2.
CONF_mInt32(compaction_task_num_per_fast_disk, "4");
CONF_Validator(compaction_task_num_per_disk, [](const int config) -> bool { return config >= 2; });
CONF_Validator(compaction_task_num_per_fast_disk,
               [](const int config) -> bool { return config >= 2; });

// How many rounds of cumulative compaction for each round of base compaction when compaction tasks generation.
CONF_mInt32(cumulative_compaction_rounds_for_each_base_compaction_round, "9");

// Merge log will be printed for each "row_step_for_compaction_merge_log" rows merged during compaction
CONF_mInt64(row_step_for_compaction_merge_log, "0");

// Threshold to logging compaction trace, in seconds.
CONF_mInt32(base_compaction_trace_threshold, "60");
CONF_mInt32(cumulative_compaction_trace_threshold, "10");
CONF_mBool(disable_compaction_trace_log, "true");

// Threshold to logging agent task trace, in seconds.
CONF_mInt32(agent_task_trace_threshold_sec, "2");

// time interval to record tablet scan count in second for the purpose of calculating tablet scan frequency
CONF_mInt64(tablet_scan_frequency_time_node_interval_second, "300");
// coefficient for tablet scan frequency and compaction score when finding a tablet for compaction
CONF_mInt32(compaction_tablet_scan_frequency_factor, "0");
CONF_mInt32(compaction_tablet_compaction_score_factor, "1");

// This config can be set to limit thread number in tablet migration thread pool.
CONF_Int32(min_tablet_migration_threads, "1");
CONF_Int32(max_tablet_migration_threads, "1");

CONF_mInt32(finished_migration_tasks_size, "10000");
// If size less than this, the remaining rowsets will be force to complete
CONF_mInt32(migration_remaining_size_threshold_mb, "10");
// If the task runs longer than this time, the task will be terminated, in seconds.
// tablet max size / migration min speed * factor = 10GB / 1MBps * 2 = 20480 seconds
CONF_mInt32(migration_task_timeout_secs, "20480");

// Port to start debug webserver on
CONF_Int32(webserver_port, "8040");
// Number of webserver workers
CONF_Int32(webserver_num_workers, "48");
// Period to update rate counters and sampling counters in ms.
CONF_mInt32(periodic_counter_update_period_ms, "500");

CONF_Bool(enable_single_replica_load, "false");

// Port to download server for single replica load
CONF_Int32(single_replica_load_download_port, "8050");
// Number of download workers for single replica load
CONF_Int32(single_replica_load_download_num_workers, "64");

// Used for mini Load. mini load data file will be removed after this time.
CONF_Int64(load_data_reserve_hours, "4");
// log error log will be removed after this time
CONF_mInt64(load_error_log_reserve_hours, "48");
CONF_Int32(number_tablet_writer_threads, "16");
CONF_Int32(number_slave_replica_download_threads, "64");

// The maximum amount of data that can be processed by a stream load
CONF_mInt64(streaming_load_max_mb, "10240");
// Some data formats, such as JSON, cannot be streamed.
// Therefore, it is necessary to limit the maximum number of
// such data when using stream load to prevent excessive memory consumption.
CONF_mInt64(streaming_load_json_max_mb, "100");
// the alive time of a TabletsChannel.
// If the channel does not receive any data till this time,
// the channel will be removed.
CONF_mInt32(streaming_load_rpc_max_alive_time_sec, "1200");
// the timeout of a rpc to open the tablet writer in remote BE.
// short operation time, can set a short timeout
CONF_Int32(tablet_writer_open_rpc_timeout_sec, "60");
// You can ignore brpc error '[E1011]The server is overcrowded' when writing data.
CONF_mBool(tablet_writer_ignore_eovercrowded, "false");
CONF_mInt32(slave_replica_writer_rpc_timeout_sec, "60");
// Whether to enable stream load record function, the default is false.
// False: disable stream load record
CONF_mBool(enable_stream_load_record, "false");
// batch size of stream load record reported to FE
CONF_mInt32(stream_load_record_batch_size, "50");
// expire time of stream load record in rocksdb.
CONF_Int32(stream_load_record_expire_time_secs, "28800");
// time interval to clean expired stream load records
CONF_mInt64(clean_stream_load_record_interval_secs, "1800");
CONF_mBool(disable_stream_load_2pc, "false");

// OlapTableSink sender's send interval, should be less than the real response time of a tablet writer rpc.
// You may need to lower the speed when the sink receiver bes are too busy.
CONF_mInt32(olap_table_sink_send_interval_ms, "1");

// Fragment thread pool
CONF_Int32(fragment_pool_thread_num_min, "64");
CONF_Int32(fragment_pool_thread_num_max, "512");
CONF_Int32(fragment_pool_queue_size, "2048");

// Control the number of disks on the machine.  If 0, this comes from the system settings.
CONF_Int32(num_disks, "0");
// The maximum number of the threads per disk is also the max queue depth per disk.
CONF_Int32(num_threads_per_disk, "0");
// The read size is the size of the reads sent to os.
// There is a trade off of latency and throughout, trying to keep disks busy but
// not introduce seeks.  The literature seems to agree that with 8 MB reads, random
// io and sequential io perform similarly.
CONF_Int32(read_size, "8388608");    // 8 * 1024 * 1024, Read Size (in bytes)
CONF_Int32(min_buffer_size, "1024"); // 1024, The minimum read buffer size (in bytes)

// For each io buffer size, the maximum number of buffers the IoMgr will hold onto
// With 1024B through 8MB buffers, this is up to ~2GB of buffers.
CONF_Int32(max_free_io_buffers, "128");

// Whether to disable the memory cache pool,
// including MemPool, ChunkAllocator, BufferPool, DiskIO free buffer.
CONF_Bool(disable_mem_pools, "false");

// Whether to allocate chunk using mmap. If you enable this, you'd better to
// increase vm.max_map_count's value whose default value is 65530.
// you can do it as root via "sysctl -w vm.max_map_count=262144" or
// "echo 262144 > /proc/sys/vm/max_map_count"
// NOTE: When this is set to true, you must set chunk_reserved_bytes_limit
// to a relative large number or the performance is very very bad.
CONF_Bool(use_mmap_allocate_chunk, "false");

// The reserved bytes limit of Chunk Allocator, usually set as a percentage of mem_limit.
// defaults to bytes if no unit is given, the number of bytes must be a multiple of 2.
// must larger than 0. and if larger than physical memory size, it will be set to physical memory size.
// increase this variable can improve performance,
// but will acquire more free memory which can not be used by other modules.
CONF_mString(chunk_reserved_bytes_limit, "10%");
// 1024, The minimum chunk allocator size (in bytes)
CONF_Int32(min_chunk_reserved_bytes, "1024");
// Disable Chunk Allocator in Vectorized Allocator, this will reduce memory cache.
// For high concurrent queries, using Chunk Allocator with vectorized Allocator can reduce the impact
// of gperftools tcmalloc central lock.
// Jemalloc or google tcmalloc have core cache, Chunk Allocator may no longer be needed after replacing
// gperftools tcmalloc.
CONF_mBool(disable_chunk_allocator_in_vec, "false");

// The probing algorithm of partitioned hash table.
// Enable quadratic probing hash table
CONF_Bool(enable_quadratic_probing, "false");

// for pprof
CONF_String(pprof_profile_dir, "${DORIS_HOME}/log");

// to forward compatibility, will be removed later
CONF_mBool(enable_token_check, "true");

// to open/close system metrics
CONF_Bool(enable_system_metrics, "true");

CONF_mBool(enable_prefetch, "true");

// Number of cores Doris will used, this will effect only when it's greater than 0.
// Otherwise, Doris will use all cores returned from "/proc/cpuinfo".
CONF_Int32(num_cores, "0");

// When BE start, If there is a broken disk, BE process will exit by default.
// Otherwise, we will ignore the broken disk,
CONF_Bool(ignore_broken_disk, "false");

// linux transparent huge page
CONF_Bool(madvise_huge_pages, "false");

// whether use mmap to allocate memory
CONF_Bool(mmap_buffers, "false");

// max memory can be allocated by buffer pool
// This is the percentage of mem_limit
CONF_String(buffer_pool_limit, "20%");

// clean page can be hold by buffer pool
// This is the percentage of buffer_pool_limit
CONF_String(buffer_pool_clean_pages_limit, "50%");

// Sleep time in seconds between memory maintenance iterations
CONF_mInt64(memory_maintenance_sleep_time_s, "10");

// Alignment
CONF_Int32(memory_max_alignment, "16");

// write buffer size before flush
CONF_mInt64(write_buffer_size, "209715200");

// max buffer size used in memtable for the aggregated table
CONF_mInt64(memtable_max_buffer_size, "419430400");

// following 2 configs limit the memory consumption of load process on a Backend.
// eg: memory limit to 80% of mem limit config but up to 100GB(default)
// NOTICE(cmy): set these default values very large because we don't want to
// impact the load performance when user upgrading Doris.
// user should set these configs properly if necessary.
CONF_Int64(load_process_max_memory_limit_bytes, "107374182400"); // 100GB
CONF_Int32(load_process_max_memory_limit_percent, "50");         // 50%

// result buffer cancelled time (unit: second)
CONF_mInt32(result_buffer_cancelled_interval_time, "300");

// the increased frequency of priority for remaining tasks in BlockingPriorityQueue
CONF_mInt32(priority_queue_remaining_tasks_increased_frequency, "512");

// sync tablet_meta when modifying meta
CONF_mBool(sync_tablet_meta, "false");

// default thrift rpc timeout ms
CONF_mInt32(thrift_rpc_timeout_ms, "10000");

// txn commit rpc timeout
CONF_mInt32(txn_commit_rpc_timeout_ms, "10000");

// default brpc timeout
CONF_mInt32(meta_service_brpc_timeout_ms, "10000");

// If set to true, metric calculator will run
CONF_Bool(enable_metric_calculator, "true");

// max consumer num in one data consumer group, for routine load
CONF_mInt32(max_consumer_num_per_group, "3");

// the size of thread pool for routine load task.
// this should be larger than FE config 'max_routine_load_task_num_per_be' (default 5)
CONF_Int32(routine_load_thread_pool_size, "10");

// max external scan cache batch count, means cache max_memory_cache_batch_count * batch_size row
// default is 20, batch_size's default value is 1024 means 20 * 1024 rows will be cached
CONF_mInt32(max_memory_sink_batch_count, "20");

// This configuration is used for the context gc thread schedule period
// note: unit is minute, default is 5min
CONF_mInt32(scan_context_gc_interval_min, "5");

// es scroll keep-alive
CONF_String(es_scroll_keepalive, "5m");

// HTTP connection timeout for es
CONF_mInt32(es_http_timeout_ms, "5000");

// the max client cache number per each host
// There are variety of client cache in BE, but currently we use the
// same cache size configuration.
// TODO(cmy): use different config to set different client cache if necessary.
CONF_Int32(max_client_cache_size_per_host, "10");

// Dir to save files downloaded by SmallFileMgr
CONF_String(small_file_dir, "${DORIS_HOME}/lib/small_file/");
// path gc
CONF_Bool(path_gc_check, "true");
CONF_mInt32(path_gc_check_interval_second, "86400");
CONF_mInt32(path_gc_check_step, "1000");
CONF_mInt32(path_gc_check_step_interval_ms, "10");
CONF_mInt32(path_scan_interval_second, "86400");

// The following 2 configs limit the max usage of disk capacity of a data dir.
// If both of these 2 threshold reached, no more data can be writen into that data dir.
// The percent of max used capacity of a data dir
CONF_mInt32(storage_flood_stage_usage_percent, "90"); // 90%
// The min bytes that should be left of a data dir
CONF_mInt64(storage_flood_stage_left_capacity_bytes, "1073741824"); // 1GB
// number of thread for flushing memtable per store
CONF_Int32(flush_thread_num_per_store, "2");
// number of thread for flushing memtable per store, for high priority load task
CONF_Int32(high_priority_flush_thread_num_per_store, "1");

// config for tablet meta checkpoint
CONF_mInt32(tablet_meta_checkpoint_min_new_rowsets_num, "10");
CONF_mInt32(tablet_meta_checkpoint_min_interval_secs, "600");
CONF_Int32(generate_tablet_meta_checkpoint_tasks_interval_secs, "600");

// config for default rowset type
// Valid configs: ALPHA, BETA
CONF_String(default_rowset_type, "BETA");

// Maximum size of a single message body in all protocols
CONF_Int64(brpc_max_body_size, "3147483648");
// Max unwritten bytes in each socket, if the limit is reached, Socket.Write fails with EOVERCROWDED
CONF_Int64(brpc_socket_max_unwritten_bytes, "1073741824");
// TODO(zxy): expect to be true in v1.3
// Whether to embed the ProtoBuf Request serialized string together with Tuple/Block data into
// Controller Attachment and send it through http brpc when the length of the Tuple/Block data
// is greater than 1.8G. This is to avoid the error of Request length overflow (2G).
CONF_mBool(transfer_large_data_by_brpc, "false");

// max number of txns for every txn_partition_map in txn manager
// this is a self protection to avoid too many txns saving in manager
CONF_mInt64(max_runnings_transactions_per_txn_map, "100");

// tablet_map_lock shard size, the value is 2^n, n=0,1,2,3,4
// this is a an enhancement for better performance to manage tablet
CONF_Int32(tablet_map_shard_size, "1");

// txn_map_lock shard size, the value is 2^n, n=0,1,2,3,4
// this is a an enhancement for better performance to manage txn
CONF_Int32(txn_map_shard_size, "128");

// txn_lock shard size, the value is 2^n, n=0,1,2,3,4
// this is a an enhancement for better performance to commit and publish txn
CONF_Int32(txn_shard_size, "1024");

// Whether to continue to start be when load tablet from header failed.
CONF_Bool(ignore_load_tablet_failure, "false");

// Whether to continue to start be when load tablet from header failed.
CONF_mBool(ignore_rowset_stale_unconsistent_delete, "false");

// Soft memory limit as a fraction of hard memory limit.
CONF_Double(soft_mem_limit_frac, "0.9");

// Set max cache's size of query results, the unit is M byte
CONF_Int32(query_cache_max_size_mb, "256");

// Cache memory is pruned when reach query_cache_max_size_mb + query_cache_elasticity_size_mb
CONF_Int32(query_cache_elasticity_size_mb, "128");

// Maximum number of cache partitions corresponding to a SQL
CONF_Int32(query_cache_max_partition_count, "1024");

// Maximum number of version of a tablet. If the version num of a tablet exceed limit,
// the load process will reject new incoming load job of this tablet.
// This is to avoid too many version num.
CONF_mInt32(max_tablet_version_num, "500");

// Frontend mainly use two thrift sever type: THREAD_POOL, THREADED_SELECTOR. if fe use THREADED_SELECTOR model for thrift server,
// the thrift_server_type_of_fe should be set THREADED_SELECTOR to make be thrift client to fe constructed with TFramedTransport
CONF_String(thrift_server_type_of_fe, "THREAD_POOL");

// disable zone map index when page row is too few
CONF_mInt32(zone_map_row_num_threshold, "20");

// aws sdk log level
//    Off = 0,
//    Fatal = 1,
//    Error = 2,
//    Warn = 3,
//    Info = 4,
//    Debug = 5,
//    Trace = 6
CONF_Int32(aws_log_level, "3");

// the buffer size when read data from remote storage like s3
CONF_mInt32(remote_storage_read_buffer_mb, "16");

// Whether Hook TCmalloc new/delete, currently consume/release tls mem tracker in Hook.
CONF_Bool(enable_tcmalloc_hook, "true");

// If true, switch TLS MemTracker to count more detailed memory,
// including caches such as ExecNode operators and TabletManager.
//
// At present, there is a performance problem in the frequent switch thread mem tracker.
// This is because the mem tracker exists as a shared_ptr in the thread local. Each time it is switched,
// the atomic variable use_count in the shared_ptr of the current tracker will be -1, and the tracker to be
// replaced use_count +1, multi-threading Frequent changes to the same tracker shared_ptr are slow.
// TODO: 1. Reduce unnecessary thread mem tracker switches,
//       2. Consider using raw pointers for mem tracker in thread local
CONF_Bool(memory_verbose_track, "false");

// The minimum length when TCMalloc Hook consumes/releases MemTracker, consume size
// smaller than this value will continue to accumulate. specified as number of bytes.
// Decreasing this value will increase the frequency of consume/release.
// Increasing this value will cause MemTracker statistics to be inaccurate.
CONF_mInt32(mem_tracker_consume_min_size_bytes, "1048576");

// The version information of the tablet will be stored in the memory
// in an adjacency graph data structure.
// And as the new version is written and the old version is deleted,
// the data structure will begin to have empty vertex with no edge associations(orphan vertex).
// This config is used to control that when the proportion of orphan vertex is greater than the threshold,
// the adjacency graph will be rebuilt to ensure that the data structure will not expand indefinitely.
// This config usually only needs to be modified during testing.
// In most cases, it does not need to be modified.
CONF_mDouble(tablet_version_graph_orphan_vertex_ratio, "0.1");

// if set runtime_filter_use_async_rpc true, publish runtime filter will be a async method
// else we will call sync method
CONF_mBool(runtime_filter_use_async_rpc, "true");

// max send batch parallelism for OlapTableSink
// The value set by the user for send_batch_parallelism is not allowed to exceed max_send_batch_parallelism_per_job,
// if exceed, the value of send_batch_parallelism would be max_send_batch_parallelism_per_job
CONF_mInt32(max_send_batch_parallelism_per_job, "5");
CONF_Validator(max_send_batch_parallelism_per_job,
               [](const int config) -> bool { return config >= 1; });

// number of send batch thread pool size
CONF_Int32(send_batch_thread_pool_thread_num, "64");
// number of send batch thread pool queue size
CONF_Int32(send_batch_thread_pool_queue_size, "102400");
// number of download cache thread pool size
CONF_Int32(download_cache_thread_pool_thread_num, "48");
// number of download cache thread pool queue size
CONF_Int32(download_cache_thread_pool_queue_size, "102400");
// download cache buffer size
CONF_Int64(download_cache_buffer_size, "10485760");

// Limit the number of segment of a newly created rowset.
// The newly created rowset may to be compacted after loading,
// so if there are too many segment in a rowset, the compaction process
// will run out of memory.
// When doing compaction, each segment may take at least 1MB buffer.
CONF_mInt32(max_segment_num_per_rowset, "200");

// The connection timeout when connecting to external table such as odbc table.
CONF_mInt32(external_table_connect_timeout_sec, "30");

// The capacity of lur cache in segment loader.
// Althought it is called "segment cache", but it caches segments in rowset granularity.
// So the value of this config should corresponding to the number of rowsets on this BE.
CONF_mInt32(segment_cache_capacity, "1000000");

// Global bitmap cache capacity for aggregation cache, size in bytes
CONF_Int64(delete_bitmap_agg_cache_capacity, "104857600");

// s3 config
CONF_mInt32(max_remote_storage_count, "10");

// reference https://github.com/edenhill/librdkafka/blob/master/INTRODUCTION.md#broker-version-compatibility
// If the dependent kafka broker version older than 0.10.0.0,
// the value of kafka_api_version_request should be false, and the
// value set by the fallback version kafka_broker_version_fallback will be used,
// and the valid values are: 0.9.0.x, 0.8.x.y.
CONF_String(kafka_api_version_request, "true");
CONF_String(kafka_broker_version_fallback, "0.10.0");

// The number of pool siz of routine load consumer.
// If you meet the error describe in https://github.com/edenhill/librdkafka/issues/3608
// Change this size to 0 to fix it temporarily.
CONF_Int32(routine_load_consumer_pool_size, "10");

// When the timeout of a load task is less than this threshold,
// Doris treats it as a high priority task.
// high priority tasks use a separate thread pool for flush and do not block rpc by memory cleanup logic.
// this threshold is mainly used to identify routine load tasks and should not be modified if not necessary.
CONF_mInt32(load_task_high_priority_threshold_second, "120");

// The min timeout of load rpc (add batch, close, etc.)
// Because a load rpc may be blocked for a while.
// Increase this config may avoid rpc timeout.
CONF_mInt32(min_load_rpc_timeout_ms, "20000");

// use which protocol to access function service, candicate is baidu_std/h2:grpc
CONF_String(function_service_protocol, "h2:grpc");

// use which load balancer to select server to connect
CONF_String(rpc_load_balancer, "rr");

// Enable tracing
// If this configuration is enabled, you should also specify the trace_export_url.
CONF_Bool(enable_tracing, "false");

// Enable opentelemtry collector
CONF_Bool(enable_otel_collector, "false");

// Current support for exporting traces:
// zipkin: Export traces directly to zipkin, which is used to enable the tracing feature quickly.
// collector: The collector can be used to receive and process traces and support export to a variety of
//   third-party systems.
CONF_mString(trace_exporter, "zipkin");
CONF_Validator(trace_exporter, [](const std::string& config) -> bool {
    return config == "zipkin" || config == "collector";
});

// The endpoint to export spans to.
// export to zipkin like: http://127.0.0.1:9411/api/v2/spans
// export to collector like: http://127.0.0.1:4318/v1/traces
CONF_String(trace_export_url, "http://127.0.0.1:9411/api/v2/spans");

// The maximum buffer/queue size to collect span. After the size is reached, spans are dropped.
// An export will be triggered when the number of spans in the queue reaches half of the maximum.
CONF_Int32(max_span_queue_size, "2048");

// The maximum batch size of every export spans. It must be smaller or equal to max_queue_size.
CONF_Int32(max_span_export_batch_size, "512");

// The time interval between two consecutive export spans.
CONF_Int32(export_span_schedule_delay_millis, "500");

// a soft limit of string type length, the hard limit is 2GB - 4, but if too long will cause very low performance,
// so we set a soft limit, default is 1MB
CONF_mInt32(string_type_length_soft_limit_bytes, "1048576");

CONF_Validator(string_type_length_soft_limit_bytes,
               [](const int config) -> bool { return config > 0 && config <= 2147483643; });

// used for olap scanner to save memory, when the size of unused_object_pool
// is greater than object_pool_buffer_size, release the object in the unused_object_pool.
CONF_Int32(object_pool_buffer_size, "100");

// ParquetReaderWrap prefetch buffer size
CONF_Int32(parquet_reader_max_buffer_size, "50");
CONF_Bool(parquet_predicate_push_down, "true");
CONF_Int32(parquet_header_max_size, "8388608");
CONF_Bool(parquet_reader_using_internal, "false");

// When the rows number reached this limit, will check the filter rate the of bloomfilter
// if it is lower than a specific threshold, the predicate will be disabled.
CONF_mInt32(bloom_filter_predicate_check_row_num, "1000");

CONF_Bool(enable_decimalv3, "false");

//whether turn on quick compaction feature
CONF_Bool(enable_quick_compaction, "false");
// For continuous versions that rows less than quick_compaction_max_rows will  trigger compaction quickly
CONF_Int32(quick_compaction_max_rows, "1000");
// min compaction versions
CONF_Int32(quick_compaction_batch_size, "10");
// do compaction min rowsets
CONF_Int32(quick_compaction_min_rowsets, "10");

// cooldown task configs
CONF_Int32(cooldown_thread_num, "5");
CONF_mInt64(generate_cooldown_task_interval_sec, "20");
CONF_mInt64(generate_cache_cleaner_task_interval_sec, "43200"); // 12 h
CONF_Int32(concurrency_per_dir, "2");
CONF_mInt64(cooldown_lag_time_sec, "10800");       // 3h
CONF_mInt64(max_sub_cache_file_size, "104857600"); // 100MB
CONF_mInt64(file_cache_alive_time_sec, "604800");  // 1 week
// file_cache_type is used to set the type of file cache for remote files.
// "": no cache, "sub_file_cache": split sub files from remote file.
// "whole_file_cache": the whole file.
CONF_mString(file_cache_type, "");
CONF_Validator(file_cache_type, [](const std::string config) -> bool {
    return config == "sub_file_cache" || config == "whole_file_cache" || config == "";
});

CONF_Int32(s3_transfer_executor_pool_size, "2");

CONF_Bool(enable_time_lut, "true");
CONF_Bool(enable_simdjson_reader, "false");

// number of s3 scanner thread pool size
CONF_Int32(doris_remote_scanner_thread_pool_thread_num, "16");
// number of s3 scanner thread pool queue size
CONF_Int32(doris_remote_scanner_thread_pool_queue_size, "10240");

// If set to true, the new scan node framework will be used.
// This config should be removed when the new scan node is ready.
CONF_Bool(enable_new_scan_node, "true");

// limit the queue of pending batches which will be sent by a single nodechannel
CONF_mInt64(nodechannel_pending_queue_max_bytes, "67108864");
<<<<<<< HEAD
#if defined(BE_TEST) || defined(CLOUD_MODE)
=======

// Max waiting time to wait the "plan fragment start" rpc.
// If timeout, the fragment will be cancelled.
// This parameter is usually only used when the FE loses connection,
// and the BE can automatically cancel the relevant fragment after the timeout,
// so as to avoid occupying the execution thread for a long time.
CONF_mInt32(max_fragment_start_wait_time_seconds, "30");

// Temp config. True to use new file scan node to do load job. Will remove after fully test.
CONF_Bool(enable_new_load_scan_node, "false");

// Temp config. True to use new file scanner. Will remove after fully test.
CONF_Bool(enable_new_file_scanner, "false");

#ifdef BE_TEST
>>>>>>> e21ffac4
// test s3
CONF_String(test_s3_resource, "resource");
CONF_String(test_s3_ak, "ak");
CONF_String(test_s3_sk, "sk");
CONF_String(test_s3_endpoint, "endpoint");
CONF_String(test_s3_region, "region");
CONF_String(test_s3_bucket, "bucket");
CONF_String(test_s3_prefix, "prefix");
#endif
<<<<<<< HEAD

// reader prefetch
CONF_Bool(enable_column_reader_prefetch, "false");
CONF_Int32(max_column_reader_prefetch_size, "5");

// file cache
CONF_Bool(enable_file_cache, "false");
CONF_String(file_cache_path, "${DORIS_HOME}/cache");
CONF_Int64(max_file_segment_size, "0"); // kb
CONF_Int64(max_elements, "0");
CONF_Bool(clear_file_cache, "false");

// write as cache
CONF_Int64(max_s3_cache_file_size, "100"); // GB
CONF_Bool(enable_write_as_cache, "false"); // use for test

// cloud
CONF_String(cloud_unique_id, "");
CONF_String(meta_service_endpoint, "");
CONF_Bool(meta_service_use_load_balancer, "true");
CONF_mInt32(meta_service_rpc_timeout_ms, "10000");
CONF_String(tmp_file_dir, "${DORIS_HOME}/storage/tmp");
CONF_Int64(tablet_cache_capacity, "10000");
CONF_Int64(tablet_cache_shards, "16");
CONF_mInt32(refresh_s3_info_interval_seconds, "60");

=======
>>>>>>> e21ffac4
} // namespace config

} // namespace doris<|MERGE_RESOLUTION|>--- conflicted
+++ resolved
@@ -865,9 +865,6 @@
 
 // limit the queue of pending batches which will be sent by a single nodechannel
 CONF_mInt64(nodechannel_pending_queue_max_bytes, "67108864");
-<<<<<<< HEAD
-#if defined(BE_TEST) || defined(CLOUD_MODE)
-=======
 
 // Max waiting time to wait the "plan fragment start" rpc.
 // If timeout, the fragment will be cancelled.
@@ -882,8 +879,7 @@
 // Temp config. True to use new file scanner. Will remove after fully test.
 CONF_Bool(enable_new_file_scanner, "false");
 
-#ifdef BE_TEST
->>>>>>> e21ffac4
+#if defined(BE_TEST) || defined(CLOUD_MODE)
 // test s3
 CONF_String(test_s3_resource, "resource");
 CONF_String(test_s3_ak, "ak");
@@ -893,7 +889,6 @@
 CONF_String(test_s3_bucket, "bucket");
 CONF_String(test_s3_prefix, "prefix");
 #endif
-<<<<<<< HEAD
 
 // reader prefetch
 CONF_Bool(enable_column_reader_prefetch, "false");
@@ -920,8 +915,6 @@
 CONF_Int64(tablet_cache_shards, "16");
 CONF_mInt32(refresh_s3_info_interval_seconds, "60");
 
-=======
->>>>>>> e21ffac4
 } // namespace config
 
 } // namespace doris