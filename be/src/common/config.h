--- conflicted
+++ resolved
@@ -1218,19 +1218,14 @@
 // The secure path with user files, used in the `local` table function.
 DECLARE_mString(user_files_secure_path);
 
-// This config can be set to limit thread number in group commit insert thread pool.
-DECLARE_mInt32(group_commit_insert_threads);
-
 // BitmapValue serialize version.
 DECLARE_Int16(bitmap_serialize_version);
 
-<<<<<<< HEAD
 // Real time load config
 DECLARE_String(group_commit_replay_wal_dir);
 DECLARE_Int32(group_commit_replay_wal_retry_num);
 DECLARE_Int32(group_commit_replay_wal_retry_interval_seconds);
 DECLARE_Int32(group_commit_sync_wal_batch);
-=======
 // This config can be set to limit thread number in group commit insert thread pool.
 DECLARE_mInt32(group_commit_insert_threads);
 
@@ -1244,7 +1239,6 @@
 
 // Use `LOG(FATAL)` to replace `throw` when true
 DECLARE_mBool(exit_on_exception);
->>>>>>> 15fdd524
 
 #ifdef BE_TEST
 // test s3
