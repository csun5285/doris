--- conflicted
+++ resolved
@@ -106,12 +106,7 @@
 // If no ip match this rule, will choose one randomly.
 DECLARE_String(priority_networks);
 
-<<<<<<< HEAD
-// memory mode
-// performance or compact
-=======
 // performance moderate or or compact, only tcmalloc compile
->>>>>>> 7bda49b5
 DECLARE_String(memory_mode);
 
 // process memory limit specified as number of bytes
@@ -170,10 +165,6 @@
 // If false, cancel query when the memory used exceeds exec_mem_limit, same as before.
 DECLARE_mBool(enable_query_memory_overcommit);
 
-<<<<<<< HEAD
-// The maximum time a thread waits for a full GC. Currently only query will wait for full gc.
-DECLARE_mInt32(thread_wait_gc_max_milliseconds);
-=======
 // gc will release cache, cancel task, and task will wait for gc to release memory,
 // default gc strategy is conservative, if you want to exclude the interference of gc, let it be true
 DECLARE_mBool(disable_memory_gc);
@@ -183,7 +174,6 @@
 
 // reach mem limit, don't serialize in batch
 DECLARE_mInt64(pre_serialize_keys_limit_bytes);
->>>>>>> 7bda49b5
 
 // the port heartbeat service used
 DECLARE_Int32(heartbeat_service_port);
@@ -201,13 +191,8 @@
 DECLARE_Int32(publish_version_worker_count);
 // the count of tablet thread to publish version
 DECLARE_Int32(tablet_publish_txn_max_thread);
-<<<<<<< HEAD
-=======
 // the timeout of EnginPublishVersionTask
 DECLARE_Int32(publish_version_task_timeout_s);
-// the count of thread to calc delete bitmap
-DECLARE_Int32(calc_delete_bitmap_max_thread);
->>>>>>> 7bda49b5
 // the count of thread to clear transaction task
 DECLARE_Int32(clear_transaction_task_worker_count);
 // the count of thread to delete
@@ -256,11 +241,6 @@
 DECLARE_String(sys_log_roll_mode);
 // log roll num
 DECLARE_Int32(sys_log_roll_num);
-<<<<<<< HEAD
-// set the roll num of warn log, "-1" means keep consistent with "sys_log_roll_num"
-DECLARE_Int32(sys_warn_log_roll_num);
-=======
->>>>>>> 7bda49b5
 // verbose log
 DECLARE_Strings(sys_log_verbose_modules);
 // verbose log level
@@ -373,31 +353,21 @@
 // Cache for mow primary key storage page size, it's seperated from
 // storage_page_cache_limit
 DECLARE_String(pk_storage_page_cache_limit);
-<<<<<<< HEAD
-=======
 // data page size for primary key index
 DECLARE_Int32(primary_key_data_page_size);
->>>>>>> 7bda49b5
 
 DECLARE_Bool(enable_low_cardinality_optimize);
 DECLARE_Bool(enable_low_cardinality_cache_code);
 
 // be policy
-<<<<<<< HEAD
-// In size_based policy, output rowset of cumulative compaction total disk size exceed this config size,
-=======
 // whether check compaction checksum
->>>>>>> 7bda49b5
 DECLARE_mBool(enable_compaction_checksum);
 // whether disable automatic compaction task
 DECLARE_mBool(disable_auto_compaction);
 // whether enable vertical compaction
 DECLARE_mBool(enable_vertical_compaction);
-<<<<<<< HEAD
 // whether to randomly use vertical/horizontal compaction if `enable_vertical_compaction`
 DECLARE_mBool(fuzzy_vertical_compaction);
-=======
->>>>>>> 7bda49b5
 // whether enable ordered data compaction
 DECLARE_mBool(enable_ordered_data_compaction);
 // In vertical compaction, column number for every group
@@ -406,20 +376,12 @@
 DECLARE_Int32(vertical_compaction_max_row_source_memory_mb);
 // In vertical compaction, max dest segment file size
 DECLARE_mInt64(vertical_compaction_max_segment_size);
-<<<<<<< HEAD
-// In vertical compaction, max dest segment file size
-DECLARE_mInt64(max_segment_size_in_vertical_compaction);
-=======
->>>>>>> 7bda49b5
 
 // In ordered data compaction, min segment size for input rowset
 DECLARE_mInt32(ordered_data_compaction_min_segment_size);
 
-<<<<<<< HEAD
 DECLARE_mInt32(min_compaction_failure_interval_sec);
 
-=======
->>>>>>> 7bda49b5
 // This config can be set to limit thread number in compaction thread pool.
 DECLARE_mInt32(max_base_compaction_threads);
 DECLARE_mInt32(max_cumu_compaction_threads);
@@ -432,17 +394,13 @@
 
 DECLARE_Bool(enable_skip_tablet_compaction);
 // output rowset of cumulative compaction total disk size exceed this config size,
-<<<<<<< HEAD
-
-// check the configuration of auto compaction in seconds when auto compaction disabled
+// this rowset will be given to base compaction, unit is m byte.
+DECLARE_mInt64(compaction_promotion_size_mbytes);
+
 DECLARE_mInt32(check_auto_compaction_interval_seconds);
 DECLARE_mInt64(base_compaction_num_cumulative_deltas);
 DECLARE_mInt64(base_compaction_interval_seconds_since_last_operation);
 DECLARE_Bool(enable_dup_key_base_compaction_skip_big_file);
-=======
->>>>>>> 7bda49b5
-// this rowset will be given to base compaction, unit is m byte.
-DECLARE_mInt64(compaction_promotion_size_mbytes);
 
 // output rowset of cumulative compaction total disk size exceed this config ratio of
 // base rowset's total disk size, this rowset will be given to base compaction. The value must be between
@@ -457,11 +415,7 @@
 // this size, size_based policy may not do to cumulative compaction. The unit is m byte.
 DECLARE_mInt64(compaction_min_size_mbytes);
 
-<<<<<<< HEAD
-// This config can be set to limit thread number in  smallcompaction thread pool.
-=======
 // cumulative compaction policy: min and max delta file's number
->>>>>>> 7bda49b5
 DECLARE_mInt64(cumulative_compaction_min_deltas);
 DECLARE_mInt64(cumulative_compaction_max_deltas);
 
@@ -484,10 +438,7 @@
 DECLARE_mInt32(compaction_task_num_per_disk);
 // compaction thread num for fast disk(typically .SSD), must be greater than 2.
 DECLARE_mInt32(compaction_task_num_per_fast_disk);
-<<<<<<< HEAD
 DECLARE_mInt32(max_base_compaction_task_num_per_disk);
-=======
->>>>>>> 7bda49b5
 
 // How many rounds of cumulative compaction for each round of base compaction when compaction tasks generation.
 DECLARE_mInt32(cumulative_compaction_rounds_for_each_base_compaction_round);
@@ -526,11 +477,7 @@
 // Path of private key
 DECLARE_String(ssl_private_key_path);
 // Whether to check authorization
-<<<<<<< HEAD
-DECLARE_Bool(enable_http_auth);
-=======
 DECLARE_Bool(enable_all_http_auth);
->>>>>>> 7bda49b5
 // Number of webserver workers
 DECLARE_Int32(webserver_num_workers);
 // Period to update rate counters and sampling counters in ms.
@@ -564,11 +511,8 @@
 // If the channel does not receive any data till this time,
 // the channel will be removed.
 DECLARE_mInt32(streaming_load_rpc_max_alive_time_sec);
-<<<<<<< HEAD
-=======
 // the timeout of a rpc to open the tablet writer in remote BE.
 // short operation time, can set a short timeout
->>>>>>> 7bda49b5
 DECLARE_Int32(tablet_writer_open_rpc_timeout_sec);
 // The configuration is used to enable lazy open feature, and the default value is false.
 // When there is mixed deployment in the upgraded version, it needs to be set to false.
@@ -609,28 +553,6 @@
 // For each io buffer size, the maximum number of buffers the IoMgr will hold onto
 // With 1024B through 8MB buffers, this is up to ~2GB of buffers.
 DECLARE_Int32(max_free_io_buffers);
-<<<<<<< HEAD
-
-// Whether to disable the memory cache pool,
-// including MemPool, ChunkAllocator, DiskIO free buffer.
-DECLARE_Bool(disable_mem_pools);
-
-// The reserved bytes limit of Chunk Allocator, usually set as a percentage of mem_limit.
-// defaults to bytes if no unit is given, the number of bytes must be a multiple of 2.
-// must larger than 0. and if larger than physical memory size, it will be set to physical memory size.
-// increase this variable can improve performance,
-// but will acquire more free memory which can not be used by other modules.
-DECLARE_mString(chunk_reserved_bytes_limit);
-// 1024, The minimum chunk allocator size (in bytes)
-DECLARE_Int32(min_chunk_reserved_bytes);
-// Disable Chunk Allocator in Vectorized Allocator, this will reduce memory cache.
-// For high concurrent queries, using Chunk Allocator with vectorized Allocator can reduce the impact
-// of gperftools tcmalloc central lock.
-// Jemalloc or google tcmalloc have core cache, Chunk Allocator may no longer be needed after replacing
-// gperftools tcmalloc.
-DECLARE_mBool(disable_chunk_allocator_in_vec);
-=======
->>>>>>> 7bda49b5
 
 // The probing algorithm of partitioned hash table.
 // Enable quadratic probing hash table
@@ -662,16 +584,10 @@
 
 // whether use mmap to allocate memory
 DECLARE_Bool(mmap_buffers);
-<<<<<<< HEAD
-
-DECLARE_mInt32(memory_maintenance_sleep_time_ms);
-
-=======
 
 // Sleep time in milliseconds between memory maintenance iterations
 DECLARE_mInt32(memory_maintenance_sleep_time_ms);
 
->>>>>>> 7bda49b5
 // After full gc, no longer full gc and minor gc during sleep.
 // After minor gc, no minor gc during sleep, but full gc is possible.
 DECLARE_mInt32(memory_gc_sleep_time_ms);
@@ -681,22 +597,11 @@
 
 // Alignment
 DECLARE_Int32(memory_max_alignment);
-<<<<<<< HEAD
 
 // max write buffer size before flush, default 200MB
 DECLARE_mInt64(write_buffer_size);
 // max buffer size used in memtable for the aggregated table, default 400MB
 DECLARE_mInt64(write_buffer_size_for_agg);
-
-// write buffer size in push task for sparkload, default 1GB
-DECLARE_mInt64(flush_size_for_sparkload);
-=======
-
-// max write buffer size before flush, default 200MB
-DECLARE_mInt64(write_buffer_size);
-// max buffer size used in memtable for the aggregated table, default 400MB
-DECLARE_mInt64(write_buffer_size_for_agg);
->>>>>>> 7bda49b5
 
 DECLARE_Int32(load_process_max_memory_limit_percent); // 50%
 
@@ -863,13 +768,6 @@
 // This config usually only needs to be modified during testing.
 // In most cases, it does not need to be modified.
 DECLARE_mDouble(tablet_version_graph_orphan_vertex_ratio);
-<<<<<<< HEAD
-
-// if set runtime_filter_use_async_rpc true, publish runtime filter will be a async method
-// else we will call sync method
-DECLARE_mBool(runtime_filter_use_async_rpc);
-=======
->>>>>>> 7bda49b5
 
 // max send batch parallelism for OlapTableSink
 // The value set by the user for send_batch_parallelism is not allowed to exceed max_send_batch_parallelism_per_job,
@@ -919,13 +817,10 @@
 // If you meet the error describe in https://github.com/edenhill/librdkafka/issues/3608
 // Change this size to 0 to fix it temporarily.
 DECLARE_Int32(routine_load_consumer_pool_size);
-<<<<<<< HEAD
-=======
 
 // Used in single-stream-multi-table load. When receive a batch of messages from kafka,
 // if the size of batch is more than this threshold, we will request plans for all related tables.
 DECLARE_Int32(multi_table_batch_plan_threshold);
->>>>>>> 7bda49b5
 
 // When the timeout of a load task is less than this threshold,
 // Doris treats it as a high priority task.
@@ -1019,7 +914,6 @@
 // "whole_file_cache": the whole file.
 DECLARE_mString(file_cache_type);
 DECLARE_mInt64(file_cache_max_size_per_disk); // zero for no limit
-<<<<<<< HEAD
 
 DECLARE_Int32(s3_transfer_buffer_size_mb);
 DECLARE_Int32(s3_transfer_executor_pool_size);
@@ -1039,16 +933,6 @@
 // number of local io thread pool queue size for async_io
 DECLARE_Int32(async_local_io_thread_pool_queue_size);
 
-=======
-
-DECLARE_Int32(s3_transfer_executor_pool_size);
-
-DECLARE_Bool(enable_time_lut);
-DECLARE_Bool(enable_simdjson_reader);
-
-DECLARE_mBool(enable_query_like_bloom_filter);
-// number of s3 scanner thread pool size
->>>>>>> 7bda49b5
 DECLARE_Int32(doris_remote_scanner_thread_pool_thread_num);
 // number of s3 scanner thread pool queue size
 DECLARE_Int32(doris_remote_scanner_thread_pool_queue_size);
@@ -1066,11 +950,6 @@
 // Node role tag for backend. Mix role is the default role, and computation role have no
 // any tablet.
 DECLARE_String(be_node_role);
-<<<<<<< HEAD
-
-DECLARE_Int32(multi_get_per_batch);
-=======
->>>>>>> 7bda49b5
 
 // Hide webserver page for safety.
 // Hide the be config page for webserver.
@@ -1086,12 +965,6 @@
 
 // enable java udf and jdbc scannode
 DECLARE_Bool(enable_java_support);
-<<<<<<< HEAD
-
-// disable java udf
-DECLARE_Bool(disable_java_udf);
-=======
->>>>>>> 7bda49b5
 
 // Set config randomly to check more issues in github workflow
 DECLARE_Bool(enable_fuzzy_mode);
@@ -1103,19 +976,6 @@
 // Will remove after fully test.
 DECLARE_Bool(enable_index_apply_preds_except_leafnode_of_andnode);
 
-<<<<<<< HEAD
-=======
-// block file cache
-DECLARE_Bool(enable_file_cache);
-// format: [{"path":"/path/to/file_cache","total_size":21474836480,"query_limit":10737418240}]
-// format: [{"path":"/path/to/file_cache","total_size":21474836480,"query_limit":10737418240},{"path":"/path/to/file_cache2","total_size":21474836480,"query_limit":10737418240}]
-DECLARE_String(file_cache_path);
-DECLARE_Int64(file_cache_min_file_segment_size);
-DECLARE_Int64(file_cache_max_file_segment_size);
-DECLARE_Bool(clear_file_cache);
-DECLARE_Bool(enable_file_cache_query_limit);
-
->>>>>>> 7bda49b5
 // inverted index searcher cache
 // cache entry stay time after lookup, default 1h
 DECLARE_mInt32(index_cache_entry_stay_time_after_lookup_s);
@@ -1133,11 +993,6 @@
 
 // inverted index
 DECLARE_mDouble(inverted_index_ram_buffer_size);
-<<<<<<< HEAD
-// setMaxBufferedDocs for lucene
-DECLARE_mInt32(inverted_index_max_buffer_docs);
-=======
->>>>>>> 7bda49b5
 DECLARE_Int32(query_bkd_inverted_index_limit_percent); // 5%
 // dict path for chinese analyzer
 DECLARE_String(inverted_index_dict_path);
@@ -1151,12 +1006,6 @@
 // semi-structure configs
 DECLARE_Bool(enable_parse_multi_dimession_array);
 
-<<<<<<< HEAD
-// setMergeFactor for lucene
-DECLARE_mInt32(inverted_index_merge_factor);
-
-DECLARE_Bool(enable_index_compaction);
-=======
 // Currently, two compaction strategies are implemented, SIZE_BASED and TIME_SERIES.
 // In the case of time series compaction, the execution of compaction is adjusted
 // using parameters that have the prefix time_series_compaction.
@@ -1167,7 +1016,6 @@
 DECLARE_mInt64(time_series_compaction_file_count_threshold);
 // if compaction has not been performed within 3600 seconds, a compaction will be triggered
 DECLARE_mInt64(time_series_compaction_time_threshold_seconds);
->>>>>>> 7bda49b5
 
 // max depth of expression tree allowed.
 DECLARE_Int32(max_depth_of_expr_tree);
@@ -1175,10 +1023,6 @@
 // Report a tablet as bad when io errors occurs more than this value.
 DECLARE_mInt64(max_tablet_io_errors);
 
-<<<<<<< HEAD
-// Page size of row column, default 4KB
-DECLARE_mInt64(row_column_page_size);
-=======
 // Report a tablet as bad when its path not found
 DECLARE_Int32(tablet_path_check_interval_seconds);
 DECLARE_mInt32(tablet_path_check_batch_size);
@@ -1191,7 +1035,6 @@
 // can at most buffer 50MB data. And the num of multi part upload task is
 // s3_write_buffer_whole_size / s3_write_buffer_size
 DECLARE_mInt32(s3_write_buffer_whole_size);
->>>>>>> 7bda49b5
 //enable shrink memory
 DECLARE_Bool(enable_shrink_memory);
 // enable cache for high concurrent point query work load
@@ -1204,7 +1047,6 @@
 // enable set in BitmapValue
 DECLARE_Bool(enable_set_in_bitmap_value);
 
-<<<<<<< HEAD
 DECLARE_mBool(enable_stack_trace);
 
 //==============================================================================
@@ -1229,8 +1071,6 @@
 DECLARE_Int64(file_cache_min_file_segment_size);
 DECLARE_Bool(clear_file_cache);
 DECLARE_Bool(enable_file_cache_query_limit);
-DECLARE_Int32(file_cache_enter_disk_resource_limit_mode_percent);
-DECLARE_Int32(file_cache_exit_disk_resource_limit_mode_percent);
 
 // write as cache
 // format: [{"path":"/mnt/disk3/selectdb_cloud/tmp","max_cache_bytes":21474836480,"max_upload_bytes":10737418240}]
@@ -1297,7 +1137,6 @@
 //==============================================================================
 // end selectdb cloud conf
 //==============================================================================
-=======
 // max number of hdfs file handle in cache
 DECLARE_Int64(max_hdfs_file_handle_cache_num);
 // max number of meta info of external files, such as parquet footer
@@ -1312,7 +1151,6 @@
 // If a hdfs filesytem with kerberos authentication live longer
 // than this time, it will be expired.
 DECLARE_mInt64(kerberos_expiration_time_seconds);
->>>>>>> 7bda49b5
 
 #ifdef BE_TEST
 // test s3
