// Licensed to the Apache Software Foundation (ASF) under one
// or more contributor license agreements.  See the NOTICE file
// distributed with this work for additional information
// regarding copyright ownership.  The ASF licenses this file
// to you under the Apache License, Version 2.0 (the
// "License"); you may not use this file except in compliance
// with the License.  You may obtain a copy of the License at
//
//   http://www.apache.org/licenses/LICENSE-2.0
//
// Unless required by applicable law or agreed to in writing,
// software distributed under the License is distributed on an
// "AS IS" BASIS, WITHOUT WARRANTIES OR CONDITIONS OF ANY
// KIND, either express or implied.  See the License for the
// specific language governing permissions and limitations
// under the License.

#pragma once

#include <memory>

// GLOG defines this based on the system but doesn't check if it's already
// been defined.  undef it first to avoid warnings.
// glog MUST be included before gflags.  Instead of including them,
// our files should include this file instead.
#undef _XOPEN_SOURCE
// This is including a glog internal file.  We want this to expose the
// function to get the stack trace.
#include <glog/logging.h> // IWYU pragma: export
#undef MutexLock

// Define VLOG levels.  We want display per-row info less than per-file which
// is less than per-query.  For now per-connection is the same as per-query.
#define VLOG_CONNECTION VLOG(1)
#define VLOG_RPC VLOG(8)
#define VLOG_QUERY VLOG(1)
#define VLOG_FILE VLOG(2)
#define VLOG_ROW VLOG(10)
#define VLOG_PROGRESS VLOG(2)
#define VLOG_TRACE VLOG(10)
#define VLOG_DEBUG VLOG(7)
#define VLOG_NOTICE VLOG(3)
#define VLOG_CRITICAL VLOG(1)

#define VLOG_CONNECTION_IS_ON VLOG_IS_ON(1)
#define VLOG_RPC_IS_ON VLOG_IS_ON(8)
#define VLOG_QUERY_IS_ON VLOG_IS_ON(1)
#define VLOG_FILE_IS_ON VLOG_IS_ON(2)
#define VLOG_ROW_IS_ON VLOG_IS_ON(10)
#define VLOG_TRACE_IS_ON VLOG_IS_ON(10)
#define VLOG_DEBUG_IS_ON VLOG_IS_ON(7)
#define VLOG_NOTICE_IS_ON VLOG_IS_ON(3)
#define VLOG_CRITICAL_IS_ON VLOG_IS_ON(1)

/// Define a wrapper around DCHECK for strongly typed enums that print a useful error
/// message on failure.
#define DCHECK_ENUM_EQ(a, b)                                                 \
    DCHECK(a == b) << "[ " #a " = " << static_cast<int>(a) << " , " #b " = " \
                   << static_cast<int>(b) << " ]"

#include <fmt/format.h>

#include "util/uid_util.h"

namespace doris {

// glog doesn't allow multiple invocations of InitGoogleLogging. This method conditionally
// calls InitGoogleLogging only if it hasn't been called before.
bool init_glog(const char* basename);

// Shuts down the google logging library. Call before exit to ensure that log files are
// flushed. May only be called once.
void shutdown_logging();

class TaggableLogger {
public:
    TaggableLogger(const char* file, int line, google::LogSeverity severity)
            : _msg(file, line, severity) {}

    template <typename... Args>
    TaggableLogger& operator()(const std::string_view& fmt, Args&&... args) {
        if constexpr (sizeof...(args) == 0) {
            _msg.stream() << fmt;
        } else {
            _msg.stream() << fmt::format(fmt, std::forward<Args&&>(args)...);
        }
<<<<<<< HEAD
=======
        return *this;
>>>>>>> 7bda49b5
    }

    template <typename V>
    TaggableLogger& tag(std::string_view key, V&& value) {
        _msg.stream() << '|' << key << '=';
        if constexpr (std::is_same_v<V, TUniqueId> || std::is_same_v<V, PUniqueId>) {
            _msg.stream() << print_id(value);
        } else {
            _msg.stream() << value;
        }
        return *this;
    }

    template <typename E>
    TaggableLogger& error(E&& error) {
        _msg.stream() << "|error=" << error;
        return *this;
    }

private:
    google::LogMessage _msg;
};

#define LOG_INFO TaggableLogger(__FILE__, __LINE__, google::GLOG_INFO)
#define LOG_WARNING TaggableLogger(__FILE__, __LINE__, google::GLOG_WARNING)
#define LOG_ERROR TaggableLogger(__FILE__, __LINE__, google::GLOG_ERROR)
#define LOG_FATAL TaggableLogger(__FILE__, __LINE__, google::GLOG_FATAL)

} // namespace doris<|MERGE_RESOLUTION|>--- conflicted
+++ resolved
@@ -84,10 +84,7 @@
         } else {
             _msg.stream() << fmt::format(fmt, std::forward<Args&&>(args)...);
         }
-<<<<<<< HEAD
-=======
         return *this;
->>>>>>> 7bda49b5
     }
 
     template <typename V>
