--- conflicted
+++ resolved
@@ -23,239 +23,6 @@
 
 class PStatus;
 
-<<<<<<< HEAD
-// ErrorName, ErrorCode, String Description, Should print stacktrace
-#define APPLY_FOR_ERROR_CODES(M)                                         \
-    M(OLAP_SUCCESS, 0, "", false)                                        \
-    M(OLAP_ERR_OTHER_ERROR, -1, "", true)                                \
-    M(OLAP_REQUEST_FAILED, -2, "", false)                                \
-    M(OLAP_ERR_OS_ERROR, -100, "", true)                                 \
-    M(OLAP_ERR_DIR_NOT_EXIST, -101, "", true)                            \
-    M(OLAP_ERR_FILE_NOT_EXIST, -102, "", true)                           \
-    M(OLAP_ERR_CREATE_FILE_ERROR, -103, "", true)                        \
-    M(OLAP_ERR_MALLOC_ERROR, -104, "", true)                             \
-    M(OLAP_ERR_STL_ERROR, -105, "", true)                                \
-    M(OLAP_ERR_IO_ERROR, -106, "", true)                                 \
-    M(OLAP_ERR_MUTEX_ERROR, -107, "", true)                              \
-    M(OLAP_ERR_PTHREAD_ERROR, -108, "", true)                            \
-    M(OLAP_ERR_NETWORK_ERROR, -109, "", true)                            \
-    M(OLAP_ERR_UB_FUNC_ERROR, -110, "", true)                            \
-    M(OLAP_ERR_COMPRESS_ERROR, -111, "", true)                           \
-    M(OLAP_ERR_DECOMPRESS_ERROR, -112, "", true)                         \
-    M(OLAP_ERR_UNKNOWN_COMPRESSION_TYPE, -113, "", true)                 \
-    M(OLAP_ERR_MMAP_ERROR, -114, "", true)                               \
-    M(OLAP_ERR_RWLOCK_ERROR, -115, "", true)                             \
-    M(OLAP_ERR_READ_UNENOUGH, -116, "", true)                            \
-    M(OLAP_ERR_CANNOT_CREATE_DIR, -117, "", true)                        \
-    M(OLAP_ERR_UB_NETWORK_ERROR, -118, "", true)                         \
-    M(OLAP_ERR_FILE_FORMAT_ERROR, -119, "", true)                        \
-    M(OLAP_ERR_EVAL_CONJUNCTS_ERROR, -120, "", true)                     \
-    M(OLAP_ERR_COPY_FILE_ERROR, -121, "", true)                          \
-    M(OLAP_ERR_FILE_ALREADY_EXIST, -122, "", true)                       \
-    M(OLAP_ERR_NOT_INITED, -200, "", true)                               \
-    M(OLAP_ERR_FUNC_NOT_IMPLEMENTED, -201, "", true)                     \
-    M(OLAP_ERR_CALL_SEQUENCE_ERROR, -202, "", true)                      \
-    M(OLAP_ERR_INPUT_PARAMETER_ERROR, -203, "", true)                    \
-    M(OLAP_ERR_BUFFER_OVERFLOW, -204, "", true)                          \
-    M(OLAP_ERR_CONFIG_ERROR, -205, "", true)                             \
-    M(OLAP_ERR_INIT_FAILED, -206, "", true)                              \
-    M(OLAP_ERR_INVALID_SCHEMA, -207, "", true)                           \
-    M(OLAP_ERR_CHECKSUM_ERROR, -208, "", true)                           \
-    M(OLAP_ERR_SIGNATURE_ERROR, -209, "", true)                          \
-    M(OLAP_ERR_CATCH_EXCEPTION, -210, "", true)                          \
-    M(OLAP_ERR_PARSE_PROTOBUF_ERROR, -211, "", true)                     \
-    M(OLAP_ERR_SERIALIZE_PROTOBUF_ERROR, -212, "", true)                 \
-    M(OLAP_ERR_WRITE_PROTOBUF_ERROR, -213, "", true)                     \
-    M(OLAP_ERR_VERSION_NOT_EXIST, -214, "", true)                        \
-    M(OLAP_ERR_TABLE_NOT_FOUND, -215, "", true)                          \
-    M(OLAP_ERR_TRY_LOCK_FAILED, -216, "", true)                          \
-    M(OLAP_ERR_OUT_OF_BOUND, -218, "", true)                             \
-    M(OLAP_ERR_UNDERFLOW, -219, "", true)                                \
-    M(OLAP_ERR_FILE_DATA_ERROR, -220, "", true)                          \
-    M(OLAP_ERR_TEST_FILE_ERROR, -221, "", true)                          \
-    M(OLAP_ERR_INVALID_ROOT_PATH, -222, "", true)                        \
-    M(OLAP_ERR_NO_AVAILABLE_ROOT_PATH, -223, "", true)                   \
-    M(OLAP_ERR_CHECK_LINES_ERROR, -224, "", true)                        \
-    M(OLAP_ERR_INVALID_CLUSTER_INFO, -225, "", true)                     \
-    M(OLAP_ERR_TRANSACTION_NOT_EXIST, -226, "", true)                    \
-    M(OLAP_ERR_DISK_FAILURE, -227, "", true)                             \
-    M(OLAP_ERR_TRANSACTION_ALREADY_COMMITTED, -228, "", true)            \
-    M(OLAP_ERR_TRANSACTION_ALREADY_VISIBLE, -229, "", true)              \
-    M(OLAP_ERR_VERSION_ALREADY_MERGED, -230, "", true)                   \
-    M(OLAP_ERR_LZO_DISABLED, -231, "", true)                             \
-    M(OLAP_ERR_DISK_REACH_CAPACITY_LIMIT, -232, "", true)                \
-    M(OLAP_ERR_TOO_MANY_TRANSACTIONS, -233, "", true)                    \
-    M(OLAP_ERR_INVALID_SNAPSHOT_VERSION, -234, "", true)                 \
-    M(OLAP_ERR_TOO_MANY_VERSION, -235, "", false)                        \
-    M(OLAP_ERR_NOT_INITIALIZED, -236, "", true)                          \
-    M(OLAP_ERR_ALREADY_CANCELLED, -237, "", true)                        \
-    M(OLAP_ERR_TOO_MANY_SEGMENTS, -238, "", true)                        \
-    M(OLAP_ERR_CE_CMD_PARAMS_ERROR, -300, "", true)                      \
-    M(OLAP_ERR_CE_BUFFER_TOO_SMALL, -301, "", true)                      \
-    M(OLAP_ERR_CE_CMD_NOT_VALID, -302, "", true)                         \
-    M(OLAP_ERR_CE_LOAD_TABLE_ERROR, -303, "", true)                      \
-    M(OLAP_ERR_CE_NOT_FINISHED, -304, "", true)                          \
-    M(OLAP_ERR_CE_TABLET_ID_EXIST, -305, "", true)                       \
-    M(OLAP_ERR_CE_TRY_CE_LOCK_ERROR, -306, "", false)                    \
-    M(OLAP_ERR_TABLE_VERSION_DUPLICATE_ERROR, -400, "", true)            \
-    M(OLAP_ERR_TABLE_VERSION_INDEX_MISMATCH_ERROR, -401, "", true)       \
-    M(OLAP_ERR_TABLE_INDEX_VALIDATE_ERROR, -402, "", true)               \
-    M(OLAP_ERR_TABLE_INDEX_FIND_ERROR, -403, "", true)                   \
-    M(OLAP_ERR_TABLE_CREATE_FROM_HEADER_ERROR, -404, "", true)           \
-    M(OLAP_ERR_TABLE_CREATE_META_ERROR, -405, "", true)                  \
-    M(OLAP_ERR_TABLE_ALREADY_DELETED_ERROR, -406, "", false)             \
-    M(OLAP_ERR_ENGINE_INSERT_EXISTS_TABLE, -500, "", true)               \
-    M(OLAP_ERR_ENGINE_DROP_NOEXISTS_TABLE, -501, "", true)               \
-    M(OLAP_ERR_ENGINE_LOAD_INDEX_TABLE_ERROR, -502, "", true)            \
-    M(OLAP_ERR_TABLE_INSERT_DUPLICATION_ERROR, -503, "", true)           \
-    M(OLAP_ERR_DELETE_VERSION_ERROR, -504, "", true)                     \
-    M(OLAP_ERR_GC_SCAN_PATH_ERROR, -505, "", true)                       \
-    M(OLAP_ERR_ENGINE_INSERT_OLD_TABLET, -506, "", true)                 \
-    M(OLAP_ERR_FETCH_OTHER_ERROR, -600, "", true)                        \
-    M(OLAP_ERR_FETCH_TABLE_NOT_EXIST, -601, "", true)                    \
-    M(OLAP_ERR_FETCH_VERSION_ERROR, -602, "", true)                      \
-    M(OLAP_ERR_FETCH_SCHEMA_ERROR, -603, "", true)                       \
-    M(OLAP_ERR_FETCH_COMPRESSION_ERROR, -604, "", true)                  \
-    M(OLAP_ERR_FETCH_CONTEXT_NOT_EXIST, -605, "", true)                  \
-    M(OLAP_ERR_FETCH_GET_READER_PARAMS_ERR, -606, "", true)              \
-    M(OLAP_ERR_FETCH_SAVE_SESSION_ERR, -607, "", true)                   \
-    M(OLAP_ERR_FETCH_MEMORY_EXCEEDED, -608, "", true)                    \
-    M(OLAP_ERR_READER_IS_UNINITIALIZED, -700, "", true)                  \
-    M(OLAP_ERR_READER_GET_ITERATOR_ERROR, -701, "", true)                \
-    M(OLAP_ERR_CAPTURE_ROWSET_READER_ERROR, -702, "", true)              \
-    M(OLAP_ERR_READER_READING_ERROR, -703, "", true)                     \
-    M(OLAP_ERR_READER_INITIALIZE_ERROR, -704, "", true)                  \
-    M(OLAP_ERR_BE_VERSION_NOT_MATCH, -800, "", true)                     \
-    M(OLAP_ERR_BE_REPLACE_VERSIONS_ERROR, -801, "", true)                \
-    M(OLAP_ERR_BE_MERGE_ERROR, -802, "", true)                           \
-    M(OLAP_ERR_CAPTURE_ROWSET_ERROR, -804, "", true)                     \
-    M(OLAP_ERR_BE_SAVE_HEADER_ERROR, -805, "", true)                     \
-    M(OLAP_ERR_BE_INIT_OLAP_DATA, -806, "", true)                        \
-    M(OLAP_ERR_BE_TRY_OBTAIN_VERSION_LOCKS, -807, "", true)              \
-    M(OLAP_ERR_BE_NO_SUITABLE_VERSION, -808, "", false)                  \
-    M(OLAP_ERR_BE_TRY_BE_LOCK_ERROR, -809, "", true)                     \
-    M(OLAP_ERR_BE_INVALID_NEED_MERGED_VERSIONS, -810, "", true)          \
-    M(OLAP_ERR_BE_ERROR_DELETE_ACTION, -811, "", true)                   \
-    M(OLAP_ERR_BE_SEGMENTS_OVERLAPPING, -812, "", true)                  \
-    M(OLAP_ERR_BE_CLONE_OCCURRED, -813, "", true)                        \
-    M(OLAP_ERR_PUSH_INIT_ERROR, -900, "", true)                          \
-    M(OLAP_ERR_PUSH_DELTA_FILE_EOF, -901, "", false)                     \
-    M(OLAP_ERR_PUSH_VERSION_INCORRECT, -902, "", true)                   \
-    M(OLAP_ERR_PUSH_SCHEMA_MISMATCH, -903, "", true)                     \
-    M(OLAP_ERR_PUSH_CHECKSUM_ERROR, -904, "", true)                      \
-    M(OLAP_ERR_PUSH_ACQUIRE_DATASOURCE_ERROR, -905, "", true)            \
-    M(OLAP_ERR_PUSH_CREAT_CUMULATIVE_ERROR, -906, "", true)              \
-    M(OLAP_ERR_PUSH_BUILD_DELTA_ERROR, -907, "", true)                   \
-    M(OLAP_ERR_PUSH_VERSION_ALREADY_EXIST, -908, "", true)               \
-    M(OLAP_ERR_PUSH_TABLE_NOT_EXIST, -909, "", true)                     \
-    M(OLAP_ERR_PUSH_INPUT_DATA_ERROR, -910, "", true)                    \
-    M(OLAP_ERR_PUSH_TRANSACTION_ALREADY_EXIST, -911, "", true)           \
-    M(OLAP_ERR_PUSH_BATCH_PROCESS_REMOVED, -912, "", true)               \
-    M(OLAP_ERR_PUSH_COMMIT_ROWSET, -913, "", true)                       \
-    M(OLAP_ERR_PUSH_ROWSET_NOT_FOUND, -914, "", true)                    \
-    M(OLAP_ERR_INDEX_LOAD_ERROR, -1000, "", true)                        \
-    M(OLAP_ERR_INDEX_EOF, -1001, "", false)                              \
-    M(OLAP_ERR_INDEX_CHECKSUM_ERROR, -1002, "", true)                    \
-    M(OLAP_ERR_INDEX_DELTA_PRUNING, -1003, "", true)                     \
-    M(OLAP_ERR_DATA_ROW_BLOCK_ERROR, -1100, "", true)                    \
-    M(OLAP_ERR_DATA_FILE_TYPE_ERROR, -1101, "", true)                    \
-    M(OLAP_ERR_DATA_EOF, -1102, "", false)                               \
-    M(OLAP_ERR_WRITER_INDEX_WRITE_ERROR, -1200, "", true)                \
-    M(OLAP_ERR_WRITER_DATA_WRITE_ERROR, -1201, "", true)                 \
-    M(OLAP_ERR_WRITER_ROW_BLOCK_ERROR, -1202, "", true)                  \
-    M(OLAP_ERR_WRITER_SEGMENT_NOT_FINALIZED, -1203, "", true)            \
-    M(OLAP_ERR_ROWBLOCK_DECOMPRESS_ERROR, -1300, "", true)               \
-    M(OLAP_ERR_ROWBLOCK_FIND_ROW_EXCEPTION, -1301, "", true)             \
-    M(OLAP_ERR_ROWBLOCK_READ_INFO_ERROR, -1302, "", true)                \
-    M(OLAP_ERR_HEADER_ADD_VERSION, -1400, "", true)                      \
-    M(OLAP_ERR_HEADER_DELETE_VERSION, -1401, "", true)                   \
-    M(OLAP_ERR_HEADER_ADD_PENDING_DELTA, -1402, "", true)                \
-    M(OLAP_ERR_HEADER_ADD_INCREMENTAL_VERSION, -1403, "", true)          \
-    M(OLAP_ERR_HEADER_INVALID_FLAG, -1404, "", true)                     \
-    M(OLAP_ERR_HEADER_PUT, -1405, "", true)                              \
-    M(OLAP_ERR_HEADER_DELETE, -1406, "", true)                           \
-    M(OLAP_ERR_HEADER_GET, -1407, "", true)                              \
-    M(OLAP_ERR_HEADER_LOAD_INVALID_KEY, -1408, "", true)                 \
-    M(OLAP_ERR_HEADER_FLAG_PUT, -1409, "", true)                         \
-    M(OLAP_ERR_HEADER_LOAD_JSON_HEADER, -1410, "", true)                 \
-    M(OLAP_ERR_HEADER_INIT_FAILED, -1411, "", true)                      \
-    M(OLAP_ERR_HEADER_PB_PARSE_FAILED, -1412, "", true)                  \
-    M(OLAP_ERR_HEADER_HAS_PENDING_DATA, -1413, "", false)                \
-    M(OLAP_ERR_SCHEMA_SCHEMA_INVALID, -1500, "", false)                  \
-    M(OLAP_ERR_SCHEMA_SCHEMA_FIELD_INVALID, -1501, "", true)             \
-    M(OLAP_ERR_ALTER_MULTI_TABLE_ERR, -1600, "", true)                   \
-    M(OLAP_ERR_ALTER_DELTA_DOES_NOT_EXISTS, -1601, "", true)             \
-    M(OLAP_ERR_ALTER_STATUS_ERR, -1602, "", true)                        \
-    M(OLAP_ERR_PREVIOUS_SCHEMA_CHANGE_NOT_FINISHED, -1603, "", true)     \
-    M(OLAP_ERR_SCHEMA_CHANGE_INFO_INVALID, -1604, "", true)              \
-    M(OLAP_ERR_QUERY_SPLIT_KEY_ERR, -1605, "", true)                     \
-    M(OLAP_ERR_DATA_QUALITY_ERR, -1606, "", true)                        \
-    M(OLAP_ERR_COLUMN_DATA_LOAD_BLOCK, -1700, "", true)                  \
-    M(OLAP_ERR_COLUMN_DATA_RECORD_INDEX, -1701, "", true)                \
-    M(OLAP_ERR_COLUMN_DATA_MAKE_FILE_HEADER, -1702, "", true)            \
-    M(OLAP_ERR_COLUMN_DATA_READ_VAR_INT, -1703, "", true)                \
-    M(OLAP_ERR_COLUMN_DATA_PATCH_LIST_NUM, -1704, "", true)              \
-    M(OLAP_ERR_COLUMN_STREAM_EOF, -1705, "", false)                      \
-    M(OLAP_ERR_COLUMN_READ_STREAM, -1706, "", true)                      \
-    M(OLAP_ERR_COLUMN_STREAM_NOT_EXIST, -1716, "", true)                 \
-    M(OLAP_ERR_COLUMN_VALUE_NULL, -1717, "", true)                       \
-    M(OLAP_ERR_COLUMN_SEEK_ERROR, -1719, "", true)                       \
-    M(OLAP_ERR_DELETE_INVALID_CONDITION, -1900, "", true)                \
-    M(OLAP_ERR_DELETE_UPDATE_HEADER_FAILED, -1901, "", true)             \
-    M(OLAP_ERR_DELETE_SAVE_HEADER_FAILED, -1902, "", true)               \
-    M(OLAP_ERR_DELETE_INVALID_PARAMETERS, -1903, "", true)               \
-    M(OLAP_ERR_DELETE_INVALID_VERSION, -1904, "", true)                  \
-    M(OLAP_ERR_CUMULATIVE_NO_SUITABLE_VERSION, -2000, "", false)         \
-    M(OLAP_ERR_CUMULATIVE_REPEAT_INIT, -2001, "", true)                  \
-    M(OLAP_ERR_CUMULATIVE_INVALID_PARAMETERS, -2002, "", true)           \
-    M(OLAP_ERR_CUMULATIVE_FAILED_ACQUIRE_DATA_SOURCE, -2003, "", true)   \
-    M(OLAP_ERR_CUMULATIVE_INVALID_NEED_MERGED_VERSIONS, -2004, "", true) \
-    M(OLAP_ERR_CUMULATIVE_ERROR_DELETE_ACTION, -2005, "", true)          \
-    M(OLAP_ERR_CUMULATIVE_MISS_VERSION, -2006, "", true)                 \
-    M(OLAP_ERR_CUMULATIVE_CLONE_OCCURRED, -2007, "", true)               \
-    M(OLAP_ERR_META_INVALID_ARGUMENT, -3000, "", true)                   \
-    M(OLAP_ERR_META_OPEN_DB, -3001, "", true)                            \
-    M(OLAP_ERR_META_KEY_NOT_FOUND, -3002, "", true)                      \
-    M(OLAP_ERR_META_GET, -3003, "", true)                                \
-    M(OLAP_ERR_META_PUT, -3004, "", true)                                \
-    M(OLAP_ERR_META_ITERATOR, -3005, "", true)                           \
-    M(OLAP_ERR_META_DELETE, -3006, "", true)                             \
-    M(OLAP_ERR_META_ALREADY_EXIST, -3007, "", true)                      \
-    M(OLAP_ERR_ROWSET_WRITER_INIT, -3100, "", true)                      \
-    M(OLAP_ERR_ROWSET_SAVE_FAILED, -3101, "", true)                      \
-    M(OLAP_ERR_ROWSET_GENERATE_ID_FAILED, -3102, "", true)               \
-    M(OLAP_ERR_ROWSET_DELETE_FILE_FAILED, -3103, "", true)               \
-    M(OLAP_ERR_ROWSET_BUILDER_INIT, -3104, "", true)                     \
-    M(OLAP_ERR_ROWSET_TYPE_NOT_FOUND, -3105, "", true)                   \
-    M(OLAP_ERR_ROWSET_ALREADY_EXIST, -3106, "", true)                    \
-    M(OLAP_ERR_ROWSET_CREATE_READER, -3107, "", true)                    \
-    M(OLAP_ERR_ROWSET_INVALID, -3108, "", true)                          \
-    M(OLAP_ERR_ROWSET_LOAD_FAILED, -3109, "", true)                      \
-    M(OLAP_ERR_ROWSET_READER_INIT, -3110, "", true)                      \
-    M(OLAP_ERR_ROWSET_READ_FAILED, -3111, "", true)                      \
-    M(OLAP_ERR_ROWSET_INVALID_STATE_TRANSITION, -3112, "", true)         \
-    M(OLAP_ERR_STRING_OVERFLOW_IN_VEC_ENGINE, -3113, "", true)           \
-    M(OLAP_ERR_ROWSET_ADD_MIGRATION_V2, -3114, "", true)                 \
-    M(OLAP_ERR_PUBLISH_VERSION_NOT_CONTINUOUS, -3115, "", false)         \
-    M(JOB_ALREADY_SUCCESS, -4000, "", false)                             \
-    M(STALE_TABLET_CACHE, -4001, "", false)                              \
-    M(OLAP_ERR_INVERTED_INDEX_INVALID_PARAMETERS, -6000, "", false)      \
-    M(OLAP_ERR_INVERTED_INDEX_NOT_SUPPORTED, -6001, "", false)           \
-    M(OLAP_ERR_INVERTED_INDEX_CLUCENE_ERROR, -6002, "", false)           \
-    M(OLAP_ERR_INVERTED_INDEX_FILE_NOT_FOUND, -6003, "", false)          \
-    M(OLAP_ERR_INVERTED_INDEX_HIT_LIMIT, -6004, "", false)               \
-    M(OLAP_ERR_ROWSET_RENAME_FILE_FAILED, -3116, "", false)              \
-    M(OLAP_ERR_SEGCOMPACTION_INIT_READER, -3117, "", false)              \
-    M(OLAP_ERR_SEGCOMPACTION_INIT_WRITER, -3118, "", false)              \
-    M(OLAP_ERR_SEGCOMPACTION_FAILED, -3119, "", false)                   \
-    M(EMPTY_SEGMENT, -4002, "", false)
-
-enum ErrorCode {
-#define M(NAME, ERRORCODE, DESC, STACKTRACEENABLED) NAME = ERRORCODE,
-    APPLY_FOR_ERROR_CODES(M)
-#undef M
-};
-=======
 namespace ErrorCode {
 #define E(name, code) static constexpr int name = code
 E(OK, 0);
@@ -481,6 +248,15 @@
 E(SEGCOMPACTION_INIT_READER, -3117);
 E(SEGCOMPACTION_INIT_WRITER, -3118);
 E(SEGCOMPACTION_FAILED, -3119);
+E(JOB_ALREADY_SUCCESS, -4000);
+E(STALE_TABLET_CACHE, -4001);
+E(EMPTY_SEGMENT, -4002);
+E(INVERTED_INDEX_INVALID_PARAMETERS, -6000);
+E(INVERTED_INDEX_NOT_SUPPORTED, -6001);
+E(INVERTED_INDEX_CLUCENE_ERROR, -6002);
+E(INVERTED_INDEX_FILE_NOT_FOUND, -6003);
+E(INVERTED_INDEX_FILE_HIT_LIMIT, -6004);
+E(INVERTED_INDEX_NO_TERMS, -6005);
 #undef E
 }; // namespace ErrorCode
 
@@ -505,7 +281,6 @@
         && code != ErrorCode::SEGCOMPACTION_FAILED;
 }
 // clang-format on
->>>>>>> de2bc98f
 
 class Status {
 public:
@@ -620,29 +395,7 @@
         return code == _code;
     }
 
-<<<<<<< HEAD
-    template <typename... Args>
-    static Status OLAPInternalError(int16_t precise_code, const std::string& fmt, Args&&... args) {
-        return ConstructErrorStatus(precise_code, fmt::format(fmt, std::forward<Args>(args)...));
-    }
-
-    // A wrapper for ErrorCode
-    //      Precise code is for ErrorCode's enum value
-    //      All Status Error is treated as Internal Error
-    static Status OLAPInternalError(int16_t precise_code, std::string_view msg = "");
-
-    static Status ConstructErrorStatus(TStatusCode::type tcode, int16_t precise_code,
-                                       std::string_view msg);
-    static Status ConstructErrorStatus(int16_t precise_code, const std::string& /*msg*/) {
-        return ConstructErrorStatus(precise_code);
-    }
-
-    static Status ConstructErrorStatus(int16_t precise_code);
-
-    bool ok() const { return _code == TStatusCode::OK; }
-=======
     bool ok() const { return _code == ErrorCode::OK; }
->>>>>>> de2bc98f
 
     bool is_io_error() const {
         return ErrorCode::IO_ERROR == _code || ErrorCode::READ_UNENOUGH == _code ||
