--- conflicted
+++ resolved
@@ -233,7 +233,6 @@
     M(OLAP_ERR_STRING_OVERFLOW_IN_VEC_ENGINE, -3113, "", true)           \
     M(OLAP_ERR_ROWSET_ADD_MIGRATION_V2, -3114, "", true)                 \
     M(OLAP_ERR_PUBLISH_VERSION_NOT_CONTINUOUS, -3115, "", false)         \
-<<<<<<< HEAD
     M(JOB_ALREADY_SUCCESS, -4000, "", false)                             \
     M(STALE_TABLET_CACHE, -4001, "", false)                              \
     M(OLAP_ERR_INVERTED_INDEX_INVALID_PARAMETERS, -6000, "", false)      \
@@ -241,8 +240,6 @@
     M(OLAP_ERR_INVERTED_INDEX_CLUCENE_ERROR, -6002, "", false)           \
     M(OLAP_ERR_INVERTED_INDEX_FILE_NOT_FOUND, -6003, "", false)          \
     M(OLAP_ERR_INVERTED_INDEX_HIT_LIMIT, -6004, "", false)               \
-=======
->>>>>>> 6b773939
     M(OLAP_ERR_ROWSET_RENAME_FILE_FAILED, -3116, "", false)              \
     M(OLAP_ERR_SEGCOMPACTION_INIT_READER, -3117, "", false)              \
     M(OLAP_ERR_SEGCOMPACTION_INIT_WRITER, -3118, "", false)              \
@@ -424,16 +421,13 @@
     //      All Status Error is treated as Internal Error
     static Status OLAPInternalError(int16_t precise_code, std::string_view msg = "");
 
-<<<<<<< HEAD
+    static Status ConstructErrorStatus(TStatusCode::type tcode, int16_t precise_code,
+                                       std::string_view msg);
     static Status ConstructErrorStatus(int16_t precise_code, const std::string& /*msg*/) {
         return ConstructErrorStatus(precise_code);
     }
 
     static Status ConstructErrorStatus(int16_t precise_code);
-=======
-    static Status ConstructErrorStatus(TStatusCode::type tcode, int16_t precise_code,
-                                       std::string_view msg);
->>>>>>> 6b773939
 
     bool ok() const { return _code == TStatusCode::OK; }
 
