--- conflicted
+++ resolved
@@ -233,15 +233,12 @@
     M(OLAP_ERR_STRING_OVERFLOW_IN_VEC_ENGINE, -3113, "", true)           \
     M(OLAP_ERR_ROWSET_ADD_MIGRATION_V2, -3114, "", true)                 \
     M(OLAP_ERR_PUBLISH_VERSION_NOT_CONTINUOUS, -3115, "", false)         \
-<<<<<<< HEAD
-    M(JOB_ALREADY_SUCCESS, -4000, "", false)
-=======
-    M(OLAP_ERR_INVERTED_INDEX_INVALID_PARAMETERS, -4000, "", false)      \
-    M(OLAP_ERR_INVERTED_INDEX_NOT_SUPPORTED, -4001, "", false)           \
-    M(OLAP_ERR_INVERTED_INDEX_CLUCENE_ERROR, -4002, "", false)           \
-    M(OLAP_ERR_INVERTED_INDEX_FILE_NOT_FOUND, -4003, "", false)          \
-    M(OLAP_ERR_INVERTED_INDEX_HIT_LIMIT, -4004, "", false)
->>>>>>> 647c231a
+    M(JOB_ALREADY_SUCCESS, -4000, "", false)                             \
+    M(OLAP_ERR_INVERTED_INDEX_INVALID_PARAMETERS, -6000, "", false)      \
+    M(OLAP_ERR_INVERTED_INDEX_NOT_SUPPORTED, -6001, "", false)           \
+    M(OLAP_ERR_INVERTED_INDEX_CLUCENE_ERROR, -6002, "", false)           \
+    M(OLAP_ERR_INVERTED_INDEX_FILE_NOT_FOUND, -6003, "", false)          \
+    M(OLAP_ERR_INVERTED_INDEX_HIT_LIMIT, -6004, "", false)
 
 enum ErrorCode {
 #define M(NAME, ERRORCODE, DESC, STACKTRACEENABLED) NAME = ERRORCODE,
