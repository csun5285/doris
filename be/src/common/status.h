// Copyright (c) 2011 The LevelDB Authors. All rights reserved.
// Use of this source code is governed by a BSD-style license that can be
// found in the LICENSE file. See the AUTHORS file for names of contributors.

#pragma once

#include <fmt/format.h>
<<<<<<< HEAD
#include <gen_cpp/selectdb_cloud.pb.h>
=======
>>>>>>> 7bda49b5
#include <gen_cpp/Status_types.h> // for TStatus
#include <glog/logging.h>
#include <stdint.h>

#include <iostream>
#include <memory>
#include <string>
#include <string_view>
#include <utility>

// IWYU pragma: no_include <opentelemetry/common/threadlocal.h>
#include "common/compiler_util.h" // IWYU pragma: keep
<<<<<<< HEAD
#include "gen_cpp/Status_types.h" // for TStatus
#include "service/backend_options.h"
=======
>>>>>>> 7bda49b5
#ifdef ENABLE_STACKTRACE
#include "util/stack_util.h"
#endif

#include "common/expected.h"

namespace doris {

class PStatus;

namespace ErrorCode {
#define E(name, code) static constexpr int name = code
E(OK, 0);
#define TStatusError(name) E(name, TStatusCode::name)
// Errors defined in TStatus
TStatusError(PUBLISH_TIMEOUT);
TStatusError(MEM_ALLOC_FAILED);
TStatusError(BUFFER_ALLOCATION_FAILED);
TStatusError(INVALID_ARGUMENT);
TStatusError(MINIMUM_RESERVATION_UNAVAILABLE);
TStatusError(CORRUPTION);
TStatusError(IO_ERROR);
TStatusError(NOT_FOUND);
TStatusError(ALREADY_EXIST);
TStatusError(NOT_IMPLEMENTED_ERROR);
TStatusError(END_OF_FILE);
TStatusError(INTERNAL_ERROR);
TStatusError(RUNTIME_ERROR);
TStatusError(CANCELLED);
TStatusError(MEM_LIMIT_EXCEEDED);
TStatusError(THRIFT_RPC_ERROR);
TStatusError(TIMEOUT);
TStatusError(TOO_MANY_TASKS);
TStatusError(SERVICE_UNAVAILABLE);
TStatusError(UNINITIALIZED);
TStatusError(ABORTED);
TStatusError(DATA_QUALITY_ERROR);
TStatusError(LABEL_ALREADY_EXISTS);
TStatusError(NOT_AUTHORIZED);
#undef TStatusError
// BE internal errors
E(OS_ERROR, -100);
E(DIR_NOT_EXIST, -101);
E(FILE_NOT_EXIST, -102);
E(CREATE_FILE_ERROR, -103);
E(STL_ERROR, -105);
E(MUTEX_ERROR, -107);
E(PTHREAD_ERROR, -108);
E(NETWORK_ERROR, -109);
E(UB_FUNC_ERROR, -110);
E(COMPRESS_ERROR, -111);
E(DECOMPRESS_ERROR, -112);
E(UNKNOWN_COMPRESSION_TYPE, -113);
E(MMAP_ERROR, -114);
E(READ_UNENOUGH, -116);
E(CANNOT_CREATE_DIR, -117);
E(UB_NETWORK_ERROR, -118);
E(FILE_FORMAT_ERROR, -119);
E(EVAL_CONJUNCTS_ERROR, -120);
E(COPY_FILE_ERROR, -121);
E(FILE_ALREADY_EXIST, -122);
E(BAD_CAST, -123);
E(CALL_SEQUENCE_ERROR, -202);
E(BUFFER_OVERFLOW, -204);
E(CONFIG_ERROR, -205);
E(INIT_FAILED, -206);
E(INVALID_SCHEMA, -207);
E(CHECKSUM_ERROR, -208);
E(SIGNATURE_ERROR, -209);
E(CATCH_EXCEPTION, -210);
E(PARSE_PROTOBUF_ERROR, -211);
E(SERIALIZE_PROTOBUF_ERROR, -212);
E(WRITE_PROTOBUF_ERROR, -213);
E(VERSION_NOT_EXIST, -214);
E(TABLE_NOT_FOUND, -215);
E(TRY_LOCK_FAILED, -216);
E(OUT_OF_BOUND, -218);
E(FILE_DATA_ERROR, -220);
E(TEST_FILE_ERROR, -221);
E(INVALID_ROOT_PATH, -222);
E(NO_AVAILABLE_ROOT_PATH, -223);
E(CHECK_LINES_ERROR, -224);
E(INVALID_CLUSTER_INFO, -225);
E(TRANSACTION_NOT_EXIST, -226);
E(DISK_FAILURE, -227);
E(TRANSACTION_ALREADY_COMMITTED, -228);
E(TRANSACTION_ALREADY_VISIBLE, -229);
E(VERSION_ALREADY_MERGED, -230);
E(LZO_DISABLED, -231);
E(DISK_REACH_CAPACITY_LIMIT, -232);
E(TOO_MANY_TRANSACTIONS, -233);
E(INVALID_SNAPSHOT_VERSION, -234);
E(TOO_MANY_VERSION, -235);
E(NOT_INITIALIZED, -236);
E(ALREADY_CANCELLED, -237);
E(TOO_MANY_SEGMENTS, -238);
E(ALREADY_CLOSED, -239);
E(CE_CMD_PARAMS_ERROR, -300);
E(CE_BUFFER_TOO_SMALL, -301);
E(CE_CMD_NOT_VALID, -302);
E(CE_LOAD_TABLE_ERROR, -303);
E(CE_NOT_FINISHED, -304);
E(CE_TABLET_ID_EXIST, -305);
E(TABLE_VERSION_DUPLICATE_ERROR, -400);
E(TABLE_VERSION_INDEX_MISMATCH_ERROR, -401);
E(TABLE_INDEX_VALIDATE_ERROR, -402);
E(TABLE_INDEX_FIND_ERROR, -403);
E(TABLE_CREATE_FROM_HEADER_ERROR, -404);
E(TABLE_CREATE_META_ERROR, -405);
E(TABLE_ALREADY_DELETED_ERROR, -406);
E(ENGINE_INSERT_EXISTS_TABLE, -500);
E(ENGINE_DROP_NOEXISTS_TABLE, -501);
E(ENGINE_LOAD_INDEX_TABLE_ERROR, -502);
E(TABLE_INSERT_DUPLICATION_ERROR, -503);
E(DELETE_VERSION_ERROR, -504);
E(GC_SCAN_PATH_ERROR, -505);
E(ENGINE_INSERT_OLD_TABLET, -506);
E(FETCH_OTHER_ERROR, -600);
E(FETCH_TABLE_NOT_EXIST, -601);
E(FETCH_VERSION_ERROR, -602);
E(FETCH_SCHEMA_ERROR, -603);
E(FETCH_COMPRESSION_ERROR, -604);
E(FETCH_CONTEXT_NOT_EXIST, -605);
E(FETCH_GET_READER_PARAMS_ERR, -606);
E(FETCH_SAVE_SESSION_ERR, -607);
E(FETCH_MEMORY_EXCEEDED, -608);
E(READER_IS_UNINITIALIZED, -700);
E(READER_GET_ITERATOR_ERROR, -701);
E(CAPTURE_ROWSET_READER_ERROR, -702);
E(READER_READING_ERROR, -703);
E(READER_INITIALIZE_ERROR, -704);
E(BE_VERSION_NOT_MATCH, -800);
E(BE_REPLACE_VERSIONS_ERROR, -801);
E(BE_MERGE_ERROR, -802);
E(CAPTURE_ROWSET_ERROR, -804);
E(BE_SAVE_HEADER_ERROR, -805);
E(BE_INIT_OLAP_DATA, -806);
E(BE_TRY_OBTAIN_VERSION_LOCKS, -807);
E(BE_NO_SUITABLE_VERSION, -808);
E(BE_INVALID_NEED_MERGED_VERSIONS, -810);
E(BE_ERROR_DELETE_ACTION, -811);
E(BE_SEGMENTS_OVERLAPPING, -812);
E(BE_CLONE_OCCURRED, -813);
E(PUSH_INIT_ERROR, -900);
E(PUSH_VERSION_INCORRECT, -902);
E(PUSH_SCHEMA_MISMATCH, -903);
E(PUSH_CHECKSUM_ERROR, -904);
E(PUSH_ACQUIRE_DATASOURCE_ERROR, -905);
E(PUSH_CREAT_CUMULATIVE_ERROR, -906);
E(PUSH_BUILD_DELTA_ERROR, -907);
E(PUSH_VERSION_ALREADY_EXIST, -908);
E(PUSH_TABLE_NOT_EXIST, -909);
E(PUSH_INPUT_DATA_ERROR, -910);
E(PUSH_TRANSACTION_ALREADY_EXIST, -911);
E(PUSH_BATCH_PROCESS_REMOVED, -912);
E(PUSH_COMMIT_ROWSET, -913);
E(PUSH_ROWSET_NOT_FOUND, -914);
E(INDEX_LOAD_ERROR, -1000);
E(INDEX_CHECKSUM_ERROR, -1002);
E(INDEX_DELTA_PRUNING, -1003);
E(DATA_ROW_BLOCK_ERROR, -1100);
E(DATA_FILE_TYPE_ERROR, -1101);
E(WRITER_INDEX_WRITE_ERROR, -1200);
E(WRITER_DATA_WRITE_ERROR, -1201);
E(WRITER_ROW_BLOCK_ERROR, -1202);
E(WRITER_SEGMENT_NOT_FINALIZED, -1203);
E(ROWBLOCK_DECOMPRESS_ERROR, -1300);
E(ROWBLOCK_FIND_ROW_EXCEPTION, -1301);
E(HEADER_ADD_VERSION, -1400);
E(HEADER_DELETE_VERSION, -1401);
E(HEADER_ADD_PENDING_DELTA, -1402);
E(HEADER_ADD_INCREMENTAL_VERSION, -1403);
E(HEADER_INVALID_FLAG, -1404);
E(HEADER_LOAD_INVALID_KEY, -1408);
E(HEADER_LOAD_JSON_HEADER, -1410);
E(HEADER_INIT_FAILED, -1411);
E(HEADER_PB_PARSE_FAILED, -1412);
E(HEADER_HAS_PENDING_DATA, -1413);
E(SCHEMA_SCHEMA_INVALID, -1500);
E(SCHEMA_SCHEMA_FIELD_INVALID, -1501);
E(ALTER_MULTI_TABLE_ERR, -1600);
E(ALTER_DELTA_DOES_NOT_EXISTS, -1601);
E(ALTER_STATUS_ERR, -1602);
E(PREVIOUS_SCHEMA_CHANGE_NOT_FINISHED, -1603);
E(SCHEMA_CHANGE_INFO_INVALID, -1604);
E(QUERY_SPLIT_KEY_ERR, -1605);
E(DATA_QUALITY_ERR, -1606);
E(COLUMN_DATA_LOAD_BLOCK, -1700);
E(COLUMN_DATA_RECORD_INDEX, -1701);
E(COLUMN_DATA_MAKE_FILE_HEADER, -1702);
E(COLUMN_DATA_READ_VAR_INT, -1703);
E(COLUMN_DATA_PATCH_LIST_NUM, -1704);
E(COLUMN_READ_STREAM, -1706);
E(COLUMN_STREAM_NOT_EXIST, -1716);
E(COLUMN_VALUE_NULL, -1717);
E(COLUMN_SEEK_ERROR, -1719);
E(COLUMN_NO_MATCH_OFFSETS_SIZE, -1720);
E(COLUMN_NO_MATCH_FILTER_SIZE, -1721);
E(DELETE_INVALID_CONDITION, -1900);
E(DELETE_UPDATE_HEADER_FAILED, -1901);
E(DELETE_SAVE_HEADER_FAILED, -1902);
E(DELETE_INVALID_PARAMETERS, -1903);
E(DELETE_INVALID_VERSION, -1904);
E(CUMULATIVE_NO_SUITABLE_VERSION, -2000);
E(CUMULATIVE_REPEAT_INIT, -2001);
E(CUMULATIVE_INVALID_PARAMETERS, -2002);
E(CUMULATIVE_FAILED_ACQUIRE_DATA_SOURCE, -2003);
E(CUMULATIVE_INVALID_NEED_MERGED_VERSIONS, -2004);
E(CUMULATIVE_ERROR_DELETE_ACTION, -2005);
E(CUMULATIVE_MISS_VERSION, -2006);
E(CUMULATIVE_CLONE_OCCURRED, -2007);
E(META_INVALID_ARGUMENT, -3000);
E(META_OPEN_DB_ERROR, -3001);
E(META_KEY_NOT_FOUND, -3002);
E(META_GET_ERROR, -3003);
E(META_PUT_ERROR, -3004);
E(META_ITERATOR_ERROR, -3005);
E(META_DELETE_ERROR, -3006);
E(META_ALREADY_EXIST, -3007);
E(ROWSET_WRITER_INIT, -3100);
E(ROWSET_SAVE_FAILED, -3101);
E(ROWSET_GENERATE_ID_FAILED, -3102);
E(ROWSET_DELETE_FILE_FAILED, -3103);
E(ROWSET_BUILDER_INIT, -3104);
E(ROWSET_TYPE_NOT_FOUND, -3105);
E(ROWSET_ALREADY_EXIST, -3106);
E(ROWSET_CREATE_READER, -3107);
E(ROWSET_INVALID, -3108);
<<<<<<< HEAD
E(ROWSET_LOAD_FAILED, -3109);
E(ROWSET_READER_INIT, -3110);
E(ROWSET_READ_FAILED, -3111);
=======
E(ROWSET_READER_INIT, -3110);
>>>>>>> 7bda49b5
E(ROWSET_INVALID_STATE_TRANSITION, -3112);
E(STRING_OVERFLOW_IN_VEC_ENGINE, -3113);
E(ROWSET_ADD_MIGRATION_V2, -3114);
E(PUBLISH_VERSION_NOT_CONTINUOUS, -3115);
E(ROWSET_RENAME_FILE_FAILED, -3116);
E(SEGCOMPACTION_INIT_READER, -3117);
E(SEGCOMPACTION_INIT_WRITER, -3118);
E(SEGCOMPACTION_FAILED, -3119);
E(PIP_WAIT_FOR_RF, -3120);
E(PIP_WAIT_FOR_SC, -3121);
E(ROWSET_ADD_TO_BINLOG_FAILED, -3122);
E(ROWSET_BINLOG_NOT_ONLY_ONE_VERSION, -3123);
<<<<<<< HEAD
E(EMPTY_SEGMENT, -4002);
=======
>>>>>>> 7bda49b5
E(INVERTED_INDEX_INVALID_PARAMETERS, -6000);
E(INVERTED_INDEX_NOT_SUPPORTED, -6001);
E(INVERTED_INDEX_CLUCENE_ERROR, -6002);
E(INVERTED_INDEX_FILE_NOT_FOUND, -6003);
<<<<<<< HEAD
E(INVERTED_INDEX_FILE_HIT_LIMIT, -6004);
E(INVERTED_INDEX_NO_TERMS, -6005);
E(INVERTED_INDEX_RENAME_FILE_FAILED, -6006);
E(INVERTED_INDEX_EVALUATE_SKIPPED, -6007);
=======
E(INVERTED_INDEX_BYPASS, -6004);
E(INVERTED_INDEX_NO_TERMS, -6005);
E(INVERTED_INDEX_RENAME_FILE_FAILED, -6006);
E(INVERTED_INDEX_EVALUATE_SKIPPED, -6007);
E(INVERTED_INDEX_BUILD_WAITTING, -6008);
>>>>>>> 7bda49b5
#undef E
} // namespace ErrorCode

// clang-format off
// whether to capture stacktrace
template <int code>
constexpr bool capture_stacktrace() {
    return code != ErrorCode::OK
        && code != ErrorCode::END_OF_FILE
        && code != ErrorCode::MEM_LIMIT_EXCEEDED
        && code != ErrorCode::TRY_LOCK_FAILED
        && code != ErrorCode::TOO_MANY_SEGMENTS
        && code != ErrorCode::TOO_MANY_VERSION
        && code != ErrorCode::ALREADY_CANCELLED
        && code != ErrorCode::ALREADY_CLOSED
        && code != ErrorCode::PUSH_TRANSACTION_ALREADY_EXIST
        && code != ErrorCode::BE_NO_SUITABLE_VERSION
        && code != ErrorCode::CUMULATIVE_NO_SUITABLE_VERSION
        && code != ErrorCode::PUBLISH_VERSION_NOT_CONTINUOUS
        && code != ErrorCode::ROWSET_RENAME_FILE_FAILED
        && code != ErrorCode::SEGCOMPACTION_INIT_READER
        && code != ErrorCode::SEGCOMPACTION_INIT_WRITER
        && code != ErrorCode::SEGCOMPACTION_FAILED
        && code != ErrorCode::INVERTED_INDEX_INVALID_PARAMETERS
        && code != ErrorCode::INVERTED_INDEX_NOT_SUPPORTED
        && code != ErrorCode::INVERTED_INDEX_CLUCENE_ERROR
        && code != ErrorCode::INVERTED_INDEX_FILE_NOT_FOUND
<<<<<<< HEAD
        && code != ErrorCode::INVERTED_INDEX_FILE_HIT_LIMIT
        && code != ErrorCode::INVERTED_INDEX_NO_TERMS
        && code != ErrorCode::INVERTED_INDEX_EVALUATE_SKIPPED
        && code != ErrorCode::META_KEY_NOT_FOUND
        && code != ErrorCode::PUSH_VERSION_ALREADY_EXIST
=======
        && code != ErrorCode::INVERTED_INDEX_BYPASS
        && code != ErrorCode::INVERTED_INDEX_NO_TERMS
        && code != ErrorCode::INVERTED_INDEX_EVALUATE_SKIPPED
        && code != ErrorCode::INVERTED_INDEX_BUILD_WAITTING
        && code != ErrorCode::META_KEY_NOT_FOUND
        && code != ErrorCode::PUSH_VERSION_ALREADY_EXIST
        && code != ErrorCode::TABLE_ALREADY_DELETED_ERROR
>>>>>>> 7bda49b5
        && code != ErrorCode::TRANSACTION_NOT_EXIST
        && code != ErrorCode::TRANSACTION_ALREADY_VISIBLE
        && code != ErrorCode::TOO_MANY_TRANSACTIONS
        && code != ErrorCode::TRANSACTION_ALREADY_COMMITTED;
}
// clang-format on

class Status {
public:
    Status() : _code(ErrorCode::OK) {}

    // copy c'tor makes copy of error detail so Status can be returned by value
    Status(const Status& rhs) { *this = rhs; }

    // move c'tor
    Status(Status&& rhs) noexcept = default;

    // same as copy c'tor
    Status& operator=(const Status& rhs) {
        _code = rhs._code;
        if (rhs._err_msg) {
            _err_msg = std::make_unique<ErrMsg>(*rhs._err_msg);
        }
        return *this;
    }

    // move assign
    Status& operator=(Status&& rhs) noexcept = default;

    // "Copy" c'tor from TStatus.
    Status(const TStatus& status);

    Status(const PStatus& pstatus);

    template <int code, bool stacktrace = true, typename... Args>
    Status static Error(std::string_view msg, Args&&... args) {
        Status status;
        status._code = code;
        status._err_msg = std::make_unique<ErrMsg>();
        if constexpr (sizeof...(args) == 0) {
            status._err_msg->_msg = msg;
        } else {
            status._err_msg->_msg = fmt::format(msg, std::forward<Args>(args)...);
        }
#ifdef ENABLE_STACKTRACE
        if constexpr (stacktrace && capture_stacktrace<code>()) {
            status._err_msg->_stack = get_stack_trace();
        }
#endif
        return status;
    }

    template <int code, bool stacktrace = true>
    Status static Error() {
        Status status;
        status._code = code;
#ifdef ENABLE_STACKTRACE
        if constexpr (stacktrace && capture_stacktrace<code>()) {
            status._err_msg = std::make_unique<ErrMsg>();
            status._err_msg->_stack = get_stack_trace();
        }
#endif
        return status;
    }

    template <typename... Args>
    Status static Error(int code, std::string_view msg, Args&&... args) {
        Status status;
        status._code = code;
        status._err_msg = std::make_unique<ErrMsg>();
        if constexpr (sizeof...(args) == 0) {
            status._err_msg->_msg = msg;
        } else {
            status._err_msg->_msg = fmt::format(msg, std::forward<Args>(args)...);
        }
        return status;
    }

    Status static Error(int code) {
        Status status;
        status._code = code;
        return status;
    }

    static Status OK() { return Status(); }

#define ERROR_CTOR(name, code)                                                  \
    template <typename... Args>                                                 \
    static Status name(std::string_view msg, Args&&... args) {                  \
        return Error<ErrorCode::code, false>(msg, std::forward<Args>(args)...); \
    }
<<<<<<< HEAD
=======

>>>>>>> 7bda49b5
    ERROR_CTOR(PublishTimeout, PUBLISH_TIMEOUT)
    ERROR_CTOR(MemoryAllocFailed, MEM_ALLOC_FAILED)
    ERROR_CTOR(BufferAllocFailed, BUFFER_ALLOCATION_FAILED)
    ERROR_CTOR(InvalidArgument, INVALID_ARGUMENT)
    ERROR_CTOR(MinimumReservationUnavailable, MINIMUM_RESERVATION_UNAVAILABLE)
    ERROR_CTOR(Corruption, CORRUPTION)
    ERROR_CTOR(IOError, IO_ERROR)
    ERROR_CTOR(NotFound, NOT_FOUND)
    ERROR_CTOR(AlreadyExist, ALREADY_EXIST)
    ERROR_CTOR(NotSupported, NOT_IMPLEMENTED_ERROR)
    ERROR_CTOR(EndOfFile, END_OF_FILE)
    ERROR_CTOR(InternalError, INTERNAL_ERROR)
    ERROR_CTOR(WaitForRf, PIP_WAIT_FOR_RF)
    ERROR_CTOR(WaitForScannerContext, PIP_WAIT_FOR_SC)
    ERROR_CTOR(RuntimeError, RUNTIME_ERROR)
    ERROR_CTOR(Cancelled, CANCELLED)
    ERROR_CTOR(MemoryLimitExceeded, MEM_LIMIT_EXCEEDED)
    ERROR_CTOR(RpcError, THRIFT_RPC_ERROR)
    ERROR_CTOR(TimedOut, TIMEOUT)
    ERROR_CTOR(TooManyTasks, TOO_MANY_TASKS)
    ERROR_CTOR(ServiceUnavailable, SERVICE_UNAVAILABLE)
    ERROR_CTOR(Uninitialized, UNINITIALIZED)
    ERROR_CTOR(Aborted, ABORTED)
    ERROR_CTOR(DataQualityError, DATA_QUALITY_ERROR)
    ERROR_CTOR(NotAuthorized, NOT_AUTHORIZED)
#undef ERROR_CTOR

    template <int code>
    bool is() const {
        return code == _code;
    }

<<<<<<< HEAD
=======
    void set_code(int code) { _code = code; }

>>>>>>> 7bda49b5
    bool ok() const { return _code == ErrorCode::OK; }

    bool is_io_error() const {
        return ErrorCode::IO_ERROR == _code || ErrorCode::READ_UNENOUGH == _code ||
               ErrorCode::CHECKSUM_ERROR == _code || ErrorCode::FILE_DATA_ERROR == _code ||
               ErrorCode::TEST_FILE_ERROR == _code;
    }

    bool is_invalid_argument() const { return ErrorCode::INVALID_ARGUMENT == _code; }

    bool is_not_found() const { return _code == ErrorCode::NOT_FOUND; }
    bool is_not_authorized() const { return code() == TStatusCode::NOT_AUTHORIZED; }

    // Convert into TStatus. Call this if 'status_container' contains an optional
    // TStatus field named 'status'. This also sets __isset.status.
    template <typename T>
    void set_t_status(T* status_container) const {
        to_thrift(&status_container->status);
        status_container->__isset.status = true;
    }

    // Convert into TStatus.
    void to_thrift(TStatus* status) const;
    TStatus to_thrift() const;
    void to_protobuf(PStatus* status) const;

    std::string to_string() const;

    /// @return A json representation of this status.
    std::string to_json() const;

    int code() const { return _code; }

    /// Clone this status and add the specified prefix to the message.
    ///
    /// If this status is OK, then an OK status will be returned.
    ///
    /// @param [in] msg
    ///   The message to prepend.
    /// @return A ref to Status object
    Status& prepend(std::string_view msg);

    /// Add the specified suffix to the message.
    ///
    /// If this status is OK, then an OK status will be returned.
    ///
    /// @param [in] msg
    ///   The message to append.
    /// @return A ref to Status object
    Status& append(std::string_view msg);

    // if(!status) or if (status) will use this operator
    operator bool() const { return this->ok(); }

    // Used like if (res == Status::OK())
    // if the state is ok, then both code and precise code is not initialized properly, so that should check ok state
    // ignore error messages during comparison
    bool operator==(const Status& st) const { return _code == st._code; }

    // Used like if (res != Status::OK())
    bool operator!=(const Status& st) const { return _code != st._code; }

    friend std::ostream& operator<<(std::ostream& ostr, const Status& status);

private:
    int _code;
    struct ErrMsg {
        std::string _msg;
#ifdef ENABLE_STACKTRACE
        std::string _stack;
#endif
    };
    std::unique_ptr<ErrMsg> _err_msg;

    std::string code_as_string() const {
        return (int)_code >= 0 ? doris::to_string(static_cast<TStatusCode::type>(_code))
                               : fmt::format("E{}", (int16_t)_code);
    }
};

inline std::ostream& operator<<(std::ostream& ostr, const Status& status) {
    ostr << '[' << status.code_as_string() << ']';
    ostr << (status._err_msg ? status._err_msg->_msg : "");
#ifdef ENABLE_STACKTRACE
    if (status._err_msg && !status._err_msg->_stack.empty()) {
        ostr << '\n' << status._err_msg->_stack;
    }
#endif
    return ostr;
}

inline std::string Status::to_string() const {
    std::stringstream ss;
    ss << *this;
    return ss.str();
}

// some generally useful macros
#define RETURN_IF_ERROR(stmt)           \
    do {                                \
        Status _status_ = (stmt);       \
        if (UNLIKELY(!_status_.ok())) { \
            return _status_;            \
        }                               \
    } while (false)

#define RETURN_ERROR_IF_NON_VEC \
    return Status::NotSupported("Non-vectorized engine is not supported since Doris 2.0.");

#define RETURN_IF_STATUS_ERROR(status, stmt) \
    do {                                     \
        status = (stmt);                     \
        if (UNLIKELY(!status.ok())) {        \
            return;                          \
        }                                    \
    } while (false)

#define EXIT_IF_ERROR(stmt)             \
    do {                                \
        Status _status_ = (stmt);       \
        if (UNLIKELY(!_status_.ok())) { \
            LOG(ERROR) << _status_;     \
            exit(1);                    \
        }                               \
    } while (false)

/// @brief Emit a warning if @c to_call returns a bad status.
#define WARN_IF_ERROR(to_call, warning_prefix)              \
    do {                                                    \
        Status _s = (to_call);                              \
        if (UNLIKELY(!_s.ok())) {                           \
            LOG(WARNING) << (warning_prefix) << ": " << _s; \
        }                                                   \
    } while (false);

#define RETURN_WITH_WARN_IF_ERROR(stmt, ret_code, warning_prefix)  \
    do {                                                           \
        Status _s = (stmt);                                        \
        if (UNLIKELY(!_s.ok())) {                                  \
            LOG(WARNING) << (warning_prefix) << ", error: " << _s; \
            return ret_code;                                       \
        }                                                          \
    } while (false);

#define RETURN_NOT_OK_STATUS_WITH_WARN(stmt, warning_prefix)       \
    do {                                                           \
        Status _s = (stmt);                                        \
        if (UNLIKELY(!_s.ok())) {                                  \
            LOG(WARNING) << (warning_prefix) << ", error: " << _s; \
            return _s;                                             \
        }                                                          \
    } while (false);

template <typename T>
using Result = expected<T, Status>;

#define RETURN_IF_ERROR_RESULT(stmt)                \
    do {                                            \
        Status _status_ = (stmt);                   \
        if (UNLIKELY(!_status_.ok())) {             \
            return unexpected(std::move(_status_)); \
        }                                           \
    } while (false)

} // namespace doris
#ifdef WARN_UNUSED_RESULT
#undef WARN_UNUSED_RESULT
#endif

#define WARN_UNUSED_RESULT __attribute__((warn_unused_result))<|MERGE_RESOLUTION|>--- conflicted
+++ resolved
@@ -5,10 +5,7 @@
 #pragma once
 
 #include <fmt/format.h>
-<<<<<<< HEAD
 #include <gen_cpp/selectdb_cloud.pb.h>
-=======
->>>>>>> 7bda49b5
 #include <gen_cpp/Status_types.h> // for TStatus
 #include <glog/logging.h>
 #include <stdint.h>
@@ -21,11 +18,8 @@
 
 // IWYU pragma: no_include <opentelemetry/common/threadlocal.h>
 #include "common/compiler_util.h" // IWYU pragma: keep
-<<<<<<< HEAD
 #include "gen_cpp/Status_types.h" // for TStatus
 #include "service/backend_options.h"
-=======
->>>>>>> 7bda49b5
 #ifdef ENABLE_STACKTRACE
 #include "util/stack_util.h"
 #endif
@@ -254,13 +248,9 @@
 E(ROWSET_ALREADY_EXIST, -3106);
 E(ROWSET_CREATE_READER, -3107);
 E(ROWSET_INVALID, -3108);
-<<<<<<< HEAD
 E(ROWSET_LOAD_FAILED, -3109);
 E(ROWSET_READER_INIT, -3110);
 E(ROWSET_READ_FAILED, -3111);
-=======
-E(ROWSET_READER_INIT, -3110);
->>>>>>> 7bda49b5
 E(ROWSET_INVALID_STATE_TRANSITION, -3112);
 E(STRING_OVERFLOW_IN_VEC_ENGINE, -3113);
 E(ROWSET_ADD_MIGRATION_V2, -3114);
@@ -273,26 +263,16 @@
 E(PIP_WAIT_FOR_SC, -3121);
 E(ROWSET_ADD_TO_BINLOG_FAILED, -3122);
 E(ROWSET_BINLOG_NOT_ONLY_ONE_VERSION, -3123);
-<<<<<<< HEAD
 E(EMPTY_SEGMENT, -4002);
-=======
->>>>>>> 7bda49b5
 E(INVERTED_INDEX_INVALID_PARAMETERS, -6000);
 E(INVERTED_INDEX_NOT_SUPPORTED, -6001);
 E(INVERTED_INDEX_CLUCENE_ERROR, -6002);
 E(INVERTED_INDEX_FILE_NOT_FOUND, -6003);
-<<<<<<< HEAD
-E(INVERTED_INDEX_FILE_HIT_LIMIT, -6004);
-E(INVERTED_INDEX_NO_TERMS, -6005);
-E(INVERTED_INDEX_RENAME_FILE_FAILED, -6006);
-E(INVERTED_INDEX_EVALUATE_SKIPPED, -6007);
-=======
 E(INVERTED_INDEX_BYPASS, -6004);
 E(INVERTED_INDEX_NO_TERMS, -6005);
 E(INVERTED_INDEX_RENAME_FILE_FAILED, -6006);
 E(INVERTED_INDEX_EVALUATE_SKIPPED, -6007);
 E(INVERTED_INDEX_BUILD_WAITTING, -6008);
->>>>>>> 7bda49b5
 #undef E
 } // namespace ErrorCode
 
@@ -320,13 +300,6 @@
         && code != ErrorCode::INVERTED_INDEX_NOT_SUPPORTED
         && code != ErrorCode::INVERTED_INDEX_CLUCENE_ERROR
         && code != ErrorCode::INVERTED_INDEX_FILE_NOT_FOUND
-<<<<<<< HEAD
-        && code != ErrorCode::INVERTED_INDEX_FILE_HIT_LIMIT
-        && code != ErrorCode::INVERTED_INDEX_NO_TERMS
-        && code != ErrorCode::INVERTED_INDEX_EVALUATE_SKIPPED
-        && code != ErrorCode::META_KEY_NOT_FOUND
-        && code != ErrorCode::PUSH_VERSION_ALREADY_EXIST
-=======
         && code != ErrorCode::INVERTED_INDEX_BYPASS
         && code != ErrorCode::INVERTED_INDEX_NO_TERMS
         && code != ErrorCode::INVERTED_INDEX_EVALUATE_SKIPPED
@@ -334,7 +307,6 @@
         && code != ErrorCode::META_KEY_NOT_FOUND
         && code != ErrorCode::PUSH_VERSION_ALREADY_EXIST
         && code != ErrorCode::TABLE_ALREADY_DELETED_ERROR
->>>>>>> 7bda49b5
         && code != ErrorCode::TRANSACTION_NOT_EXIST
         && code != ErrorCode::TRANSACTION_ALREADY_VISIBLE
         && code != ErrorCode::TOO_MANY_TRANSACTIONS
@@ -426,10 +398,6 @@
     static Status name(std::string_view msg, Args&&... args) {                  \
         return Error<ErrorCode::code, false>(msg, std::forward<Args>(args)...); \
     }
-<<<<<<< HEAD
-=======
-
->>>>>>> 7bda49b5
     ERROR_CTOR(PublishTimeout, PUBLISH_TIMEOUT)
     ERROR_CTOR(MemoryAllocFailed, MEM_ALLOC_FAILED)
     ERROR_CTOR(BufferAllocFailed, BUFFER_ALLOCATION_FAILED)
@@ -462,11 +430,8 @@
         return code == _code;
     }
 
-<<<<<<< HEAD
-=======
     void set_code(int code) { _code = code; }
 
->>>>>>> 7bda49b5
     bool ok() const { return _code == ErrorCode::OK; }
 
     bool is_io_error() const {
