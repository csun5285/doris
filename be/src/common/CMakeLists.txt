--- conflicted
+++ resolved
@@ -18,23 +18,8 @@
 # where to put generated libraries
 set(LIBRARY_OUTPUT_PATH "${BUILD_DIR}/src/common")
 
-<<<<<<< HEAD
-add_library(Common STATIC
-  daemon.cpp
-  status.cpp
-  resource_tls.cpp
-  logconfig.cpp
-  sync_point.cpp
-  config.cpp
-  exception.cpp
-  version_internal.cpp
-)
-=======
 file(GLOB_RECURSE SRC_FILES CONFIGURE_DEPENDS *.cpp)
 add_library(Common STATIC ${SRC_FILES})
-
-pch_reuse(Common)
->>>>>>> 7bda49b5
 
 pch_reuse(Common)
 
