// Licensed to the Apache Software Foundation (ASF) under one
// or more contributor license agreements.  See the NOTICE file
// distributed with this work for additional information
// regarding copyright ownership.  The ASF licenses this file
// to you under the Apache License, Version 2.0 (the
// "License"); you may not use this file except in compliance
// with the License.  You may obtain a copy of the License at
//
//   http://www.apache.org/licenses/LICENSE-2.0
//
// Unless required by applicable law or agreed to in writing,
// software distributed under the License is distributed on an
// "AS IS" BASIS, WITHOUT WARRANTIES OR CONDITIONS OF ANY
// KIND, either express or implied.  See the License for the
// specific language governing permissions and limitations
// under the License.

#include "common/daemon.h"

#include <gflags/gflags.h>
#include <gperftools/malloc_extension.h>
#include <signal.h>

#include "cloud/cloud_tablet_mgr.h"
#include "common/config.h"
#include "common/logging.h"
#include "exprs/array_functions.h"
#include "exprs/bitmap_function.h"
#include "exprs/cast_functions.h"
#include "exprs/compound_predicate.h"
#include "exprs/decimalv2_operators.h"
#include "exprs/encryption_functions.h"
#include "exprs/es_functions.h"
#include "exprs/grouping_sets_functions.h"
#include "exprs/hash_functions.h"
#include "exprs/hll_function.h"
#include "exprs/hll_hash_function.h"
#include "exprs/is_null_predicate.h"
#include "exprs/json_functions.h"
#include "exprs/like_predicate.h"
#include "exprs/match_predicate.h"
#include "exprs/math_functions.h"
#include "exprs/new_in_predicate.h"
#include "exprs/operators.h"
#include "exprs/quantile_function.h"
#include "exprs/string_functions.h"
#include "exprs/table_function/dummy_table_functions.h"
#include "exprs/time_operators.h"
#include "exprs/timestamp_functions.h"
#include "exprs/topn_function.h"
#include "exprs/utility_functions.h"
#include "geo/geo_functions.h"
#include "olap/options.h"
#include "olap/storage_engine.h"
#include "runtime/bufferpool/buffer_pool.h"
#include "runtime/exec_env.h"
#include "runtime/fragment_mgr.h"
#include "runtime/load_channel_mgr.h"
#include "runtime/memory/chunk_allocator.h"
#include "runtime/user_function_cache.h"
#include "util/cpu_info.h"
#include "util/debug_util.h"
#include "util/disk_info.h"
#include "util/doris_metrics.h"
#include "util/mem_info.h"
#include "util/network_util.h"
#include "util/system_metrics.h"
#include "util/thrift_util.h"
#include "util/time.h"

namespace doris {

bool k_doris_exit = false;

void Daemon::tcmalloc_gc_thread() {
    // TODO All cache GC wish to be supported
#if !defined(ADDRESS_SANITIZER) && !defined(LEAK_SANITIZER) && !defined(THREAD_SANITIZER) && \
        !defined(USE_JEMALLOC)

    // Limit size of tcmalloc cache via release_rate and max_cache_percent.
    // We adjust release_rate according to memory_pressure, which is usage percent of memory.
    int64_t max_cache_percent = 60;
    double release_rates[10] = {1.0, 1.0, 1.0, 5.0, 5.0, 20.0, 50.0, 100.0, 500.0, 2000.0};
    int64_t pressure_limit = 90;
    bool is_performance_mode = false;
    int64_t physical_limit_bytes =
            std::min(MemInfo::physical_mem() - MemInfo::sys_mem_available_low_water_mark(),
                     MemInfo::mem_limit());

    if (config::memory_mode == std::string("performance")) {
        max_cache_percent = 100;
        pressure_limit = 90;
        is_performance_mode = true;
        physical_limit_bytes = std::min(MemInfo::mem_limit(), MemInfo::physical_mem());
    } else if (config::memory_mode == std::string("compact")) {
        max_cache_percent = 20;
        pressure_limit = 80;
    }

    int last_ms = 0;
    const int kMaxLastMs = 30000;
    const int kIntervalMs = 10;
    size_t init_aggressive_decommit = 0;
    size_t current_aggressive_decommit = 0;
    size_t expected_aggressive_decommit = 0;
    int64_t last_memory_pressure = 0;

    MallocExtension::instance()->GetNumericProperty("tcmalloc.aggressive_memory_decommit",
                                                    &init_aggressive_decommit);
    current_aggressive_decommit = init_aggressive_decommit;

    while (!_stop_background_threads_latch.wait_for(std::chrono::milliseconds(kIntervalMs))) {
        size_t tc_used_bytes = 0;
        size_t tc_alloc_bytes = 0;
        size_t rss = PerfCounters::get_vm_rss();

        MallocExtension::instance()->GetNumericProperty("generic.total_physical_bytes",
                                                        &tc_alloc_bytes);
        MallocExtension::instance()->GetNumericProperty("generic.current_allocated_bytes",
                                                        &tc_used_bytes);
        int64_t tc_cached_bytes = (int64_t)tc_alloc_bytes - (int64_t)tc_used_bytes;
        int64_t to_free_bytes =
                (int64_t)tc_cached_bytes - ((int64_t)tc_used_bytes * max_cache_percent / 100);
        to_free_bytes = std::max(to_free_bytes, (int64_t)0);

        int64_t memory_pressure = 0;
        int64_t rss_pressure = 0;
        int64_t alloc_bytes = std::max(rss, tc_alloc_bytes);
        memory_pressure = alloc_bytes * 100 / physical_limit_bytes;
        rss_pressure = rss * 100 / physical_limit_bytes;

        expected_aggressive_decommit = init_aggressive_decommit;
        if (memory_pressure > pressure_limit) {
            // We are reaching oom, so release cache aggressively.
            // Ideally, we should reuse cache and not allocate from system any more,
            // however, it is hard to set limit on cache of tcmalloc and doris
            // use mmap in vectorized mode.
            // Limit cache capactiy is enough.
            if (rss_pressure > pressure_limit) {
                int64_t min_free_bytes = alloc_bytes - physical_limit_bytes * 9 / 10;
                to_free_bytes = std::max(to_free_bytes, min_free_bytes);
                to_free_bytes = std::max(to_free_bytes, tc_cached_bytes * 30 / 100);
                // We assure that we have at least 500M bytes in cache.
                to_free_bytes = std::min(to_free_bytes, tc_cached_bytes - 500 * 1024 * 1024);
                expected_aggressive_decommit = 1;
            }
            last_ms = kMaxLastMs;
        } else if (memory_pressure > (pressure_limit - 10)) {
            // In most cases, adjusting release rate is enough, if memory are consumed quickly
            // we should release manually.
            if (last_memory_pressure <= (pressure_limit - 10)) {
                to_free_bytes = std::max(to_free_bytes, tc_cached_bytes * 10 / 100);
            }
        }

        int release_rate_index = memory_pressure / 10;
        double release_rate = 1.0;
        if (release_rate_index >= sizeof(release_rates) / sizeof(release_rates[0])) {
            release_rate = 2000.0;
        } else {
            release_rate = release_rates[release_rate_index];
        }
        MallocExtension::instance()->SetMemoryReleaseRate(release_rate);

        if ((current_aggressive_decommit != expected_aggressive_decommit) && !is_performance_mode) {
            MallocExtension::instance()->SetNumericProperty("tcmalloc.aggressive_memory_decommit",
                                                            expected_aggressive_decommit);
            current_aggressive_decommit = expected_aggressive_decommit;
        }

        last_memory_pressure = memory_pressure;
        // We release at least 2% bytes once, frequent releasing hurts performance.
        if (to_free_bytes > (physical_limit_bytes * 2 / 100)) {
            last_ms += kIntervalMs;
            if (last_ms >= kMaxLastMs) {
                LOG(INFO) << "generic.current_allocated_bytes " << tc_used_bytes
                          << ", generic.total_physical_bytes " << tc_alloc_bytes << ", rss " << rss
                          << ", max_cache_percent " << max_cache_percent << ", release_rate "
                          << release_rate << ", memory_pressure " << memory_pressure
                          << ", physical_limit_bytes " << physical_limit_bytes << ", to_free_bytes "
                          << to_free_bytes << ", current_aggressive_decommit "
                          << current_aggressive_decommit;
                MallocExtension::instance()->ReleaseToSystem(to_free_bytes);
                last_ms = 0;
            }
        } else {
            last_ms = 0;
        }
    }
#endif
}

void Daemon::buffer_pool_gc_thread() {
    while (!_stop_background_threads_latch.wait_for(std::chrono::seconds(10))) {
        ExecEnv* env = ExecEnv::GetInstance();
        // ExecEnv may not have been created yet or this may be the catalogd or statestored,
        // which don't have ExecEnvs.
        if (env != nullptr) {
            BufferPool* buffer_pool = env->buffer_pool();
            if (buffer_pool != nullptr) {
                buffer_pool->Maintenance();
            }
        }
    }
}

void Daemon::memory_maintenance_thread() {
    int32_t interval_milliseconds = config::memory_maintenance_sleep_time_ms;
    int64_t last_print_proc_mem = PerfCounters::get_vm_rss();
    while (!_stop_background_threads_latch.wait_for(
            std::chrono::milliseconds(interval_milliseconds))) {
        if (!MemInfo::initialized() || !ExecEnv::GetInstance()->initialized()) {
            continue;
        }
        // Refresh process memory metrics.
        doris::PerfCounters::refresh_proc_status();
        doris::MemInfo::refresh_proc_meminfo();
        doris::MemInfo::refresh_proc_mem_no_allocator_cache();

        // Update and print memory stat when the memory changes by 100M.
        if (abs(last_print_proc_mem - PerfCounters::get_vm_rss()) > 104857600) {
            last_print_proc_mem = PerfCounters::get_vm_rss();
            doris::MemTrackerLimiter::enable_print_log_process_usage();

            // Refresh mem tracker each type counter.
            doris::MemTrackerLimiter::refresh_global_counter();

            // Refresh allocator memory metrics.
#if !defined(ADDRESS_SANITIZER) && !defined(LEAK_SANITIZER) && !defined(THREAD_SANITIZER)
            doris::MemInfo::refresh_allocator_mem();
            if (config::enable_system_metrics) {
                DorisMetrics::instance()->system_metrics()->update_allocator_metrics();
            }
#endif
            if (doris::config::memory_debug) {
                LOG(INFO) << MemTrackerLimiter::process_mem_log_str();
                LOG_EVERY_N(INFO, 10)
                        << doris::MemTrackerLimiter::log_process_usage_str("memory debug", false);
            }
        }
    }
}

void Daemon::memory_gc_thread() {
    int32_t interval_milliseconds = config::memory_maintenance_sleep_time_ms;
    int32_t cache_gc_interval_ms = config::cache_gc_interval_s * 1000;
    int32_t memory_minor_gc_sleep_time_ms = 0;
    int32_t memory_full_gc_sleep_time_ms = 0;
    int64_t cache_gc_freed_mem = 0;
    while (!_stop_background_threads_latch.wait_for(
            std::chrono::milliseconds(interval_milliseconds))) {
        if (!MemInfo::initialized()) {
            continue;
        }
        if (memory_full_gc_sleep_time_ms <= 0 &&
            (doris::MemInfo::sys_mem_available() <
                     doris::MemInfo::sys_mem_available_low_water_mark() ||
             doris::MemInfo::proc_mem_no_allocator_cache() >= doris::MemInfo::mem_limit())) {
            // No longer full gc and minor gc during sleep.
            memory_full_gc_sleep_time_ms = config::memory_gc_sleep_time_s * 1000;
            memory_minor_gc_sleep_time_ms = config::memory_gc_sleep_time_s * 1000;
            cache_gc_interval_ms = config::cache_gc_interval_s * 1000;
            doris::MemTrackerLimiter::print_log_process_usage("process full gc", false);
            if (doris::MemInfo::process_full_gc()) {
                // If there is not enough memory to be gc, the process memory usage will not be printed in the next continuous gc.
                doris::MemTrackerLimiter::enable_print_log_process_usage();
            }
        } else if (memory_minor_gc_sleep_time_ms <= 0 &&
                   (doris::MemInfo::sys_mem_available() <
                            doris::MemInfo::sys_mem_available_warning_water_mark() ||
                    doris::MemInfo::proc_mem_no_allocator_cache() >=
                            doris::MemInfo::soft_mem_limit())) {
            // No minor gc during sleep, but full gc is possible.
            memory_minor_gc_sleep_time_ms = config::memory_gc_sleep_time_s * 1000;
            cache_gc_interval_ms = config::cache_gc_interval_s * 1000;
            doris::MemTrackerLimiter::print_log_process_usage("process minor gc", false);
            if (doris::MemInfo::process_minor_gc()) {
                doris::MemTrackerLimiter::enable_print_log_process_usage();
            }
        } else {
            if (memory_full_gc_sleep_time_ms > 0) {
                memory_full_gc_sleep_time_ms -= interval_milliseconds;
            }
            if (memory_minor_gc_sleep_time_ms > 0) {
                memory_minor_gc_sleep_time_ms -= interval_milliseconds;
            }
            cache_gc_interval_ms -= interval_milliseconds;
            if (cache_gc_interval_ms < 0) {
                cache_gc_freed_mem = 0;
                doris::MemInfo::process_cache_gc(cache_gc_freed_mem);
                LOG(INFO) << fmt::format("Process regular GC Cache, Free Memory {} Bytes",
                                         cache_gc_freed_mem);
                cache_gc_interval_ms = config::cache_gc_interval_s * 1000;
            }
        }
    }
}

void Daemon::load_channel_tracker_refresh_thread() {
    // Refresh the memory statistics of the load channel tracker more frequently,
    // which helps to accurately control the memory of LoadChannelMgr.
    while (!_stop_background_threads_latch.wait_for(
            std::chrono::milliseconds(config::load_channel_memory_refresh_sleep_time_ms))) {
        if (ExecEnv::GetInstance()->initialized()) {
            doris::ExecEnv::GetInstance()->load_channel_mgr()->refresh_mem_tracker();
        }
    }
}

void Daemon::memory_tracker_profile_refresh_thread() {
    while (!_stop_background_threads_latch.wait_for(std::chrono::milliseconds(50))) {
        MemTracker::refresh_all_tracker_profile();
        MemTrackerLimiter::refresh_all_tracker_profile();
    }
}

/*
 * this thread will calculate some metrics at a fix interval(15 sec)
 * 1. push bytes per second
 * 2. scan bytes per second
 * 3. max io util of all disks
 * 4. max network send bytes rate
 * 5. max network receive bytes rate
 */
void Daemon::calculate_metrics_thread() {
    int64_t last_ts = -1L;
    int64_t lst_query_bytes = -1;

    std::map<std::string, int64_t> lst_disks_io_time;
    std::map<std::string, int64_t> lst_net_send_bytes;
    std::map<std::string, int64_t> lst_net_receive_bytes;

    do {
        DorisMetrics::instance()->metric_registry()->trigger_all_hooks(true);

        if (last_ts == -1L) {
            last_ts = GetMonoTimeMicros() / 1000;
            lst_query_bytes = DorisMetrics::instance()->query_scan_bytes->value();
            if (config::enable_system_metrics) {
                DorisMetrics::instance()->system_metrics()->get_disks_io_time(&lst_disks_io_time);
                DorisMetrics::instance()->system_metrics()->get_network_traffic(
                        &lst_net_send_bytes, &lst_net_receive_bytes);
            }
        } else {
            int64_t current_ts = GetMonoTimeMicros() / 1000;
            long interval = (current_ts - last_ts) / 1000;
            last_ts = current_ts;

            // 1. query bytes per second
            int64_t current_query_bytes = DorisMetrics::instance()->query_scan_bytes->value();
            int64_t qps = (current_query_bytes - lst_query_bytes) / (interval + 1);
            DorisMetrics::instance()->query_scan_bytes_per_second->set_value(qps < 0 ? 0 : qps);
            lst_query_bytes = current_query_bytes;

            if (config::enable_system_metrics) {
                // 2. max disk io util
                DorisMetrics::instance()->system_metrics()->update_max_disk_io_util_percent(
                        lst_disks_io_time, 15);

                // update lst map
                DorisMetrics::instance()->system_metrics()->get_disks_io_time(&lst_disks_io_time);

                // 3. max network traffic
                int64_t max_send = 0;
                int64_t max_receive = 0;
                DorisMetrics::instance()->system_metrics()->get_max_net_traffic(
                        lst_net_send_bytes, lst_net_receive_bytes, 15, &max_send, &max_receive);
                DorisMetrics::instance()->system_metrics()->update_max_network_send_bytes_rate(
                        max_send);
                DorisMetrics::instance()->system_metrics()->update_max_network_receive_bytes_rate(
                        max_receive);
                // update lst map
                DorisMetrics::instance()->system_metrics()->get_network_traffic(
                        &lst_net_send_bytes, &lst_net_receive_bytes);
            }

<<<<<<< HEAD
#ifdef CLOUD_MODE
            DorisMetrics::instance()->all_rowset_nums->set_value(
                    cloud::CloudTabletMgr::get_rowset_nums());
            DorisMetrics::instance()->all_segment_nums->set_value(
                    cloud::CloudTabletMgr::get_segment_nums());
#else
            DorisMetrics::instance()->all_rowset_nums->set_value(
=======
            DorisMetrics::instance()->all_rowsets_num->set_value(
>>>>>>> de2bc98f
                    StorageEngine::instance()->tablet_manager()->get_rowset_nums());
            DorisMetrics::instance()->all_segments_num->set_value(
                    StorageEngine::instance()->tablet_manager()->get_segment_nums());
#endif
        }
    } while (!_stop_background_threads_latch.wait_for(std::chrono::seconds(15)));
}

static void init_doris_metrics(const std::vector<StorePath>& store_paths) {
    bool init_system_metrics = config::enable_system_metrics;
    std::set<std::string> disk_devices;
    std::vector<std::string> network_interfaces;
    std::vector<std::string> paths;
    for (auto& store_path : store_paths) {
        paths.emplace_back(store_path.path);
    }
    if (init_system_metrics) {
        auto st = DiskInfo::get_disk_devices(paths, &disk_devices);
        if (!st.ok()) {
            LOG(WARNING) << "get disk devices failed, status=" << st;
            return;
        }
        st = get_inet_interfaces(&network_interfaces);
        if (!st.ok()) {
            LOG(WARNING) << "get inet interfaces failed, status=" << st;
            return;
        }
    }
    DorisMetrics::instance()->initialize(init_system_metrics, disk_devices, network_interfaces);
}

void signal_handler(int signal) {
    if (signal == SIGINT || signal == SIGTERM) {
        k_doris_exit = true;
    }
}

int install_signal(int signo, void (*handler)(int)) {
    struct sigaction sa;
    memset(&sa, 0, sizeof(struct sigaction));
    sa.sa_handler = handler;
    sigemptyset(&sa.sa_mask);
    auto ret = sigaction(signo, &sa, nullptr);
    if (ret != 0) {
        char buf[64];
        LOG(ERROR) << "install signal failed, signo=" << signo << ", errno=" << errno
                   << ", errmsg=" << strerror_r(errno, buf, sizeof(buf));
    }
    return ret;
}

void init_signals() {
    auto ret = install_signal(SIGINT, signal_handler);
    if (ret < 0) {
        exit(-1);
    }
    ret = install_signal(SIGTERM, signal_handler);
    if (ret < 0) {
        exit(-1);
    }
}

void Daemon::init(int argc, char** argv, const std::vector<StorePath>& paths) {
    // google::SetVersionString(get_build_version(false));
    // google::ParseCommandLineFlags(&argc, &argv, true);
    google::ParseCommandLineFlags(&argc, &argv, true);
    init_glog("be");

    LOG(INFO) << get_version_string(false);

    init_thrift_logging();
    CpuInfo::init();
    DiskInfo::init();
    MemInfo::init();
    UserFunctionCache::instance()->init(config::user_function_dir);
    Operators::init();
    IsNullPredicate::init();
    LikePredicate::init();
    StringFunctions::init();
    ArrayFunctions::init();
    CastFunctions::init();
    InPredicate::init();
    MathFunctions::init();
    EncryptionFunctions::init();
    TimestampFunctions::init();
    DecimalV2Operators::init();
    TimeOperators::init();
    UtilityFunctions::init();
    CompoundPredicate::init();
    JsonFunctions::init();
    HllHashFunctions::init();
    ESFunctions::init();
    GeoFunctions::init();
    GroupingSetsFunctions::init();
    BitmapFunctions::init();
    HllFunctions::init();
    QuantileStateFunctions::init();
    HashFunctions::init();
    TopNFunctions::init();
    DummyTableFunctions::init();
    MatchPredicate::init();

    LOG(INFO) << CpuInfo::debug_string();
    LOG(INFO) << DiskInfo::debug_string();
    LOG(INFO) << MemInfo::debug_string();

    init_doris_metrics(paths);
    init_signals();
}

void Daemon::start() {
    Status st;
    st = Thread::create(
            "Daemon", "tcmalloc_gc_thread", [this]() { this->tcmalloc_gc_thread(); },
            &_tcmalloc_gc_thread);
    CHECK(st.ok()) << st;
    st = Thread::create(
            "Daemon", "buffer_pool_gc_thread", [this]() { this->buffer_pool_gc_thread(); },
            &_buffer_pool_gc_thread);
    CHECK(st.ok()) << st;
    st = Thread::create(
            "Daemon", "memory_maintenance_thread", [this]() { this->memory_maintenance_thread(); },
            &_memory_maintenance_thread);
    CHECK(st.ok()) << st;
    st = Thread::create(
            "Daemon", "memory_gc_thread", [this]() { this->memory_gc_thread(); },
            &_memory_gc_thread);
    CHECK(st.ok()) << st;
    st = Thread::create(
            "Daemon", "load_channel_tracker_refresh_thread",
            [this]() { this->load_channel_tracker_refresh_thread(); },
            &_load_channel_tracker_refresh_thread);
    CHECK(st.ok()) << st;
    st = Thread::create(
            "Daemon", "memory_tracker_profile_refresh_thread",
            [this]() { this->memory_tracker_profile_refresh_thread(); },
            &_memory_tracker_profile_refresh_thread);
    CHECK(st.ok()) << st;

    if (config::enable_metric_calculator) {
        st = Thread::create(
                "Daemon", "calculate_metrics_thread",
                [this]() { this->calculate_metrics_thread(); }, &_calculate_metrics_thread);
        CHECK(st.ok()) << st;
    }
}

void Daemon::stop() {
    _stop_background_threads_latch.count_down();

    if (_tcmalloc_gc_thread) {
        _tcmalloc_gc_thread->join();
    }
    if (_buffer_pool_gc_thread) {
        _buffer_pool_gc_thread->join();
    }
    if (_memory_maintenance_thread) {
        _memory_maintenance_thread->join();
    }
    if (_memory_gc_thread) {
        _memory_gc_thread->join();
    }
    if (_load_channel_tracker_refresh_thread) {
        _load_channel_tracker_refresh_thread->join();
    }
    if (_memory_tracker_profile_refresh_thread) {
        _memory_tracker_profile_refresh_thread->join();
    }
    if (_calculate_metrics_thread) {
        _calculate_metrics_thread->join();
    }
}

} // namespace doris<|MERGE_RESOLUTION|>--- conflicted
+++ resolved
@@ -374,17 +374,13 @@
                         &lst_net_send_bytes, &lst_net_receive_bytes);
             }
 
-<<<<<<< HEAD
 #ifdef CLOUD_MODE
-            DorisMetrics::instance()->all_rowset_nums->set_value(
+            DorisMetrics::instance()->all_rowsets_num->set_value(
                     cloud::CloudTabletMgr::get_rowset_nums());
-            DorisMetrics::instance()->all_segment_nums->set_value(
+            DorisMetrics::instance()->all_segments_num->set_value(
                     cloud::CloudTabletMgr::get_segment_nums());
 #else
-            DorisMetrics::instance()->all_rowset_nums->set_value(
-=======
             DorisMetrics::instance()->all_rowsets_num->set_value(
->>>>>>> de2bc98f
                     StorageEngine::instance()->tablet_manager()->get_rowset_nums());
             DorisMetrics::instance()->all_segments_num->set_value(
                     StorageEngine::instance()->tablet_manager()->get_segment_nums());
