// Licensed to the Apache Software Foundation (ASF) under one
// or more contributor license agreements.  See the NOTICE file
// distributed with this work for additional information
// regarding copyright ownership.  The ASF licenses this file
// to you under the Apache License, Version 2.0 (the
// "License"); you may not use this file except in compliance
// with the License.  You may obtain a copy of the License at
//
//   http://www.apache.org/licenses/LICENSE-2.0
//
// Unless required by applicable law or agreed to in writing,
// software distributed under the License is distributed on an
// "AS IS" BASIS, WITHOUT WARRANTIES OR CONDITIONS OF ANY
// KIND, either express or implied.  See the License for the
// specific language governing permissions and limitations
// under the License.
#pragma once

#include <gen_cpp/PlanNodes_types.h>
#include <gen_cpp/Types_types.h>
#include <glog/logging.h>
#include <stdint.h>

#include <map>
#include <memory>
#include <ostream>
#include <string>
#include <vector>

#include "common/factory_creator.h"
#include "common/status.h"
#include "io/fs/file_reader_options.h"
#include "io/fs/file_reader_writer_fwd.h"
<<<<<<< HEAD
=======
#include "io/fs/fs_utils.h"
>>>>>>> 7bda49b5

namespace doris {
namespace io {
class FileSystem;
class FileWriter;
} // namespace io
class ExecEnv;
class RuntimeProfile;
class RuntimeState;
<<<<<<< HEAD

struct FileSystemProperties {
    TFileType::type system_type;
    std::map<std::string, std::string> properties;
    THdfsParams hdfs_params;
    std::vector<TNetworkAddress> broker_addresses;
};

struct FileDescription {
    std::string path;
    int64_t start_offset;
    int64_t file_size;
};
=======
>>>>>>> 7bda49b5

class FileFactory {
    ENABLE_FACTORY_CREATOR(FileFactory);

public:
    static io::FileReaderOptions get_reader_options(RuntimeState* state);
    static io::FileReaderOptions NO_CACHE_READER_OPTIONS;

    /// Create FileWriter
    static Status create_file_writer(TFileType::type type, ExecEnv* env,
                                     const std::vector<TNetworkAddress>& broker_addresses,
                                     const std::map<std::string, std::string>& properties,
                                     const std::string& path, int64_t start_offset,
                                     std::unique_ptr<io::FileWriter>& file_writer);

    /// Create FileReader
<<<<<<< HEAD
    static Status create_file_reader(
            RuntimeProfile* profile, const FileSystemProperties& system_properties,
            const FileDescription& file_description, std::shared_ptr<io::FileSystem>* file_system,
            io::FileReaderSPtr* file_reader,
            io::FileReaderOptions reader_options = NO_CACHE_READER_OPTIONS);

    // Create FileReader for stream load pipe
    static Status create_pipe_reader(const TUniqueId& load_id, io::FileReaderSPtr* file_reader);

    static Status create_hdfs_reader(const THdfsParams& hdfs_params, const std::string& path,
                                     std::shared_ptr<io::FileSystem>* hdfs_file_system,
                                     io::FileReaderSPtr* reader,
                                     const io::FileReaderOptions& reader_options);

    static Status create_s3_reader(const std::map<std::string, std::string>& prop,
                                   const std::string& path,
                                   std::shared_ptr<io::FileSystem>* s3_file_system,
                                   io::FileReaderSPtr* reader,
                                   const io::FileReaderOptions& reader_options);

    static Status create_broker_reader(const TNetworkAddress& broker_addr,
                                       const std::map<std::string, std::string>& prop,
                                       const FileDescription& file_description,
                                       std::shared_ptr<io::FileSystem>* hdfs_file_system,
                                       io::FileReaderSPtr* reader,
                                       const io::FileReaderOptions& reader_options);
=======
    static Status create_file_reader(const io::FileSystemProperties& system_properties,
                                     const io::FileDescription& file_description,
                                     const io::FileReaderOptions& reader_options,
                                     std::shared_ptr<io::FileSystem>* file_system,
                                     io::FileReaderSPtr* file_reader,
                                     RuntimeProfile* profile = nullptr);

    // Create FileReader for stream load pipe
    static Status create_pipe_reader(const TUniqueId& load_id, io::FileReaderSPtr* file_reader,
                                     const TUniqueId& fragment_instance_id);

    static Status create_hdfs_reader(const THdfsParams& hdfs_params, const io::FileDescription& fd,
                                     const io::FileReaderOptions& reader_options,
                                     std::shared_ptr<io::FileSystem>* hdfs_file_system,
                                     io::FileReaderSPtr* reader, RuntimeProfile* profile);

    static Status create_s3_reader(const std::map<std::string, std::string>& prop,
                                   const io::FileDescription& fd,
                                   const io::FileReaderOptions& reader_options,
                                   std::shared_ptr<io::FileSystem>* s3_file_system,
                                   io::FileReaderSPtr* reader);

    static Status create_broker_reader(const TNetworkAddress& broker_addr,
                                       const std::map<std::string, std::string>& prop,
                                       const io::FileDescription& fd,
                                       const io::FileReaderOptions& reader_options,
                                       std::shared_ptr<io::FileSystem>* hdfs_file_system,
                                       io::FileReaderSPtr* reader);
>>>>>>> 7bda49b5

    static TFileType::type convert_storage_type(TStorageBackendType::type type) {
        switch (type) {
        case TStorageBackendType::LOCAL:
            return TFileType::FILE_LOCAL;
        case TStorageBackendType::S3:
            return TFileType::FILE_S3;
        case TStorageBackendType::BROKER:
            return TFileType::FILE_BROKER;
        case TStorageBackendType::HDFS:
            return TFileType::FILE_HDFS;
        default:
            LOG(FATAL) << "not match type to convert, from type:" << type;
        }
        __builtin_unreachable();
    }
};

} // namespace doris<|MERGE_RESOLUTION|>--- conflicted
+++ resolved
@@ -31,10 +31,7 @@
 #include "common/status.h"
 #include "io/fs/file_reader_options.h"
 #include "io/fs/file_reader_writer_fwd.h"
-<<<<<<< HEAD
-=======
 #include "io/fs/fs_utils.h"
->>>>>>> 7bda49b5
 
 namespace doris {
 namespace io {
@@ -44,22 +41,6 @@
 class ExecEnv;
 class RuntimeProfile;
 class RuntimeState;
-<<<<<<< HEAD
-
-struct FileSystemProperties {
-    TFileType::type system_type;
-    std::map<std::string, std::string> properties;
-    THdfsParams hdfs_params;
-    std::vector<TNetworkAddress> broker_addresses;
-};
-
-struct FileDescription {
-    std::string path;
-    int64_t start_offset;
-    int64_t file_size;
-};
-=======
->>>>>>> 7bda49b5
 
 class FileFactory {
     ENABLE_FACTORY_CREATOR(FileFactory);
@@ -76,11 +57,10 @@
                                      std::unique_ptr<io::FileWriter>& file_writer);
 
     /// Create FileReader
-<<<<<<< HEAD
     static Status create_file_reader(
-            RuntimeProfile* profile, const FileSystemProperties& system_properties,
-            const FileDescription& file_description, std::shared_ptr<io::FileSystem>* file_system,
-            io::FileReaderSPtr* file_reader,
+            RuntimeProfile* profile, const io::FileSystemProperties& system_properties,
+            const io::FileDescription& file_description,
+            std::shared_ptr<io::FileSystem>* file_system, io::FileReaderSPtr* file_reader,
             io::FileReaderOptions reader_options = NO_CACHE_READER_OPTIONS);
 
     // Create FileReader for stream load pipe
@@ -99,40 +79,10 @@
 
     static Status create_broker_reader(const TNetworkAddress& broker_addr,
                                        const std::map<std::string, std::string>& prop,
-                                       const FileDescription& file_description,
+                                       const io::FileDescription& file_description,
                                        std::shared_ptr<io::FileSystem>* hdfs_file_system,
                                        io::FileReaderSPtr* reader,
                                        const io::FileReaderOptions& reader_options);
-=======
-    static Status create_file_reader(const io::FileSystemProperties& system_properties,
-                                     const io::FileDescription& file_description,
-                                     const io::FileReaderOptions& reader_options,
-                                     std::shared_ptr<io::FileSystem>* file_system,
-                                     io::FileReaderSPtr* file_reader,
-                                     RuntimeProfile* profile = nullptr);
-
-    // Create FileReader for stream load pipe
-    static Status create_pipe_reader(const TUniqueId& load_id, io::FileReaderSPtr* file_reader,
-                                     const TUniqueId& fragment_instance_id);
-
-    static Status create_hdfs_reader(const THdfsParams& hdfs_params, const io::FileDescription& fd,
-                                     const io::FileReaderOptions& reader_options,
-                                     std::shared_ptr<io::FileSystem>* hdfs_file_system,
-                                     io::FileReaderSPtr* reader, RuntimeProfile* profile);
-
-    static Status create_s3_reader(const std::map<std::string, std::string>& prop,
-                                   const io::FileDescription& fd,
-                                   const io::FileReaderOptions& reader_options,
-                                   std::shared_ptr<io::FileSystem>* s3_file_system,
-                                   io::FileReaderSPtr* reader);
-
-    static Status create_broker_reader(const TNetworkAddress& broker_addr,
-                                       const std::map<std::string, std::string>& prop,
-                                       const io::FileDescription& fd,
-                                       const io::FileReaderOptions& reader_options,
-                                       std::shared_ptr<io::FileSystem>* hdfs_file_system,
-                                       io::FileReaderSPtr* reader);
->>>>>>> 7bda49b5
 
     static TFileType::type convert_storage_type(TStorageBackendType::type type) {
         switch (type) {
