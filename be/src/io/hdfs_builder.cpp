// Licensed to the Apache Software Foundation (ASF) under one
// or more contributor license agreements.  See the NOTICE file
// distributed with this work for additional information
// regarding copyright ownership.  The ASF licenses this file
// to you under the Apache License, Version 2.0 (the
// "License"); you may not use this file except in compliance
// with the License.  You may obtain a copy of the License at
//
//   http://www.apache.org/licenses/LICENSE-2.0
//
// Unless required by applicable law or agreed to in writing,
// software distributed under the License is distributed on an
// "AS IS" BASIS, WITHOUT WARRANTIES OR CONDITIONS OF ANY
// KIND, either express or implied.  See the License for the
// specific language governing permissions and limitations
// under the License.

#include "io/hdfs_builder.h"

#include <fmt/format.h>
#include <gen_cpp/PlanNodes_types.h>

#include <cstdlib>
#include <fstream>
#include <utility>
#include <vector>

#include "agent/utils.h"
#include "common/logging.h"
#include "io/fs/hdfs.h"
#include "util/string_util.h"
#include "util/uid_util.h"

namespace doris {

Status HDFSCommonBuilder::init_hdfs_builder() {
    hdfs_builder = hdfsNewBuilder();
    if (hdfs_builder == nullptr) {
        LOG(INFO) << "failed to init HDFSCommonBuilder, please check check be/conf/hdfs-site.xml";
        return Status::InternalError(
                "failed to init HDFSCommonBuilder, please check check be/conf/hdfs-site.xml");
    }
    hdfsBuilderSetForceNewInstance(hdfs_builder);
    return Status::OK();
}

Status HDFSCommonBuilder::run_kinit() {
    if (hdfs_kerberos_principal.empty() || hdfs_kerberos_keytab.empty()) {
        return Status::InvalidArgument("Invalid hdfs_kerberos_principal or hdfs_kerberos_keytab");
    }
    std::string ticket_path = TICKET_CACHE_PATH + generate_uuid_string();
    const char* krb_home = getenv("KRB_HOME");
    std::string krb_home_str(krb_home ? krb_home : "");
    fmt::memory_buffer kinit_command;
    if (krb_home_str.empty()) {
        fmt::format_to(kinit_command, "kinit -c {} -R -t {} -k {}", ticket_path,
                       hdfs_kerberos_keytab, hdfs_kerberos_principal);
    } else {
        // Assign kerberos home in env, get kinit in kerberos home
        fmt::format_to(kinit_command, krb_home_str + "/bin/kinit -c {} -R -t {} -k {}", ticket_path,
                       hdfs_kerberos_keytab, hdfs_kerberos_principal);
    }
    VLOG_NOTICE << "kinit command: " << fmt::to_string(kinit_command);
    std::string msg;
    AgentUtils util;
    bool rc = util.exec_cmd(fmt::to_string(kinit_command), &msg);
    if (!rc) {
        return Status::InternalError("Kinit failed, errMsg: " + msg);
    }
#ifdef USE_LIBHDFS3
    hdfsBuilderSetPrincipal(hdfs_builder, hdfs_kerberos_principal.c_str());
#endif
    hdfsBuilderConfSetStr(hdfs_builder, "hadoop.security.kerberos.ticket.cache.path",
                          ticket_path.c_str());
<<<<<<< HEAD
=======
    LOG(INFO) << "finished to run kinit command: " << fmt::to_string(kinit_command);
>>>>>>> 7bda49b5
    return Status::OK();
}

THdfsParams parse_properties(const std::map<std::string, std::string>& properties) {
    StringCaseMap<std::string> prop(properties.begin(), properties.end());
    std::vector<THdfsConf> hdfs_configs;
    THdfsParams hdfsParams;
    for (auto iter = prop.begin(); iter != prop.end();) {
        if (iter->first.compare(FS_KEY) == 0) {
            hdfsParams.__set_fs_name(iter->second);
            iter = prop.erase(iter);
        } else if (iter->first.compare(USER) == 0) {
            hdfsParams.__set_user(iter->second);
            iter = prop.erase(iter);
        } else if (iter->first.compare(KERBEROS_PRINCIPAL) == 0) {
            hdfsParams.__set_hdfs_kerberos_principal(iter->second);
            iter = prop.erase(iter);
        } else if (iter->first.compare(KERBEROS_KEYTAB) == 0) {
            hdfsParams.__set_hdfs_kerberos_keytab(iter->second);
            iter = prop.erase(iter);
        } else {
            THdfsConf item;
            item.key = iter->first;
            item.value = iter->second;
            hdfs_configs.push_back(item);
            iter = prop.erase(iter);
        }
    }
    if (!hdfsParams.__isset.user && std::getenv("HADOOP_USER_NAME") != nullptr) {
        hdfsParams.__set_user(std::getenv("HADOOP_USER_NAME"));
    }
    hdfsParams.__set_hdfs_conf(hdfs_configs);
    return hdfsParams;
}

Status createHDFSBuilder(const THdfsParams& hdfsParams, HDFSCommonBuilder* builder) {
    RETURN_IF_ERROR(builder->init_hdfs_builder());
    hdfsBuilderSetNameNode(builder->get(), hdfsParams.fs_name.c_str());
    // set kerberos conf
    if (hdfsParams.__isset.hdfs_kerberos_principal) {
        builder->need_kinit = true;
        builder->hdfs_kerberos_principal = hdfsParams.hdfs_kerberos_principal;
        hdfsBuilderSetUserName(builder->get(), hdfsParams.hdfs_kerberos_principal.c_str());
    } else if (hdfsParams.__isset.user) {
        hdfsBuilderSetUserName(builder->get(), hdfsParams.user.c_str());
#ifdef USE_HADOOP_HDFS
        hdfsBuilderSetKerb5Conf(builder->get(), nullptr);
        hdfsBuilderSetKeyTabFile(builder->get(), nullptr);
#endif
    }
    if (hdfsParams.__isset.hdfs_kerberos_keytab) {
        builder->need_kinit = true;
        builder->hdfs_kerberos_keytab = hdfsParams.hdfs_kerberos_keytab;
#ifdef USE_HADOOP_HDFS
        hdfsBuilderSetKeyTabFile(builder->get(), hdfsParams.hdfs_kerberos_keytab.c_str());
#endif
    }
    // set other conf
    if (hdfsParams.__isset.hdfs_conf) {
        for (const THdfsConf& conf : hdfsParams.hdfs_conf) {
            hdfsBuilderConfSetStr(builder->get(), conf.key.c_str(), conf.value.c_str());
#ifdef USE_HADOOP_HDFS
            // Set krb5.conf, we should define java.security.krb5.conf in catalog properties
            if (strcmp(conf.key.c_str(), "java.security.krb5.conf") == 0) {
                hdfsBuilderSetKerb5Conf(builder->get(), conf.value.c_str());
            }
#endif
        }
    }

    hdfsBuilderConfSetStr(builder->get(), "ipc.client.fallback-to-simple-auth-allowed", "true");

    if (builder->is_need_kinit()) {
        RETURN_IF_ERROR(builder->run_kinit());
    }

    return Status::OK();
}

Status createHDFSBuilder(const std::map<std::string, std::string>& properties,
                         HDFSCommonBuilder* builder) {
    THdfsParams hdfsParams = parse_properties(properties);
    return createHDFSBuilder(hdfsParams, builder);
}

} // namespace doris<|MERGE_RESOLUTION|>--- conflicted
+++ resolved
@@ -72,10 +72,7 @@
 #endif
     hdfsBuilderConfSetStr(hdfs_builder, "hadoop.security.kerberos.ticket.cache.path",
                           ticket_path.c_str());
-<<<<<<< HEAD
-=======
     LOG(INFO) << "finished to run kinit command: " << fmt::to_string(kinit_command);
->>>>>>> 7bda49b5
     return Status::OK();
 }
 
