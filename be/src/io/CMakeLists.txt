# Licensed to the Apache Software Foundation (ASF) under one
# or more contributor license agreements.  See the NOTICE file
# distributed with this work for additional information
# regarding copyright ownership.  The ASF licenses this file
# to you under the Apache License, Version 2.0 (the
# "License"); you may not use this file except in compliance
# with the License.  You may obtain a copy of the License at
#
#   http://www.apache.org/licenses/LICENSE-2.0
#
# Unless required by applicable law or agreed to in writing,
# software distributed under the License is distributed on an
# "AS IS" BASIS, WITHOUT WARRANTIES OR CONDITIONS OF ANY
# KIND, either express or implied.  See the License for the
# specific language governing permissions and limitations
# under the License.

# where to put generated libraries
set(LIBRARY_OUTPUT_PATH "${BUILD_DIR}/src/io")

# where to put generated binaries
set(EXECUTABLE_OUTPUT_PATH "${BUILD_DIR}/src/io")

<<<<<<< HEAD
set(IO_FILES
    file_factory.cpp
    hdfs_builder.cpp
    fs/file_reader_options.cpp
    fs/file_reader.cpp
    fs/file_system.cpp
    fs/remote_file_system.cpp
    fs/local_file_system.cpp
    fs/local_file_reader.cpp
    fs/local_file_writer.cpp
    fs/s3_file_system.cpp
    fs/s3_file_reader.cpp
    fs/s3_file_writer.cpp
    fs/s3_file_bufferpool.cpp
    fs/hdfs_file_system.cpp
    fs/hdfs_file_reader.cpp
    fs/hdfs_file_writer.cpp
    fs/broker_file_system.cpp
    fs/broker_file_reader.cpp
    fs/broker_file_writer.cpp
    fs/buffered_reader.cpp
    fs/stream_load_pipe.cpp
    fs/err_utils.cpp
    fs/fs_utils.cpp
    cache/dummy_file_cache.cpp
    cache/file_cache.cpp
    cache/file_cache_manager.cpp
    cache/sub_file_cache.cpp
    cache/whole_file_cache.cpp
    cache/block/block_file_segment.cpp
    cache/block/block_file_cache.cpp
    cache/block/block_file_cache_profile.cpp
    cache/block/block_file_cache_settings.cpp
    cache/block/block_file_cache_factory.cpp
    cache/block/block_file_cache_downloader.cpp
    cache/block/cached_remote_file_reader.cpp
)

add_library(IO STATIC
    ${IO_FILES}
)

pch_reuse(IO)
=======
file(GLOB_RECURSE IO_FILES CONFIGURE_DEPENDS *.cpp)
list(REMOVE_ITEM IO_FILES "${CMAKE_CURRENT_SOURCE_DIR}/fs/benchmark/fs_benchmark_tool.cpp")

add_library(IO STATIC ${IO_FILES})

pch_reuse(IO)

if (${BUILD_FS_BENCHMARK} STREQUAL "ON")
    add_executable(fs_benchmark_tool
        fs/benchmark/fs_benchmark_tool.cpp
    )

    pch_reuse(fs_benchmark_tool)

    # This permits libraries loaded by dlopen to link to the symbols in the program.
    set_target_properties(fs_benchmark_tool PROPERTIES ENABLE_EXPORTS 1)

    target_link_libraries(fs_benchmark_tool
        ${DORIS_LINK_LIBS}
        benchmark
    )

    install(DIRECTORY DESTINATION ${OUTPUT_DIR}/lib/)
    install(TARGETS fs_benchmark_tool DESTINATION ${OUTPUT_DIR}/lib/)

    add_custom_command(TARGET fs_benchmark_tool POST_BUILD
        COMMAND ${CMAKE_OBJCOPY} --only-keep-debug $<TARGET_FILE:fs_benchmark_tool> $<TARGET_FILE:fs_benchmark_tool>.dbg
        COMMAND ${CMAKE_STRIP} --strip-debug --strip-unneeded $<TARGET_FILE:fs_benchmark_tool>
        COMMAND ${CMAKE_OBJCOPY} --add-gnu-debuglink=$<TARGET_FILE:fs_benchmark_tool>.dbg $<TARGET_FILE:fs_benchmark_tool>
        )

endif()
>>>>>>> 7bda49b5
<|MERGE_RESOLUTION|>--- conflicted
+++ resolved
@@ -21,51 +21,6 @@
 # where to put generated binaries
 set(EXECUTABLE_OUTPUT_PATH "${BUILD_DIR}/src/io")
 
-<<<<<<< HEAD
-set(IO_FILES
-    file_factory.cpp
-    hdfs_builder.cpp
-    fs/file_reader_options.cpp
-    fs/file_reader.cpp
-    fs/file_system.cpp
-    fs/remote_file_system.cpp
-    fs/local_file_system.cpp
-    fs/local_file_reader.cpp
-    fs/local_file_writer.cpp
-    fs/s3_file_system.cpp
-    fs/s3_file_reader.cpp
-    fs/s3_file_writer.cpp
-    fs/s3_file_bufferpool.cpp
-    fs/hdfs_file_system.cpp
-    fs/hdfs_file_reader.cpp
-    fs/hdfs_file_writer.cpp
-    fs/broker_file_system.cpp
-    fs/broker_file_reader.cpp
-    fs/broker_file_writer.cpp
-    fs/buffered_reader.cpp
-    fs/stream_load_pipe.cpp
-    fs/err_utils.cpp
-    fs/fs_utils.cpp
-    cache/dummy_file_cache.cpp
-    cache/file_cache.cpp
-    cache/file_cache_manager.cpp
-    cache/sub_file_cache.cpp
-    cache/whole_file_cache.cpp
-    cache/block/block_file_segment.cpp
-    cache/block/block_file_cache.cpp
-    cache/block/block_file_cache_profile.cpp
-    cache/block/block_file_cache_settings.cpp
-    cache/block/block_file_cache_factory.cpp
-    cache/block/block_file_cache_downloader.cpp
-    cache/block/cached_remote_file_reader.cpp
-)
-
-add_library(IO STATIC
-    ${IO_FILES}
-)
-
-pch_reuse(IO)
-=======
 file(GLOB_RECURSE IO_FILES CONFIGURE_DEPENDS *.cpp)
 list(REMOVE_ITEM IO_FILES "${CMAKE_CURRENT_SOURCE_DIR}/fs/benchmark/fs_benchmark_tool.cpp")
 
@@ -97,5 +52,4 @@
         COMMAND ${CMAKE_OBJCOPY} --add-gnu-debuglink=$<TARGET_FILE:fs_benchmark_tool>.dbg $<TARGET_FILE:fs_benchmark_tool>
         )
 
-endif()
->>>>>>> 7bda49b5
+endif()