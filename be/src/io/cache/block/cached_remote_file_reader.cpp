// Licensed to the Apache Software Foundation (ASF) under one
// or more contributor license agreements.  See the NOTICE file
// distributed with this work for additional information
// regarding copyright ownership.  The ASF licenses this file
// to you under the Apache License, Version 2.0 (the
// "License"); you may not use this file except in compliance
// with the License.  You may obtain a copy of the License at
//
//   http://www.apache.org/licenses/LICENSE-2.0
//
// Unless required by applicable law or agreed to in writing,
// software distributed under the License is distributed on an
// "AS IS" BASIS, WITHOUT WARRANTIES OR CONDITIONS OF ANY
// KIND, either express or implied.  See the License for the
// specific language governing permissions and limitations
// under the License.

#include "io/cache/block/cached_remote_file_reader.h"

#include <fmt/format.h>
#include <gen_cpp/Types_types.h>
#include <glog/logging.h>
#include <string.h>

#include <algorithm>
#include <list>
#include <vector>

// IWYU pragma: no_include <opentelemetry/common/threadlocal.h>
#include "common/compiler_util.h" // IWYU pragma: keep
#include "common/config.h"
#include "io/cache/block/block_file_cache.h"
#include "io/cache/block/block_file_cache_factory.h"
#include "io/cache/block/block_file_segment.h"
#include "io/fs/file_reader.h"
#include "io/io_common.h"
#include "util/bit_util.h"
#include "util/doris_metrics.h"
#include "util/runtime_profile.h"

namespace doris {
namespace io {
bvar::Adder<uint64_t> cache_skipped_bytes_read("cached_remote_reader", "cache_skipped_read_bytes");

CachedRemoteFileReader::CachedRemoteFileReader(FileReaderSPtr remote_file_reader,
                                               const FileReaderOptions* opts)
        : _remote_file_reader(std::move(remote_file_reader)) {
    DCHECK(opts) << remote_file_reader->path().native();
    _is_doris_table = opts->is_doris_table;
    _metrics_hook = opts->metrics_hook;
    if (_is_doris_table) {
        _cache_key = BlockFileCache::hash(path().filename().native());
        _cache = FileCacheFactory::instance().get_by_path(_cache_key);
    } else {
        // Use path and modification time to build cache key
        std::string unique_path = fmt::format("{}:{}", path().native(), opts->modification_time);
        _cache_key = BlockFileCache::hash(unique_path);
        if (opts->has_cache_base_path) {
            // from query session variable: file_cache_base_path
            _cache = FileCacheFactory::instance().get_by_path(opts->cache_base_path);
            if (_cache == nullptr) {
                LOG(WARNING) << "Can't get cache from base path: " << opts->cache_base_path
                             << ", using random instead.";
                _cache = FileCacheFactory::instance().get_by_path(_cache_key);
            }
        }
        _cache = FileCacheFactory::instance().get_by_path(path().native());
    }
}

CachedRemoteFileReader::~CachedRemoteFileReader() {
    close();
}

Status CachedRemoteFileReader::close() {
    return _remote_file_reader->close();
}

std::pair<size_t, size_t> CachedRemoteFileReader::_align_size(size_t offset,
                                                              size_t read_size) const {
    size_t left = offset;
    size_t right = offset + read_size - 1;
    size_t align_left, align_right;
    if (_is_doris_table) {
        // when the cache is read_only, we don't need to prefetch datas into cache, so we just read what we need
        if (BlockFileCache::read_only()) [[unlikely]] {
            return std::make_pair(offset, read_size);
        }
        align_left = (left / config::file_cache_max_file_segment_size) *
                     config::file_cache_max_file_segment_size;
        align_right = (right / config::file_cache_max_file_segment_size + 1) *
                      config::file_cache_max_file_segment_size;
    } else {
        size_t segment_size =
                std::min(std::max(read_size, (size_t)config::file_cache_min_file_segment_size),
                         (size_t)config::file_cache_max_file_segment_size);
        segment_size = BitUtil::next_power_of_two(segment_size);
        align_left = (left / segment_size) * segment_size;
        align_right = (right / segment_size + 1) * segment_size;
    }
    align_right = align_right < size() ? align_right : size();
    size_t align_size = align_right - align_left;
    return std::make_pair(align_left, align_size);
}

<<<<<<< HEAD
Status CachedRemoteFileReader::read_at_impl(size_t offset, Slice result, size_t* bytes_read,
                                            const IOContext* io_ctx) {
    DCHECK(!closed());
    DCHECK(io_ctx);
    if (offset > size()) {
        return Status::IOError(
                fmt::format("offset exceeds file size(offset: {), file size: {}, path: {})", offset,
                            size(), path().native()));
    }
    size_t bytes_req = std::min(result.size, size() - offset);
    if (UNLIKELY(bytes_req == 0)) {
        *bytes_read = 0;
        return Status::OK();
    }
=======
Status CachedRemoteFileReader::_read_from_cache(size_t offset, Slice result, size_t* bytes_read,
                                                const IOContext* io_ctx) {
    size_t bytes_req = result.size;
>>>>>>> 40d35bd0
    ReadStatistics stats;
    // session variable chooses to close file cache for this query
    if (io_ctx != nullptr && io_ctx->disable_file_cache) {
        SCOPED_RAW_TIMER(&stats.remote_read_timer);
        RETURN_IF_ERROR(_remote_file_reader->read_at(offset, result, bytes_read, io_ctx));
        DorisMetrics::instance()->s3_bytes_read_total->increment(*bytes_read);
        cache_skipped_bytes_read << *bytes_read;
        if (io_ctx->file_cache_stats && _metrics_hook) {
            stats.bytes_read += bytes_req;
            _update_state(stats, io_ctx->file_cache_stats);
            _metrics_hook(io_ctx->file_cache_stats);
        }
        return Status::OK();
    }
    auto [align_left, align_size] = _align_size(offset, bytes_req);
    CacheContext cache_context(io_ctx);
    FileBlocksHolder holder = _cache->get_or_set(_cache_key, align_left, align_size, cache_context);
    std::vector<FileBlockSPtr> empty_segments;
    for (auto& segment : holder.file_segments) {
        switch (segment->state()) {
        case FileBlock::State::EMPTY:
            segment->get_or_set_downloader();
            if (segment->is_downloader()) {
                empty_segments.push_back(segment);
            }
            stats.hit_cache = false;
            break;
        case FileBlock::State::SKIP_CACHE:
            empty_segments.push_back(segment);
            stats.hit_cache = false;
            stats.skip_cache = true;
            break;
        case FileBlock::State::DOWNLOADING:
            stats.hit_cache = false;
            break;
        case FileBlock::State::DOWNLOADED:
            break;
        }
    }
    stats.bytes_read += bytes_req;
    size_t empty_start = 0;
    size_t empty_end = 0;
    if (!empty_segments.empty()) {
        empty_start = empty_segments.front()->range().left;
        empty_end = empty_segments.back()->range().right;
        size_t size = empty_end - empty_start + 1;
        std::unique_ptr<char[]> buffer(new char[size]);
        {
            SCOPED_RAW_TIMER(&stats.remote_read_timer);
            RETURN_IF_ERROR(_remote_file_reader->read_at(empty_start, Slice(buffer.get(), size),
                                                         &size));
        }
        for (auto& segment : empty_segments) {
            if (segment->state() == FileBlock::State::SKIP_CACHE) {
                continue;
            }
            SCOPED_RAW_TIMER(&stats.local_write_timer);
            char* cur_ptr = buffer.get() + segment->range().left - empty_start;
            size_t segment_size = segment->range().size();
            Status st = segment->append(Slice(cur_ptr, segment_size));
            if (st.ok()) {
                st = segment->finalize_write();
                stats.bytes_write_into_file_cache += segment_size;
            }
            if (!st.ok()) {
                LOG_WARNING("Write data to file cache failed").error(st);
            }
        }
        // copy from memory directly
        size_t right_offset = offset + bytes_req - 1;
        if (empty_start <= right_offset && empty_end >= offset) {
            size_t copy_left_offset = offset < empty_start ? empty_start : offset;
            size_t copy_right_offset = right_offset < empty_end ? right_offset : empty_end;
            char* dst = result.data + (copy_left_offset - offset);
            char* src = buffer.get() + (copy_left_offset - empty_start);
            size_t copy_size = copy_right_offset - copy_left_offset + 1;
            memcpy(dst, src, copy_size);
        }
    }

    size_t current_offset = offset;
    size_t end_offset = offset + bytes_req - 1;
    *bytes_read = 0;
    for (auto& segment : holder.file_segments) {
        if (current_offset > end_offset) {
            break;
        }
        size_t left = segment->range().left;
        size_t right = segment->range().right;
        if (right < offset) {
            continue;
        }
        size_t read_size =
                end_offset > right ? right - current_offset + 1 : end_offset - current_offset + 1;
        if (empty_start <= left && right <= empty_end) {
            *bytes_read += read_size;
            current_offset = right + 1;
            continue;
        }
        FileBlock::State segment_state = segment->state() ;
        int64_t wait_time = 0;
        static int64_t MAX_WAIT_TIME = 10;
        if (segment_state != FileBlock::State::DOWNLOADED) {
            do {
                {
                    SCOPED_RAW_TIMER(&stats.remote_read_timer);
                    segment_state = segment->wait();
                }
                if (segment_state != FileBlock::State::DOWNLOADING) {
                    break;
                }
            } while (++wait_time < MAX_WAIT_TIME);
        }
        if (wait_time == MAX_WAIT_TIME) [[unlikely]] {
            return Status::IOError("Waiting too long for the download to complete");
        }
        {
            Status st;
            /*
             * If segment_state == EMPTY, the thread reads the data from remote.
             * If segment_state == DOWNLOADED, when the cache file is deleted by the other process,
             * the thread reads the data from remote too.
             */
            if (segment_state == FileBlock::State::DOWNLOADED) {
                size_t file_offset = current_offset - left;
                SCOPED_RAW_TIMER(&stats.local_read_timer);
                st = segment->read_at(Slice(result.data + (current_offset - offset), read_size),
                                      file_offset);
            }
            if (!st.ok() || segment_state == FileBlock::State::EMPTY) {
                size_t bytes_read {0};
                stats.hit_cache = false;
                SCOPED_RAW_TIMER(&stats.remote_read_timer);
                RETURN_IF_ERROR(_remote_file_reader->read_at(
                        current_offset, Slice(result.data + (current_offset - offset), read_size),
                        &bytes_read));
                DCHECK(bytes_read == read_size);
            }
        }
        *bytes_read += read_size;
        current_offset = right + 1;
    }
    DCHECK(*bytes_read == bytes_req);
    DorisMetrics::instance()->s3_bytes_read_total->increment(*bytes_read);
    if (io_ctx && io_ctx->file_cache_stats && _metrics_hook) {
        _update_state(stats, io_ctx->file_cache_stats);
        _metrics_hook(io_ctx->file_cache_stats);
    }
    return Status::OK();
}

Status CachedRemoteFileReader::read_at_impl(size_t offset, Slice result, size_t* bytes_read,
                                            const IOContext* io_ctx) {
    DCHECK(!closed());
    DCHECK(io_ctx);
    if (offset > size()) {
        return Status::IOError(
                fmt::format("offset exceeds file size(offset: {), file size: {}, path: {})", offset,
                            size(), path().native()));
    }
    size_t bytes_req = result.size;
    bytes_req = std::min(bytes_req, size() - offset);
    if (UNLIKELY(bytes_req == 0)) {
        *bytes_read = 0;
        return Status::OK();
    }
    Status cache_st = _read_from_cache(offset, result, bytes_read, io_ctx);
    if (UNLIKELY(!cache_st.ok())) {
        if (config::file_cache_wait_sec_after_fail > 0) {
            // only for debug, wait and retry to load data from file cache
            // return error if failed again
            LOG(WARNING) << "Failed to read data from file cache, and wait "
                         << config::file_cache_wait_sec_after_fail
                         << " seconds to reload data: " << cache_st.to_string();
            sleep(config::file_cache_wait_sec_after_fail);
            cache_st = _read_from_cache(offset, result, bytes_read, io_ctx);
        } else {
            // fail over to remote file reader, and return the status of remote read
            LOG(WARNING) << "Failed to read data from file cache, and fail over to remote file: "
                         << cache_st.to_string();
            return _remote_file_reader->read_at(offset, result, bytes_read, io_ctx);
        }
    }
    return cache_st;
}

void CachedRemoteFileReader::_update_state(const ReadStatistics& read_stats,
                                           FileCacheStatistics* statis) const {
    if (statis == nullptr) {
        return;
    }
    if (read_stats.hit_cache) {
        statis->num_local_io_total++;
        statis->bytes_read_from_local += read_stats.bytes_read;
    } else {
        statis->num_remote_io_total++;
        statis->bytes_read_from_remote += read_stats.bytes_read;
    }
    statis->remote_io_timer += read_stats.remote_read_timer;
    statis->local_io_timer += read_stats.local_read_timer;
    statis->num_skip_cache_io_total += read_stats.skip_cache ? 1 : 0;
    statis->bytes_write_into_cache += read_stats.bytes_write_into_file_cache;
    statis->write_cache_io_timer += read_stats.local_write_timer;
}

} // namespace io
} // namespace doris<|MERGE_RESOLUTION|>--- conflicted
+++ resolved
@@ -103,26 +103,9 @@
     return std::make_pair(align_left, align_size);
 }
 
-<<<<<<< HEAD
-Status CachedRemoteFileReader::read_at_impl(size_t offset, Slice result, size_t* bytes_read,
-                                            const IOContext* io_ctx) {
-    DCHECK(!closed());
-    DCHECK(io_ctx);
-    if (offset > size()) {
-        return Status::IOError(
-                fmt::format("offset exceeds file size(offset: {), file size: {}, path: {})", offset,
-                            size(), path().native()));
-    }
-    size_t bytes_req = std::min(result.size, size() - offset);
-    if (UNLIKELY(bytes_req == 0)) {
-        *bytes_read = 0;
-        return Status::OK();
-    }
-=======
 Status CachedRemoteFileReader::_read_from_cache(size_t offset, Slice result, size_t* bytes_read,
                                                 const IOContext* io_ctx) {
     size_t bytes_req = result.size;
->>>>>>> 40d35bd0
     ReadStatistics stats;
     // session variable chooses to close file cache for this query
     if (io_ctx != nullptr && io_ctx->disable_file_cache) {
@@ -283,8 +266,7 @@
                 fmt::format("offset exceeds file size(offset: {), file size: {}, path: {})", offset,
                             size(), path().native()));
     }
-    size_t bytes_req = result.size;
-    bytes_req = std::min(bytes_req, size() - offset);
+    size_t bytes_req = std::min(result.size, size() - offset);
     if (UNLIKELY(bytes_req == 0)) {
         *bytes_read = 0;
         return Status::OK();
