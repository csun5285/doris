--- conflicted
+++ resolved
@@ -231,19 +231,8 @@
     }
 }
 
-<<<<<<< HEAD
-Status FileBlock::finalize_write(bool need_to_get_file_size) {
+Status FileBlock::finalize_write() {
     TEST_SYNC_POINT_RETURN_WITH_VALUE("file_block::finalize_write", Status());
-    if (need_to_get_file_size) {
-        int64_t downloaded_size = 0;
-        std::string file_path = get_path_in_local_cache(true);
-        RETURN_IF_ERROR(global_local_filesystem()->file_size(file_path, &downloaded_size));
-        std::lock_guard segment_lock(_mutex);
-        _downloaded_size = downloaded_size;
-    }
-=======
-Status FileBlock::finalize_write() {
->>>>>>> f474d0b3
     if (_downloaded_size != 0 && _downloaded_size != _segment_range.size()) {
         std::lock_guard cache_lock(_cache->_mutex);
         size_t old_size = _segment_range.size();
