--- conflicted
+++ resolved
@@ -204,7 +204,6 @@
     }
 }
 
-<<<<<<< HEAD
 Status BlockFileCache::initialize() {
     std::lock_guard cache_lock(_mutex);
     return initialize_unlocked(cache_lock);
@@ -1689,9 +1688,6 @@
 }
 
 void BlockFileCache::set_read_only(bool read_only) {
-=======
-void IFileCache::set_read_only(bool read_only) {
->>>>>>> 0f37f1c3
     s_read_only = read_only;
     if (read_only) {
         std::lock_guard lock(s_file_reader_cache_mtx);
@@ -1700,13 +1696,8 @@
     }
 }
 
-<<<<<<< HEAD
 std::weak_ptr<FileReader> BlockFileCache::cache_file_reader(
         const AccessKeyAndOffset& key, std::shared_ptr<FileReader> file_reader) {
-=======
-std::weak_ptr<FileReader> IFileCache::cache_file_reader(const AccessKeyAndOffset& key,
-                                                        std::shared_ptr<FileReader> file_reader) {
->>>>>>> 0f37f1c3
     std::weak_ptr<FileReader> wp;
     if (!s_read_only) [[likely]] {
         std::lock_guard lock(s_file_reader_cache_mtx);
@@ -1721,24 +1712,21 @@
     return wp;
 }
 
-<<<<<<< HEAD
 void BlockFileCache::remove_file_reader(const AccessKeyAndOffset& key) {
-=======
-void IFileCache::remove_file_reader(const AccessKeyAndOffset& key) {
     std::lock_guard lock(s_file_reader_cache_mtx);
->>>>>>> 0f37f1c3
     if (auto iter = s_file_name_to_reader.find(key); iter != s_file_name_to_reader.end()) {
         s_file_reader_cache.erase(iter->second);
         s_file_name_to_reader.erase(key);
     }
 }
 
-<<<<<<< HEAD
 bool BlockFileCache::contains_file_reader(const AccessKeyAndOffset& key) {
+    std::lock_guard lock(s_file_reader_cache_mtx);
     return s_file_name_to_reader.find(key) != s_file_name_to_reader.end();
 }
 
 size_t BlockFileCache::file_reader_cache_size() {
+    std::lock_guard lock(s_file_reader_cache_mtx);
     return s_file_name_to_reader.size();
 }
 
@@ -1811,17 +1799,5 @@
     return removed_size >= size;
 }
 
-=======
-bool IFileCache::contains_file_reader(const AccessKeyAndOffset& key) {
-    std::lock_guard lock(s_file_reader_cache_mtx);
-    return s_file_name_to_reader.find(key) != s_file_name_to_reader.end();
-}
-
-size_t IFileCache::file_reader_cache_size() {
-    std::lock_guard lock(s_file_reader_cache_mtx);
-    return s_file_name_to_reader.size();
-}
-
->>>>>>> 0f37f1c3
 } // namespace io
 } // namespace doris