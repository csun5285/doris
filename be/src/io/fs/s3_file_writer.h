// Licensed to the Apache Software Foundation (ASF) under one
// or more contributor license agreements.  See the NOTICE file
// distributed with this work for additional information
// regarding copyright ownership.  The ASF licenses this file
// to you under the Apache License, Version 2.0 (the
// "License"); you may not use this file except in compliance
// with the License.  You may obtain a copy of the License at
//
//   http://www.apache.org/licenses/LICENSE-2.0
//
// Unless required by applicable law or agreed to in writing,
// software distributed under the License is distributed on an
// "AS IS" BASIS, WITHOUT WARRANTIES OR CONDITIONS OF ANY
// KIND, either express or implied.  See the License for the
// specific language governing permissions and limitations
// under the License.

#pragma once

#include <aws/core/utils/memory/stl/AWSStringStream.h>

#include <cstddef>
#include <list>
#include <memory>
#include <string>

#include "common/status.h"
<<<<<<< HEAD
#include "io/cache/block/block_file_cache_fwd.h"
#include "io/fs/s3_file_bufferpool.h"
=======
>>>>>>> 7bda49b5
#include "io/fs/file_system.h"
#include "io/fs/file_writer.h"
#include "io/fs/path.h"
#include "util/s3_util.h"
#include "util/slice.h"

namespace Aws::S3 {
namespace Model {
class CompletedPart;
}
class S3Client;
} // namespace Aws::S3

namespace doris {
namespace io {
<<<<<<< HEAD
class BlockFileCache;
class S3FileSystem;

class S3FileWriter final : public FileWriter {
public:
    S3FileWriter(std::string key, std::shared_ptr<S3FileSystem> fs, const FileWriterOptions* opts);
=======
struct S3FileBuffer;

class S3FileWriter final : public FileWriter {
public:
    S3FileWriter(Path path, std::shared_ptr<Aws::S3::S3Client> client, const S3Conf& s3_conf,
                 FileSystemSPtr fs);
>>>>>>> 7bda49b5
    ~S3FileWriter() override;

    Status close() override;

    Status abort() override;
    Status appendv(const Slice* data, size_t data_cnt) override;
    Status finalize() override;
    Status write_at(size_t offset, const Slice& data) override {
        return Status::NotSupported("not support");
    }

<<<<<<< HEAD
    void mark_index_offset() {
        if (_expiration_time == 0) {
            _index_offset = _bytes_appended;
            // Only the normal data need to change to index data
            if (_pending_buf) {
                std::dynamic_pointer_cast<UploadFileBuffer>(_pending_buf)
                        ->set_index_offset(_index_offset);
            }
        }
    }

private:
    Status _open();
    Status _close();

private:
    class WaitGroup {
    public:
        WaitGroup() = default;

        ~WaitGroup() = default;

        WaitGroup(const WaitGroup&) = delete;
        WaitGroup(WaitGroup&&) = delete;
        void operator=(const WaitGroup&) = delete;
        void operator=(WaitGroup&&) = delete;
        // add one counter indicating one more concurrent worker
        void add(int count = 1) { _count += count; }

        // decrease count if one concurrent worker finished it's work
        void done() {
            _count--;
            if (_count.load() <= 0) {
                _cv.notify_all();
            }
        }

        // wait for all concurrent workers finish their work and return true
        // would return false if timeout, default timeout would be 5min
        bool wait(int64_t timeout_seconds = 300) {
            if (_count.load() <= 0) {
                return true;
            }
            std::unique_lock<std::mutex> lck {_lock};
            _cv.wait_for(lck, std::chrono::seconds(timeout_seconds),
                         [this]() { return _count.load() <= 0; });
            return _count.load() <= 0;
        }

    private:
        std::mutex _lock;
        std::condition_variable _cv;
        std::atomic_int64_t _count {0};
    };
    void _wait_until_finish(std::string task_name);
    Status _complete();
    Status _create_multi_upload_request();
    void _put_object(UploadFileBuffer& buf);
    void _upload_one_part(int64_t part_num, UploadFileBuffer& buf);
    FileBlocksHolderPtr _allocate_file_segments(size_t offset);

    std::string _bucket;
    std::string _key;
    bool _sse_enabled = false;

    std::shared_ptr<Aws::S3::S3Client> _client;
    std::string _upload_id;
    size_t _bytes_appended {0};
    size_t _index_offset {0};
=======
    int64_t upload_cost_ms() const { return *_upload_cost_ms; }

private:
    class WaitGroup {
    public:
        WaitGroup() = default;

        ~WaitGroup() = default;

        WaitGroup(const WaitGroup&) = delete;
        WaitGroup(WaitGroup&&) = delete;
        void operator=(const WaitGroup&) = delete;
        void operator=(WaitGroup&&) = delete;
        // add one counter indicating one more concurrent worker
        void add(int count = 1) { _count += count; }

        // decrease count if one concurrent worker finished it's work
        void done() {
            _count--;
            if (_count.load() <= 0) {
                _cv.notify_all();
            }
        }

        // wait for all concurrent workers finish their work and return true
        // would return false if timeout, default timeout would be 5min
        bool wait(int64_t timeout_seconds = 300) {
            if (_count.load() <= 0) {
                return true;
            }
            std::unique_lock<std::mutex> lck {_lock};
            _cv.wait_for(lck, std::chrono::seconds(timeout_seconds),
                         [this]() { return _count.load() <= 0; });
            return _count.load() <= 0;
        }

    private:
        std::mutex _lock;
        std::condition_variable _cv;
        std::atomic_int64_t _count {0};
    };
    void _wait_until_finish(std::string task_name);
    Status _complete();
    Status _create_multi_upload_request();
    void _put_object(S3FileBuffer& buf);
    void _upload_one_part(int64_t part_num, S3FileBuffer& buf);

    std::string _bucket;
    std::string _key;
    bool _closed = false;
    bool _aborted = false;

    std::unique_ptr<int64_t> _upload_cost_ms;

    std::shared_ptr<Aws::S3::S3Client> _client;
    std::string _upload_id;
>>>>>>> 7bda49b5

    // Current Part Num for CompletedPart
    int _cur_part_num = 1;
    std::mutex _completed_lock;
    std::vector<std::unique_ptr<Aws::S3::Model::CompletedPart>> _completed_parts;

<<<<<<< HEAD
    Key _cache_key;
    BlockFileCache* _cache;

=======
>>>>>>> 7bda49b5
    WaitGroup _wait;

    std::atomic_bool _failed = false;
    Status _st = Status::OK();
    size_t _bytes_written = 0;

<<<<<<< HEAD
    std::shared_ptr<FileBuffer> _pending_buf = nullptr;
    int64_t _expiration_time;
    bool _is_cold_data;
    bool _disable_file_cache = false;
=======
    std::shared_ptr<S3FileBuffer> _pending_buf = nullptr;
>>>>>>> 7bda49b5
};

} // namespace io
} // namespace doris<|MERGE_RESOLUTION|>--- conflicted
+++ resolved
@@ -18,6 +18,7 @@
 #pragma once
 
 #include <aws/core/utils/memory/stl/AWSStringStream.h>
+#include <bthread/countdown_event.h>
 
 #include <cstddef>
 #include <list>
@@ -25,14 +26,11 @@
 #include <string>
 
 #include "common/status.h"
-<<<<<<< HEAD
 #include "io/cache/block/block_file_cache_fwd.h"
-#include "io/fs/s3_file_bufferpool.h"
-=======
->>>>>>> 7bda49b5
 #include "io/fs/file_system.h"
 #include "io/fs/file_writer.h"
 #include "io/fs/path.h"
+#include "io/fs/s3_file_bufferpool.h"
 #include "util/s3_util.h"
 #include "util/slice.h"
 
@@ -45,21 +43,12 @@
 
 namespace doris {
 namespace io {
-<<<<<<< HEAD
 class BlockFileCache;
 class S3FileSystem;
 
 class S3FileWriter final : public FileWriter {
 public:
     S3FileWriter(std::string key, std::shared_ptr<S3FileSystem> fs, const FileWriterOptions* opts);
-=======
-struct S3FileBuffer;
-
-class S3FileWriter final : public FileWriter {
-public:
-    S3FileWriter(Path path, std::shared_ptr<Aws::S3::S3Client> client, const S3Conf& s3_conf,
-                 FileSystemSPtr fs);
->>>>>>> 7bda49b5
     ~S3FileWriter() override;
 
     Status close() override;
@@ -71,7 +60,6 @@
         return Status::NotSupported("not support");
     }
 
-<<<<<<< HEAD
     void mark_index_offset() {
         if (_expiration_time == 0) {
             _index_offset = _bytes_appended;
@@ -88,45 +76,7 @@
     Status _close();
 
 private:
-    class WaitGroup {
-    public:
-        WaitGroup() = default;
-
-        ~WaitGroup() = default;
-
-        WaitGroup(const WaitGroup&) = delete;
-        WaitGroup(WaitGroup&&) = delete;
-        void operator=(const WaitGroup&) = delete;
-        void operator=(WaitGroup&&) = delete;
-        // add one counter indicating one more concurrent worker
-        void add(int count = 1) { _count += count; }
-
-        // decrease count if one concurrent worker finished it's work
-        void done() {
-            _count--;
-            if (_count.load() <= 0) {
-                _cv.notify_all();
-            }
-        }
-
-        // wait for all concurrent workers finish their work and return true
-        // would return false if timeout, default timeout would be 5min
-        bool wait(int64_t timeout_seconds = 300) {
-            if (_count.load() <= 0) {
-                return true;
-            }
-            std::unique_lock<std::mutex> lck {_lock};
-            _cv.wait_for(lck, std::chrono::seconds(timeout_seconds),
-                         [this]() { return _count.load() <= 0; });
-            return _count.load() <= 0;
-        }
-
-    private:
-        std::mutex _lock;
-        std::condition_variable _cv;
-        std::atomic_int64_t _count {0};
-    };
-    void _wait_until_finish(std::string task_name);
+    void _wait_until_finish(std::string_view task_name);
     Status _complete();
     Status _create_multi_upload_request();
     void _put_object(UploadFileBuffer& buf);
@@ -139,92 +89,27 @@
 
     std::shared_ptr<Aws::S3::S3Client> _client;
     std::string _upload_id;
-    size_t _bytes_appended {0};
     size_t _index_offset {0};
-=======
-    int64_t upload_cost_ms() const { return *_upload_cost_ms; }
-
-private:
-    class WaitGroup {
-    public:
-        WaitGroup() = default;
-
-        ~WaitGroup() = default;
-
-        WaitGroup(const WaitGroup&) = delete;
-        WaitGroup(WaitGroup&&) = delete;
-        void operator=(const WaitGroup&) = delete;
-        void operator=(WaitGroup&&) = delete;
-        // add one counter indicating one more concurrent worker
-        void add(int count = 1) { _count += count; }
-
-        // decrease count if one concurrent worker finished it's work
-        void done() {
-            _count--;
-            if (_count.load() <= 0) {
-                _cv.notify_all();
-            }
-        }
-
-        // wait for all concurrent workers finish their work and return true
-        // would return false if timeout, default timeout would be 5min
-        bool wait(int64_t timeout_seconds = 300) {
-            if (_count.load() <= 0) {
-                return true;
-            }
-            std::unique_lock<std::mutex> lck {_lock};
-            _cv.wait_for(lck, std::chrono::seconds(timeout_seconds),
-                         [this]() { return _count.load() <= 0; });
-            return _count.load() <= 0;
-        }
-
-    private:
-        std::mutex _lock;
-        std::condition_variable _cv;
-        std::atomic_int64_t _count {0};
-    };
-    void _wait_until_finish(std::string task_name);
-    Status _complete();
-    Status _create_multi_upload_request();
-    void _put_object(S3FileBuffer& buf);
-    void _upload_one_part(int64_t part_num, S3FileBuffer& buf);
-
-    std::string _bucket;
-    std::string _key;
-    bool _closed = false;
-    bool _aborted = false;
-
-    std::unique_ptr<int64_t> _upload_cost_ms;
-
-    std::shared_ptr<Aws::S3::S3Client> _client;
-    std::string _upload_id;
->>>>>>> 7bda49b5
 
     // Current Part Num for CompletedPart
     int _cur_part_num = 1;
     std::mutex _completed_lock;
     std::vector<std::unique_ptr<Aws::S3::Model::CompletedPart>> _completed_parts;
 
-<<<<<<< HEAD
     Key _cache_key;
     BlockFileCache* _cache;
 
-=======
->>>>>>> 7bda49b5
-    WaitGroup _wait;
+    bthread::CountdownEvent _countdown_event;
 
     std::atomic_bool _failed = false;
     Status _st = Status::OK();
     size_t _bytes_written = 0;
 
-<<<<<<< HEAD
     std::shared_ptr<FileBuffer> _pending_buf = nullptr;
     int64_t _expiration_time;
     bool _is_cold_data;
     bool _disable_file_cache = false;
-=======
-    std::shared_ptr<S3FileBuffer> _pending_buf = nullptr;
->>>>>>> 7bda49b5
+    bool _aborted = false;
 };
 
 } // namespace io
