// Licensed to the Apache Software Foundation (ASF) under one
// or more contributor license agreements.  See the NOTICE file
// distributed with this work for additional information
// regarding copyright ownership.  The ASF licenses this file
// to you under the Apache License, Version 2.0 (the
// "License"); you may not use this file except in compliance
// with the License.  You may obtain a copy of the License at
//
//   http://www.apache.org/licenses/LICENSE-2.0
//
// Unless required by applicable law or agreed to in writing,
// software distributed under the License is distributed on an
// "AS IS" BASIS, WITHOUT WARRANTIES OR CONDITIONS OF ANY
// KIND, either express or implied.  See the License for the
// specific language governing permissions and limitations
// under the License.

#pragma once

#include <aws/core/utils/memory/stl/AWSStringStream.h>
#include <bthread/countdown_event.h>

#include <cstddef>
#include <list>
#include <memory>
#include <string>

#include "common/status.h"
#include "io/cache/block/block_file_cache.h"
#include "io/cache/block/block_file_cache_fwd.h"
#include "io/fs/file_system.h"
#include "io/fs/file_writer.h"
#include "io/fs/path.h"
#include "io/fs/s3_file_bufferpool.h"
#include "util/s3_util.h"
#include "util/slice.h"

namespace Aws::S3 {
namespace Model {
class CompletedPart;
}
class S3Client;
} // namespace Aws::S3

namespace doris {
namespace io {
class BlockFileCache;
class S3FileSystem;

class S3FileWriter final : public FileWriter {
public:
    S3FileWriter(std::string key, std::shared_ptr<S3FileSystem> fs, const FileWriterOptions* opts);
    ~S3FileWriter() override;

    Status close() override;

    Status abort() override;
    Status appendv(const Slice* data, size_t data_cnt) override;
    Status finalize() override;
    Status write_at(size_t offset, const Slice& data) override {
        return Status::NotSupported("not support");
    }

<<<<<<< HEAD
    void mark_index_offset() {
        if (_expiration_time == 0) {
            _index_offset = _bytes_appended;
            // Only the normal data need to change to index data
            if (_pending_buf) {
                std::dynamic_pointer_cast<UploadFileBuffer>(_pending_buf)
                        ->set_index_offset(_index_offset);
            }
        }
    }

private:
    Status _open();
    Status _close();

=======
    [[nodiscard]] int64_t upload_cost_ms() const { return *_upload_cost_ms; }

private:
>>>>>>> 5cd7d5d0
    void _wait_until_finish(std::string_view task_name);
    Status _complete();
    Status _create_multi_upload_request();
    void _put_object(UploadFileBuffer& buf);
    void _upload_one_part(int64_t part_num, UploadFileBuffer& buf);
    FileBlocksHolderPtr _allocate_file_segments(CacheContext ctx, Key cache_key, size_t offset);

    std::string _bucket;
    std::string _key;
    bool _sse_enabled = false;

    std::shared_ptr<Aws::S3::S3Client> _client;
    std::string _upload_id;
    size_t _index_offset {0};

    // Current Part Num for CompletedPart
    int _cur_part_num = 1;
    std::mutex _completed_lock;
    std::vector<std::unique_ptr<Aws::S3::Model::CompletedPart>> _completed_parts;

<<<<<<< HEAD
    Key _cache_key;
    BlockFileCache* _cache;

=======
>>>>>>> 5cd7d5d0
    // **Attention** call add_count() before submitting buf to async thread pool
    bthread::CountdownEvent _countdown_event {0};

    std::atomic_bool _failed = false;
    Status _st = Status::OK();
    size_t _bytes_written = 0;

    std::shared_ptr<FileBuffer> _pending_buf = nullptr;
    int64_t _expiration_time;
    bool _is_cold_data;
    bool _disable_file_cache = false;
    bool _aborted = false;
};

} // namespace io
} // namespace doris<|MERGE_RESOLUTION|>--- conflicted
+++ resolved
@@ -61,7 +61,6 @@
         return Status::NotSupported("not support");
     }
 
-<<<<<<< HEAD
     void mark_index_offset() {
         if (_expiration_time == 0) {
             _index_offset = _bytes_appended;
@@ -77,11 +76,8 @@
     Status _open();
     Status _close();
 
-=======
     [[nodiscard]] int64_t upload_cost_ms() const { return *_upload_cost_ms; }
 
-private:
->>>>>>> 5cd7d5d0
     void _wait_until_finish(std::string_view task_name);
     Status _complete();
     Status _create_multi_upload_request();
@@ -102,12 +98,10 @@
     std::mutex _completed_lock;
     std::vector<std::unique_ptr<Aws::S3::Model::CompletedPart>> _completed_parts;
 
-<<<<<<< HEAD
     Key _cache_key;
     BlockFileCache* _cache;
+    std::unique_ptr<int64_t> _upload_cost_ms;
 
-=======
->>>>>>> 5cd7d5d0
     // **Attention** call add_count() before submitting buf to async thread pool
     bthread::CountdownEvent _countdown_event {0};
 
