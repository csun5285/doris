// Licensed to the Apache Software Foundation (ASF) under one
// or more contributor license agreements.  See the NOTICE file
// distributed with this work for additional information
// regarding copyright ownership.  The ASF licenses this file
// to you under the Apache License, Version 2.0 (the
// "License"); you may not use this file except in compliance
// with the License.  You may obtain a copy of the License at
//
//   http://www.apache.org/licenses/LICENSE-2.0
//
// Unless required by applicable law or agreed to in writing,
// software distributed under the License is distributed on an
// "AS IS" BASIS, WITHOUT WARRANTIES OR CONDITIONS OF ANY
// KIND, either express or implied.  See the License for the
// specific language governing permissions and limitations
// under the License.

#include "io/fs/local_file_writer.h"

#include <fmt/core.h>
#include <sys/uio.h>

#include <cerrno>

#include "common/compiler_util.h"
#include "common/status.h"
#include "gutil/macros.h"
#include "io/fs/file_writer.h"
#include "io/fs/local_file_system.h"
#include "io/fs/path.h"
#include "util/doris_metrics.h"

namespace doris {
namespace detail {

Status sync_dir(const io::Path& dirname) {
    int fd;
    RETRY_ON_EINTR(fd, ::open(dirname.c_str(), O_DIRECTORY | O_RDONLY));
    if (-1 == fd) {
        return Status::IOError("cannot open {}: {}", dirname.native(), std::strerror(errno));
    }
    if (0 != ::fdatasync(fd)) {
        return Status::IOError("cannot fdatasync {}: {}", dirname.native(), std::strerror(errno));
    }
    ::close(fd);
    return Status::OK();
}

} // namespace detail

namespace io {

<<<<<<< HEAD
=======
LocalFileWriter::LocalFileWriter(Path path, FileSystem* fs)
        : FileWriter(std::move(path)), _fs(fs) {
    DorisMetrics::instance()->local_file_open_writing->increment(1);
    DorisMetrics::instance()->local_file_writer_total->increment(1);
}

>>>>>>> 647c231a
LocalFileWriter::LocalFileWriter(Path path) : FileWriter(std::move(path)) {
    DorisMetrics::instance()->local_file_open_writing->increment(1);
    DorisMetrics::instance()->local_file_writer_total->increment(1);
}

LocalFileWriter::~LocalFileWriter() {
    if (!_closed) {
        WARN_IF_ERROR(abort(), fmt::format("Cannot abort {}", _path.native()));
    }
}

Status LocalFileWriter::open() {
    _fd = ::open(_path.c_str(), O_TRUNC | O_WRONLY | O_CREAT | O_CLOEXEC, 0666);
    if (-1 == _fd) {
        return Status::IOError(
                fmt::format("cannot open {}: {}", _path.native(), std::strerror(errno)));
    }
    _closed = false;
    return Status::OK();
}

Status LocalFileWriter::close() {
    return _close(true);
}

Status LocalFileWriter::abort() {
    auto st = _close(false);
    io::global_local_filesystem()->delete_file(_path);
    return st;
}

Status LocalFileWriter::append(const Slice& data) {
    Status st = appendv(&data, 1);
    if (st.ok()) {
        DorisMetrics::instance()->local_bytes_written_total->increment(data.size);
    }
    return st;
}

Status LocalFileWriter::appendv(const Slice* data, size_t data_cnt) {
    DCHECK(!_closed);
    _dirty = true;

    // Convert the results into the iovec vector to request
    // and calculate the total bytes requested.
    size_t bytes_req = 0;
    struct iovec iov[data_cnt];
    for (size_t i = 0; i < data_cnt; i++) {
        const Slice& result = data[i];
        bytes_req += result.size;
        iov[i] = {result.data, result.size};
    }

    size_t completed_iov = 0;
    size_t n_left = bytes_req;
    while (n_left > 0) {
        // Never request more than IOV_MAX in one request.
        size_t iov_count = std::min(data_cnt - completed_iov, static_cast<size_t>(IOV_MAX));
        ssize_t res;
        RETRY_ON_EINTR(res, ::writev(_fd, iov + completed_iov, iov_count));
        if (UNLIKELY(res < 0)) {
            return Status::IOError("cannot write to {}: {}", _path.native(), std::strerror(errno));
        }

        if (LIKELY(res == n_left)) {
            // All requested bytes were read. This is almost always the case.
            n_left = 0;
            break;
        }
        // Adjust iovec vector based on bytes read for the next request.
        ssize_t bytes_rem = res;
        for (size_t i = completed_iov; i < data_cnt; i++) {
            if (bytes_rem >= iov[i].iov_len) {
                // The full length of this iovec was written.
                completed_iov++;
                bytes_rem -= iov[i].iov_len;
            } else {
                // Partially wrote this result.
                // Adjust the iov_len and iov_base to write only the missing data.
                iov[i].iov_base = static_cast<uint8_t*>(iov[i].iov_base) + bytes_rem;
                iov[i].iov_len -= bytes_rem;
                break; // Don't need to adjust remaining iovec's.
            }
        }
        n_left -= res;
    }
    DCHECK_EQ(0, n_left);
    _bytes_appended += bytes_req;
    return Status::OK();
}

Status LocalFileWriter::finalize() {
    DCHECK(!_closed);
    if (_dirty) {
#if defined(__linux__)
        int flags = SYNC_FILE_RANGE_WRITE;
        if (sync_file_range(_fd, 0, 0, flags) < 0) {
            return Status::IOError("cannot sync {}: {}", _path.native(), std::strerror(errno));
        }
#endif
    }
    return Status::OK();
}

Status LocalFileWriter::_close(bool sync) {
    if (_closed) {
        return Status::OK();
    }
    if (sync && _dirty) {
        if (0 != ::fdatasync(_fd)) {
            return Status::IOError("cannot fdatasync {}: {}", _path.native(), std::strerror(errno));
        }
        RETURN_IF_ERROR(detail::sync_dir(_path.parent_path()));
        _dirty = false;
    }
    _closed = true;

    DorisMetrics::instance()->local_file_open_writing->increment(-1);
    DorisMetrics::instance()->file_created_total->increment(1);
    DorisMetrics::instance()->local_bytes_written_total->increment(_bytes_appended);

    if (0 != ::close(_fd)) {
        return Status::IOError("cannot close {}: {}", _path.native(), std::strerror(errno));
    }
    return Status::OK();
}

Status LocalFileWriter::write_at(size_t offset, const Slice& data) {
    DCHECK(!_closed);
    _dirty = true;

    size_t bytes_req = data.size;
    char* from = data.data;

    while (bytes_req != 0) {
        auto res = ::pwrite(_fd, from, bytes_req, offset);
        if (-1 == res && errno != EINTR) {
            return Status::IOError("cannot write to {}: {}", _path.native(), std::strerror(errno));
        }
        if (res > 0) {
            from += res;
            bytes_req -= res;
        }
    }
    return Status::OK();
}

} // namespace io
} // namespace doris<|MERGE_RESOLUTION|>--- conflicted
+++ resolved
@@ -50,15 +50,12 @@
 
 namespace io {
 
-<<<<<<< HEAD
-=======
 LocalFileWriter::LocalFileWriter(Path path, FileSystem* fs)
         : FileWriter(std::move(path)), _fs(fs) {
     DorisMetrics::instance()->local_file_open_writing->increment(1);
     DorisMetrics::instance()->local_file_writer_total->increment(1);
 }
 
->>>>>>> 647c231a
 LocalFileWriter::LocalFileWriter(Path path) : FileWriter(std::move(path)) {
     DorisMetrics::instance()->local_file_open_writing->increment(1);
     DorisMetrics::instance()->local_file_writer_total->increment(1);
