// Licensed to the Apache Software Foundation (ASF) under one
// or more contributor license agreements.  See the NOTICE file
// distributed with this work for additional information
// regarding copyright ownership.  The ASF licenses this file
// to you under the Apache License, Version 2.0 (the
// "License"); you may not use this file except in compliance
// with the License.  You may obtain a copy of the License at
//
//   http://www.apache.org/licenses/LICENSE-2.0
//
// Unless required by applicable law or agreed to in writing,
// software distributed under the License is distributed on an
// "AS IS" BASIS, WITHOUT WARRANTIES OR CONDITIONS OF ANY
// KIND, either express or implied.  See the License for the
// specific language governing permissions and limitations
// under the License.

#include "s3_file_bufferpool.h"

#include "common/config.h"
#include "common/logging.h"
#include "common/sync_point.h"
#include "io/cache/block/block_file_segment.h"
#include "io/fs/s3_common.h"
#include "runtime/exec_env.h"
#include "util/defer_op.h"
#include "util/slice.h"

namespace doris {
namespace io {

/**
 * 0. check if the inner memory buffer is empty or not
 * 1. relcaim the memory buffer if it's mot empty
 */
void FileBuffer::on_finish() {
    if (_buffer.empty()) {
        return;
    }
    S3FileBufferPool::GetInstance()->reclaim(Slice {_buffer.get_data(), _capacity});
    _buffer.clear();
}

/**
 * take other buffer's memory space and refresh capacity
 */
void FileBuffer::swap_buffer(Slice& other) {
    _buffer = other;
    _capacity = _buffer.get_size();
    other.clear();
}

FileBuffer::FileBuffer(std::function<FileBlocksHolderPtr()> alloc_holder, size_t offset,
                       OperationState state, bool reserve)
        : _alloc_holder(std::move(alloc_holder)),
          _buffer(S3FileBufferPool::GetInstance()->allocate(reserve)),
          _offset(offset),
          _size(0),
          _state(std::move(state)),
          _capacity(_buffer.get_size()) {}

/**
 * 0. check if file cache holder allocated
 * 1. update the cache's type to index cache
 */
void UploadFileBuffer::set_index_offset(size_t offset) {
    _index_offset = offset;
}

/**
 * 0. when there is memory preserved, directly write data to buf
 * 1. write to file cache otherwise, then we'll wait for free buffer and to rob it
 */
Status UploadFileBuffer::append_data(const Slice& data) {
    Defer defer {[&] { _size += data.get_size(); }};
    while (true) {
        // if buf is not empty, it means there is memory preserved for this buf
        if (!_buffer.empty()) {
            std::memcpy((void*)(_buffer.get_data() + _size), data.get_data(), data.get_size());
            break;
        }
        // wait allocate buffer pool
        auto tmp = S3FileBufferPool::GetInstance()->allocate(true);
        swap_buffer(tmp);
    }
    return Status::OK();
}

/**
<<<<<<< HEAD
 * 0. allocate one memory buffer
 * 1. read the content from the cache and then write
 * it into memory buffer
 */
void UploadFileBuffer::read_from_cache() {
    auto tmp = S3FileBufferPool::GetInstance()->allocate(true);
    swap_buffer(tmp);

    DCHECK(_holder != nullptr);
    DCHECK(_capacity >= _size);
    size_t pos = 0;
    for (auto& segment : _holder->file_segments) {
        if (pos == _size) {
            break;
        }
        size_t segment_size = segment->range().size();
        Slice s(_buffer.get_data() + pos, segment_size);
        if (auto st = segment->read_at(s, 0); !st.ok()) [[unlikely]] {
            set_val(std::move(st));
            return;
        }
        pos += segment_size;
    }

    // the real lenght should be the buf.get_size() in this situation(consider it's the last part,
    // size of it could be less than 5MB)
    _stream_ptr = std::make_shared<StringViewStream>(_buffer.get_data(), _size);
}
/**
=======
>>>>>>> c6becbf8
 * submit the on_download() task to executor
 */
void DownloadFileBuffer::submit() {
    // Currently download file buffer is only served for cache prefetching
    // so we just skip executing the download task when file cache is not enabled
    if (!config::enable_file_cache) [[unlikely]] {
        LOG(INFO) << "Skip download file task because file cache is not enabled";
        return;
    }
    ExecEnv::GetInstance()->s3_downloader_download_thread_pool()->submit_func(
            [buf = this->shared_from_this(), this]() {
                // to extend buf's lifetime
                // (void)buf;
                on_download();
            });
}

/**
 * 0. constrcut the stream ptr if the buffer is not empty
 * 1. submit the on_upload() callback to executor
 */
void UploadFileBuffer::submit() {
    if (!_buffer.empty()) [[likely]] {
        _stream_ptr = std::make_shared<StringViewStream>(_buffer.get_data(), _size);
    }
    ExecEnv::GetInstance()->s3_file_writer_upload_thread_pool()->submit_func(
            [buf = this->shared_from_this(), this]() {
                // to extend buf's lifetime
                // (void)buf;
                on_upload();
            });
}

/**
 * write the content of the memory buffer to local file cache
 */
void UploadFileBuffer::upload_to_local_file_cache(bool is_cancelled) {
    if (!config::enable_file_cache || _alloc_holder == nullptr) {
        return;
    }
    if (is_cancelled) {
        return;
    }
    // the data is already written to S3 in this situation
    // so i didn't handle the file cache write error
    auto holder = _alloc_holder();
    size_t pos = 0;
    size_t data_remain_size = _size;
    for (auto& segment : holder->file_segments) {
        if (data_remain_size == 0) {
            break;
        }
        size_t segment_size = segment->range().size();
        size_t append_size = std::min(data_remain_size, segment_size);
        if (segment->state() == FileBlock::State::EMPTY) {
            if (_index_offset != 0 && segment->range().right >= _index_offset) {
                segment->change_cache_type_self(FileCacheType::INDEX);
            }
            segment->get_or_set_downloader();
            // Another thread may have started downloading due to a query
            // Just skip putting to cache from UploadFileBuffer
            if (segment->is_downloader()) {
                Slice s(_buffer.get_data() + pos, append_size);
                Status st = segment->append(s);
                if (st.ok()) {
                    st = segment->finalize_write();
                }
                if (!st.ok()) {
                    LOG_WARNING("failed to append data to file cache").error(st);
                }
            }
        }
        data_remain_size -= append_size;
        pos += append_size;
    }
}

FileBufferBuilder& FileBufferBuilder::set_type(BufferType type) {
    _type = type;
    return *this;
}
FileBufferBuilder& FileBufferBuilder::set_upload_callback(
        std::function<void(UploadFileBuffer& buf)> cb) {
    _upload_cb = std::move(cb);
    return *this;
}
// set callback to do task sync for the caller
FileBufferBuilder& FileBufferBuilder::set_sync_after_complete_task(std::function<bool(Status)> cb) {
    _sync_after_complete_task = std::move(cb);
    return *this;
}

FileBufferBuilder& FileBufferBuilder::set_allocate_file_segments_holder(
        std::function<FileBlocksHolderPtr()> cb) {
    _alloc_holder_cb = std::move(cb);
    return *this;
}

std::shared_ptr<FileBuffer> FileBufferBuilder::build() {
    OperationState state(_sync_after_complete_task, _is_cancelled);
    if (_type == BufferType::UPLOAD) {
        return std::make_shared<UploadFileBuffer>(std::move(_upload_cb), std::move(state), _offset,
                                                  std::move(_alloc_holder_cb), _index_offset);
    }
    if (_type == BufferType::DOWNLOAD) {
        return std::make_shared<DownloadFileBuffer>(
                std::move(_download), std::move(_write_to_local_file_cache),
                std::move(_write_to_use_buffer), std::move(state), _offset,
                std::move(_alloc_holder_cb));
    }
    // should never come here
    return nullptr;
}

void S3FileBufferPool::init(int32_t s3_write_buffer_whole_size, int32_t s3_write_buffer_size,
                            ThreadPool* thread_pool) {
    // the nums could be one configuration
    size_t buf_num = s3_write_buffer_whole_size / s3_write_buffer_size;
    DCHECK((s3_write_buffer_size >= 5 * 1024 * 1024) &&
           (s3_write_buffer_whole_size > s3_write_buffer_size));
    LOG_INFO("S3 file buffer pool with {} buffers", buf_num);
    _whole_mem_buffer = std::make_unique<char[]>(s3_write_buffer_whole_size);
    for (size_t i = 0; i < buf_num; i++) {
        Slice s {_whole_mem_buffer.get() + i * s3_write_buffer_size,
                 static_cast<size_t>(s3_write_buffer_size)};
        // auto buf = std::make_shared<S3FileBuffer>(s);
        _free_raw_buffers.emplace_back(s);
    }
}

Slice S3FileBufferPool::allocate(bool reserve) {
    Slice buf;
    TEST_SYNC_POINT_RETURN_WITH_VALUE("s3_file_bufferpool::allocate", Slice());
    // if need reserve or no cache then we must ensure return buf with memory preserved
    if (reserve || !config::enable_file_cache) {
        {
            std::unique_lock<std::mutex> lck {_lock};
            _cv.wait(lck, [this]() { return !_free_raw_buffers.empty(); });
            buf = _free_raw_buffers.front();
            _free_raw_buffers.pop_front();
        }
        return buf;
    }
    // try to get one memory reserved buffer
    {
        std::unique_lock<std::mutex> lck {_lock};
        if (!_free_raw_buffers.empty()) {
            buf = _free_raw_buffers.front();
            _free_raw_buffers.pop_front();
        }
    }
    if (!buf.empty()) {
        return buf;
    }
    // if there is no free buffer and no need to reserve memory, we could return one empty buffer
    buf = Slice();
    // if the buf has no memory reserved, it would try to write the data to file cache first
    // or it would try to rob buffer from other S3FileBuffer
    return buf;
}

/**
 * 0. check if we need to write into cache
 * 1. check if there is free space inside the file cache
 * 2. call the download callback
 * 3. write the downloaded content into user buffer if necessary
 */
void DownloadFileBuffer::on_download() {
    FileBlocksHolderPtr holder = nullptr;
    bool need_to_download_into_cache = false;
    auto s = Status::OK();
    Defer def {[&]() {
        _state.set_val(std::move(s));
        on_finish();
    }};
    if (_alloc_holder != nullptr) {
        holder = _alloc_holder();
        std::for_each(holder->file_segments.begin(), holder->file_segments.end(),
                      [&need_to_download_into_cache](FileBlockSPtr& file_segment) {
                          if (file_segment->state() == FileBlock::State::EMPTY) {
                              file_segment->get_or_set_downloader();
                              if (file_segment->is_downloader()) {
                                  need_to_download_into_cache = true;
                              }
                          }
                      });
        if (!need_to_download_into_cache && !_write_to_use_buffer) [[unlikely]] {
            LOG(INFO) << "Skipping download because that there is no space for catch data.";
        } else {
            Slice tmp {_buffer.get_data(), _capacity};
            s = _download(tmp);
            if (s) {
                _size = tmp.get_size();
                if (_write_to_use_buffer != nullptr) {
                    _write_to_use_buffer({_buffer.get_data(), get_size()}, get_file_offset());
                }
                if (need_to_download_into_cache) {
                    _write_to_local_file_cache(std::move(holder),
                                               Slice {_buffer.get_data(), _size});
                }
            } else {
                LOG(WARNING) << s;
            }
            _state.set_val(std::move(s));
        }
        on_finish();
    } else {
        Slice tmp {_buffer.get_data(), _capacity};
        s = _download(tmp);
        _size = tmp.get_size();
        if (_write_to_use_buffer != nullptr) {
            _write_to_use_buffer({_buffer.get_data(), get_size()}, get_file_offset());
        }
    }
}

} // namespace io
} // namespace doris<|MERGE_RESOLUTION|>--- conflicted
+++ resolved
@@ -87,38 +87,6 @@
 }
 
 /**
-<<<<<<< HEAD
- * 0. allocate one memory buffer
- * 1. read the content from the cache and then write
- * it into memory buffer
- */
-void UploadFileBuffer::read_from_cache() {
-    auto tmp = S3FileBufferPool::GetInstance()->allocate(true);
-    swap_buffer(tmp);
-
-    DCHECK(_holder != nullptr);
-    DCHECK(_capacity >= _size);
-    size_t pos = 0;
-    for (auto& segment : _holder->file_segments) {
-        if (pos == _size) {
-            break;
-        }
-        size_t segment_size = segment->range().size();
-        Slice s(_buffer.get_data() + pos, segment_size);
-        if (auto st = segment->read_at(s, 0); !st.ok()) [[unlikely]] {
-            set_val(std::move(st));
-            return;
-        }
-        pos += segment_size;
-    }
-
-    // the real lenght should be the buf.get_size() in this situation(consider it's the last part,
-    // size of it could be less than 5MB)
-    _stream_ptr = std::make_shared<StringViewStream>(_buffer.get_data(), _size);
-}
-/**
-=======
->>>>>>> c6becbf8
  * submit the on_download() task to executor
  */
 void DownloadFileBuffer::submit() {
