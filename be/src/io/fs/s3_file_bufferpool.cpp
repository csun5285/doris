// Licensed to the Apache Software Foundation (ASF) under one
// or more contributor license agreements.  See the NOTICE file
// distributed with this work for additional information
// regarding copyright ownership.  The ASF licenses this file
// to you under the Apache License, Version 2.0 (the
// "License"); you may not use this file except in compliance
// with the License.  You may obtain a copy of the License at
//
//   http://www.apache.org/licenses/LICENSE-2.0
//
// Unless required by applicable law or agreed to in writing,
// software distributed under the License is distributed on an
// "AS IS" BASIS, WITHOUT WARRANTIES OR CONDITIONS OF ANY
// KIND, either express or implied.  See the License for the
// specific language governing permissions and limitations
// under the License.

#include "s3_file_bufferpool.h"

#include <chrono>

#include "common/config.h"
#include "common/logging.h"
#include "common/status.h"
#include "common/sync_point.h"
#include "io/cache/block/block_file_cache_fwd.h"
#include "io/cache/block/block_file_segment.h"
#include "io/fs/s3_common.h"
#include "runtime/exec_env.h"
#include "util/defer_op.h"
#include "util/slice.h"

namespace doris {
namespace io {

bvar::Adder<uint64_t> s3_file_buffer_allocated("s3_file_buffer_allocated");
bvar::Adder<uint64_t> s3_file_buffer_allocating("s3_file_buffer_allocating");

/**
 * 0. check if the inner memory buffer is empty or not
 * 1. relcaim the memory buffer if it's mot empty
 */
void FileBuffer::on_finish() {
    if (_buffer.empty()) {
        return;
    }
    S3FileBufferPool::GetInstance()->reclaim(Slice {_buffer.get_data(), _capacity});
    _buffer.clear();
}

/**
 * take other buffer's memory space and refresh capacity
 */
void FileBuffer::swap_buffer(Slice& other) {
    _buffer = other;
    _capacity = _buffer.get_size();
    other.clear();
}

FileBuffer::FileBuffer(std::function<FileBlocksHolderPtr()> alloc_holder, size_t offset,
                       OperationState state, bool reserve)
        : _alloc_holder(std::move(alloc_holder)),
          _buffer(S3FileBufferPool::GetInstance()->allocate(reserve)),
          _offset(offset),
          _size(0),
          _state(std::move(state)),
          _capacity(_buffer.get_size()) {}

/**
 * 0. check if file cache holder allocated
 * 1. update the cache's type to index cache
 */
void UploadFileBuffer::set_index_offset(size_t offset) {
    _index_offset = offset;
    if (_holder) {
        bool change_to_index_cache = false;
        for (auto iter = _holder->file_segments.begin(); iter != _holder->file_segments.end();
             ++iter) {
            if (iter == _cur_file_segment) {
                change_to_index_cache = true;
            }
            if (change_to_index_cache) {
                (*iter)->change_cache_type_self(FileCacheType::INDEX);
            }
        }
    }
}

/**
 * 0. when there is memory preserved, directly write data to buf
 * 1. write to file cache otherwise, then we'll wait for free buffer and to rob it
 */
Status UploadFileBuffer::append_data(const Slice& data) {
    Defer defer {[&] { _size += data.get_size(); }};
    while (true) {
        // if buf is not empty, it means there is memory preserved for this buf
        if (!_buffer.empty()) {
            std::memcpy((void*)(_buffer.get_data() + _size), data.get_data(), data.get_size());
            break;
        }
        // if the buf has no memory reserved, then write to disk first
        if (!_is_cache_allocated && config::enable_file_cache && nullptr != _alloc_holder &&
            config::enable_file_cache_as_load_buffer) {
            _holder = _alloc_holder();
            bool cache_is_not_enough = false;
            for (auto& segment : _holder->file_segments) {
                DCHECK(segment->state() == FileBlock::State::SKIP_CACHE ||
                       segment->state() == FileBlock::State::EMPTY);
                if (segment->state() == FileBlock::State::SKIP_CACHE) [[unlikely]] {
                    cache_is_not_enough = true;
                    break;
                }
                if (_index_offset != 0) {
                    segment->change_cache_type_self(FileCacheType::INDEX);
                }
            }
            _holder = cache_is_not_enough ? nullptr : std::move(_holder);
            if (_holder) {
                _cur_file_segment = _holder->file_segments.begin();
                _append_offset = (*_cur_file_segment)->range().left;
                (*_cur_file_segment)->get_or_set_downloader();
            }
            _is_cache_allocated = true;
        }
        if (_holder) [[likely]] {
            size_t data_remain_size = data.get_size();
            size_t pos = 0;
            while (data_remain_size != 0) {
                auto range = (*_cur_file_segment)->range();
                size_t segment_remain_size = range.right - _append_offset + 1;
                size_t append_size = std::min(data_remain_size, segment_remain_size);
                Slice append_data(data.get_data() + pos, append_size);
                // When there is no available free memory buffer, the data will be written to the cache first
                // and then uploaded to S3 when there is an available free memory buffer.
                // However, if an error occurs during the write process to the local cache,
                // continuing to upload the dirty data from the cache to S3 will result in erroneous data(Bad segment).
                // Considering that local disk write failures are rare, a simple approach is chosen here,
                // which is to treat the import as a failure directly when a local write failure occurs
                RETURN_IF_ERROR((*_cur_file_segment)->append(append_data));
                if (segment_remain_size == append_size) {
                    RETURN_IF_ERROR((*_cur_file_segment)->finalize_write());
                    if (++_cur_file_segment != _holder->file_segments.end()) {
                        (*_cur_file_segment)->get_or_set_downloader();
                    }
                }
                data_remain_size -= append_size;
                _append_offset += append_size;
                pos += append_size;
            }
            break;
        } else {
            // wait allocate buffer pool
            auto tmp = S3FileBufferPool::GetInstance()->allocate(true);
            if (tmp.empty()) {
                LOG_WARNING("no free buffer for 5 minutes");
                return Status::InternalError("no free buffer for 5 minutes");
            }
            swap_buffer(tmp);
        }
    }
    return Status::OK();
}

/**
 * 0. allocate one memory buffer
 * 1. read the content from the cache and then write
 * it into memory buffer
 */
void UploadFileBuffer::read_from_cache() {
    TEST_SYNC_POINT_CALLBACK("upload_file_buffer::read_from_cache");
    auto tmp = S3FileBufferPool::GetInstance()->allocate(true);
    if (tmp.empty()) {
        LOG_WARNING("no free buffer for 5 minutes");
        set_val(Status::InternalError("no free buffer for 5 minutes"));
        return;
    }
    swap_buffer(tmp);

    DCHECK(_holder != nullptr);
    DCHECK(_capacity >= _size);
    size_t pos = 0;
    for (auto& segment : _holder->file_segments) {
        if (pos == _size) {
            break;
        }
        if (segment->state() != FileBlock::State::DOWNLOADED) {
            DCHECK(false);
            LOG_WARNING("File Block State is not Downloaded")
                .tag("key", segment->key().to_string())
                .tag("range", segment->range().to_string());
            set_val(Status::InternalError("File Block State is not Downloaded"));
            return;
        }
        size_t segment_size = segment->range().size();
        Slice s(_buffer.get_data() + pos, segment_size);
        if (auto st = segment->read_at(s, 0); !st.ok()) [[unlikely]] {
            set_val(std::move(st));
            return;
        }
        pos += segment_size;
    }

    // the real lenght should be the buf.get_size() in this situation(consider it's the last part,
    // size of it could be less than 5MB)
    _stream_ptr = std::make_shared<StringViewStream>(_buffer.get_data(), _size);
}

/**
 * submit the on_download() task to executor
 */
void DownloadFileBuffer::submit() {
    // Currently download file buffer is only served for cache prefetching
    // so we just skip executing the download task when file cache is not enabled
    if (!config::enable_file_cache) [[unlikely]] {
        LOG(INFO) << "Skip download file task because file cache is not enabled";
        return;
    }
    ExecEnv::GetInstance()->s3_downloader_download_thread_pool()->submit_func(
            [buf = this->shared_from_this(), this]() {
                // to extend buf's lifetime
                // (void)buf;
                on_download();
            });
}

/**
 * 0. constrcut the stream ptr if the buffer is not empty
 * 1. submit the on_upload() callback to executor
 */
void UploadFileBuffer::submit() {
    if (!_buffer.empty()) [[likely]] {
        _stream_ptr = std::make_shared<StringViewStream>(_buffer.get_data(), _size);
    }
    // If the data is written into file cache
    if (_holder && _cur_file_segment != _holder->file_segments.end()) {
        if (auto s = (*_cur_file_segment)->finalize_write(); !s.ok()) [[unlikely]] {
            set_val(std::move(s));
            return;
        }
    }
    ExecEnv::GetInstance()->s3_file_writer_upload_thread_pool()->submit_func(
            [buf = this->shared_from_this(), this]() {
                // to extend buf's lifetime
                // (void)buf;
                on_upload();
            });
}

/**
 * write the content of the memory buffer to local file cache
 */
void UploadFileBuffer::upload_to_local_file_cache(bool is_cancelled) {
    if (!config::enable_file_cache || _alloc_holder == nullptr) {
        return;
    }
    if (_holder) {
        return;
    }
    if (is_cancelled) {
        return;
    }
    // the data is already written to S3 in this situation
    // so i didn't handle the file cache write error
    _holder = _alloc_holder();
    size_t pos = 0;
    size_t data_remain_size = _size;
    for (auto& segment : _holder->file_segments) {
        if (data_remain_size == 0) {
            break;
        }
        size_t segment_size = segment->range().size();
        size_t append_size = std::min(data_remain_size, segment_size);
        if (segment->state() == FileBlock::State::EMPTY) {
            if (_index_offset != 0 && segment->range().right >= _index_offset) {
                segment->change_cache_type_self(FileCacheType::INDEX);
            }
            segment->get_or_set_downloader();
            // Another thread may have started downloading due to a query
            // Just skip putting to cache from UploadFileBuffer
            if (segment->is_downloader()) {
                Slice s(_buffer.get_data() + pos, append_size);
                Status st = segment->append(s);
                if (st.ok()) {
                    st = segment->finalize_write();
                }
                if (!st.ok()) {
                    {
                        [[maybe_unused]] bool ret = false;
<<<<<<< HEAD
                        TEST_SYNC_POINT_CALLBACK("UploadFileBuffer::upload_to_local_file_cache", &ret);
=======
                        TEST_SYNC_POINT_CALLBACK("UploadFileBuffer::upload_to_local_file_cache",
                                                 &ret);
>>>>>>> 8bd88535
                    }
                    LOG_WARNING("failed to append data to file cache").error(st);
                }
            }
        }
        data_remain_size -= append_size;
        pos += append_size;
    }
}

FileBufferBuilder& FileBufferBuilder::set_type(BufferType type) {
    _type = type;
    return *this;
}
FileBufferBuilder& FileBufferBuilder::set_upload_callback(
        std::function<void(UploadFileBuffer& buf)> cb) {
    _upload_cb = std::move(cb);
    return *this;
}
// set callback to do task sync for the caller
FileBufferBuilder& FileBufferBuilder::set_sync_after_complete_task(std::function<bool(Status)> cb) {
    _sync_after_complete_task = std::move(cb);
    return *this;
}

FileBufferBuilder& FileBufferBuilder::set_allocate_file_segments_holder(
        std::function<FileBlocksHolderPtr()> cb) {
    _alloc_holder_cb = std::move(cb);
    return *this;
}

std::shared_ptr<FileBuffer> FileBufferBuilder::build() {
    OperationState state(_sync_after_complete_task, _is_cancelled);
    if (_type == BufferType::UPLOAD) {
        return std::make_shared<UploadFileBuffer>(std::move(_upload_cb), std::move(state), _offset,
                                                  std::move(_alloc_holder_cb), _index_offset);
    }
    if (_type == BufferType::DOWNLOAD) {
        return std::make_shared<DownloadFileBuffer>(
                std::move(_download), std::move(_write_to_local_file_cache),
                std::move(_write_to_use_buffer), std::move(state), _offset,
                std::move(_alloc_holder_cb));
    }
    // should never come here
    return nullptr;
}

void S3FileBufferPool::init(int32_t s3_write_buffer_whole_size, int32_t s3_write_buffer_size,
                            ThreadPool* thread_pool) {
    // the nums could be one configuration
    size_t buf_num = s3_write_buffer_whole_size / s3_write_buffer_size;
    DCHECK((s3_write_buffer_size >= 5 * 1024 * 1024) &&
           (s3_write_buffer_whole_size > s3_write_buffer_size));
    LOG_INFO("S3 file buffer pool with {} buffers", buf_num);
    _whole_mem_buffer = std::make_unique<char[]>(s3_write_buffer_whole_size);
    for (size_t i = 0; i < buf_num; i++) {
        Slice s {_whole_mem_buffer.get() + i * s3_write_buffer_size,
                 static_cast<size_t>(s3_write_buffer_size)};
        // auto buf = std::make_shared<S3FileBuffer>(s);
        _free_raw_buffers.emplace_back(s);
    }
}

Slice S3FileBufferPool::allocate(bool reserve) {
    Slice buf;
    TEST_SYNC_POINT_RETURN_WITH_VALUE("s3_file_bufferpool::allocate", buf);
    Defer defer {[&]() {
        if (!buf.empty()) {
            s3_file_buffer_allocated << 1;
        }
        s3_file_buffer_allocating << -1;
    }};
    s3_file_buffer_allocating << 1;
    // if need reserve or no cache then we must ensure return buf with memory preserved
    if (reserve || !config::enable_file_cache) {
        {
            std::unique_lock<std::mutex> lck {_lock};
            _cv.wait_for(lck, std::chrono::seconds(300),
                         [this]() { return !_free_raw_buffers.empty(); });
            if (!_free_raw_buffers.empty()) {
                buf = _free_raw_buffers.front();
                _free_raw_buffers.pop_front();
            }
        }
        return buf;
    }
    // try to get one memory reserved buffer
    {
        std::unique_lock<std::mutex> lck {_lock};
        if (!_free_raw_buffers.empty()) {
            buf = _free_raw_buffers.front();
            _free_raw_buffers.pop_front();
        }
    }
    if (!buf.empty()) {
        return buf;
    }
    // if there is no free buffer and no need to reserve memory, we could return one empty buffer
    buf = Slice();
    // if the buf has no memory reserved, it would try to write the data to file cache first
    // or it would try to rob buffer from other S3FileBuffer
    return buf;
}

void S3FileBufferPool::reclaim(Slice buf) {
    {
        std::unique_lock<std::mutex> lck {_lock};
        _free_raw_buffers.emplace_back(buf);
        // only works when not set file cache
        _cv.notify_all();
    }
    s3_file_buffer_allocated << -1;
}

/**
 * 0. check if we need to write into cache
 * 1. check if there is free space inside the file cache
 * 2. call the download callback
 * 3. write the downloaded content into user buffer if necessary
 */
void DownloadFileBuffer::on_download() {
    if (_buffer.empty()) {
        LOG_WARNING("no free buffer for 5 minutes");
        _state.set_val(Status::InternalError("no free buffer for 5 minutes"));
        return;
    }
    FileBlocksHolderPtr holder = nullptr;
    bool need_to_download_into_cache = false;
    auto s = Status::OK();
    Defer def {[&]() {
        _state.set_val(std::move(s));
        on_finish();
    }};
    if (_alloc_holder != nullptr) {
        holder = _alloc_holder();
        std::for_each(holder->file_segments.begin(), holder->file_segments.end(),
                      [&need_to_download_into_cache](FileBlockSPtr& file_segment) {
                          if (file_segment->state() == FileBlock::State::EMPTY) {
                              file_segment->get_or_set_downloader();
                              if (file_segment->is_downloader()) {
                                  need_to_download_into_cache = true;
                              }
                          }
                      });
        if (!need_to_download_into_cache && !_write_to_use_buffer) [[unlikely]] {
            LOG(INFO) << "Skipping download because that there is no space for catch data.";
        } else {
            Slice tmp {_buffer.get_data(), _capacity};
            s = _download(tmp);
            if (s) {
                _size = tmp.get_size();
                if (_write_to_use_buffer != nullptr) {
                    _write_to_use_buffer({_buffer.get_data(), get_size()}, get_file_offset());
                }
                if (need_to_download_into_cache) {
                    _write_to_local_file_cache(std::move(holder),
                                               Slice {_buffer.get_data(), _size});
                }
            } else {
                LOG(WARNING) << s;
            }
            _state.set_val(std::move(s));
        }
        on_finish();
    } else {
        Slice tmp {_buffer.get_data(), _capacity};
        s = _download(tmp);
        _size = tmp.get_size();
        if (_write_to_use_buffer != nullptr) {
            _write_to_use_buffer({_buffer.get_data(), get_size()}, get_file_offset());
        }
    }
}

} // namespace io
} // namespace doris<|MERGE_RESOLUTION|>--- conflicted
+++ resolved
@@ -286,12 +286,8 @@
                 if (!st.ok()) {
                     {
                         [[maybe_unused]] bool ret = false;
-<<<<<<< HEAD
-                        TEST_SYNC_POINT_CALLBACK("UploadFileBuffer::upload_to_local_file_cache", &ret);
-=======
                         TEST_SYNC_POINT_CALLBACK("UploadFileBuffer::upload_to_local_file_cache",
                                                  &ret);
->>>>>>> 8bd88535
                     }
                     LOG_WARNING("failed to append data to file cache").error(st);
                 }
