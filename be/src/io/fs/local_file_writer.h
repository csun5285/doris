// Licensed to the Apache Software Foundation (ASF) under one
// or more contributor license agreements.  See the NOTICE file
// distributed with this work for additional information
// regarding copyright ownership.  The ASF licenses this file
// to you under the Apache License, Version 2.0 (the
// "License"); you may not use this file except in compliance
// with the License.  You may obtain a copy of the License at
//
//   http://www.apache.org/licenses/LICENSE-2.0
//
// Unless required by applicable law or agreed to in writing,
// software distributed under the License is distributed on an
// "AS IS" BASIS, WITHOUT WARRANTIES OR CONDITIONS OF ANY
// KIND, either express or implied.  See the License for the
// specific language governing permissions and limitations
// under the License.

#pragma once

#include <cstddef>

#include "io/fs/file_system.h"
#include "io/fs/file_writer.h"

namespace doris {
namespace io {

class LocalFileWriter final : public FileWriter {
public:
<<<<<<< HEAD
=======
    LocalFileWriter(Path path, FileSystem* fs);
>>>>>>> 647c231a
    LocalFileWriter(Path path);
    ~LocalFileWriter() override;

    Status open() override;

    Status close() override;

    Status abort() override;

    Status append(const Slice& data) override;

    Status appendv(const Slice* data, size_t data_cnt) override;

    Status write_at(size_t offset, const Slice& data) override;

    Status finalize() override;

    size_t bytes_appended() const override { return _bytes_appended; }

    FileSystem* fs() const override { return _fs; }

private:
    Status _close(bool sync);

private:
    int _fd = -1; // owned
<<<<<<< HEAD
=======
    FileSystem* _fs;
>>>>>>> 647c231a

    size_t _bytes_appended = 0;
    bool _dirty = false;
    bool _closed = true;
};

} // namespace io
} // namespace doris<|MERGE_RESOLUTION|>--- conflicted
+++ resolved
@@ -27,10 +27,7 @@
 
 class LocalFileWriter final : public FileWriter {
 public:
-<<<<<<< HEAD
-=======
     LocalFileWriter(Path path, FileSystem* fs);
->>>>>>> 647c231a
     LocalFileWriter(Path path);
     ~LocalFileWriter() override;
 
@@ -57,10 +54,7 @@
 
 private:
     int _fd = -1; // owned
-<<<<<<< HEAD
-=======
     FileSystem* _fs;
->>>>>>> 647c231a
 
     size_t _bytes_appended = 0;
     bool _dirty = false;
