--- conflicted
+++ resolved
@@ -54,12 +54,8 @@
 
 LocalFileSystem::~LocalFileSystem() = default;
 
-<<<<<<< HEAD
 Status LocalFileSystem::create_file_impl(const Path& file, FileWriterPtr* writer,
                                          const FileWriterOptions* opts) {
-=======
-Status LocalFileSystem::create_file_impl(const Path& file, FileWriterPtr* writer) {
->>>>>>> 7bda49b5
     int fd = ::open(file.c_str(), O_TRUNC | O_WRONLY | O_CREAT | O_CLOEXEC, 0666);
     if (-1 == fd) {
         return Status::IOError("failed to open {}: {}", file.native(), errno_to_str());
@@ -69,7 +65,6 @@
     return Status::OK();
 }
 
-<<<<<<< HEAD
 Status LocalFileSystem::open_file_impl(const Path& file, FileReaderSPtr* reader,
                                        const FileReaderOptions* opts) {
     int64_t fsize = 0;
@@ -101,47 +96,10 @@
     return Status::OK();
 }
 
-=======
-Status LocalFileSystem::open_file_impl(const FileDescription& file_desc, const Path& abs_path,
-                                       const FileReaderOptions& /*reader_options*/,
-                                       FileReaderSPtr* reader) {
-    int64_t fsize = file_desc.file_size;
-    if (fsize <= 0) {
-        RETURN_IF_ERROR(file_size_impl(abs_path, &fsize));
-    }
-    int fd = -1;
-    RETRY_ON_EINTR(fd, open(abs_path.c_str(), O_RDONLY));
-    if (fd < 0) {
-        return Status::IOError("failed to open {}: {}", abs_path.native(), errno_to_str());
-    }
-    *reader = std::make_shared<LocalFileReader>(
-            std::move(abs_path), fsize, fd,
-            std::static_pointer_cast<LocalFileSystem>(shared_from_this()));
-    return Status::OK();
-}
-
-Status LocalFileSystem::create_directory_impl(const Path& dir, bool failed_if_exists) {
-    if (failed_if_exists) {
-        bool exists = true;
-        RETURN_IF_ERROR(exists_impl(dir, &exists));
-        if (exists) {
-            return Status::IOError("failed to create {}, already exists", dir.native());
-        }
-    }
-    std::error_code ec;
-    std::filesystem::create_directories(dir, ec);
-    if (ec) {
-        return Status::IOError("failed to create {}: {}", dir.native(), errcode_to_str(ec));
-    }
-    return Status::OK();
-}
-
->>>>>>> 7bda49b5
 Status LocalFileSystem::delete_file_impl(const Path& file) {
     bool exists = true;
     RETURN_IF_ERROR(exists_impl(file, &exists));
     if (!exists) {
-<<<<<<< HEAD
         return Status::OK();
     }
     if (!std::filesystem::is_regular_file(file)) {
@@ -167,33 +125,6 @@
     std::error_code ec;
     std::filesystem::remove_all(dir, ec);
     if (ec) {
-=======
-        return Status::OK();
-    }
-    if (!std::filesystem::is_regular_file(file)) {
-        return Status::IOError("failed to delete {}, not a file", file.native());
-    }
-    std::error_code ec;
-    std::filesystem::remove(file, ec);
-    if (ec) {
-        return Status::IOError("failed to delete {}: {}", file.native(), errcode_to_str(ec));
-    }
-    return Status::OK();
-}
-
-Status LocalFileSystem::delete_directory_impl(const Path& dir) {
-    bool exists = true;
-    RETURN_IF_ERROR(exists_impl(dir, &exists));
-    if (!exists) {
-        return Status::OK();
-    }
-    if (!std::filesystem::is_directory(dir)) {
-        return Status::IOError("failed to delete {}, not a directory", dir.native());
-    }
-    std::error_code ec;
-    std::filesystem::remove_all(dir, ec);
-    if (ec) {
->>>>>>> 7bda49b5
         return Status::IOError("failed to delete {}: {}", dir.native(), errcode_to_str(ec));
     }
     return Status::OK();
@@ -263,17 +194,10 @@
             }
         }
         files->push_back(std::move(file_info));
-<<<<<<< HEAD
     }
     if (ec) {
         return Status::IOError("failed to list {}: {}", dir.native(), errcode_to_str(ec));
     }
-=======
-    }
-    if (ec) {
-        return Status::IOError("failed to list {}: {}", dir.native(), errcode_to_str(ec));
-    }
->>>>>>> 7bda49b5
     return Status::OK();
 }
 
@@ -325,8 +249,6 @@
                                     errcode_to_str(ec));
         return Status::IOError("failed to check is dir {}: {}", tmp_path.native(),
                                errcode_to_str(ec));
-<<<<<<< HEAD
-=======
     }
     return Status::OK();
 }
@@ -403,92 +325,11 @@
     struct stat statbuf;
     if (fstat(fd, &statbuf) < 0) {
         return Status::IOError("failed to stat file {}: {}", file.native(), errno_to_str());
->>>>>>> 7bda49b5
     }
     *m_time = statbuf.st_mtime;
     return Status::OK();
 }
 
-<<<<<<< HEAD
-Status LocalFileSystem::md5sum(const Path& file, std::string* md5sum) {
-    auto path = absolute_path(file);
-    FILESYSTEM_M(md5sum_impl(path, md5sum));
-}
-
-Status LocalFileSystem::md5sum_impl(const Path& file, std::string* md5sum) {
-    int fd = open(file.c_str(), O_RDONLY);
-    if (fd < 0) {
-        return Status::IOError("failed to open file for md5sum {}: {}", file.native(),
-                               errno_to_str());
-    }
-
-    struct stat statbuf;
-    if (fstat(fd, &statbuf) < 0) {
-        std::string err = errno_to_str();
-        close(fd);
-        return Status::InternalError("failed to stat file {}: {}", file.native(), err);
-    }
-    size_t file_len = statbuf.st_size;
-    CONSUME_THREAD_MEM_TRACKER(file_len);
-    void* buf = mmap(nullptr, file_len, PROT_READ, MAP_SHARED, fd, 0);
-
-    unsigned char result[MD5_DIGEST_LENGTH];
-    MD5((unsigned char*)buf, file_len, result);
-    munmap(buf, file_len);
-    RELEASE_THREAD_MEM_TRACKER(file_len);
-
-    std::stringstream ss;
-    for (int32_t i = 0; i < MD5_DIGEST_LENGTH; i++) {
-        ss << std::setfill('0') << std::setw(2) << std::hex << (int)result[i];
-    }
-    ss >> *md5sum;
-
-    close(fd);
-    return Status::OK();
-}
-
-Status LocalFileSystem::iterate_directory(const std::string& dir,
-                                          const std::function<bool(const FileInfo& file)>& cb) {
-    auto path = absolute_path(dir);
-    FILESYSTEM_M(iterate_directory_impl(dir, cb));
-}
-
-Status LocalFileSystem::iterate_directory_impl(
-        const std::string& dir, const std::function<bool(const FileInfo& file)>& cb) {
-    bool exists = true;
-    std::vector<FileInfo> files;
-    RETURN_IF_ERROR(list_impl(dir, false, &files, &exists));
-    for (auto& file : files) {
-        if (!cb(file)) {
-            break;
-        }
-    }
-    return Status::OK();
-}
-
-Status LocalFileSystem::mtime(const Path& file, time_t* m_time) {
-    auto path = absolute_path(file);
-    FILESYSTEM_M(mtime_impl(path, m_time));
-}
-
-Status LocalFileSystem::mtime_impl(const Path& file, time_t* m_time) {
-    int fd = open(file.c_str(), O_RDONLY);
-    if (fd < 0) {
-        return Status::IOError("failed to get mtime for file {}: {}", file.native(),
-                               errno_to_str());
-    }
-
-    Defer defer {[&]() { close(fd); }};
-    struct stat statbuf;
-    if (fstat(fd, &statbuf) < 0) {
-        return Status::IOError("failed to stat file {}: {}", file.native(), errno_to_str());
-    }
-    *m_time = statbuf.st_mtime;
-    return Status::OK();
-}
-
-=======
->>>>>>> 7bda49b5
 Status LocalFileSystem::delete_and_create_directory(const Path& dir) {
     auto path = absolute_path(dir);
     FILESYSTEM_M(delete_and_create_directory_impl(path));
@@ -563,13 +404,9 @@
     return true;
 }
 
-<<<<<<< HEAD
-=======
 Status LocalFileSystem::read_file_to_string(const Path& file, std::string* content) {
     FileReaderSPtr file_reader;
-    FileDescription fd;
-    fd.path = file.native();
-    RETURN_IF_ERROR(open_file(fd, &file_reader));
+    RETURN_IF_ERROR(open_file(file, &file_reader));
     size_t file_size = file_reader->size();
     content->resize(file_size);
     size_t bytes_read = 0;
@@ -581,7 +418,6 @@
     return file_reader->close();
 }
 
->>>>>>> 7bda49b5
 static std::shared_ptr<LocalFileSystem> local_fs = io::LocalFileSystem::create("");
 
 const std::shared_ptr<LocalFileSystem>& global_local_filesystem() {
