--- conflicted
+++ resolved
@@ -37,18 +37,12 @@
 #include <aws/s3/model/DeleteObjectsRequest.h>
 #include <aws/s3/model/DeleteObjectsResult.h>
 #include <aws/s3/model/Error.h>
-<<<<<<< HEAD
 #include <aws/s3/model/GetBucketVersioningRequest.h>
-=======
->>>>>>> 7bda49b5
 #include <aws/s3/model/GetObjectRequest.h>
 #include <aws/s3/model/GetObjectResult.h>
 #include <aws/s3/model/HeadObjectRequest.h>
 #include <aws/s3/model/HeadObjectResult.h>
-<<<<<<< HEAD
 #include <aws/s3/model/ListObjectVersionsRequest.h>
-=======
->>>>>>> 7bda49b5
 #include <aws/s3/model/ListObjectsV2Request.h>
 #include <aws/s3/model/ListObjectsV2Result.h>
 #include <aws/s3/model/Object.h>
@@ -92,11 +86,8 @@
     }
 #endif
 
-<<<<<<< HEAD
 constexpr std::string_view OSS_PRIVATE_ENDPOINT_SUFFIX = "-internal.aliyuncs.com";
 
-=======
->>>>>>> 7bda49b5
 #ifndef CHECK_S3_PATH
 #define CHECK_S3_PATH(uri, path) \
     S3URI uri(path.string());    \
@@ -132,7 +123,6 @@
 
 S3FileSystem::~S3FileSystem() = default;
 
-<<<<<<< HEAD
 std::shared_ptr<Aws::Transfer::TransferManager> S3FileSystem::get_transfer_manager() {
     std::lock_guard lock(_client_mu);
     if (_transfer_manager == nullptr) {
@@ -149,18 +139,10 @@
                     Aws::S3::Model::ServerSideEncryption::AES256);
         }
         _transfer_manager = Aws::Transfer::TransferManager::Create(transfer_config);
-=======
-Status S3FileSystem::connect_impl() {
-    std::lock_guard lock(_client_mu);
-    _client = S3ClientFactory::instance().create(_s3_conf);
-    if (!_client) {
-        return Status::IOError("failed to init s3 client with {}", _s3_conf.to_string());
->>>>>>> 7bda49b5
     }
     return _transfer_manager;
 }
 
-<<<<<<< HEAD
 void S3FileSystem::reset_transfer_manager() {
     std::shared_ptr<Aws::Transfer::TransferManager> transfer_manager;
     {
@@ -207,32 +189,6 @@
     return Status::OK();
 }
 
-=======
-Status S3FileSystem::create_file_impl(const Path& file, FileWriterPtr* writer) {
-    GET_KEY(key, file);
-    *writer = std::make_unique<S3FileWriter>(key, get_client(), _s3_conf, getSPtr());
-    return Status::OK();
-}
-
-Status S3FileSystem::open_file_internal(const FileDescription& fd, const Path& abs_path,
-                                        FileReaderSPtr* reader) {
-    int64_t fsize = fd.file_size;
-    if (fsize < 0) {
-        RETURN_IF_ERROR(file_size_impl(abs_path, &fsize));
-    }
-    GET_KEY(key, abs_path);
-    auto fs_path = Path(_s3_conf.endpoint) / _s3_conf.bucket / key;
-    *reader = std::make_shared<S3FileReader>(
-            std::move(fs_path), fsize, std::move(key), _s3_conf.bucket,
-            std::static_pointer_cast<S3FileSystem>(shared_from_this()));
-    return Status::OK();
-}
-
-Status S3FileSystem::create_directory_impl(const Path& dir, bool failed_if_exists) {
-    return Status::OK();
-}
-
->>>>>>> 7bda49b5
 Status S3FileSystem::delete_file_impl(const Path& file) {
     auto client = get_client();
     CHECK_S3_CLIENT(client);
@@ -374,7 +330,6 @@
     } else {
         return Status::IOError("failed to get file size {}, {}", file.native(),
                                error_msg(key, outcome));
-<<<<<<< HEAD
     }
     return Status::OK();
 }
@@ -431,12 +386,7 @@
 }
 
 Status S3FileSystem::upload_impl(const Path& local_file, const Path& remote_file) {
-    auto client = get_client();
-    CHECK_S3_CLIENT(client);
-
-    Aws::Transfer::TransferManagerConfiguration transfer_config(_executor.get());
-    transfer_config.s3Client = client;
-    auto transfer_manager = Aws::Transfer::TransferManager::Create(transfer_config);
+    auto transfer_manager = get_transfer_manager();
 
     auto start = std::chrono::steady_clock::now();
 
@@ -463,17 +413,12 @@
 
 Status S3FileSystem::batch_upload_impl(const std::vector<Path>& local_files,
                                        const std::vector<Path>& remote_files) {
-    auto client = get_client();
-    CHECK_S3_CLIENT(client);
-
     if (local_files.size() != remote_files.size()) {
         return Status::InvalidArgument("local_files.size({}) != remote_files.size({})",
                                        local_files.size(), remote_files.size());
     }
 
-    Aws::Transfer::TransferManagerConfiguration transfer_config(_executor.get());
-    transfer_config.s3Client = client;
-    auto transfer_manager = Aws::Transfer::TransferManager::Create(transfer_config);
+    auto transfer_manager = get_transfer_manager();
 
     std::vector<std::shared_ptr<Aws::Transfer::TransferHandle>> handles;
     for (int i = 0; i < local_files.size(); ++i) {
@@ -547,13 +492,10 @@
     } else {
         return Status::IOError("failed to download {}: {}", remote_file.native(),
                                error_msg(key, response));
-=======
->>>>>>> 7bda49b5
-    }
-    return Status::OK();
-}
-
-<<<<<<< HEAD
+    }
+    return Status::OK();
+}
+
 Status S3FileSystem::direct_download_impl(const Path& remote, std::string* content) {
     CHECK_S3_CLIENT(_client);
     Aws::S3::Model::GetObjectRequest request;
@@ -773,245 +715,6 @@
                                      log_with_s3_info());
     }
     return Status::OK();
-=======
-Status S3FileSystem::list_impl(const Path& dir, bool only_file, std::vector<FileInfo>* files,
-                               bool* exists) {
-    // For object storage, this path is always not exist.
-    // So we ignore this property and set exists to true.
-    *exists = true;
-    auto client = get_client();
-    CHECK_S3_CLIENT(client);
-    GET_KEY(prefix, dir);
-    if (!prefix.empty() && prefix.back() != '/') {
-        prefix.push_back('/');
-    }
-
-    Aws::S3::Model::ListObjectsV2Request request;
-    request.WithBucket(_s3_conf.bucket).WithPrefix(prefix);
-    bool is_trucated = false;
-    do {
-        auto outcome = client->ListObjectsV2(request);
-        if (!outcome.IsSuccess()) {
-            return Status::IOError("failed to list {}: {}", dir.native(),
-                                   error_msg(prefix, outcome));
-        }
-        for (const auto& obj : outcome.GetResult().GetContents()) {
-            std::string key = obj.GetKey();
-            bool is_dir = (key.back() == '/');
-            if (only_file && is_dir) {
-                continue;
-            }
-            FileInfo file_info;
-            file_info.file_name = obj.GetKey().substr(prefix.size());
-            file_info.file_size = obj.GetSize();
-            file_info.is_file = !is_dir;
-            files->push_back(std::move(file_info));
-        }
-        is_trucated = outcome.GetResult().GetIsTruncated();
-        request.SetContinuationToken(outcome.GetResult().GetNextContinuationToken());
-    } while (is_trucated);
-    return Status::OK();
-}
-
-Status S3FileSystem::rename_impl(const Path& orig_name, const Path& new_name) {
-    RETURN_IF_ERROR(copy(orig_name, new_name));
-    return delete_file_impl(orig_name);
-}
-
-Status S3FileSystem::rename_dir_impl(const Path& orig_name, const Path& new_name) {
-    RETURN_IF_ERROR(copy_dir(orig_name, new_name));
-    return delete_directory_impl(orig_name);
-}
-
-Status S3FileSystem::upload_impl(const Path& local_file, const Path& remote_file) {
-    auto client = get_client();
-    CHECK_S3_CLIENT(client);
-
-    Aws::Transfer::TransferManagerConfiguration transfer_config(_executor.get());
-    transfer_config.s3Client = client;
-    auto transfer_manager = Aws::Transfer::TransferManager::Create(transfer_config);
-
-    auto start = std::chrono::steady_clock::now();
-
-    GET_KEY(key, remote_file);
-    auto handle = transfer_manager->UploadFile(local_file.native(), _s3_conf.bucket, key,
-                                               "text/plain", Aws::Map<Aws::String, Aws::String>());
-    handle->WaitUntilFinished();
-
-    auto duration = std::chrono::duration<float>(std::chrono::steady_clock::now() - start);
-
-    if (handle->GetStatus() != Aws::Transfer::TransferStatus::COMPLETED) {
-        return Status::IOError("failed to upload {}: {}", remote_file.native(),
-                               error_msg(key, handle->GetLastError().GetMessage()));
-    }
-
-    auto file_size = std::filesystem::file_size(local_file);
-    LOG(INFO) << "Upload " << local_file.native() << " to s3, endpoint=" << _s3_conf.endpoint
-              << ", bucket=" << _s3_conf.bucket << ", key=" << key
-              << ", duration=" << duration.count() << ", capacity=" << file_size
-              << ", tp=" << (file_size) / duration.count();
-
-    return Status::OK();
-}
-
-Status S3FileSystem::batch_upload_impl(const std::vector<Path>& local_files,
-                                       const std::vector<Path>& remote_files) {
-    auto client = get_client();
-    CHECK_S3_CLIENT(client);
-
-    if (local_files.size() != remote_files.size()) {
-        return Status::InvalidArgument("local_files.size({}) != remote_files.size({})",
-                                       local_files.size(), remote_files.size());
-    }
-
-    Aws::Transfer::TransferManagerConfiguration transfer_config(_executor.get());
-    transfer_config.s3Client = client;
-    auto transfer_manager = Aws::Transfer::TransferManager::Create(transfer_config);
-
-    std::vector<std::shared_ptr<Aws::Transfer::TransferHandle>> handles;
-    for (int i = 0; i < local_files.size(); ++i) {
-        GET_KEY(key, remote_files[i]);
-        LOG(INFO) << "Start to upload " << local_files[i].native()
-                  << " to s3, endpoint=" << _s3_conf.endpoint << ", bucket=" << _s3_conf.bucket
-                  << ", key=" << key;
-        auto handle =
-                transfer_manager->UploadFile(local_files[i].native(), _s3_conf.bucket, key,
-                                             "text/plain", Aws::Map<Aws::String, Aws::String>());
-        handles.push_back(std::move(handle));
-    }
-    for (auto& handle : handles) {
-        handle->WaitUntilFinished();
-        if (handle->GetStatus() != Aws::Transfer::TransferStatus::COMPLETED) {
-            // TODO(cyx): Maybe we can cancel remaining handles.
-            return Status::IOError(
-                    "failed to upload: {}",
-                    error_msg(handle->GetKey(), handle->GetLastError().GetMessage()));
-        }
-    }
-    return Status::OK();
-}
-
-Status S3FileSystem::direct_upload_impl(const Path& remote_file, const std::string& content) {
-    CHECK_S3_CLIENT(_client);
-    Aws::S3::Model::PutObjectRequest request;
-    GET_KEY(key, remote_file);
-    request.WithBucket(_s3_conf.bucket).WithKey(key);
-    const std::shared_ptr<Aws::IOStream> input_data =
-            Aws::MakeShared<Aws::StringStream>("upload_directly");
-    *input_data << content.c_str();
-    if (input_data->good()) {
-        request.SetBody(input_data);
-    }
-    if (!input_data->good()) {
-        return Status::IOError("failed to direct upload {}: failed to read from string",
-                               remote_file.native());
-    }
-    Aws::S3::Model::PutObjectOutcome response = _client->PutObject(request);
-    if (response.IsSuccess()) {
-        return Status::OK();
-    } else {
-        return Status::IOError("failed to direct upload {}: {}", remote_file.native(),
-                               error_msg(key, response));
-    }
-}
-
-Status S3FileSystem::upload_with_checksum_impl(const Path& local_file, const Path& remote_file,
-                                               const std::string& checksum) {
-    return upload_impl(local_file, remote_file.string() + "." + checksum);
-}
-
-Status S3FileSystem::download_impl(const Path& remote_file, const Path& local_file) {
-    auto client = get_client();
-    CHECK_S3_CLIENT(client);
-    GET_KEY(key, remote_file);
-    Aws::S3::Model::GetObjectRequest request;
-    request.WithBucket(_s3_conf.bucket).WithKey(key);
-    Aws::S3::Model::GetObjectOutcome response = _client->GetObject(request);
-    if (response.IsSuccess()) {
-        Aws::OFStream local_file_s;
-        local_file_s.open(local_file, std::ios::out | std::ios::binary);
-        if (local_file_s.good()) {
-            local_file_s << response.GetResult().GetBody().rdbuf();
-        }
-        if (!local_file_s.good()) {
-            return Status::IOError("failed to download {}: failed to write file: {}",
-                                   remote_file.native(), local_file.native());
-        }
-    } else {
-        return Status::IOError("failed to download {}: {}", remote_file.native(),
-                               error_msg(key, response));
-    }
-    return Status::OK();
-}
-
-Status S3FileSystem::direct_download_impl(const Path& remote, std::string* content) {
-    CHECK_S3_CLIENT(_client);
-    Aws::S3::Model::GetObjectRequest request;
-    GET_KEY(key, remote);
-    request.WithBucket(_s3_conf.bucket).WithKey(key);
-    Aws::S3::Model::GetObjectOutcome response = _client->GetObject(request);
-    if (response.IsSuccess()) {
-        std::stringstream ss;
-        ss << response.GetResult().GetBody().rdbuf();
-        *content = ss.str();
-    } else {
-        return Status::IOError("failed to direct download {}: {}", remote.native(),
-                               error_msg(key, response));
-    }
-    return Status::OK();
-}
-
-Status S3FileSystem::copy(const Path& src, const Path& dst) {
-    CHECK_S3_CLIENT(_client);
-    Aws::S3::Model::CopyObjectRequest request;
-    GET_KEY(src_key, src);
-    GET_KEY(dst_key, dst);
-    request.WithCopySource(_s3_conf.bucket + "/" + src_key)
-            .WithKey(dst_key)
-            .WithBucket(_s3_conf.bucket);
-    Aws::S3::Model::CopyObjectOutcome response = _client->CopyObject(request);
-    if (response.IsSuccess()) {
-        return Status::OK();
-    } else {
-        return Status::IOError("failed to copy from {} to {}: {}", src.native(), dst.native(),
-                               error_msg(src_key, response));
-    }
-}
-
-Status S3FileSystem::copy_dir(const Path& src, const Path& dst) {
-    std::vector<FileInfo> files;
-    bool exists = false;
-    RETURN_IF_ERROR(list_impl(src, true, &files, &exists));
-    if (!exists) {
-        return Status::IOError("path not found: {}", src.native());
-    }
-    if (files.empty()) {
-        LOG(WARNING) << "Nothing need to copy: " << src << " -> " << dst;
-        return Status::OK();
-    }
-    for (auto& file : files) {
-        RETURN_IF_ERROR(copy(src / file.file_name, dst / file.file_name));
-    }
-    return Status::OK();
-}
-
-Status S3FileSystem::get_key(const Path& path, std::string* key) const {
-    CHECK_S3_PATH(uri, path);
-    *key = uri.get_key();
-    return Status::OK();
-}
-
-template <typename AwsOutcome>
-std::string S3FileSystem::error_msg(const std::string& key, const AwsOutcome& outcome) const {
-    return fmt::format("(endpoint: {}, bucket: {}, key:{}, {}), {}", _s3_conf.endpoint,
-                       _s3_conf.bucket, key, outcome.GetError().GetExceptionName(),
-                       outcome.GetError().GetMessage());
-}
-
-std::string S3FileSystem::error_msg(const std::string& key, const std::string& err) const {
-    return fmt::format("(endpoint: {}, bucket: {}, key:{}), {}", _s3_conf.endpoint, _s3_conf.bucket,
-                       key, err);
->>>>>>> 7bda49b5
 }
 
 } // namespace io
