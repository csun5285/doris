// Licensed to the Apache Software Foundation (ASF) under one
// or more contributor license agreements.  See the NOTICE file
// distributed with this work for additional information
// regarding copyright ownership.  The ASF licenses this file
// to you under the Apache License, Version 2.0 (the
// "License"); you may not use this file except in compliance
// with the License.  You may obtain a copy of the License at
//
//   http://www.apache.org/licenses/LICENSE-2.0
//
// Unless required by applicable law or agreed to in writing,
// software distributed under the License is distributed on an
// "AS IS" BASIS, WITHOUT WARRANTIES OR CONDITIONS OF ANY
// KIND, either express or implied.  See the License for the
// specific language governing permissions and limitations
// under the License.

#include "agent/agent_server.h"

#include <gen_cpp/AgentService_types.h>
#include <gen_cpp/HeartbeatService_types.h>
#include <gen_cpp/Types_types.h>
#include <stdint.h>
#include <thrift/protocol/TDebugProtocol.h>

#include <filesystem>
#include <ostream>
#include <string>

#include "agent/task_worker_pool.h"
#include "agent/topic_subscriber.h"
#include "agent/user_resource_listener.h"
#include "agent/utils.h"
#include "common/logging.h"
#include "common/status.h"
#include "gutil/strings/substitute.h"
#include "olap/olap_define.h"
#include "olap/options.h"
#include "olap/snapshot_manager.h"
#include "runtime/exec_env.h"

namespace doris {
class TopicListener;
} // namespace doris

using std::string;
using std::vector;

namespace doris {

AgentServer::AgentServer(ExecEnv* exec_env, const TMasterInfo& master_info)
        : _master_info(master_info), _topic_subscriber(new TopicSubscriber()) {
    for (auto& path : exec_env->store_paths()) {
        try {
            string dpp_download_path_str = path.path + "/" + DPP_PREFIX;
            std::filesystem::path dpp_download_path(dpp_download_path_str);
            if (std::filesystem::exists(dpp_download_path)) {
                std::filesystem::remove_all(dpp_download_path);
            }
        } catch (...) {
            LOG(WARNING) << "boost exception when remove dpp download path. path=" << path.path;
        }
    }

    MasterServerClient::create(master_info);

    // It is the same code to create workers of each type, so we use a macro
    // to make code to be more readable.

#ifndef BE_TEST
#define CREATE_AND_START_POOL(type, pool_name)                                                    \
    pool_name.reset(new TaskWorkerPool(TaskWorkerPool::TaskWorkerType::type, exec_env,            \
                                       master_info, TaskWorkerPool::ThreadModel::MULTI_THREADS)); \
    pool_name->start();

#define CREATE_AND_START_THREAD(type, pool_name)                                                  \
    pool_name.reset(new TaskWorkerPool(TaskWorkerPool::TaskWorkerType::type, exec_env,            \
                                       master_info, TaskWorkerPool::ThreadModel::SINGLE_THREAD)); \
    pool_name->start();
#else
#define CREATE_AND_START_POOL(type, pool_name)
#define CREATE_AND_START_THREAD(type, pool_name)
#endif // BE_TEST

<<<<<<< HEAD
#ifdef CLOUD_MODE
    _push_delete_workers.reset(new PushTaskPool(exec_env,
                                                TaskWorkerPool::ThreadModel::MULTI_THREADS,
                                                PushTaskPool::PushWokerType::DELETE));
    _push_delete_workers->start();
    _alter_tablet_workers.reset(
            new AlterTableTaskPool(exec_env, TaskWorkerPool::ThreadModel::MULTI_THREADS));
    _alter_tablet_workers->start();
    CREATE_AND_START_POOL(ALTER_INVERTED_INDEX, _alter_inverted_index_workers);
    CREATE_AND_START_POOL(SUBMIT_TABLE_COMPACTION, _submit_table_compaction_workers);
    CREATE_AND_START_THREAD(REPORT_TASK, _report_task_workers);
    CREATE_AND_START_POOL(CALCULATE_DELETE_BITMAP, _calc_delete_bimtap_workers);
#else
=======
>>>>>>> 7bda49b5
#ifndef BE_TEST
    _create_tablet_workers.reset(
            new CreateTableTaskPool(exec_env, TaskWorkerPool::ThreadModel::MULTI_THREADS));
    _create_tablet_workers->start();
    _drop_tablet_workers.reset(
            new DropTableTaskPool(exec_env, TaskWorkerPool::ThreadModel::MULTI_THREADS));
    _drop_tablet_workers->start();

    // Both PUSH and REALTIME_PUSH type use _push_load_workers
    _push_load_workers.reset(new PushTaskPool(exec_env, TaskWorkerPool::ThreadModel::MULTI_THREADS,
                                              PushTaskPool::PushWokerType::LOAD_V2));
    _push_load_workers->start();
    _publish_version_workers.reset(
            new PublishVersionTaskPool(exec_env, TaskWorkerPool::ThreadModel::MULTI_THREADS));
    _publish_version_workers->start();
    _clear_transaction_task_workers.reset(
            new ClearTransactionTaskPool(exec_env, TaskWorkerPool::ThreadModel::MULTI_THREADS));
    _clear_transaction_task_workers->start();
    _push_delete_workers.reset(new PushTaskPool(exec_env,
                                                TaskWorkerPool::ThreadModel::MULTI_THREADS,
                                                PushTaskPool::PushWokerType::DELETE));
    _push_delete_workers->start();
    _alter_tablet_workers.reset(
            new AlterTableTaskPool(exec_env, TaskWorkerPool::ThreadModel::MULTI_THREADS));
    _alter_tablet_workers->start();
    _clone_workers.reset(new CloneTaskPool(exec_env, TaskWorkerPool::ThreadModel::MULTI_THREADS));
    _clone_workers->start();
    _storage_medium_migrate_workers.reset(
            new StorageMediumMigrateTaskPool(exec_env, TaskWorkerPool::ThreadModel::MULTI_THREADS));
    _storage_medium_migrate_workers->start();
#endif
    CREATE_AND_START_POOL(ALTER_INVERTED_INDEX, _alter_inverted_index_workers);
    CREATE_AND_START_POOL(CHECK_CONSISTENCY, _check_consistency_workers);
    CREATE_AND_START_POOL(UPLOAD, _upload_workers);
    CREATE_AND_START_POOL(DOWNLOAD, _download_workers);
    CREATE_AND_START_POOL(MAKE_SNAPSHOT, _make_snapshot_workers);
    CREATE_AND_START_POOL(RELEASE_SNAPSHOT, _release_snapshot_workers);
    CREATE_AND_START_POOL(MOVE, _move_dir_workers);
    CREATE_AND_START_POOL(UPDATE_TABLET_META_INFO, _update_tablet_meta_info_workers);
    CREATE_AND_START_THREAD(PUSH_COOLDOWN_CONF, _push_cooldown_conf_workers);

    CREATE_AND_START_THREAD(REPORT_TASK, _report_task_workers);
    CREATE_AND_START_THREAD(REPORT_DISK_STATE, _report_disk_state_workers);
    CREATE_AND_START_THREAD(REPORT_OLAP_TABLE, _report_tablet_workers);
    CREATE_AND_START_POOL(SUBMIT_TABLE_COMPACTION, _submit_table_compaction_workers);
    CREATE_AND_START_POOL(PUSH_STORAGE_POLICY, _push_storage_policy_workers);
<<<<<<< HEAD
#endif // CLOUD_MODE
=======
    CREATE_AND_START_THREAD(GC_BINLOG, _gc_binlog_workers);
>>>>>>> 7bda49b5
#undef CREATE_AND_START_POOL
#undef CREATE_AND_START_THREAD

#if !defined(BE_TEST) && !defined(__APPLE__)
    // Add subscriber here and register listeners
    TopicListener* user_resource_listener = new UserResourceListener(exec_env, master_info);
    LOG(INFO) << "Register user resource listener";
    _topic_subscriber->register_listener(doris::TTopicType::type::RESOURCE, user_resource_listener);
#endif
}

AgentServer::~AgentServer() {}

// TODO(lingbin): each task in the batch may have it own status or FE must check and
// resend request when something is wrong(BE may need some logic to guarantee idempotence.
void AgentServer::submit_tasks(TAgentResult& agent_result,
                               const std::vector<TAgentTaskRequest>& tasks) {
    Status ret_st;

    // TODO check master_info here if it is the same with that of heartbeat rpc
    if (_master_info.network_address.hostname.empty() || _master_info.network_address.port == 0) {
        Status ret_st = Status::Cancelled("Have not get FE Master heartbeat yet");
        ret_st.to_thrift(&agent_result.status);
        return;
    }

    for (auto task : tasks) {
        VLOG_RPC << "submit one task: " << apache::thrift::ThriftDebugString(task).c_str();
        TTaskType::type task_type = task.task_type;
        int64_t signature = task.signature;

#define HANDLE_TYPE(t_task_type, work_pool, req_member)                                          \
    case t_task_type:                                                                            \
        if (task.__isset.req_member) {                                                           \
            work_pool->submit_task(task);                                                        \
        } else {                                                                                 \
            ret_st = Status::InvalidArgument("task(signature={}) has wrong request member = {}", \
                                             signature, #req_member);                            \
        }                                                                                        \
        break;

        // TODO(lingbin): It still too long, divided these task types into several categories
        switch (task_type) {
            HANDLE_TYPE(TTaskType::CREATE, _create_tablet_workers, create_tablet_req);
            HANDLE_TYPE(TTaskType::DROP, _drop_tablet_workers, drop_tablet_req);
            HANDLE_TYPE(TTaskType::PUBLISH_VERSION, _publish_version_workers, publish_version_req);
            HANDLE_TYPE(TTaskType::CLEAR_TRANSACTION_TASK, _clear_transaction_task_workers,
                        clear_transaction_task_req);
            HANDLE_TYPE(TTaskType::CLONE, _clone_workers, clone_req);
            HANDLE_TYPE(TTaskType::STORAGE_MEDIUM_MIGRATE, _storage_medium_migrate_workers,
                        storage_medium_migrate_req);
            HANDLE_TYPE(TTaskType::CHECK_CONSISTENCY, _check_consistency_workers,
                        check_consistency_req);
            HANDLE_TYPE(TTaskType::UPLOAD, _upload_workers, upload_req);
            HANDLE_TYPE(TTaskType::DOWNLOAD, _download_workers, download_req);
            HANDLE_TYPE(TTaskType::MAKE_SNAPSHOT, _make_snapshot_workers, snapshot_req);
            HANDLE_TYPE(TTaskType::RELEASE_SNAPSHOT, _release_snapshot_workers,
                        release_snapshot_req);
            HANDLE_TYPE(TTaskType::MOVE, _move_dir_workers, move_dir_req);
            HANDLE_TYPE(TTaskType::UPDATE_TABLET_META_INFO, _update_tablet_meta_info_workers,
                        update_tablet_meta_info_req);
            HANDLE_TYPE(TTaskType::COMPACTION, _submit_table_compaction_workers, compaction_req);
            HANDLE_TYPE(TTaskType::PUSH_STORAGE_POLICY, _push_storage_policy_workers,
                        push_storage_policy_req);
<<<<<<< HEAD
            HANDLE_TYPE(TTaskType::CALCULATE_DELETE_BITMAP, _calc_delete_bimtap_workers, calc_delete_bitmap_req);
=======
>>>>>>> 7bda49b5

        case TTaskType::REALTIME_PUSH:
        case TTaskType::PUSH:
            if (!task.__isset.push_req) {
                ret_st = Status::InvalidArgument(
                        "task(signature={}) has wrong request member = push_req", signature);
                break;
            }
            if (task.push_req.push_type == TPushType::LOAD_V2) {
                _push_load_workers->submit_task(task);
            } else if (task.push_req.push_type == TPushType::DELETE) {
                _push_delete_workers->submit_task(task);
            } else {
                ret_st = Status::InvalidArgument(
                        "task(signature={}, type={}, push_type={}) has wrong push_type", signature,
                        task_type, task.push_req.push_type);
            }
            break;
        case TTaskType::ALTER:
            if (task.__isset.alter_tablet_req || task.__isset.alter_tablet_req_v2) {
                _alter_tablet_workers->submit_task(task);
            } else {
                ret_st = Status::InvalidArgument(
                        "task(signature={}) has wrong request member = alter_tablet_req",
                        signature);
            }
            break;
        case TTaskType::ALTER_INVERTED_INDEX:
            if (task.__isset.alter_inverted_index_req) {
                _alter_inverted_index_workers->submit_task(task);
            } else {
                ret_st = Status::InvalidArgument(strings::Substitute(
                        "task(signature=$0) has wrong request member = alter_inverted_index_req",
                        signature));
            }
            break;
        case TTaskType::PUSH_COOLDOWN_CONF:
            if (task.__isset.push_cooldown_conf) {
                _push_cooldown_conf_workers->submit_task(task);
            } else {
                ret_st = Status::InvalidArgument(
                        "task(signature={}) has wrong request member = push_cooldown_conf",
                        signature);
            }
            break;
<<<<<<< HEAD
=======
        case TTaskType::GC_BINLOG:
            if (task.__isset.gc_binlog_req) {
                _gc_binlog_workers->submit_task(task);
            } else {
                ret_st = Status::InvalidArgument(
                        "task(signature={}) has wrong request member = gc_binlog_req", signature);
            }
            break;
>>>>>>> 7bda49b5
        default:
            ret_st = Status::InvalidArgument("task(signature={}, type={}) has wrong task type",
                                             signature, task_type);
            break;
        }
#undef HANDLE_TYPE

        if (!ret_st.ok()) {
            LOG_WARNING("failed to submit task").tag("task", task).error(ret_st);
            // For now, all tasks in the batch share one status, so if any task
            // was failed to submit, we can only return error to FE(even when some
            // tasks have already been successfully submitted).
            // However, Fe does not check the return status of submit_tasks() currently,
            // and it is not sure that FE will retry when something is wrong, so here we
            // only print an warning log and go on(i.e. do not break current loop),
            // to ensure every task can be submitted once. It is OK for now, because the
            // ret_st can be error only when it encounters an wrong task_type and
            // req-member in TAgentTaskRequest, which is basically impossible.
            // TODO(lingbin): check the logic in FE again later.
        }
    }

    ret_st.to_thrift(&agent_result.status);
}

void AgentServer::make_snapshot(TAgentResult& t_agent_result,
                                const TSnapshotRequest& snapshot_request) {
    string snapshot_path;
    bool allow_incremental_clone = false;
    Status status = SnapshotManager::instance()->make_snapshot(snapshot_request, &snapshot_path,
                                                               &allow_incremental_clone);
    if (!status) {
        LOG_WARNING("failed to make snapshot")
                .tag("tablet_id", snapshot_request.tablet_id)
                .tag("schema_hash", snapshot_request.schema_hash)
                .error(status);
    } else {
        LOG_INFO("successfully make snapshot")
                .tag("tablet_id", snapshot_request.tablet_id)
                .tag("schema_hash", snapshot_request.schema_hash)
                .tag("snapshot_path", snapshot_path);
        t_agent_result.__set_snapshot_path(snapshot_path);
        t_agent_result.__set_allow_incremental_clone(allow_incremental_clone);
    }

    status.to_thrift(&t_agent_result.status);
    t_agent_result.__set_snapshot_version(snapshot_request.preferred_snapshot_version);
}

void AgentServer::release_snapshot(TAgentResult& t_agent_result, const std::string& snapshot_path) {
    Status status = SnapshotManager::instance()->release_snapshot(snapshot_path);
    if (!status) {
        LOG_WARNING("failed to release snapshot").tag("snapshot_path", snapshot_path).error(status);
    } else {
        LOG_INFO("successfully release snapshot").tag("snapshot_path", snapshot_path);
    }
    status.to_thrift(&t_agent_result.status);
}

void AgentServer::publish_cluster_state(TAgentResult& t_agent_result,
                                        const TAgentPublishRequest& request) {
    Status status = Status::NotSupported("deprecated method(publish_cluster_state) was invoked");
    status.to_thrift(&t_agent_result.status);
}

} // namespace doris<|MERGE_RESOLUTION|>--- conflicted
+++ resolved
@@ -82,7 +82,6 @@
 #define CREATE_AND_START_THREAD(type, pool_name)
 #endif // BE_TEST
 
-<<<<<<< HEAD
 #ifdef CLOUD_MODE
     _push_delete_workers.reset(new PushTaskPool(exec_env,
                                                 TaskWorkerPool::ThreadModel::MULTI_THREADS,
@@ -96,8 +95,6 @@
     CREATE_AND_START_THREAD(REPORT_TASK, _report_task_workers);
     CREATE_AND_START_POOL(CALCULATE_DELETE_BITMAP, _calc_delete_bimtap_workers);
 #else
-=======
->>>>>>> 7bda49b5
 #ifndef BE_TEST
     _create_tablet_workers.reset(
             new CreateTableTaskPool(exec_env, TaskWorkerPool::ThreadModel::MULTI_THREADS));
@@ -144,11 +141,8 @@
     CREATE_AND_START_THREAD(REPORT_OLAP_TABLE, _report_tablet_workers);
     CREATE_AND_START_POOL(SUBMIT_TABLE_COMPACTION, _submit_table_compaction_workers);
     CREATE_AND_START_POOL(PUSH_STORAGE_POLICY, _push_storage_policy_workers);
-<<<<<<< HEAD
 #endif // CLOUD_MODE
-=======
     CREATE_AND_START_THREAD(GC_BINLOG, _gc_binlog_workers);
->>>>>>> 7bda49b5
 #undef CREATE_AND_START_POOL
 #undef CREATE_AND_START_THREAD
 
@@ -213,10 +207,7 @@
             HANDLE_TYPE(TTaskType::COMPACTION, _submit_table_compaction_workers, compaction_req);
             HANDLE_TYPE(TTaskType::PUSH_STORAGE_POLICY, _push_storage_policy_workers,
                         push_storage_policy_req);
-<<<<<<< HEAD
             HANDLE_TYPE(TTaskType::CALCULATE_DELETE_BITMAP, _calc_delete_bimtap_workers, calc_delete_bitmap_req);
-=======
->>>>>>> 7bda49b5
 
         case TTaskType::REALTIME_PUSH:
         case TTaskType::PUSH:
@@ -262,8 +253,6 @@
                         signature);
             }
             break;
-<<<<<<< HEAD
-=======
         case TTaskType::GC_BINLOG:
             if (task.__isset.gc_binlog_req) {
                 _gc_binlog_workers->submit_task(task);
@@ -272,7 +261,6 @@
                         "task(signature={}) has wrong request member = gc_binlog_req", signature);
             }
             break;
->>>>>>> 7bda49b5
         default:
             ret_st = Status::InvalidArgument("task(signature={}, type={}) has wrong task type",
                                              signature, task_type);
