--- conflicted
+++ resolved
@@ -431,8 +431,6 @@
                 tablet->tablet_meta()->set_storage_policy_id(tablet_meta_info.storage_policy_id);
                 need_to_save = true;
             }
-<<<<<<< HEAD
-=======
             if (tablet_meta_info.__isset.is_in_memory) {
                 tablet->tablet_meta()->mutable_tablet_schema()->set_is_in_memory(
                         tablet_meta_info.is_in_memory);
@@ -484,7 +482,6 @@
                         tablet_meta_info.time_series_compaction_time_threshold_seconds);
                 need_to_save = true;
             }
->>>>>>> 0f37f1c3
             if (tablet_meta_info.__isset.replica_id) {
                 tablet->tablet_meta()->set_replica_id(tablet_meta_info.replica_id);
             }
