// Licensed to the Apache Software Foundation (ASF) under one
// or more contributor license agreements.  See the NOTICE file
// distributed with this work for additional information
// regarding copyright ownership.  The ASF licenses this file
// to you under the Apache License, Version 2.0 (the
// "License"); you may not use this file except in compliance
// with the License.  You may obtain a copy of the License at
//
//   http://www.apache.org/licenses/LICENSE-2.0
//
// Unless required by applicable law or agreed to in writing,
// software distributed under the License is distributed on an
// "AS IS" BASIS, WITHOUT WARRANTIES OR CONDITIONS OF ANY
// KIND, either express or implied.  See the License for the
// specific language governing permissions and limitations
// under the License.

#include "agent/task_worker_pool.h"

#include <pthread.h>
#include <sys/stat.h>

#include <boost/lexical_cast.hpp>
#include <chrono>
#include <csignal>
#include <ctime>
#include <sstream>
#include <string>

#include "common/status.h"
#include "env/env.h"
#include "gen_cpp/Types_types.h"
#include "gutil/strings/substitute.h"
#include "olap/data_dir.h"
#include "olap/olap_common.h"
#include "olap/snapshot_manager.h"
#include "olap/storage_engine.h"
#include "olap/storage_policy_mgr.h"
#include "olap/tablet.h"
#include "olap/task/engine_alter_tablet_task.h"
#include "olap/task/engine_batch_load_task.h"
#include "olap/task/engine_checksum_task.h"
#include "olap/task/engine_clone_task.h"
#include "olap/task/engine_publish_version_task.h"
#include "olap/task/engine_storage_migration_task.h"
#include "olap/utils.h"
#include "runtime/exec_env.h"
#include "runtime/snapshot_loader.h"
#include "service/backend_options.h"
#include "util/doris_metrics.h"
#include "util/file_utils.h"
#include "util/random.h"
#include "util/scoped_cleanup.h"
#include "util/stopwatch.hpp"
#include "util/threadpool.h"
#include "util/trace.h"

namespace doris {

DEFINE_GAUGE_METRIC_PROTOTYPE_2ARG(agent_task_queue_size, MetricUnit::NOUNIT);

const uint32_t TASK_FINISH_MAX_RETRY = 3;
const uint32_t PUBLISH_VERSION_MAX_RETRY = 3;

std::atomic_ulong TaskWorkerPool::_s_report_version(time(nullptr) * 10000);
std::mutex TaskWorkerPool::_s_task_signatures_lock;
std::map<TTaskType::type, std::set<int64_t>> TaskWorkerPool::_s_task_signatures;
FrontendServiceClientCache TaskWorkerPool::_master_service_client_cache;

TaskWorkerPool::TaskWorkerPool(const TaskWorkerType task_worker_type, ExecEnv* env,
                               const TMasterInfo& master_info, ThreadModel thread_model)
        : _master_info(master_info),
          _agent_utils(new AgentUtils()),
          _master_client(new MasterServerClient(_master_info, &_master_service_client_cache)),
          _env(env),
          _stop_background_threads_latch(1),
          _is_work(false),
          _thread_model(thread_model),
          _is_doing_work(false),
          _task_worker_type(task_worker_type) {
    _backend.__set_host(BackendOptions::get_localhost());
    _backend.__set_be_port(config::be_port);
    _backend.__set_http_port(config::webserver_port);

    string task_worker_type_name = TYPE_STRING(task_worker_type);
    _name = strings::Substitute("TaskWorkerPool.$0", task_worker_type_name);

    _metric_entity = DorisMetrics::instance()->metric_registry()->register_entity(
            task_worker_type_name, {{"type", task_worker_type_name}});
    REGISTER_ENTITY_HOOK_METRIC(_metric_entity, this, agent_task_queue_size, [this]() -> uint64_t {
        if (_thread_model == ThreadModel::SINGLE_THREAD) {
            return _is_doing_work.load();
        } else {
            std::lock_guard<std::mutex> lock(_worker_thread_lock);
            return _tasks.size();
        }
    });
}

TaskWorkerPool::~TaskWorkerPool() {
    _stop_background_threads_latch.count_down();
    stop();

    DEREGISTER_ENTITY_HOOK_METRIC(_metric_entity, agent_task_queue_size);
    DorisMetrics::instance()->metric_registry()->deregister_entity(_metric_entity);
}

void TaskWorkerPool::start() {
    // Init task pool and task workers
    _is_work = true;
    if (_thread_model == ThreadModel::SINGLE_THREAD) {
        _worker_count = 1;
    }
    std::function<void()> cb;
    switch (_task_worker_type) {
    case TaskWorkerType::CREATE_TABLE:
        _worker_count = config::create_tablet_worker_count;
        cb = std::bind<void>(&TaskWorkerPool::_create_tablet_worker_thread_callback, this);
        break;
    case TaskWorkerType::DROP_TABLE:
        _worker_count = config::drop_tablet_worker_count;
        cb = std::bind<void>(&TaskWorkerPool::_drop_tablet_worker_thread_callback, this);
        break;
    case TaskWorkerType::PUSH:
    case TaskWorkerType::REALTIME_PUSH:
        _worker_count =
                config::push_worker_count_normal_priority + config::push_worker_count_high_priority;
        cb = std::bind<void>(&TaskWorkerPool::_push_worker_thread_callback, this);
        break;
    case TaskWorkerType::PUBLISH_VERSION:
        _worker_count = config::publish_version_worker_count;
        cb = std::bind<void>(&TaskWorkerPool::_publish_version_worker_thread_callback, this);
        break;
    case TaskWorkerType::CLEAR_TRANSACTION_TASK:
        _worker_count = config::clear_transaction_task_worker_count;
        cb = std::bind<void>(&TaskWorkerPool::_clear_transaction_task_worker_thread_callback, this);
        break;
    case TaskWorkerType::DELETE:
        _worker_count = config::delete_worker_count;
        cb = std::bind<void>(&TaskWorkerPool::_delete_worker_thread_callback, this);
        break;
    case TaskWorkerType::ALTER_TABLE:
        _worker_count = config::alter_tablet_worker_count;
        cb = std::bind<void>(&TaskWorkerPool::_alter_tablet_worker_thread_callback, this);
        break;
    case TaskWorkerType::CLONE:
        _worker_count = config::clone_worker_count;
        cb = std::bind<void>(&TaskWorkerPool::_clone_worker_thread_callback, this);
        break;
    case TaskWorkerType::STORAGE_MEDIUM_MIGRATE:
        _worker_count = config::storage_medium_migrate_count;
        cb = std::bind<void>(&TaskWorkerPool::_storage_medium_migrate_worker_thread_callback, this);
        break;
    case TaskWorkerType::CHECK_CONSISTENCY:
        _worker_count = config::check_consistency_worker_count;
        cb = std::bind<void>(&TaskWorkerPool::_check_consistency_worker_thread_callback, this);
        break;
    case TaskWorkerType::REPORT_TASK:
        cb = std::bind<void>(&TaskWorkerPool::_report_task_worker_thread_callback, this);
        break;
    case TaskWorkerType::REPORT_DISK_STATE:
        cb = std::bind<void>(&TaskWorkerPool::_report_disk_state_worker_thread_callback, this);
        break;
    case TaskWorkerType::REPORT_OLAP_TABLE:
        cb = std::bind<void>(&TaskWorkerPool::_report_tablet_worker_thread_callback, this);
        break;
    case TaskWorkerType::UPLOAD:
        _worker_count = config::upload_worker_count;
        cb = std::bind<void>(&TaskWorkerPool::_upload_worker_thread_callback, this);
        break;
    case TaskWorkerType::DOWNLOAD:
        _worker_count = config::download_worker_count;
        cb = std::bind<void>(&TaskWorkerPool::_download_worker_thread_callback, this);
        break;
    case TaskWorkerType::MAKE_SNAPSHOT:
        _worker_count = config::make_snapshot_worker_count;
        cb = std::bind<void>(&TaskWorkerPool::_make_snapshot_thread_callback, this);
        break;
    case TaskWorkerType::RELEASE_SNAPSHOT:
        _worker_count = config::release_snapshot_worker_count;
        cb = std::bind<void>(&TaskWorkerPool::_release_snapshot_thread_callback, this);
        break;
    case TaskWorkerType::MOVE:
        _worker_count = 1;
        cb = std::bind<void>(&TaskWorkerPool::_move_dir_thread_callback, this);
        break;
    case TaskWorkerType::UPDATE_TABLET_META_INFO:
        _worker_count = 1;
        cb = std::bind<void>(&TaskWorkerPool::_update_tablet_meta_worker_thread_callback, this);
        break;
    case TaskWorkerType::SUBMIT_TABLE_COMPACTION:
        _worker_count = 1;
        cb = std::bind<void>(&TaskWorkerPool::_submit_table_compaction_worker_thread_callback,
                             this);
        break;
    case TaskWorkerType::REFRESH_STORAGE_POLICY:
        cb = std::bind<void>(
                &TaskWorkerPool::_storage_refresh_storage_policy_worker_thread_callback, this);
        break;
    case TaskWorkerType::UPDATE_STORAGE_POLICY:
        _worker_count = 1;
        cb = std::bind<void>(&TaskWorkerPool::_storage_update_storage_policy_worker_thread_callback,
                             this);
        break;
    default:
        // pass
        break;
    }
    CHECK(_thread_model == ThreadModel::MULTI_THREADS || _worker_count == 1);

#ifndef BE_TEST
    ThreadPoolBuilder(_name)
            .set_min_threads(_worker_count)
            .set_max_threads(_worker_count)
            .build(&_thread_pool);

    for (int i = 0; i < _worker_count; i++) {
        auto st = _thread_pool->submit_func(cb);
        CHECK(st.ok()) << st.to_string();
    }
#endif
}

void TaskWorkerPool::stop() {
    {
        std::unique_lock<std::mutex> worker_thread_lock(_worker_thread_lock);
        _is_work = false;
        _worker_thread_condition_variable.notify_all();
    }
    _thread_pool->shutdown();
}

void TaskWorkerPool::submit_task(const TAgentTaskRequest& task) {
    const TTaskType::type task_type = task.task_type;
    int64_t signature = task.signature;

    std::string type_str;
    EnumToString(TTaskType, task_type, type_str);
    VLOG_CRITICAL << "submitting task. type=" << type_str << ", signature=" << signature;

    if (_register_task_info(task_type, signature)) {
        // Set the receiving time of task so that we can determine whether it is timed out later
        (const_cast<TAgentTaskRequest&>(task)).__set_recv_time(time(nullptr));
        size_t task_count_in_queue = 0;
        {
            std::lock_guard<std::mutex> worker_thread_lock(_worker_thread_lock);
            _tasks.push_back(task);
            task_count_in_queue = _tasks.size();
            _worker_thread_condition_variable.notify_one();
        }
        LOG_INFO("successfully submit task")
                .tag("type", type_str)
                .tag("signature", signature)
                .tag("queue_size", task_count_in_queue);
    } else {
        LOG_WARNING("failed to register task").tag("type", type_str).tag("signature", signature);
    }
}

void TaskWorkerPool::notify_thread() {
    _worker_thread_condition_variable.notify_one();
    VLOG_CRITICAL << "notify task worker pool: " << _name;
}

bool TaskWorkerPool::_register_task_info(const TTaskType::type task_type, int64_t signature) {
    lock_guard<std::mutex> task_signatures_lock(_s_task_signatures_lock);
    set<int64_t>& signature_set = _s_task_signatures[task_type];
    return signature_set.insert(signature).second;
}

void TaskWorkerPool::_remove_task_info(const TTaskType::type task_type, int64_t signature) {
    size_t queue_size;
    {
        lock_guard<std::mutex> task_signatures_lock(_s_task_signatures_lock);
        set<int64_t>& signature_set = _s_task_signatures[task_type];
        signature_set.erase(signature);
        queue_size = signature_set.size();
    }

    std::string type_str;
    EnumToString(TTaskType, task_type, type_str);
    VLOG_NOTICE << "remove task info. type=" << type_str << ", signature=" << signature
                << ", queue_size=" << queue_size;
    TRACE("remove task info");
}

void TaskWorkerPool::_finish_task(const TFinishTaskRequest& finish_task_request) {
    // Return result to FE
    TMasterResult result;
    uint32_t try_time = 0;

    while (try_time < TASK_FINISH_MAX_RETRY) {
        DorisMetrics::instance()->finish_task_requests_total->increment(1);
        Status client_status = _master_client->finish_task(finish_task_request, &result);

        if (client_status.ok()) {
            break;
        } else {
            DorisMetrics::instance()->finish_task_requests_failed->increment(1);
            LOG_WARNING("failed to finish task")
                    .tag("type", finish_task_request.task_type)
                    .tag("signature", finish_task_request.signature)
                    .error(result.status);
            try_time += 1;
        }
        sleep(config::sleep_one_second);
    }
    TRACE("finish task");
}

uint32_t TaskWorkerPool::_get_next_task_index(int32_t thread_count,
                                              std::deque<TAgentTaskRequest>& tasks,
                                              TPriority::type priority) {
    int32_t index = -1;
    deque<TAgentTaskRequest>::size_type task_count = tasks.size();
    for (uint32_t i = 0; i < task_count; ++i) {
        TAgentTaskRequest task = tasks[i];
        if (priority == TPriority::HIGH) {
            if (task.__isset.priority && task.priority == TPriority::HIGH) {
                index = i;
                break;
            }
        }
    }

    if (index == -1) {
        if (priority == TPriority::HIGH) {
            return index;
        }

        index = 0;
    }

    return index;
}

void TaskWorkerPool::_create_tablet_worker_thread_callback() {
    while (_is_work) {
        TAgentTaskRequest agent_task_req;
        TCreateTabletReq create_tablet_req;
        {
            std::unique_lock<std::mutex> worker_thread_lock(_worker_thread_lock);
            while (_is_work && _tasks.empty()) {
                _worker_thread_condition_variable.wait(worker_thread_lock);
            }
            if (!_is_work) {
                return;
            }

            agent_task_req = _tasks.front();
            create_tablet_req = agent_task_req.create_tablet_req;
            _tasks.pop_front();
        }

        scoped_refptr<Trace> trace(new Trace);
        MonotonicStopWatch watch;
        watch.start();
        SCOPED_CLEANUP({
            if (watch.elapsed_time() / 1e9 > config::agent_task_trace_threshold_sec) {
                LOG(WARNING) << "Trace:" << std::endl << trace->DumpToString(Trace::INCLUDE_ALL);
            }
        });
        ADOPT_TRACE(trace.get());

        DorisMetrics::instance()->create_tablet_requests_total->increment(1);
        TRACE("start to create tablet $0", create_tablet_req.tablet_id);

        std::vector<TTabletInfo> finish_tablet_infos;
        VLOG_NOTICE << "create tablet: " << create_tablet_req;
        Status status = _env->storage_engine()->create_tablet(create_tablet_req);
        if (!status.ok()) {
            DorisMetrics::instance()->create_tablet_requests_failed->increment(1);
            LOG_WARNING("failed to create tablet")
                    .tag("signature", agent_task_req.signature)
                    .tag("tablet_id", create_tablet_req.tablet_id)
                    .error(status);
        } else {
            ++_s_report_version;
            // get path hash of the created tablet
            TabletSharedPtr tablet = StorageEngine::instance()->tablet_manager()->get_tablet(
                    create_tablet_req.tablet_id);
            DCHECK(tablet != nullptr);
            TTabletInfo tablet_info;
            tablet_info.tablet_id = tablet->table_id();
            tablet_info.schema_hash = tablet->schema_hash();
            tablet_info.version = create_tablet_req.version;
            // Useless but it is a required field in TTabletInfo
            tablet_info.version_hash = 0;
            tablet_info.row_count = 0;
            tablet_info.data_size = 0;
            tablet_info.__set_path_hash(tablet->data_dir()->path_hash());
            tablet_info.__set_replica_id(tablet->replica_id());
            finish_tablet_infos.push_back(tablet_info);
            LOG_INFO("successfully create tablet")
                    .tag("signature", agent_task_req.signature)
                    .tag("tablet_id", create_tablet_req.tablet_id);
        }

        TFinishTaskRequest finish_task_request;
        finish_task_request.__set_finish_tablet_infos(finish_tablet_infos);
        finish_task_request.__set_backend(_backend);
        finish_task_request.__set_report_version(_s_report_version);
        finish_task_request.__set_task_type(agent_task_req.task_type);
        finish_task_request.__set_signature(agent_task_req.signature);
        finish_task_request.__set_task_status(status.to_thrift());

        _finish_task(finish_task_request);
        _remove_task_info(agent_task_req.task_type, agent_task_req.signature);
    }
}

void TaskWorkerPool::_drop_tablet_worker_thread_callback() {
    while (_is_work) {
        TAgentTaskRequest agent_task_req;
        TDropTabletReq drop_tablet_req;
        {
            std::unique_lock<std::mutex> worker_thread_lock(_worker_thread_lock);
            while (_is_work && _tasks.empty()) {
                _worker_thread_condition_variable.wait(worker_thread_lock);
            }
            if (!_is_work) {
                return;
            }

            agent_task_req = _tasks.front();
            drop_tablet_req = agent_task_req.drop_tablet_req;
            _tasks.pop_front();
        }

        Status status;
        TabletSharedPtr dropped_tablet = StorageEngine::instance()->tablet_manager()->get_tablet(
                drop_tablet_req.tablet_id, false);
        if (dropped_tablet != nullptr) {
            status = StorageEngine::instance()->tablet_manager()->drop_tablet(
                    drop_tablet_req.tablet_id, drop_tablet_req.replica_id,
                    drop_tablet_req.is_drop_table_or_partition);
        } else {
            status = Status::NotFound("could not find tablet {}", drop_tablet_req.tablet_id);
        }
        if (status.ok()) {
            // if tablet is dropped by fe, then the related txn should also be removed
            StorageEngine::instance()->txn_manager()->force_rollback_tablet_related_txns(
                    dropped_tablet->data_dir()->get_meta(), drop_tablet_req.tablet_id,
                    drop_tablet_req.schema_hash, dropped_tablet->tablet_uid());
            LOG_INFO("successfully drop tablet")
                    .tag("signature", agent_task_req.signature)
                    .tag("tablet_id", drop_tablet_req.tablet_id);
        } else {
            LOG_WARNING("failed to drop tablet")
                    .tag("signature", agent_task_req.signature)
                    .tag("tablet_id", drop_tablet_req.tablet_id)
                    .error(status);
        }

        TFinishTaskRequest finish_task_request;
        finish_task_request.__set_backend(_backend);
        finish_task_request.__set_task_type(agent_task_req.task_type);
        finish_task_request.__set_signature(agent_task_req.signature);
        finish_task_request.__set_task_status(status.to_thrift());

        _finish_task(finish_task_request);
        _remove_task_info(agent_task_req.task_type, agent_task_req.signature);
    }
}

void TaskWorkerPool::_alter_tablet_worker_thread_callback() {
    while (_is_work) {
        TAgentTaskRequest agent_task_req;
        {
            std::unique_lock<std::mutex> worker_thread_lock(_worker_thread_lock);
            while (_is_work && _tasks.empty()) {
                _worker_thread_condition_variable.wait(worker_thread_lock);
            }
            if (!_is_work) {
                return;
            }

            agent_task_req = _tasks.front();
            _tasks.pop_front();
        }
        int64_t signature = agent_task_req.signature;
        LOG(INFO) << "get alter table task, signature: " << agent_task_req.signature;
        bool is_task_timeout = false;
        if (agent_task_req.__isset.recv_time) {
            int64_t time_elapsed = time(nullptr) - agent_task_req.recv_time;
            if (time_elapsed > config::report_task_interval_seconds * 20) {
                LOG(INFO) << "task elapsed " << time_elapsed
                          << " seconds since it is inserted to queue, it is timeout";
                is_task_timeout = true;
            }
        }
        if (!is_task_timeout) {
            TFinishTaskRequest finish_task_request;
            TTaskType::type task_type = agent_task_req.task_type;
            switch (task_type) {
            case TTaskType::ALTER:
                _alter_tablet(agent_task_req, signature, task_type, &finish_task_request);
                break;
            default:
                // pass
                break;
            }
            _finish_task(finish_task_request);
        }
        _remove_task_info(agent_task_req.task_type, agent_task_req.signature);
    }
}

void TaskWorkerPool::_alter_tablet(const TAgentTaskRequest& agent_task_req, int64_t signature,
                                   const TTaskType::type task_type,
                                   TFinishTaskRequest* finish_task_request) {
    Status status;

    string process_name;
    switch (task_type) {
    case TTaskType::ALTER:
        process_name = "alter tablet";
        break;
    default:
        std::string task_name;
        EnumToString(TTaskType, task_type, task_name);
        LOG(WARNING) << "schema change type invalid. type: " << task_name
                     << ", signature: " << signature;
        status = Status::NotSupported("Schema change type invalid");
        break;
    }

    // Check last schema change status, if failed delete tablet file
    // Do not need to adjust delete success or not
    // Because if delete failed create rollup will failed
    if (status.ok()) {
        EngineAlterTabletTask engine_task(agent_task_req.alter_tablet_req_v2);
        status = _env->storage_engine()->execute_task(&engine_task);
    }

    if (status.ok()) {
        ++_s_report_version;
    }

    // Return result to fe
    finish_task_request->__set_backend(_backend);
    finish_task_request->__set_report_version(_s_report_version);
    finish_task_request->__set_task_type(task_type);
    finish_task_request->__set_signature(signature); 

    if (status.ok()) {
<<<<<<< HEAD
        LOG(INFO) << process_name << " success. signature: " << signature;
        error_msgs.push_back(process_name + " success");
=======
        TTabletInfo tablet_info;
        status = _get_tablet_info(new_tablet_id, new_schema_hash, signature, &tablet_info);
        if (status.ok()) {
            finish_tablet_infos.push_back(tablet_info);
        }
    }

    if (!status.ok() && status.code() != TStatusCode::NOT_IMPLEMENTED_ERROR) {
        LOG_WARNING("failed to {}", process_name)
                .tag("signature", agent_task_req.signature)
                .tag("base_tablet_id", agent_task_req.alter_tablet_req_v2.base_tablet_id)
                .tag("new_tablet_id", new_tablet_id)
                .error(status);
>>>>>>> ef37396b
    } else {
        finish_task_request->__set_finish_tablet_infos(finish_tablet_infos);
        LOG_INFO("successfully {}", process_name)
                .tag("signature", agent_task_req.signature)
                .tag("base_tablet_id", agent_task_req.alter_tablet_req_v2.base_tablet_id)
                .tag("new_tablet_id", new_tablet_id);
    }
    finish_task_request->__set_task_status(status.to_thrift());
}

void TaskWorkerPool::_push_worker_thread_callback() {
    // gen high priority worker thread
    TPriority::type priority = TPriority::NORMAL;
    int32_t push_worker_count_high_priority = config::push_worker_count_high_priority;
    static uint32_t s_worker_count = 0;
    {
        std::lock_guard<std::mutex> worker_thread_lock(_worker_thread_lock);
        if (s_worker_count < push_worker_count_high_priority) {
            ++s_worker_count;
            priority = TPriority::HIGH;
        }
    }

    while (_is_work) {
        TAgentTaskRequest agent_task_req;
        TPushReq push_req;
        int32_t index = 0;
        do {
            std::unique_lock<std::mutex> worker_thread_lock(_worker_thread_lock);
            while (_is_work && _tasks.empty()) {
                _worker_thread_condition_variable.wait(worker_thread_lock);
            }
            if (!_is_work) {
                return;
            }

            index = _get_next_task_index(config::push_worker_count_normal_priority +
                                                 config::push_worker_count_high_priority,
                                         _tasks, priority);

            if (index < 0) {
                // there is no high priority task. notify other thread to handle normal task
                _worker_thread_condition_variable.notify_one();
                break;
            }

            agent_task_req = _tasks[index];
            push_req = agent_task_req.push_req;
            _tasks.erase(_tasks.begin() + index);
        } while (false);

        if (index < 0) {
            // there is no high priority task in queue
            sleep(1);
            continue;
        }

        LOG(INFO) << "get push task. signature=" << agent_task_req.signature
                  << ", priority=" << priority << " push_type=" << push_req.push_type;
        std::vector<TTabletInfo> tablet_infos;

        EngineBatchLoadTask engine_task(push_req, &tablet_infos);
        auto status = _env->storage_engine()->execute_task(&engine_task);

        // Return result to fe
        TFinishTaskRequest finish_task_request;
        finish_task_request.__set_backend(_backend);
        finish_task_request.__set_task_type(agent_task_req.task_type);
        finish_task_request.__set_signature(agent_task_req.signature);
        if (push_req.push_type == TPushType::DELETE) {
            finish_task_request.__set_request_version(push_req.version);
        }

        if (status.ok()) {
            LOG_INFO("successfully execute push task")
                    .tag("signature", agent_task_req.signature)
                    .tag("tablet_id", push_req.tablet_id)
                    .tag("push_type", push_req.push_type);
            ++_s_report_version;
            finish_task_request.__set_finish_tablet_infos(tablet_infos);
        } else {
            LOG_WARNING("failed to execute push task")
                    .tag("signature", agent_task_req.signature)
                    .tag("tablet_id", push_req.tablet_id)
                    .tag("push_type", push_req.push_type)
                    .error(status);
        }
        finish_task_request.__set_task_status(status.to_thrift());
        finish_task_request.__set_report_version(_s_report_version);

        _finish_task(finish_task_request);
        _remove_task_info(agent_task_req.task_type, agent_task_req.signature);
    }
}

void TaskWorkerPool::_delete_worker_thread_callback() {
    while (_is_work) {
        Status status;
        TAgentTaskRequest agent_task_req;
        do {
            std::unique_lock<std::mutex> worker_thread_lock(_worker_thread_lock);
            while (_is_work && _tasks.empty()) {
                _worker_thread_condition_variable.wait(worker_thread_lock);
            }
            if (!_is_work) {
                return;
            }

            agent_task_req = _tasks.front();
            _tasks.pop_front();
        } while (false);

        auto& push_req = agent_task_req.push_req;
        LOG(INFO) << "Get delete task, signature: " << agent_task_req.signature
                  << ", tablet_id: " << push_req.tablet_id << ", push_type: " << push_req.push_type;
        std::vector<TTabletInfo> tablet_infos;

        EngineBatchLoadTask engine_task(push_req, &tablet_infos, agent_task_req.signature, &status);
        _env->storage_engine()->execute_task(&engine_task);

        TFinishTaskRequest finish_task_request;
        finish_task_request.__set_backend(_backend);
        finish_task_request.__set_task_type(agent_task_req.task_type);
        finish_task_request.__set_signature(agent_task_req.signature);
        if (push_req.push_type == TPushType::DELETE) {
            finish_task_request.__set_request_version(push_req.version);
        }

        if (status.ok()) {
            VLOG_NOTICE << "Delete ok. signature: " << agent_task_req.signature
                        << ", tablet_id: " << push_req.tablet_id
                        << ", push_type: " << push_req.push_type;
            ++_s_report_version;
            finish_task_request.__set_finish_tablet_infos(tablet_infos);
        } else {
            LOG(WARNING) << "Delete failed, signature: " << agent_task_req.signature
                         << ", tablet_id: " << push_req.tablet_id << ", err: " << status;
        }
        finish_task_request.__set_task_status(status.to_thrift());
        finish_task_request.__set_report_version(_s_report_version);

        _finish_task(finish_task_request);
        _remove_task_info(agent_task_req.task_type, agent_task_req.signature);
    }
}

void TaskWorkerPool::_publish_version_worker_thread_callback() {
    while (_is_work) {
        TAgentTaskRequest agent_task_req;
        TPublishVersionRequest publish_version_req;
        {
            std::unique_lock<std::mutex> worker_thread_lock(_worker_thread_lock);
            while (_is_work && _tasks.empty()) {
                _worker_thread_condition_variable.wait(worker_thread_lock);
            }
            if (!_is_work) {
                return;
            }

            agent_task_req = _tasks.front();
            publish_version_req = agent_task_req.publish_version_req;
            _tasks.pop_front();
        }

        DorisMetrics::instance()->publish_task_request_total->increment(1);
        VLOG_NOTICE << "get publish version task. signature=" << agent_task_req.signature;

        std::vector<TTabletId> error_tablet_ids;
        std::vector<TTabletId> succ_tablet_ids;
        uint32_t retry_time = 0;
        Status status;
        while (retry_time < PUBLISH_VERSION_MAX_RETRY) {
            error_tablet_ids.clear();
            EnginePublishVersionTask engine_task(publish_version_req, &error_tablet_ids,
                                                 &succ_tablet_ids);
            status = _env->storage_engine()->execute_task(&engine_task);
            if (status.ok()) {
                break;
            } else if (status.precise_code() == OLAP_ERR_PUBLISH_VERSION_NOT_CONTINUOUS) {
                // version not continuous, put to queue and wait pre version publish
                // task execute
                std::unique_lock<std::mutex> worker_thread_lock(_worker_thread_lock);
                _tasks.push_back(agent_task_req);
                _worker_thread_condition_variable.notify_one();
                break;
            } else {
                LOG_WARNING("failed to publish version")
                        .tag("transaction_id", publish_version_req.transaction_id)
                        .tag("error_tablets_num", error_tablet_ids.size())
                        .tag("retry_time", retry_time)
                        .error(status);
                ++retry_time;
                std::this_thread::sleep_for(std::chrono::seconds(1));
            }
        }
        if (status.precise_code() == OLAP_ERR_PUBLISH_VERSION_NOT_CONTINUOUS) {
            continue;
        }

        TFinishTaskRequest finish_task_request;
        if (!status) {
            DorisMetrics::instance()->publish_task_failed_total->increment(1);
            // if publish failed, return failed, FE will ignore this error and
            // check error tablet ids and FE will also republish this task
            LOG_WARNING("failed to publish version")
                    .tag("signature", agent_task_req.signature)
                    .tag("transaction_id", publish_version_req.transaction_id)
                    .tag("error_tablets_num", error_tablet_ids.size())
                    .error(status);
            finish_task_request.__set_error_tablet_ids(error_tablet_ids);
        } else {
            int submit_tablets = 0;
            if (config::enable_quick_compaction && config::quick_compaction_batch_size > 0) {
                for (int i = 0; i < succ_tablet_ids.size(); i++) {
                    TabletSharedPtr tablet =
                            StorageEngine::instance()->tablet_manager()->get_tablet(
                                    succ_tablet_ids[i]);
                    if (tablet != nullptr) {
                        submit_tablets++;
                        tablet->publised_count++;
                        if (tablet->publised_count % config::quick_compaction_batch_size == 0) {
                            StorageEngine::instance()->submit_quick_compaction_task(tablet);
                            LOG(INFO) << "trigger quick compaction succ, tabletid:"
                                      << succ_tablet_ids[i]
                                      << ", publised:" << tablet->publised_count;
                        }
                    } else {
                        LOG(WARNING) << "trigger quick compaction failed, tabletid:"
                                     << succ_tablet_ids[i];
                    }
                }
                LOG_INFO("successfully publish version")
                        .tag("signature", agent_task_req.signature)
                        .tag("transaction_id", publish_version_req.transaction_id)
                        .tag("tablets_num", succ_tablet_ids.size());
            }
        }

        status.to_thrift(&finish_task_request.task_status);
        finish_task_request.__set_backend(_backend);
        finish_task_request.__set_task_type(agent_task_req.task_type);
        finish_task_request.__set_signature(agent_task_req.signature);
        finish_task_request.__set_report_version(_s_report_version);

        _finish_task(finish_task_request);
        _remove_task_info(agent_task_req.task_type, agent_task_req.signature);
    }
}

void TaskWorkerPool::_clear_transaction_task_worker_thread_callback() {
    while (_is_work) {
        TAgentTaskRequest agent_task_req;
        TClearTransactionTaskRequest clear_transaction_task_req;
        {
            std::unique_lock<std::mutex> worker_thread_lock(_worker_thread_lock);
            while (_is_work && _tasks.empty()) {
                _worker_thread_condition_variable.wait(worker_thread_lock);
            }
            if (!_is_work) {
                return;
            }

            agent_task_req = _tasks.front();
            clear_transaction_task_req = agent_task_req.clear_transaction_task_req;
            _tasks.pop_front();
        }
        LOG(INFO) << "get clear transaction task. signature=" << agent_task_req.signature
                  << ", transaction_id=" << clear_transaction_task_req.transaction_id
                  << ", partition_id_size=" << clear_transaction_task_req.partition_id.size();

        Status status;

        if (clear_transaction_task_req.transaction_id > 0) {
            // transaction_id should be greater than zero.
            // If it is not greater than zero, no need to execute
            // the following clear_transaction_task() function.
            if (!clear_transaction_task_req.partition_id.empty()) {
                _env->storage_engine()->clear_transaction_task(
                        clear_transaction_task_req.transaction_id,
                        clear_transaction_task_req.partition_id);
            } else {
                _env->storage_engine()->clear_transaction_task(
                        clear_transaction_task_req.transaction_id);
            }
            LOG(INFO) << "finish to clear transaction task. signature=" << agent_task_req.signature
                      << ", transaction_id=" << clear_transaction_task_req.transaction_id;
        } else {
            LOG(WARNING) << "invalid transaction id " << clear_transaction_task_req.transaction_id
                         << ". signature= " << agent_task_req.signature;
        }

        TFinishTaskRequest finish_task_request;
        finish_task_request.__set_task_status(status.to_thrift());
        finish_task_request.__set_backend(_backend);
        finish_task_request.__set_task_type(agent_task_req.task_type);
        finish_task_request.__set_signature(agent_task_req.signature);

        _finish_task(finish_task_request);
        _remove_task_info(agent_task_req.task_type, agent_task_req.signature);
    }
}

void TaskWorkerPool::_update_tablet_meta_worker_thread_callback() {
    while (_is_work) {
        TAgentTaskRequest agent_task_req;
        TUpdateTabletMetaInfoReq update_tablet_meta_req;
        {
            std::unique_lock<std::mutex> worker_thread_lock(_worker_thread_lock);
            while (_is_work && _tasks.empty()) {
                _worker_thread_condition_variable.wait(worker_thread_lock);
            }
            if (!_is_work) {
                return;
            }

            agent_task_req = _tasks.front();
            update_tablet_meta_req = agent_task_req.update_tablet_meta_info_req;
            _tasks.pop_front();
        }
        LOG(INFO) << "get update tablet meta task. signature=" << agent_task_req.signature;

        Status status;

        for (auto& tablet_meta_info : update_tablet_meta_req.tabletMetaInfos) {
            TabletSharedPtr tablet = StorageEngine::instance()->tablet_manager()->get_tablet(
                    tablet_meta_info.tablet_id);
            if (tablet == nullptr) {
                LOG(WARNING) << "could not find tablet when update partition id. tablet_id="
                             << tablet_meta_info.tablet_id
                             << ", schema_hash=" << tablet_meta_info.schema_hash;
                continue;
            }
            std::lock_guard<std::shared_mutex> wrlock(tablet->get_header_lock());
            // update tablet meta
            if (!tablet_meta_info.__isset.meta_type) {
                tablet->set_partition_id(tablet_meta_info.partition_id);
            } else {
                switch (tablet_meta_info.meta_type) {
                case TTabletMetaType::PARTITIONID:
                    tablet->set_partition_id(tablet_meta_info.partition_id);
                    break;
                case TTabletMetaType::INMEMORY:
                    if (tablet_meta_info.storage_policy.empty()) {
                        tablet->tablet_meta()->mutable_tablet_schema()->set_is_in_memory(
                                tablet_meta_info.is_in_memory);
                    } else {
                        LOG(INFO) << "set tablet cooldown resource "
                                  << tablet_meta_info.storage_policy;
                        tablet->tablet_meta()->set_storage_policy(tablet_meta_info.storage_policy);
                    }
                    break;
                case TTabletMetaType::PERSISTENT:
                    tablet->tablet_meta()->mutable_tablet_schema()->set_is_persistent(
                            tablet_meta_info.is_persistent);
                    break;
                }
            }
            tablet->save_meta();
        }

        LOG(INFO) << "finish update tablet meta task. signature=" << agent_task_req.signature;

        TFinishTaskRequest finish_task_request;
        finish_task_request.__set_task_status(status.to_thrift());
        finish_task_request.__set_backend(_backend);
        finish_task_request.__set_task_type(agent_task_req.task_type);
        finish_task_request.__set_signature(agent_task_req.signature);

        _finish_task(finish_task_request);
        _remove_task_info(agent_task_req.task_type, agent_task_req.signature);
    }
}

void TaskWorkerPool::_clone_worker_thread_callback() {
    while (_is_work) {
        TAgentTaskRequest agent_task_req;
        TCloneReq clone_req;

        {
            std::unique_lock<std::mutex> worker_thread_lock(_worker_thread_lock);
            while (_is_work && _tasks.empty()) {
                _worker_thread_condition_variable.wait(worker_thread_lock);
            }
            if (!_is_work) {
                return;
            }

            agent_task_req = _tasks.front();
            clone_req = agent_task_req.clone_req;
            _tasks.pop_front();
        }

        DorisMetrics::instance()->clone_requests_total->increment(1);
        LOG(INFO) << "get clone task. signature=" << agent_task_req.signature;

        std::vector<TTabletInfo> tablet_infos;
        EngineCloneTask engine_task(clone_req, _master_info, agent_task_req.signature,
                                    &tablet_infos);
        auto status = _env->storage_engine()->execute_task(&engine_task);
        // Return result to fe
        TFinishTaskRequest finish_task_request;
        finish_task_request.__set_backend(_backend);
        finish_task_request.__set_task_type(agent_task_req.task_type);
        finish_task_request.__set_signature(agent_task_req.signature);
        finish_task_request.__set_task_status(status.to_thrift());

        if (!status.ok()) {
            DorisMetrics::instance()->clone_requests_failed->increment(1);
            LOG_WARNING("failed to clone tablet")
                    .tag("signature", agent_task_req.signature)
                    .tag("tablet_id", clone_req.tablet_id)
                    .error(status);
        } else {
            LOG_INFO("successfully clone tablet")
                    .tag("signature", agent_task_req.signature)
                    .tag("tablet_id", clone_req.tablet_id);
            finish_task_request.__set_finish_tablet_infos(tablet_infos);
        }

        _finish_task(finish_task_request);
        _remove_task_info(agent_task_req.task_type, agent_task_req.signature);
    }
}

void TaskWorkerPool::_storage_medium_migrate_worker_thread_callback() {
    while (_is_work) {
        TAgentTaskRequest agent_task_req;
        TStorageMediumMigrateReq storage_medium_migrate_req;
        {
            std::unique_lock<std::mutex> worker_thread_lock(_worker_thread_lock);
            while (_is_work && _tasks.empty()) {
                _worker_thread_condition_variable.wait(worker_thread_lock);
            }
            if (!_is_work) {
                return;
            }

            agent_task_req = _tasks.front();
            storage_medium_migrate_req = agent_task_req.storage_medium_migrate_req;
            _tasks.pop_front();
        }

        // check request and get info
        TabletSharedPtr tablet;
        DataDir* dest_store = nullptr;

        auto status = _check_migrate_request(storage_medium_migrate_req, tablet, &dest_store);
        if (status.ok()) {
            EngineStorageMigrationTask engine_task(tablet, dest_store);
            status = _env->storage_engine()->execute_task(&engine_task);
        }
        if (!status.ok()) {
            LOG_WARNING("failed to migrate storage medium")
                    .tag("signature", agent_task_req.signature)
                    .tag("tablet_id", storage_medium_migrate_req.tablet_id)
                    .error(status);
        } else {
            LOG_INFO("successfully migrate storage medium")
                    .tag("signature", agent_task_req.signature)
                    .tag("tablet_id", storage_medium_migrate_req.tablet_id);
        }

        TFinishTaskRequest finish_task_request;
        finish_task_request.__set_backend(_backend);
        finish_task_request.__set_task_type(agent_task_req.task_type);
        finish_task_request.__set_signature(agent_task_req.signature);
        finish_task_request.__set_task_status(status.to_thrift());

        _finish_task(finish_task_request);
        _remove_task_info(agent_task_req.task_type, agent_task_req.signature);
    }
}

Status TaskWorkerPool::_check_migrate_request(const TStorageMediumMigrateReq& req,
                                              TabletSharedPtr& tablet, DataDir** dest_store) {
    int64_t tablet_id = req.tablet_id;
    tablet = StorageEngine::instance()->tablet_manager()->get_tablet(tablet_id);
    if (tablet == nullptr) {
        return Status::InternalError("could not find tablet {}", tablet_id);
    }

    if (req.__isset.data_dir) {
        // request specify the data dir
        *dest_store = StorageEngine::instance()->get_store(req.data_dir);
        if (*dest_store == nullptr) {
            return Status::InternalError("could not find data dir {}", req.data_dir);
        }
    } else {
        // this is a storage medium
        // get data dir by storage medium

        // judge case when no need to migrate
        uint32_t count = StorageEngine::instance()->available_storage_medium_type_count();
        if (count <= 1) {
            return Status::InternalError("available storage medium type count is less than 1");
        }
        // check current tablet storage medium
        TStorageMedium::type storage_medium = req.storage_medium;
        TStorageMedium::type src_storage_medium = tablet->data_dir()->storage_medium();
        if (src_storage_medium == storage_medium) {
            return Status::InternalError("tablet is already on specified storage medium {}",
                                         storage_medium);
        }
        // get a random store of specified storage medium
        auto stores = StorageEngine::instance()->get_stores_for_create_tablet(storage_medium);
        if (stores.empty()) {
            return Status::InternalError("failed to get root path for create tablet");
        }

        *dest_store = stores[0];
    }
    if (tablet->data_dir()->path() == (*dest_store)->path()) {
        return Status::InternalError("tablet is already on specified path {}",
                                     tablet->data_dir()->path());
    }

    // check local disk capacity
    int64_t tablet_size = tablet->tablet_local_size();
    if ((*dest_store)->reach_capacity_limit(tablet_size)) {
        return Status::InternalError("reach the capacity limit of path {}, tablet_size={}",
                                     (*dest_store)->path(), tablet_size);
    }

    return Status::OK();
}

void TaskWorkerPool::_check_consistency_worker_thread_callback() {
    while (_is_work) {
        TAgentTaskRequest agent_task_req;
        TCheckConsistencyReq check_consistency_req;
        {
            std::unique_lock<std::mutex> worker_thread_lock(_worker_thread_lock);
            while (_is_work && _tasks.empty()) {
                _worker_thread_condition_variable.wait(worker_thread_lock);
            }
            if (!_is_work) {
                return;
            }

            agent_task_req = _tasks.front();
            check_consistency_req = agent_task_req.check_consistency_req;
            _tasks.pop_front();
        }

        uint32_t checksum = 0;
        EngineChecksumTask engine_task(check_consistency_req.tablet_id,
                                       check_consistency_req.schema_hash,
                                       check_consistency_req.version, &checksum);
        Status status = _env->storage_engine()->execute_task(&engine_task);
        if (!status.ok()) {
            LOG_WARNING("failed to check consistency")
                    .tag("signature", agent_task_req.signature)
                    .tag("tablet_id", check_consistency_req.tablet_id)
                    .error(status);
        } else {
            LOG_INFO("successfully check consistency")
                    .tag("signature", agent_task_req.signature)
                    .tag("tablet_id", check_consistency_req.tablet_id)
                    .tag("checksum", checksum);
        }

        TFinishTaskRequest finish_task_request;
        finish_task_request.__set_backend(_backend);
        finish_task_request.__set_task_type(agent_task_req.task_type);
        finish_task_request.__set_signature(agent_task_req.signature);
        finish_task_request.__set_task_status(status.to_thrift());
        finish_task_request.__set_tablet_checksum(static_cast<int64_t>(checksum));
        finish_task_request.__set_request_version(check_consistency_req.version);

        _finish_task(finish_task_request);
        _remove_task_info(agent_task_req.task_type, agent_task_req.signature);
    }
}

void TaskWorkerPool::_report_task_worker_thread_callback() {
    StorageEngine::instance()->register_report_listener(this);
    TReportRequest request;
    request.__set_backend(_backend);

    while (_is_work) {
        _is_doing_work = false;
        {
            // wait at most report_task_interval_seconds, or being notified
            std::unique_lock<std::mutex> worker_thread_lock(_worker_thread_lock);
            _worker_thread_condition_variable.wait_for(
                    worker_thread_lock, std::chrono::seconds(config::report_task_interval_seconds));
        }
        if (!_is_work) {
            break;
        }

        if (_master_info.network_address.port == 0) {
            // port == 0 means not received heartbeat yet
            // sleep a short time and try again
            LOG(INFO)
                    << "waiting to receive first heartbeat from frontend before doing task report";
            continue;
        }

        _is_doing_work = true;
        // See _random_sleep() comment in _report_disk_state_worker_thread_callback
        _random_sleep(5);
        {
            lock_guard<std::mutex> task_signatures_lock(_s_task_signatures_lock);
            request.__set_tasks(_s_task_signatures);
        }
        _handle_report(request, ReportType::TASK);
    }
    StorageEngine::instance()->deregister_report_listener(this);
}

/// disk state report thread will report disk state at a configurable fix interval.
void TaskWorkerPool::_report_disk_state_worker_thread_callback() {
    StorageEngine::instance()->register_report_listener(this);

    TReportRequest request;
    request.__set_backend(_backend);

    while (_is_work) {
        _is_doing_work = false;
        {
            // wait at most report_disk_state_interval_seconds, or being notified
            std::unique_lock<std::mutex> worker_thread_lock(_worker_thread_lock);
            _worker_thread_condition_variable.wait_for(
                    worker_thread_lock,
                    std::chrono::seconds(config::report_disk_state_interval_seconds));
        }
        if (!_is_work) {
            break;
        }

        if (_master_info.network_address.port == 0) {
            // port == 0 means not received heartbeat yet
            LOG(INFO)
                    << "waiting to receive first heartbeat from frontend before doing disk report";
            continue;
        }

        _is_doing_work = true;
        // Random sleep 1~5 seconds before doing report.
        // In order to avoid the problem that the FE receives many report requests at the same time
        // and can not be processed.
        _random_sleep(5);

        std::vector<DataDirInfo> data_dir_infos;
        _env->storage_engine()->get_all_data_dir_info(&data_dir_infos, true /* update */);

        map<string, TDisk> disks;
        for (auto& root_path_info : data_dir_infos) {
            TDisk disk;
            disk.__set_root_path(root_path_info.path);
            disk.__set_path_hash(root_path_info.path_hash);
            disk.__set_storage_medium(root_path_info.storage_medium);
            disk.__set_disk_total_capacity(root_path_info.disk_capacity);
            disk.__set_data_used_capacity(root_path_info.local_used_capacity);
            disk.__set_remote_used_capacity(root_path_info.remote_used_capacity);
            disk.__set_disk_available_capacity(root_path_info.available);
            disk.__set_used(root_path_info.is_used);
            disks[root_path_info.path] = disk;
        }
        request.__set_disks(disks);
        _handle_report(request, ReportType::DISK);
    }
    StorageEngine::instance()->deregister_report_listener(this);
}

void TaskWorkerPool::_report_tablet_worker_thread_callback() {
    StorageEngine::instance()->register_report_listener(this);

    TReportRequest request;
    request.__set_backend(_backend);
    request.__isset.tablets = true;
    while (_is_work) {
        _is_doing_work = false;

        {
            // wait at most report_tablet_interval_seconds, or being notified
            std::unique_lock<std::mutex> worker_thread_lock(_worker_thread_lock);
            _worker_thread_condition_variable.wait_for(
                    worker_thread_lock,
                    std::chrono::seconds(config::report_tablet_interval_seconds));
        }
        if (!_is_work) {
            break;
        }

        if (_master_info.network_address.port == 0) {
            // port == 0 means not received heartbeat yet
            LOG(INFO) << "waiting to receive first heartbeat from frontend before doing tablet "
                         "report";
            continue;
        }

        _is_doing_work = true;
        // See _random_sleep() comment in _report_disk_state_worker_thread_callback
        _random_sleep(5);
        request.tablets.clear();
        uint64_t report_version = _s_report_version;
        StorageEngine::instance()->tablet_manager()->build_all_report_tablets_info(
                &request.tablets);
        if (report_version < _s_report_version) {
            // TODO llj This can only reduce the possibility for report error, but can't avoid it.
            // If FE create a tablet in FE meta and send CREATE task to this BE, the tablet may not be included in this
            // report, and the report version has a small probability that it has not been updated in time. When FE
            // receives this report, it is possible to delete the new tablet.
            LOG(WARNING) << "report version " << report_version << " change to "
                         << _s_report_version;
            DorisMetrics::instance()->report_all_tablets_requests_skip->increment(1);
            continue;
        }
        int64_t max_compaction_score =
                std::max(DorisMetrics::instance()->tablet_cumulative_max_compaction_score->value(),
                         DorisMetrics::instance()->tablet_base_max_compaction_score->value());
        request.__set_tablet_max_compaction_score(max_compaction_score);
        request.__set_report_version(report_version);
        _handle_report(request, ReportType::TABLET);
    }
    StorageEngine::instance()->deregister_report_listener(this);
}

void TaskWorkerPool::_upload_worker_thread_callback() {
    while (_is_work) {
        TAgentTaskRequest agent_task_req;
        TUploadReq upload_request;
        {
            std::unique_lock<std::mutex> worker_thread_lock(_worker_thread_lock);
            while (_is_work && _tasks.empty()) {
                _worker_thread_condition_variable.wait(worker_thread_lock);
            }
            if (!_is_work) {
                return;
            }

            agent_task_req = _tasks.front();
            upload_request = agent_task_req.upload_req;
            _tasks.pop_front();
        }

        LOG(INFO) << "get upload task. signature=" << agent_task_req.signature
                  << ", job_id=" << upload_request.job_id;

        std::map<int64_t, std::vector<std::string>> tablet_files;
        std::unique_ptr<SnapshotLoader> loader = std::make_unique<SnapshotLoader>(
                _env, upload_request.job_id, agent_task_req.signature, upload_request.broker_addr,
                upload_request.broker_prop,
                upload_request.__isset.storage_backend ? upload_request.storage_backend
                                                       : TStorageBackendType::type::BROKER);
        Status status = loader->upload(upload_request.src_dest_map, &tablet_files);

        if (!status.ok()) {
            LOG_WARNING("failed to upload")
                    .tag("signature", agent_task_req.signature)
                    .tag("job_id", upload_request.job_id)
                    .error(status);
        } else {
            LOG_INFO("successfully upload")
                    .tag("signature", agent_task_req.signature)
                    .tag("job_id", upload_request.job_id);
        }

        TFinishTaskRequest finish_task_request;
        finish_task_request.__set_backend(_backend);
        finish_task_request.__set_task_type(agent_task_req.task_type);
        finish_task_request.__set_signature(agent_task_req.signature);
        finish_task_request.__set_task_status(status.to_thrift());
        finish_task_request.__set_tablet_files(tablet_files);

        _finish_task(finish_task_request);
        _remove_task_info(agent_task_req.task_type, agent_task_req.signature);
    }
}

void TaskWorkerPool::_download_worker_thread_callback() {
    while (_is_work) {
        TAgentTaskRequest agent_task_req;
        TDownloadReq download_request;
        {
            std::unique_lock<std::mutex> worker_thread_lock(_worker_thread_lock);
            while (_is_work && _tasks.empty()) {
                _worker_thread_condition_variable.wait(worker_thread_lock);
            }
            if (!_is_work) {
                return;
            }

            agent_task_req = _tasks.front();
            download_request = agent_task_req.download_req;
            _tasks.pop_front();
        }
        LOG(INFO) << "get download task. signature=" << agent_task_req.signature
                  << ", job_id=" << download_request.job_id;

        // TODO: download
        std::vector<int64_t> downloaded_tablet_ids;

        std::unique_ptr<SnapshotLoader> loader = std::make_unique<SnapshotLoader>(
                _env, download_request.job_id, agent_task_req.signature,
                download_request.broker_addr, download_request.broker_prop,
                download_request.__isset.storage_backend ? download_request.storage_backend
                                                         : TStorageBackendType::type::BROKER);
        Status status = loader->download(download_request.src_dest_map, &downloaded_tablet_ids);

        if (!status.ok()) {
            LOG_WARNING("failed to download")
                    .tag("signature", agent_task_req.signature)
                    .tag("job_id", download_request.job_id)
                    .error(status);
        } else {
            LOG_INFO("successfully download")
                    .tag("signature", agent_task_req.signature)
                    .tag("job_id", download_request.job_id);
        }

        TFinishTaskRequest finish_task_request;
        finish_task_request.__set_backend(_backend);
        finish_task_request.__set_task_type(agent_task_req.task_type);
        finish_task_request.__set_signature(agent_task_req.signature);
        finish_task_request.__set_task_status(status.to_thrift());
        finish_task_request.__set_downloaded_tablet_ids(downloaded_tablet_ids);

        _finish_task(finish_task_request);
        _remove_task_info(agent_task_req.task_type, agent_task_req.signature);
    }
}

void TaskWorkerPool::_make_snapshot_thread_callback() {
    while (_is_work) {
        TAgentTaskRequest agent_task_req;
        TSnapshotRequest snapshot_request;
        {
            std::unique_lock<std::mutex> worker_thread_lock(_worker_thread_lock);
            while (_is_work && _tasks.empty()) {
                _worker_thread_condition_variable.wait(worker_thread_lock);
            }
            if (!_is_work) {
                return;
            }

            agent_task_req = _tasks.front();
            snapshot_request = agent_task_req.snapshot_req;
            _tasks.pop_front();
        }
        LOG(INFO) << "get snapshot task. signature=" << agent_task_req.signature;

        string snapshot_path;
        bool allow_incremental_clone = false; // not used
        std::vector<string> snapshot_files;
        Status status = SnapshotManager::instance()->make_snapshot(snapshot_request, &snapshot_path,
                                                                   &allow_incremental_clone);
        if (status.ok() && snapshot_request.__isset.list_files) {
            // list and save all snapshot files
            // snapshot_path like: data/snapshot/20180417205230.1.86400
            // we need to add subdir: tablet_id/schema_hash/
            std::stringstream ss;
            ss << snapshot_path << "/" << snapshot_request.tablet_id << "/"
               << snapshot_request.schema_hash << "/";
            status = FileUtils::list_files(Env::Default(), ss.str(), &snapshot_files);
        }
        if (!status.ok()) {
            LOG_WARNING("failed to make snapshot")
                    .tag("signature", agent_task_req.signature)
                    .tag("tablet_id", snapshot_request.tablet_id)
                    .tag("version", snapshot_request.version)
                    .error(status);
        } else {
            LOG_INFO("successfully make snapshot")
                    .tag("signature", agent_task_req.signature)
                    .tag("tablet_id", snapshot_request.tablet_id)
                    .tag("version", snapshot_request.version)
                    .tag("snapshot_path", snapshot_path);
        }

        TFinishTaskRequest finish_task_request;
        finish_task_request.__set_backend(_backend);
        finish_task_request.__set_task_type(agent_task_req.task_type);
        finish_task_request.__set_signature(agent_task_req.signature);
        finish_task_request.__set_snapshot_path(snapshot_path);
        finish_task_request.__set_snapshot_files(snapshot_files);
        finish_task_request.__set_task_status(status.to_thrift());

        _finish_task(finish_task_request);
        _remove_task_info(agent_task_req.task_type, agent_task_req.signature);
    }
}

void TaskWorkerPool::_release_snapshot_thread_callback() {
    while (_is_work) {
        TAgentTaskRequest agent_task_req;
        TReleaseSnapshotRequest release_snapshot_request;
        {
            std::unique_lock<std::mutex> worker_thread_lock(_worker_thread_lock);
            while (_is_work && _tasks.empty()) {
                _worker_thread_condition_variable.wait(worker_thread_lock);
            }
            if (!_is_work) {
                return;
            }

            agent_task_req = _tasks.front();
            release_snapshot_request = agent_task_req.release_snapshot_req;
            _tasks.pop_front();
        }
        LOG(INFO) << "get release snapshot task. signature=" << agent_task_req.signature;

        string& snapshot_path = release_snapshot_request.snapshot_path;
        Status status = SnapshotManager::instance()->release_snapshot(snapshot_path);
        if (!status.ok()) {
            LOG_WARNING("failed to release snapshot")
                    .tag("signature", agent_task_req.signature)
                    .tag("snapshot_path", snapshot_path)
                    .error(status);
        } else {
            LOG_INFO("successfully release snapshot")
                    .tag("signature", agent_task_req.signature)
                    .tag("snapshot_path", snapshot_path);
        }

        TFinishTaskRequest finish_task_request;
        finish_task_request.__set_backend(_backend);
        finish_task_request.__set_task_type(agent_task_req.task_type);
        finish_task_request.__set_signature(agent_task_req.signature);
        finish_task_request.__set_task_status(status.to_thrift());

        _finish_task(finish_task_request);
        _remove_task_info(agent_task_req.task_type, agent_task_req.signature);
    }
}

Status TaskWorkerPool::_get_tablet_info(const TTabletId tablet_id, const TSchemaHash schema_hash,
                                        int64_t signature, TTabletInfo* tablet_info) {
    tablet_info->__set_tablet_id(tablet_id);
    tablet_info->__set_schema_hash(schema_hash);
    return StorageEngine::instance()->tablet_manager()->report_tablet_info(tablet_info);
}

void TaskWorkerPool::_move_dir_thread_callback() {
    while (_is_work) {
        TAgentTaskRequest agent_task_req;
        TMoveDirReq move_dir_req;
        {
            std::unique_lock<std::mutex> worker_thread_lock(_worker_thread_lock);
            while (_is_work && _tasks.empty()) {
                _worker_thread_condition_variable.wait(worker_thread_lock);
            }
            if (!_is_work) {
                return;
            }

            agent_task_req = _tasks.front();
            move_dir_req = agent_task_req.move_dir_req;
            _tasks.pop_front();
        }
        LOG(INFO) << "get move dir task. signature=" << agent_task_req.signature
                  << ", job_id=" << move_dir_req.job_id;
        Status status = _move_dir(move_dir_req.tablet_id, move_dir_req.src, move_dir_req.job_id,
                                  true /* TODO */);

        if (!status.ok()) {
            LOG_WARNING("failed to move dir")
                    .tag("signature", agent_task_req.signature)
                    .tag("job_id", move_dir_req.job_id)
                    .tag("tablet_id", move_dir_req.tablet_id)
                    .tag("src", move_dir_req.src)
                    .error(status);
        } else {
            LOG_INFO("successfully move dir")
                    .tag("signature", agent_task_req.signature)
                    .tag("job_id", move_dir_req.job_id)
                    .tag("tablet_id", move_dir_req.tablet_id)
                    .tag("src", move_dir_req.src);
        }

        TFinishTaskRequest finish_task_request;
        finish_task_request.__set_backend(_backend);
        finish_task_request.__set_task_type(agent_task_req.task_type);
        finish_task_request.__set_signature(agent_task_req.signature);
        finish_task_request.__set_task_status(status.to_thrift());

        _finish_task(finish_task_request);
        _remove_task_info(agent_task_req.task_type, agent_task_req.signature);
    }
}

Status TaskWorkerPool::_move_dir(const TTabletId tablet_id, const std::string& src, int64_t job_id,
                                 bool overwrite) {
    TabletSharedPtr tablet = StorageEngine::instance()->tablet_manager()->get_tablet(tablet_id);
    if (tablet == nullptr) {
        return Status::InvalidArgument("Could not find tablet");
    }
    SnapshotLoader loader(_env, job_id, tablet_id);
    return loader.move(src, tablet, overwrite);
}

void TaskWorkerPool::_handle_report(TReportRequest& request, ReportType type) {
    TMasterResult result;
    Status status = _master_client->report(request, &result);
    bool is_report_success = false;
    if (!status.ok()) {
        LOG_WARNING("failed to report {}", TYPE_STRING(type))
                .tag("host", _master_info.network_address.hostname)
                .tag("port", _master_info.network_address.port)
                .error(status);
    } else if (result.status.status_code != TStatusCode::OK) {
        LOG_WARNING("failed to report {}", TYPE_STRING(type))
                .tag("host", _master_info.network_address.hostname)
                .tag("port", _master_info.network_address.port)
                .error(result.status);
    } else {
        is_report_success = true;
        LOG_INFO("successfully report {}", TYPE_STRING(type))
                .tag("host", _master_info.network_address.hostname)
                .tag("port", _master_info.network_address.port);
    }
    switch (type) {
    case TASK:
        DorisMetrics::instance()->report_task_requests_total->increment(1);
        if (!is_report_success) {
            DorisMetrics::instance()->report_task_requests_failed->increment(1);
        }
        break;
    case DISK:
        DorisMetrics::instance()->report_disk_requests_total->increment(1);
        if (!is_report_success) {
            DorisMetrics::instance()->report_disk_requests_failed->increment(1);
        }
        break;
    case TABLET:
        DorisMetrics::instance()->report_tablet_requests_total->increment(1);
        if (!is_report_success) {
            DorisMetrics::instance()->report_tablet_requests_failed->increment(1);
        }
        break;
    default:
        break;
    }
}

void TaskWorkerPool::_random_sleep(int second) {
    Random rnd(UnixMillis());
    sleep(rnd.Uniform(second) + 1);
}

void TaskWorkerPool::_submit_table_compaction_worker_thread_callback() {
    while (_is_work) {
        TAgentTaskRequest agent_task_req;
        TCompactionReq compaction_req;

        {
            std::unique_lock<std::mutex> worker_thread_lock(_worker_thread_lock);
            while (_is_work && _tasks.empty()) {
                _worker_thread_condition_variable.wait(worker_thread_lock);
            }
            if (!_is_work) {
                return;
            }

            agent_task_req = _tasks.front();
            compaction_req = agent_task_req.compaction_req;
            _tasks.pop_front();
        }

        LOG(INFO) << "get compaction task. signature=" << agent_task_req.signature
                  << ", compaction_type=" << compaction_req.type;

        CompactionType compaction_type;
        if (compaction_req.type == "base") {
            compaction_type = CompactionType::BASE_COMPACTION;
        } else {
            compaction_type = CompactionType::CUMULATIVE_COMPACTION;
        }

        TabletSharedPtr tablet_ptr =
                StorageEngine::instance()->tablet_manager()->get_tablet(compaction_req.tablet_id);
        if (tablet_ptr != nullptr) {
            auto data_dir = tablet_ptr->data_dir();
            if (!tablet_ptr->can_do_compaction(data_dir->path_hash(), compaction_type)) {
                LOG(WARNING) << "could not do compaction. tablet_id=" << tablet_ptr->tablet_id()
                             << ", compaction_type=" << compaction_type;
                _remove_task_info(agent_task_req.task_type, agent_task_req.signature);
                continue;
            }

            Status status =
                    StorageEngine::instance()->submit_compaction_task(tablet_ptr, compaction_type);
            if (!status.ok()) {
                LOG(WARNING) << "failed to submit table compaction task. error=" << status;
            }
            _remove_task_info(agent_task_req.task_type, agent_task_req.signature);
        }
    }
}

void TaskWorkerPool::_storage_refresh_storage_policy_worker_thread_callback() {
    while (_is_work) {
        _is_doing_work = false;
        {
            // wait at most report_task_interval_seconds, or being notified
            std::unique_lock<std::mutex> worker_thread_lock(_worker_thread_lock);
            _worker_thread_condition_variable.wait_for(
                    worker_thread_lock,
                    std::chrono::seconds(
                            config::storage_refresh_storage_policy_task_interval_seconds));
        }
        if (!_is_work) {
            break;
        }

        if (_master_info.network_address.port == 0) {
            // port == 0 means not received heartbeat yet
            // sleep a short time and try again
            LOG(INFO)
                    << "waiting to receive first heartbeat from frontend before doing task report";
            continue;
        }

        _is_doing_work = true;

        TGetStoragePolicyResult result;
        Status status = _master_client->refresh_storage_policy(&result);
        if (status.ok() && result.status.status_code == TStatusCode::OK) {
            // update storage policy mgr.
            StoragePolicyMgr* spm = ExecEnv::GetInstance()->storage_policy_mgr();
            for (const auto& iter : result.result_entrys) {
                shared_ptr<StoragePolicy> policy_ptr = make_shared<StoragePolicy>();
                policy_ptr->storage_policy_name = iter.policy_name;
                policy_ptr->cooldown_datetime = iter.cooldown_datetime;
                policy_ptr->cooldown_ttl = iter.cooldown_ttl;
                policy_ptr->s3_endpoint = iter.s3_storage_param.s3_endpoint;
                policy_ptr->s3_region = iter.s3_storage_param.s3_region;
                policy_ptr->s3_ak = iter.s3_storage_param.s3_ak;
                policy_ptr->s3_sk = iter.s3_storage_param.s3_sk;
                policy_ptr->root_path = iter.s3_storage_param.root_path;
                policy_ptr->bucket = iter.s3_storage_param.bucket;
                policy_ptr->s3_conn_timeout_ms = iter.s3_storage_param.s3_conn_timeout_ms;
                policy_ptr->s3_max_conn = iter.s3_storage_param.s3_max_conn;
                policy_ptr->s3_request_timeout_ms = iter.s3_storage_param.s3_request_timeout_ms;
                policy_ptr->md5_sum = iter.md5_checksum;

                LOG_EVERY_N(INFO, 12) << "refresh storage policy task. policy=" << *policy_ptr;
                spm->periodic_put(iter.policy_name, policy_ptr);
            }
        }
    }
}

void TaskWorkerPool::_storage_update_storage_policy_worker_thread_callback() {
    while (_is_work) {
        TAgentTaskRequest agent_task_req;
        TGetStoragePolicy get_storage_policy_req;
        {
            std::unique_lock<std::mutex> worker_thread_lock(_worker_thread_lock);
            while (_is_work && _tasks.empty()) {
                _worker_thread_condition_variable.wait(worker_thread_lock);
            }
            if (!_is_work) {
                return;
            }

            agent_task_req = _tasks.front();
            get_storage_policy_req = agent_task_req.update_policy;
            _tasks.pop_front();
        }

        StoragePolicyMgr* spm = ExecEnv::GetInstance()->storage_policy_mgr();
        shared_ptr<StoragePolicy> policy_ptr = make_shared<StoragePolicy>();
        policy_ptr->storage_policy_name = get_storage_policy_req.policy_name;
        policy_ptr->cooldown_datetime = get_storage_policy_req.cooldown_datetime;
        policy_ptr->cooldown_ttl = get_storage_policy_req.cooldown_ttl;
        policy_ptr->s3_endpoint = get_storage_policy_req.s3_storage_param.s3_endpoint;
        policy_ptr->s3_region = get_storage_policy_req.s3_storage_param.s3_region;
        policy_ptr->s3_ak = get_storage_policy_req.s3_storage_param.s3_ak;
        policy_ptr->s3_sk = get_storage_policy_req.s3_storage_param.s3_sk;
        policy_ptr->root_path = get_storage_policy_req.s3_storage_param.root_path;
        policy_ptr->bucket = get_storage_policy_req.s3_storage_param.bucket;
        policy_ptr->s3_conn_timeout_ms = get_storage_policy_req.s3_storage_param.s3_conn_timeout_ms;
        policy_ptr->s3_max_conn = get_storage_policy_req.s3_storage_param.s3_max_conn;
        policy_ptr->s3_request_timeout_ms =
                get_storage_policy_req.s3_storage_param.s3_request_timeout_ms;
        policy_ptr->md5_sum = get_storage_policy_req.md5_checksum;

        LOG(INFO) << "get storage update policy task. policy=" << *policy_ptr;

        spm->update(get_storage_policy_req.policy_name, policy_ptr);
        _remove_task_info(agent_task_req.task_type, agent_task_req.signature);
    }
}

} // namespace doris<|MERGE_RESOLUTION|>--- conflicted
+++ resolved
@@ -541,33 +541,18 @@
     finish_task_request->__set_backend(_backend);
     finish_task_request->__set_report_version(_s_report_version);
     finish_task_request->__set_task_type(task_type);
-    finish_task_request->__set_signature(signature); 
-
-    if (status.ok()) {
-<<<<<<< HEAD
-        LOG(INFO) << process_name << " success. signature: " << signature;
-        error_msgs.push_back(process_name + " success");
-=======
-        TTabletInfo tablet_info;
-        status = _get_tablet_info(new_tablet_id, new_schema_hash, signature, &tablet_info);
-        if (status.ok()) {
-            finish_tablet_infos.push_back(tablet_info);
-        }
-    }
+    finish_task_request->__set_signature(signature);
 
     if (!status.ok() && status.code() != TStatusCode::NOT_IMPLEMENTED_ERROR) {
         LOG_WARNING("failed to {}", process_name)
                 .tag("signature", agent_task_req.signature)
                 .tag("base_tablet_id", agent_task_req.alter_tablet_req_v2.base_tablet_id)
-                .tag("new_tablet_id", new_tablet_id)
                 .error(status);
->>>>>>> ef37396b
     } else {
-        finish_task_request->__set_finish_tablet_infos(finish_tablet_infos);
         LOG_INFO("successfully {}", process_name)
                 .tag("signature", agent_task_req.signature)
                 .tag("base_tablet_id", agent_task_req.alter_tablet_req_v2.base_tablet_id)
-                .tag("new_tablet_id", new_tablet_id);
+                .tag("status", status.get_error_msg());
     }
     finish_task_request->__set_task_status(status.to_thrift());
 }
@@ -659,7 +644,6 @@
 
 void TaskWorkerPool::_delete_worker_thread_callback() {
     while (_is_work) {
-        Status status;
         TAgentTaskRequest agent_task_req;
         do {
             std::unique_lock<std::mutex> worker_thread_lock(_worker_thread_lock);
@@ -679,8 +663,8 @@
                   << ", tablet_id: " << push_req.tablet_id << ", push_type: " << push_req.push_type;
         std::vector<TTabletInfo> tablet_infos;
 
-        EngineBatchLoadTask engine_task(push_req, &tablet_infos, agent_task_req.signature, &status);
-        _env->storage_engine()->execute_task(&engine_task);
+        EngineBatchLoadTask engine_task(push_req, &tablet_infos);
+        Status status = _env->storage_engine()->execute_task(&engine_task);
 
         TFinishTaskRequest finish_task_request;
         finish_task_request.__set_backend(_backend);
