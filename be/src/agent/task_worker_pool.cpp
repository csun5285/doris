// Licensed to the Apache Software Foundation (ASF) under one
// or more contributor license agreements.  See the NOTICE file
// distributed with this work for additional information
// regarding copyright ownership.  The ASF licenses this file
// to you under the Apache License, Version 2.0 (the
// "License"); you may not use this file except in compliance
// with the License.  You may obtain a copy of the License at
//
//   http://www.apache.org/licenses/LICENSE-2.0
//
// Unless required by applicable law or agreed to in writing,
// software distributed under the License is distributed on an
// "AS IS" BASIS, WITHOUT WARRANTIES OR CONDITIONS OF ANY
// KIND, either express or implied.  See the License for the
// specific language governing permissions and limitations
// under the License.

#include "agent/task_worker_pool.h"

#include <fmt/format.h>
#include <gen_cpp/AgentService_types.h>
#include <gen_cpp/HeartbeatService_types.h>
#include <gen_cpp/MasterService_types.h>
#include <gen_cpp/Status_types.h>
#include <gen_cpp/Types_types.h>
#include <unistd.h>

#include <algorithm>
// IWYU pragma: no_include <bits/chrono.h>
#include <thrift/protocol/TDebugProtocol.h>

#include <chrono> // IWYU pragma: keep
#include <ctime>
#include <functional>
#include <memory>
#include <shared_mutex>
#include <sstream>
#include <string>
#include <thread>
#include <utility>
#include <vector>

#include "agent/utils.h"
#include "cloud/olap/storage_engine.h"
#include "cloud/utils.h"
#include "common/config.h"
#include "common/logging.h"
#include "common/status.h"
#include "gutil/ref_counted.h"
#include "gutil/strings/numbers.h"
#include "gutil/strings/substitute.h"
#include "io/fs/file_system.h"
#include "io/fs/local_file_system.h"
#include "io/fs/path.h"
#include "io/fs/s3_file_system.h"
#include "olap/cumulative_compaction_time_series_policy.h"
#include "olap/data_dir.h"
#include "olap/olap_common.h"
#include "olap/rowset/rowset_meta.h"
#include "olap/schema_change.h"
#include "olap/snapshot_manager.h"
#include "olap/storage_policy.h"
#include "olap/tablet.h"
#include "olap/tablet_manager.h"
#include "olap/tablet_meta.h"
#include "olap/tablet_schema.h"
#include "olap/task/engine_alter_tablet_task.h"
#include "olap/task/engine_batch_load_task.h"
#include "olap/task/engine_calc_delete_bitmap_task.h"
#include "olap/task/engine_checksum_task.h"
#include "olap/task/engine_clone_task.h"
#include "olap/task/engine_index_change_task.h"
#include "olap/task/engine_publish_version_task.h"
#include "olap/task/engine_storage_migration_task.h"
#include "olap/txn_manager.h"
#include "olap/utils.h"
#include "runtime/exec_env.h"
#include "runtime/fragment_mgr.h"
#include "runtime/snapshot_loader.h"
#include "service/backend_options.h"
#include "util/doris_metrics.h"
#include "util/mem_info.h"
#include "util/random.h"
#include "util/s3_util.h"
#include "util/scoped_cleanup.h"
#include "util/stopwatch.hpp"
#include "util/threadpool.h"
#include "util/time.h"
#include "util/trace.h"

namespace doris {
using namespace ErrorCode;

DEFINE_GAUGE_METRIC_PROTOTYPE_2ARG(agent_task_queue_size, MetricUnit::NOUNIT);

constexpr uint32_t TASK_FINISH_MAX_RETRY = 3;
[[maybe_unused]] constexpr uint32_t PUBLISH_VERSION_MAX_RETRY = 3;

std::atomic_ulong TaskWorkerPool::_s_report_version(time(nullptr) * 10000);
std::mutex TaskWorkerPool::_s_task_signatures_lock;
std::map<TTaskType::type, std::set<int64_t>> TaskWorkerPool::_s_task_signatures;

static bvar::LatencyRecorder g_publish_version_latency("doris_pk", "publish_version");

TaskWorkerPool::TaskWorkerPool(const TaskWorkerType task_worker_type, ExecEnv* env,
                               const TMasterInfo& master_info, ThreadModel thread_model)
        : _master_info(master_info),
          _agent_utils(new AgentUtils()),
          _env(env),
          _stop_background_threads_latch(1),
          _is_work(false),
          _thread_model(thread_model),
          _is_doing_work(false),
          _task_worker_type(task_worker_type) {
    string task_worker_type_name = TYPE_STRING(task_worker_type);
    _name = strings::Substitute("TaskWorkerPool.$0", task_worker_type_name);

    _metric_entity = DorisMetrics::instance()->metric_registry()->register_entity(
            task_worker_type_name, {{"type", task_worker_type_name}});
    REGISTER_ENTITY_HOOK_METRIC(_metric_entity, this, agent_task_queue_size, [this]() -> uint64_t {
        if (_thread_model == ThreadModel::SINGLE_THREAD) {
            return _is_doing_work.load();
        } else {
            std::lock_guard<std::mutex> lock(_worker_thread_lock);
            return _tasks.size();
        }
    });
}

TaskWorkerPool::~TaskWorkerPool() {
    _stop_background_threads_latch.count_down();
    stop();

    DEREGISTER_ENTITY_HOOK_METRIC(_metric_entity, agent_task_queue_size);
    DorisMetrics::instance()->metric_registry()->deregister_entity(_metric_entity);
}

void TaskWorkerPool::start() {
    // Init task pool and task workers
    _is_work = true;
    if (_thread_model == ThreadModel::SINGLE_THREAD) {
        _worker_count = 1;
    }
    switch (_task_worker_type) {
    case TaskWorkerType::CREATE_TABLE:
        break;
    case TaskWorkerType::DROP_TABLE:
        break;
    case TaskWorkerType::PUSH:
    case TaskWorkerType::REALTIME_PUSH:
        break;
    case TaskWorkerType::PUBLISH_VERSION:
        break;
    case TaskWorkerType::CLEAR_TRANSACTION_TASK:
        break;
    case TaskWorkerType::DELETE:
        break;
    case TaskWorkerType::ALTER_TABLE:
        break;
    case TaskWorkerType::ALTER_INVERTED_INDEX:
        _worker_count = config::alter_index_worker_count;
        _cb = std::bind<void>(&TaskWorkerPool::_alter_inverted_index_worker_thread_callback, this);
        break;
    case TaskWorkerType::CLONE:
        break;
    case TaskWorkerType::STORAGE_MEDIUM_MIGRATE:
        break;
    case TaskWorkerType::CHECK_CONSISTENCY:
        _worker_count = config::check_consistency_worker_count;
        _cb = std::bind<void>(&TaskWorkerPool::_check_consistency_worker_thread_callback, this);
        break;
    case TaskWorkerType::REPORT_TASK:
        _cb = std::bind<void>(&TaskWorkerPool::_report_task_worker_thread_callback, this);
        break;
    case TaskWorkerType::REPORT_DISK_STATE:
        _cb = std::bind<void>(&TaskWorkerPool::_report_disk_state_worker_thread_callback, this);
        break;
    case TaskWorkerType::REPORT_OLAP_TABLE:
        _cb = std::bind<void>(&TaskWorkerPool::_report_tablet_worker_thread_callback, this);
        break;
    case TaskWorkerType::UPLOAD:
        _worker_count = config::upload_worker_count;
        _cb = std::bind<void>(&TaskWorkerPool::_upload_worker_thread_callback, this);
        break;
    case TaskWorkerType::DOWNLOAD:
        _worker_count = config::download_worker_count;
        _cb = std::bind<void>(&TaskWorkerPool::_download_worker_thread_callback, this);
        break;
    case TaskWorkerType::MAKE_SNAPSHOT:
        _worker_count = config::make_snapshot_worker_count;
        _cb = std::bind<void>(&TaskWorkerPool::_make_snapshot_thread_callback, this);
        break;
    case TaskWorkerType::RELEASE_SNAPSHOT:
        _worker_count = config::release_snapshot_worker_count;
        _cb = std::bind<void>(&TaskWorkerPool::_release_snapshot_thread_callback, this);
        break;
    case TaskWorkerType::MOVE:
        _worker_count = 1;
        _cb = std::bind<void>(&TaskWorkerPool::_move_dir_thread_callback, this);
        break;
    case TaskWorkerType::UPDATE_TABLET_META_INFO:
        _worker_count = 1;
        _cb = std::bind<void>(&TaskWorkerPool::_update_tablet_meta_worker_thread_callback, this);
        break;
    case TaskWorkerType::SUBMIT_TABLE_COMPACTION:
        _worker_count = 1;
        _cb = std::bind<void>(&TaskWorkerPool::_submit_table_compaction_worker_thread_callback,
                              this);
        break;
    case TaskWorkerType::PUSH_STORAGE_POLICY:
        _worker_count = 1;
        _cb = std::bind<void>(&TaskWorkerPool::_push_storage_policy_worker_thread_callback, this);
        break;
    case TaskWorkerType::PUSH_COOLDOWN_CONF:
        _worker_count = 1;
        _cb = std::bind<void>(&TaskWorkerPool::_push_cooldown_conf_worker_thread_callback, this);
        break;
    case TaskWorkerType::GC_BINLOG:
        _worker_count = 1;
        _cb = std::bind<void>(&TaskWorkerPool::_gc_binlog_worker_thread_callback, this);
        break;
#ifdef CLOUD_MODE
    case TaskWorkerType::CALCULATE_DELETE_BITMAP:
        _worker_count = config::calc_delete_bitmap_worker_count;
        _cb = std::bind<void>(&TaskWorkerPool::_calc_delete_bimtap_worker_thread_callback, this);
        break;
#endif
    default:
        // pass
        break;
    }
    CHECK(_thread_model == ThreadModel::MULTI_THREADS || _worker_count == 1);

#ifndef BE_TEST
    ThreadPoolBuilder(_name)
            .set_min_threads(_worker_count)
            .set_max_threads(_worker_count)
            .build(&_thread_pool);

    for (int i = 0; i < _worker_count; i++) {
        auto st = _thread_pool->submit_func(_cb);
        CHECK(st.ok()) << st;
    }
#endif
}

void TaskWorkerPool::stop() {
    {
        std::unique_lock<std::mutex> worker_thread_lock(_worker_thread_lock);
        _is_work = false;
        _worker_thread_condition_variable.notify_all();
    }
    _thread_pool->shutdown();
}

void TaskWorkerPool::submit_task(const TAgentTaskRequest& task) {
    const TTaskType::type task_type = task.task_type;
    int64_t signature = task.signature;

    std::string type_str;
    EnumToString(TTaskType, task_type, type_str);
    VLOG_CRITICAL << "submitting task. type=" << type_str << ", signature=" << signature;

    if (_register_task_info(task_type, signature)) {
        // Set the receiving time of task so that we can determine whether it is timed out later
        (const_cast<TAgentTaskRequest&>(task)).__set_recv_time(time(nullptr));
        size_t task_count_in_queue = 0;
        {
            std::lock_guard<std::mutex> worker_thread_lock(_worker_thread_lock);
            _tasks.push_back(task);
            task_count_in_queue = _tasks.size();
            _worker_thread_condition_variable.notify_one();
        }
        LOG_INFO("successfully submit task")
                .tag("type", type_str)
                .tag("signature", signature)
                .tag("queue_size", task_count_in_queue);
    } else {
        LOG_WARNING("failed to register task").tag("type", type_str).tag("signature", signature);
    }
}

void TaskWorkerPool::notify_thread() {
    _worker_thread_condition_variable.notify_one();
    VLOG_CRITICAL << "notify task worker pool: " << _name;
}

bool TaskWorkerPool::_register_task_info(const TTaskType::type task_type, int64_t signature) {
    if (task_type == TTaskType::type::PUSH_STORAGE_POLICY ||
        task_type == TTaskType::type::PUSH_COOLDOWN_CONF) {
        // no need to report task of these types
        return true;
    }
    if (signature == -1) { // No need to report task with unintialized signature
        return true;
    }
    std::lock_guard<std::mutex> task_signatures_lock(_s_task_signatures_lock);
    std::set<int64_t>& signature_set = _s_task_signatures[task_type];
    return signature_set.insert(signature).second;
}

void TaskWorkerPool::_remove_task_info(const TTaskType::type task_type, int64_t signature) {
    size_t queue_size;
    {
        std::lock_guard<std::mutex> task_signatures_lock(_s_task_signatures_lock);
        std::set<int64_t>& signature_set = _s_task_signatures[task_type];
        signature_set.erase(signature);
        queue_size = signature_set.size();
    }

    VLOG_NOTICE << "remove task info. type=" << task_type << ", signature=" << signature
                << ", queue_size=" << queue_size;
}

void TaskWorkerPool::_finish_task(const TFinishTaskRequest& finish_task_request) {
    // Return result to FE
    TMasterResult result;
    uint32_t try_time = 0;

    while (try_time < TASK_FINISH_MAX_RETRY) {
        DorisMetrics::instance()->finish_task_requests_total->increment(1);
        Status client_status =
                MasterServerClient::instance()->finish_task(finish_task_request, &result);

        if (client_status.ok()) {
            break;
        } else {
            DorisMetrics::instance()->finish_task_requests_failed->increment(1);
            LOG_WARNING("failed to finish task")
                    .tag("type", finish_task_request.task_type)
                    .tag("signature", finish_task_request.signature)
                    .error(result.status);
            try_time += 1;
        }
        sleep(1);
    }
}

void TaskWorkerPool::_alter_inverted_index_worker_thread_callback() {
    while (_is_work) {
        TAgentTaskRequest agent_task_req;

        {
            std::unique_lock<std::mutex> worker_thread_lock(_worker_thread_lock);
            _worker_thread_condition_variable.wait(
                    worker_thread_lock, [this]() { return !_is_work || !_tasks.empty(); });
            if (!_is_work) {
                return;
            }

            agent_task_req = _tasks.front();
            _tasks.pop_front();
        }

        auto& alter_inverted_index_rq = agent_task_req.alter_inverted_index_req;
        LOG(INFO) << "get alter inverted index task. signature=" << agent_task_req.signature
                  << ", tablet_id=" << alter_inverted_index_rq.tablet_id
                  << ", job_id=" << alter_inverted_index_rq.job_id;

        Status status = Status::OK();
        TabletSharedPtr tablet_ptr = StorageEngine::instance()->tablet_manager()->get_tablet(
                alter_inverted_index_rq.tablet_id);
        if (tablet_ptr != nullptr) {
            EngineIndexChangeTask engine_task(alter_inverted_index_rq);
            SCOPED_ATTACH_TASK(engine_task.mem_tracker());
            status = _env->storage_engine()->execute_task(&engine_task);
        } else {
            status =
                    Status::NotFound("could not find tablet {}", alter_inverted_index_rq.tablet_id);
        }

        // Return result to fe
        TFinishTaskRequest finish_task_request;
        finish_task_request.__set_backend(BackendOptions::get_local_backend());
        finish_task_request.__set_task_type(agent_task_req.task_type);
        finish_task_request.__set_signature(agent_task_req.signature);
        std::vector<TTabletInfo> finish_tablet_infos;
        if (!status.ok()) {
            LOG(WARNING) << "failed to alter inverted index task, signature="
                         << agent_task_req.signature
                         << ", tablet_id=" << alter_inverted_index_rq.tablet_id
                         << ", job_id=" << alter_inverted_index_rq.job_id << ", error=" << status;
        } else {
            LOG(INFO) << "successfully alter inverted index task, signature="
                      << agent_task_req.signature
                      << ", tablet_id=" << alter_inverted_index_rq.tablet_id
                      << ", job_id=" << alter_inverted_index_rq.job_id;
            TTabletInfo tablet_info;
            status = _get_tablet_info(alter_inverted_index_rq.tablet_id,
                                      alter_inverted_index_rq.schema_hash, agent_task_req.signature,
                                      &tablet_info);
            if (status.ok()) {
                finish_tablet_infos.push_back(tablet_info);
            }
            finish_task_request.__set_finish_tablet_infos(finish_tablet_infos);
        }
        finish_task_request.__set_task_status(status.to_thrift());
        _finish_task(finish_task_request);
        _remove_task_info(agent_task_req.task_type, agent_task_req.signature);
    }
}

void TaskWorkerPool::_update_tablet_meta_worker_thread_callback() {
    while (_is_work) {
        TAgentTaskRequest agent_task_req;
        {
            std::unique_lock<std::mutex> worker_thread_lock(_worker_thread_lock);
            _worker_thread_condition_variable.wait(
                    worker_thread_lock, [this]() { return !_is_work || !_tasks.empty(); });
            if (!_is_work) {
                return;
            }
            agent_task_req = _tasks.front();
            _tasks.pop_front();
        }
        LOG(INFO) << "get update tablet meta task. signature=" << agent_task_req.signature;

        Status status;
        auto& update_tablet_meta_req = agent_task_req.update_tablet_meta_info_req;
        for (auto& tablet_meta_info : update_tablet_meta_req.tabletMetaInfos) {
            TabletSharedPtr tablet = StorageEngine::instance()->tablet_manager()->get_tablet(
                    tablet_meta_info.tablet_id);
            if (tablet == nullptr) {
                status = Status::NotFound("tablet not found");
                LOG(WARNING) << "could not find tablet when update tablet meta. tablet_id="
                             << tablet_meta_info.tablet_id;
                continue;
            }
            bool need_to_save = false;
            if (tablet_meta_info.__isset.storage_policy_id) {
                tablet->tablet_meta()->set_storage_policy_id(tablet_meta_info.storage_policy_id);
                need_to_save = true;
            }
            if (tablet_meta_info.__isset.is_in_memory) {
                tablet->tablet_meta()->mutable_tablet_schema()->set_is_in_memory(
                        tablet_meta_info.is_in_memory);
                std::shared_lock rlock(tablet->get_header_lock());
                for (auto& rowset_meta : tablet->tablet_meta()->all_mutable_rs_metas()) {
                    rowset_meta->tablet_schema()->set_is_in_memory(tablet_meta_info.is_in_memory);
                }
                tablet->tablet_schema_unlocked()->set_is_in_memory(tablet_meta_info.is_in_memory);
                need_to_save = true;
            }
            if (tablet_meta_info.__isset.compaction_policy) {
                if (tablet_meta_info.compaction_policy != CUMULATIVE_SIZE_BASED_POLICY &&
                    tablet_meta_info.compaction_policy != CUMULATIVE_TIME_SERIES_POLICY) {
                    status = Status::InvalidArgument(
                            "invalid compaction policy, only support for size_based or "
                            "time_series");
                    continue;
                }
                tablet->tablet_meta()->set_compaction_policy(tablet_meta_info.compaction_policy);
                need_to_save = true;
            }
            if (tablet_meta_info.__isset.time_series_compaction_goal_size_mbytes) {
                if (tablet->tablet_meta()->compaction_policy() != CUMULATIVE_TIME_SERIES_POLICY) {
                    status = Status::InvalidArgument(
                            "only time series compaction policy support time series config");
                    continue;
                }
                tablet->tablet_meta()->set_time_series_compaction_goal_size_mbytes(
                        tablet_meta_info.time_series_compaction_goal_size_mbytes);
                need_to_save = true;
            }
            if (tablet_meta_info.__isset.time_series_compaction_file_count_threshold) {
                if (tablet->tablet_meta()->compaction_policy() != CUMULATIVE_TIME_SERIES_POLICY) {
                    status = Status::InvalidArgument(
                            "only time series compaction policy support time series config");
                    continue;
                }
                tablet->tablet_meta()->set_time_series_compaction_file_count_threshold(
                        tablet_meta_info.time_series_compaction_file_count_threshold);
                need_to_save = true;
            }
            if (tablet_meta_info.__isset.time_series_compaction_time_threshold_seconds) {
                if (tablet->tablet_meta()->compaction_policy() != CUMULATIVE_TIME_SERIES_POLICY) {
                    status = Status::InvalidArgument(
                            "only time series compaction policy support time series config");
                    continue;
                }
                tablet->tablet_meta()->set_time_series_compaction_time_threshold_seconds(
                        tablet_meta_info.time_series_compaction_time_threshold_seconds);
                need_to_save = true;
            }
            if (tablet_meta_info.__isset.time_series_compaction_empty_rowsets_threshold) {
                if (tablet->tablet_meta()->compaction_policy() != CUMULATIVE_TIME_SERIES_POLICY) {
                    status = Status::InvalidArgument(
                            "only time series compaction policy support time series config");
                    continue;
                }
                tablet->tablet_meta()->set_time_series_compaction_empty_rowsets_threshold(
                        tablet_meta_info.time_series_compaction_empty_rowsets_threshold);
                need_to_save = true;
            }
            if (tablet_meta_info.__isset.time_series_compaction_level_threshold) {
                if (tablet->tablet_meta()->compaction_policy() != CUMULATIVE_TIME_SERIES_POLICY) {
                    status = Status::InvalidArgument(
                            "only time series compaction policy support time series config");
                    continue;
                }
                tablet->tablet_meta()->set_time_series_compaction_level_threshold(
                        tablet_meta_info.time_series_compaction_level_threshold);
                need_to_save = true;
            }
            if (tablet_meta_info.__isset.replica_id) {
                tablet->tablet_meta()->set_replica_id(tablet_meta_info.replica_id);
            }
            if (tablet_meta_info.__isset.binlog_config) {
                // check binlog_config require fields: enable, ttl_seconds, max_bytes, max_history_nums
                auto& t_binlog_config = tablet_meta_info.binlog_config;
                if (!t_binlog_config.__isset.enable || !t_binlog_config.__isset.ttl_seconds ||
                    !t_binlog_config.__isset.max_bytes ||
                    !t_binlog_config.__isset.max_history_nums) {
                    status = Status::InvalidArgument("invalid binlog config, some fields not set");
                    LOG(WARNING) << fmt::format(
                            "invalid binlog config, some fields not set, tablet_id={}, "
                            "t_binlog_config={}",
                            tablet_meta_info.tablet_id,
                            apache::thrift::ThriftDebugString(t_binlog_config));
                    continue;
                }

                BinlogConfig new_binlog_config;
                new_binlog_config = tablet_meta_info.binlog_config;
                LOG(INFO) << fmt::format(
                        "update tablet meta binlog config. tablet_id={}, old_binlog_config={}, "
                        "new_binlog_config={}",
                        tablet_meta_info.tablet_id,
                        tablet->tablet_meta()->binlog_config().to_string(),
                        new_binlog_config.to_string());
                tablet->set_binlog_config(new_binlog_config);
                need_to_save = true;
            }
            if (tablet_meta_info.__isset.enable_single_replica_compaction) {
                std::shared_lock rlock(tablet->get_header_lock());
                tablet->tablet_meta()
                        ->mutable_tablet_schema()
                        ->set_enable_single_replica_compaction(
                                tablet_meta_info.enable_single_replica_compaction);
                for (auto& rowset_meta : tablet->tablet_meta()->all_mutable_rs_metas()) {
                    rowset_meta->tablet_schema()->set_enable_single_replica_compaction(
                            tablet_meta_info.enable_single_replica_compaction);
                }
                tablet->tablet_schema_unlocked()->set_enable_single_replica_compaction(
                        tablet_meta_info.enable_single_replica_compaction);
                need_to_save = true;
            }

            if (tablet_meta_info.__isset.skip_write_index_on_load) {
                std::shared_lock rlock(tablet->get_header_lock());
                tablet->tablet_meta()->mutable_tablet_schema()->set_skip_write_index_on_load(
                        tablet_meta_info.skip_write_index_on_load);
                for (auto& rowset_meta : tablet->tablet_meta()->all_mutable_rs_metas()) {
                    rowset_meta->tablet_schema()->set_skip_write_index_on_load(
                            tablet_meta_info.skip_write_index_on_load);
                }
                tablet->tablet_schema_unlocked()->set_skip_write_index_on_load(
                        tablet_meta_info.skip_write_index_on_load);
                need_to_save = true;
            }
            if (need_to_save) {
                std::shared_lock rlock(tablet->get_header_lock());
                tablet->save_meta();
            }
        }

        LOG(INFO) << "finish update tablet meta task. signature=" << agent_task_req.signature;
        if (agent_task_req.signature != -1) {
            TFinishTaskRequest finish_task_request;
            finish_task_request.__set_task_status(status.to_thrift());
            finish_task_request.__set_backend(BackendOptions::get_local_backend());
            finish_task_request.__set_task_type(agent_task_req.task_type);
            finish_task_request.__set_signature(agent_task_req.signature);
            _finish_task(finish_task_request);
            _remove_task_info(agent_task_req.task_type, agent_task_req.signature);
        }
    }
}

void TaskWorkerPool::_check_consistency_worker_thread_callback() {
    while (_is_work) {
        TAgentTaskRequest agent_task_req;
        TCheckConsistencyReq check_consistency_req;
        {
            std::unique_lock<std::mutex> worker_thread_lock(_worker_thread_lock);
            _worker_thread_condition_variable.wait(
                    worker_thread_lock, [this]() { return !_is_work || !_tasks.empty(); });
            if (!_is_work) {
                return;
            }

            agent_task_req = _tasks.front();
            check_consistency_req = agent_task_req.check_consistency_req;
            _tasks.pop_front();
        }

        uint32_t checksum = 0;
        EngineChecksumTask engine_task(check_consistency_req.tablet_id,
                                       check_consistency_req.schema_hash,
                                       check_consistency_req.version, &checksum);
        SCOPED_ATTACH_TASK(engine_task.mem_tracker());
        Status status = _env->storage_engine()->execute_task(&engine_task);
        if (!status.ok()) {
            LOG_WARNING("failed to check consistency")
                    .tag("signature", agent_task_req.signature)
                    .tag("tablet_id", check_consistency_req.tablet_id)
                    .error(status);
        } else {
            LOG_INFO("successfully check consistency")
                    .tag("signature", agent_task_req.signature)
                    .tag("tablet_id", check_consistency_req.tablet_id)
                    .tag("checksum", checksum);
        }

        TFinishTaskRequest finish_task_request;
        finish_task_request.__set_backend(BackendOptions::get_local_backend());
        finish_task_request.__set_task_type(agent_task_req.task_type);
        finish_task_request.__set_signature(agent_task_req.signature);
        finish_task_request.__set_task_status(status.to_thrift());
        finish_task_request.__set_tablet_checksum(static_cast<int64_t>(checksum));
        finish_task_request.__set_request_version(check_consistency_req.version);

        _finish_task(finish_task_request);
        _remove_task_info(agent_task_req.task_type, agent_task_req.signature);
    }
}

void TaskWorkerPool::_report_task_worker_thread_callback() {
    StorageEngine::instance()->register_report_listener(this);
    TReportRequest request;
    while (_is_work) {
        _is_doing_work = false;
        {
            // wait at most report_task_interval_seconds, or being notified
            std::unique_lock<std::mutex> worker_thread_lock(_worker_thread_lock);
            _worker_thread_condition_variable.wait_for(
                    worker_thread_lock, std::chrono::seconds(config::report_task_interval_seconds));
        }
        if (!_is_work) {
            break;
        }

        if (_master_info.network_address.port == 0) {
            // port == 0 means not received heartbeat yet
            // sleep a short time and try again
            LOG(INFO)
                    << "waiting to receive first heartbeat from frontend before doing task report";
            continue;
        }

        _is_doing_work = true;
        // See _random_sleep() comment in _report_disk_state_worker_thread_callback
        _random_sleep(5);
        {
            std::lock_guard<std::mutex> task_signatures_lock(_s_task_signatures_lock);
            request.__set_tasks(_s_task_signatures);
            request.__set_backend(BackendOptions::get_local_backend());
        }
        request.__set_num_cores(CpuInfo::num_cores());
        request.__set_pipeline_executor_size(config::pipeline_executor_size > 0
                                                     ? config::pipeline_executor_size
                                                     : CpuInfo::num_cores());
        _handle_report(request, ReportType::TASK);
    }
    StorageEngine::instance()->deregister_report_listener(this);
}

/// disk state report thread will report disk state at a configurable fix interval.
void TaskWorkerPool::_report_disk_state_worker_thread_callback() {
    StorageEngine::instance()->register_report_listener(this);

    while (_is_work) {
        _is_doing_work = false;
        {
            // wait at most report_disk_state_interval_seconds, or being notified
            std::unique_lock<std::mutex> worker_thread_lock(_worker_thread_lock);
            _worker_thread_condition_variable.wait_for(
                    worker_thread_lock,
                    std::chrono::seconds(config::report_disk_state_interval_seconds));
        }
        if (!_is_work) {
            break;
        }

        if (_master_info.network_address.port == 0) {
            // port == 0 means not received heartbeat yet
            LOG(INFO)
                    << "waiting to receive first heartbeat from frontend before doing disk report";
            continue;
        }

        _is_doing_work = true;
        // Random sleep 1~5 seconds before doing report.
        // In order to avoid the problem that the FE receives many report requests at the same time
        // and can not be processed.
        _random_sleep(5);

        TReportRequest request;
        request.__set_backend(BackendOptions::get_local_backend());
        request.__isset.disks = true;

        std::vector<DataDirInfo> data_dir_infos;
        _env->storage_engine()->get_all_data_dir_info(&data_dir_infos, true /* update */);

        for (auto& root_path_info : data_dir_infos) {
            TDisk disk;
            disk.__set_root_path(root_path_info.path);
            disk.__set_path_hash(root_path_info.path_hash);
            disk.__set_storage_medium(root_path_info.storage_medium);
            disk.__set_disk_total_capacity(root_path_info.disk_capacity);
            disk.__set_data_used_capacity(root_path_info.local_used_capacity);
            disk.__set_remote_used_capacity(root_path_info.remote_used_capacity);
            disk.__set_disk_available_capacity(root_path_info.available);
            disk.__set_trash_used_capacity(root_path_info.trash_used_capacity);
            disk.__set_used(root_path_info.is_used);
            request.disks[root_path_info.path] = disk;
        }
        request.__set_num_cores(CpuInfo::num_cores());
        request.__set_pipeline_executor_size(config::pipeline_executor_size > 0
                                                     ? config::pipeline_executor_size
                                                     : CpuInfo::num_cores());
        _handle_report(request, ReportType::DISK);
    }
    StorageEngine::instance()->deregister_report_listener(this);
}

void TaskWorkerPool::_report_tablet_worker_thread_callback() {
    StorageEngine::instance()->register_report_listener(this);

    while (_is_work) {
        _is_doing_work = false;

        {
            // wait at most report_tablet_interval_seconds, or being notified
            std::unique_lock<std::mutex> worker_thread_lock(_worker_thread_lock);
            _worker_thread_condition_variable.wait_for(
                    worker_thread_lock,
                    std::chrono::seconds(config::report_tablet_interval_seconds));
        }
        if (!_is_work) {
            break;
        }

        if (_master_info.network_address.port == 0) {
            // port == 0 means not received heartbeat yet
            LOG(INFO) << "waiting to receive first heartbeat from frontend before doing tablet "
                         "report";
            continue;
        }

        _is_doing_work = true;
        // See _random_sleep() comment in _report_disk_state_worker_thread_callback
        _random_sleep(5);

        TReportRequest request;
        request.__set_backend(BackendOptions::get_local_backend());
        request.__isset.tablets = true;

        uint64_t report_version = _s_report_version;
        StorageEngine::instance()->tablet_manager()->build_all_report_tablets_info(
                &request.tablets);
        if (report_version < _s_report_version) {
            // TODO llj This can only reduce the possibility for report error, but can't avoid it.
            // If FE create a tablet in FE meta and send CREATE task to this BE, the tablet may not be included in this
            // report, and the report version has a small probability that it has not been updated in time. When FE
            // receives this report, it is possible to delete the new tablet.
            LOG(WARNING) << "report version " << report_version << " change to "
                         << _s_report_version;
            DorisMetrics::instance()->report_all_tablets_requests_skip->increment(1);
            continue;
        }
        int64_t max_compaction_score =
                std::max(DorisMetrics::instance()->tablet_cumulative_max_compaction_score->value(),
                         DorisMetrics::instance()->tablet_base_max_compaction_score->value());
        request.__set_tablet_max_compaction_score(max_compaction_score);
        request.__set_report_version(report_version);

        // report storage policy and resource
        auto& storage_policy_list = request.storage_policy;
        for (auto [id, version] : get_storage_policy_ids()) {
            auto& storage_policy = storage_policy_list.emplace_back();
            storage_policy.__set_id(id);
            storage_policy.__set_version(version);
        }
        request.__isset.storage_policy = true;
        auto& resource_list = request.resource;
        for (auto [id, version] : get_storage_resource_ids()) {
            auto& resource = resource_list.emplace_back();
            resource.__set_id(id);
            resource.__set_version(version);
        }
        request.__isset.resource = true;

        _handle_report(request, ReportType::TABLET);
    }
    StorageEngine::instance()->deregister_report_listener(this);
}

void TaskWorkerPool::_upload_worker_thread_callback() {
    while (_is_work) {
        TAgentTaskRequest agent_task_req;
        TUploadReq upload_request;
        {
            std::unique_lock<std::mutex> worker_thread_lock(_worker_thread_lock);
            _worker_thread_condition_variable.wait(
                    worker_thread_lock, [this]() { return !_is_work || !_tasks.empty(); });
            if (!_is_work) {
                return;
            }

            agent_task_req = _tasks.front();
            upload_request = agent_task_req.upload_req;
            _tasks.pop_front();
        }

        LOG(INFO) << "get upload task. signature=" << agent_task_req.signature
                  << ", job_id=" << upload_request.job_id;

        std::map<int64_t, std::vector<std::string>> tablet_files;
        std::unique_ptr<SnapshotLoader> loader = std::make_unique<SnapshotLoader>(
                _env, upload_request.job_id, agent_task_req.signature, upload_request.broker_addr,
                upload_request.broker_prop);
        Status status = loader->init(
                upload_request.__isset.storage_backend ? upload_request.storage_backend
                                                       : TStorageBackendType::type::BROKER,
                upload_request.__isset.location ? upload_request.location : "");
        if (status.ok()) {
            status = loader->upload(upload_request.src_dest_map, &tablet_files);
        }

        if (!status.ok()) {
            LOG_WARNING("failed to upload")
                    .tag("signature", agent_task_req.signature)
                    .tag("job_id", upload_request.job_id)
                    .error(status);
        } else {
            LOG_INFO("successfully upload")
                    .tag("signature", agent_task_req.signature)
                    .tag("job_id", upload_request.job_id);
        }

        TFinishTaskRequest finish_task_request;
        finish_task_request.__set_backend(BackendOptions::get_local_backend());
        finish_task_request.__set_task_type(agent_task_req.task_type);
        finish_task_request.__set_signature(agent_task_req.signature);
        finish_task_request.__set_task_status(status.to_thrift());
        finish_task_request.__set_tablet_files(tablet_files);

        _finish_task(finish_task_request);
        _remove_task_info(agent_task_req.task_type, agent_task_req.signature);
    }
}

void TaskWorkerPool::_download_worker_thread_callback() {
    while (_is_work) {
        TAgentTaskRequest agent_task_req;
        TDownloadReq download_request;
        {
            std::unique_lock<std::mutex> worker_thread_lock(_worker_thread_lock);
            _worker_thread_condition_variable.wait(
                    worker_thread_lock, [this]() { return !_is_work || !_tasks.empty(); });
            if (!_is_work) {
                return;
            }

            agent_task_req = _tasks.front();
            download_request = agent_task_req.download_req;
            _tasks.pop_front();
        }
        LOG(INFO) << "get download task. signature=" << agent_task_req.signature
                  << ", job_id=" << download_request.job_id
                  << "task detail: " << apache::thrift::ThriftDebugString(download_request);

        // TODO: download
        std::vector<int64_t> downloaded_tablet_ids;

        auto status = Status::OK();
        if (download_request.__isset.remote_tablet_snapshots) {
            SnapshotLoader loader(_env, download_request.job_id, agent_task_req.signature);
            status = loader.remote_http_download(download_request.remote_tablet_snapshots,
                                                 &downloaded_tablet_ids);
        } else {
            std::unique_ptr<SnapshotLoader> loader = std::make_unique<SnapshotLoader>(
                    _env, download_request.job_id, agent_task_req.signature,
                    download_request.broker_addr, download_request.broker_prop);
            status = loader->init(
                    download_request.__isset.storage_backend ? download_request.storage_backend
                                                             : TStorageBackendType::type::BROKER,
                    download_request.__isset.location ? download_request.location : "");
            if (status.ok()) {
                status = loader->download(download_request.src_dest_map, &downloaded_tablet_ids);
            }
        }

        if (!status.ok()) {
            LOG_WARNING("failed to download")
                    .tag("signature", agent_task_req.signature)
                    .tag("job_id", download_request.job_id)
                    .error(status);
        } else {
            LOG_INFO("successfully download")
                    .tag("signature", agent_task_req.signature)
                    .tag("job_id", download_request.job_id);
        }

        TFinishTaskRequest finish_task_request;
        finish_task_request.__set_backend(BackendOptions::get_local_backend());
        finish_task_request.__set_task_type(agent_task_req.task_type);
        finish_task_request.__set_signature(agent_task_req.signature);
        finish_task_request.__set_task_status(status.to_thrift());
        finish_task_request.__set_downloaded_tablet_ids(downloaded_tablet_ids);

        _finish_task(finish_task_request);
        _remove_task_info(agent_task_req.task_type, agent_task_req.signature);
    }
}

void TaskWorkerPool::_make_snapshot_thread_callback() {
    while (_is_work) {
        TAgentTaskRequest agent_task_req;
        TSnapshotRequest snapshot_request;
        {
            std::unique_lock<std::mutex> worker_thread_lock(_worker_thread_lock);
            _worker_thread_condition_variable.wait(
                    worker_thread_lock, [this]() { return !_is_work || !_tasks.empty(); });
            if (!_is_work) {
                return;
            }

            agent_task_req = _tasks.front();
            snapshot_request = agent_task_req.snapshot_req;
            _tasks.pop_front();
        }
        LOG(INFO) << "get snapshot task. signature=" << agent_task_req.signature;

        string snapshot_path;
        bool allow_incremental_clone = false; // not used
        std::vector<string> snapshot_files;
        Status status = SnapshotManager::instance()->make_snapshot(snapshot_request, &snapshot_path,
                                                                   &allow_incremental_clone);
        if (status.ok() && snapshot_request.__isset.list_files) {
            // list and save all snapshot files
            // snapshot_path like: data/snapshot/20180417205230.1.86400
            // we need to add subdir: tablet_id/schema_hash/
            std::vector<io::FileInfo> files;
            bool exists = true;
            io::Path path = fmt::format("{}/{}/{}/", snapshot_path, snapshot_request.tablet_id,
                                        snapshot_request.schema_hash);
            status = io::global_local_filesystem()->list(path, true, &files, &exists);
            if (status.ok()) {
                for (auto& file : files) {
                    snapshot_files.push_back(file.file_name);
                }
            }
        }
        if (!status.ok()) {
            LOG_WARNING("failed to make snapshot")
                    .tag("signature", agent_task_req.signature)
                    .tag("tablet_id", snapshot_request.tablet_id)
                    .tag("version", snapshot_request.version)
                    .error(status);
        } else {
            LOG_INFO("successfully make snapshot")
                    .tag("signature", agent_task_req.signature)
                    .tag("tablet_id", snapshot_request.tablet_id)
                    .tag("version", snapshot_request.version)
                    .tag("snapshot_path", snapshot_path);
        }

        TFinishTaskRequest finish_task_request;
        finish_task_request.__set_backend(BackendOptions::get_local_backend());
        finish_task_request.__set_task_type(agent_task_req.task_type);
        finish_task_request.__set_signature(agent_task_req.signature);
        finish_task_request.__set_snapshot_path(snapshot_path);
        finish_task_request.__set_snapshot_files(snapshot_files);
        finish_task_request.__set_task_status(status.to_thrift());

        _finish_task(finish_task_request);
        _remove_task_info(agent_task_req.task_type, agent_task_req.signature);
    }
}

void TaskWorkerPool::_release_snapshot_thread_callback() {
    while (_is_work) {
        TAgentTaskRequest agent_task_req;
        TReleaseSnapshotRequest release_snapshot_request;
        {
            std::unique_lock<std::mutex> worker_thread_lock(_worker_thread_lock);
            _worker_thread_condition_variable.wait(
                    worker_thread_lock, [this]() { return !_is_work || !_tasks.empty(); });
            if (!_is_work) {
                return;
            }

            agent_task_req = _tasks.front();
            release_snapshot_request = agent_task_req.release_snapshot_req;
            _tasks.pop_front();
        }
        LOG(INFO) << "get release snapshot task. signature=" << agent_task_req.signature;

        string& snapshot_path = release_snapshot_request.snapshot_path;
        Status status = SnapshotManager::instance()->release_snapshot(snapshot_path);
        if (!status.ok()) {
            LOG_WARNING("failed to release snapshot")
                    .tag("signature", agent_task_req.signature)
                    .tag("snapshot_path", snapshot_path)
                    .error(status);
        } else {
            LOG_INFO("successfully release snapshot")
                    .tag("signature", agent_task_req.signature)
                    .tag("snapshot_path", snapshot_path);
        }

        TFinishTaskRequest finish_task_request;
        finish_task_request.__set_backend(BackendOptions::get_local_backend());
        finish_task_request.__set_task_type(agent_task_req.task_type);
        finish_task_request.__set_signature(agent_task_req.signature);
        finish_task_request.__set_task_status(status.to_thrift());

        _finish_task(finish_task_request);
        _remove_task_info(agent_task_req.task_type, agent_task_req.signature);
    }
}

Status TaskWorkerPool::_get_tablet_info(const TTabletId tablet_id, const TSchemaHash schema_hash,
                                        int64_t signature, TTabletInfo* tablet_info) {
    tablet_info->__set_tablet_id(tablet_id);
    tablet_info->__set_schema_hash(schema_hash);
    return StorageEngine::instance()->tablet_manager()->report_tablet_info(tablet_info);
}

void TaskWorkerPool::_move_dir_thread_callback() {
    while (_is_work) {
        TAgentTaskRequest agent_task_req;
        TMoveDirReq move_dir_req;
        {
            std::unique_lock<std::mutex> worker_thread_lock(_worker_thread_lock);
            _worker_thread_condition_variable.wait(
                    worker_thread_lock, [this]() { return !_is_work || !_tasks.empty(); });
            if (!_is_work) {
                return;
            }

            agent_task_req = _tasks.front();
            move_dir_req = agent_task_req.move_dir_req;
            _tasks.pop_front();
        }
        LOG(INFO) << "get move dir task. signature=" << agent_task_req.signature
                  << ", job_id=" << move_dir_req.job_id;
        Status status = _move_dir(move_dir_req.tablet_id, move_dir_req.src, move_dir_req.job_id,
                                  true /* TODO */);

        if (!status.ok()) {
            LOG_WARNING("failed to move dir")
                    .tag("signature", agent_task_req.signature)
                    .tag("job_id", move_dir_req.job_id)
                    .tag("tablet_id", move_dir_req.tablet_id)
                    .tag("src", move_dir_req.src)
                    .error(status);
        } else {
            LOG_INFO("successfully move dir")
                    .tag("signature", agent_task_req.signature)
                    .tag("job_id", move_dir_req.job_id)
                    .tag("tablet_id", move_dir_req.tablet_id)
                    .tag("src", move_dir_req.src);
        }

        TFinishTaskRequest finish_task_request;
        finish_task_request.__set_backend(BackendOptions::get_local_backend());
        finish_task_request.__set_task_type(agent_task_req.task_type);
        finish_task_request.__set_signature(agent_task_req.signature);
        finish_task_request.__set_task_status(status.to_thrift());

        _finish_task(finish_task_request);
        _remove_task_info(agent_task_req.task_type, agent_task_req.signature);
    }
}

Status TaskWorkerPool::_move_dir(const TTabletId tablet_id, const std::string& src, int64_t job_id,
                                 bool overwrite) {
    TabletSharedPtr tablet = StorageEngine::instance()->tablet_manager()->get_tablet(tablet_id);
    if (tablet == nullptr) {
        return Status::InvalidArgument("Could not find tablet");
    }
    SnapshotLoader loader(_env, job_id, tablet_id);
    return loader.move(src, tablet, overwrite);
}

void TaskWorkerPool::_handle_report(const TReportRequest& request, ReportType type) {
    TMasterResult result;
    Status status = MasterServerClient::instance()->report(request, &result);
    bool is_report_success = false;
    if (!status.ok()) {
        LOG_WARNING("failed to report {}", TYPE_STRING(type))
                .tag("host", _master_info.network_address.hostname)
                .tag("port", _master_info.network_address.port)
                .error(status);
    } else if (result.status.status_code != TStatusCode::OK) {
        LOG_WARNING("failed to report {}", TYPE_STRING(type))
                .tag("host", _master_info.network_address.hostname)
                .tag("port", _master_info.network_address.port)
                .error(result.status);
    } else {
        is_report_success = true;
        LOG_INFO("successfully report {}", TYPE_STRING(type))
                .tag("host", _master_info.network_address.hostname)
                .tag("port", _master_info.network_address.port);
    }
    switch (type) {
    case TASK:
        DorisMetrics::instance()->report_task_requests_total->increment(1);
        if (!is_report_success) {
            DorisMetrics::instance()->report_task_requests_failed->increment(1);
        }
        break;
    case DISK:
        DorisMetrics::instance()->report_disk_requests_total->increment(1);
        if (!is_report_success) {
            DorisMetrics::instance()->report_disk_requests_failed->increment(1);
        }
        break;
    case TABLET:
        DorisMetrics::instance()->report_tablet_requests_total->increment(1);
        if (!is_report_success) {
            DorisMetrics::instance()->report_tablet_requests_failed->increment(1);
        }
        break;
    default:
        break;
    }
}

void TaskWorkerPool::_random_sleep(int second) {
    Random rnd(UnixMillis());
    sleep(rnd.Uniform(second) + 1);
}

void TaskWorkerPool::_submit_table_compaction_worker_thread_callback() {
    while (_is_work) {
        TAgentTaskRequest agent_task_req;
        TCompactionReq compaction_req;

        {
            std::unique_lock<std::mutex> worker_thread_lock(_worker_thread_lock);
            _worker_thread_condition_variable.wait(
                    worker_thread_lock, [this]() { return !_is_work || !_tasks.empty(); });
            if (!_is_work) {
                return;
            }

            agent_task_req = _tasks.front();
            compaction_req = agent_task_req.compaction_req;
            _tasks.pop_front();
        }

        LOG(INFO) << "get compaction task. signature=" << agent_task_req.signature
                  << ", compaction_type=" << compaction_req.type;

        CompactionType compaction_type;
        if (compaction_req.type == "base") {
            compaction_type = CompactionType::BASE_COMPACTION;
        } else {
            compaction_type = CompactionType::CUMULATIVE_COMPACTION;
        }

#ifdef CLOUD_MODE
        TabletSharedPtr tablet_ptr;
        Status status = cloud::tablet_mgr()->get_tablet(compaction_req.tablet_id, &tablet_ptr);
        if (!status.ok()) {
            LOG(WARNING) << "failed to get tablet, tablet_id=" << compaction_req.tablet_id
                         << " err=" << status;
            return;
        }
#else
        TabletSharedPtr tablet_ptr =
                StorageEngine::instance()->tablet_manager()->get_tablet(compaction_req.tablet_id);
#endif
        if (tablet_ptr != nullptr) {
            auto data_dir = tablet_ptr->data_dir();
            if (!tablet_ptr->can_do_compaction(data_dir->path_hash(), compaction_type)) {
                LOG(WARNING) << "could not do compaction. tablet_id=" << tablet_ptr->tablet_id()
                             << ", compaction_type=" << compaction_type;
                _remove_task_info(agent_task_req.task_type, agent_task_req.signature);
                continue;
            }

            Status status =
                    StorageEngine::instance()->submit_compaction_task(tablet_ptr, compaction_type);
            if (!status.ok()) {
                LOG(WARNING) << "failed to submit table compaction task. error=" << status;
            }
            _remove_task_info(agent_task_req.task_type, agent_task_req.signature);
        }
    }
}

void TaskWorkerPool::_push_storage_policy_worker_thread_callback() {
    while (_is_work) {
        TAgentTaskRequest agent_task_req;
        {
            std::unique_lock<std::mutex> worker_thread_lock(_worker_thread_lock);
            _worker_thread_condition_variable.wait(
                    worker_thread_lock, [this]() { return !_is_work || !_tasks.empty(); });
            if (!_is_work) {
                return;
            }

            agent_task_req = _tasks.front();
            _tasks.pop_front();
        }
        TPushStoragePolicyReq& push_storage_policy_req = agent_task_req.push_storage_policy_req;
        // refresh resource
        for (auto& resource : push_storage_policy_req.resource) {
            auto existed_resource = get_storage_resource(resource.id);
            if (existed_resource.version >= resource.version) {
                continue;
            }
            if (resource.__isset.s3_storage_param) {
                Status st;
                S3Conf s3_conf;
                s3_conf.ak = std::move(resource.s3_storage_param.ak);
                s3_conf.sk = std::move(resource.s3_storage_param.sk);
                s3_conf.endpoint = std::move(resource.s3_storage_param.endpoint);
                s3_conf.region = std::move(resource.s3_storage_param.region);
                s3_conf.prefix = std::move(resource.s3_storage_param.root_path);
                s3_conf.bucket = std::move(resource.s3_storage_param.bucket);
                s3_conf.connect_timeout_ms = resource.s3_storage_param.conn_timeout_ms;
                s3_conf.max_connections = resource.s3_storage_param.max_conn;
                s3_conf.request_timeout_ms = resource.s3_storage_param.request_timeout_ms;
                // When using cold heat separation in minio, user might use ip address directly,
                // which needs enable use_virtual_addressing to true
                s3_conf.use_virtual_addressing = !resource.s3_storage_param.use_path_style;
                std::shared_ptr<io::S3FileSystem> fs;
                if (existed_resource.fs == nullptr) {
                    st = io::S3FileSystem::create(s3_conf, std::to_string(resource.id), &fs);
                } else {
                    fs = std::static_pointer_cast<io::S3FileSystem>(existed_resource.fs);
                    fs->set_conf(s3_conf);
                }
                if (!st.ok()) {
                    LOG(WARNING) << "update s3 resource failed: " << st;
                } else {
                    LOG_INFO("successfully update s3 resource")
                            .tag("resource_id", resource.id)
                            .tag("resource_name", resource.name)
                            .tag("s3_conf", s3_conf.to_string());
                    put_storage_resource(resource.id, {std::move(fs), resource.version});
                }
            } else {
                LOG(WARNING) << "unknown resource=" << resource;
            }
        }
        // drop storage policy
        for (auto policy_id : push_storage_policy_req.dropped_storage_policy) {
            delete_storage_policy(policy_id);
        }
        // refresh storage policy
        for (auto& storage_policy : push_storage_policy_req.storage_policy) {
            auto existed_storage_policy = get_storage_policy(storage_policy.id);
            if (existed_storage_policy == nullptr ||
                existed_storage_policy->version < storage_policy.version) {
                auto storage_policy1 = std::make_shared<StoragePolicy>();
                storage_policy1->name = std::move(storage_policy.name);
                storage_policy1->version = storage_policy.version;
                storage_policy1->cooldown_datetime = storage_policy.cooldown_datetime;
                storage_policy1->cooldown_ttl = storage_policy.cooldown_ttl;
                storage_policy1->resource_id = storage_policy.resource_id;
                LOG_INFO("successfully update storage policy")
                        .tag("storage_policy_id", storage_policy.id)
                        .tag("storage_policy", storage_policy1->to_string());
                put_storage_policy(storage_policy.id, std::move(storage_policy1));
            }
        }
    }
}

void TaskWorkerPool::_push_cooldown_conf_worker_thread_callback() {
    while (_is_work) {
        TAgentTaskRequest agent_task_req;
        {
            std::unique_lock<std::mutex> worker_thread_lock(_worker_thread_lock);
            while (_is_work && _tasks.empty()) {
                _worker_thread_condition_variable.wait(worker_thread_lock);
            }
            if (!_is_work) {
                return;
            }

            agent_task_req = _tasks.front();
            _tasks.pop_front();
        }

        TPushCooldownConfReq& push_cooldown_conf_req = agent_task_req.push_cooldown_conf;
        for (auto& cooldown_conf : push_cooldown_conf_req.cooldown_confs) {
            int64_t tablet_id = cooldown_conf.tablet_id;
            TabletSharedPtr tablet =
                    StorageEngine::instance()->tablet_manager()->get_tablet(tablet_id);
            if (tablet == nullptr) {
                LOG(WARNING) << "failed to get tablet. tablet_id=" << tablet_id;
                continue;
            }
            if (tablet->update_cooldown_conf(cooldown_conf.cooldown_term,
                                             cooldown_conf.cooldown_replica_id) &&
                cooldown_conf.cooldown_replica_id == tablet->replica_id() &&
                tablet->tablet_meta()->cooldown_meta_id().initialized()) {
                Tablet::async_write_cooldown_meta(tablet);
            }
        }
    }
}

PushTaskPool::PushTaskPool(ExecEnv* env, ThreadModel thread_model, PushWokerType type)
        : TaskWorkerPool(
                  type == PushWokerType::LOAD_V2 ? TaskWorkerType::PUSH : TaskWorkerType::DELETE,
                  env, *env->master_info(), thread_model),
          _push_worker_type(type) {
    if (_push_worker_type == PushWokerType::LOAD_V2) {
        _worker_count =
                config::push_worker_count_normal_priority + config::push_worker_count_high_priority;

    } else {
        _worker_count = config::delete_worker_count;
    }
    _cb = [this]() { _push_worker_thread_callback(); };
}

void PushTaskPool::_push_worker_thread_callback() {
    // gen high priority worker thread
    TPriority::type priority = TPriority::NORMAL;
    int32_t push_worker_count_high_priority = config::push_worker_count_high_priority;
    if (_push_worker_type == PushWokerType::LOAD_V2) {
        static uint32_t s_worker_count = 0;
        std::lock_guard<std::mutex> worker_thread_lock(_worker_thread_lock);
        if (s_worker_count < push_worker_count_high_priority) {
            ++s_worker_count;
            priority = TPriority::HIGH;
        }
    }

    while (_is_work) {
        TAgentTaskRequest agent_task_req;
        {
            std::unique_lock<std::mutex> worker_thread_lock(_worker_thread_lock);
            _worker_thread_condition_variable.wait(
                    worker_thread_lock, [this]() { return !_is_work || !_tasks.empty(); });
            if (!_is_work) {
                return;
            }

            if (priority == TPriority::HIGH) {
                const auto it = std::find_if(
                        _tasks.cbegin(), _tasks.cend(), [](const TAgentTaskRequest& req) {
                            return req.__isset.priority && req.priority == TPriority::HIGH;
                        });

                if (it == _tasks.cend()) {
                    // there is no high priority task. notify other thread to handle normal task
                    _worker_thread_condition_variable.notify_all();
                    sleep(1);
                    continue;
                }
                agent_task_req = *it;
                _tasks.erase(it);
            } else {
                agent_task_req = _tasks.front();
                _tasks.pop_front();
            }
        }
        TPushReq& push_req = agent_task_req.push_req;

        LOG(INFO) << "get push task. signature=" << agent_task_req.signature
                  << ", priority=" << priority << " push_type=" << push_req.push_type;
        std::vector<TTabletInfo> tablet_infos;

        EngineBatchLoadTask engine_task(push_req, &tablet_infos);
        auto status = _env->storage_engine()->execute_task(&engine_task);

        // Return result to fe
        TFinishTaskRequest finish_task_request;
        finish_task_request.__set_backend(BackendOptions::get_local_backend());
        finish_task_request.__set_task_type(agent_task_req.task_type);
        finish_task_request.__set_signature(agent_task_req.signature);
        if (push_req.push_type == TPushType::DELETE) {
            finish_task_request.__set_request_version(push_req.version);
        }

        if (status.ok()) {
            LOG_INFO("successfully execute push task")
                    .tag("signature", agent_task_req.signature)
                    .tag("tablet_id", push_req.tablet_id)
                    .tag("push_type", push_req.push_type);
            ++_s_report_version;
            finish_task_request.__set_finish_tablet_infos(tablet_infos);
        } else {
            LOG_WARNING("failed to execute push task")
                    .tag("signature", agent_task_req.signature)
                    .tag("tablet_id", push_req.tablet_id)
                    .tag("push_type", push_req.push_type)
                    .error(status);
        }
        finish_task_request.__set_task_status(status.to_thrift());
        finish_task_request.__set_report_version(_s_report_version);

        _finish_task(finish_task_request);
        _remove_task_info(agent_task_req.task_type, agent_task_req.signature);
    }
}

CreateTableTaskPool::CreateTableTaskPool(ExecEnv* env, ThreadModel thread_model)
        : TaskWorkerPool(TaskWorkerType::CREATE_TABLE, env, *env->master_info(), thread_model) {
    _worker_count = config::create_tablet_worker_count;
    _cb = [this]() { _create_tablet_worker_thread_callback(); };
}

void CreateTableTaskPool::_create_tablet_worker_thread_callback() {
#ifndef CLOUD_MODE
    while (_is_work) {
        TAgentTaskRequest agent_task_req;
        {
            std::unique_lock<std::mutex> worker_thread_lock(_worker_thread_lock);
            _worker_thread_condition_variable.wait(
                    worker_thread_lock, [this]() { return !_is_work || !_tasks.empty(); });
            if (!_is_work) {
                return;
            }
            agent_task_req = _tasks.front();
            _tasks.pop_front();
        }
        const TCreateTabletReq& create_tablet_req = agent_task_req.create_tablet_req;
        RuntimeProfile runtime_profile("CreateTablet");
        RuntimeProfile* profile = &runtime_profile;
        MonotonicStopWatch watch;
        watch.start();
        SCOPED_CLEANUP({
            int64_t elapsed_time = static_cast<int64_t>(watch.elapsed_time());
            if (elapsed_time / 1e9 > config::agent_task_trace_threshold_sec) {
                COUNTER_UPDATE(profile->total_time_counter(), elapsed_time);
                std::stringstream ss;
                profile->pretty_print(&ss);
                LOG(WARNING) << "create tablet cost(s) " << elapsed_time / 1e9 << std::endl
                             << ss.str();
            }
        });
        DorisMetrics::instance()->create_tablet_requests_total->increment(1);
        VLOG_NOTICE << "start to create tablet " << create_tablet_req.tablet_id;

        std::vector<TTabletInfo> finish_tablet_infos;
        VLOG_NOTICE << "create tablet: " << create_tablet_req;
        Status status = _env->storage_engine()->create_tablet(create_tablet_req, profile);
        if (!status.ok()) {
            DorisMetrics::instance()->create_tablet_requests_failed->increment(1);
            LOG_WARNING("failed to create tablet, reason={}", status.to_string())
                    .tag("signature", agent_task_req.signature)
                    .tag("tablet_id", create_tablet_req.tablet_id)
                    .error(status);
        } else {
            ++_s_report_version;
            // get path hash of the created tablet
            TabletSharedPtr tablet;
            {
                SCOPED_TIMER(ADD_TIMER(profile, "GetTablet"));
                tablet = StorageEngine::instance()->tablet_manager()->get_tablet(
                        create_tablet_req.tablet_id);
            }
            DCHECK(tablet != nullptr);
            TTabletInfo tablet_info;
            tablet_info.tablet_id = tablet->table_id();
            tablet_info.schema_hash = tablet->schema_hash();
            tablet_info.version = create_tablet_req.version;
            // Useless but it is a required field in TTabletInfo
            tablet_info.version_hash = 0;
            tablet_info.row_count = 0;
            tablet_info.data_size = 0;
            tablet_info.__set_path_hash(tablet->data_dir()->path_hash());
            tablet_info.__set_replica_id(tablet->replica_id());
            finish_tablet_infos.push_back(tablet_info);
            LOG_INFO("successfully create tablet")
                    .tag("signature", agent_task_req.signature)
                    .tag("tablet_id", create_tablet_req.tablet_id);
        }
        TFinishTaskRequest finish_task_request;
        finish_task_request.__set_finish_tablet_infos(finish_tablet_infos);
        finish_task_request.__set_backend(BackendOptions::get_local_backend());
        finish_task_request.__set_report_version(_s_report_version);
        finish_task_request.__set_task_type(agent_task_req.task_type);
        finish_task_request.__set_signature(agent_task_req.signature);
        finish_task_request.__set_task_status(status.to_thrift());
        _finish_task(finish_task_request);
        _remove_task_info(agent_task_req.task_type, agent_task_req.signature);
    }
#endif // !CLOUD_MODE
}

DropTableTaskPool::DropTableTaskPool(ExecEnv* env, ThreadModel thread_model)
        : TaskWorkerPool(TaskWorkerType::DROP_TABLE, env, *env->master_info(), thread_model) {
    _worker_count = config::drop_tablet_worker_count;
    _cb = [this]() { _drop_tablet_worker_thread_callback(); };
}

void DropTableTaskPool::_drop_tablet_worker_thread_callback() {
    while (_is_work) {
        TAgentTaskRequest agent_task_req;
        {
            std::unique_lock<std::mutex> worker_thread_lock(_worker_thread_lock);
            _worker_thread_condition_variable.wait(
                    worker_thread_lock, [this]() { return !_is_work || !_tasks.empty(); });
            if (!_is_work) {
                return;
            }

            agent_task_req = _tasks.front();
            _tasks.pop_front();
        }
        const TDropTabletReq& drop_tablet_req = agent_task_req.drop_tablet_req;
        Status status;
        TabletSharedPtr dropped_tablet = StorageEngine::instance()->tablet_manager()->get_tablet(
                drop_tablet_req.tablet_id, false);
        if (dropped_tablet != nullptr) {
            status = StorageEngine::instance()->tablet_manager()->drop_tablet(
                    drop_tablet_req.tablet_id, drop_tablet_req.replica_id,
                    drop_tablet_req.is_drop_table_or_partition);
        } else {
            status = Status::NotFound("could not find tablet {}", drop_tablet_req.tablet_id);
        }
        if (status.ok()) {
            // if tablet is dropped by fe, then the related txn should also be removed
            StorageEngine::instance()->txn_manager()->force_rollback_tablet_related_txns(
                    dropped_tablet->data_dir()->get_meta(), drop_tablet_req.tablet_id,
                    drop_tablet_req.schema_hash, dropped_tablet->tablet_uid());
            LOG_INFO("successfully drop tablet")
                    .tag("signature", agent_task_req.signature)
                    .tag("tablet_id", drop_tablet_req.tablet_id);
        } else {
            LOG_WARNING("failed to drop tablet")
                    .tag("signature", agent_task_req.signature)
                    .tag("tablet_id", drop_tablet_req.tablet_id)
                    .error(status);
        }

        TFinishTaskRequest finish_task_request;
        finish_task_request.__set_backend(BackendOptions::get_local_backend());
        finish_task_request.__set_task_type(agent_task_req.task_type);
        finish_task_request.__set_signature(agent_task_req.signature);
        finish_task_request.__set_task_status(status.to_thrift());

        _finish_task(finish_task_request);
        _remove_task_info(agent_task_req.task_type, agent_task_req.signature);
    }
}

<<<<<<< HEAD
=======
PushTaskPool::PushTaskPool(ExecEnv* env, ThreadModel thread_model, PushWokerType type)
        : TaskWorkerPool(
                  type == PushWokerType::LOAD_V2 ? TaskWorkerType::PUSH : TaskWorkerType::DELETE,
                  env, *env->master_info(), thread_model),
          _push_worker_type(type) {
    if (_push_worker_type == PushWokerType::LOAD_V2) {
        _worker_count =
                config::push_worker_count_normal_priority + config::push_worker_count_high_priority;

    } else {
        _worker_count = config::delete_worker_count;
    }
    _cb = [this]() { _push_worker_thread_callback(); };
}

void PushTaskPool::_push_worker_thread_callback() {
    // gen high priority worker thread
    TPriority::type priority = TPriority::NORMAL;
    int32_t push_worker_count_high_priority = config::push_worker_count_high_priority;
    if (_push_worker_type == PushWokerType::LOAD_V2) {
        static uint32_t s_worker_count = 0;
        std::lock_guard<std::mutex> worker_thread_lock(_worker_thread_lock);
        if (s_worker_count < push_worker_count_high_priority) {
            ++s_worker_count;
            priority = TPriority::HIGH;
        }
    }

    while (_is_work) {
        TAgentTaskRequest agent_task_req;
        {
            std::unique_lock<std::mutex> worker_thread_lock(_worker_thread_lock);
            _worker_thread_condition_variable.wait(
                    worker_thread_lock, [this]() { return !_is_work || !_tasks.empty(); });
            if (!_is_work) {
                return;
            }

            if (priority == TPriority::HIGH) {
                const auto it = std::find_if(
                        _tasks.cbegin(), _tasks.cend(), [](const TAgentTaskRequest& req) {
                            return req.__isset.priority && req.priority == TPriority::HIGH;
                        });

                if (it == _tasks.cend()) {
                    // there is no high priority task. notify other thread to handle normal task
                    _worker_thread_condition_variable.notify_all();
                    sleep(1);
                    continue;
                }
                agent_task_req = *it;
                _tasks.erase(it);
            } else {
                agent_task_req = _tasks.front();
                _tasks.pop_front();
            }
        }
        TPushReq& push_req = agent_task_req.push_req;

        LOG(INFO) << "get push task. signature=" << agent_task_req.signature
                  << ", priority=" << priority << " push_type=" << push_req.push_type;
        std::vector<TTabletInfo> tablet_infos;

        EngineBatchLoadTask engine_task(push_req, &tablet_infos);
        SCOPED_ATTACH_TASK(engine_task.mem_tracker());
        auto status = _env->storage_engine()->execute_task(&engine_task);

        // Return result to fe
        TFinishTaskRequest finish_task_request;
        finish_task_request.__set_backend(BackendOptions::get_local_backend());
        finish_task_request.__set_task_type(agent_task_req.task_type);
        finish_task_request.__set_signature(agent_task_req.signature);
        if (push_req.push_type == TPushType::DELETE) {
            finish_task_request.__set_request_version(push_req.version);
        }

        if (status.ok()) {
            LOG_INFO("successfully execute push task")
                    .tag("signature", agent_task_req.signature)
                    .tag("tablet_id", push_req.tablet_id)
                    .tag("push_type", push_req.push_type);
            ++_s_report_version;
            finish_task_request.__set_finish_tablet_infos(tablet_infos);
        } else {
            LOG_WARNING("failed to execute push task")
                    .tag("signature", agent_task_req.signature)
                    .tag("tablet_id", push_req.tablet_id)
                    .tag("push_type", push_req.push_type)
                    .error(status);
        }
        finish_task_request.__set_task_status(status.to_thrift());
        finish_task_request.__set_report_version(_s_report_version);

        _finish_task(finish_task_request);
        _remove_task_info(agent_task_req.task_type, agent_task_req.signature);
    }
}

>>>>>>> b15854a1
PublishVersionTaskPool::PublishVersionTaskPool(ExecEnv* env, ThreadModel thread_model)
        : TaskWorkerPool(TaskWorkerType::PUBLISH_VERSION, env, *env->master_info(), thread_model) {
    _worker_count = config::publish_version_worker_count;
    _cb = [this]() { _publish_version_worker_thread_callback(); };
}

void PublishVersionTaskPool::_publish_version_worker_thread_callback() {
#ifdef CLOUD_MODE
    CHECK(false) << "MUST NOT call _publish_version_worker_thread_callback in CLOUD MODE";
#else
    while (_is_work) {
        TAgentTaskRequest agent_task_req;
        {
            std::unique_lock<std::mutex> worker_thread_lock(_worker_thread_lock);
            _worker_thread_condition_variable.wait(
                    worker_thread_lock, [this]() { return !_is_work || !_tasks.empty(); });
            if (!_is_work) {
                return;
            }

            agent_task_req = _tasks.front();
            _tasks.pop_front();
        }
        const TPublishVersionRequest& publish_version_req = agent_task_req.publish_version_req;
        DorisMetrics::instance()->publish_task_request_total->increment(1);
        VLOG_NOTICE << "get publish version task. signature=" << agent_task_req.signature;

        const TPublishVersionRequest& publish_version_req = agent_task_req.publish_version_req;
        DorisMetrics::instance()->publish_task_request_total->increment(1);
        VLOG_NOTICE << "get publish version task. signature=" << agent_task_req.signature;

        std::set<TTabletId> error_tablet_ids;
        std::map<TTabletId, TVersion> succ_tablets;
        // partition_id, tablet_id, publish_version
        std::vector<std::tuple<int64_t, int64_t, int64_t>> discontinuous_version_tablets;
        std::map<TTableId, int64_t> table_id_to_num_delta_rows;
        uint32_t retry_time = 0;
        Status status;
        bool is_task_timeout = false;
        while (retry_time < PUBLISH_VERSION_MAX_RETRY) {
            succ_tablets.clear();
            error_tablet_ids.clear();
            table_id_to_num_delta_rows.clear();
            EnginePublishVersionTask engine_task(publish_version_req, &error_tablet_ids,
                                                 &succ_tablets, &discontinuous_version_tablets,
                                                 &table_id_to_num_delta_rows);
            status = StorageEngine::instance()->execute_task(&engine_task);
            if (status.ok()) {
                break;
            } else if (status.is<PUBLISH_VERSION_NOT_CONTINUOUS>()) {
                // there are too many missing versions, it has been be added to async
                // publish task, so no need to retry here.
                if (discontinuous_version_tablets.empty()) {
                    break;
                }
                int64_t time_elapsed = time(nullptr) - agent_task_req.recv_time;
                if (time_elapsed > config::publish_version_task_timeout_s) {
                    LOG(INFO) << "task elapsed " << time_elapsed
                              << " seconds since it is inserted to queue, it is timeout";
                    is_task_timeout = true;
                } else {
                    // version not continuous, put to queue and wait pre version publish
                    // task execute
                    std::unique_lock<std::mutex> worker_thread_lock(_worker_thread_lock);
                    _tasks.push_back(agent_task_req);
                    _worker_thread_condition_variable.notify_one();
                }
                LOG_EVERY_SECOND(INFO) << "wait for previous publish version task to be done, "
                                       << "transaction_id: " << publish_version_req.transaction_id;
                break;
            } else {
                LOG_WARNING("failed to publish version")
                        .tag("transaction_id", publish_version_req.transaction_id)
                        .tag("error_tablets_num", error_tablet_ids.size())
                        .tag("retry_time", retry_time)
                        .error(status);
                ++retry_time;
            }
        }
        if (status.is<PUBLISH_VERSION_NOT_CONTINUOUS>() && !discontinuous_version_tablets.empty() &&
            !is_task_timeout) {
            continue;
        }

        for (auto& item : discontinuous_version_tablets) {
            StorageEngine::instance()->add_async_publish_task(
                    std::get<0>(item), std::get<1>(item), std::get<2>(item),
                    publish_version_req.transaction_id, false);
        }
        TFinishTaskRequest finish_task_request;
        if (!status) {
            DorisMetrics::instance()->publish_task_failed_total->increment(1);
            // if publish failed, return failed, FE will ignore this error and
            // check error tablet ids and FE will also republish this task
            LOG_WARNING("failed to publish version")
                    .tag("signature", agent_task_req.signature)
                    .tag("transaction_id", publish_version_req.transaction_id)
                    .tag("error_tablets_num", error_tablet_ids.size())
                    .error(status);
        } else {
            if (!config::disable_auto_compaction &&
                !MemInfo::is_exceed_soft_mem_limit(GB_EXCHANGE_BYTE)) {
                for (auto [tablet_id, _] : succ_tablets) {
                    TabletSharedPtr tablet =
                            StorageEngine::instance()->tablet_manager()->get_tablet(tablet_id);
                    if (tablet != nullptr) {
                        if (!tablet->tablet_meta()->tablet_schema()->disable_auto_compaction()) {
                            tablet->publised_count++;
                            if (tablet->publised_count % 10 == 0) {
                                StorageEngine::instance()->submit_compaction_task(
                                        tablet, CompactionType::CUMULATIVE_COMPACTION, true);
                                LOG(INFO) << "trigger compaction succ, tablet_id:" << tablet_id
                                          << ", publised:" << tablet->publised_count;
                            }
                        }
                    } else {
                        LOG(WARNING) << "trigger compaction failed, tablet_id:" << tablet_id;
                    }
                }
            }
            uint32_t cost_second = time(nullptr) - agent_task_req.recv_time;
            g_publish_version_latency << cost_second;
            LOG_INFO("successfully publish version")
                    .tag("signature", agent_task_req.signature)
                    .tag("transaction_id", publish_version_req.transaction_id)
                    .tag("tablets_num", succ_tablets.size())
                    .tag("cost(s)", cost_second);
        }

        status.to_thrift(&finish_task_request.task_status);
        finish_task_request.__set_backend(BackendOptions::get_local_backend());
        finish_task_request.__set_task_type(agent_task_req.task_type);
        finish_task_request.__set_signature(agent_task_req.signature);
        finish_task_request.__set_report_version(_s_report_version);
        finish_task_request.__set_succ_tablets(succ_tablets);
        finish_task_request.__set_error_tablet_ids(
                std::vector<TTabletId>(error_tablet_ids.begin(), error_tablet_ids.end()));
        finish_task_request.__set_table_id_to_delta_num_rows(table_id_to_num_delta_rows);
        _finish_task(finish_task_request);
        _remove_task_info(agent_task_req.task_type, agent_task_req.signature);
    }
#endif
}

ClearTransactionTaskPool::ClearTransactionTaskPool(ExecEnv* env, ThreadModel thread_model)
        : TaskWorkerPool(TaskWorkerType::CLEAR_TRANSACTION_TASK, env, *env->master_info(),
                         thread_model) {
    _worker_count = config::clear_transaction_task_worker_count;
    _cb = [this]() { _clear_transaction_task_worker_thread_callback(); };
}

void ClearTransactionTaskPool::_clear_transaction_task_worker_thread_callback() {
    while (_is_work) {
        TAgentTaskRequest agent_task_req;
        {
            std::unique_lock<std::mutex> worker_thread_lock(_worker_thread_lock);
            _worker_thread_condition_variable.wait(
                    worker_thread_lock, [this]() { return !_is_work || !_tasks.empty(); });
            if (!_is_work) {
                return;
            }

            agent_task_req = _tasks.front();
            _tasks.pop_front();
        }
        const TClearTransactionTaskRequest& clear_transaction_task_req =
                agent_task_req.clear_transaction_task_req;
        LOG(INFO) << "get clear transaction task. signature=" << agent_task_req.signature
                  << ", transaction_id=" << clear_transaction_task_req.transaction_id
                  << ", partition_id_size=" << clear_transaction_task_req.partition_id.size();

        Status status;

        if (clear_transaction_task_req.transaction_id > 0) {
            // transaction_id should be greater than zero.
            // If it is not greater than zero, no need to execute
            // the following clear_transaction_task() function.
            if (!clear_transaction_task_req.partition_id.empty()) {
                _env->storage_engine()->clear_transaction_task(
                        clear_transaction_task_req.transaction_id,
                        clear_transaction_task_req.partition_id);
            } else {
                _env->storage_engine()->clear_transaction_task(
                        clear_transaction_task_req.transaction_id);
            }
            LOG(INFO) << "finish to clear transaction task. signature=" << agent_task_req.signature
                      << ", transaction_id=" << clear_transaction_task_req.transaction_id;
        } else {
            LOG(WARNING) << "invalid transaction id " << clear_transaction_task_req.transaction_id
                         << ". signature= " << agent_task_req.signature;
        }

        TFinishTaskRequest finish_task_request;
        finish_task_request.__set_task_status(status.to_thrift());
        finish_task_request.__set_backend(BackendOptions::get_local_backend());
        finish_task_request.__set_task_type(agent_task_req.task_type);
        finish_task_request.__set_signature(agent_task_req.signature);

        _finish_task(finish_task_request);
        _remove_task_info(agent_task_req.task_type, agent_task_req.signature);
    }
}

AlterTableTaskPool::AlterTableTaskPool(ExecEnv* env, ThreadModel thread_model)
        : TaskWorkerPool(TaskWorkerType::ALTER_TABLE, env, *env->master_info(), thread_model) {
    _worker_count = config::alter_tablet_worker_count;
    _cb = [this]() { _alter_tablet_worker_thread_callback(); };
}

void AlterTableTaskPool::_alter_tablet_worker_thread_callback() {
    while (_is_work) {
        TAgentTaskRequest agent_task_req;
        {
            std::unique_lock<std::mutex> worker_thread_lock(_worker_thread_lock);
            _worker_thread_condition_variable.wait(
                    worker_thread_lock, [this]() { return !_is_work || !_tasks.empty(); });
            if (!_is_work) {
                return;
            }

            agent_task_req = _tasks.front();
            _tasks.pop_front();
        }
        int64_t signature = agent_task_req.signature;
        LOG(INFO) << "get alter table task, signature: " << signature;
        bool is_task_timeout = false;
        if (agent_task_req.__isset.recv_time) {
            int64_t time_elapsed = time(nullptr) - agent_task_req.recv_time;
            if (time_elapsed > config::report_task_interval_seconds * 20) {
                LOG(INFO) << "task elapsed " << time_elapsed
                          << " seconds since it is inserted to queue, it is timeout";
                is_task_timeout = true;
            }
        }
        if (!is_task_timeout) {
            TFinishTaskRequest finish_task_request;
            TTaskType::type task_type = agent_task_req.task_type;
            switch (task_type) {
            case TTaskType::ALTER:
                _alter_tablet(agent_task_req, signature, task_type, &finish_task_request);
                break;
            default:
                // pass
                break;
            }
            _finish_task(finish_task_request);
        }
        doris::g_fragment_executing_count << -1;
        doris::g_alter_executing_count << -1;
        int64 now = duration_cast<std::chrono::milliseconds>(
                            std::chrono::system_clock::now().time_since_epoch())
                            .count();
        g_fragment_last_active_time.set_value(now);
        _remove_task_info(agent_task_req.task_type, agent_task_req.signature);
    }
}

void AlterTableTaskPool::_alter_tablet(const TAgentTaskRequest& agent_task_req, int64_t signature,
                                       const TTaskType::type task_type,
                                       TFinishTaskRequest* finish_task_request) {
    Status status;

    string process_name;
    switch (task_type) {
    case TTaskType::ALTER:
        process_name = "alter tablet";
        break;
    default:
        std::string task_name;
        EnumToString(TTaskType, task_type, task_name);
        LOG(WARNING) << "schema change type invalid. type: " << task_name
                     << ", signature: " << signature;
        status = Status::NotSupported("Schema change type invalid");
        break;
    }

    // Check last schema change status, if failed delete tablet file
    // Do not need to adjust delete success or not
    // Because if delete failed create rollup will failed
    TTabletId new_tablet_id = 0;
    if (status.ok()) {
        new_tablet_id = agent_task_req.alter_tablet_req_v2.new_tablet_id;
        EngineAlterTabletTask engine_task(agent_task_req.alter_tablet_req_v2);
        status = _env->storage_engine()->execute_task(&engine_task);
    }

    if (status.ok()) {
        ++_s_report_version;
    }

    // Return result to fe
    finish_task_request->__set_backend(BackendOptions::get_local_backend());
    finish_task_request->__set_report_version(_s_report_version);
    finish_task_request->__set_task_type(task_type);
    finish_task_request->__set_signature(signature);

    // Finish tablet infos is useless for alter task
    //std::vector<TTabletInfo> finish_tablet_infos;

    if (!status.ok() && !status.is<NOT_IMPLEMENTED_ERROR>()) {
        LOG_WARNING("failed to {}", process_name)
                .tag("signature", agent_task_req.signature)
                .tag("base_tablet_id", agent_task_req.alter_tablet_req_v2.base_tablet_id)
                .tag("new_tablet_id", new_tablet_id)
                .error(status);
    } else {
        // finish_task_request->__set_finish_tablet_infos(finish_tablet_infos);
        LOG_INFO("successfully {}", process_name)
                .tag("signature", agent_task_req.signature)
                .tag("base_tablet_id", agent_task_req.alter_tablet_req_v2.base_tablet_id)
                .tag("new_tablet_id", new_tablet_id);
    }
    finish_task_request->__set_task_status(status.to_thrift());
}

void TaskWorkerPool::_gc_binlog_worker_thread_callback() {
#ifdef CLOUD_MODE
    CHECK(false) << "MUST NOT call _gc_binlog_worker_thread_callback in CLOUD MODE";
#else
    while (_is_work) {
        TAgentTaskRequest agent_task_req;
        {
            std::unique_lock<std::mutex> worker_thread_lock(_worker_thread_lock);
            _worker_thread_condition_variable.wait(
                    worker_thread_lock, [this]() { return !_is_work || !_tasks.empty(); });
            if (!_is_work) {
                return;
            }

            agent_task_req = _tasks.front();
            _tasks.pop_front();
        }

        std::unordered_map<int64_t, int64_t> gc_tablet_infos;
        if (!agent_task_req.__isset.gc_binlog_req) {
            LOG(WARNING) << "gc binlog task is not valid";
            return;
        }
        if (!agent_task_req.gc_binlog_req.__isset.tablet_gc_binlog_infos) {
            LOG(WARNING) << "gc binlog task tablet_gc_binlog_infos is not valid";
            return;
        }

        auto& tablet_gc_binlog_infos = agent_task_req.gc_binlog_req.tablet_gc_binlog_infos;
        for (auto& tablet_info : tablet_gc_binlog_infos) {
            // gc_tablet_infos.emplace(tablet_info.tablet_id, tablet_info.schema_hash);
            gc_tablet_infos.emplace(tablet_info.tablet_id, tablet_info.version);
        }

        StorageEngine::instance()->gc_binlogs(gc_tablet_infos);
    }
#endif
}

CloneTaskPool::CloneTaskPool(ExecEnv* env, ThreadModel thread_model)
        : TaskWorkerPool(TaskWorkerType::CLONE, env, *env->master_info(), thread_model) {
    _worker_count = config::clone_worker_count;
    _cb = [this]() { _clone_worker_thread_callback(); };
}

void CloneTaskPool::_clone_worker_thread_callback() {
    while (_is_work) {
        TAgentTaskRequest agent_task_req;
        {
            std::unique_lock<std::mutex> worker_thread_lock(_worker_thread_lock);
            _worker_thread_condition_variable.wait(
                    worker_thread_lock, [this]() { return !_is_work || !_tasks.empty(); });
            if (!_is_work) {
                return;
            }

            agent_task_req = _tasks.front();
            _tasks.pop_front();
        }
        const TCloneReq& clone_req = agent_task_req.clone_req;

        DorisMetrics::instance()->clone_requests_total->increment(1);
        LOG(INFO) << "get clone task. signature=" << agent_task_req.signature;

        std::vector<TTabletInfo> tablet_infos;
        EngineCloneTask engine_task(clone_req, _master_info, agent_task_req.signature,
                                    &tablet_infos);
        SCOPED_ATTACH_TASK(engine_task.mem_tracker());
        auto status = _env->storage_engine()->execute_task(&engine_task);
        // Return result to fe
        TFinishTaskRequest finish_task_request;
        finish_task_request.__set_backend(BackendOptions::get_local_backend());
        finish_task_request.__set_task_type(agent_task_req.task_type);
        finish_task_request.__set_signature(agent_task_req.signature);
        finish_task_request.__set_task_status(status.to_thrift());

        if (!status.ok()) {
            DorisMetrics::instance()->clone_requests_failed->increment(1);
            LOG_WARNING("failed to clone tablet")
                    .tag("signature", agent_task_req.signature)
                    .tag("tablet_id", clone_req.tablet_id)
                    .error(status);
        } else {
            LOG_INFO("successfully clone tablet")
                    .tag("signature", agent_task_req.signature)
                    .tag("tablet_id", clone_req.tablet_id);
            ++_s_report_version;
            finish_task_request.__set_finish_tablet_infos(tablet_infos);
        }
        finish_task_request.__set_report_version(_s_report_version);
        _finish_task(finish_task_request);
        _remove_task_info(agent_task_req.task_type, agent_task_req.signature);
    }
}

StorageMediumMigrateTaskPool::StorageMediumMigrateTaskPool(ExecEnv* env, ThreadModel thread_model)
        : TaskWorkerPool(TaskWorkerType::STORAGE_MEDIUM_MIGRATE, env, *env->master_info(),
                         thread_model) {
    _worker_count = config::storage_medium_migrate_count;
    _cb = [this]() { _storage_medium_migrate_worker_thread_callback(); };
}

void StorageMediumMigrateTaskPool::_storage_medium_migrate_worker_thread_callback() {
    while (_is_work) {
        TAgentTaskRequest agent_task_req;
        {
            std::unique_lock<std::mutex> worker_thread_lock(_worker_thread_lock);
            _worker_thread_condition_variable.wait(
                    worker_thread_lock, [this]() { return !_is_work || !_tasks.empty(); });
            if (!_is_work) {
                return;
            }

            agent_task_req = _tasks.front();
            _tasks.pop_front();
        }
        const TStorageMediumMigrateReq& storage_medium_migrate_req =
                agent_task_req.storage_medium_migrate_req;

        // check request and get info
        TabletSharedPtr tablet;
        DataDir* dest_store = nullptr;

        auto status = _check_migrate_request(storage_medium_migrate_req, tablet, &dest_store);
        if (status.ok()) {
            EngineStorageMigrationTask engine_task(tablet, dest_store);
            status = _env->storage_engine()->execute_task(&engine_task);
        }
        // fe should ignore this err
        if (status.is<FILE_ALREADY_EXIST>()) {
            status = Status::OK();
        }
        if (!status.ok()) {
            LOG_WARNING("failed to migrate storage medium")
                    .tag("signature", agent_task_req.signature)
                    .tag("tablet_id", storage_medium_migrate_req.tablet_id)
                    .error(status);
        } else {
            LOG_INFO("successfully migrate storage medium")
                    .tag("signature", agent_task_req.signature)
                    .tag("tablet_id", storage_medium_migrate_req.tablet_id);
        }

        TFinishTaskRequest finish_task_request;
        finish_task_request.__set_backend(BackendOptions::get_local_backend());
        finish_task_request.__set_task_type(agent_task_req.task_type);
        finish_task_request.__set_signature(agent_task_req.signature);
        finish_task_request.__set_task_status(status.to_thrift());

        _finish_task(finish_task_request);
        _remove_task_info(agent_task_req.task_type, agent_task_req.signature);
    }
}

Status StorageMediumMigrateTaskPool::_check_migrate_request(const TStorageMediumMigrateReq& req,
                                                            TabletSharedPtr& tablet,
                                                            DataDir** dest_store) {
    int64_t tablet_id = req.tablet_id;
    tablet = StorageEngine::instance()->tablet_manager()->get_tablet(tablet_id);
    if (tablet == nullptr) {
        return Status::InternalError("could not find tablet {}", tablet_id);
    }

    if (req.__isset.data_dir) {
        // request specify the data dir
        *dest_store = StorageEngine::instance()->get_store(req.data_dir);
        if (*dest_store == nullptr) {
            return Status::InternalError("could not find data dir {}", req.data_dir);
        }
    } else {
        // this is a storage medium
        // get data dir by storage medium

        // judge case when no need to migrate
        uint32_t count = StorageEngine::instance()->available_storage_medium_type_count();
        if (count <= 1) {
            return Status::InternalError("available storage medium type count is less than 1");
        }
        // check current tablet storage medium
        TStorageMedium::type storage_medium = req.storage_medium;
        TStorageMedium::type src_storage_medium = tablet->data_dir()->storage_medium();
        if (src_storage_medium == storage_medium) {
            return Status::InternalError("tablet is already on specified storage medium {}",
                                         storage_medium);
        }
        // get a random store of specified storage medium
        auto stores = StorageEngine::instance()->get_stores_for_create_tablet(storage_medium);
        if (stores.empty()) {
            return Status::InternalError("failed to get root path for create tablet");
        }

        *dest_store = stores[0];
    }
    if (tablet->data_dir()->path() == (*dest_store)->path()) {
        LOG_WARNING("tablet is already on specified path").tag("path", tablet->data_dir()->path());
        return Status::Error<FILE_ALREADY_EXIST, false>("tablet is already on specified path: {}",
                                                        tablet->data_dir()->path());
    }

    // check local disk capacity
    int64_t tablet_size = tablet->tablet_local_size();
    if ((*dest_store)->reach_capacity_limit(tablet_size)) {
        return Status::InternalError("reach the capacity limit of path {}, tablet_size={}",
                                     (*dest_store)->path(), tablet_size);
    }
    return Status::OK();
}

#ifdef CLOUD_MODE
void TaskWorkerPool::_calc_delete_bimtap_worker_thread_callback() {
    while (_is_work) {
        TAgentTaskRequest agent_task_req;
        TCalcDeleteBitmapRequest calc_delete_bitmap_req;
        {
            std::unique_lock<std::mutex> worker_thread_lock(_worker_thread_lock);
            _worker_thread_condition_variable.wait(
                    worker_thread_lock, [this]() { return !_is_work || !_tasks.empty(); });
            if (!_is_work) {
                return;
            }

            agent_task_req = _tasks.front();
            calc_delete_bitmap_req = agent_task_req.calc_delete_bitmap_req;
            _tasks.pop_front();
        }

        std::vector<TTabletId> error_tablet_ids;
        std::vector<TTabletId> succ_tablet_ids;
        Status status;
        error_tablet_ids.clear();
        EngineCalcDeleteBitmapTask engine_task(calc_delete_bitmap_req, &error_tablet_ids,
                                               &succ_tablet_ids);
        status = _env->storage_engine()->execute_task(&engine_task);

        TFinishTaskRequest finish_task_request;
        if (!status) {
            DorisMetrics::instance()->publish_task_failed_total->increment(1);
            LOG_WARNING("failed to calculate delete bitmap")
                    .tag("signature", agent_task_req.signature)
                    .tag("transaction_id", calc_delete_bitmap_req.transaction_id)
                    .tag("error_tablets_num", error_tablet_ids.size())
                    .error(status);
        }

        status.to_thrift(&finish_task_request.task_status);
        finish_task_request.__set_backend(BackendOptions::get_local_backend());
        finish_task_request.__set_task_type(agent_task_req.task_type);
        finish_task_request.__set_signature(agent_task_req.signature);
        finish_task_request.__set_report_version(_s_report_version);
        finish_task_request.__set_error_tablet_ids(error_tablet_ids);

        _finish_task(finish_task_request);
        _remove_task_info(agent_task_req.task_type, agent_task_req.signature);
    }
}
#endif

} // namespace doris<|MERGE_RESOLUTION|>--- conflicted
+++ resolved
@@ -1373,6 +1373,7 @@
         std::vector<TTabletInfo> tablet_infos;
 
         EngineBatchLoadTask engine_task(push_req, &tablet_infos);
+        SCOPED_ATTACH_TASK(engine_task.mem_tracker());
         auto status = _env->storage_engine()->execute_task(&engine_task);
 
         // Return result to fe
@@ -1548,107 +1549,6 @@
     }
 }
 
-<<<<<<< HEAD
-=======
-PushTaskPool::PushTaskPool(ExecEnv* env, ThreadModel thread_model, PushWokerType type)
-        : TaskWorkerPool(
-                  type == PushWokerType::LOAD_V2 ? TaskWorkerType::PUSH : TaskWorkerType::DELETE,
-                  env, *env->master_info(), thread_model),
-          _push_worker_type(type) {
-    if (_push_worker_type == PushWokerType::LOAD_V2) {
-        _worker_count =
-                config::push_worker_count_normal_priority + config::push_worker_count_high_priority;
-
-    } else {
-        _worker_count = config::delete_worker_count;
-    }
-    _cb = [this]() { _push_worker_thread_callback(); };
-}
-
-void PushTaskPool::_push_worker_thread_callback() {
-    // gen high priority worker thread
-    TPriority::type priority = TPriority::NORMAL;
-    int32_t push_worker_count_high_priority = config::push_worker_count_high_priority;
-    if (_push_worker_type == PushWokerType::LOAD_V2) {
-        static uint32_t s_worker_count = 0;
-        std::lock_guard<std::mutex> worker_thread_lock(_worker_thread_lock);
-        if (s_worker_count < push_worker_count_high_priority) {
-            ++s_worker_count;
-            priority = TPriority::HIGH;
-        }
-    }
-
-    while (_is_work) {
-        TAgentTaskRequest agent_task_req;
-        {
-            std::unique_lock<std::mutex> worker_thread_lock(_worker_thread_lock);
-            _worker_thread_condition_variable.wait(
-                    worker_thread_lock, [this]() { return !_is_work || !_tasks.empty(); });
-            if (!_is_work) {
-                return;
-            }
-
-            if (priority == TPriority::HIGH) {
-                const auto it = std::find_if(
-                        _tasks.cbegin(), _tasks.cend(), [](const TAgentTaskRequest& req) {
-                            return req.__isset.priority && req.priority == TPriority::HIGH;
-                        });
-
-                if (it == _tasks.cend()) {
-                    // there is no high priority task. notify other thread to handle normal task
-                    _worker_thread_condition_variable.notify_all();
-                    sleep(1);
-                    continue;
-                }
-                agent_task_req = *it;
-                _tasks.erase(it);
-            } else {
-                agent_task_req = _tasks.front();
-                _tasks.pop_front();
-            }
-        }
-        TPushReq& push_req = agent_task_req.push_req;
-
-        LOG(INFO) << "get push task. signature=" << agent_task_req.signature
-                  << ", priority=" << priority << " push_type=" << push_req.push_type;
-        std::vector<TTabletInfo> tablet_infos;
-
-        EngineBatchLoadTask engine_task(push_req, &tablet_infos);
-        SCOPED_ATTACH_TASK(engine_task.mem_tracker());
-        auto status = _env->storage_engine()->execute_task(&engine_task);
-
-        // Return result to fe
-        TFinishTaskRequest finish_task_request;
-        finish_task_request.__set_backend(BackendOptions::get_local_backend());
-        finish_task_request.__set_task_type(agent_task_req.task_type);
-        finish_task_request.__set_signature(agent_task_req.signature);
-        if (push_req.push_type == TPushType::DELETE) {
-            finish_task_request.__set_request_version(push_req.version);
-        }
-
-        if (status.ok()) {
-            LOG_INFO("successfully execute push task")
-                    .tag("signature", agent_task_req.signature)
-                    .tag("tablet_id", push_req.tablet_id)
-                    .tag("push_type", push_req.push_type);
-            ++_s_report_version;
-            finish_task_request.__set_finish_tablet_infos(tablet_infos);
-        } else {
-            LOG_WARNING("failed to execute push task")
-                    .tag("signature", agent_task_req.signature)
-                    .tag("tablet_id", push_req.tablet_id)
-                    .tag("push_type", push_req.push_type)
-                    .error(status);
-        }
-        finish_task_request.__set_task_status(status.to_thrift());
-        finish_task_request.__set_report_version(_s_report_version);
-
-        _finish_task(finish_task_request);
-        _remove_task_info(agent_task_req.task_type, agent_task_req.signature);
-    }
-}
-
->>>>>>> b15854a1
 PublishVersionTaskPool::PublishVersionTaskPool(ExecEnv* env, ThreadModel thread_model)
         : TaskWorkerPool(TaskWorkerType::PUBLISH_VERSION, env, *env->master_info(), thread_model) {
     _worker_count = config::publish_version_worker_count;
