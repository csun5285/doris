// Licensed to the Apache Software Foundation (ASF) under one
// or more contributor license agreements.  See the NOTICE file
// distributed with this work for additional information
// regarding copyright ownership.  The ASF licenses this file
// to you under the Apache License, Version 2.0 (the
// "License"); you may not use this file except in compliance
// with the License.  You may obtain a copy of the License at
//
//   http://www.apache.org/licenses/LICENSE-2.0
//
// Unless required by applicable law or agreed to in writing,
// software distributed under the License is distributed on an
// "AS IS" BASIS, WITHOUT WARRANTIES OR CONDITIONS OF ANY
// KIND, either express or implied.  See the License for the
// specific language governing permissions and limitations
// under the License.

#include "agent/task_worker_pool.h"

#include <fmt/format.h>
#include <gen_cpp/AgentService_types.h>
#include <gen_cpp/HeartbeatService_types.h>
#include <gen_cpp/MasterService_types.h>
#include <gen_cpp/Status_types.h>
#include <gen_cpp/Types_types.h>
#include <unistd.h>

#include <algorithm>
// IWYU pragma: no_include <bits/chrono.h>
#include <thrift/protocol/TDebugProtocol.h>

#include <chrono> // IWYU pragma: keep
#include <ctime>
#include <functional>
#include <memory>
#include <shared_mutex>
#include <sstream>
#include <string>
#include <thread>
#include <utility>
#include <vector>

#include "agent/utils.h"
#include "cloud/olap/storage_engine.h"
#include "cloud/utils.h"
#include "common/config.h"
#include "common/logging.h"
#include "common/status.h"
#include "gutil/ref_counted.h"
#include "gutil/strings/numbers.h"
#include "gutil/strings/substitute.h"
#include "io/fs/file_system.h"
#include "io/fs/local_file_system.h"
#include "io/fs/path.h"
#include "io/fs/s3_file_system.h"
#include "olap/data_dir.h"
#include "olap/olap_common.h"
#include "olap/rowset/rowset_meta.h"
#include "olap/snapshot_manager.h"
#include "olap/storage_policy.h"
#include "olap/tablet.h"
#include "olap/tablet_manager.h"
#include "olap/tablet_meta.h"
#include "olap/tablet_schema.h"
#include "olap/task/engine_alter_tablet_task.h"
#include "olap/task/engine_batch_load_task.h"
#include "olap/task/engine_calc_delete_bitmap_task.h"
#include "olap/task/engine_checksum_task.h"
#include "olap/task/engine_clone_task.h"
#include "olap/task/engine_index_change_task.h"
#include "olap/task/engine_publish_version_task.h"
#include "olap/task/engine_storage_migration_task.h"
#include "olap/txn_manager.h"
#include "olap/utils.h"
#include "runtime/exec_env.h"
#include "runtime/snapshot_loader.h"
#include "service/backend_options.h"
#include "util/doris_metrics.h"
#include "util/mem_info.h"
#include "util/random.h"
#include "util/s3_util.h"
#include "util/scoped_cleanup.h"
#include "util/stopwatch.hpp"
#include "util/threadpool.h"
#include "util/time.h"
#include "util/trace.h"

namespace doris {
using namespace ErrorCode;

DEFINE_GAUGE_METRIC_PROTOTYPE_2ARG(agent_task_queue_size, MetricUnit::NOUNIT);

constexpr uint32_t TASK_FINISH_MAX_RETRY = 3;
[[maybe_unused]] constexpr uint32_t PUBLISH_VERSION_MAX_RETRY = 3;

std::atomic_ulong TaskWorkerPool::_s_report_version(time(nullptr) * 10000);
std::mutex TaskWorkerPool::_s_task_signatures_lock;
std::map<TTaskType::type, std::set<int64_t>> TaskWorkerPool::_s_task_signatures;

static bvar::LatencyRecorder g_publish_version_latency("doris_pk", "publish_version");

TaskWorkerPool::TaskWorkerPool(const TaskWorkerType task_worker_type, ExecEnv* env,
                               const TMasterInfo& master_info, ThreadModel thread_model)
        : _master_info(master_info),
          _agent_utils(new AgentUtils()),
          _env(env),
          _stop_background_threads_latch(1),
          _is_work(false),
          _thread_model(thread_model),
          _is_doing_work(false),
          _task_worker_type(task_worker_type) {
    _backend.__set_host(BackendOptions::get_localhost());
    _backend.__set_be_port(config::be_port);
    _backend.__set_http_port(config::webserver_port);

    string task_worker_type_name = TYPE_STRING(task_worker_type);
    _name = strings::Substitute("TaskWorkerPool.$0", task_worker_type_name);

    _metric_entity = DorisMetrics::instance()->metric_registry()->register_entity(
            task_worker_type_name, {{"type", task_worker_type_name}});
    REGISTER_ENTITY_HOOK_METRIC(_metric_entity, this, agent_task_queue_size, [this]() -> uint64_t {
        if (_thread_model == ThreadModel::SINGLE_THREAD) {
            return _is_doing_work.load();
        } else {
            std::lock_guard<std::mutex> lock(_worker_thread_lock);
            return _tasks.size();
        }
    });
}

TaskWorkerPool::~TaskWorkerPool() {
    _stop_background_threads_latch.count_down();
    stop();

    DEREGISTER_ENTITY_HOOK_METRIC(_metric_entity, agent_task_queue_size);
    DorisMetrics::instance()->metric_registry()->deregister_entity(_metric_entity);
}

void TaskWorkerPool::start() {
    // Init task pool and task workers
    _is_work = true;
    if (_thread_model == ThreadModel::SINGLE_THREAD) {
        _worker_count = 1;
    }
    switch (_task_worker_type) {
    case TaskWorkerType::CREATE_TABLE:
        break;
    case TaskWorkerType::DROP_TABLE:
        break;
    case TaskWorkerType::PUSH:
    case TaskWorkerType::REALTIME_PUSH:
        break;
    case TaskWorkerType::PUBLISH_VERSION:
        break;
    case TaskWorkerType::CLEAR_TRANSACTION_TASK:
        break;
    case TaskWorkerType::DELETE:
        break;
    case TaskWorkerType::ALTER_TABLE:
        break;
    case TaskWorkerType::ALTER_INVERTED_INDEX:
        _worker_count = config::alter_inverted_index_worker_count;
        _cb = std::bind<void>(&TaskWorkerPool::_alter_inverted_index_worker_thread_callback, this);
        break;
    case TaskWorkerType::CLONE:
        break;
    case TaskWorkerType::STORAGE_MEDIUM_MIGRATE:
        break;
    case TaskWorkerType::CHECK_CONSISTENCY:
        _worker_count = config::check_consistency_worker_count;
        _cb = std::bind<void>(&TaskWorkerPool::_check_consistency_worker_thread_callback, this);
        break;
    case TaskWorkerType::REPORT_TASK:
        _cb = std::bind<void>(&TaskWorkerPool::_report_task_worker_thread_callback, this);
        break;
    case TaskWorkerType::REPORT_DISK_STATE:
        _cb = std::bind<void>(&TaskWorkerPool::_report_disk_state_worker_thread_callback, this);
        break;
    case TaskWorkerType::REPORT_OLAP_TABLE:
        _cb = std::bind<void>(&TaskWorkerPool::_report_tablet_worker_thread_callback, this);
        break;
    case TaskWorkerType::UPLOAD:
        _worker_count = config::upload_worker_count;
        _cb = std::bind<void>(&TaskWorkerPool::_upload_worker_thread_callback, this);
        break;
    case TaskWorkerType::DOWNLOAD:
        _worker_count = config::download_worker_count;
        _cb = std::bind<void>(&TaskWorkerPool::_download_worker_thread_callback, this);
        break;
    case TaskWorkerType::MAKE_SNAPSHOT:
        _worker_count = config::make_snapshot_worker_count;
        _cb = std::bind<void>(&TaskWorkerPool::_make_snapshot_thread_callback, this);
        break;
    case TaskWorkerType::RELEASE_SNAPSHOT:
        _worker_count = config::release_snapshot_worker_count;
        _cb = std::bind<void>(&TaskWorkerPool::_release_snapshot_thread_callback, this);
        break;
    case TaskWorkerType::MOVE:
        _worker_count = 1;
        _cb = std::bind<void>(&TaskWorkerPool::_move_dir_thread_callback, this);
        break;
    case TaskWorkerType::UPDATE_TABLET_META_INFO:
        _worker_count = 1;
        _cb = std::bind<void>(&TaskWorkerPool::_update_tablet_meta_worker_thread_callback, this);
        break;
    case TaskWorkerType::SUBMIT_TABLE_COMPACTION:
        _worker_count = 1;
        _cb = std::bind<void>(&TaskWorkerPool::_submit_table_compaction_worker_thread_callback,
                              this);
        break;
    case TaskWorkerType::PUSH_STORAGE_POLICY:
        _worker_count = 1;
        _cb = std::bind<void>(&TaskWorkerPool::_push_storage_policy_worker_thread_callback, this);
        break;
    case TaskWorkerType::PUSH_COOLDOWN_CONF:
        _worker_count = 1;
        _cb = std::bind<void>(&TaskWorkerPool::_push_cooldown_conf_worker_thread_callback, this);
        break;
    case TaskWorkerType::GC_BINLOG:
        _worker_count = 1;
        _cb = std::bind<void>(&TaskWorkerPool::_gc_binlog_worker_thread_callback, this);
        break;
#ifdef CLOUD_MODE
    case TaskWorkerType::CALCULATE_DELETE_BITMAP:
        _worker_count = config::calc_delete_bitmap_worker_count;
        _cb = std::bind<void>(&TaskWorkerPool::_calc_delete_bimtap_worker_thread_callback, this);
        break;
#endif
    default:
        // pass
        break;
    }
    CHECK(_thread_model == ThreadModel::MULTI_THREADS || _worker_count == 1);

#ifndef BE_TEST
    ThreadPoolBuilder(_name)
            .set_min_threads(_worker_count)
            .set_max_threads(_worker_count)
            .build(&_thread_pool);

    for (int i = 0; i < _worker_count; i++) {
        auto st = _thread_pool->submit_func(_cb);
        CHECK(st.ok()) << st;
    }
#endif
}

void TaskWorkerPool::stop() {
    {
        std::unique_lock<std::mutex> worker_thread_lock(_worker_thread_lock);
        _is_work = false;
        _worker_thread_condition_variable.notify_all();
    }
    _thread_pool->shutdown();
}

void TaskWorkerPool::submit_task(const TAgentTaskRequest& task) {
    const TTaskType::type task_type = task.task_type;
    int64_t signature = task.signature;

    std::string type_str;
    EnumToString(TTaskType, task_type, type_str);
    VLOG_CRITICAL << "submitting task. type=" << type_str << ", signature=" << signature;

    if (_register_task_info(task_type, signature)) {
        // Set the receiving time of task so that we can determine whether it is timed out later
        (const_cast<TAgentTaskRequest&>(task)).__set_recv_time(time(nullptr));
        size_t task_count_in_queue = 0;
        {
            std::lock_guard<std::mutex> worker_thread_lock(_worker_thread_lock);
            _tasks.push_back(task);
            task_count_in_queue = _tasks.size();
            _worker_thread_condition_variable.notify_one();
        }
        LOG_INFO("successfully submit task")
                .tag("type", type_str)
                .tag("signature", signature)
                .tag("queue_size", task_count_in_queue);
    } else {
        LOG_WARNING("failed to register task").tag("type", type_str).tag("signature", signature);
    }
}

void TaskWorkerPool::notify_thread() {
    _worker_thread_condition_variable.notify_one();
    VLOG_CRITICAL << "notify task worker pool: " << _name;
}

bool TaskWorkerPool::_register_task_info(const TTaskType::type task_type, int64_t signature) {
    if (task_type == TTaskType::type::PUSH_STORAGE_POLICY ||
        task_type == TTaskType::type::PUSH_COOLDOWN_CONF) {
        // no need to report task of these types
        return true;
    }
    if (signature == -1) { // No need to report task with unintialized signature
        return true;
    }
    std::lock_guard<std::mutex> task_signatures_lock(_s_task_signatures_lock);
    std::set<int64_t>& signature_set = _s_task_signatures[task_type];
    return signature_set.insert(signature).second;
}

void TaskWorkerPool::_remove_task_info(const TTaskType::type task_type, int64_t signature) {
    size_t queue_size;
    {
        std::lock_guard<std::mutex> task_signatures_lock(_s_task_signatures_lock);
        std::set<int64_t>& signature_set = _s_task_signatures[task_type];
        signature_set.erase(signature);
        queue_size = signature_set.size();
    }

    VLOG_NOTICE << "remove task info. type=" << task_type << ", signature=" << signature
                << ", queue_size=" << queue_size;
}

void TaskWorkerPool::_finish_task(const TFinishTaskRequest& finish_task_request) {
    // Return result to FE
    TMasterResult result;
    uint32_t try_time = 0;

    while (try_time < TASK_FINISH_MAX_RETRY) {
        DorisMetrics::instance()->finish_task_requests_total->increment(1);
        Status client_status =
                MasterServerClient::instance()->finish_task(finish_task_request, &result);

        if (client_status.ok()) {
            break;
        } else {
            DorisMetrics::instance()->finish_task_requests_failed->increment(1);
            LOG_WARNING("failed to finish task")
                    .tag("type", finish_task_request.task_type)
                    .tag("signature", finish_task_request.signature)
                    .error(result.status);
            try_time += 1;
        }
        sleep(config::sleep_one_second);
    }
}

void TaskWorkerPool::_alter_inverted_index_worker_thread_callback() {
    while (_is_work) {
        TAgentTaskRequest agent_task_req;

        {
            std::unique_lock<std::mutex> worker_thread_lock(_worker_thread_lock);
            _worker_thread_condition_variable.wait(
                    worker_thread_lock, [this]() { return !_is_work || !_tasks.empty(); });
            if (!_is_work) {
                return;
            }

            agent_task_req = _tasks.front();
            _tasks.pop_front();
        }

        auto& alter_inverted_index_rq = agent_task_req.alter_inverted_index_req;
        LOG(INFO) << "get alter inverted index task. signature=" << agent_task_req.signature
                  << ", tablet_id=" << alter_inverted_index_rq.tablet_id
                  << ", job_id=" << alter_inverted_index_rq.job_id;

        Status status = Status::OK();
        TabletSharedPtr tablet_ptr = StorageEngine::instance()->tablet_manager()->get_tablet(
                alter_inverted_index_rq.tablet_id);
        if (tablet_ptr != nullptr) {
            EngineIndexChangeTask engine_task(alter_inverted_index_rq);
            status = _env->storage_engine()->execute_task(&engine_task);
        } else {
            status =
                    Status::NotFound("could not find tablet {}", alter_inverted_index_rq.tablet_id);
        }

        // Return result to fe
        TFinishTaskRequest finish_task_request;
        finish_task_request.__set_backend(_backend);
        finish_task_request.__set_task_type(agent_task_req.task_type);
        finish_task_request.__set_signature(agent_task_req.signature);
        std::vector<TTabletInfo> finish_tablet_infos;
        if (!status.ok()) {
            LOG(WARNING) << "failed to alter inverted index task, signature="
                         << agent_task_req.signature
                         << ", tablet_id=" << alter_inverted_index_rq.tablet_id
                         << ", job_id=" << alter_inverted_index_rq.job_id << ", error=" << status;
        } else {
            LOG(INFO) << "successfully alter inverted index task, signature="
                      << agent_task_req.signature
                      << ", tablet_id=" << alter_inverted_index_rq.tablet_id
                      << ", job_id=" << alter_inverted_index_rq.job_id;
            TTabletInfo tablet_info;
            status = _get_tablet_info(alter_inverted_index_rq.tablet_id,
                                      alter_inverted_index_rq.schema_hash, agent_task_req.signature,
                                      &tablet_info);
            if (status.ok()) {
                finish_tablet_infos.push_back(tablet_info);
            }
            finish_task_request.__set_finish_tablet_infos(finish_tablet_infos);
        }
        finish_task_request.__set_task_status(status.to_thrift());
        _finish_task(finish_task_request);
        _remove_task_info(agent_task_req.task_type, agent_task_req.signature);
    }
}

void TaskWorkerPool::_update_tablet_meta_worker_thread_callback() {
    while (_is_work) {
        TAgentTaskRequest agent_task_req;
        {
            std::unique_lock<std::mutex> worker_thread_lock(_worker_thread_lock);
            _worker_thread_condition_variable.wait(
                    worker_thread_lock, [this]() { return !_is_work || !_tasks.empty(); });
            if (!_is_work) {
                return;
            }
            agent_task_req = _tasks.front();
            _tasks.pop_front();
        }
        LOG(INFO) << "get update tablet meta task. signature=" << agent_task_req.signature;

        Status status;
        auto& update_tablet_meta_req = agent_task_req.update_tablet_meta_info_req;
        for (auto& tablet_meta_info : update_tablet_meta_req.tabletMetaInfos) {
            TabletSharedPtr tablet = StorageEngine::instance()->tablet_manager()->get_tablet(
                    tablet_meta_info.tablet_id);
            if (tablet == nullptr) {
                status = Status::NotFound("tablet not found");
                LOG(WARNING) << "could not find tablet when update tablet meta. tablet_id="
                             << tablet_meta_info.tablet_id;
                continue;
            }
            bool need_to_save = false;
            if (tablet_meta_info.__isset.storage_policy_id) {
                tablet->tablet_meta()->set_storage_policy_id(tablet_meta_info.storage_policy_id);
                need_to_save = true;
            }
            if (tablet_meta_info.__isset.replica_id) {
                tablet->tablet_meta()->set_replica_id(tablet_meta_info.replica_id);
            }
            if (tablet_meta_info.__isset.binlog_config) {
                // check binlog_config require fields: enable, ttl_seconds, max_bytes, max_history_nums
                auto& t_binlog_config = tablet_meta_info.binlog_config;
                if (!t_binlog_config.__isset.enable || !t_binlog_config.__isset.ttl_seconds ||
                    !t_binlog_config.__isset.max_bytes ||
                    !t_binlog_config.__isset.max_history_nums) {
                    status = Status::InvalidArgument("invalid binlog config, some fields not set");
                    LOG(WARNING) << fmt::format(
                            "invalid binlog config, some fields not set, tablet_id={}, "
                            "t_binlog_config={}",
                            tablet_meta_info.tablet_id,
                            apache::thrift::ThriftDebugString(t_binlog_config));
                    continue;
                }

                BinlogConfig new_binlog_config;
                new_binlog_config = tablet_meta_info.binlog_config;
                LOG(INFO) << fmt::format(
                        "update tablet meta binlog config. tablet_id={}, old_binlog_config={}, "
                        "new_binlog_config={}",
                        tablet_meta_info.tablet_id,
                        tablet->tablet_meta()->binlog_config().to_string(),
                        new_binlog_config.to_string());
                tablet->set_binlog_config(new_binlog_config);
                need_to_save = true;
            }
            if (need_to_save) {
                std::shared_lock rlock(tablet->get_header_lock());
                tablet->save_meta();
            }
        }

        LOG(INFO) << "finish update tablet meta task. signature=" << agent_task_req.signature;
        if (agent_task_req.signature != -1) {
            TFinishTaskRequest finish_task_request;
            finish_task_request.__set_task_status(status.to_thrift());
            finish_task_request.__set_backend(BackendOptions::get_local_backend());
            finish_task_request.__set_task_type(agent_task_req.task_type);
            finish_task_request.__set_signature(agent_task_req.signature);
            _finish_task(finish_task_request);
            _remove_task_info(agent_task_req.task_type, agent_task_req.signature);
        }
    }
}

void TaskWorkerPool::_check_consistency_worker_thread_callback() {
    while (_is_work) {
        TAgentTaskRequest agent_task_req;
        TCheckConsistencyReq check_consistency_req;
        {
            std::unique_lock<std::mutex> worker_thread_lock(_worker_thread_lock);
            _worker_thread_condition_variable.wait(
                    worker_thread_lock, [this]() { return !_is_work || !_tasks.empty(); });
            if (!_is_work) {
                return;
            }

            agent_task_req = _tasks.front();
            check_consistency_req = agent_task_req.check_consistency_req;
            _tasks.pop_front();
        }

        uint32_t checksum = 0;
        EngineChecksumTask engine_task(check_consistency_req.tablet_id,
                                       check_consistency_req.schema_hash,
                                       check_consistency_req.version, &checksum);
        Status status = _env->storage_engine()->execute_task(&engine_task);
        if (!status.ok()) {
            LOG_WARNING("failed to check consistency")
                    .tag("signature", agent_task_req.signature)
                    .tag("tablet_id", check_consistency_req.tablet_id)
                    .error(status);
        } else {
            LOG_INFO("successfully check consistency")
                    .tag("signature", agent_task_req.signature)
                    .tag("tablet_id", check_consistency_req.tablet_id)
                    .tag("checksum", checksum);
        }

        TFinishTaskRequest finish_task_request;
        finish_task_request.__set_backend(BackendOptions::get_local_backend());
        finish_task_request.__set_task_type(agent_task_req.task_type);
        finish_task_request.__set_signature(agent_task_req.signature);
        finish_task_request.__set_task_status(status.to_thrift());
        finish_task_request.__set_tablet_checksum(static_cast<int64_t>(checksum));
        finish_task_request.__set_request_version(check_consistency_req.version);

        _finish_task(finish_task_request);
        _remove_task_info(agent_task_req.task_type, agent_task_req.signature);
    }
}

void TaskWorkerPool::_report_task_worker_thread_callback() {
    StorageEngine::instance()->register_report_listener(this);
    TReportRequest request;
    while (_is_work) {
        _is_doing_work = false;
        {
            // wait at most report_task_interval_seconds, or being notified
            std::unique_lock<std::mutex> worker_thread_lock(_worker_thread_lock);
            _worker_thread_condition_variable.wait_for(
                    worker_thread_lock, std::chrono::seconds(config::report_task_interval_seconds));
        }
        if (!_is_work) {
            break;
        }

        if (_master_info.network_address.port == 0) {
            // port == 0 means not received heartbeat yet
            // sleep a short time and try again
            LOG(INFO)
                    << "waiting to receive first heartbeat from frontend before doing task report";
            continue;
        }

        _is_doing_work = true;
        // See _random_sleep() comment in _report_disk_state_worker_thread_callback
        _random_sleep(5);
        {
            std::lock_guard<std::mutex> task_signatures_lock(_s_task_signatures_lock);
            request.__set_tasks(_s_task_signatures);
            request.__set_backend(BackendOptions::get_local_backend());
        }
        _handle_report(request, ReportType::TASK);
    }
    StorageEngine::instance()->deregister_report_listener(this);
}

/// disk state report thread will report disk state at a configurable fix interval.
void TaskWorkerPool::_report_disk_state_worker_thread_callback() {
    StorageEngine::instance()->register_report_listener(this);

    while (_is_work) {
        _is_doing_work = false;
        {
            // wait at most report_disk_state_interval_seconds, or being notified
            std::unique_lock<std::mutex> worker_thread_lock(_worker_thread_lock);
            _worker_thread_condition_variable.wait_for(
                    worker_thread_lock,
                    std::chrono::seconds(config::report_disk_state_interval_seconds));
        }
        if (!_is_work) {
            break;
        }

        if (_master_info.network_address.port == 0) {
            // port == 0 means not received heartbeat yet
            LOG(INFO)
                    << "waiting to receive first heartbeat from frontend before doing disk report";
            continue;
        }

        _is_doing_work = true;
        // Random sleep 1~5 seconds before doing report.
        // In order to avoid the problem that the FE receives many report requests at the same time
        // and can not be processed.
        _random_sleep(5);

        TReportRequest request;
        request.__set_backend(BackendOptions::get_local_backend());
        request.__isset.disks = true;

        std::vector<DataDirInfo> data_dir_infos;
        _env->storage_engine()->get_all_data_dir_info(&data_dir_infos, true /* update */);

        for (auto& root_path_info : data_dir_infos) {
            TDisk disk;
            disk.__set_root_path(root_path_info.path);
            disk.__set_path_hash(root_path_info.path_hash);
            disk.__set_storage_medium(root_path_info.storage_medium);
            disk.__set_disk_total_capacity(root_path_info.disk_capacity);
            disk.__set_data_used_capacity(root_path_info.local_used_capacity);
            disk.__set_remote_used_capacity(root_path_info.remote_used_capacity);
            disk.__set_disk_available_capacity(root_path_info.available);
            disk.__set_used(root_path_info.is_used);
            request.disks[root_path_info.path] = disk;
        }
        request.__set_num_cores(CpuInfo::num_cores());
        request.__set_pipeline_executor_size(config::pipeline_executor_size > 0
                                                     ? config::pipeline_executor_size
                                                     : CpuInfo::num_cores());
        _handle_report(request, ReportType::DISK);
    }
    StorageEngine::instance()->deregister_report_listener(this);
}

void TaskWorkerPool::_report_tablet_worker_thread_callback() {
    StorageEngine::instance()->register_report_listener(this);

    while (_is_work) {
        _is_doing_work = false;

        {
            // wait at most report_tablet_interval_seconds, or being notified
            std::unique_lock<std::mutex> worker_thread_lock(_worker_thread_lock);
            _worker_thread_condition_variable.wait_for(
                    worker_thread_lock,
                    std::chrono::seconds(config::report_tablet_interval_seconds));
        }
        if (!_is_work) {
            break;
        }

        if (_master_info.network_address.port == 0) {
            // port == 0 means not received heartbeat yet
            LOG(INFO) << "waiting to receive first heartbeat from frontend before doing tablet "
                         "report";
            continue;
        }

        _is_doing_work = true;
        // See _random_sleep() comment in _report_disk_state_worker_thread_callback
        _random_sleep(5);

        TReportRequest request;
        request.__set_backend(BackendOptions::get_local_backend());
        request.__isset.tablets = true;

        uint64_t report_version = _s_report_version;
        StorageEngine::instance()->tablet_manager()->build_all_report_tablets_info(
                &request.tablets);
        if (report_version < _s_report_version) {
            // TODO llj This can only reduce the possibility for report error, but can't avoid it.
            // If FE create a tablet in FE meta and send CREATE task to this BE, the tablet may not be included in this
            // report, and the report version has a small probability that it has not been updated in time. When FE
            // receives this report, it is possible to delete the new tablet.
            LOG(WARNING) << "report version " << report_version << " change to "
                         << _s_report_version;
            DorisMetrics::instance()->report_all_tablets_requests_skip->increment(1);
            continue;
        }
        int64_t max_compaction_score =
                std::max(DorisMetrics::instance()->tablet_cumulative_max_compaction_score->value(),
                         DorisMetrics::instance()->tablet_base_max_compaction_score->value());
        request.__set_tablet_max_compaction_score(max_compaction_score);
        request.__set_report_version(report_version);

        // report storage policy and resource
        auto& storage_policy_list = request.storage_policy;
        for (auto [id, version] : get_storage_policy_ids()) {
            auto& storage_policy = storage_policy_list.emplace_back();
            storage_policy.__set_id(id);
            storage_policy.__set_version(version);
        }
        request.__isset.storage_policy = true;
        auto& resource_list = request.resource;
        for (auto [id, version] : get_storage_resource_ids()) {
            auto& resource = resource_list.emplace_back();
            resource.__set_id(id);
            resource.__set_version(version);
        }
        request.__isset.resource = true;

        _handle_report(request, ReportType::TABLET);
    }
    StorageEngine::instance()->deregister_report_listener(this);
}

void TaskWorkerPool::_upload_worker_thread_callback() {
    while (_is_work) {
        TAgentTaskRequest agent_task_req;
        TUploadReq upload_request;
        {
            std::unique_lock<std::mutex> worker_thread_lock(_worker_thread_lock);
            _worker_thread_condition_variable.wait(
                    worker_thread_lock, [this]() { return !_is_work || !_tasks.empty(); });
            if (!_is_work) {
                return;
            }

            agent_task_req = _tasks.front();
            upload_request = agent_task_req.upload_req;
            _tasks.pop_front();
        }

        LOG(INFO) << "get upload task. signature=" << agent_task_req.signature
                  << ", job_id=" << upload_request.job_id;

        std::map<int64_t, std::vector<std::string>> tablet_files;
        std::unique_ptr<SnapshotLoader> loader = std::make_unique<SnapshotLoader>(
                _env, upload_request.job_id, agent_task_req.signature, upload_request.broker_addr,
                upload_request.broker_prop);
        Status status = loader->init(
                upload_request.__isset.storage_backend ? upload_request.storage_backend
                                                       : TStorageBackendType::type::BROKER,
                upload_request.__isset.location ? upload_request.location : "");
        if (status.ok()) {
            status = loader->upload(upload_request.src_dest_map, &tablet_files);
        }

        if (!status.ok()) {
            LOG_WARNING("failed to upload")
                    .tag("signature", agent_task_req.signature)
                    .tag("job_id", upload_request.job_id)
                    .error(status);
        } else {
            LOG_INFO("successfully upload")
                    .tag("signature", agent_task_req.signature)
                    .tag("job_id", upload_request.job_id);
        }

        TFinishTaskRequest finish_task_request;
        finish_task_request.__set_backend(BackendOptions::get_local_backend());
        finish_task_request.__set_task_type(agent_task_req.task_type);
        finish_task_request.__set_signature(agent_task_req.signature);
        finish_task_request.__set_task_status(status.to_thrift());
        finish_task_request.__set_tablet_files(tablet_files);

        _finish_task(finish_task_request);
        _remove_task_info(agent_task_req.task_type, agent_task_req.signature);
    }
}

void TaskWorkerPool::_download_worker_thread_callback() {
    while (_is_work) {
        TAgentTaskRequest agent_task_req;
        TDownloadReq download_request;
        {
            std::unique_lock<std::mutex> worker_thread_lock(_worker_thread_lock);
            _worker_thread_condition_variable.wait(
                    worker_thread_lock, [this]() { return !_is_work || !_tasks.empty(); });
            if (!_is_work) {
                return;
            }

            agent_task_req = _tasks.front();
            download_request = agent_task_req.download_req;
            _tasks.pop_front();
        }
        LOG(INFO) << "get download task. signature=" << agent_task_req.signature
                  << ", job_id=" << download_request.job_id
                  << "task detail: " << apache::thrift::ThriftDebugString(download_request);

        // TODO: download
        std::vector<int64_t> downloaded_tablet_ids;

        auto status = Status::OK();
        if (download_request.__isset.remote_tablet_snapshots) {
            SnapshotLoader loader(_env, download_request.job_id, agent_task_req.signature);
            loader.remote_http_download(download_request.remote_tablet_snapshots,
                                        &downloaded_tablet_ids);
        } else {
            std::unique_ptr<SnapshotLoader> loader = std::make_unique<SnapshotLoader>(
                    _env, download_request.job_id, agent_task_req.signature,
                    download_request.broker_addr, download_request.broker_prop);
            status = loader->init(
                    download_request.__isset.storage_backend ? download_request.storage_backend
                                                             : TStorageBackendType::type::BROKER,
                    download_request.__isset.location ? download_request.location : "");
            if (status.ok()) {
                status = loader->download(download_request.src_dest_map, &downloaded_tablet_ids);
            }
        }

        if (!status.ok()) {
            LOG_WARNING("failed to download")
                    .tag("signature", agent_task_req.signature)
                    .tag("job_id", download_request.job_id)
                    .error(status);
        } else {
            LOG_INFO("successfully download")
                    .tag("signature", agent_task_req.signature)
                    .tag("job_id", download_request.job_id);
        }

        TFinishTaskRequest finish_task_request;
        finish_task_request.__set_backend(BackendOptions::get_local_backend());
        finish_task_request.__set_task_type(agent_task_req.task_type);
        finish_task_request.__set_signature(agent_task_req.signature);
        finish_task_request.__set_task_status(status.to_thrift());
        finish_task_request.__set_downloaded_tablet_ids(downloaded_tablet_ids);

        _finish_task(finish_task_request);
        _remove_task_info(agent_task_req.task_type, agent_task_req.signature);
    }
}

void TaskWorkerPool::_make_snapshot_thread_callback() {
    while (_is_work) {
        TAgentTaskRequest agent_task_req;
        TSnapshotRequest snapshot_request;
        {
            std::unique_lock<std::mutex> worker_thread_lock(_worker_thread_lock);
            _worker_thread_condition_variable.wait(
                    worker_thread_lock, [this]() { return !_is_work || !_tasks.empty(); });
            if (!_is_work) {
                return;
            }

            agent_task_req = _tasks.front();
            snapshot_request = agent_task_req.snapshot_req;
            _tasks.pop_front();
        }
        LOG(INFO) << "get snapshot task. signature=" << agent_task_req.signature;

        string snapshot_path;
        bool allow_incremental_clone = false; // not used
        std::vector<string> snapshot_files;
        Status status = SnapshotManager::instance()->make_snapshot(snapshot_request, &snapshot_path,
                                                                   &allow_incremental_clone);
        if (status.ok() && snapshot_request.__isset.list_files) {
            // list and save all snapshot files
            // snapshot_path like: data/snapshot/20180417205230.1.86400
            // we need to add subdir: tablet_id/schema_hash/
            std::vector<io::FileInfo> files;
            bool exists = true;
            io::Path path = fmt::format("{}/{}/{}/", snapshot_path, snapshot_request.tablet_id,
                                        snapshot_request.schema_hash);
            status = io::global_local_filesystem()->list(path, true, &files, &exists);
            if (status.ok()) {
                for (auto& file : files) {
                    snapshot_files.push_back(file.file_name);
                }
            }
        }
        if (!status.ok()) {
            LOG_WARNING("failed to make snapshot")
                    .tag("signature", agent_task_req.signature)
                    .tag("tablet_id", snapshot_request.tablet_id)
                    .tag("version", snapshot_request.version)
                    .error(status);
        } else {
            LOG_INFO("successfully make snapshot")
                    .tag("signature", agent_task_req.signature)
                    .tag("tablet_id", snapshot_request.tablet_id)
                    .tag("version", snapshot_request.version)
                    .tag("snapshot_path", snapshot_path);
        }

        TFinishTaskRequest finish_task_request;
        finish_task_request.__set_backend(BackendOptions::get_local_backend());
        finish_task_request.__set_task_type(agent_task_req.task_type);
        finish_task_request.__set_signature(agent_task_req.signature);
        finish_task_request.__set_snapshot_path(snapshot_path);
        finish_task_request.__set_snapshot_files(snapshot_files);
        finish_task_request.__set_task_status(status.to_thrift());

        _finish_task(finish_task_request);
        _remove_task_info(agent_task_req.task_type, agent_task_req.signature);
    }
}

void TaskWorkerPool::_release_snapshot_thread_callback() {
    while (_is_work) {
        TAgentTaskRequest agent_task_req;
        TReleaseSnapshotRequest release_snapshot_request;
        {
            std::unique_lock<std::mutex> worker_thread_lock(_worker_thread_lock);
            _worker_thread_condition_variable.wait(
                    worker_thread_lock, [this]() { return !_is_work || !_tasks.empty(); });
            if (!_is_work) {
                return;
            }

            agent_task_req = _tasks.front();
            release_snapshot_request = agent_task_req.release_snapshot_req;
            _tasks.pop_front();
        }
        LOG(INFO) << "get release snapshot task. signature=" << agent_task_req.signature;

        string& snapshot_path = release_snapshot_request.snapshot_path;
        Status status = SnapshotManager::instance()->release_snapshot(snapshot_path);
        if (!status.ok()) {
            LOG_WARNING("failed to release snapshot")
                    .tag("signature", agent_task_req.signature)
                    .tag("snapshot_path", snapshot_path)
                    .error(status);
        } else {
            LOG_INFO("successfully release snapshot")
                    .tag("signature", agent_task_req.signature)
                    .tag("snapshot_path", snapshot_path);
        }

        TFinishTaskRequest finish_task_request;
        finish_task_request.__set_backend(BackendOptions::get_local_backend());
        finish_task_request.__set_task_type(agent_task_req.task_type);
        finish_task_request.__set_signature(agent_task_req.signature);
        finish_task_request.__set_task_status(status.to_thrift());

        _finish_task(finish_task_request);
        _remove_task_info(agent_task_req.task_type, agent_task_req.signature);
    }
}

Status TaskWorkerPool::_get_tablet_info(const TTabletId tablet_id, const TSchemaHash schema_hash,
                                        int64_t signature, TTabletInfo* tablet_info) {
    tablet_info->__set_tablet_id(tablet_id);
    tablet_info->__set_schema_hash(schema_hash);
    return StorageEngine::instance()->tablet_manager()->report_tablet_info(tablet_info);
}

void TaskWorkerPool::_move_dir_thread_callback() {
    while (_is_work) {
        TAgentTaskRequest agent_task_req;
        TMoveDirReq move_dir_req;
        {
            std::unique_lock<std::mutex> worker_thread_lock(_worker_thread_lock);
            _worker_thread_condition_variable.wait(
                    worker_thread_lock, [this]() { return !_is_work || !_tasks.empty(); });
            if (!_is_work) {
                return;
            }

            agent_task_req = _tasks.front();
            move_dir_req = agent_task_req.move_dir_req;
            _tasks.pop_front();
        }
        LOG(INFO) << "get move dir task. signature=" << agent_task_req.signature
                  << ", job_id=" << move_dir_req.job_id;
        Status status = _move_dir(move_dir_req.tablet_id, move_dir_req.src, move_dir_req.job_id,
                                  true /* TODO */);

        if (!status.ok()) {
            LOG_WARNING("failed to move dir")
                    .tag("signature", agent_task_req.signature)
                    .tag("job_id", move_dir_req.job_id)
                    .tag("tablet_id", move_dir_req.tablet_id)
                    .tag("src", move_dir_req.src)
                    .error(status);
        } else {
            LOG_INFO("successfully move dir")
                    .tag("signature", agent_task_req.signature)
                    .tag("job_id", move_dir_req.job_id)
                    .tag("tablet_id", move_dir_req.tablet_id)
                    .tag("src", move_dir_req.src);
        }

        TFinishTaskRequest finish_task_request;
        finish_task_request.__set_backend(BackendOptions::get_local_backend());
        finish_task_request.__set_task_type(agent_task_req.task_type);
        finish_task_request.__set_signature(agent_task_req.signature);
        finish_task_request.__set_task_status(status.to_thrift());

        _finish_task(finish_task_request);
        _remove_task_info(agent_task_req.task_type, agent_task_req.signature);
    }
}

Status TaskWorkerPool::_move_dir(const TTabletId tablet_id, const std::string& src, int64_t job_id,
                                 bool overwrite) {
    TabletSharedPtr tablet = StorageEngine::instance()->tablet_manager()->get_tablet(tablet_id);
    if (tablet == nullptr) {
        return Status::InvalidArgument("Could not find tablet");
    }
    SnapshotLoader loader(_env, job_id, tablet_id);
    return loader.move(src, tablet, overwrite);
}

void TaskWorkerPool::_handle_report(const TReportRequest& request, ReportType type) {
    TMasterResult result;
    Status status = MasterServerClient::instance()->report(request, &result);
    bool is_report_success = false;
    if (!status.ok()) {
        LOG_WARNING("failed to report {}", TYPE_STRING(type))
                .tag("host", _master_info.network_address.hostname)
                .tag("port", _master_info.network_address.port)
                .error(status);
    } else if (result.status.status_code != TStatusCode::OK) {
        LOG_WARNING("failed to report {}", TYPE_STRING(type))
                .tag("host", _master_info.network_address.hostname)
                .tag("port", _master_info.network_address.port)
                .error(result.status);
    } else {
        is_report_success = true;
        LOG_INFO("successfully report {}", TYPE_STRING(type))
                .tag("host", _master_info.network_address.hostname)
                .tag("port", _master_info.network_address.port);
    }
    switch (type) {
    case TASK:
        DorisMetrics::instance()->report_task_requests_total->increment(1);
        if (!is_report_success) {
            DorisMetrics::instance()->report_task_requests_failed->increment(1);
        }
        break;
    case DISK:
        DorisMetrics::instance()->report_disk_requests_total->increment(1);
        if (!is_report_success) {
            DorisMetrics::instance()->report_disk_requests_failed->increment(1);
        }
        break;
    case TABLET:
        DorisMetrics::instance()->report_tablet_requests_total->increment(1);
        if (!is_report_success) {
            DorisMetrics::instance()->report_tablet_requests_failed->increment(1);
        }
        break;
    default:
        break;
    }
}

void TaskWorkerPool::_random_sleep(int second) {
    Random rnd(UnixMillis());
    sleep(rnd.Uniform(second) + 1);
}

void TaskWorkerPool::_submit_table_compaction_worker_thread_callback() {
    while (_is_work) {
        TAgentTaskRequest agent_task_req;
        TCompactionReq compaction_req;

        {
            std::unique_lock<std::mutex> worker_thread_lock(_worker_thread_lock);
            _worker_thread_condition_variable.wait(
                    worker_thread_lock, [this]() { return !_is_work || !_tasks.empty(); });
            if (!_is_work) {
                return;
            }

            agent_task_req = _tasks.front();
            compaction_req = agent_task_req.compaction_req;
            _tasks.pop_front();
        }

        LOG(INFO) << "get compaction task. signature=" << agent_task_req.signature
                  << ", compaction_type=" << compaction_req.type;

        CompactionType compaction_type;
        if (compaction_req.type == "base") {
            compaction_type = CompactionType::BASE_COMPACTION;
        } else {
            compaction_type = CompactionType::CUMULATIVE_COMPACTION;
        }

#ifdef CLOUD_MODE
        TabletSharedPtr tablet_ptr;
        Status status = cloud::tablet_mgr()->get_tablet(compaction_req.tablet_id, &tablet_ptr);
        if (!status.ok()) {
            LOG(WARNING) << "failed to get tablet, tablet_id=" << compaction_req.tablet_id
                         << " err=" << status;
            return;
        }
#else
        TabletSharedPtr tablet_ptr =
                StorageEngine::instance()->tablet_manager()->get_tablet(compaction_req.tablet_id);
#endif
        if (tablet_ptr != nullptr) {
            auto data_dir = tablet_ptr->data_dir();
            if (!tablet_ptr->can_do_compaction(data_dir->path_hash(), compaction_type)) {
                LOG(WARNING) << "could not do compaction. tablet_id=" << tablet_ptr->tablet_id()
                             << ", compaction_type=" << compaction_type;
                _remove_task_info(agent_task_req.task_type, agent_task_req.signature);
                continue;
            }

            Status status =
                    StorageEngine::instance()->submit_compaction_task(tablet_ptr, compaction_type);
            if (!status.ok()) {
                LOG(WARNING) << "failed to submit table compaction task. error=" << status;
            }
            _remove_task_info(agent_task_req.task_type, agent_task_req.signature);
        }
    }
}

void TaskWorkerPool::_push_storage_policy_worker_thread_callback() {
    while (_is_work) {
        TAgentTaskRequest agent_task_req;
        {
            std::unique_lock<std::mutex> worker_thread_lock(_worker_thread_lock);
            _worker_thread_condition_variable.wait(
                    worker_thread_lock, [this]() { return !_is_work || !_tasks.empty(); });
            if (!_is_work) {
                return;
            }

            agent_task_req = _tasks.front();
            _tasks.pop_front();
        }
        TPushStoragePolicyReq& push_storage_policy_req = agent_task_req.push_storage_policy_req;
        // refresh resource
        for (auto& resource : push_storage_policy_req.resource) {
            auto existed_resource = get_storage_resource(resource.id);
            if (existed_resource.version >= resource.version) {
                continue;
            }
            if (resource.__isset.s3_storage_param) {
                Status st;
                S3Conf s3_conf;
                s3_conf.ak = std::move(resource.s3_storage_param.ak);
                s3_conf.sk = std::move(resource.s3_storage_param.sk);
                s3_conf.endpoint = std::move(resource.s3_storage_param.endpoint);
                s3_conf.region = std::move(resource.s3_storage_param.region);
                s3_conf.prefix = std::move(resource.s3_storage_param.root_path);
                s3_conf.bucket = std::move(resource.s3_storage_param.bucket);
                s3_conf.connect_timeout_ms = resource.s3_storage_param.conn_timeout_ms;
                s3_conf.max_connections = resource.s3_storage_param.max_conn;
                s3_conf.request_timeout_ms = resource.s3_storage_param.request_timeout_ms;
                std::shared_ptr<io::S3FileSystem> fs;
                if (existed_resource.fs == nullptr) {
                    st = io::S3FileSystem::create(s3_conf, std::to_string(resource.id), &fs);
                } else {
                    fs = std::static_pointer_cast<io::S3FileSystem>(existed_resource.fs);
                    fs->set_conf(s3_conf);
                }
                if (!st.ok()) {
                    LOG(WARNING) << "update s3 resource failed: " << st;
                } else {
                    LOG_INFO("successfully update s3 resource")
                            .tag("resource_id", resource.id)
                            .tag("resource_name", resource.name)
                            .tag("s3_conf", s3_conf.to_string());
                    put_storage_resource(resource.id, {std::move(fs), resource.version});
                }
            } else {
                LOG(WARNING) << "unknown resource=" << resource;
            }
        }
        // drop storage policy
        for (auto policy_id : push_storage_policy_req.dropped_storage_policy) {
            delete_storage_policy(policy_id);
        }
        // refresh storage policy
        for (auto& storage_policy : push_storage_policy_req.storage_policy) {
            auto existed_storage_policy = get_storage_policy(storage_policy.id);
            if (existed_storage_policy == nullptr ||
                existed_storage_policy->version < storage_policy.version) {
                auto storage_policy1 = std::make_shared<StoragePolicy>();
                storage_policy1->name = std::move(storage_policy.name);
                storage_policy1->version = storage_policy.version;
                storage_policy1->cooldown_datetime = storage_policy.cooldown_datetime;
                storage_policy1->cooldown_ttl = storage_policy.cooldown_ttl;
                storage_policy1->resource_id = storage_policy.resource_id;
                LOG_INFO("successfully update storage policy")
                        .tag("storage_policy_id", storage_policy.id)
                        .tag("storage_policy", storage_policy1->to_string());
                put_storage_policy(storage_policy.id, std::move(storage_policy1));
            }
        }
    }
}

void TaskWorkerPool::_push_cooldown_conf_worker_thread_callback() {
    while (_is_work) {
        TAgentTaskRequest agent_task_req;
        {
            std::unique_lock<std::mutex> worker_thread_lock(_worker_thread_lock);
            while (_is_work && _tasks.empty()) {
                _worker_thread_condition_variable.wait(worker_thread_lock);
            }
            if (!_is_work) {
                return;
            }

            agent_task_req = _tasks.front();
            _tasks.pop_front();
        }

        TPushCooldownConfReq& push_cooldown_conf_req = agent_task_req.push_cooldown_conf;
        for (auto& cooldown_conf : push_cooldown_conf_req.cooldown_confs) {
            int64_t tablet_id = cooldown_conf.tablet_id;
            TabletSharedPtr tablet =
                    StorageEngine::instance()->tablet_manager()->get_tablet(tablet_id);
            if (tablet == nullptr) {
                LOG(WARNING) << "failed to get tablet. tablet_id=" << tablet_id;
                continue;
            }
            if (tablet->update_cooldown_conf(cooldown_conf.cooldown_term,
                                             cooldown_conf.cooldown_replica_id) &&
                cooldown_conf.cooldown_replica_id == tablet->replica_id() &&
                tablet->tablet_meta()->cooldown_meta_id().initialized()) {
                Tablet::async_write_cooldown_meta(tablet);
            }
        }
    }
}

PushTaskPool::PushTaskPool(ExecEnv* env, ThreadModel thread_model, PushWokerType type)
        : TaskWorkerPool(
                  type == PushWokerType::LOAD_V2 ? TaskWorkerType::PUSH : TaskWorkerType::DELETE,
                  env, *env->master_info(), thread_model),
          _push_worker_type(type) {
    if (_push_worker_type == PushWokerType::LOAD_V2) {
        _worker_count =
                config::push_worker_count_normal_priority + config::push_worker_count_high_priority;

    } else {
        _worker_count = config::delete_worker_count;
    }
    _cb = [this]() { _push_worker_thread_callback(); };
}

void PushTaskPool::_push_worker_thread_callback() {
    // gen high priority worker thread
    TPriority::type priority = TPriority::NORMAL;
    int32_t push_worker_count_high_priority = config::push_worker_count_high_priority;
    if (_push_worker_type == PushWokerType::LOAD_V2) {
        static uint32_t s_worker_count = 0;
        std::lock_guard<std::mutex> worker_thread_lock(_worker_thread_lock);
        if (s_worker_count < push_worker_count_high_priority) {
            ++s_worker_count;
            priority = TPriority::HIGH;
        }
    }

    while (_is_work) {
        TAgentTaskRequest agent_task_req;
        {
            std::unique_lock<std::mutex> worker_thread_lock(_worker_thread_lock);
            _worker_thread_condition_variable.wait(
                    worker_thread_lock, [this]() { return !_is_work || !_tasks.empty(); });
            if (!_is_work) {
                return;
            }

            if (priority == TPriority::HIGH) {
                const auto it = std::find_if(
                        _tasks.cbegin(), _tasks.cend(), [](const TAgentTaskRequest& req) {
                            return req.__isset.priority && req.priority == TPriority::HIGH;
                        });

                if (it == _tasks.cend()) {
                    // there is no high priority task. notify other thread to handle normal task
                    _worker_thread_condition_variable.notify_all();
                    sleep(1);
                    continue;
                }
                agent_task_req = *it;
                _tasks.erase(it);
            } else {
                agent_task_req = _tasks.front();
                _tasks.pop_front();
            }
        }
        TPushReq& push_req = agent_task_req.push_req;

        LOG(INFO) << "get push task. signature=" << agent_task_req.signature
                  << ", priority=" << priority << " push_type=" << push_req.push_type;
        std::vector<TTabletInfo> tablet_infos;

        EngineBatchLoadTask engine_task(push_req, &tablet_infos);
        auto status = _env->storage_engine()->execute_task(&engine_task);

        // Return result to fe
        TFinishTaskRequest finish_task_request;
        finish_task_request.__set_backend(BackendOptions::get_local_backend());
        finish_task_request.__set_task_type(agent_task_req.task_type);
        finish_task_request.__set_signature(agent_task_req.signature);
        if (push_req.push_type == TPushType::DELETE) {
            finish_task_request.__set_request_version(push_req.version);
        }

        if (status.ok()) {
            LOG_INFO("successfully execute push task")
                    .tag("signature", agent_task_req.signature)
                    .tag("tablet_id", push_req.tablet_id)
                    .tag("push_type", push_req.push_type);
            ++_s_report_version;
            finish_task_request.__set_finish_tablet_infos(tablet_infos);
        } else {
            LOG_WARNING("failed to execute push task")
                    .tag("signature", agent_task_req.signature)
                    .tag("tablet_id", push_req.tablet_id)
                    .tag("push_type", push_req.push_type)
                    .error(status);
        }
        finish_task_request.__set_task_status(status.to_thrift());
        finish_task_request.__set_report_version(_s_report_version);

        _finish_task(finish_task_request);
        _remove_task_info(agent_task_req.task_type, agent_task_req.signature);
    }
}

CreateTableTaskPool::CreateTableTaskPool(ExecEnv* env, ThreadModel thread_model)
        : TaskWorkerPool(TaskWorkerType::CREATE_TABLE, env, *env->master_info(), thread_model) {
    _worker_count = config::create_tablet_worker_count;
    _cb = [this]() { _create_tablet_worker_thread_callback(); };
}

void CreateTableTaskPool::_create_tablet_worker_thread_callback() {
    while (_is_work) {
        TAgentTaskRequest agent_task_req;
        {
            std::unique_lock<std::mutex> worker_thread_lock(_worker_thread_lock);
            _worker_thread_condition_variable.wait(
                    worker_thread_lock, [this]() { return !_is_work || !_tasks.empty(); });
            if (!_is_work) {
                return;
            }
            agent_task_req = _tasks.front();
            _tasks.pop_front();
        }
        const TCreateTabletReq& create_tablet_req = agent_task_req.create_tablet_req;
        MonotonicStopWatch watch;
        watch.start();
        SCOPED_CLEANUP({
            if (watch.elapsed_time() / 1e9 > config::agent_task_trace_threshold_sec) {
                LOG(WARNING) << "create tablet cost " << watch.elapsed_time() / 1e9;
            }
        });
        DorisMetrics::instance()->create_tablet_requests_total->increment(1);
        VLOG_NOTICE << "start to create tablet " << create_tablet_req.tablet_id;

        std::vector<TTabletInfo> finish_tablet_infos;
        VLOG_NOTICE << "create tablet: " << create_tablet_req;
        Status status = _env->storage_engine()->create_tablet(create_tablet_req);
        if (!status.ok()) {
            DorisMetrics::instance()->create_tablet_requests_failed->increment(1);
            LOG_WARNING("failed to create tablet")
                    .tag("signature", agent_task_req.signature)
                    .tag("tablet_id", create_tablet_req.tablet_id)
                    .error(status);
        } else {
            ++_s_report_version;
            // get path hash of the created tablet
            TabletSharedPtr tablet = StorageEngine::instance()->tablet_manager()->get_tablet(
                    create_tablet_req.tablet_id);
            DCHECK(tablet != nullptr);
            TTabletInfo tablet_info;
            tablet_info.tablet_id = tablet->table_id();
            tablet_info.schema_hash = tablet->schema_hash();
            tablet_info.version = create_tablet_req.version;
            // Useless but it is a required field in TTabletInfo
            tablet_info.version_hash = 0;
            tablet_info.row_count = 0;
            tablet_info.data_size = 0;
            tablet_info.__set_path_hash(tablet->data_dir()->path_hash());
            tablet_info.__set_replica_id(tablet->replica_id());
            finish_tablet_infos.push_back(tablet_info);
            LOG_INFO("successfully create tablet")
                    .tag("signature", agent_task_req.signature)
                    .tag("tablet_id", create_tablet_req.tablet_id);
        }
        TFinishTaskRequest finish_task_request;
        finish_task_request.__set_finish_tablet_infos(finish_tablet_infos);
        finish_task_request.__set_backend(BackendOptions::get_local_backend());
        finish_task_request.__set_report_version(_s_report_version);
        finish_task_request.__set_task_type(agent_task_req.task_type);
        finish_task_request.__set_signature(agent_task_req.signature);
        finish_task_request.__set_task_status(status.to_thrift());
        _finish_task(finish_task_request);
        _remove_task_info(agent_task_req.task_type, agent_task_req.signature);
    }
}

DropTableTaskPool::DropTableTaskPool(ExecEnv* env, ThreadModel thread_model)
        : TaskWorkerPool(TaskWorkerType::DROP_TABLE, env, *env->master_info(), thread_model) {
    _worker_count = config::drop_tablet_worker_count;
    _cb = [this]() { _drop_tablet_worker_thread_callback(); };
}

void DropTableTaskPool::_drop_tablet_worker_thread_callback() {
    while (_is_work) {
        TAgentTaskRequest agent_task_req;
        {
            std::unique_lock<std::mutex> worker_thread_lock(_worker_thread_lock);
            _worker_thread_condition_variable.wait(
                    worker_thread_lock, [this]() { return !_is_work || !_tasks.empty(); });
            if (!_is_work) {
                return;
            }

            agent_task_req = _tasks.front();
            _tasks.pop_front();
        }
        const TDropTabletReq& drop_tablet_req = agent_task_req.drop_tablet_req;
        Status status;
        TabletSharedPtr dropped_tablet = StorageEngine::instance()->tablet_manager()->get_tablet(
                drop_tablet_req.tablet_id, false);
        if (dropped_tablet != nullptr) {
            status = StorageEngine::instance()->tablet_manager()->drop_tablet(
                    drop_tablet_req.tablet_id, drop_tablet_req.replica_id,
                    drop_tablet_req.is_drop_table_or_partition);
        } else {
            status = Status::NotFound("could not find tablet {}", drop_tablet_req.tablet_id);
        }
        if (status.ok()) {
            // if tablet is dropped by fe, then the related txn should also be removed
            StorageEngine::instance()->txn_manager()->force_rollback_tablet_related_txns(
                    dropped_tablet->data_dir()->get_meta(), drop_tablet_req.tablet_id,
                    drop_tablet_req.schema_hash, dropped_tablet->tablet_uid());
            LOG_INFO("successfully drop tablet")
                    .tag("signature", agent_task_req.signature)
                    .tag("tablet_id", drop_tablet_req.tablet_id);
        } else {
            LOG_WARNING("failed to drop tablet")
                    .tag("signature", agent_task_req.signature)
                    .tag("tablet_id", drop_tablet_req.tablet_id)
                    .error(status);
        }

        TFinishTaskRequest finish_task_request;
        finish_task_request.__set_backend(BackendOptions::get_local_backend());
        finish_task_request.__set_task_type(agent_task_req.task_type);
        finish_task_request.__set_signature(agent_task_req.signature);
        finish_task_request.__set_task_status(status.to_thrift());

        _finish_task(finish_task_request);
        _remove_task_info(agent_task_req.task_type, agent_task_req.signature);
    }
}

PublishVersionTaskPool::PublishVersionTaskPool(ExecEnv* env, ThreadModel thread_model)
        : TaskWorkerPool(TaskWorkerType::PUBLISH_VERSION, env, *env->master_info(), thread_model) {
    _worker_count = config::publish_version_worker_count;
    _cb = [this]() { _publish_version_worker_thread_callback(); };
}

void PublishVersionTaskPool::_publish_version_worker_thread_callback() {
#ifdef CLOUD_MODE
    CHECK(false) << "MUST NOT call _publish_version_worker_thread_callback in CLOUD MODE";
#else
    while (_is_work) {
        TAgentTaskRequest agent_task_req;
        {
            std::unique_lock<std::mutex> worker_thread_lock(_worker_thread_lock);
            _worker_thread_condition_variable.wait(
                    worker_thread_lock, [this]() { return !_is_work || !_tasks.empty(); });
            if (!_is_work) {
                return;
            }

            agent_task_req = _tasks.front();
            _tasks.pop_front();
        }
        const TPublishVersionRequest& publish_version_req = agent_task_req.publish_version_req;
        DorisMetrics::instance()->publish_task_request_total->increment(1);
        VLOG_NOTICE << "get publish version task. signature=" << agent_task_req.signature;

        const TPublishVersionRequest& publish_version_req = agent_task_req.publish_version_req;
        DorisMetrics::instance()->publish_task_request_total->increment(1);
        VLOG_NOTICE << "get publish version task. signature=" << agent_task_req.signature;

        std::vector<TTabletId> error_tablet_ids;
        std::vector<TTabletId> succ_tablet_ids;
        // partition_id, tablet_id, publish_version
        std::vector<std::tuple<int64_t, int64_t, int64_t>> discontinuous_version_tablets;
        uint32_t retry_time = 0;
        Status status;
        bool is_task_timeout = false;
        while (retry_time < PUBLISH_VERSION_MAX_RETRY) {
            error_tablet_ids.clear();
            EnginePublishVersionTask engine_task(publish_version_req, &error_tablet_ids,
                                                 &succ_tablet_ids, &discontinuous_version_tablets);
            status = _env->storage_engine()->execute_task(&engine_task);
            if (status.ok()) {
                break;
            } else if (status.is<PUBLISH_VERSION_NOT_CONTINUOUS>()) {
                int64_t time_elapsed = time(nullptr) - agent_task_req.recv_time;
                if (time_elapsed > config::publish_version_task_timeout_s) {
                    LOG(INFO) << "task elapsed " << time_elapsed
                              << " seconds since it is inserted to queue, it is timeout";
                    is_task_timeout = true;
                } else {
                    // version not continuous, put to queue and wait pre version publish
                    // task execute
                    std::unique_lock<std::mutex> worker_thread_lock(_worker_thread_lock);
                    _tasks.push_back(agent_task_req);
                    _worker_thread_condition_variable.notify_one();
                }
                LOG_EVERY_SECOND(INFO) << "wait for previous publish version task to be done, "
                                       << "transaction_id: " << publish_version_req.transaction_id;
                break;
            } else {
                LOG_WARNING("failed to publish version")
                        .tag("transaction_id", publish_version_req.transaction_id)
                        .tag("error_tablets_num", error_tablet_ids.size())
                        .tag("retry_time", retry_time)
                        .error(status);
                ++retry_time;
                std::this_thread::sleep_for(std::chrono::seconds(1));
            }
        }
        if (status.is<PUBLISH_VERSION_NOT_CONTINUOUS>() && !is_task_timeout) {
            continue;
        }

        for (auto& item : discontinuous_version_tablets) {
            StorageEngine::instance()->add_async_publish_task(
                    std::get<0>(item), std::get<1>(item), std::get<2>(item),
                    publish_version_req.transaction_id, false);
        }
        TFinishTaskRequest finish_task_request;
        if (!status) {
            DorisMetrics::instance()->publish_task_failed_total->increment(1);
            // if publish failed, return failed, FE will ignore this error and
            // check error tablet ids and FE will also republish this task
            LOG_WARNING("failed to publish version")
                    .tag("signature", agent_task_req.signature)
                    .tag("transaction_id", publish_version_req.transaction_id)
                    .tag("error_tablets_num", error_tablet_ids.size())
                    .error(status);
            finish_task_request.__set_error_tablet_ids(error_tablet_ids);
        } else {
            if (!config::disable_auto_compaction &&
                !MemInfo::is_exceed_soft_mem_limit(GB_EXCHANGE_BYTE)) {
                for (int i = 0; i < succ_tablet_ids.size(); i++) {
                    TabletSharedPtr tablet =
                            StorageEngine::instance()->tablet_manager()->get_tablet(
                                    succ_tablet_ids[i]);
                    if (tablet != nullptr) {
                        tablet->publised_count++;
                        if (tablet->publised_count % 10 == 0) {
                            StorageEngine::instance()->submit_compaction_task(
                                    tablet, CompactionType::CUMULATIVE_COMPACTION);
                            LOG(INFO) << "trigger compaction succ, tabletid:" << succ_tablet_ids[i]
                                      << ", publised:" << tablet->publised_count;
                        }
                    } else {
                        LOG(WARNING)
                                << "trigger compaction failed, tabletid:" << succ_tablet_ids[i];
                    }
                }
            }
            uint32_t cost_second = time(nullptr) - agent_task_req.recv_time;
            g_publish_version_latency << cost_second;
            LOG_INFO("successfully publish version")
                    .tag("signature", agent_task_req.signature)
                    .tag("transaction_id", publish_version_req.transaction_id)
                    .tag("tablets_num", succ_tablet_ids.size())
                    .tag("cost(s)", cost_second);
        }

        status.to_thrift(&finish_task_request.task_status);
        finish_task_request.__set_backend(BackendOptions::get_local_backend());
        finish_task_request.__set_task_type(agent_task_req.task_type);
        finish_task_request.__set_signature(agent_task_req.signature);
        finish_task_request.__set_report_version(_s_report_version);
        finish_task_request.__set_error_tablet_ids(error_tablet_ids);

        _finish_task(finish_task_request);
        _remove_task_info(agent_task_req.task_type, agent_task_req.signature);
    }
#endif
}

ClearTransactionTaskPool::ClearTransactionTaskPool(ExecEnv* env, ThreadModel thread_model)
        : TaskWorkerPool(TaskWorkerType::CLEAR_TRANSACTION_TASK, env, *env->master_info(),
                         thread_model) {
    _worker_count = config::clear_transaction_task_worker_count;
    _cb = [this]() { _clear_transaction_task_worker_thread_callback(); };
}

void ClearTransactionTaskPool::_clear_transaction_task_worker_thread_callback() {
    while (_is_work) {
        TAgentTaskRequest agent_task_req;
        {
            std::unique_lock<std::mutex> worker_thread_lock(_worker_thread_lock);
            _worker_thread_condition_variable.wait(
                    worker_thread_lock, [this]() { return !_is_work || !_tasks.empty(); });
            if (!_is_work) {
                return;
            }

            agent_task_req = _tasks.front();
            _tasks.pop_front();
        }
        const TClearTransactionTaskRequest& clear_transaction_task_req =
                agent_task_req.clear_transaction_task_req;
        LOG(INFO) << "get clear transaction task. signature=" << agent_task_req.signature
                  << ", transaction_id=" << clear_transaction_task_req.transaction_id
                  << ", partition_id_size=" << clear_transaction_task_req.partition_id.size();

        Status status;

        if (clear_transaction_task_req.transaction_id > 0) {
            // transaction_id should be greater than zero.
            // If it is not greater than zero, no need to execute
            // the following clear_transaction_task() function.
            if (!clear_transaction_task_req.partition_id.empty()) {
                _env->storage_engine()->clear_transaction_task(
                        clear_transaction_task_req.transaction_id,
                        clear_transaction_task_req.partition_id);
            } else {
                _env->storage_engine()->clear_transaction_task(
                        clear_transaction_task_req.transaction_id);
            }
            LOG(INFO) << "finish to clear transaction task. signature=" << agent_task_req.signature
                      << ", transaction_id=" << clear_transaction_task_req.transaction_id;
        } else {
            LOG(WARNING) << "invalid transaction id " << clear_transaction_task_req.transaction_id
                         << ". signature= " << agent_task_req.signature;
        }

        TFinishTaskRequest finish_task_request;
        finish_task_request.__set_task_status(status.to_thrift());
        finish_task_request.__set_backend(BackendOptions::get_local_backend());
        finish_task_request.__set_task_type(agent_task_req.task_type);
        finish_task_request.__set_signature(agent_task_req.signature);

        _finish_task(finish_task_request);
        _remove_task_info(agent_task_req.task_type, agent_task_req.signature);
    }
}

AlterTableTaskPool::AlterTableTaskPool(ExecEnv* env, ThreadModel thread_model)
        : TaskWorkerPool(TaskWorkerType::ALTER_TABLE, env, *env->master_info(), thread_model) {
    _worker_count = config::alter_tablet_worker_count;
    _cb = [this]() { _alter_tablet_worker_thread_callback(); };
}

void AlterTableTaskPool::_alter_tablet_worker_thread_callback() {
    while (_is_work) {
        TAgentTaskRequest agent_task_req;
        {
            std::unique_lock<std::mutex> worker_thread_lock(_worker_thread_lock);
            _worker_thread_condition_variable.wait(
                    worker_thread_lock, [this]() { return !_is_work || !_tasks.empty(); });
            if (!_is_work) {
                return;
            }

            agent_task_req = _tasks.front();
            _tasks.pop_front();
        }
        int64_t signature = agent_task_req.signature;
        LOG(INFO) << "get alter table task, signature: " << signature;
        bool is_task_timeout = false;
        if (agent_task_req.__isset.recv_time) {
            int64_t time_elapsed = time(nullptr) - agent_task_req.recv_time;
            if (time_elapsed > config::report_task_interval_seconds * 20) {
                LOG(INFO) << "task elapsed " << time_elapsed
                          << " seconds since it is inserted to queue, it is timeout";
                is_task_timeout = true;
            }
        }
        if (!is_task_timeout) {
            TFinishTaskRequest finish_task_request;
            TTaskType::type task_type = agent_task_req.task_type;
            switch (task_type) {
            case TTaskType::ALTER:
                _alter_tablet(agent_task_req, signature, task_type, &finish_task_request);
                break;
            default:
                // pass
                break;
            }
            _finish_task(finish_task_request);
        }
        _remove_task_info(agent_task_req.task_type, agent_task_req.signature);
    }
}

void AlterTableTaskPool::_alter_tablet(const TAgentTaskRequest& agent_task_req, int64_t signature,
                                       const TTaskType::type task_type,
                                       TFinishTaskRequest* finish_task_request) {
    Status status;

    string process_name;
    switch (task_type) {
    case TTaskType::ALTER:
        process_name = "alter tablet";
        break;
    default:
        std::string task_name;
        EnumToString(TTaskType, task_type, task_name);
        LOG(WARNING) << "schema change type invalid. type: " << task_name
                     << ", signature: " << signature;
        status = Status::NotSupported("Schema change type invalid");
        break;
    }

    // Check last schema change status, if failed delete tablet file
    // Do not need to adjust delete success or not
    // Because if delete failed create rollup will failed
    TTabletId new_tablet_id = 0;
    if (status.ok()) {
        new_tablet_id = agent_task_req.alter_tablet_req_v2.new_tablet_id;
        EngineAlterTabletTask engine_task(agent_task_req.alter_tablet_req_v2);
        status = _env->storage_engine()->execute_task(&engine_task);
    }

    if (status.ok()) {
        ++_s_report_version;
    }

    // Return result to fe
    finish_task_request->__set_backend(BackendOptions::get_local_backend());
    finish_task_request->__set_report_version(_s_report_version);
    finish_task_request->__set_task_type(task_type);
    finish_task_request->__set_signature(signature);

    // Finish tablet infos is useless for alter task
<<<<<<< HEAD
    //std::vector<TTabletInfo> finish_tablet_infos;
=======
    //std::vector<TTabletInfo> finish_tablet_infos;}
>>>>>>> 2e39118b

    if (!status.ok() && !status.is<NOT_IMPLEMENTED_ERROR>()) {
        LOG_WARNING("failed to {}", process_name)
                .tag("signature", agent_task_req.signature)
                .tag("base_tablet_id", agent_task_req.alter_tablet_req_v2.base_tablet_id)
                .tag("new_tablet_id", new_tablet_id)
                .error(status);
    } else {
<<<<<<< HEAD
        //finish_task_request->__set_finish_tablet_infos(finish_tablet_infos);
=======
        // finish_task_request->__set_finish_tablet_infos(finish_tablet_infos);
>>>>>>> 2e39118b
        LOG_INFO("successfully {}", process_name)
                .tag("signature", agent_task_req.signature)
                .tag("base_tablet_id", agent_task_req.alter_tablet_req_v2.base_tablet_id)
                .tag("new_tablet_id", new_tablet_id);
    }
    finish_task_request->__set_task_status(status.to_thrift());
}

void TaskWorkerPool::_gc_binlog_worker_thread_callback() {
#ifdef CLOUD_MODE
    CHECK(false) << "MUST NOT call _gc_binlog_worker_thread_callback in CLOUD MODE";
#else
    while (_is_work) {
        TAgentTaskRequest agent_task_req;
        {
            std::unique_lock<std::mutex> worker_thread_lock(_worker_thread_lock);
            _worker_thread_condition_variable.wait(
                    worker_thread_lock, [this]() { return !_is_work || !_tasks.empty(); });
            if (!_is_work) {
                return;
            }

            agent_task_req = _tasks.front();
            _tasks.pop_front();
        }

        std::unordered_map<int64_t, int64_t> gc_tablet_infos;
        if (!agent_task_req.__isset.gc_binlog_req) {
            LOG(WARNING) << "gc binlog task is not valid";
            return;
        }
        if (!agent_task_req.gc_binlog_req.__isset.tablet_gc_binlog_infos) {
            LOG(WARNING) << "gc binlog task tablet_gc_binlog_infos is not valid";
            return;
        }

        auto& tablet_gc_binlog_infos = agent_task_req.gc_binlog_req.tablet_gc_binlog_infos;
        for (auto& tablet_info : tablet_gc_binlog_infos) {
            // gc_tablet_infos.emplace(tablet_info.tablet_id, tablet_info.schema_hash);
            gc_tablet_infos.emplace(tablet_info.tablet_id, tablet_info.version);
        }

        StorageEngine::instance()->gc_binlogs(gc_tablet_infos);
    }
#endif
}

CloneTaskPool::CloneTaskPool(ExecEnv* env, ThreadModel thread_model)
        : TaskWorkerPool(TaskWorkerType::CLONE, env, *env->master_info(), thread_model) {
    _worker_count = config::clone_worker_count;
    _cb = [this]() { _clone_worker_thread_callback(); };
}

void CloneTaskPool::_clone_worker_thread_callback() {
    while (_is_work) {
        TAgentTaskRequest agent_task_req;
        {
            std::unique_lock<std::mutex> worker_thread_lock(_worker_thread_lock);
            _worker_thread_condition_variable.wait(
                    worker_thread_lock, [this]() { return !_is_work || !_tasks.empty(); });
            if (!_is_work) {
                return;
            }

            agent_task_req = _tasks.front();
            _tasks.pop_front();
        }
        const TCloneReq& clone_req = agent_task_req.clone_req;

        DorisMetrics::instance()->clone_requests_total->increment(1);
        LOG(INFO) << "get clone task. signature=" << agent_task_req.signature;

        std::vector<TTabletInfo> tablet_infos;
        EngineCloneTask engine_task(clone_req, _master_info, agent_task_req.signature,
                                    &tablet_infos);
        auto status = _env->storage_engine()->execute_task(&engine_task);
        // Return result to fe
        TFinishTaskRequest finish_task_request;
        finish_task_request.__set_backend(BackendOptions::get_local_backend());
        finish_task_request.__set_task_type(agent_task_req.task_type);
        finish_task_request.__set_signature(agent_task_req.signature);
        finish_task_request.__set_task_status(status.to_thrift());

        if (!status.ok()) {
            DorisMetrics::instance()->clone_requests_failed->increment(1);
            LOG_WARNING("failed to clone tablet")
                    .tag("signature", agent_task_req.signature)
                    .tag("tablet_id", clone_req.tablet_id)
                    .error(status);
        } else {
            LOG_INFO("successfully clone tablet")
                    .tag("signature", agent_task_req.signature)
                    .tag("tablet_id", clone_req.tablet_id);
            finish_task_request.__set_finish_tablet_infos(tablet_infos);
        }

        _finish_task(finish_task_request);
        _remove_task_info(agent_task_req.task_type, agent_task_req.signature);
    }
}

StorageMediumMigrateTaskPool::StorageMediumMigrateTaskPool(ExecEnv* env, ThreadModel thread_model)
        : TaskWorkerPool(TaskWorkerType::STORAGE_MEDIUM_MIGRATE, env, *env->master_info(),
                         thread_model) {
    _worker_count = config::storage_medium_migrate_count;
    _cb = [this]() { _storage_medium_migrate_worker_thread_callback(); };
}

void StorageMediumMigrateTaskPool::_storage_medium_migrate_worker_thread_callback() {
    while (_is_work) {
        TAgentTaskRequest agent_task_req;
        {
            std::unique_lock<std::mutex> worker_thread_lock(_worker_thread_lock);
            _worker_thread_condition_variable.wait(
                    worker_thread_lock, [this]() { return !_is_work || !_tasks.empty(); });
            if (!_is_work) {
                return;
            }

            agent_task_req = _tasks.front();
            _tasks.pop_front();
        }
        const TStorageMediumMigrateReq& storage_medium_migrate_req =
                agent_task_req.storage_medium_migrate_req;

        // check request and get info
        TabletSharedPtr tablet;
        DataDir* dest_store = nullptr;

        auto status = _check_migrate_request(storage_medium_migrate_req, tablet, &dest_store);
        if (status.ok()) {
            EngineStorageMigrationTask engine_task(tablet, dest_store);
            status = _env->storage_engine()->execute_task(&engine_task);
        }
        if (!status.ok()) {
            LOG_WARNING("failed to migrate storage medium")
                    .tag("signature", agent_task_req.signature)
                    .tag("tablet_id", storage_medium_migrate_req.tablet_id)
                    .error(status);
        } else {
            LOG_INFO("successfully migrate storage medium")
                    .tag("signature", agent_task_req.signature)
                    .tag("tablet_id", storage_medium_migrate_req.tablet_id);
        }

        TFinishTaskRequest finish_task_request;
        finish_task_request.__set_backend(BackendOptions::get_local_backend());
        finish_task_request.__set_task_type(agent_task_req.task_type);
        finish_task_request.__set_signature(agent_task_req.signature);
        finish_task_request.__set_task_status(status.to_thrift());

        _finish_task(finish_task_request);
        _remove_task_info(agent_task_req.task_type, agent_task_req.signature);
    }
}

Status StorageMediumMigrateTaskPool::_check_migrate_request(const TStorageMediumMigrateReq& req,
                                                            TabletSharedPtr& tablet,
                                                            DataDir** dest_store) {
    int64_t tablet_id = req.tablet_id;
    tablet = StorageEngine::instance()->tablet_manager()->get_tablet(tablet_id);
    if (tablet == nullptr) {
        return Status::InternalError("could not find tablet {}", tablet_id);
    }

    if (req.__isset.data_dir) {
        // request specify the data dir
        *dest_store = StorageEngine::instance()->get_store(req.data_dir);
        if (*dest_store == nullptr) {
            return Status::InternalError("could not find data dir {}", req.data_dir);
        }
    } else {
        // this is a storage medium
        // get data dir by storage medium

        // judge case when no need to migrate
        uint32_t count = StorageEngine::instance()->available_storage_medium_type_count();
        if (count <= 1) {
            return Status::InternalError("available storage medium type count is less than 1");
        }
        // check current tablet storage medium
        TStorageMedium::type storage_medium = req.storage_medium;
        TStorageMedium::type src_storage_medium = tablet->data_dir()->storage_medium();
        if (src_storage_medium == storage_medium) {
            return Status::InternalError("tablet is already on specified storage medium {}",
                                         storage_medium);
        }
        // get a random store of specified storage medium
        auto stores = StorageEngine::instance()->get_stores_for_create_tablet(storage_medium);
        if (stores.empty()) {
            return Status::InternalError("failed to get root path for create tablet");
        }

        *dest_store = stores[0];
    }
    if (tablet->data_dir()->path() == (*dest_store)->path()) {
        return Status::InternalError("tablet is already on specified path {}",
                                     tablet->data_dir()->path());
    }

    // check local disk capacity
    int64_t tablet_size = tablet->tablet_local_size();
    if ((*dest_store)->reach_capacity_limit(tablet_size)) {
        return Status::InternalError("reach the capacity limit of path {}, tablet_size={}",
                                     (*dest_store)->path(), tablet_size);
    }

    return Status::OK();
}

#ifdef CLOUD_MODE
void TaskWorkerPool::_calc_delete_bimtap_worker_thread_callback() {
    while (_is_work) {
        TAgentTaskRequest agent_task_req;
        TCalcDeleteBitmapRequest calc_delete_bitmap_req;
        {
            std::unique_lock<std::mutex> worker_thread_lock(_worker_thread_lock);
            _worker_thread_condition_variable.wait(
                    worker_thread_lock, [this]() { return !_is_work || !_tasks.empty(); });
            if (!_is_work) {
                return;
            }

            agent_task_req = _tasks.front();
            calc_delete_bitmap_req = agent_task_req.calc_delete_bitmap_req;
            _tasks.pop_front();
        }

        std::vector<TTabletId> error_tablet_ids;
        std::vector<TTabletId> succ_tablet_ids;
        Status status;
        error_tablet_ids.clear();
        EngineCalcDeleteBitmapTask engine_task(calc_delete_bitmap_req, &error_tablet_ids,
                                               &succ_tablet_ids);
        status = _env->storage_engine()->execute_task(&engine_task);

        TFinishTaskRequest finish_task_request;
        if (!status) {
            DorisMetrics::instance()->publish_task_failed_total->increment(1);
            LOG_WARNING("failed to calculate delete bitmap")
                    .tag("signature", agent_task_req.signature)
                    .tag("transaction_id", calc_delete_bitmap_req.transaction_id)
                    .tag("error_tablets_num", error_tablet_ids.size())
                    .error(status);
        }

        status.to_thrift(&finish_task_request.task_status);
        finish_task_request.__set_backend(_backend);
        finish_task_request.__set_task_type(agent_task_req.task_type);
        finish_task_request.__set_signature(agent_task_req.signature);
        finish_task_request.__set_report_version(_s_report_version);
        finish_task_request.__set_error_tablet_ids(error_tablet_ids);

        _finish_task(finish_task_request);
        _remove_task_info(agent_task_req.task_type, agent_task_req.signature);
    }
}
#endif

} // namespace doris<|MERGE_RESOLUTION|>--- conflicted
+++ resolved
@@ -1709,11 +1709,7 @@
     finish_task_request->__set_signature(signature);
 
     // Finish tablet infos is useless for alter task
-<<<<<<< HEAD
     //std::vector<TTabletInfo> finish_tablet_infos;
-=======
-    //std::vector<TTabletInfo> finish_tablet_infos;}
->>>>>>> 2e39118b
 
     if (!status.ok() && !status.is<NOT_IMPLEMENTED_ERROR>()) {
         LOG_WARNING("failed to {}", process_name)
@@ -1722,11 +1718,7 @@
                 .tag("new_tablet_id", new_tablet_id)
                 .error(status);
     } else {
-<<<<<<< HEAD
-        //finish_task_request->__set_finish_tablet_infos(finish_tablet_infos);
-=======
         // finish_task_request->__set_finish_tablet_infos(finish_tablet_infos);
->>>>>>> 2e39118b
         LOG_INFO("successfully {}", process_name)
                 .tag("signature", agent_task_req.signature)
                 .tag("base_tablet_id", agent_task_req.alter_tablet_req_v2.base_tablet_id)
