// Licensed to the Apache Software Foundation (ASF) under one
// or more contributor license agreements.  See the NOTICE file
// distributed with this work for additional information
// regarding copyright ownership.  The ASF licenses this file
// to you under the Apache License, Version 2.0 (the
// "License"); you may not use this file except in compliance
// with the License.  You may obtain a copy of the License at
//
//   http://www.apache.org/licenses/LICENSE-2.0
//
// Unless required by applicable law or agreed to in writing,
// software distributed under the License is distributed on an
// "AS IS" BASIS, WITHOUT WARRANTIES OR CONDITIONS OF ANY
// KIND, either express or implied.  See the License for the
// specific language governing permissions and limitations
// under the License.

#pragma once

#include <butil/macros.h>

#include <memory>
#include <string>
#include <vector>

namespace doris {

class TaskWorkerPool;
class TopicSubscriber;
class ExecEnv;
class TAgentPublishRequest;
class TAgentResult;
class TAgentTaskRequest;
class TMasterInfo;
class TSnapshotRequest;

// Each method corresponds to one RPC from FE Master, see BackendService.
class AgentServer {
public:
    explicit AgentServer(ExecEnv* exec_env, const TMasterInfo& master_info);
    ~AgentServer();

    // Receive agent task from FE master
    void submit_tasks(TAgentResult& agent_result, const std::vector<TAgentTaskRequest>& tasks);

    // TODO(lingbin): make the agent_result to be a pointer, because it will be modified.
    void make_snapshot(TAgentResult& agent_result, const TSnapshotRequest& snapshot_request);
    void release_snapshot(TAgentResult& agent_result, const std::string& snapshot_path);

    // Deprecated
    // TODO(lingbin): This method is deprecated, should be removed later.
    // [[deprecated]]
    void publish_cluster_state(TAgentResult& agent_result, const TAgentPublishRequest& request);

private:
    DISALLOW_COPY_AND_ASSIGN(AgentServer);

    // Reference to the ExecEnv::_master_info
    const TMasterInfo& _master_info;

    std::unique_ptr<TaskWorkerPool> _create_tablet_workers;
    std::unique_ptr<TaskWorkerPool> _drop_tablet_workers;
    std::unique_ptr<TaskWorkerPool> _push_load_workers;
    std::unique_ptr<TaskWorkerPool> _publish_version_workers;
    std::unique_ptr<TaskWorkerPool> _clear_transaction_task_workers;
    std::unique_ptr<TaskWorkerPool> _push_delete_workers;
    std::unique_ptr<TaskWorkerPool> _alter_tablet_workers;
    std::unique_ptr<TaskWorkerPool> _alter_inverted_index_workers;
    std::unique_ptr<TaskWorkerPool> _push_cooldown_conf_workers;
    std::unique_ptr<TaskWorkerPool> _clone_workers;
    std::unique_ptr<TaskWorkerPool> _storage_medium_migrate_workers;
    std::unique_ptr<TaskWorkerPool> _check_consistency_workers;

    // These 3 worker-pool do not accept tasks from FE.
    // It is self triggered periodically and reports to Fe master
    std::unique_ptr<TaskWorkerPool> _report_task_workers;
    std::unique_ptr<TaskWorkerPool> _report_disk_state_workers;
    std::unique_ptr<TaskWorkerPool> _report_tablet_workers;

    std::unique_ptr<TaskWorkerPool> _upload_workers;
    std::unique_ptr<TaskWorkerPool> _download_workers;
    std::unique_ptr<TaskWorkerPool> _make_snapshot_workers;
    std::unique_ptr<TaskWorkerPool> _release_snapshot_workers;
    std::unique_ptr<TaskWorkerPool> _move_dir_workers;
    std::unique_ptr<TaskWorkerPool> _recover_tablet_workers;
    std::unique_ptr<TaskWorkerPool> _update_tablet_meta_info_workers;

    std::unique_ptr<TaskWorkerPool> _submit_table_compaction_workers;

    std::unique_ptr<TaskWorkerPool> _push_storage_policy_workers;
<<<<<<< HEAD
    std::unique_ptr<TaskWorkerPool> _calc_delete_bimtap_workers;
=======
>>>>>>> 7bda49b5
    std::unique_ptr<TopicSubscriber> _topic_subscriber;
    std::unique_ptr<TaskWorkerPool> _gc_binlog_workers;
};

} // end namespace doris<|MERGE_RESOLUTION|>--- conflicted
+++ resolved
@@ -88,10 +88,7 @@
     std::unique_ptr<TaskWorkerPool> _submit_table_compaction_workers;
 
     std::unique_ptr<TaskWorkerPool> _push_storage_policy_workers;
-<<<<<<< HEAD
     std::unique_ptr<TaskWorkerPool> _calc_delete_bimtap_workers;
-=======
->>>>>>> 7bda49b5
     std::unique_ptr<TopicSubscriber> _topic_subscriber;
     std::unique_ptr<TaskWorkerPool> _gc_binlog_workers;
 };
