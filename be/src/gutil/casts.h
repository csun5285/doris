--- conflicted
+++ resolved
@@ -89,11 +89,7 @@
 // or the reference form. If you call down_cast with a const T&, the
 // compiler will just bind From to const T.
 template <typename To, typename From>
-<<<<<<< HEAD
-To down_cast(From& f) {
-=======
  To down_cast(From& f) {
->>>>>>> 7bda49b5
     COMPILE_ASSERT(std::is_reference<To>::value, target_type_not_a_reference);
     using ToAsPointer = typename std::remove_reference<To>::type*;
     if (false) {
