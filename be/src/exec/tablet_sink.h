--- conflicted
+++ resolved
@@ -395,15 +395,12 @@
         return mem_consumption;
     }
 
-<<<<<<< HEAD
     int64_t index_id() const { return _index_id; }
-=======
     void set_tablets_received_rows(
             const std::vector<std::pair<int64_t, int64_t>>& tablets_received_rows, int64_t node_id);
 
     // check whether the rows num written by different replicas is consistent
     Status check_tablet_received_rows_consistency();
->>>>>>> a50b3348
 
 private:
     friend class NodeChannel;
