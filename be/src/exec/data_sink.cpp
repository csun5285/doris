// Licensed to the Apache Software Foundation (ASF) under one
// or more contributor license agreements.  See the NOTICE file
// distributed with this work for additional information
// regarding copyright ownership.  The ASF licenses this file
// to you under the Apache License, Version 2.0 (the
// "License"); you may not use this file except in compliance
// with the License.  You may obtain a copy of the License at
//
//   http://www.apache.org/licenses/LICENSE-2.0
//
// Unless required by applicable law or agreed to in writing,
// software distributed under the License is distributed on an
// "AS IS" BASIS, WITHOUT WARRANTIES OR CONDITIONS OF ANY
// KIND, either express or implied.  See the License for the
// specific language governing permissions and limitations
// under the License.
// This file is copied from
// https://github.com/apache/impala/blob/branch-2.9.0/be/src/exec/data-sink.cc
// and modified by Doris

#include "exec/data_sink.h"

#include <gen_cpp/DataSinks_types.h>
#include <gen_cpp/PaloInternalService_types.h>
#include <glog/logging.h>

#include <map>
#include <memory>
#include <ostream>
#include <string>
#include <utility>

#include "common/config.h"
#include "vec/sink/multi_cast_data_stream_sink.h"
#include "vec/sink/vdata_stream_sender.h"
#include "vec/sink/vjdbc_table_sink.h"
#include "vec/sink/vmemory_scratch_sink.h"
#include "vec/sink/vmysql_table_sink.h" // IWYU pragma: keep
#include "vec/sink/vodbc_table_sink.h"
#include "vec/sink/vresult_file_sink.h"
#include "vec/sink/vresult_sink.h"
#include "vec/sink/vtablet_sink.h"

namespace doris {
class DescriptorTbl;
class TExpr;

Status DataSink::create_data_sink(ObjectPool* pool, const TDataSink& thrift_sink,
                                  const std::vector<TExpr>& output_exprs,
                                  const TPlanFragmentExecParams& params,
                                  const RowDescriptor& row_desc, RuntimeState* state,
                                  std::unique_ptr<DataSink>* sink, DescriptorTbl& desc_tbl) {
    switch (thrift_sink.type) {
    case TDataSinkType::DATA_STREAM_SINK: {
        if (!thrift_sink.__isset.stream_sink) {
            return Status::InternalError("Missing data stream sink.");
        }
        bool send_query_statistics_with_every_batch =
                params.__isset.send_query_statistics_with_every_batch
                        ? params.send_query_statistics_with_every_batch
                        : false;
        // TODO: figure out good buffer size based on size of output row
<<<<<<< HEAD
        tmp_sink = new vectorized::VDataStreamSender(
                state, pool, params.sender_id, row_desc, thrift_sink.stream_sink,
                params.destinations, 16 * 1024, send_query_statistics_with_every_batch);
=======
        sink->reset(new vectorized::VDataStreamSender(
                state, pool, params.sender_id, row_desc, thrift_sink.stream_sink,
                params.destinations, 16 * 1024, send_query_statistics_with_every_batch));
>>>>>>> 7bda49b5
        // RETURN_IF_ERROR(sender->prepare(state->obj_pool(), thrift_sink.stream_sink));
        break;
    }
    case TDataSinkType::RESULT_SINK: {
        if (!thrift_sink.__isset.result_sink) {
            return Status::InternalError("Missing data buffer sink.");
        }

        // TODO: figure out good buffer size based on size of output row
<<<<<<< HEAD
        tmp_sink = new doris::vectorized::VResultSink(row_desc, output_exprs,
                                                      thrift_sink.result_sink, 4096);
        sink->reset(tmp_sink);
=======
        sink->reset(new doris::vectorized::VResultSink(row_desc, output_exprs,
                                                       thrift_sink.result_sink, 4096));
>>>>>>> 7bda49b5
        break;
    }
    case TDataSinkType::RESULT_FILE_SINK: {
        if (!thrift_sink.__isset.result_file_sink) {
            return Status::InternalError("Missing result file sink.");
        }

        // TODO: figure out good buffer size based on size of output row
        bool send_query_statistics_with_every_batch =
                params.__isset.send_query_statistics_with_every_batch
                        ? params.send_query_statistics_with_every_batch
                        : false;
        // Result file sink is not the top sink
        if (params.__isset.destinations && params.destinations.size() > 0) {
<<<<<<< HEAD
            tmp_sink = new doris::vectorized::VResultFileSink(
                    pool, params.sender_id, row_desc, thrift_sink.result_file_sink,
                    params.destinations, 16 * 1024, send_query_statistics_with_every_batch,
                    output_exprs, desc_tbl);
        } else {
            tmp_sink = new doris::vectorized::VResultFileSink(
                    pool, row_desc, thrift_sink.result_file_sink, 16 * 1024,
                    send_query_statistics_with_every_batch, output_exprs);
=======
            sink->reset(new doris::vectorized::VResultFileSink(
                    pool, params.sender_id, row_desc, thrift_sink.result_file_sink,
                    params.destinations, 16 * 1024, send_query_statistics_with_every_batch,
                    output_exprs, desc_tbl));
        } else {
            sink->reset(new doris::vectorized::VResultFileSink(
                    pool, row_desc, thrift_sink.result_file_sink, 16 * 1024,
                    send_query_statistics_with_every_batch, output_exprs));
>>>>>>> 7bda49b5
        }
        break;
    }
    case TDataSinkType::MEMORY_SCRATCH_SINK: {
        if (!thrift_sink.__isset.memory_scratch_sink) {
            return Status::InternalError("Missing data buffer sink.");
        }

<<<<<<< HEAD
        tmp_sink = new vectorized::MemoryScratchSink(row_desc, output_exprs);
        sink->reset(tmp_sink);
=======
        sink->reset(new vectorized::MemoryScratchSink(row_desc, output_exprs));
>>>>>>> 7bda49b5
        break;
    }
    case TDataSinkType::MYSQL_TABLE_SINK: {
#ifdef DORIS_WITH_MYSQL
        if (!thrift_sink.__isset.mysql_table_sink) {
            return Status::InternalError("Missing data buffer sink.");
        }
        vectorized::VMysqlTableSink* vmysql_tbl_sink =
                new vectorized::VMysqlTableSink(pool, row_desc, output_exprs);
        sink->reset(vmysql_tbl_sink);
        break;
#else
        return Status::InternalError(
                "Don't support MySQL table, you should rebuild Doris with WITH_MYSQL option ON");
#endif
    }
    case TDataSinkType::ODBC_TABLE_SINK: {
        if (!thrift_sink.__isset.odbc_table_sink) {
            return Status::InternalError("Missing data odbc sink.");
        }
        sink->reset(new vectorized::VOdbcTableSink(pool, row_desc, output_exprs));
        break;
    }

    case TDataSinkType::JDBC_TABLE_SINK: {
        if (!thrift_sink.__isset.jdbc_table_sink) {
            return Status::InternalError("Missing data jdbc sink.");
        }
        if (config::enable_java_support) {
            sink->reset(new vectorized::VJdbcTableSink(pool, row_desc, output_exprs));
        } else {
            return Status::InternalError(
                    "Jdbc table sink is not enabled, you can change be config "
                    "enable_java_support to true and restart be.");
        }
        break;
    }

    case TDataSinkType::EXPORT_SINK: {
        RETURN_ERROR_IF_NON_VEC;
        break;
    }
    case TDataSinkType::OLAP_TABLE_SINK: {
        Status status;
        DCHECK(thrift_sink.__isset.olap_table_sink);
        sink->reset(new stream_load::VOlapTableSink(pool, row_desc, output_exprs, &status));
        RETURN_IF_ERROR(status);
        break;
    }
    case TDataSinkType::MULTI_CAST_DATA_STREAM_SINK: {
        return Status::NotSupported("MULTI_CAST_DATA_STREAM_SINK only support in pipeline engine");
    }

    default: {
        std::stringstream error_msg;
        std::map<int, const char*>::const_iterator i =
                _TDataSinkType_VALUES_TO_NAMES.find(thrift_sink.type);
        const char* str = "Unknown data sink type ";

        if (i != _TDataSinkType_VALUES_TO_NAMES.end()) {
            str = i->second;
        }

        error_msg << str << " not implemented.";
        return Status::InternalError(error_msg.str());
    }
    }

    if (*sink != nullptr) {
        RETURN_IF_ERROR((*sink)->init(thrift_sink));
    }

    return Status::OK();
}

Status DataSink::create_data_sink(ObjectPool* pool, const TDataSink& thrift_sink,
                                  const std::vector<TExpr>& output_exprs,
                                  const TPipelineFragmentParams& params,
                                  const size_t& local_param_idx, const RowDescriptor& row_desc,
                                  RuntimeState* state, std::unique_ptr<DataSink>* sink,
                                  DescriptorTbl& desc_tbl) {
<<<<<<< HEAD
    DataSink* tmp_sink = nullptr;
=======
>>>>>>> 7bda49b5
    const auto& local_params = params.local_params[local_param_idx];
    switch (thrift_sink.type) {
    case TDataSinkType::DATA_STREAM_SINK: {
        if (!thrift_sink.__isset.stream_sink) {
            return Status::InternalError("Missing data stream sink.");
        }
        bool send_query_statistics_with_every_batch =
                params.__isset.send_query_statistics_with_every_batch
                        ? params.send_query_statistics_with_every_batch
                        : false;
        // TODO: figure out good buffer size based on size of output row
<<<<<<< HEAD
        tmp_sink = new vectorized::VDataStreamSender(
                state, pool, local_params.sender_id, row_desc, thrift_sink.stream_sink,
                params.destinations, 16 * 1024, send_query_statistics_with_every_batch);
        // RETURN_IF_ERROR(sender->prepare(state->obj_pool(), thrift_sink.stream_sink));
        sink->reset(tmp_sink);
=======
        sink->reset(new vectorized::VDataStreamSender(
                state, pool, local_params.sender_id, row_desc, thrift_sink.stream_sink,
                params.destinations, 16 * 1024, send_query_statistics_with_every_batch));
        // RETURN_IF_ERROR(sender->prepare(state->obj_pool(), thrift_sink.stream_sink));
>>>>>>> 7bda49b5
        break;
    }
    case TDataSinkType::RESULT_SINK: {
        if (!thrift_sink.__isset.result_sink) {
            return Status::InternalError("Missing data buffer sink.");
        }

        // TODO: figure out good buffer size based on size of output row
<<<<<<< HEAD
        tmp_sink = new doris::vectorized::VResultSink(row_desc, output_exprs,
                                                      thrift_sink.result_sink, 4096);
        sink->reset(tmp_sink);
=======
        sink->reset(new doris::vectorized::VResultSink(row_desc, output_exprs,
                                                       thrift_sink.result_sink, 4096));
>>>>>>> 7bda49b5
        break;
    }
    case TDataSinkType::RESULT_FILE_SINK: {
        if (!thrift_sink.__isset.result_file_sink) {
            return Status::InternalError("Missing result file sink.");
        }

        // TODO: figure out good buffer size based on size of output row
        bool send_query_statistics_with_every_batch =
                params.__isset.send_query_statistics_with_every_batch
                        ? params.send_query_statistics_with_every_batch
                        : false;
        // Result file sink is not the top sink
        if (params.__isset.destinations && params.destinations.size() > 0) {
<<<<<<< HEAD
            tmp_sink = new doris::vectorized::VResultFileSink(
                    pool, local_params.sender_id, row_desc, thrift_sink.result_file_sink,
                    params.destinations, 16 * 1024, send_query_statistics_with_every_batch,
                    output_exprs, desc_tbl);
        } else {
            tmp_sink = new doris::vectorized::VResultFileSink(
                    pool, row_desc, thrift_sink.result_file_sink, 16 * 1024,
                    send_query_statistics_with_every_batch, output_exprs);
        }

        sink->reset(tmp_sink);
=======
            sink->reset(new doris::vectorized::VResultFileSink(
                    pool, local_params.sender_id, row_desc, thrift_sink.result_file_sink,
                    params.destinations, 16 * 1024, send_query_statistics_with_every_batch,
                    output_exprs, desc_tbl));
        } else {
            sink->reset(new doris::vectorized::VResultFileSink(
                    pool, row_desc, thrift_sink.result_file_sink, 16 * 1024,
                    send_query_statistics_with_every_batch, output_exprs));
        }
>>>>>>> 7bda49b5
        break;
    }
    case TDataSinkType::MEMORY_SCRATCH_SINK: {
        if (!thrift_sink.__isset.memory_scratch_sink) {
            return Status::InternalError("Missing data buffer sink.");
        }

<<<<<<< HEAD
        tmp_sink = new vectorized::MemoryScratchSink(row_desc, output_exprs);
        sink->reset(tmp_sink);
=======
        sink->reset(new vectorized::MemoryScratchSink(row_desc, output_exprs));
>>>>>>> 7bda49b5
        break;
    }
    case TDataSinkType::MYSQL_TABLE_SINK: {
#ifdef DORIS_WITH_MYSQL
        if (!thrift_sink.__isset.mysql_table_sink) {
            return Status::InternalError("Missing data buffer sink.");
        }
        vectorized::VMysqlTableSink* vmysql_tbl_sink =
                new vectorized::VMysqlTableSink(pool, row_desc, output_exprs);
        sink->reset(vmysql_tbl_sink);
        break;
#else
        return Status::InternalError(
                "Don't support MySQL table, you should rebuild Doris with WITH_MYSQL option ON");
#endif
    }
    case TDataSinkType::ODBC_TABLE_SINK: {
        if (!thrift_sink.__isset.odbc_table_sink) {
            return Status::InternalError("Missing data odbc sink.");
        }
        sink->reset(new vectorized::VOdbcTableSink(pool, row_desc, output_exprs));
        break;
    }

    case TDataSinkType::JDBC_TABLE_SINK: {
        if (!thrift_sink.__isset.jdbc_table_sink) {
            return Status::InternalError("Missing data jdbc sink.");
        }
        if (config::enable_java_support) {
            sink->reset(new vectorized::VJdbcTableSink(pool, row_desc, output_exprs));
        } else {
            return Status::InternalError(
                    "Jdbc table sink is not enabled, you can change be config "
                    "enable_java_support to true and restart be.");
        }
        break;
    }

    case TDataSinkType::EXPORT_SINK: {
        RETURN_ERROR_IF_NON_VEC;
        break;
    }
    case TDataSinkType::OLAP_TABLE_SINK: {
        Status status;
        DCHECK(thrift_sink.__isset.olap_table_sink);
        sink->reset(new stream_load::VOlapTableSink(pool, row_desc, output_exprs, &status));
        RETURN_IF_ERROR(status);
        break;
    }
    case TDataSinkType::MULTI_CAST_DATA_STREAM_SINK: {
        DCHECK(thrift_sink.__isset.multi_cast_stream_sink);
        DCHECK_GT(thrift_sink.multi_cast_stream_sink.sinks.size(), 0);
        auto multi_cast_data_streamer = std::make_shared<pipeline::MultiCastDataStreamer>(
                row_desc, pool, thrift_sink.multi_cast_stream_sink.sinks.size());
        sink->reset(new vectorized::MultiCastDataStreamSink(multi_cast_data_streamer));
        break;
    }

    default: {
        std::stringstream error_msg;
        std::map<int, const char*>::const_iterator i =
                _TDataSinkType_VALUES_TO_NAMES.find(thrift_sink.type);
        const char* str = "Unknown data sink type ";

        if (i != _TDataSinkType_VALUES_TO_NAMES.end()) {
            str = i->second;
        }

        error_msg << str << " not implemented.";
        return Status::InternalError(error_msg.str());
    }
    }

    if (*sink != nullptr) {
        RETURN_IF_ERROR((*sink)->init(thrift_sink));
        RETURN_IF_ERROR((*sink)->prepare(state));
    }

    return Status::OK();
}

Status DataSink::init(const TDataSink& thrift_sink) {
    return Status::OK();
}

Status DataSink::prepare(RuntimeState* state) {
    return Status::OK();
}

} // namespace doris<|MERGE_RESOLUTION|>--- conflicted
+++ resolved
@@ -60,15 +60,9 @@
                         ? params.send_query_statistics_with_every_batch
                         : false;
         // TODO: figure out good buffer size based on size of output row
-<<<<<<< HEAD
-        tmp_sink = new vectorized::VDataStreamSender(
-                state, pool, params.sender_id, row_desc, thrift_sink.stream_sink,
-                params.destinations, 16 * 1024, send_query_statistics_with_every_batch);
-=======
         sink->reset(new vectorized::VDataStreamSender(
                 state, pool, params.sender_id, row_desc, thrift_sink.stream_sink,
                 params.destinations, 16 * 1024, send_query_statistics_with_every_batch));
->>>>>>> 7bda49b5
         // RETURN_IF_ERROR(sender->prepare(state->obj_pool(), thrift_sink.stream_sink));
         break;
     }
@@ -78,14 +72,8 @@
         }
 
         // TODO: figure out good buffer size based on size of output row
-<<<<<<< HEAD
-        tmp_sink = new doris::vectorized::VResultSink(row_desc, output_exprs,
-                                                      thrift_sink.result_sink, 4096);
-        sink->reset(tmp_sink);
-=======
         sink->reset(new doris::vectorized::VResultSink(row_desc, output_exprs,
                                                        thrift_sink.result_sink, 4096));
->>>>>>> 7bda49b5
         break;
     }
     case TDataSinkType::RESULT_FILE_SINK: {
@@ -100,16 +88,6 @@
                         : false;
         // Result file sink is not the top sink
         if (params.__isset.destinations && params.destinations.size() > 0) {
-<<<<<<< HEAD
-            tmp_sink = new doris::vectorized::VResultFileSink(
-                    pool, params.sender_id, row_desc, thrift_sink.result_file_sink,
-                    params.destinations, 16 * 1024, send_query_statistics_with_every_batch,
-                    output_exprs, desc_tbl);
-        } else {
-            tmp_sink = new doris::vectorized::VResultFileSink(
-                    pool, row_desc, thrift_sink.result_file_sink, 16 * 1024,
-                    send_query_statistics_with_every_batch, output_exprs);
-=======
             sink->reset(new doris::vectorized::VResultFileSink(
                     pool, params.sender_id, row_desc, thrift_sink.result_file_sink,
                     params.destinations, 16 * 1024, send_query_statistics_with_every_batch,
@@ -118,7 +96,6 @@
             sink->reset(new doris::vectorized::VResultFileSink(
                     pool, row_desc, thrift_sink.result_file_sink, 16 * 1024,
                     send_query_statistics_with_every_batch, output_exprs));
->>>>>>> 7bda49b5
         }
         break;
     }
@@ -127,12 +104,7 @@
             return Status::InternalError("Missing data buffer sink.");
         }
 
-<<<<<<< HEAD
-        tmp_sink = new vectorized::MemoryScratchSink(row_desc, output_exprs);
-        sink->reset(tmp_sink);
-=======
         sink->reset(new vectorized::MemoryScratchSink(row_desc, output_exprs));
->>>>>>> 7bda49b5
         break;
     }
     case TDataSinkType::MYSQL_TABLE_SINK: {
@@ -214,10 +186,6 @@
                                   const size_t& local_param_idx, const RowDescriptor& row_desc,
                                   RuntimeState* state, std::unique_ptr<DataSink>* sink,
                                   DescriptorTbl& desc_tbl) {
-<<<<<<< HEAD
-    DataSink* tmp_sink = nullptr;
-=======
->>>>>>> 7bda49b5
     const auto& local_params = params.local_params[local_param_idx];
     switch (thrift_sink.type) {
     case TDataSinkType::DATA_STREAM_SINK: {
@@ -229,18 +197,10 @@
                         ? params.send_query_statistics_with_every_batch
                         : false;
         // TODO: figure out good buffer size based on size of output row
-<<<<<<< HEAD
-        tmp_sink = new vectorized::VDataStreamSender(
-                state, pool, local_params.sender_id, row_desc, thrift_sink.stream_sink,
-                params.destinations, 16 * 1024, send_query_statistics_with_every_batch);
-        // RETURN_IF_ERROR(sender->prepare(state->obj_pool(), thrift_sink.stream_sink));
-        sink->reset(tmp_sink);
-=======
         sink->reset(new vectorized::VDataStreamSender(
                 state, pool, local_params.sender_id, row_desc, thrift_sink.stream_sink,
                 params.destinations, 16 * 1024, send_query_statistics_with_every_batch));
         // RETURN_IF_ERROR(sender->prepare(state->obj_pool(), thrift_sink.stream_sink));
->>>>>>> 7bda49b5
         break;
     }
     case TDataSinkType::RESULT_SINK: {
@@ -249,14 +209,8 @@
         }
 
         // TODO: figure out good buffer size based on size of output row
-<<<<<<< HEAD
-        tmp_sink = new doris::vectorized::VResultSink(row_desc, output_exprs,
-                                                      thrift_sink.result_sink, 4096);
-        sink->reset(tmp_sink);
-=======
         sink->reset(new doris::vectorized::VResultSink(row_desc, output_exprs,
                                                        thrift_sink.result_sink, 4096));
->>>>>>> 7bda49b5
         break;
     }
     case TDataSinkType::RESULT_FILE_SINK: {
@@ -271,19 +225,6 @@
                         : false;
         // Result file sink is not the top sink
         if (params.__isset.destinations && params.destinations.size() > 0) {
-<<<<<<< HEAD
-            tmp_sink = new doris::vectorized::VResultFileSink(
-                    pool, local_params.sender_id, row_desc, thrift_sink.result_file_sink,
-                    params.destinations, 16 * 1024, send_query_statistics_with_every_batch,
-                    output_exprs, desc_tbl);
-        } else {
-            tmp_sink = new doris::vectorized::VResultFileSink(
-                    pool, row_desc, thrift_sink.result_file_sink, 16 * 1024,
-                    send_query_statistics_with_every_batch, output_exprs);
-        }
-
-        sink->reset(tmp_sink);
-=======
             sink->reset(new doris::vectorized::VResultFileSink(
                     pool, local_params.sender_id, row_desc, thrift_sink.result_file_sink,
                     params.destinations, 16 * 1024, send_query_statistics_with_every_batch,
@@ -293,7 +234,6 @@
                     pool, row_desc, thrift_sink.result_file_sink, 16 * 1024,
                     send_query_statistics_with_every_batch, output_exprs));
         }
->>>>>>> 7bda49b5
         break;
     }
     case TDataSinkType::MEMORY_SCRATCH_SINK: {
@@ -301,12 +241,7 @@
             return Status::InternalError("Missing data buffer sink.");
         }
 
-<<<<<<< HEAD
-        tmp_sink = new vectorized::MemoryScratchSink(row_desc, output_exprs);
-        sink->reset(tmp_sink);
-=======
         sink->reset(new vectorized::MemoryScratchSink(row_desc, output_exprs));
->>>>>>> 7bda49b5
         break;
     }
     case TDataSinkType::MYSQL_TABLE_SINK: {
