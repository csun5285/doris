// Licensed to the Apache Software Foundation (ASF) under one
// or more contributor license agreements.  See the NOTICE file
// distributed with this work for additional information
// regarding copyright ownership.  The ASF licenses this file
// to you under the Apache License, Version 2.0 (the
// "License"); you may not use this file except in compliance
// with the License.  You may obtain a copy of the License at
//
//   http://www.apache.org/licenses/LICENSE-2.0
//
// Unless required by applicable law or agreed to in writing,
// software distributed under the License is distributed on an
// "AS IS" BASIS, WITHOUT WARRANTIES OR CONDITIONS OF ANY
// KIND, either express or implied.  See the License for the
// specific language governing permissions and limitations
// under the License.
#include "exec/arrow/arrow_reader.h"

#include <arrow/array.h>
#include <arrow/status.h>
#include <time.h>

#include "common/logging.h"
#include "gen_cpp/PaloBrokerService_types.h"
#include "gen_cpp/TPaloBrokerService.h"
#include "io/file_reader.h"
#include "runtime/broker_mgr.h"
#include "runtime/client_cache.h"
#include "runtime/descriptors.h"
#include "runtime/exec_env.h"
#include "runtime/mem_pool.h"
#include "runtime/runtime_state.h"
#include "runtime/tuple.h"
#include "util/string_util.h"
#include "util/thrift_util.h"
#include "vec/core/block.h"
#include "vec/utils/arrow_column_to_doris_column.h"

namespace doris {

ArrowReaderWrap::ArrowReaderWrap(RuntimeState* state,
                                 const std::vector<SlotDescriptor*>& file_slot_descs,
                                 FileReader* file_reader, int32_t num_of_columns_from_file,
                                 bool case_sensitive)
        : _state(state),
          _file_slot_descs(file_slot_descs),
          _num_of_columns_from_file(num_of_columns_from_file),
          _case_sensitive(case_sensitive) {
    _arrow_file = std::shared_ptr<ArrowFile>(new ArrowFile(file_reader));
    _rb_reader = nullptr;
    _total_groups = 0;
    _current_group = 0;
    _statistics = std::make_shared<Statistics>();
}

ArrowReaderWrap::~ArrowReaderWrap() {
    close();
    _closed = true;
    _queue_writer_cond.notify_one();
    if (_thread.joinable()) {
        _thread.join();
    }
}

void ArrowReaderWrap::close() {
    arrow::Status st = _arrow_file->Close();
    if (!st.ok()) {
        LOG(WARNING) << "close file error: " << st.ToString();
    }
}

Status ArrowReaderWrap::column_indices() {
    _include_column_ids.clear();
<<<<<<< HEAD
=======
    _include_cols.clear();
>>>>>>> 6b773939
    for (auto& slot_desc : _file_slot_descs) {
        // Get the Column Reader for the boolean column
        auto iter = _map_column.find(slot_desc->col_name());
        if (iter != _map_column.end()) {
            _include_column_ids.emplace_back(iter->second);
            _include_cols.push_back(slot_desc->col_name());
        } else {
            _missing_cols.push_back(slot_desc->col_name());
        }
    }
    return Status::OK();
}

int ArrowReaderWrap::get_column_index(std::string column_name) {
    std::string real_column_name = _case_sensitive ? column_name : to_lower(column_name);
    auto iter = _map_column.find(real_column_name);
    if (iter != _map_column.end()) {
        return iter->second;
    } else {
        std::stringstream str_error;
        str_error << "Invalid Column Name:" << real_column_name;
        LOG(WARNING) << str_error.str();
        return -1;
    }
}

Status ArrowReaderWrap::get_next_block(vectorized::Block* block, size_t* read_row, bool* eof) {
    size_t rows = 0;
    bool tmp_eof = false;
    do {
        if (_batch == nullptr || _arrow_batch_cur_idx >= _batch->num_rows()) {
            RETURN_IF_ERROR(next_batch(&_batch, &tmp_eof));
            // We need to make sure the eof is set to true iff block is empty.
            if (tmp_eof) {
                *eof = (rows == 0);
                break;
            }
        }

        size_t num_elements = std::min<size_t>((_state->batch_size() - block->rows()),
                                               (_batch->num_rows() - _arrow_batch_cur_idx));
        for (auto i = 0; i < _file_slot_descs.size(); ++i) {
            SlotDescriptor* slot_desc = _file_slot_descs[i];
            if (slot_desc == nullptr) {
                continue;
            }
            std::string real_column_name =
                    is_case_sensitive() ? slot_desc->col_name() : slot_desc->col_name_lower_case();
            auto* array = _batch->GetColumnByName(real_column_name).get();
            auto& column_with_type_and_name = block->get_by_name(slot_desc->col_name());
            RETURN_IF_ERROR(arrow_column_to_doris_column(
                    array, _arrow_batch_cur_idx, column_with_type_and_name.column,
                    column_with_type_and_name.type, num_elements, _state->timezone_obj()));
        }
        rows += num_elements;
        _arrow_batch_cur_idx += num_elements;
    } while (!tmp_eof && rows < _state->batch_size());
    *read_row = rows;
    return Status::OK();
}

Status ArrowReaderWrap::next_batch(std::shared_ptr<arrow::RecordBatch>* batch, bool* eof) {
    std::unique_lock<std::mutex> lock(_mtx);
    while (!_closed && _queue.empty()) {
        if (_batch_eof) {
            _include_column_ids.clear();
            _include_cols.clear();
            *eof = true;
            return Status::OK();
        }
        _queue_reader_cond.wait_for(lock, std::chrono::seconds(1));
    }
    if (UNLIKELY(_closed)) {
        return Status::InternalError(_status.message());
    }
    *batch = _queue.front();
    _queue.pop_front();
    _queue_writer_cond.notify_one();
    _arrow_batch_cur_idx = 0;
    return Status::OK();
}

void ArrowReaderWrap::prefetch_batch() {
    auto insert_batch = [this](const auto& batch) {
        std::unique_lock<std::mutex> lock(_mtx);
        while (!_closed && _queue.size() == _max_queue_size) {
            _queue_writer_cond.wait_for(lock, std::chrono::seconds(1));
        }
        if (UNLIKELY(_closed)) {
            return;
        }
        _queue.push_back(batch);
        _queue_reader_cond.notify_one();
    };
    int current_group = _current_group;
    int total_groups = _total_groups;
    while (true) {
        if (_closed || current_group >= total_groups) {
            _batch_eof = true;
            _queue_reader_cond.notify_one();
            return;
        }
        if (filter_row_group(current_group)) {
            current_group++;
            continue;
        }

        arrow::RecordBatchVector batches;
        read_batches(batches, current_group);
        if (!_status.ok()) {
            _closed = true;
            return;
        }
        std::for_each(batches.begin(), batches.end(), insert_batch);
        current_group++;
    }
}

ArrowFile::ArrowFile(FileReader* file) : _file(file) {}

ArrowFile::~ArrowFile() {
    arrow::Status st = Close();
    if (!st.ok()) {
        LOG(WARNING) << "close file error: " << st.ToString();
    }
}

arrow::Status ArrowFile::Close() {
    if (_file != nullptr) {
        _file->close();
        delete _file;
        _file = nullptr;
    }
    return arrow::Status::OK();
}

bool ArrowFile::closed() const {
    if (_file != nullptr) {
        return _file->closed();
    } else {
        return true;
    }
}

arrow::Result<int64_t> ArrowFile::Read(int64_t nbytes, void* buffer) {
    return ReadAt(_pos, nbytes, buffer);
}

arrow::Result<int64_t> ArrowFile::ReadAt(int64_t position, int64_t nbytes, void* out) {
    int64_t reads = 0;
    int64_t bytes_read = 0;
    _pos = position;
    while (nbytes > 0) {
        Status result = _file->readat(_pos, nbytes, &reads, out);
        if (!result.ok()) {
            return arrow::Status::IOError("Readat failed.");
        }
        if (reads == 0) {
            break;
        }
        bytes_read += reads; // total read bytes
        nbytes -= reads;     // remained bytes
        _pos += reads;
        out = (char*)out + reads;
    }
    return bytes_read;
}

arrow::Result<int64_t> ArrowFile::GetSize() {
    return _file->size();
}

arrow::Status ArrowFile::Seek(int64_t position) {
    _pos = position;
    // NOTE: Only readat operation is used, so _file seek is not called here.
    return arrow::Status::OK();
}

arrow::Result<int64_t> ArrowFile::Tell() const {
    return _pos;
}

arrow::Result<std::shared_ptr<arrow::Buffer>> ArrowFile::Read(int64_t nbytes) {
    auto buffer = arrow::AllocateBuffer(nbytes, arrow::default_memory_pool());
    ARROW_RETURN_NOT_OK(buffer);
    std::shared_ptr<arrow::Buffer> read_buf = std::move(buffer.ValueOrDie());
    auto bytes_read = ReadAt(_pos, nbytes, read_buf->mutable_data());
    ARROW_RETURN_NOT_OK(bytes_read);
    // If bytes_read is equal with read_buf's capacity, we just assign
    if (bytes_read.ValueOrDie() == nbytes) {
        return std::move(read_buf);
    } else {
        return arrow::SliceBuffer(read_buf, 0, bytes_read.ValueOrDie());
    }
}

} // namespace doris<|MERGE_RESOLUTION|>--- conflicted
+++ resolved
@@ -71,10 +71,7 @@
 
 Status ArrowReaderWrap::column_indices() {
     _include_column_ids.clear();
-<<<<<<< HEAD
-=======
     _include_cols.clear();
->>>>>>> 6b773939
     for (auto& slot_desc : _file_slot_descs) {
         // Get the Column Reader for the boolean column
         auto iter = _map_column.find(slot_desc->col_name());
