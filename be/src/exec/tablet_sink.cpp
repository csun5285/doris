// Licensed to the Apache Software Foundation (ASF) under one
// or more contributor license agreements.  See the NOTICE file
// distributed with this work for additional information
// regarding copyright ownership.  The ASF licenses this file
// to you under the Apache License, Version 2.0 (the
// "License"); you may not use this file except in compliance
// with the License.  You may obtain a copy of the License at
//
//   http://www.apache.org/licenses/LICENSE-2.0
//
// Unless required by applicable law or agreed to in writing,
// software distributed under the License is distributed on an
// "AS IS" BASIS, WITHOUT WARRANTIES OR CONDITIONS OF ANY
// KIND, either express or implied.  See the License for the
// specific language governing permissions and limitations
// under the License.

#include "exec/tablet_sink.h"

#include <fmt/format.h>

#include <chrono>
#include <sstream>
#include <string>
#include <unordered_map>

#include "exprs/expr.h"
#include "exprs/expr_context.h"
#include "olap/hll.h"
#include "runtime/exec_env.h"
#include "runtime/row_batch.h"
#include "runtime/runtime_state.h"
#include "runtime/thread_context.h"
#include "runtime/tuple_row.h"
#include "service/backend_options.h"
#include "util/brpc_client_cache.h"
#include "util/debug/sanitizer_scopes.h"
#include "util/defer_op.h"
#include "util/proto_util.h"
#include "util/threadpool.h"
#include "util/time.h"
#include "util/uid_util.h"
#include "vec/sink/vtablet_sink.h"

namespace doris {
namespace stream_load {

NodeChannel::NodeChannel(OlapTableSink* parent, IndexChannel* index_channel, int64_t node_id)
        : _parent(parent), _index_channel(index_channel), _node_id(node_id) {
    _node_channel_tracker = std::make_shared<MemTracker>(fmt::format(
            "NodeChannel:indexID={}:threadId={}", std::to_string(_index_channel->_index_id),
            thread_context()->get_thread_id()));
}

NodeChannel::~NodeChannel() noexcept {
    if (_open_closure != nullptr) {
        if (_open_closure->unref()) {
            delete _open_closure;
        }
        _open_closure = nullptr;
    }
    if (_add_batch_closure != nullptr) {
        // it's safe to delete, but may take some time to wait until brpc joined
        delete _add_batch_closure;
        _add_batch_closure = nullptr;
    }
    if (!_is_vectorized) {
        _cur_add_batch_request.release_id();
    }
}

// if "_cancelled" is set to true,
// no need to set _cancel_msg because the error will be
// returned directly via "TabletSink::prepare()" method.
Status NodeChannel::init(RuntimeState* state) {
    SCOPED_CONSUME_MEM_TRACKER(_node_channel_tracker.get());
    _tuple_desc = _parent->_output_tuple_desc;
    _state = state;
    auto node = _parent->_nodes_info->find_node(_node_id);
    if (node == nullptr) {
        _cancelled = true;
        return Status::InternalError("unknown node id, id={}", _node_id);
    }

    _node_info = *node;

    _load_info = "load_id=" + print_id(_parent->_load_id) +
                 ", txn_id=" + std::to_string(_parent->_txn_id);

    _row_desc.reset(new RowDescriptor(_tuple_desc, false));
    _batch_size = state->batch_size();

    _stub = state->exec_env()->brpc_internal_client_cache()->get_client(_node_info.host,
                                                                        _node_info.brpc_port);
    if (_stub == nullptr) {
        LOG(WARNING) << "Get rpc stub failed, host=" << _node_info.host
                     << ", port=" << _node_info.brpc_port << ", " << channel_info();
        _cancelled = true;
        return Status::InternalError("get rpc stub failed");
    }

    if (!_is_vectorized) {
        _cur_batch.reset(new RowBatch(*_row_desc, _batch_size));

        // Initialize _cur_add_batch_request
        _cur_add_batch_request.set_allocated_id(&_parent->_load_id);
        _cur_add_batch_request.set_index_id(_index_channel->_index_id);
        _cur_add_batch_request.set_sender_id(_parent->_sender_id);
        _cur_add_batch_request.set_backend_id(_node_id);
        _cur_add_batch_request.set_eos(false);

        _name = fmt::format("NodeChannel[{}-{}]", _index_channel->_index_id, _node_id);
    }

    _rpc_timeout_ms = state->query_options().query_timeout * 1000;
    _timeout_watch.start();

    return Status::OK();
}

void NodeChannel::open() {
    SCOPED_CONSUME_MEM_TRACKER(_node_channel_tracker.get());
    PTabletWriterOpenRequest request;
    request.set_allocated_id(&_parent->_load_id);
    request.set_index_id(_index_channel->_index_id);
    request.set_txn_id(_parent->_txn_id);
    request.set_allocated_schema(_parent->_schema->to_protobuf());
    for (auto& tablet : _all_tablets) {
        auto ptablet = request.add_tablets();
        ptablet->set_partition_id(tablet.partition_id);
        ptablet->set_tablet_id(tablet.tablet_id);
    }
    request.set_num_senders(_parent->_num_senders);
    request.set_need_gen_rollup(false); // Useless but it is a required field in pb
    request.set_load_mem_limit(_parent->_load_mem_limit);
    request.set_load_channel_timeout_s(_parent->_load_channel_timeout_s);
    request.set_is_high_priority(_parent->_is_high_priority);
    request.set_sender_ip(BackendOptions::get_localhost());
    request.set_is_vectorized(_is_vectorized);
    request.set_txn_expiration(_parent->_txn_expiration);

    _open_closure = new RefCountClosure<PTabletWriterOpenResult>();
    _open_closure->ref();

    // This ref is for RPC's reference
    _open_closure->ref();
    _open_closure->cntl.set_timeout_ms(config::tablet_writer_open_rpc_timeout_sec * 1000);
    if (config::tablet_writer_ignore_eovercrowded) {
        _open_closure->cntl.ignore_eovercrowded();
    }
    _stub->tablet_writer_open(&_open_closure->cntl, &request, &_open_closure->result,
                              _open_closure);
    request.release_id();
    request.release_schema();
}

void NodeChannel::_cancel_with_msg(const std::string& msg) {
    LOG(WARNING) << "cancel node channel " << channel_info() << ", error message: " << msg;
    {
        std::lock_guard<SpinLock> l(_cancel_msg_lock);
        if (_cancel_msg == "") {
            _cancel_msg = msg;
        }
    }
    _cancelled = true;
}

Status NodeChannel::open_wait() {
    _open_closure->join();
    SCOPED_CONSUME_MEM_TRACKER(_node_channel_tracker.get());
    if (_open_closure->cntl.Failed()) {
        if (!ExecEnv::GetInstance()->brpc_internal_client_cache()->available(
                    _stub, _node_info.host, _node_info.brpc_port)) {
            ExecEnv::GetInstance()->brpc_internal_client_cache()->erase(
                    _open_closure->cntl.remote_side());
        }
        std::stringstream ss;
        ss << "failed to open tablet writer, error=" << berror(_open_closure->cntl.ErrorCode())
           << ", error_text=" << _open_closure->cntl.ErrorText();
        _cancelled = true;
        LOG(WARNING) << ss.str() << " " << channel_info();
        return Status::InternalError("failed to open tablet writer, error={}, error_text={}",
                                     berror(_open_closure->cntl.ErrorCode()),
                                     _open_closure->cntl.ErrorText());
    }
    Status status(_open_closure->result.status());
    if (_open_closure->unref()) {
        delete _open_closure;
    }
    _open_closure = nullptr;

    if (!status.ok()) {
        _cancelled = true;
        return status;
    }

    if (!_is_vectorized) {
        // add batch closure
        _add_batch_closure = ReusableClosure<PTabletWriterAddBatchResult>::create();
        _add_batch_closure->addFailedHandler([this](bool is_last_rpc) {
            SCOPED_ATTACH_TASK(_state);
            std::lock_guard<std::mutex> l(this->_closed_lock);
            if (this->_is_closed) {
                // if the node channel is closed, no need to call `mark_as_failed`,
                // and notice that _index_channel may already be destroyed.
                return;
            }
            // If rpc failed, mark all tablets on this node channel as failed
            _index_channel->mark_as_failed(this->node_id(), this->host(),
                                           fmt::format("rpc failed, error coed:{}, error text:{}",
                                                       _add_batch_closure->cntl.ErrorCode(),
                                                       _add_batch_closure->cntl.ErrorText()),
                                           -1);
            Status st = _index_channel->check_intolerable_failure();
            if (!st.ok()) {
                _cancel_with_msg(fmt::format("{}, err: {}", channel_info(), st.to_string()));
            } else if (is_last_rpc) {
                // if this is last rpc, will must set _add_batches_finished. otherwise, node channel's close_wait
                // will be blocked.
                _add_batches_finished = true;
                VLOG_PROGRESS << "node channel " << channel_info() << "add_batches_finished";
            }
        });

        _add_batch_closure->addSuccessHandler([this](const PTabletWriterAddBatchResult& result,
                                                     bool is_last_rpc) {
            SCOPED_ATTACH_TASK(_state);
            std::lock_guard<std::mutex> l(this->_closed_lock);
            if (this->_is_closed) {
                // if the node channel is closed, no need to call the following logic,
                // and notice that _index_channel may already be destroyed.
                return;
            }
            Status status(result.status());
            if (status.ok()) {
                // if has error tablet, handle them first
                for (auto& error : result.tablet_errors()) {
                    _index_channel->mark_as_failed(this->node_id(), this->host(),
                                                   "tablet error: " + error.msg(),
                                                   error.tablet_id());
                }

                Status st = _index_channel->check_intolerable_failure();
                if (!st.ok()) {
                    _cancel_with_msg(st.to_string());
                } else if (is_last_rpc) {
                    for (auto& tablet : result.tablet_vec()) {
                        TTabletCommitInfo commit_info;
                        commit_info.tabletId = tablet.tablet_id();
                        commit_info.backendId = _node_id;
                        _tablet_commit_infos.emplace_back(std::move(commit_info));
                        if (tablet.has_received_rows()) {
                            _tablets_received_rows.emplace_back(tablet.tablet_id(),
                                                                tablet.received_rows());
                        }
                        VLOG_CRITICAL
                                << "master replica commit info: tabletId=" << tablet.tablet_id()
                                << ", backendId=" << _node_id
                                << ", master node id: " << this->node_id()
                                << ", host: " << this->host() << ", txn_id=" << _parent->_txn_id;
                    }

                    if (_parent->_write_single_replica) {
                        for (auto& tablet_slave_node_ids : result.success_slave_tablet_node_ids()) {
                            for (auto slave_node_id :
                                 tablet_slave_node_ids.second.slave_node_ids()) {
                                TTabletCommitInfo commit_info;
                                commit_info.tabletId = tablet_slave_node_ids.first;
                                commit_info.backendId = slave_node_id;
                                _tablet_commit_infos.emplace_back(std::move(commit_info));
                                VLOG_CRITICAL << "slave replica commit info: tabletId="
                                              << tablet_slave_node_ids.first
                                              << ", backendId=" << slave_node_id
                                              << ", master node id: " << this->node_id()
                                              << ", host: " << this->host()
                                              << ", txn_id=" << _parent->_txn_id;
                            }
                        }
                    }
                    _add_batches_finished = true;
                    _max_build_rowset_cost_ms = result.max_build_rowset_cost_ms();
                    _avg_build_rowset_cost_ms = result.avg_build_rowset_cost_ms();
                    _upload_speed_bytes_s = result.upload_speed_bytes_s();
                }
            } else {
                _cancel_with_msg(
                        fmt::format("{}, add batch req success but status isn't ok, err: {}",
                                    channel_info(), status.to_string()));
            }

            if (result.has_execution_time_us()) {
                _add_batch_counter.add_batch_execution_time_us += result.execution_time_us();
                _add_batch_counter.add_batch_wait_execution_time_us +=
                        result.wait_execution_time_us();
                _add_batch_counter.add_batch_num++;
            }
        });
    }
    return status;
}

Status NodeChannel::add_row(Tuple* input_tuple, int64_t tablet_id) {
    SCOPED_CONSUME_MEM_TRACKER(_node_channel_tracker.get());
    // If add_row() when _eos_is_produced==true, there must be sth wrong, we can only mark this channel as failed.
    auto st = none_of({_cancelled, _eos_is_produced});
    if (!st.ok()) {
        if (_cancelled) {
            std::lock_guard<SpinLock> l(_cancel_msg_lock);
            return Status::InternalError("add row failed. {}", _cancel_msg);
        } else {
            return std::move(st.prepend("already stopped, can't add row. cancelled/eos: "));
        }
    }

    // We use OlapTableSink mem_tracker which has the same ancestor of _plan node,
    // so in the ideal case, mem limit is a matter for _plan node.
    // But there is still some unfinished things, we do mem limit here temporarily.
    // _cancelled may be set by rpc callback, and it's possible that _cancelled might be set in any of the steps below.
    // It's fine to do a fake add_row() and return OK, because we will check _cancelled in next add_row() or mark_close().
    while (!_cancelled && _pending_batches_num > 0 &&
           _pending_batches_bytes > _max_pending_batches_bytes) {
        SCOPED_ATOMIC_TIMER(&_mem_exceeded_block_ns);
        std::this_thread::sleep_for(std::chrono::milliseconds(10));
    }

    auto row_no = _cur_batch->add_row();
    if (row_no == RowBatch::INVALID_ROW_INDEX) {
        {
            SCOPED_ATOMIC_TIMER(&_queue_push_lock_ns);
            std::lock_guard<std::mutex> l(_pending_batches_lock);
            _pending_batches_bytes += _cur_batch->tuple_data_pool()->total_reserved_bytes();
            //To simplify the add_row logic, postpone adding batch into req until the time of sending req
            _pending_batches.emplace(std::move(_cur_batch), _cur_add_batch_request);
            _pending_batches_num++;
            VLOG_DEBUG << "OlapTableSink:" << _parent << " NodeChannel:" << this
                       << " pending_batches_bytes:" << _pending_batches_bytes
                       << " jobid:" << std::to_string(_state->load_job_id())
                       << " tabletid:" << tablet_id << " loadinfo:" << _load_info;
        }

        _cur_batch.reset(new RowBatch(*_row_desc, _batch_size));
        _cur_add_batch_request.clear_tablet_ids();

        row_no = _cur_batch->add_row();
    }
    DCHECK_NE(row_no, RowBatch::INVALID_ROW_INDEX);
    auto tuple = input_tuple->deep_copy(*_tuple_desc, _cur_batch->tuple_data_pool());

    _cur_batch->get_row(row_no)->set_tuple(0, tuple);
    _cur_batch->commit_last_row();
    _cur_add_batch_request.add_tablet_ids(tablet_id);
    return Status::OK();
}

// Used for vectorized engine.
// TODO(cmy): deprecated, need refactor
Status NodeChannel::add_row(const BlockRow& block_row, int64_t tablet_id) {
    SCOPED_CONSUME_MEM_TRACKER(_node_channel_tracker.get());
    // If add_row() when _eos_is_produced==true, there must be sth wrong, we can only mark this channel as failed.
    auto st = none_of({_cancelled, _eos_is_produced});
    if (!st.ok()) {
        if (_cancelled) {
            std::lock_guard<SpinLock> l(_cancel_msg_lock);
            return Status::InternalError("add row failed. " + _cancel_msg);
        } else {
            return std::move(st.prepend("already stopped, can't add row. cancelled/eos: "));
        }
    }

    while (!_cancelled && _pending_batches_num > 0 &&
           _pending_batches_bytes > _max_pending_batches_bytes) {
        SCOPED_ATOMIC_TIMER(&_mem_exceeded_block_ns);
        std::this_thread::sleep_for(std::chrono::milliseconds(10));
    }

    constexpr size_t BATCH_SIZE_FOR_SEND = 2 * 1024 * 1024; //2M
    auto row_no = _cur_batch->add_row();
    if (row_no == RowBatch::INVALID_ROW_INDEX ||
        _cur_batch->tuple_data_pool()->total_allocated_bytes() > BATCH_SIZE_FOR_SEND) {
        {
            SCOPED_ATOMIC_TIMER(&_queue_push_lock_ns);
            std::lock_guard<std::mutex> l(_pending_batches_lock);
            _pending_batches_bytes += _cur_batch->tuple_data_pool()->total_reserved_bytes();
            //To simplify the add_row logic, postpone adding batch into req until the time of sending req
            _pending_batches.emplace(std::move(_cur_batch), _cur_add_batch_request);
            _pending_batches_num++;
        }

        _cur_batch.reset(new RowBatch(*_row_desc, _batch_size));
        _cur_add_batch_request.clear_tablet_ids();

        row_no = _cur_batch->add_row();
    }
    DCHECK_NE(row_no, RowBatch::INVALID_ROW_INDEX);

    _cur_batch->get_row(row_no)->set_tuple(
            0, block_row.first->deep_copy_tuple(*_tuple_desc, _cur_batch->tuple_data_pool(),
                                                block_row.second, 0, true));
    _cur_batch->commit_last_row();
    _cur_add_batch_request.add_tablet_ids(tablet_id);
    return Status::OK();
}

void NodeChannel::mark_close() {
    SCOPED_CONSUME_MEM_TRACKER(_node_channel_tracker.get());
    auto st = none_of({_cancelled, _eos_is_produced});
    if (!st.ok()) {
        return;
    }

    _cur_add_batch_request.set_eos(true);
    {
        debug::ScopedTSANIgnoreReadsAndWrites ignore_tsan;
        std::lock_guard<std::mutex> l(_pending_batches_lock);
        _pending_batches_bytes += _cur_batch->tuple_data_pool()->total_reserved_bytes();
        _pending_batches.emplace(std::move(_cur_batch), _cur_add_batch_request);
        _pending_batches_num++;
        DCHECK(_pending_batches.back().second.eos());
        _close_time_ms = UnixMillis();
        LOG(INFO) << channel_info()
                  << " mark closed, left pending batch size: " << _pending_batches.size()
                  << " left pending batch size: " << _pending_batches_bytes;
    }

    _eos_is_produced = true;
    return;
}

void NodeChannel::_close_check() {
    std::lock_guard<std::mutex> lg(_pending_batches_lock);
    CHECK(_pending_batches.empty()) << name();
    CHECK(_cur_batch == nullptr) << name();
}
Status NodeChannel::close_wait(RuntimeState* state) {
    SCOPED_CONSUME_MEM_TRACKER(_node_channel_tracker.get());
    // set _is_closed to true finally
    Defer set_closed {[&]() {
        std::lock_guard<std::mutex> l(_closed_lock);
        _is_closed = true;
    }};

    auto st = none_of({_cancelled, !_eos_is_produced});
    if (!st.ok()) {
        if (_cancelled) {
            std::lock_guard<SpinLock> l(_cancel_msg_lock);
            return Status::InternalError("wait close failed. {}", _cancel_msg);
        } else {
            return std::move(
                    st.prepend("already stopped, skip waiting for close. cancelled/!eos: "));
        }
    }

    // waiting for finished, it may take a long time, so we couldn't set a timeout
    while (!_add_batches_finished && !_cancelled && !state->is_cancelled()) {
<<<<<<< HEAD
        // std::this_thread::sleep_for(std::chrono::milliseconds(1));
=======
>>>>>>> c300ae79
        bthread_usleep(1000);
    }
    _close_time_ms = UnixMillis() - _close_time_ms;

    if (_add_batches_finished) {
        _close_check();
        state->tablet_commit_infos().insert(state->tablet_commit_infos().end(),
                                            std::make_move_iterator(_tablet_commit_infos.begin()),
                                            std::make_move_iterator(_tablet_commit_infos.end()));

        _index_channel->set_error_tablet_in_state(state);
        _index_channel->set_tablets_received_rows(_tablets_received_rows, _node_id);
        return Status::OK();
    }

    std::stringstream ss;
    ss << "close wait failed coz rpc error";
    {
        std::lock_guard<SpinLock> l(_cancel_msg_lock);
        if (_cancel_msg != "") {
            ss << ". " << _cancel_msg;
        }
    }
    return Status::InternalError(ss.str());
}

void NodeChannel::cancel(const std::string& cancel_msg) {
    SCOPED_CONSUME_MEM_TRACKER(_node_channel_tracker.get());
    // set _is_closed to true finally
    Defer set_closed {[&]() {
        std::lock_guard<std::mutex> l(_closed_lock);
        _is_closed = true;
    }};
    // we don't need to wait last rpc finished, cause closure's release/reset will join.
    // But do we need brpc::StartCancel(call_id)?
    _cancel_with_msg(cancel_msg);

    PTabletWriterCancelRequest request;
    request.set_allocated_id(&_parent->_load_id);
    request.set_index_id(_index_channel->_index_id);
    request.set_sender_id(_parent->_sender_id);

    auto closure = new RefCountClosure<PTabletWriterCancelResult>();

    closure->ref();
    int remain_ms = _rpc_timeout_ms - _timeout_watch.elapsed_time() / NANOS_PER_MILLIS;
    if (UNLIKELY(remain_ms < config::min_load_rpc_timeout_ms)) {
        remain_ms = config::min_load_rpc_timeout_ms;
    }
    closure->cntl.set_timeout_ms(remain_ms);
    if (config::tablet_writer_ignore_eovercrowded) {
        closure->cntl.ignore_eovercrowded();
    }
    _stub->tablet_writer_cancel(&closure->cntl, &request, &closure->result, closure);
    request.release_id();
}

int NodeChannel::try_send_and_fetch_status(RuntimeState* state,
                                           std::unique_ptr<ThreadPoolToken>& thread_pool_token) {
    auto st = none_of({_cancelled, _send_finished});
    if (!st.ok()) {
        return 0;
    }

    if (!_add_batch_closure->try_set_in_flight()) {
        return _send_finished ? 0 : 1;
    }

    // We are sure that try_send_batch is not running
    if (_pending_batches_num > 0) {
        auto s = thread_pool_token->submit_func(
                std::bind(&NodeChannel::try_send_batch, this, state));
        if (!s.ok()) {
            _cancel_with_msg("submit send_batch task to send_batch_thread_pool failed");
            // clear in flight
            _add_batch_closure->clear_in_flight();
        }
        // in_flight is cleared in closure::Run
    } else {
        // clear in flight
        _add_batch_closure->clear_in_flight();
    }
    return _send_finished ? 0 : 1;
}

void NodeChannel::try_send_batch(RuntimeState* state) {
    SCOPED_ATOMIC_TIMER(&_actual_consume_ns);
    SCOPED_ATTACH_TASK(state);
    SCOPED_CONSUME_MEM_TRACKER(_node_channel_tracker);
    AddBatchReq send_batch;
    {
        debug::ScopedTSANIgnoreReadsAndWrites ignore_tsan;
        std::lock_guard<std::mutex> l(_pending_batches_lock);
        DCHECK(!_pending_batches.empty());
        send_batch = std::move(_pending_batches.front());
        _pending_batches.pop();
        _pending_batches_num--;
        _pending_batches_bytes -= send_batch.first->tuple_data_pool()->total_reserved_bytes();
    }

    auto row_batch = std::move(send_batch.first);
    auto request = std::move(send_batch.second); // doesn't need to be saved in heap

    // tablet_ids has already set when add row
    request.set_packet_seq(_next_packet_seq);
    if (row_batch->num_rows() > 0) {
        SCOPED_ATOMIC_TIMER(&_serialize_batch_ns);
        size_t uncompressed_bytes = 0, compressed_bytes = 0;
        Status st = row_batch->serialize(request.mutable_row_batch(), &uncompressed_bytes,
                                         &compressed_bytes, _parent->_transfer_large_data_by_brpc);
        if (!st.ok()) {
            cancel(fmt::format("{}, err: {}", channel_info(), st.to_string()));
            _add_batch_closure->clear_in_flight();
            return;
        }
        if (compressed_bytes >= double(config::brpc_max_body_size) * 0.95f) {
            LOG(WARNING) << "send batch too large, this rpc may failed. send size: "
                         << compressed_bytes << ", threshold: " << config::brpc_max_body_size
                         << ", " << channel_info();
        }
    }

    int remain_ms = _rpc_timeout_ms - _timeout_watch.elapsed_time() / NANOS_PER_MILLIS;
    if (UNLIKELY(remain_ms < config::min_load_rpc_timeout_ms)) {
        if (remain_ms <= 0 && !request.eos()) {
            cancel(fmt::format("{}, err: timeout", channel_info()));
            _add_batch_closure->clear_in_flight();
            return;
        } else {
            remain_ms = config::min_load_rpc_timeout_ms;
        }
    }

    // After calling reset(), make sure that the rpc will be called finally.
    // Otherwise, when calling _add_batch_closure->join(), it will be blocked forever.
    // and _add_batch_closure->join() will be called in ~NodeChannel().
    _add_batch_closure->reset();
    _add_batch_closure->cntl.set_timeout_ms(remain_ms);
    if (config::tablet_writer_ignore_eovercrowded) {
        _add_batch_closure->cntl.ignore_eovercrowded();
    }

    if (request.eos()) {
        for (auto pid : _parent->_partition_ids) {
            request.add_partition_ids(pid);
        }

        request.set_write_single_replica(false);
        if (_parent->_write_single_replica) {
            request.set_write_single_replica(true);
            for (std::unordered_map<int64_t, std::vector<int64_t>>::iterator iter =
                         _slave_tablet_nodes.begin();
                 iter != _slave_tablet_nodes.end(); iter++) {
                PSlaveTabletNodes slave_tablet_nodes;
                for (auto node_id : iter->second) {
                    auto node = _parent->_nodes_info->find_node(node_id);
                    if (node == nullptr) {
                        return;
                    }
                    PNodeInfo* pnode = slave_tablet_nodes.add_slave_nodes();
                    pnode->set_id(node->id);
                    pnode->set_option(node->option);
                    pnode->set_host(node->host);
                    pnode->set_async_internal_port(config::single_replica_load_brpc_port);
                }
                request.mutable_slave_tablet_nodes()->insert({iter->first, slave_tablet_nodes});
            }
        }

        // eos request must be the last request
        _add_batch_closure->end_mark();
        _send_finished = true;
        CHECK(_pending_batches_num == 0) << _pending_batches_num;
    }

    if (_parent->_transfer_large_data_by_brpc && request.has_row_batch() &&
        request.row_batch().has_tuple_data() && request.ByteSizeLong() > MIN_HTTP_BRPC_SIZE) {
        Status st = request_embed_attachment_contain_tuple<
                PTabletWriterAddBatchRequest, ReusableClosure<PTabletWriterAddBatchResult>>(
                &request, _add_batch_closure);
        if (!st.ok()) {
            cancel(fmt::format("{}, err: {}", channel_info(), st.to_string()));
            _add_batch_closure->clear_in_flight();
            return;
        }
        std::string brpc_url = fmt::format("http://{}:{}", _node_info.host, _node_info.brpc_port);
        std::shared_ptr<PBackendService_Stub> _brpc_http_stub =
                _state->exec_env()->brpc_internal_client_cache()->get_new_client_no_cache(brpc_url,
                                                                                          "http");
        _add_batch_closure->cntl.http_request().uri() =
                brpc_url + "/PInternalServiceImpl/tablet_writer_add_batch_by_http";
        _add_batch_closure->cntl.http_request().set_method(brpc::HTTP_METHOD_POST);
        _add_batch_closure->cntl.http_request().set_content_type("application/json");
        {
            SCOPED_SWITCH_THREAD_MEM_TRACKER_LIMITER(ExecEnv::GetInstance()->orphan_mem_tracker());
            _brpc_http_stub->tablet_writer_add_batch_by_http(&_add_batch_closure->cntl, NULL,
                                                             &_add_batch_closure->result,
                                                             _add_batch_closure);
        }
    } else {
        _add_batch_closure->cntl.http_request().Clear();
        {
            SCOPED_SWITCH_THREAD_MEM_TRACKER_LIMITER(ExecEnv::GetInstance()->orphan_mem_tracker());
            _stub->tablet_writer_add_batch(&_add_batch_closure->cntl, &request,
                                           &_add_batch_closure->result, _add_batch_closure);
        }
    }
    _next_packet_seq++;
}

Status NodeChannel::none_of(std::initializer_list<bool> vars) {
    bool none = std::none_of(vars.begin(), vars.end(), [](bool var) { return var; });
    Status st = Status::OK();
    if (!none) {
        std::string vars_str;
        std::for_each(vars.begin(), vars.end(),
                      [&vars_str](bool var) -> void { vars_str += (var ? "1/" : "0/"); });
        if (!vars_str.empty()) {
            vars_str.pop_back(); // 0/1/0/ -> 0/1/0
        }
        st = Status::InternalError(vars_str);
    }

    return st;
}

void NodeChannel::clear_all_batches() {
    std::lock_guard<std::mutex> lg(_pending_batches_lock);
    std::queue<AddBatchReq> empty;
    std::swap(_pending_batches, empty);
    _cur_batch.reset();
}

Status IndexChannel::init(RuntimeState* state, const std::vector<TTabletWithPartition>& tablets) {
    SCOPED_CONSUME_MEM_TRACKER(_index_channel_tracker.get());
    for (auto& tablet : tablets) {
        auto location = _parent->_location->find_tablet(tablet.tablet_id);
        if (location == nullptr) {
            LOG(WARNING) << "unknown tablet, tablet_id=" << tablet.tablet_id;
            return Status::InternalError("unknown tablet");
        }
        std::vector<std::shared_ptr<NodeChannel>> channels;
        for (auto& node_id : location->node_ids) {
            std::shared_ptr<NodeChannel> channel;
            auto it = _node_channels.find(node_id);
            if (it == _node_channels.end()) {
                // NodeChannel is not added to the _parent->_pool.
                // Because the deconstruction of NodeChannel may take a long time to wait rpc finish.
                // but the ObjectPool will hold a spin lock to delete objects.
                if (!_is_vectorized) {
                    channel = std::make_shared<NodeChannel>(_parent, this, node_id);
                } else {
                    channel = std::make_shared<VNodeChannel>(_parent, this, node_id);
                }
                _node_channels.emplace(node_id, channel);
            } else {
                channel = it->second;
            }
            channel->add_tablet(tablet);
            if (_parent->_write_single_replica) {
                auto slave_location = _parent->_slave_location->find_tablet(tablet.tablet_id);
                if (slave_location != nullptr) {
                    channel->add_slave_tablet_nodes(tablet.tablet_id, slave_location->node_ids);
                }
            }
            channels.push_back(channel);
            _tablets_by_channel[node_id].insert(tablet.tablet_id);
        }
        _channels_by_tablet.emplace(tablet.tablet_id, std::move(channels));
    }
    for (auto& it : _node_channels) {
        RETURN_IF_ERROR(it.second->init(state));
    }
    return Status::OK();
}

void IndexChannel::mark_as_failed(int64_t node_id, const std::string& host, const std::string& err,
                                  int64_t tablet_id) {
    VLOG_DEBUG << "mark_as_failed begin. tablet_id=" << tablet_id << ", err=" << err;
    VLOG_PROGRESS << "mark node_id:" << node_id << " tablet_id: " << tablet_id
                  << " as failed, err: " << err;
    const auto& it = _tablets_by_channel.find(node_id);
    if (it == _tablets_by_channel.end()) {
        return;
    }

    {
        std::lock_guard<SpinLock> l(_fail_lock);
        if (tablet_id == -1) {
            for (const auto the_tablet_id : it->second) {
                _failed_channels[the_tablet_id].insert(node_id);
                _failed_channels_msgs.emplace(the_tablet_id, err + ", host: " + host);
                if (_failed_channels[the_tablet_id].size() >= ((_parent->_num_replicas + 1) / 2)) {
                    _intolerable_failure_status =
                            Status::InternalError(_failed_channels_msgs[the_tablet_id]);
                }
            }
        } else {
            _failed_channels[tablet_id].insert(node_id);
            _failed_channels_msgs.emplace(tablet_id, err + ", host: " + host);
            if (_failed_channels[tablet_id].size() >= ((_parent->_num_replicas + 1) / 2)) {
                _intolerable_failure_status =
                        Status::InternalError(_failed_channels_msgs[tablet_id]);
            }
        }
    }
    VLOG_DEBUG << "mark_as_failed finish. status=" << _intolerable_failure_status;
}

Status IndexChannel::check_intolerable_failure() {
    std::lock_guard<SpinLock> l(_fail_lock);
    return _intolerable_failure_status;
}

void IndexChannel::set_error_tablet_in_state(RuntimeState* state) {
    std::vector<TErrorTabletInfo>& error_tablet_infos = state->error_tablet_infos();

    std::lock_guard<SpinLock> l(_fail_lock);
    for (const auto& it : _failed_channels_msgs) {
        TErrorTabletInfo error_info;
        error_info.__set_tabletId(it.first);
        error_info.__set_msg(it.second);
        error_tablet_infos.emplace_back(error_info);
    }
}

void IndexChannel::set_tablets_received_rows(
        const std::vector<std::pair<int64_t, int64_t>>& tablets_received_rows, int64_t node_id) {
    for (const auto& [tablet_id, rows_num] : tablets_received_rows) {
        _tablets_received_rows[tablet_id].emplace_back(node_id, rows_num);
    }
}

Status IndexChannel::check_tablet_received_rows_consistency() {
    for (auto& tablet : _tablets_received_rows) {
        for (size_t i = 0; i < tablet.second.size(); i++) {
            VLOG_NOTICE << "check_tablet_received_rows_consistency, load_id: " << _parent->_load_id
                        << ", txn_id: " << std::to_string(_parent->_txn_id)
                        << ", tablet_id: " << tablet.first
                        << ", node_id: " << tablet.second[i].first
                        << ", rows_num: " << tablet.second[i].second;
            if (i == 0) {
                continue;
            }
            if (tablet.second[i].second != tablet.second[0].second) {
                LOG(WARNING) << "rows num doest't match, load_id: " << _parent->_load_id
                             << ", txn_id: " << std::to_string(_parent->_txn_id)
                             << ", tablt_id: " << tablet.first
                             << ", node_id: " << tablet.second[i].first
                             << ", rows_num: " << tablet.second[i].second
                             << ", node_id: " << tablet.second[0].first
                             << ", rows_num: " << tablet.second[0].second;
                return Status::InternalError("rows num written by multi replicas doest't match");
            }
        }
    }
    return Status::OK();
}

OlapTableSink::OlapTableSink(ObjectPool* pool, const RowDescriptor& row_desc,
                             const std::vector<TExpr>& texprs, Status* status)
        : _pool(pool),
          _input_row_desc(row_desc),
          _filter_bitmap(1024),
          _stop_background_threads_latch(1) {
    if (!_is_vectorized) {
        if (!texprs.empty()) {
            *status = Expr::create_expr_trees(_pool, texprs, &_output_expr_ctxs);
        }
        _name = "OlapTableSink";
    } else {
        *status = Status::OK();
    }
    _transfer_large_data_by_brpc = config::transfer_large_data_by_brpc;
}

OlapTableSink::~OlapTableSink() {
    // We clear NodeChannels' batches here, cuz NodeChannels' batches destruction will use
    // OlapTableSink::_mem_tracker and its parents.
    // But their destructions are after OlapTableSink's.
    for (auto index_channel : _channels) {
        index_channel->for_each_node_channel(
                [](const std::shared_ptr<NodeChannel>& ch) { ch->clear_all_batches(); });
    }
}

Status OlapTableSink::init(const TDataSink& t_sink) {
    DCHECK(t_sink.__isset.olap_table_sink);
    auto& table_sink = t_sink.olap_table_sink;
    _load_id.set_hi(table_sink.load_id.hi);
    _load_id.set_lo(table_sink.load_id.lo);
    _txn_id = table_sink.txn_id;
    _num_replicas = table_sink.num_replicas;
    _tuple_desc_id = table_sink.tuple_id;
    _schema.reset(new OlapTableSchemaParam());
    RETURN_IF_ERROR(_schema->init(table_sink.schema));
    _partition = _pool->add(new OlapTablePartitionParam(_schema, table_sink.partition));
    RETURN_IF_ERROR(_partition->init());
    _location = _pool->add(new OlapTableLocationParam(table_sink.location));
    _nodes_info = _pool->add(new DorisNodesInfo(table_sink.nodes_info));
    if (table_sink.__isset.write_single_replica && table_sink.write_single_replica) {
        _write_single_replica = true;
        _slave_location = _pool->add(new OlapTableLocationParam(table_sink.slave_location));
        if (!config::enable_single_replica_load) {
            return Status::InternalError("single replica load is disabled on BE.");
        }
    }

    if (table_sink.txn_timeout_s > 0) {
        using namespace std::chrono;
        _txn_expiration = duration_cast<seconds>(system_clock::now().time_since_epoch()).count() +
                          table_sink.txn_timeout_s;
    }

    if (table_sink.__isset.load_channel_timeout_s) {
        _load_channel_timeout_s = table_sink.load_channel_timeout_s;
    } else {
        _load_channel_timeout_s = config::streaming_load_rpc_max_alive_time_sec;
    }
    if (table_sink.__isset.send_batch_parallelism && table_sink.send_batch_parallelism > 1) {
        _send_batch_parallelism = table_sink.send_batch_parallelism;
    }
    // if distributed column list is empty, we can ensure that tablet is with random distribution info
    // and if load_to_single_tablet is set and set to true, we should find only one tablet in one partition
    // for the whole olap table sink
    if (table_sink.partition.distributed_columns.empty()) {
        if (table_sink.__isset.load_to_single_tablet && table_sink.load_to_single_tablet) {
            findTabletMode = FindTabletMode::FIND_TABLET_EVERY_SINK;
        } else {
            findTabletMode = FindTabletMode::FIND_TABLET_EVERY_BATCH;
        }
    }
    return Status::OK();
}

Status OlapTableSink::prepare(RuntimeState* state) {
    RETURN_IF_ERROR(DataSink::prepare(state));

    _sender_id = state->per_fragment_instance_idx();
    _num_senders = state->num_per_fragment_instances();
    _is_high_priority = (state->query_options().query_timeout <=
                         config::load_task_high_priority_threshold_second);

    // profile must add to state's object pool
    _profile = state->obj_pool()->add(new RuntimeProfile("OlapTableSink"));
    _mem_tracker =
            std::make_shared<MemTracker>("OlapTableSink:" + std::to_string(state->load_job_id()));
    SCOPED_TIMER(_profile->total_time_counter());
    SCOPED_CONSUME_MEM_TRACKER(_mem_tracker.get());

    if (!_is_vectorized) {
        // Prepare the exprs to run.
        RETURN_IF_ERROR(Expr::prepare(_output_expr_ctxs, state, _input_row_desc));
    }

    // get table's tuple descriptor
    _output_tuple_desc = state->desc_tbl().get_tuple_descriptor(_tuple_desc_id);
    if (_output_tuple_desc == nullptr) {
        LOG(WARNING) << "unknown destination tuple descriptor, id=" << _tuple_desc_id;
        return Status::InternalError("unknown destination tuple descriptor");
    }

    _output_row_desc = _pool->add(new RowDescriptor(_output_tuple_desc, false));

    if (!_is_vectorized) {
        if (!_output_expr_ctxs.empty()) {
            if (_output_expr_ctxs.size() != _output_tuple_desc->slots().size()) {
                LOG(WARNING) << "number of exprs is not same with slots, num_exprs="
                             << _output_expr_ctxs.size()
                             << ", num_slots=" << _output_tuple_desc->slots().size();
                return Status::InternalError("number of exprs is not same with slots");
            }
            for (int i = 0; i < _output_expr_ctxs.size(); ++i) {
                if (!is_type_compatible(_output_expr_ctxs[i]->root()->type().type,
                                        _output_tuple_desc->slots()[i]->type().type)) {
                    LOG(WARNING) << "type of exprs is not match slot's, expr_type="
                                 << _output_expr_ctxs[i]->root()->type().type
                                 << ", slot_type=" << _output_tuple_desc->slots()[i]->type().type
                                 << ", slot_name=" << _output_tuple_desc->slots()[i]->col_name();
                    return Status::InternalError("expr's type is not same with slot's");
                }
            }
        }

        _output_batch.reset(new RowBatch(*_output_row_desc, state->batch_size()));
    }

    _max_decimalv2_val.resize(_output_tuple_desc->slots().size());
    _min_decimalv2_val.resize(_output_tuple_desc->slots().size());
    // check if need validate batch
    for (int i = 0; i < _output_tuple_desc->slots().size(); ++i) {
        auto slot = _output_tuple_desc->slots()[i];
        switch (slot->type().type) {
        // For DECIMAL32,DECIMAL64,DECIMAL128, we have done precision and scale conversion so just
        // skip data validation here.
        case TYPE_DECIMALV2:
            _max_decimalv2_val[i].to_max_decimal(slot->type().precision, slot->type().scale);
            _min_decimalv2_val[i].to_min_decimal(slot->type().precision, slot->type().scale);
            _need_validate_data = true;
            break;
        case TYPE_CHAR:
        case TYPE_VARCHAR:
        case TYPE_DATE:
        case TYPE_DATETIME:
        case TYPE_DATEV2:
        case TYPE_DATETIMEV2:
        case TYPE_HLL:
        case TYPE_OBJECT:
        case TYPE_STRING:
        case TYPE_ARRAY:
            _need_validate_data = true;
            break;
        default:
            break;
        }
    }

    // add all counter
    _input_rows_counter = ADD_COUNTER(_profile, "RowsRead", TUnit::UNIT);
    _output_rows_counter = ADD_COUNTER(_profile, "RowsReturned", TUnit::UNIT);
    _filtered_rows_counter = ADD_COUNTER(_profile, "RowsFiltered", TUnit::UNIT);
    _send_data_timer = ADD_TIMER(_profile, "SendDataTime");
    _wait_mem_limit_timer = ADD_CHILD_TIMER(_profile, "WaitMemLimitTime", "SendDataTime");
    _convert_batch_timer = ADD_TIMER(_profile, "ConvertBatchTime");
    _validate_data_timer = ADD_TIMER(_profile, "ValidateDataTime");
    _open_timer = ADD_TIMER(_profile, "OpenTime");
    _close_timer = ADD_TIMER(_profile, "CloseWaitTime");
    _non_blocking_send_timer = ADD_TIMER(_profile, "NonBlockingSendTime");
    _non_blocking_send_work_timer =
            ADD_CHILD_TIMER(_profile, "NonBlockingSendWorkTime", "NonBlockingSendTime");
    _serialize_batch_timer =
            ADD_CHILD_TIMER(_profile, "SerializeBatchTime", "NonBlockingSendWorkTime");
    _total_add_batch_exec_timer = ADD_TIMER(_profile, "TotalAddBatchExecTime");
    _max_add_batch_exec_timer = ADD_TIMER(_profile, "MaxAddBatchExecTime");
    _add_batch_number = ADD_COUNTER(_profile, "NumberBatchAdded", TUnit::UNIT);
    _num_node_channels = ADD_COUNTER(_profile, "NumberNodeChannels", TUnit::UNIT);
    _min_upload_speed_bytes_s = ADD_COUNTER(_profile, "MinUploadSpeedBytesPerSecond", TUnit::UNIT);
    _max_upload_speed_bytes_s = ADD_COUNTER(_profile, "MaxUploadSpeedBytesPerSecond", TUnit::UNIT);
    _load_mem_limit = state->get_load_mem_limit();

    // open all channels
    bool use_vec = _is_vectorized && state->be_exec_version() > 0;
    const auto& partitions = _partition->get_partitions();
    for (int i = 0; i < _schema->indexes().size(); ++i) {
        // collect all tablets belong to this rollup
        std::vector<TTabletWithPartition> tablets;
        auto index = _schema->indexes()[i];
        for (const auto& part : partitions) {
            for (const auto& tablet : part->indexes[i].tablets) {
                TTabletWithPartition tablet_with_partition;
                tablet_with_partition.partition_id = part->id;
                tablet_with_partition.tablet_id = tablet;
                tablets.emplace_back(std::move(tablet_with_partition));
            }
        }
        if (UNLIKELY(tablets.empty())) {
            LOG(WARNING) << "load job:" << state->load_job_id() << " index: " << index->index_id
                         << " would open 0 tablet";
        }
        _channels.emplace_back(new IndexChannel(this, index->index_id, use_vec));
        RETURN_IF_ERROR(_channels.back()->init(state, tablets));
    }

    return Status::OK();
}

Status OlapTableSink::open(RuntimeState* state) {
    SCOPED_TIMER(_profile->total_time_counter());
    SCOPED_TIMER(_open_timer);
    SCOPED_CONSUME_MEM_TRACKER(_mem_tracker.get());
    if (!_is_vectorized) {
        // Prepare the exprs to run.
        RETURN_IF_ERROR(Expr::open(_output_expr_ctxs, state));
    }

    for (auto index_channel : _channels) {
        index_channel->for_each_node_channel(
                [](const std::shared_ptr<NodeChannel>& ch) { ch->open(); });
    }

    for (auto index_channel : _channels) {
        index_channel->for_each_node_channel([&index_channel](
                                                     const std::shared_ptr<NodeChannel>& ch) {
            auto st = ch->open_wait();
            if (!st.ok()) {
                // The open() phase is mainly to generate DeltaWriter instances on the nodes corresponding to each node channel.
                // This phase will not fail due to a single tablet.
                // Therefore, if the open() phase fails, all tablets corresponding to the node need to be marked as failed.
                index_channel->mark_as_failed(
                        ch->node_id(), ch->host(),
                        fmt::format("{}, open failed, err: {}", ch->channel_info(), st.to_string()),
                        -1);
            }
        });

        RETURN_IF_ERROR(index_channel->check_intolerable_failure());
    }
    int32_t send_batch_parallelism =
            MIN(_send_batch_parallelism, config::max_send_batch_parallelism_per_job);
    _send_batch_thread_pool_token = state->exec_env()->send_batch_thread_pool()->new_token(
            ThreadPool::ExecutionMode::CONCURRENT, send_batch_parallelism);
    RETURN_IF_ERROR(Thread::create(
            "OlapTableSink", "send_batch_process",
            [this, state]() { this->_send_batch_process(state); }, &_sender_thread));

    return Status::OK();
}

Status OlapTableSink::send(RuntimeState* state, RowBatch* input_batch) {
    SCOPED_TIMER(_profile->total_time_counter());
    SCOPED_CONSUME_MEM_TRACKER(_mem_tracker.get());
    // update incrementally so that FE can get the progress.
    // the real 'num_rows_load_total' will be set when sink being closed.
    int64_t num_rows = input_batch->num_rows();
    int64_t num_bytes = input_batch->total_byte_size();
    _number_input_rows += num_rows;
    state->update_num_rows_load_total(num_rows);
    state->update_num_bytes_load_total(num_bytes);
    DorisMetrics::instance()->load_rows->increment(num_rows);
    DorisMetrics::instance()->load_bytes->increment(num_bytes);
    RowBatch* batch = input_batch;
    if (!_output_expr_ctxs.empty()) {
        SCOPED_RAW_TIMER(&_convert_batch_ns);
        _output_batch->reset();
        RETURN_IF_ERROR(_convert_batch(state, input_batch, _output_batch.get()));
        batch = _output_batch.get();
    }

    int filtered_rows = 0;
    if (_need_validate_data) {
        SCOPED_RAW_TIMER(&_validate_data_ns);
        _filter_bitmap.Reset(batch->num_rows());
        bool stop_processing = false;
        RETURN_IF_ERROR(
                _validate_data(state, batch, &_filter_bitmap, &filtered_rows, &stop_processing));
        _number_filtered_rows += filtered_rows;
        if (stop_processing) {
            // should be returned after updating "_number_filtered_rows", to make sure that load job can be cancelled
            // because of "data unqualified"
            return Status::EndOfFile("Encountered unqualified data, stop processing");
        }
    }

    SCOPED_RAW_TIMER(&_send_data_ns);
    bool stop_processing = false;
    if (findTabletMode == FindTabletMode::FIND_TABLET_EVERY_BATCH) {
        _partition_to_tablet_map.clear();
    }
    for (int i = 0; i < batch->num_rows(); ++i) {
        Tuple* tuple = batch->get_row(i)->get_tuple(0);
        if (filtered_rows > 0 && _filter_bitmap.Get(i)) {
            continue;
        }
        const OlapTablePartition* partition = nullptr;
        if (!_partition->find_partition(tuple, &partition)) {
            RETURN_IF_ERROR(state->append_error_msg_to_file(
                    []() -> std::string { return ""; },
                    [&]() -> std::string {
                        fmt::memory_buffer buf;
                        fmt::format_to(buf, "no partition for this tuple. tuple={}",
                                       Tuple::to_string(tuple, *_output_tuple_desc));
                        return fmt::to_string(buf);
                    },
                    &stop_processing));
            _number_filtered_rows++;
            if (stop_processing) {
                return Status::EndOfFile("Encountered unqualified data, stop processing");
            }
            continue;
        }
        uint32_t tablet_index = 0;
        if (findTabletMode != FindTabletMode::FIND_TABLET_EVERY_ROW) {
            if (_partition_to_tablet_map.find(partition->id) == _partition_to_tablet_map.end()) {
                tablet_index = _partition->find_tablet(tuple, *partition);
                _partition_to_tablet_map.emplace(partition->id, tablet_index);
            } else {
                tablet_index = _partition_to_tablet_map[partition->id];
            }
        } else {
            tablet_index = _partition->find_tablet(tuple, *partition);
        }
        _partition_ids.emplace(partition->id);
        for (int j = 0; j < partition->indexes.size(); ++j) {
            int64_t tablet_id = partition->indexes[j].tablets[tablet_index];
            _channels[j]->add_row(tuple, tablet_id);
            _number_output_rows++;
        }
    }

    // check intolerable failure
    for (const auto& index_channel : _channels) {
        RETURN_IF_ERROR(index_channel->check_intolerable_failure());
    }
    return Status::OK();
}

Status OlapTableSink::close(RuntimeState* state, Status close_status) {
    if (_closed) {
        /// The close method may be called twice.
        /// In the open_internal() method of plan_fragment_executor, close is called once.
        /// If an error occurs in this call, it will be called again in fragment_mgr.
        /// So here we use a flag to prevent repeated close operations.
        return _close_status;
    }
    Status status = close_status;
    if (status.ok()) {
        // only if status is ok can we call this _profile->total_time_counter().
        // if status is not ok, this sink may not be prepared, so that _profile is null
        SCOPED_TIMER(_profile->total_time_counter());
        // BE id -> add_batch method counter
        std::unordered_map<int64_t, AddBatchCounter> node_add_batch_counter_map;
        int64_t serialize_batch_ns = 0, mem_exceeded_block_ns = 0, queue_push_lock_ns = 0,
                actual_consume_ns = 0, total_add_batch_exec_time_ns = 0,
                max_add_batch_exec_time_ns = 0, total_add_batch_num = 0, num_node_channels = 0;
        {
            SCOPED_TIMER(_close_timer);
            for (auto index_channel : _channels) {
                index_channel->for_each_node_channel(
                        [](const std::shared_ptr<NodeChannel>& ch) { ch->mark_close(); });
                num_node_channels += index_channel->num_node_channels();
            }
            int64_t max_build_rowset_cost_ms = 0;
            for (auto index_channel : _channels) {
                int64_t add_batch_exec_time = 0;
                index_channel->for_each_node_channel(
                        [&index_channel, &state, &node_add_batch_counter_map, &serialize_batch_ns,
                         &mem_exceeded_block_ns, &queue_push_lock_ns, &actual_consume_ns,
                         &total_add_batch_exec_time_ns, &add_batch_exec_time, &total_add_batch_num,
                         &max_build_rowset_cost_ms,
                         profile = _profile](const std::shared_ptr<NodeChannel>& ch) {
                            auto s = ch->close_wait(state);
                            if (!s.ok()) {
                                auto err_msg = s.to_string();
                                index_channel->mark_as_failed(ch->node_id(), ch->host(), err_msg,
                                                              -1);
                                // cancel the node channel in best effort
                                ch->cancel(err_msg);
                                LOG(WARNING) << ch->channel_info()
                                             << ", close channel failed, err: " << err_msg;
                            }
                            ch->time_report(&node_add_batch_counter_map, &serialize_batch_ns,
                                            &mem_exceeded_block_ns, &queue_push_lock_ns,
                                            &actual_consume_ns, &total_add_batch_exec_time_ns,
                                            &add_batch_exec_time, &total_add_batch_num);
                            int64_t avg_build_rowset_cost_ms = 0;
                            int64_t upload_speed_bytes_s = 0;
                            ch->cloud_time_report(max_build_rowset_cost_ms,
                                                  avg_build_rowset_cost_ms, upload_speed_bytes_s);
                            // clang-format off
                            auto counter = profile->add_counter(fmt::format("AvgBuildRowsetTime_{}_{}", index_channel->index_id(), ch->node_id()), TUnit::TIME_MS);
                            COUNTER_SET(counter, avg_build_rowset_cost_ms);
                            counter = ADD_COUNTER(profile, fmt::format("UploadSpeed_{}_{}", index_channel->index_id(), ch->node_id()), TUnit::BYTES_PER_SECOND);
                            COUNTER_SET(counter, upload_speed_bytes_s);
                            // clang-format on
                        });

                if (add_batch_exec_time > max_add_batch_exec_time_ns) {
                    max_add_batch_exec_time_ns = add_batch_exec_time;
                }

                // check if index has intolerable failure
                Status index_st = index_channel->check_intolerable_failure();
                if (!index_st.ok()) {
                    status = index_st;
                } else if (Status st = index_channel->check_tablet_received_rows_consistency();
                           !st.ok()) {
                    status = st;
                }
            } // end for index channels
            auto counter = ADD_COUNTER(_profile, "MaxBuildRowsetTime", TUnit::TIME_MS);
            COUNTER_SET(counter, max_build_rowset_cost_ms);
        }
        // TODO need to be improved
        LOG(INFO) << "total mem_exceeded_block_ns=" << mem_exceeded_block_ns
                  << ", total queue_push_lock_ns=" << queue_push_lock_ns
                  << ", total actual_consume_ns=" << actual_consume_ns
                  << ", load id=" << print_id(_load_id);

        COUNTER_SET(_input_rows_counter, _number_input_rows);
        COUNTER_SET(_output_rows_counter, _number_output_rows);
        COUNTER_SET(_filtered_rows_counter, _number_filtered_rows);
        COUNTER_SET(_send_data_timer, _send_data_ns);
        COUNTER_SET(_wait_mem_limit_timer, mem_exceeded_block_ns);
        COUNTER_SET(_convert_batch_timer, _convert_batch_ns);
        COUNTER_SET(_validate_data_timer, _validate_data_ns);
        COUNTER_SET(_serialize_batch_timer, serialize_batch_ns);
        COUNTER_SET(_non_blocking_send_work_timer, actual_consume_ns);
        COUNTER_SET(_total_add_batch_exec_timer, total_add_batch_exec_time_ns);
        COUNTER_SET(_max_add_batch_exec_timer, max_add_batch_exec_time_ns);
        COUNTER_SET(_add_batch_number, total_add_batch_num);
        COUNTER_SET(_num_node_channels, num_node_channels);
        // _number_input_rows don't contain num_rows_load_filtered and num_rows_load_unselected in scan node
        int64_t num_rows_load_total = _number_input_rows + state->num_rows_load_filtered() +
                                      state->num_rows_load_unselected();
        state->set_num_rows_load_total(num_rows_load_total);
        state->update_num_rows_load_filtered(_number_filtered_rows);

        // print log of add batch time of all node, for tracing load performance easily
        std::stringstream ss;
        ss << "finished to close olap table sink. load_id=" << print_id(_load_id)
           << ", txn_id=" << _txn_id
           << ", node add batch time(ms)/wait execution time(ms)/close time(ms)/num: ";
        for (auto const& pair : node_add_batch_counter_map) {
            ss << "{" << pair.first << ":(" << (pair.second.add_batch_execution_time_us / 1000)
               << ")(" << (pair.second.add_batch_wait_execution_time_us / 1000) << ")("
               << pair.second.close_wait_time_ms << ")(" << pair.second.add_batch_num << ")} ";
        }
        LOG(INFO) << ss.str();
    } else {
        for (auto channel : _channels) {
            channel->for_each_node_channel([&status](const std::shared_ptr<NodeChannel>& ch) {
                ch->cancel(status.to_string());
            });
        }
        LOG(INFO) << "finished to close olap table sink. load_id=" << print_id(_load_id)
                  << ", txn_id=" << _txn_id
                  << ", canceled all node channels due to error: " << status;
    }

    // Sender join() must put after node channels mark_close/cancel.
    // But there is no specific sequence required between sender join() & close_wait().
    _stop_background_threads_latch.count_down();
    if (_sender_thread) {
        _sender_thread->join();
        // We have to wait all task in _send_batch_thread_pool_token finished,
        // because it is difficult to handle concurrent problem if we just
        // shutdown it.
        _send_batch_thread_pool_token->wait();
    }

    Expr::close(_output_expr_ctxs, state);
    _output_batch.reset();

    _close_status = status;
    DataSink::close(state, close_status);
    return status;
}

Status OlapTableSink::_convert_batch(RuntimeState* state, RowBatch* input_batch,
                                     RowBatch* output_batch) {
    DCHECK_GE(output_batch->capacity(), input_batch->num_rows());
    int commit_rows = 0;
    bool stop_processing = false;
    for (int i = 0; i < input_batch->num_rows(); ++i) {
        auto src_row = input_batch->get_row(i);
        Tuple* dst_tuple =
                (Tuple*)output_batch->tuple_data_pool()->allocate(_output_tuple_desc->byte_size());
        bool ignore_this_row = false;
        for (int j = 0; j < _output_expr_ctxs.size(); ++j) {
            auto src_val = _output_expr_ctxs[j]->get_value(src_row);
            auto slot_desc = _output_tuple_desc->slots()[j];
            // The following logic is similar to BaseScanner::fill_dest_tuple
            // Todo(kks): we should unify it
            if (src_val == nullptr) {
                // Only when the expr return value is null, we will check the error message.
                std::string expr_error = _output_expr_ctxs[j]->get_error_msg();
                if (!expr_error.empty()) {
                    RETURN_IF_ERROR(state->append_error_msg_to_file(
                            [&]() -> std::string { return slot_desc->col_name(); },
                            [&]() -> std::string { return expr_error; }, &stop_processing));
                    _number_filtered_rows++;
                    ignore_this_row = true;
                    // The ctx is reused, so must clear the error state and message.
                    _output_expr_ctxs[j]->clear_error_msg();
                    break;
                }
                if (!slot_desc->is_nullable()) {
                    RETURN_IF_ERROR(state->append_error_msg_to_file(
                            []() -> std::string { return ""; },
                            [&]() -> std::string {
                                fmt::memory_buffer buf;
                                fmt::format_to(
                                        buf, "null value for not null column, column={}, type={}",
                                        slot_desc->col_name(), slot_desc->type().debug_string());
                                return fmt::to_string(buf);
                            },
                            &stop_processing));
                    _number_filtered_rows++;
                    ignore_this_row = true;
                    break;
                }
                dst_tuple->set_null(slot_desc->null_indicator_offset());
                continue;
            }
            if (slot_desc->is_nullable()) {
                dst_tuple->set_not_null(slot_desc->null_indicator_offset());
            }
            void* slot = dst_tuple->get_slot(slot_desc->tuple_offset());
            RawValue::write(src_val, slot, slot_desc->type(), _output_batch->tuple_data_pool());
        } // end for output expr

        if (!ignore_this_row) {
            output_batch->get_row(commit_rows)->set_tuple(0, dst_tuple);
            commit_rows++;
        }

        if (stop_processing) {
            return Status::EndOfFile("Encountered unqualified data, stop processing");
        }
    }
    output_batch->commit_rows(commit_rows);
    return Status::OK();
}

bool OlapTableSink::_validate_cell(const TypeDescriptor& type, const std::string& col_name,
                                   void* slot, size_t slot_index, fmt::memory_buffer& error_msg,
                                   RowBatch* batch) {
    switch (type.type) {
    case TYPE_CHAR:
    case TYPE_VARCHAR: {
        // Fixed length string
        StringValue* str_val = (StringValue*)slot;
        if (str_val->len > type.len) {
            fmt::format_to(error_msg, "{}", "the length of input is too long than schema. ");
            fmt::format_to(error_msg, "column_name: {}; ", col_name);
            fmt::format_to(error_msg, "input str: [{}] ", std::string(str_val->ptr, str_val->len));
            fmt::format_to(error_msg, "schema length: {}; ", type.len);
            fmt::format_to(error_msg, "actual length: {}; ", str_val->len);
            return false;
        }
        // padding 0 to CHAR field
        if (type.type == TYPE_CHAR && str_val->len < type.len) {
            auto new_ptr = (char*)batch->tuple_data_pool()->allocate(type.len);
            memcpy(new_ptr, str_val->ptr, str_val->len);
            memset(new_ptr + str_val->len, 0, type.len - str_val->len);

            str_val->ptr = new_ptr;
            str_val->len = type.len;
        }
        break;
    }
    case TYPE_STRING: {
        StringValue* str_val = (StringValue*)slot;
        if (str_val->len > config::string_type_length_soft_limit_bytes) {
            fmt::format_to(error_msg, "{}", "the length of input is too long than schema. ");
            fmt::format_to(error_msg, "column_name: {}; ", col_name);
            fmt::format_to(error_msg, "first 128 bytes of input str: [{}] ",
                           std::string(str_val->ptr, 128));
            fmt::format_to(error_msg, "schema length: {}; ",
                           config::string_type_length_soft_limit_bytes);
            fmt::format_to(error_msg, "actual length: {}; ", str_val->len);
            return false;
        }
        break;
    }
    case TYPE_DECIMALV2: {
        DecimalV2Value dec_val(reinterpret_cast<const PackedInt128*>(slot)->value);
        if (dec_val.greater_than_scale(type.scale)) {
            int code = dec_val.round(&dec_val, type.scale, HALF_UP);
            reinterpret_cast<PackedInt128*>(slot)->value = dec_val.value();
            if (code != E_DEC_OK) {
                fmt::format_to(error_msg, "round one decimal failed.value={}; ",
                               dec_val.to_string());
                return false;
            }
        }
        if (dec_val > _max_decimalv2_val[slot_index] || dec_val < _min_decimalv2_val[slot_index]) {
            fmt::format_to(error_msg, "decimal value is not valid for definition, column={}",
                           col_name);
            fmt::format_to(error_msg, ", value={}", dec_val.to_string());
            fmt::format_to(error_msg, ", precision={}, scale={}; ", type.precision, type.scale);
            return false;
        }
        break;
    }
    case TYPE_HLL: {
        Slice* hll_val = (Slice*)slot;
        if (!HyperLogLog::is_valid(*hll_val)) {
            fmt::format_to(error_msg, "Content of HLL type column is invalid. column name: {}; ",
                           col_name);
            return false;
        }
        break;
    }
    case TYPE_ARRAY: {
        auto array_val = (CollectionValue*)slot;
        DCHECK(type.children.size() == 1);
        auto nested_type = type.children[0];
        if (nested_type.type != TYPE_ARRAY && nested_type.type != TYPE_CHAR &&
            nested_type.type != TYPE_VARCHAR && nested_type.type != TYPE_STRING) {
            break;
        }
        auto iter = array_val->iterator(nested_type.type);
        while (iter.has_next()) {
            auto data = iter.get();
            // validate array nested element is nullable
            if (data == nullptr) {
                if (!type.contains_null) {
                    fmt::format_to(error_msg,
                                   "null element for null nested column of ARRAY, column={}, "
                                   "type={} ",
                                   col_name, type.debug_string());
                    return false;
                }
            } else {
                // validate array nested element data
                if (!_validate_cell(nested_type, col_name, data, slot_index, error_msg, batch)) {
                    fmt::format_to(error_msg, "ARRAY or elements invalid");
                    return false;
                }
            }
            iter.next();
        }
        break;
    }
    default:
        break;
    }
    return true;
}
Status OlapTableSink::_validate_data(RuntimeState* state, RowBatch* batch, Bitmap* filter_bitmap,
                                     int* filtered_rows, bool* stop_processing) {
    for (int row_no = 0; row_no < batch->num_rows(); ++row_no) {
        Tuple* tuple = batch->get_row(row_no)->get_tuple(0);
        bool row_valid = true;
        fmt::memory_buffer error_msg; // error message
        for (int i = 0; row_valid && i < _output_tuple_desc->slots().size(); ++i) {
            SlotDescriptor* desc = _output_tuple_desc->slots()[i];
            if (desc->is_nullable() && tuple->is_null(desc->null_indicator_offset())) {
                if (desc->type().type == TYPE_OBJECT) {
                    fmt::format_to(error_msg,
                                   "null is not allowed for bitmap column, column_name: {}; ",
                                   desc->col_name());
                    row_valid = false;
                }
                continue;
            }
            void* slot = tuple->get_slot(desc->tuple_offset());
            row_valid = _validate_cell(desc->type(), desc->col_name(), slot, i, error_msg, batch);
        }

        if (!row_valid) {
            (*filtered_rows)++;
            filter_bitmap->Set(row_no, true);
            RETURN_IF_ERROR(state->append_error_msg_to_file(
                    []() -> std::string { return ""; },
                    [&]() -> std::string { return fmt::to_string(error_msg); }, stop_processing));
        }
    }
    return Status::OK();
}

void OlapTableSink::_send_batch_process(RuntimeState* state) {
    SCOPED_TIMER(_non_blocking_send_timer);
    SCOPED_ATTACH_TASK(state);
    SCOPED_CONSUME_MEM_TRACKER(_mem_tracker);
    do {
        int running_channels_num = 0;
        for (auto index_channel : _channels) {
            index_channel->for_each_node_channel([&running_channels_num, this,
                                                  state](const std::shared_ptr<NodeChannel>& ch) {
                running_channels_num +=
                        ch->try_send_and_fetch_status(state, this->_send_batch_thread_pool_token);
            });
        }

        if (running_channels_num == 0) {
            LOG(INFO) << "all node channels are stopped(maybe finished/offending/cancelled), "
                         "sender thread exit. "
                      << print_id(_load_id);
            return;
        }
    } while (!_stop_background_threads_latch.wait_for(
            std::chrono::milliseconds(config::olap_table_sink_send_interval_ms)));
}

} // namespace stream_load
} // namespace doris<|MERGE_RESOLUTION|>--- conflicted
+++ resolved
@@ -452,10 +452,6 @@
 
     // waiting for finished, it may take a long time, so we couldn't set a timeout
     while (!_add_batches_finished && !_cancelled && !state->is_cancelled()) {
-<<<<<<< HEAD
-        // std::this_thread::sleep_for(std::chrono::milliseconds(1));
-=======
->>>>>>> c300ae79
         bthread_usleep(1000);
     }
     _close_time_ms = UnixMillis() - _close_time_ms;
