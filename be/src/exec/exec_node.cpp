// Licensed to the Apache Software Foundation (ASF) under one
// or more contributor license agreements.  See the NOTICE file
// distributed with this work for additional information
// regarding copyright ownership.  The ASF licenses this file
// to you under the Apache License, Version 2.0 (the
// "License"); you may not use this file except in compliance
// with the License.  You may obtain a copy of the License at
//
//   http://www.apache.org/licenses/LICENSE-2.0
//
// Unless required by applicable law or agreed to in writing,
// software distributed under the License is distributed on an
// "AS IS" BASIS, WITHOUT WARRANTIES OR CONDITIONS OF ANY
// KIND, either express or implied.  See the License for the
// specific language governing permissions and limitations
// under the License.
// This file is copied from
// https://github.com/apache/impala/blob/branch-2.9.0/be/src/exec/exec-node.cpp
// and modified by Doris

#include "exec/exec_node.h"

#include <gen_cpp/Metrics_types.h>
#include <gen_cpp/PlanNodes_types.h>
#include <thrift/protocol/TDebugProtocol.h>

#include <map>
#include <sstream>
#include <typeinfo>
#include <utility>

// IWYU pragma: no_include <opentelemetry/common/threadlocal.h>
#include "common/compiler_util.h" // IWYU pragma: keep
#include "common/config.h"
#include "common/logging.h"
#include "common/object_pool.h"
#include "common/status.h"
#include "exec/scan_node.h"
#include "runtime/descriptors.h"
#include "runtime/memory/mem_tracker.h"
#include "runtime/runtime_state.h"
#include "util/debug_util.h"
#include "util/runtime_profile.h"
#include "util/uid_util.h"
#include "vec/columns/column_nullable.h"
#include "vec/core/block.h"
#include "vec/exec/join/vhash_join_node.h"
#include "vec/exec/join/vnested_loop_join_node.h"
#include "vec/exec/scan/new_es_scan_node.h"
#include "vec/exec/scan/new_file_scan_node.h"
#include "vec/exec/scan/new_jdbc_scan_node.h"
#include "vec/exec/scan/new_odbc_scan_node.h"
#include "vec/exec/scan/new_olap_scan_node.h"
#include "vec/exec/scan/vmeta_scan_node.h"
#include "vec/exec/scan/vscan_node.h"
#include "vec/exec/vaggregation_node.h"
#include "vec/exec/vanalytic_eval_node.h"
#include "vec/exec/vassert_num_rows_node.h"
#include "vec/exec/vdata_gen_scan_node.h"
#include "vec/exec/vempty_set_node.h"
#include "vec/exec/vexchange_node.h"
#include "vec/exec/vmysql_scan_node.h" // IWYU pragma: keep
#include "vec/exec/vpartition_sort_node.h"
#include "vec/exec/vrepeat_node.h"
#include "vec/exec/vschema_scan_node.h"
#include "vec/exec/vselect_node.h"
#include "vec/exec/vset_operation_node.h"
#include "vec/exec/vsort_node.h"
#include "vec/exec/vtable_function_node.h"
#include "vec/exec/vunion_node.h"
#include "vec/exprs/vexpr.h"
#include "vec/exprs/vexpr_context.h"
#include "vec/utils/util.hpp"

namespace doris {
class QueryStatistics;

const std::string ExecNode::ROW_THROUGHPUT_COUNTER = "RowsReturnedRate";

ExecNode::ExecNode(ObjectPool* pool, const TPlanNode& tnode, const DescriptorTbl& descs)
        : _id(tnode.node_id),
          _type(tnode.node_type),
          _pool(pool),
          _tuple_ids(tnode.row_tuples),
          _row_descriptor(descs, tnode.row_tuples, tnode.nullable_tuples),
          _resource_profile(tnode.resource_profile),
          _limit(tnode.limit),
          _num_rows_returned(0),
          _rows_returned_counter(nullptr),
          _rows_returned_rate(nullptr),
          _memory_used_counter(nullptr),
          _is_closed(false),
          _ref(0) {
    if (tnode.__isset.output_tuple_id) {
        _output_row_descriptor.reset(new RowDescriptor(descs, {tnode.output_tuple_id}, {true}));
    }
}

ExecNode::~ExecNode() = default;

Status ExecNode::init(const TPlanNode& tnode, RuntimeState* state) {
    init_runtime_profile(get_name());

    if (tnode.__isset.vconjunct) {
        vectorized::VExprContextSPtr context;
        RETURN_IF_ERROR(vectorized::VExpr::create_expr_tree(tnode.vconjunct, context));
        _conjuncts.emplace_back(context);
    } else if (tnode.__isset.conjuncts) {
        for (auto& conjunct : tnode.conjuncts) {
            vectorized::VExprContextSPtr context;
            RETURN_IF_ERROR(vectorized::VExpr::create_expr_tree(conjunct, context));
            _conjuncts.emplace_back(context);
        }
    }

    // create the projections expr
    if (tnode.__isset.projections) {
        DCHECK(tnode.__isset.output_tuple_id);
        RETURN_IF_ERROR(vectorized::VExpr::create_expr_trees(tnode.projections, _projections));
    }

    return Status::OK();
}

Status ExecNode::prepare(RuntimeState* state) {
    DCHECK(_runtime_profile.get() != nullptr);
    _span = state->get_tracer()->StartSpan(get_name());
    OpentelemetryScope scope {_span};
    _rows_returned_counter = ADD_COUNTER(_runtime_profile, "RowsReturned", TUnit::UNIT);
    _projection_timer = ADD_TIMER(_runtime_profile, "ProjectionTime");
    _rows_returned_rate = runtime_profile()->add_derived_counter(
            ROW_THROUGHPUT_COUNTER, TUnit::UNIT_PER_SECOND,
            std::bind<int64_t>(&RuntimeProfile::units_per_second, _rows_returned_counter,
                               runtime_profile()->total_time_counter()),
            "");
    _mem_tracker = std::make_unique<MemTracker>("ExecNode:" + _runtime_profile->name(),
                                                _runtime_profile.get(), nullptr, "PeakMemoryUsage");

    for (auto& conjunct : _conjuncts) {
        RETURN_IF_ERROR(conjunct->prepare(state, intermediate_row_desc()));
    }

    RETURN_IF_ERROR(vectorized::VExpr::prepare(_projections, state, intermediate_row_desc()));

    for (int i = 0; i < _children.size(); ++i) {
        RETURN_IF_ERROR(_children[i]->prepare(state));
    }
    return Status::OK();
}

Status ExecNode::alloc_resource(doris::RuntimeState* state) {
    for (auto& conjunct : _conjuncts) {
        RETURN_IF_ERROR(conjunct->open(state));
    }
    RETURN_IF_ERROR(vectorized::VExpr::open(_projections, state));
    return Status::OK();
}

Status ExecNode::open(RuntimeState* state) {
    return alloc_resource(state);
}

Status ExecNode::reset(RuntimeState* state) {
    _num_rows_returned = 0;
    for (int i = 0; i < _children.size(); ++i) {
        RETURN_IF_ERROR(_children[i]->reset(state));
    }
    return Status::OK();
}

Status ExecNode::collect_query_statistics(QueryStatistics* statistics) {
    DCHECK(statistics != nullptr);
    for (auto child_node : _children) {
        RETURN_IF_ERROR(child_node->collect_query_statistics(statistics));
    }
    return Status::OK();
}

void ExecNode::release_resource(doris::RuntimeState* state) {
    if (!_is_resource_released) {
        if (_rows_returned_counter != nullptr) {
            COUNTER_SET(_rows_returned_counter, _num_rows_returned);
        }

<<<<<<< HEAD
        for (auto& conjunct : _conjuncts) {
            conjunct->close(state);
        }

        vectorized::VExpr::close(_projections, state);

=======
>>>>>>> 7bda49b5
        runtime_profile()->add_to_span(_span);
        _is_resource_released = true;
    }
}

Status ExecNode::close(RuntimeState* state) {
    if (_is_closed) {
        LOG(INFO) << "fragment_instance_id=" << print_id(state->fragment_instance_id())
                  << " already closed";
        return Status::OK();
    }
    LOG(INFO) << "fragment_instance_id=" << print_id(state->fragment_instance_id()) << " closed";
    _is_closed = true;

    Status result;
    for (int i = 0; i < _children.size(); ++i) {
        auto st = _children[i]->close(state);
        if (result.ok() && !st.ok()) {
            result = st;
        }
    }
    release_resource(state);
    return result;
}

void ExecNode::add_runtime_exec_option(const std::string& str) {
    std::lock_guard<std::mutex> l(_exec_options_lock);

    if (_runtime_exec_options.empty()) {
        _runtime_exec_options = str;
    } else {
        _runtime_exec_options.append(", ");
        _runtime_exec_options.append(str);
    }

    runtime_profile()->add_info_string("ExecOption", _runtime_exec_options);
}

Status ExecNode::create_tree(RuntimeState* state, ObjectPool* pool, const TPlan& plan,
                             const DescriptorTbl& descs, ExecNode** root) {
    if (plan.nodes.size() == 0) {
        *root = nullptr;
        return Status::OK();
    }

    int node_idx = 0;
    RETURN_IF_ERROR(create_tree_helper(state, pool, plan.nodes, descs, nullptr, &node_idx, root));

    if (node_idx + 1 != plan.nodes.size()) {
        // TODO: print thrift msg for diagnostic purposes.
        return Status::InternalError(
                "Plan tree only partially reconstructed. Not all thrift nodes were used.");
    }

    return Status::OK();
}

Status ExecNode::create_tree_helper(RuntimeState* state, ObjectPool* pool,
                                    const std::vector<TPlanNode>& tnodes,
                                    const DescriptorTbl& descs, ExecNode* parent, int* node_idx,
                                    ExecNode** root) {
    // propagate error case
    if (*node_idx >= tnodes.size()) {
        // TODO: print thrift msg
        return Status::InternalError("Failed to reconstruct plan tree from thrift.");
    }
    const TPlanNode& tnode = tnodes[*node_idx];

    int num_children = tnodes[*node_idx].num_children;
    ExecNode* node = nullptr;
    RETURN_IF_ERROR(create_node(state, pool, tnodes[*node_idx], descs, &node));

    // assert(parent != nullptr || (node_idx == 0 && root_expr != nullptr));
    if (parent != nullptr) {
        parent->_children.push_back(node);
    } else {
        *root = node;
    }

    for (int i = 0; i < num_children; i++) {
        ++*node_idx;
        RETURN_IF_ERROR(create_tree_helper(state, pool, tnodes, descs, node, node_idx, nullptr));

        // we are expecting a child, but have used all nodes
        // this means we have been given a bad tree and must fail
        if (*node_idx >= tnodes.size()) {
            // TODO: print thrift msg
            return Status::InternalError("Failed to reconstruct plan tree from thrift.");
        }
    }

    RETURN_IF_ERROR(node->init(tnode, state));

    // build up tree of profiles; add children >0 first, so that when we print
    // the profile, child 0 is printed last (makes the output more readable)
    for (int i = 1; i < node->_children.size(); ++i) {
        node->runtime_profile()->add_child(node->_children[i]->runtime_profile(), true, nullptr);
    }

    if (!node->_children.empty()) {
        node->runtime_profile()->add_child(node->_children[0]->runtime_profile(), true, nullptr);
    }

    return Status::OK();
}

Status ExecNode::create_node(RuntimeState* state, ObjectPool* pool, const TPlanNode& tnode,
                             const DescriptorTbl& descs, ExecNode** node) {
    std::stringstream error_msg;

    switch (tnode.node_type) {
    case TPlanNodeType::OLAP_SCAN_NODE:
    case TPlanNodeType::ASSERT_NUM_ROWS_NODE:
    case TPlanNodeType::HASH_JOIN_NODE:
    case TPlanNodeType::AGGREGATION_NODE:
    case TPlanNodeType::UNION_NODE:
    case TPlanNodeType::CROSS_JOIN_NODE:
    case TPlanNodeType::SORT_NODE:
    case TPlanNodeType::EXCHANGE_NODE:
    case TPlanNodeType::ODBC_SCAN_NODE:
    case TPlanNodeType::MYSQL_SCAN_NODE:
    case TPlanNodeType::INTERSECT_NODE:
    case TPlanNodeType::EXCEPT_NODE:
    case TPlanNodeType::ES_HTTP_SCAN_NODE:
    case TPlanNodeType::EMPTY_SET_NODE:
    case TPlanNodeType::SCHEMA_SCAN_NODE:
    case TPlanNodeType::ANALYTIC_EVAL_NODE:
    case TPlanNodeType::SELECT_NODE:
    case TPlanNodeType::REPEAT_NODE:
    case TPlanNodeType::TABLE_FUNCTION_NODE:
    case TPlanNodeType::DATA_GEN_SCAN_NODE:
    case TPlanNodeType::FILE_SCAN_NODE:
    case TPlanNodeType::JDBC_SCAN_NODE:
    case TPlanNodeType::META_SCAN_NODE:
    case TPlanNodeType::PARTITION_SORT_NODE:
        break;
    default: {
        const auto& i = _TPlanNodeType_VALUES_TO_NAMES.find(tnode.node_type);
        const char* str = "unknown node type";

        if (i != _TPlanNodeType_VALUES_TO_NAMES.end()) {
            str = i->second;
        }
        error_msg << "V" << str << " not implemented";
        return Status::InternalError(error_msg.str());
    }
    }

    VLOG_CRITICAL << "tnode:\n" << apache::thrift::ThriftDebugString(tnode);
    switch (tnode.node_type) {
    case TPlanNodeType::MYSQL_SCAN_NODE:
#ifdef DORIS_WITH_MYSQL
        *node = pool->add(new vectorized::VMysqlScanNode(pool, tnode, descs));
        return Status::OK();
#else
        return Status::InternalError(
                "Don't support MySQL table, you should rebuild Doris with WITH_MYSQL option ON");
#endif
    case TPlanNodeType::ODBC_SCAN_NODE:
        *node = pool->add(new vectorized::NewOdbcScanNode(pool, tnode, descs));
        return Status::OK();

    case TPlanNodeType::JDBC_SCAN_NODE:
        if (config::enable_java_support) {
            *node = pool->add(new vectorized::NewJdbcScanNode(pool, tnode, descs));
            return Status::OK();
        } else {
            return Status::InternalError(
                    "Jdbc scan node is disabled, you can change be config enable_java_support "
                    "to true and restart be.");
        }

    case TPlanNodeType::ES_HTTP_SCAN_NODE:
        *node = pool->add(new vectorized::NewEsScanNode(pool, tnode, descs));
        return Status::OK();

    case TPlanNodeType::SCHEMA_SCAN_NODE:
        *node = pool->add(new vectorized::VSchemaScanNode(pool, tnode, descs));
        return Status::OK();

    case TPlanNodeType::META_SCAN_NODE:
        *node = pool->add(new vectorized::VMetaScanNode(pool, tnode, descs));
        return Status::OK();

    case TPlanNodeType::OLAP_SCAN_NODE:
        *node = pool->add(new vectorized::NewOlapScanNode(pool, tnode, descs));
        return Status::OK();

    case TPlanNodeType::AGGREGATION_NODE:
        *node = pool->add(new vectorized::AggregationNode(pool, tnode, descs));
        return Status::OK();

    case TPlanNodeType::HASH_JOIN_NODE:
        *node = pool->add(new vectorized::HashJoinNode(pool, tnode, descs));
        return Status::OK();

    case TPlanNodeType::CROSS_JOIN_NODE:
        *node = pool->add(new vectorized::VNestedLoopJoinNode(pool, tnode, descs));
        return Status::OK();

    case TPlanNodeType::EMPTY_SET_NODE:
        *node = pool->add(new vectorized::VEmptySetNode(pool, tnode, descs));
        return Status::OK();

    case TPlanNodeType::EXCHANGE_NODE:
        *node = pool->add(new doris::vectorized::VExchangeNode(pool, tnode, descs));
        return Status::OK();

    case TPlanNodeType::SELECT_NODE:
        *node = pool->add(new doris::vectorized::VSelectNode(pool, tnode, descs));
        return Status::OK();

    case TPlanNodeType::SORT_NODE:
        *node = pool->add(new vectorized::VSortNode(pool, tnode, descs));
        return Status::OK();

    case TPlanNodeType::ANALYTIC_EVAL_NODE:
        *node = pool->add(new vectorized::VAnalyticEvalNode(pool, tnode, descs));
        return Status::OK();

    case TPlanNodeType::MERGE_NODE:
        RETURN_ERROR_IF_NON_VEC;

    case TPlanNodeType::UNION_NODE:
        *node = pool->add(new vectorized::VUnionNode(pool, tnode, descs));
        return Status::OK();

    case TPlanNodeType::INTERSECT_NODE:
        *node = pool->add(new vectorized::VIntersectNode(pool, tnode, descs));
        return Status::OK();

    case TPlanNodeType::EXCEPT_NODE:
        *node = pool->add(new vectorized::VExceptNode(pool, tnode, descs));
        return Status::OK();

    case TPlanNodeType::FILE_SCAN_NODE:
        *node = pool->add(new vectorized::NewFileScanNode(pool, tnode, descs));
        return Status::OK();

    case TPlanNodeType::REPEAT_NODE:
        *node = pool->add(new vectorized::VRepeatNode(pool, tnode, descs));
        return Status::OK();

    case TPlanNodeType::ASSERT_NUM_ROWS_NODE:
        *node = pool->add(new vectorized::VAssertNumRowsNode(pool, tnode, descs));
        return Status::OK();

    case TPlanNodeType::TABLE_FUNCTION_NODE:
        *node = pool->add(new vectorized::VTableFunctionNode(pool, tnode, descs));
        return Status::OK();

    case TPlanNodeType::DATA_GEN_SCAN_NODE:
        *node = pool->add(new vectorized::VDataGenFunctionScanNode(pool, tnode, descs));
        return Status::OK();

    case TPlanNodeType::PARTITION_SORT_NODE:
        *node = pool->add(new vectorized::VPartitionSortNode(pool, tnode, descs));
        return Status::OK();
    default:
        std::map<int, const char*>::const_iterator i =
                _TPlanNodeType_VALUES_TO_NAMES.find(tnode.node_type);
        const char* str = "unknown node type";

        if (i != _TPlanNodeType_VALUES_TO_NAMES.end()) {
            str = i->second;
        }

        error_msg << str << " not implemented";
        return Status::InternalError(error_msg.str());
    }

    return Status::OK();
}

std::string ExecNode::debug_string() const {
    std::stringstream out;
    this->debug_string(0, &out);
    return out.str();
}

void ExecNode::debug_string(int indentation_level, std::stringstream* out) const {
    *out << " id=" << _id;
    *out << " type=" << print_plan_node_type(_type);
    *out << " tuple_ids=[";
    for (auto id : _tuple_ids) {
        *out << id << ", ";
    }
    *out << "]";

    for (int i = 0; i < _children.size(); ++i) {
        *out << "\n";
        _children[i]->debug_string(indentation_level + 1, out);
    }
}

void ExecNode::collect_nodes(TPlanNodeType::type node_type, std::vector<ExecNode*>* nodes) {
    if (_type == node_type) {
        nodes->push_back(this);
    }

    for (int i = 0; i < _children.size(); ++i) {
        _children[i]->collect_nodes(node_type, nodes);
    }
}

void ExecNode::collect_scan_nodes(vector<ExecNode*>* nodes) {
    collect_nodes(TPlanNodeType::OLAP_SCAN_NODE, nodes);
    collect_nodes(TPlanNodeType::ES_HTTP_SCAN_NODE, nodes);
    collect_nodes(TPlanNodeType::DATA_GEN_SCAN_NODE, nodes);
    collect_nodes(TPlanNodeType::FILE_SCAN_NODE, nodes);
    collect_nodes(TPlanNodeType::META_SCAN_NODE, nodes);
}

void ExecNode::try_do_aggregate_serde_improve() {
    std::vector<ExecNode*> agg_node;
    collect_nodes(TPlanNodeType::AGGREGATION_NODE, &agg_node);
    if (agg_node.size() != 1) {
        return;
    }

    if (agg_node[0]->_children.size() != 1) {
        return;
    }

    if (agg_node[0]->_children[0]->type() != TPlanNodeType::OLAP_SCAN_NODE) {
        return;
    }

    // TODO(cmy): should be removed when NewOlapScanNode is ready
    ExecNode* child0 = agg_node[0]->_children[0];
    if (typeid(*child0) == typeid(vectorized::NewOlapScanNode) ||
        typeid(*child0) == typeid(vectorized::NewFileScanNode) ||
        typeid(*child0) == typeid(vectorized::NewOdbcScanNode) ||
        typeid(*child0) == typeid(vectorized::NewEsScanNode) ||
        typeid(*child0) == typeid(vectorized::NewJdbcScanNode) ||
        typeid(*child0) == typeid(vectorized::VMetaScanNode)) {
        vectorized::VScanNode* scan_node =
                static_cast<vectorized::VScanNode*>(agg_node[0]->_children[0]);
        scan_node->set_no_agg_finalize();
    } else {
        ScanNode* scan_node = static_cast<ScanNode*>(agg_node[0]->_children[0]);
        scan_node->set_no_agg_finalize();
    }
}

void ExecNode::init_runtime_profile(const std::string& name) {
    std::stringstream ss;
    ss << name << " (id=" << _id << ")";
    _runtime_profile.reset(new RuntimeProfile(ss.str()));
    _runtime_profile->set_metadata(_id);
}

void ExecNode::release_block_memory(vectorized::Block& block, uint16_t child_idx) {
    DCHECK(child_idx < _children.size());
    block.clear_column_data(child(child_idx)->row_desc().num_materialized_slots());
}

void ExecNode::reached_limit(vectorized::Block* block, bool* eos) {
    if (_limit != -1 and _num_rows_returned + block->rows() >= _limit) {
        block->set_num_rows(_limit - _num_rows_returned);
        *eos = true;
    }

    _num_rows_returned += block->rows();
    COUNTER_SET(_rows_returned_counter, _num_rows_returned);
}

Status ExecNode::get_next(RuntimeState* state, vectorized::Block* block, bool* eos) {
    return Status::NotSupported("Not Implemented get block");
}

std::string ExecNode::get_name() {
    return "V" + print_plan_node_type(_type);
}

Status ExecNode::do_projections(vectorized::Block* origin_block, vectorized::Block* output_block) {
    SCOPED_TIMER(_projection_timer);
    using namespace vectorized;
    auto is_mem_reuse = output_block->mem_reuse();
    MutableBlock mutable_block =
            is_mem_reuse ? MutableBlock(output_block)
                         : MutableBlock(VectorizedUtils::create_empty_columnswithtypename(
                                   *_output_row_descriptor));
    auto rows = origin_block->rows();

    if (rows != 0) {
        auto& mutable_columns = mutable_block.mutable_columns();
        DCHECK(mutable_columns.size() == _projections.size());
        for (int i = 0; i < mutable_columns.size(); ++i) {
            auto result_column_id = -1;
            RETURN_IF_ERROR(_projections[i]->execute(origin_block, &result_column_id));
            auto column_ptr = origin_block->get_by_position(result_column_id)
                                      .column->convert_to_full_column_if_const();
            //TODO: this is a quick fix, we need a new function like "change_to_nullable" to do it
            if (mutable_columns[i]->is_nullable() xor column_ptr->is_nullable()) {
                DCHECK(mutable_columns[i]->is_nullable() && !column_ptr->is_nullable());
                reinterpret_cast<ColumnNullable*>(mutable_columns[i].get())
                        ->insert_range_from_not_nullable(*column_ptr, 0, rows);
            } else {
                mutable_columns[i]->insert_range_from(*column_ptr, 0, rows);
            }
        }

        if (!is_mem_reuse) output_block->swap(mutable_block.to_block());
        DCHECK(output_block->rows() == rows);
    }

    return Status::OK();
}

Status ExecNode::get_next_after_projects(
        RuntimeState* state, vectorized::Block* block, bool* eos,
        const std::function<Status(RuntimeState*, vectorized::Block*, bool*)>& func,
        bool clear_data) {
    if (_output_row_descriptor) {
        if (clear_data) {
            clear_origin_block();
        }
        auto status = func(state, &_origin_block, eos);
        if (UNLIKELY(!status.ok())) return status;
        return do_projections(&_origin_block, block);
    }
    return func(state, block, eos);
}

Status ExecNode::sink(RuntimeState* state, vectorized::Block* input_block, bool eos) {
    return Status::NotSupported("{} not implements sink", get_name());
}

} // namespace doris<|MERGE_RESOLUTION|>--- conflicted
+++ resolved
@@ -182,15 +182,6 @@
             COUNTER_SET(_rows_returned_counter, _num_rows_returned);
         }
 
-<<<<<<< HEAD
-        for (auto& conjunct : _conjuncts) {
-            conjunct->close(state);
-        }
-
-        vectorized::VExpr::close(_projections, state);
-
-=======
->>>>>>> 7bda49b5
         runtime_profile()->add_to_span(_span);
         _is_resource_released = true;
     }
