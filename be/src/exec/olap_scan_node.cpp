--- conflicted
+++ resolved
@@ -1728,11 +1728,7 @@
 }
 
 void OlapScanNode::scanner_thread(OlapScanner* scanner) {
-<<<<<<< HEAD
 #if !defined(USE_BTHREAD_SCANNER)
-    SCOPED_CONSUME_MEM_TRACKER(mem_tracker_shared());
-=======
->>>>>>> 475fa2b1
     Thread::set_self_name("olap_scanner");
 #else
     // TODO: does not support mem_tracker
