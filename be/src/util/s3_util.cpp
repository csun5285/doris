--- conflicted
+++ resolved
@@ -161,13 +161,9 @@
     } else {
         aws_config.maxConnections = config::doris_remote_scanner_thread_pool_thread_num;
     }
-<<<<<<< HEAD
     if (aws_config.maxConnections < config::async_remote_io_thread_pool_thread_num) {
         aws_config.maxConnections = config::async_remote_io_thread_pool_thread_num;
     }
-=======
-
->>>>>>> 5cd7d5d0
     if (s3_conf.request_timeout_ms > 0) {
         aws_config.requestTimeoutMs = s3_conf.request_timeout_ms;
     }
