--- conflicted
+++ resolved
@@ -19,10 +19,6 @@
 
 #include <aws/core/auth/AWSAuthSigner.h>
 #include <aws/core/auth/AWSCredentials.h>
-<<<<<<< HEAD
-#include <aws/core/client/ClientConfiguration.h>
-=======
->>>>>>> 7bda49b5
 #include <aws/core/utils/logging/LogLevel.h>
 #include <aws/core/utils/logging/LogSystemInterface.h>
 #include <aws/core/utils/memory/stl/AWSStringStream.h>
@@ -160,13 +156,10 @@
         aws_config.connectTimeoutMs = s3_conf.connect_timeout_ms;
     }
 
-<<<<<<< HEAD
     if (config::s3_client_http_scheme == "http") {
         aws_config.scheme = Aws::Http::Scheme::HTTP;
     }
 
-=======
->>>>>>> 7bda49b5
     std::shared_ptr<Aws::S3::S3Client> new_client = std::make_shared<Aws::S3::S3Client>(
             std::move(aws_cred), std::move(aws_config),
             Aws::Client::AWSAuthV4Signer::PayloadSigningPolicy::Never,
