// Licensed to the Apache Software Foundation (ASF) under one
// or more contributor license agreements.  See the NOTICE file
// distributed with this work for additional information
// regarding copyright ownership.  The ASF licenses this file
// to you under the Apache License, Version 2.0 (the
// "License"); you may not use this file except in compliance
// with the License.  You may obtain a copy of the License at
//
//   http://www.apache.org/licenses/LICENSE-2.0
//
// Unless required by applicable law or agreed to in writing,
// software distributed under the License is distributed on an
// "AS IS" BASIS, WITHOUT WARRANTIES OR CONDITIONS OF ANY
// KIND, either express or implied.  See the License for the
// specific language governing permissions and limitations
// under the License.

#include "util/s3_util.h"

#include <aws/core/auth/AWSAuthSigner.h>
#include <aws/core/auth/AWSCredentials.h>
#include <aws/core/utils/logging/LogLevel.h>
#include <aws/core/utils/logging/LogSystemInterface.h>
#include <aws/core/utils/memory/stl/AWSStringStream.h>
#include <aws/s3/S3Client.h>
#include <bvar/bvar.h>
#include <util/string_util.h>

#include <atomic>
#include <cstdlib>
#include <functional>
#include <ostream>
#include <utility>

#include "common/config.h"
#include "common/logging.h"
#include "common/sync_point.h"
#include "runtime/exec_env.h"
#include "s3_uri.h"
#include "vec/exec/scan/scanner_scheduler.h"

namespace doris {

namespace s3_bvar {
bvar::Adder<uint64_t> s3_get_total("s3_get_total_num");
bvar::Adder<uint64_t> s3_put_total("s3_put_total_num");
bvar::Adder<uint64_t> s3_delete_total("s3_delete_total_num");
bvar::Adder<uint64_t> s3_head_total("s3_head_total_num");
bvar::Adder<uint64_t> s3_multi_part_upload_total("s3_multi_part_upload_total_num");
bvar::Adder<uint64_t> s3_list_total("s3_list_total_num");
bvar::Adder<uint64_t> s3_list_object_versions_total("s3_list_object_versions_total_num");
bvar::Adder<uint64_t> s3_get_bucket_version_total("s3_get_bucket_version_total_num");
bvar::Adder<uint64_t> s3_copy_object_total("s3_copy_object_total_num");
} // namespace s3_bvar

class DorisAWSLogger final : public Aws::Utils::Logging::LogSystemInterface {
public:
    DorisAWSLogger() : _log_level(Aws::Utils::Logging::LogLevel::Info) {}
    DorisAWSLogger(Aws::Utils::Logging::LogLevel log_level) : _log_level(log_level) {}
    ~DorisAWSLogger() final = default;
    Aws::Utils::Logging::LogLevel GetLogLevel() const final { return _log_level; }
    void Log(Aws::Utils::Logging::LogLevel log_level, const char* tag, const char* format_str,
             ...) final {
        _log_impl(log_level, tag, format_str);
    }
    void LogStream(Aws::Utils::Logging::LogLevel log_level, const char* tag,
                   const Aws::OStringStream& message_stream) final {
        _log_impl(log_level, tag, message_stream.str().c_str());
    }

    void Flush() final {}

private:
    void _log_impl(Aws::Utils::Logging::LogLevel log_level, const char* tag, const char* message) {
        switch (log_level) {
        case Aws::Utils::Logging::LogLevel::Off:
            break;
        case Aws::Utils::Logging::LogLevel::Fatal:
            LOG(FATAL) << "[" << tag << "] " << message;
            break;
        case Aws::Utils::Logging::LogLevel::Error:
            LOG(ERROR) << "[" << tag << "] " << message;
            break;
        case Aws::Utils::Logging::LogLevel::Warn:
            LOG(WARNING) << "[" << tag << "] " << message;
            break;
        case Aws::Utils::Logging::LogLevel::Info:
            LOG(INFO) << "[" << tag << "] " << message;
            break;
        case Aws::Utils::Logging::LogLevel::Debug:
            VLOG_ROW << "[" << tag << "] " << message;
            break;
        case Aws::Utils::Logging::LogLevel::Trace:
            VLOG_ROW << "[" << tag << "] " << message;
            break;
        default:
            break;
        }
    }

    std::atomic<Aws::Utils::Logging::LogLevel> _log_level;
};

const static std::string USE_PATH_STYLE = "use_path_style";

S3ClientFactory::S3ClientFactory() {
    _aws_options = Aws::SDKOptions {};
    Aws::Utils::Logging::LogLevel logLevel =
            static_cast<Aws::Utils::Logging::LogLevel>(config::aws_log_level);
    _aws_options.loggingOptions.logLevel = logLevel;
    _aws_options.loggingOptions.logger_create_fn = [logLevel] {
        return std::make_shared<DorisAWSLogger>(logLevel);
    };
    Aws::InitAPI(_aws_options);
}

S3ClientFactory::~S3ClientFactory() {
    Aws::ShutdownAPI(_aws_options);
}

S3ClientFactory& S3ClientFactory::instance() {
    static S3ClientFactory ret;
    return ret;
}

bool S3ClientFactory::is_s3_conf_valid(const std::map<std::string, std::string>& prop) {
    StringCaseMap<std::string> properties(prop.begin(), prop.end());
    if (properties.find(S3_AK) == properties.end() || properties.find(S3_SK) == properties.end() ||
        properties.find(S3_ENDPOINT) == properties.end() ||
        properties.find(S3_REGION) == properties.end()) {
        DCHECK(false) << "aws properties is incorrect.";
        LOG(ERROR) << "aws properties is incorrect.";
        return false;
    }
    return true;
}

bool S3ClientFactory::is_s3_conf_valid(const S3Conf& s3_conf) {
    return !s3_conf.ak.empty() && !s3_conf.sk.empty() && !s3_conf.endpoint.empty();
}

std::shared_ptr<Aws::S3::S3Client> S3ClientFactory::create(const S3Conf& s3_conf) {
    TEST_SYNC_POINT_RETURN_WITH_VALUE("s3_client_factory::create",
                                      std::make_shared<Aws::S3::S3Client>());
    if (!is_s3_conf_valid(s3_conf)) {
        return nullptr;
    }

    uint64_t hash = s3_conf.get_hash();
    {
        std::lock_guard l(_lock);
        auto it = _cache.find(hash);
        if (it != _cache.end()) {
            return it->second;
        }
    }

    Aws::Auth::AWSCredentials aws_cred(s3_conf.ak, s3_conf.sk);
    DCHECK(!aws_cred.IsExpiredOrEmpty());
<<<<<<< HEAD
    if (!s3_conf.token.empty()) {
        aws_cred.SetSessionToken(s3_conf.token);
=======
    if (!s3_conf.sts.empty()) {
        aws_cred.SetSessionToken(s3_conf.sts);
>>>>>>> 37b28605
    }

    Aws::Client::ClientConfiguration aws_config = S3ClientFactory::getClientConfiguration();
    aws_config.endpointOverride = s3_conf.endpoint;
    aws_config.region = s3_conf.region;
    if (s3_conf.max_connections > 0) {
        aws_config.maxConnections = s3_conf.max_connections;
    } else {
#ifdef BE_TEST
        // the S3Client may shared by many threads.
        // So need to set the number of connections large enough.
        aws_config.maxConnections = config::doris_scanner_thread_pool_thread_num;
#else
        aws_config.maxConnections =
                ExecEnv::GetInstance()->scanner_scheduler()->remote_thread_pool_max_size();
#endif
    }
    if (aws_config.maxConnections < config::async_remote_io_thread_pool_thread_num) {
        aws_config.maxConnections = config::async_remote_io_thread_pool_thread_num;
    }
    if (s3_conf.request_timeout_ms > 0) {
        aws_config.requestTimeoutMs = s3_conf.request_timeout_ms;
    }
    if (s3_conf.connect_timeout_ms > 0) {
        aws_config.connectTimeoutMs = s3_conf.connect_timeout_ms;
    }

    if (config::s3_client_http_scheme == "http") {
        aws_config.scheme = Aws::Http::Scheme::HTTP;
    }

    std::shared_ptr<Aws::S3::S3Client> new_client = std::make_shared<Aws::S3::S3Client>(
            std::move(aws_cred), std::move(aws_config),
            Aws::Client::AWSAuthV4Signer::PayloadSigningPolicy::Never,
            s3_conf.use_virtual_addressing);

    {
        std::lock_guard l(_lock);
        _cache[hash] = new_client;
    }
    return new_client;
}

Status S3ClientFactory::convert_properties_to_s3_conf(
        const std::map<std::string, std::string>& prop, const S3URI& s3_uri, S3Conf* s3_conf) {
    if (!is_s3_conf_valid(prop)) {
        return Status::InvalidArgument("S3 properties are incorrect, please check properties.");
    }
    StringCaseMap<std::string> properties(prop.begin(), prop.end());
    s3_conf->ak = properties.find(S3_AK)->second;
    s3_conf->sk = properties.find(S3_SK)->second;
    if (properties.find(S3_TOKEN) != properties.end()) {
        s3_conf->token = properties.find(S3_TOKEN)->second;
    }
    s3_conf->endpoint = properties.find(S3_ENDPOINT)->second;
    s3_conf->region = properties.find(S3_REGION)->second;

    if (properties.find(S3_MAX_CONN_SIZE) != properties.end()) {
        s3_conf->max_connections = std::atoi(properties.find(S3_MAX_CONN_SIZE)->second.c_str());
    }
    if (properties.find(S3_REQUEST_TIMEOUT_MS) != properties.end()) {
        s3_conf->request_timeout_ms =
                std::atoi(properties.find(S3_REQUEST_TIMEOUT_MS)->second.c_str());
    }
    if (properties.find(S3_CONN_TIMEOUT_MS) != properties.end()) {
        s3_conf->connect_timeout_ms =
                std::atoi(properties.find(S3_CONN_TIMEOUT_MS)->second.c_str());
    }
    if (properties.find(S3_TOKEN) != properties.end()) {
        s3_conf->sts = properties.find(S3_TOKEN)->second;
    }
    if (s3_uri.get_bucket() == "") {
        return Status::InvalidArgument("Invalid S3 URI {}, bucket is not specified",
                                       s3_uri.to_string());
    }
    s3_conf->bucket = s3_uri.get_bucket();
    s3_conf->prefix = "";

    // See https://sdk.amazonaws.com/cpp/api/LATEST/class_aws_1_1_s3_1_1_s3_client.html
    s3_conf->use_virtual_addressing = true;
    if (properties.find(USE_PATH_STYLE) != properties.end()) {
        s3_conf->use_virtual_addressing =
                properties.find(USE_PATH_STYLE)->second == "true" ? false : true;
    }
    return Status::OK();
}

} // end namespace doris<|MERGE_RESOLUTION|>--- conflicted
+++ resolved
@@ -157,13 +157,9 @@
 
     Aws::Auth::AWSCredentials aws_cred(s3_conf.ak, s3_conf.sk);
     DCHECK(!aws_cred.IsExpiredOrEmpty());
-<<<<<<< HEAD
+
     if (!s3_conf.token.empty()) {
         aws_cred.SetSessionToken(s3_conf.token);
-=======
-    if (!s3_conf.sts.empty()) {
-        aws_cred.SetSessionToken(s3_conf.sts);
->>>>>>> 37b28605
     }
 
     Aws::Client::ClientConfiguration aws_config = S3ClientFactory::getClientConfiguration();
@@ -232,9 +228,6 @@
         s3_conf->connect_timeout_ms =
                 std::atoi(properties.find(S3_CONN_TIMEOUT_MS)->second.c_str());
     }
-    if (properties.find(S3_TOKEN) != properties.end()) {
-        s3_conf->sts = properties.find(S3_TOKEN)->second;
-    }
     if (s3_uri.get_bucket() == "") {
         return Status::InvalidArgument("Invalid S3 URI {}, bucket is not specified",
                                        s3_uri.to_string());
