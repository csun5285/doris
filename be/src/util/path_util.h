--- conflicted
+++ resolved
@@ -21,15 +21,8 @@
 #include <string>
 #include <vector>
 
-<<<<<<< HEAD
-#include "io/fs/fs_utils.h"
-
-=======
->>>>>>> 7bda49b5
 namespace doris {
 namespace path_util {
-
-using doris::io::FilePathDesc;
 
 // NOTE: The methods here are only related to path processing, do not involve
 // any file and IO operations.
