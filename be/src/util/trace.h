--- conflicted
+++ resolved
@@ -17,21 +17,7 @@
 #pragma once
 
 #include <butil/macros.h>
-<<<<<<< HEAD
-#include <rapidjson/stringbuffer.h>
-#include <rapidjson/writer.h>
-#include <stdint.h>
 
-#include <chrono>
-#include <iosfwd>
-#include <string>
-#include <utility>
-#include <vector>
-
-#include "common/logging.h"
-=======
-
->>>>>>> 7bda49b5
 #include "gutil/ref_counted.h"
 #include "gutil/strings/stringpiece.h"
 #include "gutil/strings/substitute.h"
@@ -39,105 +25,6 @@
 #include "util/scoped_cleanup.h"
 #include "util/spinlock.h"
 #include "util/time.h"
-<<<<<<< HEAD
-#include "util/trace_metrics.h"
-
-namespace doris {
-class Trace;
-}
-
-// Adopt a Trace on the current thread for the duration of the current
-// scope. The old current Trace is restored when the scope is exited.
-//
-// 't' should be a Trace* pointer.
-#define ADOPT_TRACE(t) doris::ScopedAdoptTrace _adopt_trace(t);
-
-// Issue a trace message, if tracing is enabled in the current thread.
-// See Trace::SubstituteAndTrace for arguments.
-// Example:
-//  TRACE("Acquired timestamp $0", timestamp);
-#define TRACE(format, substitutions...)                                                   \
-    do {                                                                                  \
-        doris::Trace* _trace = doris::Trace::CurrentTrace();                              \
-        if (_trace) {                                                                     \
-            _trace->SubstituteAndTrace(0, __FILE__, __LINE__, (format), ##substitutions); \
-        }                                                                                 \
-    } while (0)
-
-#define TRACE_START(format, substitutions...)                                              \
-    do {                                                                                   \
-        doris::Trace* _trace = doris::Trace::CurrentTrace();                               \
-        if (_trace) {                                                                      \
-            _trace->SubstituteAndTrace(-1, __FILE__, __LINE__, (format), ##substitutions); \
-        }                                                                                  \
-    } while (0)
-
-#define TRACE_FINISH(format, substitutions...)                                            \
-    do {                                                                                  \
-        doris::Trace* _trace = doris::Trace::CurrentTrace();                              \
-        if (_trace) {                                                                     \
-            _trace->SubstituteAndTrace(1, __FILE__, __LINE__, (format), ##substitutions); \
-        }                                                                                 \
-    } while (0)
-
-// Like the above, but takes the trace pointer as an explicit argument.
-#define TRACE_TO(trace, format, substitutions...) \
-    (trace)->SubstituteAndTrace(0, __FILE__, __LINE__, (format), ##substitutions)
-
-// Increment a counter associated with the current trace.
-//
-// Each trace contains a map of counters which can be used to keep
-// request-specific statistics. It is significantly faster to increment
-// a trace counter compared to logging a message. Additionally, having
-// slightly more structured information makes it easier to aggregate
-// and show information back to operators.
-//
-// NOTE: the 'counter_name' MUST be a string which stays alive forever.
-// Typically, this is a compile-time constant. If something other than
-// a constant is required, use TraceMetric::InternName() in order to
-// create a string which will last for the process lifetime. Of course,
-// these strings will never be cleaned up, so it's important to use this
-// judiciously.
-//
-// If no trace is active, this does nothing and does not evaluate its
-// parameters.
-#define TRACE_COUNTER_INCREMENT(counter_name, val)           \
-    do {                                                     \
-        doris::Trace* _trace = doris::Trace::CurrentTrace(); \
-        if (_trace) {                                        \
-            _trace->metrics()->Increment(counter_name, val); \
-        }                                                    \
-    } while (0)
-
-// Increment a counter for the amount of wall time spent in the current
-// scope. For example:
-//
-//  void DoFoo() {
-//    TRACE_COUNTER_SCOPE_LATENCY_US("foo_us");
-//    ... do expensive Foo thing
-//  }
-//
-//  will result in a trace metric indicating the number of microseconds spent
-//  in invocations of DoFoo().
-#define TRACE_COUNTER_SCOPE_LATENCY_US(counter_name) \
-    ::doris::ScopedTraceLatencyCounter _scoped_latency(counter_name)
-
-// Construct a constant C string counter name which acts as a sort of
-// coarse-grained histogram for trace metrics.
-#define BUCKETED_COUNTER_NAME(prefix, duration_us) \
-    []() {                                         \
-        if (duration_us >= 100 * 1000) {           \
-            return prefix "_gt_100_ms";            \
-        } else if (duration_us >= 10 * 1000) {     \
-            return prefix "_10-100_ms";            \
-        } else if (duration_us >= 1000) {          \
-            return prefix "_1-10_ms";              \
-        } else {                                   \
-            return prefix "_lt_1ms";               \
-        }                                          \
-    }()
-=======
->>>>>>> 7bda49b5
 
 // If this scope times out, make a simple trace.
 // It will log the cost time only.
@@ -163,168 +50,4 @@
         if (VARNAME_LINENUM(cost_us) >= VARNAME_LINENUM(timeout_us)) {                  \
             stream << "Simple trace cost(us): " << VARNAME_LINENUM(cost_us);            \
         }                                                                               \
-<<<<<<< HEAD
-    })
-
-namespace doris {
-
-struct TraceEntry;
-
-// A trace for a request or other process. This supports collecting trace entries
-// from a number of threads, and later dumping the results to a stream.
-//
-// Callers should generally not add trace messages directly using the public
-// methods of this class. Rather, the TRACE(...) macros defined above should
-// be used such that file/line numbers are automatically included, etc.
-//
-// This class is thread-safe.
-class Trace : public RefCountedThreadSafe<Trace> {
-public:
-    Trace();
-
-    // Logs a message into the trace buffer.
-    //
-    // See strings::Substitute for details.
-    //
-    // N.B.: the file path passed here is not copied, so should be a static
-    // constant (eg __FILE__).
-    void SubstituteAndTrace(
-            int type, const char* filepath, int line_number, StringPiece format,
-            const strings::internal::SubstituteArg& arg0 = strings::internal::SubstituteArg::NoArg,
-            const strings::internal::SubstituteArg& arg1 = strings::internal::SubstituteArg::NoArg,
-            const strings::internal::SubstituteArg& arg2 = strings::internal::SubstituteArg::NoArg,
-            const strings::internal::SubstituteArg& arg3 = strings::internal::SubstituteArg::NoArg,
-            const strings::internal::SubstituteArg& arg4 = strings::internal::SubstituteArg::NoArg,
-            const strings::internal::SubstituteArg& arg5 = strings::internal::SubstituteArg::NoArg,
-            const strings::internal::SubstituteArg& arg6 = strings::internal::SubstituteArg::NoArg,
-            const strings::internal::SubstituteArg& arg7 = strings::internal::SubstituteArg::NoArg,
-            const strings::internal::SubstituteArg& arg8 = strings::internal::SubstituteArg::NoArg,
-            const strings::internal::SubstituteArg& arg9 = strings::internal::SubstituteArg::NoArg);
-
-    // Dump the trace buffer to the given output stream.
-    //
-    enum {
-        NO_FLAGS = 0,
-
-        // If set, calculate and print the difference between successive trace messages.
-        INCLUDE_TIME_DELTAS = 1 << 0,
-        // If set, include a 'Metrics' line showing any attached trace metrics.
-        INCLUDE_METRICS = 1 << 1,
-
-        INCLUDE_ALL = INCLUDE_TIME_DELTAS | INCLUDE_METRICS
-    };
-    void Dump(std::ostream* out, int flags) const;
-
-    void DumpAccumulatedTime(std::ostream* out) const;
-
-    // Dump the trace buffer as a string.
-    std::string DumpToString(int flags = INCLUDE_ALL) const;
-
-    std::string MetricsAsJSON() const;
-
-    // Attaches the given trace which will get appended at the end when Dumping.
-    //
-    // The 'label' does not necessarily have to be unique, and is used to identify
-    // the child trace when dumped. The contents of the StringPiece are copied
-    // into this trace's arena.
-    void AddChildTrace(StringPiece label, Trace* child_trace);
-
-    // Return a copy of the current set of related "child" traces.
-    std::vector<std::pair<StringPiece, scoped_refptr<Trace>>> ChildTraces() const;
-
-    // Return the current trace attached to this thread, if there is one.
-    static Trace* CurrentTrace() { return threadlocal_trace_; }
-
-    // Simple function to dump the current trace to stderr, if one is
-    // available. This is meant for usage when debugging in gdb via
-    // 'call doris::Trace::DumpCurrentTrace();'.
-    static void DumpCurrentTrace();
-
-    TraceMetrics* metrics() { return &metrics_; }
-    const TraceMetrics& metrics() const { return metrics_; }
-
-private:
-    friend class ScopedAdoptTrace;
-    friend class RefCountedThreadSafe<Trace>;
-    ~Trace();
-
-    // The current trace for this thread. Threads should only set this using
-    // using ScopedAdoptTrace, which handles reference counting the underlying
-    // object.
-    static __thread Trace* threadlocal_trace_;
-
-    // Allocate a new entry from the arena, with enough space to hold a
-    // message of length 'len'.
-    TraceEntry* NewEntry(int len, const char* file_path, int line_number, int type = 0);
-
-    // Add the entry to the linked list of entries.
-    void AddEntry(TraceEntry* entry);
-
-    void MetricsToJSON(rapidjson::Writer<rapidjson::StringBuffer>* jw) const;
-
-    // TODO(yingchun): now we didn't import Arena, instead, we use manual malloc() and free().
-    // std::unique_ptr<ThreadSafeArena> arena_;
-
-    // Lock protecting the entries linked list.
-    mutable SpinLock lock_;
-    // The head of the linked list of entries (allocated inside arena_)
-    TraceEntry* entries_head_;
-    // The tail of the linked list of entries (allocated inside arena_)
-    TraceEntry* entries_tail_;
-
-    std::vector<std::pair<StringPiece, scoped_refptr<Trace>>> child_traces_;
-
-    TraceMetrics metrics_;
-
-    DISALLOW_COPY_AND_ASSIGN(Trace);
-};
-
-// Adopt a Trace object into the current thread for the duration
-// of this object.
-// This should only be used on the stack (and thus created and destroyed
-// on the same thread)
-class ScopedAdoptTrace {
-public:
-    explicit ScopedAdoptTrace(Trace* t) : old_trace_(Trace::threadlocal_trace_) {
-        Trace::threadlocal_trace_ = t;
-        if (t) {
-            t->AddRef();
-        }
-        DFAKE_SCOPED_LOCK_THREAD_LOCKED(ctor_dtor_);
-    }
-
-    ~ScopedAdoptTrace() {
-        if (Trace::threadlocal_trace_) {
-            Trace::threadlocal_trace_->Release();
-        }
-        Trace::threadlocal_trace_ = old_trace_;
-        DFAKE_SCOPED_LOCK_THREAD_LOCKED(ctor_dtor_);
-    }
-
-private:
-    DFAKE_MUTEX(ctor_dtor_);
-    Trace* old_trace_;
-
-    DISALLOW_COPY_AND_ASSIGN(ScopedAdoptTrace);
-};
-
-// Implementation for TRACE_COUNTER_SCOPE_LATENCY_US(...) macro above.
-class ScopedTraceLatencyCounter {
-public:
-    explicit ScopedTraceLatencyCounter(const char* counter)
-            : counter_(counter), start_time_(GetCurrentTimeMicros()) {}
-
-    ~ScopedTraceLatencyCounter() {
-        TRACE_COUNTER_INCREMENT(counter_, GetCurrentTimeMicros() - start_time_);
-    }
-
-private:
-    const char* const counter_;
-    int64_t start_time_;
-    DISALLOW_COPY_AND_ASSIGN(ScopedTraceLatencyCounter);
-};
-
-} // namespace doris
-=======
-    })
->>>>>>> 7bda49b5
+    })