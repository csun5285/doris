--- conflicted
+++ resolved
@@ -540,19 +540,6 @@
         char* to = (char*)_buf + offset;
         *to = (char)((uchar)*to | (uchar)bit);
         _field_pos++;
-<<<<<<< HEAD
-        return 0;
-    }
-
-    if constexpr (is_binary_format) {
-        uint offset = (_field_pos + 2) / 8 + 1;
-        uint bit = (1 << ((_field_pos + 2) & 7));
-        /* Room for this as it's allocated start_binary_row*/
-        char* to = (char*)_buf + offset;
-        *to = (char)((uchar)*to | (uchar)bit);
-        _field_pos++;
-=======
->>>>>>> 7bda49b5
         return 0;
     }
 
