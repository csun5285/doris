--- conflicted
+++ resolved
@@ -159,12 +159,9 @@
         DCHECK(_s_initialized);
         return _s_soft_mem_limit_str;
     }
-<<<<<<< HEAD
-=======
     static bool is_exceed_soft_mem_limit(int64_t bytes = 0) {
         return proc_mem_no_allocator_cache() + bytes > soft_mem_limit();
     }
->>>>>>> 7bda49b5
 
     static std::string debug_string();
 
