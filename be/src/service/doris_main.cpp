// Licensed to the Apache Software Foundation (ASF) under one
// or more contributor license agreements.  See the NOTICE file
// distributed with this work for additional information
// regarding copyright ownership.  The ASF licenses this file
// to you under the Apache License, Version 2.0 (the
// "License"); you may not use this file except in compliance
// with the License.  You may obtain a copy of the License at
//
//   http://www.apache.org/licenses/LICENSE-2.0
//
// Unless required by applicable law or agreed to in writing,
// software distributed under the License is distributed on an
// "AS IS" BASIS, WITHOUT WARRANTIES OR CONDITIONS OF ANY
// KIND, either express or implied.  See the License for the
// specific language governing permissions and limitations
// under the License.

#include <butil/macros.h>
// IWYU pragma: no_include <bthread/errno.h>
#include <errno.h> // IWYU pragma: keep
#include <fcntl.h>
#include <gperftools/malloc_extension.h> // IWYU pragma: keep
#include <libgen.h>
#include <setjmp.h>
#include <signal.h>
#include <stdint.h>
#include <stdio.h>
#include <stdlib.h>
#include <unistd.h>

#include <chrono>
#include <condition_variable>
#include <cstring>
#include <mutex>
#include <ostream>
#include <string>
#include <thread>
#include <tuple>
#include <unordered_map>
#include <vector>

#include "olap/tablet_schema_cache.h"
#include "olap/utils.h"
#include "runtime/memory/mem_tracker_limiter.h"
#include "util/jni-util.h"

#if defined(LEAK_SANITIZER)
#include <sanitizer/lsan_interface.h>
#endif

#include <curl/curl.h>
#include <thrift/TOutput.h>

#include "agent/heartbeat_server.h"
#include "agent/topic_subscriber.h"
#include "cloud/io/tmp_file_mgr.h"
#include "cloud/olap/storage_engine.h"
#include "common/config.h"
#include "common/daemon.h"
#include "common/logging.h"
#include "common/phdr_cache.h"
#include "common/resource_tls.h"
#include "common/signal_handler.h"
#include "common/status.h"
#include "io/cache/block/block_file_cache_downloader.h"
#include "io/cache/block/block_file_cache_factory.h"
#include "io/cache/block/block_file_cache_profile.h"
#include "io/cache/block/block_file_cache_settings.h"
#include "io/fs/local_file_system.h"
#include "io/fs/s3_file_bufferpool.h"
#include "olap/options.h"
#include "runtime/exec_env.h"
#include "service/backend_options.h"
#include "service/backend_service.h"
#include "service/brpc_service.h"
#include "service/http_service.h"
#include "util/debug_util.h"
#include "util/telemetry/telemetry.h"
#include "util/thrift_rpc_helper.h"
#include "util/thrift_server.h"
#include "util/uid_util.h"

namespace doris {
class TMasterInfo;
} // namespace doris

static void help(const char*);

extern "C" {
void __lsan_do_leak_check();
}

namespace doris {
extern bool k_doris_exit;

static void thrift_output(const char* x) {
    LOG(WARNING) << "thrift internal message: " << x;
}

} // namespace doris

// These code is referenced from clickhouse
// It is used to check the SIMD instructions
enum class InstructionFail {
    NONE = 0,
    SSE3 = 1,
    SSSE3 = 2,
    SSE4_1 = 3,
    SSE4_2 = 4,
    POPCNT = 5,
    AVX = 6,
    AVX2 = 7,
    AVX512 = 8,
    ARM_NEON = 9
};

auto instruction_fail_to_string(InstructionFail fail) {
    switch (fail) {
#define ret(x) return std::make_tuple(STDERR_FILENO, x, ARRAY_SIZE(x) - 1)
    case InstructionFail::NONE:
        ret("NONE");
    case InstructionFail::SSE3:
        ret("SSE3");
    case InstructionFail::SSSE3:
        ret("SSSE3");
    case InstructionFail::SSE4_1:
        ret("SSE4.1");
    case InstructionFail::SSE4_2:
        ret("SSE4.2");
    case InstructionFail::POPCNT:
        ret("POPCNT");
    case InstructionFail::AVX:
        ret("AVX");
    case InstructionFail::AVX2:
        ret("AVX2");
    case InstructionFail::AVX512:
        ret("AVX512");
    case InstructionFail::ARM_NEON:
        ret("ARM_NEON");
    }
    __builtin_unreachable();
}

sigjmp_buf jmpbuf;

void sig_ill_check_handler(int, siginfo_t*, void*) {
    siglongjmp(jmpbuf, 1);
}

/// Check if necessary SSE extensions are available by trying to execute some sse instructions.
/// If instruction is unavailable, SIGILL will be sent by kernel.
void check_required_instructions_impl(volatile InstructionFail& fail) {
#if defined(__SSE3__)
    fail = InstructionFail::SSE3;
    __asm__ volatile("addsubpd %%xmm0, %%xmm0" : : : "xmm0");
#endif

#if defined(__SSSE3__)
    fail = InstructionFail::SSSE3;
    __asm__ volatile("pabsw %%xmm0, %%xmm0" : : : "xmm0");

#endif

#if defined(__SSE4_1__)
    fail = InstructionFail::SSE4_1;
    __asm__ volatile("pmaxud %%xmm0, %%xmm0" : : : "xmm0");
#endif

#if defined(__SSE4_2__)
    fail = InstructionFail::SSE4_2;
    __asm__ volatile("pcmpgtq %%xmm0, %%xmm0" : : : "xmm0");
#endif

    /// Defined by -msse4.2
#if defined(__POPCNT__)
    fail = InstructionFail::POPCNT;
    {
        uint64_t a = 0;
        uint64_t b = 0;
        __asm__ volatile("popcnt %1, %0" : "=r"(a) : "r"(b) :);
    }
#endif

#if defined(__AVX__)
    fail = InstructionFail::AVX;
    __asm__ volatile("vaddpd %%ymm0, %%ymm0, %%ymm0" : : : "ymm0");
#endif

#if defined(__AVX2__)
    fail = InstructionFail::AVX2;
    __asm__ volatile("vpabsw %%ymm0, %%ymm0" : : : "ymm0");
#endif

#if defined(__AVX512__)
    fail = InstructionFail::AVX512;
    __asm__ volatile("vpabsw %%zmm0, %%zmm0" : : : "zmm0");
#endif

#if defined(__ARM_NEON__)
    fail = InstructionFail::ARM_NEON;
#ifndef __APPLE__
    __asm__ volatile("vadd.i32  q8, q8, q8" : : : "q8");
#endif
#endif

    fail = InstructionFail::NONE;
}

bool write_retry(int fd, const char* data, size_t size) {
    if (!size) size = strlen(data);

    while (size != 0) {
        ssize_t res = ::write(fd, data, size);

        if ((-1 == res || 0 == res) && errno != EINTR) return false;

        if (res > 0) {
            data += res;
            size -= res;
        }
    }

    return true;
}

/// Macros to avoid using strlen(), since it may fail if SSE is not supported.
#define WRITE_ERROR(data)                                                      \
    do {                                                                       \
        static_assert(__builtin_constant_p(data));                             \
        if (!write_retry(STDERR_FILENO, data, ARRAY_SIZE(data) - 1)) _Exit(1); \
    } while (false)

/// Check SSE and others instructions availability. Calls exit on fail.
/// This function must be called as early as possible, even before main, because static initializers may use unavailable instructions.
void check_required_instructions() {
    struct sigaction sa {};
    struct sigaction sa_old {};
    sa.sa_sigaction = sig_ill_check_handler;
    sa.sa_flags = SA_SIGINFO;
    auto signal = SIGILL;
    if (sigemptyset(&sa.sa_mask) != 0 || sigaddset(&sa.sa_mask, signal) != 0 ||
        sigaction(signal, &sa, &sa_old) != 0) {
        /// You may wonder about strlen.
        /// Typical implementation of strlen is using SSE4.2 or AVX2.
        /// But this is not the case because it's compiler builtin and is executed at compile time.

        WRITE_ERROR("Can not set signal handler\n");
        _Exit(1);
    }

    volatile InstructionFail fail = InstructionFail::NONE;

    if (sigsetjmp(jmpbuf, 1)) {
        WRITE_ERROR("Instruction check fail. The CPU does not support ");
        if (!std::apply(write_retry, instruction_fail_to_string(fail))) _Exit(1);
        WRITE_ERROR(" instruction set.\n");
        WRITE_ERROR(
                "For example, if your CPU does not support AVX2, you need to rebuild the Doris BE "
                "with: USE_AVX2=0 sh build.sh --be");
        _Exit(1);
    }

    check_required_instructions_impl(fail);

    if (sigaction(signal, &sa_old, nullptr)) {
        WRITE_ERROR("Can not set signal handler\n");
        _Exit(1);
    }
}

struct Checker {
    Checker() { check_required_instructions(); }
} checker
#ifndef __APPLE__
        __attribute__((init_priority(101))) /// Run before other static initializers.
#endif
        ;

int main(int argc, char** argv) {
    auto start = std::chrono::steady_clock::now();
    doris::signal::InstallFailureSignalHandler();

    // check if print version or help
    if (argc > 1) {
        if (strcmp(argv[1], "--version") == 0 || strcmp(argv[1], "-v") == 0) {
            puts(doris::get_build_version(false).c_str());
            exit(0);
        } else if (strcmp(argv[1], "--help") == 0 || strcmp(argv[1], "-?") == 0) {
            help(basename(argv[0]));
            exit(0);
        }
    }

    if (getenv("DORIS_HOME") == nullptr) {
        fprintf(stderr, "you need set DORIS_HOME environment variable.\n");
        exit(-1);
    }
    if (getenv("PID_DIR") == nullptr) {
        fprintf(stderr, "you need set PID_DIR environment variable.\n");
        exit(-1);
    }

    using doris::Status;
    using std::string;

    // open pid file, obtain file lock and save pid
    string pid_file = string(getenv("PID_DIR")) + "/be.pid";
    int fd = open(pid_file.c_str(), O_RDWR | O_CREAT,
                  S_IRUSR | S_IWUSR | S_IRGRP | S_IWGRP | S_IROTH);
    if (fd < 0) {
        fprintf(stderr, "fail to create pid file.");
        exit(-1);
    }

    string pid = std::to_string((long)getpid());
    pid += "\n";
    size_t length = write(fd, pid.c_str(), pid.size());
    if (length != pid.size()) {
        fprintf(stderr, "fail to save pid into pid file.");
        exit(-1);
    }

    // descriptor will be leaked when failing to close fd
    if (::close(fd) < 0) {
        fprintf(stderr, "failed to close fd of pidfile.");
        exit(-1);
    }

    // init config.
    // the config in be_custom.conf will overwrite the config in be.conf
    // Must init custom config after init config, separately.
    // Because the path of custom config file is defined in be.conf
    string conffile = string(getenv("DORIS_HOME")) + "/conf/be.conf";
    if (!doris::config::init(conffile.c_str(), true, true, true)) {
        fprintf(stderr, "error read config file. \n");
        return -1;
    }

    string custom_conffile = doris::config::custom_config_dir + "/be_custom.conf";
    if (!doris::config::init(custom_conffile.c_str(), true, false, false)) {
        fprintf(stderr, "error read custom config file. \n");
        return -1;
    }

    if (doris::config::enable_fuzzy_mode) {
        LOG(INFO) << "enable_fuzzy_mode is true, set fuzzy configs";
        doris::config::set_fuzzy_configs();
    }

#if !defined(__SANITIZE_ADDRESS__) && !defined(ADDRESS_SANITIZER) && !defined(LEAK_SANITIZER) && \
        !defined(THREAD_SANITIZER) && !defined(USE_JEMALLOC)
    // Change the total TCMalloc thread cache size if necessary.
    const size_t kDefaultTotalThreadCacheBytes = 1024 * 1024 * 1024;
    if (!MallocExtension::instance()->SetNumericProperty("tcmalloc.max_total_thread_cache_bytes",
                                                         kDefaultTotalThreadCacheBytes)) {
        fprintf(stderr, "Failed to change TCMalloc total thread cache size.\n");
        return -1;
    }
#endif

    std::vector<doris::StorePath> paths;
    auto olap_res = doris::parse_conf_store_paths(doris::config::storage_root_path, &paths);
    if (!olap_res) {
        LOG(FATAL) << "parse config storage path failed, path=" << doris::config::storage_root_path;
        exit(-1);
    }
    auto it = paths.begin();
    for (; it != paths.end();) {
        if (!doris::check_datapath_rw(it->path)) {
            if (doris::config::ignore_broken_disk) {
                LOG(WARNING) << "read write test file failed, path=" << it->path;
                it = paths.erase(it);
            } else {
                LOG(FATAL) << "read write test file failed, path=" << it->path;
                exit(-1);
            }
        } else {
            ++it;
        }
    }

    if (paths.empty()) {
        LOG(FATAL) << "All disks are broken, exit.";
        exit(-1);
    }

    // initialize libcurl here to avoid concurrent initialization
    auto curl_ret = curl_global_init(CURL_GLOBAL_ALL);
    if (curl_ret != 0) {
        LOG(FATAL) << "fail to initialize libcurl, curl_ret=" << curl_ret;
        exit(-1);
    }
    // add logger for thrift internal
    apache::thrift::GlobalOutput.setOutputFunction(doris::thrift_output);

    Status status = Status::OK();
    if (doris::config::enable_java_support) {
        // Init jni
        status = doris::JniUtil::Init();
        if (!status.ok()) {
            LOG(WARNING) << "Failed to initialize JNI: " << status;
            exit(1);
        }
    }

    // PHDR speed up exception handling, but exceptions from dynamically loaded libraries (dlopen)
    // will work only after additional call of this function.
    // rewrites dl_iterate_phdr will cause Jemalloc to fail to run after enable profile. see #
    // updatePHDRCache();

    // Load file cache before starting up daemon threads to make sure StorageEngine is read.
    doris::Daemon daemon;
    daemon.init(argc, argv, paths);
    daemon.start();

    if (doris::config::enable_file_cache) {
<<<<<<< HEAD
        auto start = std::chrono::steady_clock::now();
=======
        doris::io::IFileCache::init();
>>>>>>> 5cd7d5d0
        std::unordered_set<std::string> cache_path_set;
        std::vector<doris::CachePath> cache_paths;
        olap_res = doris::parse_conf_cache_paths(doris::config::file_cache_path, cache_paths);
        if (!olap_res) {
            LOG(FATAL) << "parse config file cache path failed, path="
                       << doris::config::file_cache_path;
            exit(-1);
        }

        std::unique_ptr<doris::ThreadPool> file_cache_init_pool;
        doris::ThreadPoolBuilder("FileCacheInitThreadPool")
                .set_min_threads(cache_paths.size())
                .set_max_threads(cache_paths.size())
                .build(&file_cache_init_pool);

        std::list<doris::Status> cache_status;
        for (auto& cache_path : cache_paths) {
            if (cache_path_set.find(cache_path.path) != cache_path_set.end()) {
                LOG(WARNING) << fmt::format("cache path {} is duplicate", cache_path.path);
                continue;
            }

            RETURN_IF_ERROR(file_cache_init_pool->submit_func(
                    std::bind(&doris::io::FileCacheFactory::create_file_cache,
                              &(doris::io::FileCacheFactory::instance()), cache_path.path,
                              cache_path.init_settings(), &(cache_status.emplace_back()))));

            cache_path_set.emplace(cache_path.path);
        }

        file_cache_init_pool->wait();
        for (const auto& status : cache_status) {
            if (!status.ok()) {
                LOG(FATAL) << "failed to init file cache, err: " << status;
                exit(-1);
            }
        }
        // use to init the 0 table profile for cloud mgr
        doris::io::FileCacheProfile::instance();
        auto end = std::chrono::steady_clock::now();
        LOG(INFO) << "loaded file cache, elapsed="
                  << std::chrono::duration_cast<std::chrono::milliseconds>(end - start).count()
                  << "ms";
        LOG(INFO) << "Init file cache instances size "
                  << doris::io::FileCacheFactory::instance().get_cache_instance_size();
    }

<<<<<<< HEAD
=======
    // PHDR speed up exception handling, but exceptions from dynamically loaded libraries (dlopen)
    // will work only after additional call of this function.
    // rewrites dl_iterate_phdr will cause Jemalloc to fail to run after enable profile. see #
    // updatePHDRCache();

    // Load file cache before starting up daemon threads to make sure StorageEngine is read.
    doris::Daemon daemon;
    daemon.init(argc, argv, paths);
    daemon.start();

>>>>>>> 5cd7d5d0
    doris::ResourceTls::init();
    if (!doris::BackendOptions::init()) {
        exit(-1);
    }

    // init exec env
    auto exec_env = doris::ExecEnv::GetInstance();
    doris::ExecEnv::init(exec_env, paths);
    doris::TabletSchemaCache::create_global_schema_cache();
    doris::vectorized::init_date_day_offset_dict();

    // init s3 write buffer pool
    doris::io::S3FileBufferPool* s3_buffer_pool = doris::io::S3FileBufferPool::GetInstance();
    s3_buffer_pool->init(doris::config::s3_write_buffer_whole_size,
                         doris::config::s3_write_buffer_size,
                         exec_env->buffered_reader_prefetch_thread_pool());

    // init and open storage engine
    doris::EngineOptions options;
    options.store_paths = paths;
    options.backend_uid = doris::UniqueId::gen_uid();
    doris::StorageEngine* engine = nullptr;
    auto st = doris::StorageEngine::open(options, &engine);
    if (!st.ok()) {
        LOG(FATAL) << "fail to open StorageEngine, res=" << st;
        exit(-1);
    }
    exec_env->set_storage_engine(engine);
    engine->set_heartbeat_flags(exec_env->heartbeat_flags());

#ifdef CLOUD_MODE
    st = doris::io::TmpFileMgr::create_tmp_file_mgrs();
    if (!st) {
        LOG(FATAL) << "fail to create tmp file mgrs, res=" << st;
        exit(-1);
    }
    // start all background threads of storage engine.
    // SHOULD be called after exec env is initialized.
    EXIT_IF_ERROR(engine->cloud_start_bg_threads());

    doris::io::FileCacheSegmentS3Downloader::create_preheating_s3_downloader();
#else
    EXIT_IF_ERROR(engine->start_bg_threads());
#endif

    doris::telemetry::init_tracer();

    // begin to start services
    doris::ThriftRpcHelper::setup(exec_env);
    // 1. thrift server with be_port
    doris::ThriftServer* be_server = nullptr;
    EXIT_IF_ERROR(
            doris::BackendService::create_service(exec_env, doris::config::be_port, &be_server));
    status = be_server->start();
    if (!status.ok()) {
        LOG(ERROR) << "Doris Be server did not start correctly, exiting";
        doris::shutdown_logging();
        exit(1);
    }

    // 2. bprc service
    doris::BRpcService brpc_service(exec_env);
    status = brpc_service.start(doris::config::brpc_port, doris::config::brpc_num_threads);
    if (!status.ok()) {
        LOG(ERROR) << "BRPC service did not start correctly, exiting";
        doris::shutdown_logging();
        exit(1);
    }

    // 3. http service
    doris::HttpService http_service(exec_env, doris::config::webserver_port,
                                    doris::config::webserver_num_workers);

    // construct s3 file buffer pool to reduce the cost of lazy loading
    doris::io::S3FileBufferPool::GetInstance();
#ifdef CLOUD_MODE
    status = http_service.cloud_start();
#else
    status = http_service.start();
#endif
    if (!status.ok()) {
        LOG(ERROR) << "Doris Be http service did not start correctly, exiting";
        doris::shutdown_logging();
        exit(1);
    }

    // 4. heart beat server
    doris::TMasterInfo* master_info = exec_env->master_info();
    doris::ThriftServer* heartbeat_thrift_server;
    doris::Status heartbeat_status = doris::create_heartbeat_server(
            exec_env, doris::config::heartbeat_service_port, &heartbeat_thrift_server,
            doris::config::heartbeat_service_thread_count, master_info);

    if (!heartbeat_status.ok()) {
        LOG(ERROR) << "Heartbeat services did not start correctly, exiting";
        doris::shutdown_logging();
        exit(1);
    }

    status = heartbeat_thrift_server->start();
    if (!status.ok()) {
        LOG(ERROR) << "Doris BE HeartBeat Service did not start correctly, exiting: " << status;
        doris::shutdown_logging();
        exit(1);
    }

    auto end = std::chrono::steady_clock::now();
    LOG(INFO) << "started doris BE, elapsed="
              << std::chrono::duration_cast<std::chrono::milliseconds>(end - start).count() << "ms"
              << std::endl;

    while (!doris::k_doris_exit) {
#if defined(LEAK_SANITIZER)
        __lsan_do_leak_check();
#endif
        sleep(10);
    }

    doris::TabletSchemaCache::stop_and_join();
    http_service.stop();
    brpc_service.join();
    daemon.stop();
    heartbeat_thrift_server->stop();
    heartbeat_thrift_server->join();
    be_server->stop();
    be_server->join();
    engine->stop();

    delete be_server;
    be_server = nullptr;

    delete heartbeat_thrift_server;
    heartbeat_thrift_server = nullptr;

    doris::ExecEnv::destroy(exec_env);
    delete engine;
    engine = nullptr;

    return 0;
}

static void help(const char* progname) {
    printf("%s is the Doris backend server.\n\n", progname);
    printf("Usage:\n  %s [OPTION]...\n\n", progname);
    printf("Options:\n");
    printf("  -v, --version      output version information, then exit\n");
    printf("  -?, --help         show this help, then exit\n");
}<|MERGE_RESOLUTION|>--- conflicted
+++ resolved
@@ -414,11 +414,7 @@
     daemon.start();
 
     if (doris::config::enable_file_cache) {
-<<<<<<< HEAD
         auto start = std::chrono::steady_clock::now();
-=======
-        doris::io::IFileCache::init();
->>>>>>> 5cd7d5d0
         std::unordered_set<std::string> cache_path_set;
         std::vector<doris::CachePath> cache_paths;
         olap_res = doris::parse_conf_cache_paths(doris::config::file_cache_path, cache_paths);
@@ -427,32 +423,16 @@
                        << doris::config::file_cache_path;
             exit(-1);
         }
-
-        std::unique_ptr<doris::ThreadPool> file_cache_init_pool;
-        doris::ThreadPoolBuilder("FileCacheInitThreadPool")
-                .set_min_threads(cache_paths.size())
-                .set_max_threads(cache_paths.size())
-                .build(&file_cache_init_pool);
-
-        std::list<doris::Status> cache_status;
         for (auto& cache_path : cache_paths) {
             if (cache_path_set.find(cache_path.path) != cache_path_set.end()) {
                 LOG(WARNING) << fmt::format("cache path {} is duplicate", cache_path.path);
                 continue;
             }
-
-            RETURN_IF_ERROR(file_cache_init_pool->submit_func(
-                    std::bind(&doris::io::FileCacheFactory::create_file_cache,
-                              &(doris::io::FileCacheFactory::instance()), cache_path.path,
-                              cache_path.init_settings(), &(cache_status.emplace_back()))));
-
             cache_path_set.emplace(cache_path.path);
-        }
-
-        file_cache_init_pool->wait();
-        for (const auto& status : cache_status) {
-            if (!status.ok()) {
-                LOG(FATAL) << "failed to init file cache, err: " << status;
+            Status st = doris::io::FileCacheFactory::instance().create_file_cache(
+                    cache_path.path, cache_path.init_settings());
+            if (!st) {
+                LOG(FATAL) << "failed to init file cache, err: " << st;
                 exit(-1);
             }
         }
@@ -466,19 +446,6 @@
                   << doris::io::FileCacheFactory::instance().get_cache_instance_size();
     }
 
-<<<<<<< HEAD
-=======
-    // PHDR speed up exception handling, but exceptions from dynamically loaded libraries (dlopen)
-    // will work only after additional call of this function.
-    // rewrites dl_iterate_phdr will cause Jemalloc to fail to run after enable profile. see #
-    // updatePHDRCache();
-
-    // Load file cache before starting up daemon threads to make sure StorageEngine is read.
-    doris::Daemon daemon;
-    daemon.init(argc, argv, paths);
-    daemon.start();
-
->>>>>>> 5cd7d5d0
     doris::ResourceTls::init();
     if (!doris::BackendOptions::init()) {
         exit(-1);
