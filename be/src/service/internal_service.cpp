--- conflicted
+++ resolved
@@ -51,10 +51,7 @@
 #include "util/telemetry/telemetry.h"
 #include "util/thrift_util.h"
 #include "util/uid_util.h"
-<<<<<<< HEAD
 #include "util/defer_op.h"
-=======
->>>>>>> 6b773939
 #include "vec/exec/format/csv/csv_reader.h"
 #include "vec/exec/format/generic_reader.h"
 #include "vec/exec/format/json/new_json_reader.h"
@@ -473,12 +470,7 @@
         break;
     }
     case TFileFormatType::FORMAT_PARQUET: {
-<<<<<<< HEAD
-        std::vector<std::string> column_names;
-        reader.reset(new vectorized::ParquetReader(params, range, column_names));
-=======
         reader.reset(new vectorized::ParquetReader(params, range));
->>>>>>> 6b773939
         break;
     }
     case TFileFormatType::FORMAT_ORC: {
