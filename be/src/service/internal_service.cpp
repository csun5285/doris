--- conflicted
+++ resolved
@@ -19,10 +19,7 @@
 
 #include <butil/iobuf.h>
 
-<<<<<<< HEAD
 #include <algorithm>
-=======
->>>>>>> c300ae79
 #include <memory>
 #include <string>
 
@@ -644,11 +641,7 @@
             Status s = pipe->append(std::move(row));
             if (!s.ok()) {
                 response->mutable_status()->set_status_code(1);
-<<<<<<< HEAD
-                response->mutable_status()->add_error_msgs(s.get_error_msg());
-=======
                 response->mutable_status()->add_error_msgs(s.to_string());
->>>>>>> c300ae79
                 return;
             }
         }
@@ -1204,15 +1197,9 @@
         RETURN_IF_ERROR(point_get_fn(std::pair {0, request->rowids_size()}, &block));
     }
     VLOG_DEBUG << "dump block:" << block.dump_data(0, 10);
-<<<<<<< HEAD
-
-    [[unused]] size_t compressed_size = 0;
-    [[unused]] size_t uncompressed_size = 0;
-=======
-    
+
     size_t compressed_size = 0;
     size_t uncompressed_size = 0;
->>>>>>> c300ae79
     int be_exec_version = request->has_be_exec_version() ? request->be_exec_version() : 0;
     RETURN_IF_ERROR(block.serialize(be_exec_version, response->mutable_block(), &uncompressed_size,
                                     &compressed_size, segment_v2::CompressionTypePB::LZ4));
