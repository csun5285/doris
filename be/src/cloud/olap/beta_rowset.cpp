// Licensed to the Apache Software Foundation (ASF) under one
// or more contributor license agreements.  See the NOTICE file
// distributed with this work for additional information
// regarding copyright ownership.  The ASF licenses this file
// to you under the Apache License, Version 2.0 (the
// "License"); you may not use this file except in compliance
// with the License.  You may obtain a copy of the License at
//
//   http://www.apache.org/licenses/LICENSE-2.0
//
// Unless required by applicable law or agreed to in writing,
// software distributed under the License is distributed on an
// "AS IS" BASIS, WITHOUT WARRANTIES OR CONDITIONS OF ANY
// KIND, either express or implied.  See the License for the
// specific language governing permissions and limitations
// under the License.

#include "olap/rowset/beta_rowset.h"

#include <fmt/core.h>
#include <glog/logging.h>
#include <stdio.h>  // for remove()
#include <unistd.h> // for link()
#include <util/file_utils.h>

#include "cloud/io/cloud_file_cache_profile.h"
#include "cloud/io/s3_file_system.h"
#include "common/status.h"
#include "olap/olap_common.h"
#include "olap/olap_define.h"
#include "olap/rowset/beta_rowset_reader.h"
#include "olap/rowset/segment_v2/inverted_index_cache.h"
#include "olap/rowset/segment_v2/inverted_index_desc.h"
#include "olap/tablet_schema.h"
#include "olap/utils.h"
#include "util/doris_metrics.h"

namespace doris {
using namespace ErrorCode;

std::string BetaRowset::segment_file_path(int segment_id) {
#ifdef BE_TEST
    if (!config::file_cache_type.empty()) {
        return segment_file_path(_tablet_path, rowset_id(), segment_id);
    }
#endif
    return segment_file_path(_rowset_dir, rowset_id(), segment_id);
}

std::string BetaRowset::segment_cache_path(const std::string& rowset_dir, const RowsetId& rowset_id,
                                           int segment_id) {
    // {root_path}/data/{shard_id}/{tablet_id}/{schema_hash}/{rowset_id}_{seg_num}
    return fmt::format("{}/{}_{}", rowset_dir, rowset_id.to_string(), segment_id);
}

std::string BetaRowset::segment_cache_path(int segment_id) {
    // {root_path}/data/{shard_id}/{tablet_id}/{schema_hash}/{rowset_id}_{seg_num}
    return fmt::format("{}/{}_{}", _tablet_path, rowset_id().to_string(), segment_id);
}

std::string BetaRowset::segment_file_path(const std::string& rowset_dir, const RowsetId& rowset_id,
                                          int segment_id) {
    // {rowset_dir}/{schema_hash}/{rowset_id}_{seg_num}.dat
    return fmt::format("{}/{}_{}.dat", rowset_dir, rowset_id.to_string(), segment_id);
}

std::string BetaRowset::remote_tablet_path(int64_t tablet_id) {
    // data/{tablet_id}
    return fmt::format("{}/{}", DATA_PREFIX, tablet_id);
}

std::string BetaRowset::remote_segment_path(int64_t tablet_id, const RowsetId& rowset_id,
                                            int segment_id) {
    // data/{tablet_id}/{rowset_id}_{seg_num}.dat
    return remote_segment_path(tablet_id, rowset_id.to_string(), segment_id);
}

std::string BetaRowset::remote_segment_path(int64_t tablet_id, const std::string& rowset_id,
                                            int segment_id) {
    // data/{tablet_id}/{rowset_id}_{seg_num}.dat
    return fmt::format("{}/{}_{}.dat", remote_tablet_path(tablet_id), rowset_id, segment_id);
}

std::string BetaRowset::local_segment_path_segcompacted(const std::string& tablet_path,
                                                        const RowsetId& rowset_id, int64_t begin,
                                                        int64_t end) {
    // {root_path}/data/{shard_id}/{tablet_id}/{schema_hash}/{rowset_id}_{begin_seg}-{end_seg}.dat
    return fmt::format("{}/{}_{}-{}.dat", tablet_path, rowset_id.to_string(), begin, end);
}

BetaRowset::BetaRowset(TabletSchemaSPtr schema, const std::string& tablet_path,
                       RowsetMetaSharedPtr rowset_meta)
        : Rowset(schema, tablet_path, std::move(rowset_meta)) {
    if (_rowset_meta->is_local()) {
        _rowset_dir = tablet_path;
    } else {
        _rowset_dir = remote_tablet_path(_rowset_meta->tablet_id());
    }
}

BetaRowset::~BetaRowset() = default;

Status BetaRowset::init() {
    return Status::OK(); // no op
}

Status BetaRowset::do_load(bool /*use_cache*/) {
    // do nothing.
    // the segments in this rowset will be loaded by calling load_segments() explicitly.
    return Status::OK();
}

Status BetaRowset::get_segments_size(std::vector<size_t>* segments_size) {
    auto fs = _rowset_meta->fs();
    if (!fs || _schema == nullptr) {
        return Status::Error<INIT_FAILED>();
    }
    for (int seg_id = 0; seg_id < num_segments(); ++seg_id) {
        auto seg_path = segment_file_path(seg_id);
        size_t file_size;
        RETURN_IF_ERROR(fs->file_size(seg_path, &file_size));
        segments_size->push_back(file_size);
    }
    return Status::OK();
}
Status BetaRowset::load_segments(std::vector<segment_v2::SegmentSharedPtr>* segments) {
    auto fs = _rowset_meta->fs();
    if (!fs || _schema == nullptr) {
        return Status::Error<INIT_FAILED>();
    }
    auto count = [table_id = _rowset_meta->table_id(),
                  partition_id = _rowset_meta->partition_id()](OlapReaderStatistics* stats) {
        io::FileCacheProfile::instance().update(table_id, partition_id, stats);
    };
    for (int seg_id = 0; seg_id < num_segments(); ++seg_id) {
        auto seg_path = segment_file_path(seg_id);
        std::shared_ptr<segment_v2::Segment> segment;
        auto s = segment_v2::Segment::open(fs, seg_path, seg_id, rowset_meta(), _schema, &segment,
                                           count);
<<<<<<< HEAD
        if (UNLIKELY(s.precise_code() == EMPTY_SEGMENT)) continue;
=======
        if (s.is<EMPTY_SEGMENT>()) [[unlikely]] continue;
>>>>>>> c300ae79
        if (!s.ok()) {
            LOG(WARNING) << "failed to open segment " << seg_path << " : " << s.to_string();
            return Status::Error<ROWSET_LOAD_FAILED>();
        }
        segments->push_back(std::move(segment));
    }
    update_atime();
    return Status::OK();
}

Status BetaRowset::load_segments(int64_t seg_id_begin, int64_t seg_id_end,
                                 std::vector<segment_v2::SegmentSharedPtr>* segments) {
    int64_t seg_id = seg_id_begin;
    while (seg_id < seg_id_end) {
        DCHECK(seg_id >= 0);
        auto fs = _rowset_meta->fs();
        if (!fs || _schema == nullptr) {
            return Status::Error<INIT_FAILED>();
        }
        auto seg_path = segment_file_path(seg_id);
        std::shared_ptr<segment_v2::Segment> segment;
        auto s = segment_v2::Segment::open(fs, seg_path, seg_id, rowset_meta(), _schema, &segment);
        if (!s.ok()) {
            LOG(WARNING) << "failed to open segment. " << seg_path << " under rowset "
                         << unique_id() << " : " << s.to_string();
            return Status::Error<ROWSET_LOAD_FAILED>();
        }
        segments->push_back(std::move(segment));
        seg_id++;
    }
    return Status::OK();
}

Status BetaRowset::create_reader(RowsetReaderSharedPtr* result) {
    // NOTE: We use std::static_pointer_cast for performance
    result->reset(new BetaRowsetReader(std::static_pointer_cast<BetaRowset>(shared_from_this())));
    return Status::OK();
}

Status BetaRowset::split_range(const RowCursor& start_key, const RowCursor& end_key,
                               uint64_t request_block_row_count, size_t key_num,
                               std::vector<OlapTuple>* ranges) {
    ranges->emplace_back(start_key.to_tuple());
    ranges->emplace_back(end_key.to_tuple());
    return Status::OK();
}

Status BetaRowset::remove() {
    // TODO should we close and remove all segment reader first?
    VLOG_NOTICE << "begin to remove files in rowset " << unique_id()
                << ", version:" << start_version() << "-" << end_version()
                << ", tabletid:" << _rowset_meta->tablet_id();
    auto fs = _rowset_meta->fs();
    if (!fs) {
        return Status::Error<INIT_FAILED>();
    }
    bool success = true;
    Status st;
    for (int i = 0; i < num_segments(); ++i) {
        auto seg_path = segment_file_path(i);
        LOG(INFO) << "deleting " << seg_path;
        st = fs->delete_file(seg_path);
        if (!st.ok()) {
            LOG(WARNING) << st.to_string();
            success = false;
        }
        for (auto& column : _schema->columns()) {
            // if (column.has_inverted_index()) {
            const TabletIndex* index_meta = _schema->get_inverted_index(column.unique_id());
            if (index_meta) {
                std::string inverted_index_file = InvertedIndexDescriptor::get_index_file_name(
                        seg_path, index_meta->index_id());
                st = fs->delete_file(inverted_index_file);
                if (!st.ok()) {
                    LOG(WARNING) << st.to_string();
                    success = false;
                } else {
                    segment_v2::InvertedIndexSearcherCache::instance()->erase(inverted_index_file);
                }
            }
        }
    }
    if (!success) {
        LOG(WARNING) << "failed to remove files in rowset " << unique_id();
        return Status::Error<ROWSET_DELETE_FILE_FAILED>();
    }
    return Status::OK();
}

void BetaRowset::do_close() {
    // do nothing.
}

Status BetaRowset::link_files_to(const std::string& dir, RowsetId new_rowset_id,
                                 size_t new_rowset_start_seg_id) {
    DCHECK(is_local());
    auto fs = _rowset_meta->fs();
    if (!fs) {
        return Status::Error<INIT_FAILED>();
    }
    for (int i = 0; i < num_segments(); ++i) {
        auto dst_path = segment_file_path(dir, new_rowset_id, i + new_rowset_start_seg_id);
        // TODO(lingbin): use Env API? or EnvUtil?
        bool dst_path_exist = false;
        if (!fs->exists(dst_path, &dst_path_exist).ok() || dst_path_exist) {
            LOG(WARNING) << "failed to create hard link, file already exist: " << dst_path;
            return Status::Error<FILE_ALREADY_EXIST>();
        }
        auto src_path = segment_file_path(i);
        // TODO(lingbin): how external storage support link?
        //     use copy? or keep refcount to avoid being delete?
        if (!fs->link_file(src_path, dst_path).ok()) {
            LOG(WARNING) << "fail to create hard link. from=" << src_path << ", "
                         << "to=" << dst_path << ", errno=" << Errno::no();
            return Status::Error<OS_ERROR>();
        }
        for (auto& column : _schema->columns()) {
            // if (column.has_inverted_index()) {
            const TabletIndex* index_meta = _schema->get_inverted_index(column.unique_id());
            if (index_meta) {
                std::string inverted_index_src_file_path =
                        InvertedIndexDescriptor::get_index_file_name(src_path,
                                                                     index_meta->index_id());
                std::string inverted_index_dst_file_path =
                        InvertedIndexDescriptor::get_index_file_name(dst_path,
                                                                     index_meta->index_id());

                if (!fs->link_file(inverted_index_src_file_path, inverted_index_dst_file_path)
                             .ok()) {
                    LOG(WARNING) << "fail to create hard link. from="
                                 << inverted_index_src_file_path << ", "
                                 << "to=" << inverted_index_dst_file_path
                                 << ", errno=" << Errno::no();
                    return Status::Error<OS_ERROR>();
                }
                LOG(INFO) << "success to create hard link. from=" << inverted_index_src_file_path
                          << ", "
                          << "to=" << inverted_index_dst_file_path;
            }
        }
    }
    return Status::OK();
}

Status BetaRowset::copy_files_to(const std::string& dir, const RowsetId& new_rowset_id) {
    DCHECK(is_local());
    for (int i = 0; i < num_segments(); ++i) {
        auto dst_path = segment_file_path(dir, new_rowset_id, i);
        Status status = Env::Default()->path_exists(dst_path);
        if (status.ok()) {
            LOG(WARNING) << "file already exist: " << dst_path;
            return Status::Error<FILE_ALREADY_EXIST>();
        }
        if (!status.is<NOT_FOUND>()) {
            LOG(WARNING) << "file check exist error: " << dst_path;
            return Status::Error<OS_ERROR>();
        }
        auto src_path = segment_file_path(i);
        if (!Env::Default()->copy_path(src_path, dst_path).ok()) {
            LOG(WARNING) << "fail to copy file. from=" << src_path << ", to=" << dst_path
                         << ", errno=" << Errno::no();
            return Status::Error<OS_ERROR>();
        }
        for (auto& column : _schema->columns()) {
            // if (column.has_inverted_index()) {
            const TabletIndex* index_meta = _schema->get_inverted_index(column.unique_id());
            if (index_meta) {
                std::string inverted_index_src_file_path =
                        InvertedIndexDescriptor::get_index_file_name(src_path,
                                                                     index_meta->index_id());
                std::string inverted_index_dst_file_path =
                        InvertedIndexDescriptor::get_index_file_name(dst_path,
                                                                     index_meta->index_id());
                if (!Env::Default()
                             ->copy_path(inverted_index_src_file_path, inverted_index_dst_file_path)
                             .ok()) {
                    LOG(WARNING) << "fail to copy file. from=" << inverted_index_src_file_path
                                 << ", to=" << inverted_index_dst_file_path
                                 << ", errno=" << Errno::no();
                    return Status::Error<OS_ERROR>();
                }
                LOG(INFO) << "success to copy file. from=" << inverted_index_src_file_path << ", "
                          << "to=" << inverted_index_dst_file_path;
            }
        }
    }
    return Status::OK();
}

Status BetaRowset::upload_to(io::RemoteFileSystem* dest_fs, const RowsetId& new_rowset_id) {
    DCHECK(is_local());
    if (num_segments() < 1) {
        return Status::OK();
    }
    std::vector<io::Path> local_paths;
    local_paths.reserve(num_segments());
    std::vector<io::Path> dest_paths;
    dest_paths.reserve(num_segments());
    for (int i = 0; i < num_segments(); ++i) {
        // Note: Here we use relative path for remote.
        auto remote_seg_path = remote_segment_path(_rowset_meta->tablet_id(), new_rowset_id, i);
        auto local_seg_path = segment_file_path(i);
        dest_paths.push_back(remote_seg_path);
        local_paths.push_back(local_seg_path);
        for (auto& column : _schema->columns()) {
            // if (column.has_inverted_index()) {
            const TabletIndex* index_meta = _schema->get_inverted_index(column.unique_id());
            if (index_meta) {
                std::string remote_inverted_index_file =
                        InvertedIndexDescriptor::get_index_file_name(remote_seg_path,
                                                                     index_meta->index_id());
                std::string local_inverted_index_file =
                        InvertedIndexDescriptor::get_index_file_name(local_seg_path,
                                                                     index_meta->index_id());
                dest_paths.push_back(remote_inverted_index_file);
                local_paths.push_back(local_inverted_index_file);
            }
        }
    }
    auto st = dest_fs->batch_upload(local_paths, dest_paths);
    if (st.ok()) {
        DorisMetrics::instance()->upload_rowset_count->increment(1);
        DorisMetrics::instance()->upload_total_byte->increment(data_disk_size());
    } else {
        DorisMetrics::instance()->upload_fail_count->increment(1);
    }
    return st;
}

bool BetaRowset::check_path(const std::string& path) {
    for (int i = 0; i < num_segments(); ++i) {
        auto seg_path = segment_file_path(i);
        if (seg_path == path) {
            return true;
        }
    }
    return false;
}

bool BetaRowset::check_file_exist() {
    for (int i = 0; i < num_segments(); ++i) {
        auto seg_path = segment_file_path(i);
        auto fs = _rowset_meta->fs();
        if (!fs) {
            return false;
        }
        bool seg_file_exist = false;
        if (!fs->exists(seg_path, &seg_file_exist).ok() || !seg_file_exist) {
            LOG(WARNING) << "data file not existed: " << seg_path
                         << " for rowset_id: " << rowset_id();
            return false;
        }
    }
    return true;
}

bool BetaRowset::check_current_rowset_segment() {
    auto fs = _rowset_meta->fs();
    if (!fs) {
        return false;
    }
    for (int seg_id = 0; seg_id < num_segments(); ++seg_id) {
        auto seg_path = segment_file_path(seg_id);
        std::shared_ptr<segment_v2::Segment> segment;
        auto s = segment_v2::Segment::open(fs, seg_path, seg_id, rowset_meta(), _schema, &segment);
        if (!s.ok()) {
            LOG(WARNING) << "segment can not be opened. file=" << seg_path;
            return false;
        }
    }
    return true;
}

} // namespace doris<|MERGE_RESOLUTION|>--- conflicted
+++ resolved
@@ -137,11 +137,7 @@
         std::shared_ptr<segment_v2::Segment> segment;
         auto s = segment_v2::Segment::open(fs, seg_path, seg_id, rowset_meta(), _schema, &segment,
                                            count);
-<<<<<<< HEAD
-        if (UNLIKELY(s.precise_code() == EMPTY_SEGMENT)) continue;
-=======
         if (s.is<EMPTY_SEGMENT>()) [[unlikely]] continue;
->>>>>>> c300ae79
         if (!s.ok()) {
             LOG(WARNING) << "failed to open segment " << seg_path << " : " << s.to_string();
             return Status::Error<ROWSET_LOAD_FAILED>();
