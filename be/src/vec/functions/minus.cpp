--- conflicted
+++ resolved
@@ -35,11 +35,7 @@
     }
 
     template <typename Result = DecimalV2Value>
-<<<<<<< HEAD
-    static inline DecimalV2Value apply(DecimalV2Value a, DecimalV2Value b) {
-=======
     static inline DecimalV2Value apply(const DecimalV2Value& a, const DecimalV2Value& b) {
->>>>>>> 6b773939
         return DecimalV2Value(a.value() - b.value());
     }
 
