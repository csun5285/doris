// Licensed to the Apache Software Foundation (ASF) under one
// or more contributor license agreements.  See the NOTICE file
// distributed with this work for additional information
// regarding copyright ownership.  The ASF licenses this file
// to you under the Apache License, Version 2.0 (the
// "License"); you may not use this file except in compliance
// with the License.  You may obtain a copy of the License at
//
//   http://www.apache.org/licenses/LICENSE-2.0
//
// Unless required by applicable law or agreed to in writing,
// software distributed under the License is distributed on an
// "AS IS" BASIS, WITHOUT WARRANTIES OR CONDITIONS OF ANY
// KIND, either express or implied.  See the License for the
// specific language governing permissions and limitations
// under the License.
// This file is copied from
// https://github.com/ClickHouse/ClickHouse/blob/master/src/Functions/array/arrayAggregation.cpp
// and modified by Doris

#include <type_traits>

#include "vec/aggregate_functions/aggregate_function_avg.h"
#include "vec/aggregate_functions/aggregate_function_min_max.h"
#include "vec/aggregate_functions/aggregate_function_null.h"
#include "vec/aggregate_functions/aggregate_function_product.h"
#include "vec/aggregate_functions/aggregate_function_sum.h"
#include "vec/aggregate_functions/helpers.h"
#include "vec/columns/column_nullable.h"
#include "vec/common/arena.h"
#include "vec/core/types.h"
#include "vec/data_types/data_type.h"
#include "vec/data_types/data_type_nullable.h"
#include "vec/functions/array/function_array_join.h"
#include "vec/functions/array/function_array_mapped.h"
#include "vec/functions/simple_function_factory.h"

namespace doris {
namespace vectorized {

enum class AggregateOperation { MIN, MAX, SUM, AVERAGE, PRODUCT };

template <typename Element, AggregateOperation operation>
struct ArrayAggregateResultImpl;

template <typename Element>
struct ArrayAggregateResultImpl<Element, AggregateOperation::MIN> {
    using Result = Element;
};

template <typename Element>
struct ArrayAggregateResultImpl<Element, AggregateOperation::MAX> {
    using Result = Element;
};

template <typename Element>
struct ArrayAggregateResultImpl<Element, AggregateOperation::AVERAGE> {
    using Result = DisposeDecimal<Element, Float64>;
};

template <typename Element>
struct ArrayAggregateResultImpl<Element, AggregateOperation::PRODUCT> {
    using Result = DisposeDecimal<Element, Float64>;
};

template <typename Element>
struct ArrayAggregateResultImpl<Element, AggregateOperation::SUM> {
    using Result = DisposeDecimal<
            Element,
            std::conditional_t<IsFloatNumber<Element>, Float64,
                               std::conditional_t<std::is_same_v<Element, Int128>, Int128, Int64>>>;
};

template <typename Element, AggregateOperation operation>
using ArrayAggregateResult = typename ArrayAggregateResultImpl<Element, operation>::Result;

// For MIN/MAX, the type of result is the same as the type of elements, we can omit the
// template specialization.
template <AggregateOperation operation>
struct AggregateFunctionImpl;

template <>
struct AggregateFunctionImpl<AggregateOperation::SUM> {
    template <typename Element>
    struct TypeTraits {
        using ResultType = ArrayAggregateResult<Element, AggregateOperation::SUM>;
        using AggregateDataType = AggregateFunctionSumData<ResultType>;
        using Function = AggregateFunctionSum<Element, ResultType, AggregateDataType>;
    };
};

template <>
struct AggregateFunctionImpl<AggregateOperation::AVERAGE> {
    template <typename Element>
    struct TypeTraits {
        using ResultType = ArrayAggregateResult<Element, AggregateOperation::AVERAGE>;
        using AggregateDataType = AggregateFunctionAvgData<ResultType>;
        using Function = AggregateFunctionAvg<Element, AggregateDataType>;
        static_assert(std::is_same_v<ResultType, typename Function::ResultType>,
                      "ResultType doesn't match.");
    };
};

template <>
struct AggregateFunctionImpl<AggregateOperation::PRODUCT> {
    template <typename Element>
    struct TypeTraits {
        using ResultType = ArrayAggregateResult<Element, AggregateOperation::PRODUCT>;
        using AggregateDataType = AggregateFunctionProductData<ResultType>;
        using Function = AggregateFunctionProduct<Element, ResultType, AggregateDataType>;
    };
};

template <typename Derived>
struct AggregateFunction {
    template <typename T>
    using Function = typename Derived::template TypeTraits<T>::Function;

    static auto create(const DataTypePtr& data_type_ptr) -> AggregateFunctionPtr {
        DataTypes data_types = {remove_nullable(data_type_ptr)};
        auto& data_type = *data_types.front();
        AggregateFunctionPtr nested_function;
        if (is_decimal(data_types.front())) {
            nested_function = AggregateFunctionPtr(
                    create_with_decimal_type<Function>(data_type, data_type, data_types));
        } else {
            nested_function =
                    AggregateFunctionPtr(create_with_numeric_type<Function>(data_type, data_types));
        }

        AggregateFunctionPtr function;
        function.reset(new AggregateFunctionNullUnary<true>(nested_function,
                                                            {make_nullable(data_type_ptr)}, {}));
        return function;
    }
};

template <AggregateOperation operation>
struct ArrayAggregateImpl {
    using column_type = ColumnArray;
    using data_type = DataTypeArray;

    static bool _is_variadic() { return false; }

    static size_t _get_number_of_arguments() { return 1; }

    static DataTypePtr get_return_type(const DataTypes& arguments) {
        using Function = AggregateFunction<AggregateFunctionImpl<operation>>;
        const DataTypeArray* data_type_array =
                static_cast<const DataTypeArray*>(remove_nullable(arguments[0]).get());
        auto function = Function::create(data_type_array->get_nested_type());
        return function->get_return_type();
    }

    static Status execute(Block& block, const ColumnNumbers& arguments, size_t result,
                          const DataTypeArray* data_type_array, const ColumnArray& array) {
        ColumnPtr res;
        DataTypePtr type = data_type_array->get_nested_type();
        const IColumn* data = array.get_data_ptr().get();

        const auto& offsets = array.get_offsets();
        if (execute_type<UInt8>(res, type, data, offsets) ||
            execute_type<Int8>(res, type, data, offsets) ||
            execute_type<Int16>(res, type, data, offsets) ||
            execute_type<Int32>(res, type, data, offsets) ||
            execute_type<Int64>(res, type, data, offsets) ||
            execute_type<Int128>(res, type, data, offsets) ||
            execute_type<Float32>(res, type, data, offsets) ||
            execute_type<Float64>(res, type, data, offsets) ||
            execute_type<Decimal128>(res, type, data, offsets) ||
<<<<<<< HEAD
=======
            execute_type<Decimal128I>(res, type, data, offsets) ||
>>>>>>> 6b773939
            execute_type<Date>(res, type, data, offsets) ||
            execute_type<DateTime>(res, type, data, offsets) ||
            execute_type<DateV2>(res, type, data, offsets) ||
            execute_type<DateTimeV2>(res, type, data, offsets)) {
            block.replace_by_position(result, std::move(res));
            return Status::OK();
        } else {
            return Status::RuntimeError("Unexpected column for aggregation: {}", data->get_name());
        }
    }

    template <typename Element>
    static bool execute_type(ColumnPtr& res_ptr, const DataTypePtr& type, const IColumn* data,
                             const ColumnArray::Offsets64& offsets) {
        using ColVecType = ColumnVectorOrDecimal<Element>;
        using ResultType = ArrayAggregateResult<Element, operation>;
        using ColVecResultType = ColumnVectorOrDecimal<ResultType>;
        using Function = AggregateFunction<AggregateFunctionImpl<operation>>;

        const ColVecType* column =
                data->is_nullable()
                        ? check_and_get_column<ColVecType>(
                                  static_cast<const ColumnNullable*>(data)->get_nested_column())
                        : check_and_get_column<ColVecType>(&*data);
        if (!column) {
            return false;
        }

        ColumnPtr res_column;
        if constexpr (IsDecimalNumber<Element>) {
            res_column = ColVecResultType::create(0, column->get_scale());
        } else {
            res_column = ColVecResultType::create();
        }
        res_column = make_nullable(res_column);
        static_cast<ColumnNullable&>(res_column->assume_mutable_ref()).reserve(offsets.size());

        auto function = Function::create(type);
        auto guard = AggregateFunctionGuard(function.get());
        Arena arena;
        auto nullable_column = make_nullable(data->get_ptr());
        const IColumn* columns[] = {nullable_column.get()};
        for (int64_t i = 0; i < offsets.size(); ++i) {
            auto start = offsets[i - 1]; // -1 is ok.
            auto end = offsets[i];
            bool is_empty = (start == end);
            if (is_empty) {
                res_column->assume_mutable()->insert_default();
                continue;
            }
            function->reset(guard.data());
            function->add_batch_range(start, end - 1, guard.data(), columns, &arena,
                                      data->is_nullable());
            function->insert_result_into(guard.data(), res_column->assume_mutable_ref());
        }
        res_ptr = std::move(res_column);
        return true;
    };
};

struct NameArrayMin {
    static constexpr auto name = "array_min";
};

template <>
struct AggregateFunction<AggregateFunctionImpl<AggregateOperation::MIN>> {
    static auto create(const DataTypePtr& data_type_ptr) -> AggregateFunctionPtr {
        DataTypes data_types = {remove_nullable(data_type_ptr)};
        auto nested_function = AggregateFunctionPtr(
                create_aggregate_function_min(NameArrayMin::name, data_types, {}, false));

        AggregateFunctionPtr function;
        function.reset(new AggregateFunctionNullUnary<true>(nested_function,
                                                            {make_nullable(data_type_ptr)}, {}));
        return function;
    }
};

struct NameArrayMax {
    static constexpr auto name = "array_max";
};

template <>
struct AggregateFunction<AggregateFunctionImpl<AggregateOperation::MAX>> {
    static auto create(const DataTypePtr& data_type_ptr) -> AggregateFunctionPtr {
        DataTypes data_types = {remove_nullable(data_type_ptr)};
        auto nested_function = AggregateFunctionPtr(
                create_aggregate_function_max(NameArrayMax::name, data_types, {}, false));

        AggregateFunctionPtr function;
        function.reset(new AggregateFunctionNullUnary<true>(nested_function,
                                                            {make_nullable(data_type_ptr)}, {}));
        return function;
    }
};

struct NameArraySum {
    static constexpr auto name = "array_sum";
};

struct NameArrayAverage {
    static constexpr auto name = "array_avg";
};

struct NameArrayProduct {
    static constexpr auto name = "array_product";
};

using FunctionArrayMin =
        FunctionArrayMapped<ArrayAggregateImpl<AggregateOperation::MIN>, NameArrayMin>;
using FunctionArrayMax =
        FunctionArrayMapped<ArrayAggregateImpl<AggregateOperation::MAX>, NameArrayMax>;
using FunctionArraySum =
        FunctionArrayMapped<ArrayAggregateImpl<AggregateOperation::SUM>, NameArraySum>;
using FunctionArrayAverage =
        FunctionArrayMapped<ArrayAggregateImpl<AggregateOperation::AVERAGE>, NameArrayAverage>;
using FunctionArrayProduct =
        FunctionArrayMapped<ArrayAggregateImpl<AggregateOperation::PRODUCT>, NameArrayProduct>;

using FunctionArrayJoin = FunctionArrayMapped<ArrayJoinImpl, NameArrayJoin>;

void register_function_array_aggregation(SimpleFunctionFactory& factory) {
    factory.register_function<FunctionArrayMin>();
    factory.register_function<FunctionArrayMax>();
    factory.register_function<FunctionArraySum>();
    factory.register_function<FunctionArrayAverage>();
    factory.register_function<FunctionArrayProduct>();
    factory.register_function<FunctionArrayJoin>();
}

} // namespace vectorized
} // namespace doris<|MERGE_RESOLUTION|>--- conflicted
+++ resolved
@@ -168,10 +168,7 @@
             execute_type<Float32>(res, type, data, offsets) ||
             execute_type<Float64>(res, type, data, offsets) ||
             execute_type<Decimal128>(res, type, data, offsets) ||
-<<<<<<< HEAD
-=======
             execute_type<Decimal128I>(res, type, data, offsets) ||
->>>>>>> 6b773939
             execute_type<Date>(res, type, data, offsets) ||
             execute_type<DateTime>(res, type, data, offsets) ||
             execute_type<DateV2>(res, type, data, offsets) ||
