--- conflicted
+++ resolved
@@ -1,4 +1,4 @@
-// Licensed to the Apache Software Foundation (ASF) under onerray
+// Licensed to the Apache Software Foundation (ASF) under one
 // or more contributor license agreements.  See the NOTICE file
 // distributed with this work for additional information
 // regarding copyright ownership.  The ASF licenses this file
@@ -489,12 +489,20 @@
     }
 
     template <typename T>
-    auto& safe_get() const {
-        return const_cast<Field*>(this)->safe_get<T>();
-    }
-
-    template <typename T>
-    auto& safe_get();
+    T& safe_get() {
+        const Types::Which requested = TypeToEnum<std::decay_t<T>>::value;
+        CHECK_EQ(which, requested) << fmt::format("Bad get: has {}, requested {}", get_type_name(),
+                                                  Types::to_string(requested));
+        return get<T>();
+    }
+
+    template <typename T>
+    const T& safe_get() const {
+        const Types::Which requested = TypeToEnum<std::decay_t<T>>::value;
+        CHECK_EQ(which, requested) << fmt::format("Bad get: has {}, requested {}", get_type_name(),
+                                                  Types::to_string(requested));
+        return get<T>();
+    }
 
     bool operator==(const Field& rhs) const {
         return operator<=>(rhs) == std::strong_ordering::equal;
@@ -520,25 +528,7 @@
         case Types::Tuple:
         case Types::Map:
         case Types::VariantMap:
-<<<<<<< HEAD
-            return get<VariantMap>() < rhs.get<VariantMap>();
-        }
-
-        return {};
-    }
-
-    bool operator>(const Field& rhs) const { return rhs < *this; }
-
-    bool operator<=(const Field& rhs) const {
-        if (which < rhs.which) return true;
-        if (which > rhs.which) return false;
-
-        switch (which) {
-        case Types::Null:
-            return true;
-=======
             return std::strong_ordering::equal;
->>>>>>> 5cd7d5d0
         case Types::UInt64:
             return get<UInt64>() <=> rhs.get<UInt64>();
         case Types::UInt128:
@@ -987,17 +977,6 @@
 };
 
 template <>
-<<<<<<< HEAD
-struct NearestFieldTypeImpl<Int128> {
-    using Type = Int128;
-};
-template <>
-struct NearestFieldTypeImpl<Int128I> {
-    using Type = Int128I;
-};
-template <>
-=======
->>>>>>> 5cd7d5d0
 struct NearestFieldTypeImpl<Decimal32> {
     using Type = DecimalField<Decimal32>;
 };
@@ -1084,20 +1063,8 @@
 }
 
 template <typename T>
-<<<<<<< HEAD
-auto& Field::safe_get() {
-    const Types::Which requested = TypeToEnum<NearestFieldType<std::decay_t<T>>>::value;
-    if (which != requested)
-        LOG(FATAL) << fmt::format("Bad get: has {}, requested {}", get_type_name(), requested);
-    return get<T>();
-}
-
-template <typename T>
-std::enable_if_t<!std::is_same_v<std::decay_t<T>, Field>, Field&> Field::operator=(T&& rhs) {
-=======
     requires(!std::is_same_v<std::decay_t<T>, Field>)
 Field& Field::operator=(T&& rhs) {
->>>>>>> 5cd7d5d0
     auto&& val = cast_to_nearest_field_type(std::forward<T>(rhs));
     using U = decltype(val);
     if (which != TypeToEnum<std::decay_t<U>>::value) {
