// Licensed to the Apache Software Foundation (ASF) under one
// or more contributor license agreements.  See the NOTICE file
// distributed with this work for additional information
// regarding copyright ownership.  The ASF licenses this file
// to you under the Apache License, Version 2.0 (the
// "License"); you may not use this file except in compliance
// with the License.  You may obtain a copy of the License at
//
//   http://www.apache.org/licenses/LICENSE-2.0
//
// Unless required by applicable law or agreed to in writing,
// software distributed under the License is distributed on an
// "AS IS" BASIS, WITHOUT WARRANTIES OR CONDITIONS OF ANY
// KIND, either express or implied.  See the License for the
// specific language governing permissions and limitations
// under the License.
// This file is copied from
// https://github.com/ClickHouse/ClickHouse/blob/master/src/Core/Block.cpp
// and modified by Doris

#include "vec/core/block.h"

#include <fmt/format.h>
#include <snappy.h>

#include "agent/be_exec_version_manager.h"
#include "common/status.h"
#include "runtime/descriptors.h"
#include "runtime/row_batch.h"
#include "runtime/tuple.h"
#include "runtime/tuple_row.h"
#include "udf/udf.h"
#include "util/block_compression.h"
#include "util/exception.h"
#include "util/faststring.h"
#include "util/simd/bits.h"
#include "vec/columns/column.h"
#include "vec/columns/column_array.h"
#include "vec/columns/column_const.h"
#include "vec/columns/column_nullable.h"
#include "vec/columns/column_vector.h"
#include "vec/columns/columns_number.h"
#include "vec/common/assert_cast.h"
#include "vec/common/exception.h"
#include "vec/common/schema_util.h"
#include "vec/common/string_ref.h"
#include "vec/common/typeid_cast.h"
#include "vec/data_types/data_type_factory.hpp"

namespace doris::vectorized {

Block::Block(std::initializer_list<ColumnWithTypeAndName> il) : data {il} {
    initialize_index_by_name();
}

Block::Block(const ColumnsWithTypeAndName& data_) : data {data_} {
    initialize_index_by_name();
}

Block::Block(const std::vector<SlotDescriptor*>& slots, size_t block_size) {
    for (const auto slot_desc : slots) {
        auto column_ptr = slot_desc->get_empty_mutable_column();
        column_ptr->reserve(block_size);
        insert(ColumnWithTypeAndName(std::move(column_ptr), slot_desc->get_data_type_ptr(),
                                     slot_desc->col_name()));
    }
}

Block::Block(const PBlock& pblock) {
    int be_exec_version = pblock.has_be_exec_version() ? pblock.be_exec_version() : 0;
    CHECK(BeExecVersionManager::check_be_exec_version(be_exec_version));

    const char* buf = nullptr;
    std::string compression_scratch;
    if (pblock.compressed()) {
        // Decompress
        SCOPED_RAW_TIMER(&_decompress_time_ns);
        const char* compressed_data = pblock.column_values().c_str();
        size_t compressed_size = pblock.column_values().size();
        size_t uncompressed_size = 0;
        if (pblock.has_compression_type() && pblock.has_uncompressed_size()) {
            BlockCompressionCodec* codec;
            get_block_compression_codec(pblock.compression_type(), &codec);
            uncompressed_size = pblock.uncompressed_size();
            compression_scratch.resize(uncompressed_size);
            Slice decompressed_slice(compression_scratch);
            codec->decompress(Slice(compressed_data, compressed_size), &decompressed_slice);
            DCHECK(uncompressed_size == decompressed_slice.size);
        } else {
            bool success = snappy::GetUncompressedLength(compressed_data, compressed_size,
                                                         &uncompressed_size);
            DCHECK(success) << "snappy::GetUncompressedLength failed";
            compression_scratch.resize(uncompressed_size);
            success = snappy::RawUncompress(compressed_data, compressed_size,
                                            compression_scratch.data());
            DCHECK(success) << "snappy::RawUncompress failed";
        }
        _decompressed_bytes = uncompressed_size;
        buf = compression_scratch.data();
    } else {
        buf = pblock.column_values().data();
    }

    for (const auto& pcol_meta : pblock.column_metas()) {
        DataTypePtr type = DataTypeFactory::instance().create_data_type(pcol_meta);
        MutableColumnPtr data_column = type->create_column();
        buf = type->deserialize(buf, data_column.get(), be_exec_version);
        data.emplace_back(data_column->get_ptr(), type, pcol_meta.name());
    }
    initialize_index_by_name();
}

void Block::initialize_index_by_name() {
    for (size_t i = 0, size = data.size(); i < size; ++i) {
        index_by_name[data[i].name] = i;
    }
}

void Block::insert(size_t position, const ColumnWithTypeAndName& elem) {
    if (position > data.size()) {
        LOG(FATAL) << fmt::format("Position out of bound in Block::insert(), max position = {}",
                                  data.size());
    }

    for (auto& name_pos : index_by_name) {
        if (name_pos.second >= position) {
            ++name_pos.second;
        }
    }

    index_by_name.emplace(elem.name, position);
    data.emplace(data.begin() + position, elem);
}

void Block::insert(size_t position, ColumnWithTypeAndName&& elem) {
    if (position > data.size()) {
        LOG(FATAL) << fmt::format("Position out of bound in Block::insert(), max position = {}",
                                  data.size());
    }

    for (auto& name_pos : index_by_name) {
        if (name_pos.second >= position) {
            ++name_pos.second;
        }
    }

    index_by_name.emplace(elem.name, position);
    data.emplace(data.begin() + position, std::move(elem));
}

void Block::insert(const ColumnWithTypeAndName& elem) {
    index_by_name.emplace(elem.name, data.size());
    data.emplace_back(elem);
}

void Block::insert(ColumnWithTypeAndName&& elem) {
    index_by_name.emplace(elem.name, data.size());
    data.emplace_back(std::move(elem));
}

void Block::insert_unique(const ColumnWithTypeAndName& elem) {
    if (index_by_name.end() == index_by_name.find(elem.name)) {
        insert(elem);
    }
}

void Block::insert_unique(ColumnWithTypeAndName&& elem) {
    if (index_by_name.end() == index_by_name.find(elem.name)) {
        insert(std::move(elem));
    }
}

void Block::erase(const std::set<size_t>& positions) {
    for (auto it = positions.rbegin(); it != positions.rend(); ++it) {
        erase(*it);
    }
}

void Block::erase(size_t position) {
    if (data.empty()) {
        LOG(FATAL) << "Block is empty";
    }

    if (position >= data.size()) {
        LOG(FATAL) << fmt::format("Position out of bound in Block::erase(), max position = {}",
                                  data.size() - 1);
    }

    erase_impl(position);
}

void Block::erase_impl(size_t position) {
    data.erase(data.begin() + position);

    for (auto it = index_by_name.begin(); it != index_by_name.end();) {
        if (it->second == position)
            index_by_name.erase(it++);
        else {
            if (it->second > position) --it->second;
            ++it;
        }
    }
    if (position < row_same_bit.size()) {
        row_same_bit.erase(row_same_bit.begin() + position);
    }
}

void Block::erase(const String& name) {
    auto index_it = index_by_name.find(name);
    if (index_it == index_by_name.end()) {
        LOG(FATAL) << fmt::format("No such name in Block::erase(): '{}'", name);
    }

    erase_impl(index_it->second);
}

ColumnWithTypeAndName& Block::safe_get_by_position(size_t position) {
    if (data.empty()) {
        LOG(FATAL) << "Block is empty";
    }

    if (position >= data.size()) {
        LOG(FATAL) << fmt::format(
                "Position {} is out of bound in Block::safe_get_by_position(), max position = {}, "
                "there are columns: {}",
                position, data.size() - 1, dump_names());
    }

    return data[position];
}

const ColumnWithTypeAndName& Block::safe_get_by_position(size_t position) const {
    if (data.empty()) {
        LOG(FATAL) << "Block is empty";
    }

    if (position >= data.size()) {
        LOG(FATAL) << fmt::format(
                "Position {} is out of bound in Block::safe_get_by_position(), max position = {}, "
                "there are columns: {}",
                position, data.size() - 1, dump_names());
    }

    return data[position];
}

ColumnWithTypeAndName& Block::get_by_name(const std::string& name) {
    auto it = index_by_name.find(name);
    if (index_by_name.end() == it) {
        LOG(FATAL) << fmt::format("Not found column {} in block. There are only columns: {}", name,
                                  dump_names());
    }

    return data[it->second];
}

const ColumnWithTypeAndName& Block::get_by_name(const std::string& name) const {
    auto it = index_by_name.find(name);
    if (index_by_name.end() == it) {
        LOG(FATAL) << fmt::format("Not found column {} in block. There are only columns: {}", name,
                                  dump_names());
    }

    return data[it->second];
}

ColumnWithTypeAndName* Block::try_get_by_name(const std::string& name) {
    auto it = index_by_name.find(name);
    if (index_by_name.end() == it) {
        return nullptr;
    }
    return &data[it->second];
}

const ColumnWithTypeAndName* Block::try_get_by_name(const std::string& name) const {
    auto it = index_by_name.find(name);
    if (index_by_name.end() == it) {
        return nullptr;
    }
    return &data[it->second];
}

bool Block::has(const std::string& name) const {
    return index_by_name.end() != index_by_name.find(name);
}

size_t Block::get_position_by_name(const std::string& name) const {
    auto it = index_by_name.find(name);
    if (index_by_name.end() == it) {
        LOG(FATAL) << fmt::format("Not found column {} in block. There are only columns: {}", name,
                                  dump_names());
    }

    return it->second;
}

void Block::check_number_of_rows(bool allow_null_columns) const {
    ssize_t rows = -1;
    for (const auto& elem : data) {
        if (!elem.column && allow_null_columns) continue;

        if (!elem.column) {
            LOG(FATAL) << fmt::format(
                    "Column {} in block is nullptr, in method check_number_of_rows.", elem.name);
        }

        ssize_t size = elem.column->size();

        if (rows == -1) {
            rows = size;
        } else if (rows != size) {
            LOG(FATAL) << fmt::format("Sizes of columns doesn't match: {}:{},{}:{}",
                                      data.front().name, rows, elem.name, size);
        }
    }
}

size_t Block::rows() const {
    for (const auto& elem : data) {
        if (elem.column) {
            return elem.column->size();
        }
    }

    return 0;
}

std::string Block::each_col_size() {
    std::stringstream ss;
    for (const auto& elem : data) {
        if (elem.column) {
            ss << elem.column->size() << " | ";
        } else {
            ss << "-1 | ";
        }
    }
    return ss.str();
}

void Block::set_num_rows(size_t length) {
    if (rows() > length) {
        for (auto& elem : data) {
            if (elem.column) {
                elem.column = elem.column->cut(0, length);
            }
        }
        if (length < row_same_bit.size()) {
            row_same_bit.resize(length);
        }
    }
}

void Block::skip_num_rows(int64_t& length) {
    auto origin_rows = rows();
    if (origin_rows <= length) {
        clear();
        length -= origin_rows;
    } else {
        for (auto& elem : data) {
            if (elem.column) {
                elem.column = elem.column->cut(length, origin_rows - length);
            }
        }
        if (length < row_same_bit.size()) {
            row_same_bit.assign(row_same_bit.begin() + length, row_same_bit.end());
        }
    }
}

size_t Block::bytes() const {
    size_t res = 0;
    for (const auto& elem : data) {
        res += elem.column->byte_size();
    }

    return res;
}

size_t Block::allocated_bytes() const {
    size_t res = 0;
    for (const auto& elem : data) {
        res += elem.column->allocated_bytes();
    }

    return res;
}

std::string Block::dump_names() const {
    std::stringstream out;
    for (auto it = data.begin(); it != data.end(); ++it) {
        if (it != data.begin()) out << ", ";
        out << it->name;
    }
    return out.str();
}

std::string Block::dump_data(size_t begin, size_t row_limit) const {
    std::vector<std::string> headers;
    std::vector<size_t> headers_size;
    for (const auto& it : data) {
        std::string s = fmt::format("{}({})", it.name, it.type->get_name());
        headers_size.push_back(s.size() > 15 ? s.size() : 15);
        headers.emplace_back(s);
    }

    std::stringstream out;
    // header upper line
    auto line = [&]() {
        for (size_t i = 0; i < columns(); ++i) {
            out << std::setfill('-') << std::setw(1) << "+" << std::setw(headers_size[i]) << "-";
        }
        out << std::setw(1) << "+" << std::endl;
    };
    line();
    // header text
    for (size_t i = 0; i < columns(); ++i) {
        out << std::setfill(' ') << std::setw(1) << "|" << std::left << std::setw(headers_size[i])
            << headers[i];
    }
    out << std::setw(1) << "|" << std::endl;
    // header bottom line
    line();
    if (rows() == 0) {
        return out.str();
    }
    // content
    for (size_t row_num = begin; row_num < rows() && row_num < row_limit + begin; ++row_num) {
        for (size_t i = 0; i < columns(); ++i) {
            std::string s = "";
            if (data[i].column) {
                s = data[i].to_string(row_num);
            }
            if (s.length() > headers_size[i]) {
                s = s.substr(0, headers_size[i] - 3) + "...";
            }
            out << std::setfill(' ') << std::setw(1) << "|" << std::setw(headers_size[i])
                << std::right << s;
        }
        out << std::setw(1) << "|" << std::endl;
    }
    // bottom line
    line();
    if (row_limit < rows()) {
        out << rows() << " rows in block, only show first " << row_limit << " rows." << std::endl;
    }
    return out.str();
}

std::string Block::dump_one_line(size_t row, int column_end) const {
    assert(column_end <= columns());
    fmt::memory_buffer line;
    for (int i = 0; i < column_end; ++i) {
        if (LIKELY(i != 0)) {
            // TODO: need more effective function of to string. now the impl is slow
            fmt::format_to(line, " {}", data[i].to_string(row));
        } else {
            fmt::format_to(line, "{}", data[i].to_string(row));
        }
    }
    return fmt::to_string(line);
}

std::string Block::dump_structure() const {
    // WriteBufferFromOwnString out;
    std::stringstream out;
    for (auto it = data.begin(); it != data.end(); ++it) {
        if (it != data.begin()) {
            out << ", ";
        }
        out << it->dump_structure();
    }
    return out.str();
}

Block Block::clone_empty() const {
    Block res;
    for (const auto& elem : data) {
        res.insert(elem.clone_empty());
    }
    res.set_block_type(_type);
    return res;
}

MutableColumns Block::clone_empty_columns() const {
    size_t num_columns = data.size();
    MutableColumns columns(num_columns);
    for (size_t i = 0; i < num_columns; ++i) {
        columns[i] = data[i].column ? data[i].column->clone_empty() : data[i].type->create_column();
    }
    return columns;
}

Columns Block::get_columns() const {
    size_t num_columns = data.size();
    Columns columns(num_columns);
    for (size_t i = 0; i < num_columns; ++i) {
        columns[i] = data[i].column;
    }
    return columns;
}

MutableColumns Block::mutate_columns() {
    size_t num_columns = data.size();
    MutableColumns columns(num_columns);
    for (size_t i = 0; i < num_columns; ++i) {
        columns[i] = data[i].column ? (*std::move(data[i].column)).mutate()
                                    : data[i].type->create_column();
    }
    return columns;
}

void Block::set_columns(MutableColumns&& columns) {
    /// TODO: assert if |columns| doesn't match |data|!
    size_t num_columns = data.size();
    for (size_t i = 0; i < num_columns; ++i) {
        data[i].column = std::move(columns[i]);
    }
}

void Block::set_columns(const Columns& columns) {
    /// TODO: assert if |columns| doesn't match |data|!
    size_t num_columns = data.size();
    for (size_t i = 0; i < num_columns; ++i) {
        data[i].column = columns[i];
    }
}

Block Block::clone_with_columns(MutableColumns&& columns) const {
    Block res;

    size_t num_columns = data.size();
    for (size_t i = 0; i < num_columns; ++i) {
        res.insert({std::move(columns[i]), data[i].type, data[i].name});
    }
    res.set_block_type(_type);

    return res;
}

Block Block::clone_with_columns(const Columns& columns) const {
    Block res;

    size_t num_columns = data.size();

    if (num_columns != columns.size()) {
        LOG(FATAL) << fmt::format(
                "Cannot clone block with columns because block has {} columns, but {} columns "
                "given.",
                num_columns, columns.size());
    }

    for (size_t i = 0; i < num_columns; ++i) {
        res.insert({columns[i], data[i].type, data[i].name});
    }
<<<<<<< HEAD
=======
    res.set_block_type(_type);
>>>>>>> c300ae79
    return res;
}

Block Block::clone_without_columns() const {
    Block res;

    size_t num_columns = data.size();
    for (size_t i = 0; i < num_columns; ++i) {
        res.insert({nullptr, data[i].type, data[i].name});
    }
<<<<<<< HEAD
=======
    res.set_block_type(_type);
>>>>>>> c300ae79
    return res;
}

Block Block::sort_columns() const {
    Block sorted_block;

    for (const auto& name : index_by_name) {
        sorted_block.insert(data[name.second]);
    }

    return sorted_block;
}

const ColumnsWithTypeAndName& Block::get_columns_with_type_and_name() const {
    return data;
}

Names Block::get_names() const {
    Names res;
    res.reserve(columns());

    for (const auto& elem : data) {
        res.push_back(elem.name);
    }

    return res;
}

DataTypes Block::get_data_types() const {
    DataTypes res;
    res.reserve(columns());

    for (const auto& elem : data) {
        res.push_back(elem.type);
    }

    return res;
}

void Block::clear() {
    data.clear();
    index_by_name.clear();
    row_same_bit.clear();
}

void Block::clear_column_data(int column_size) noexcept {
    // data.size() greater than column_size, means here have some
    // function exec result in block, need erase it here
    if (column_size != -1 and data.size() > column_size) {
        for (int i = data.size() - 1; i >= column_size; --i) {
            erase(i);
        }
    }
    for (auto& d : data) {
        DCHECK(d.column->use_count() == 1);
        (*std::move(d.column)).assume_mutable()->clear();
    }
    row_same_bit.clear();
}

void Block::swap(Block& other) noexcept {
    data.swap(other.data);
    index_by_name.swap(other.index_by_name);
    row_same_bit.swap(other.row_same_bit);
}

void Block::swap(Block&& other) noexcept {
    clear();
    data = std::move(other.data);
    initialize_index_by_name();
    row_same_bit = std::move(other.row_same_bit);
}

void Block::update_hash(SipHash& hash) const {
    for (size_t row_no = 0, num_rows = rows(); row_no < num_rows; ++row_no) {
        for (const auto& col : data) {
            col.column->update_hash_with_value(row_no, hash);
        }
    }
}

void Block::filter_block_internal(Block* block, const std::vector<uint32_t>& columns_to_filter,
                                  const IColumn::Filter& filter) {
    size_t count = filter.size() - simd::count_zero_num((int8_t*)filter.data(), filter.size());
    if (count == 0) {
        for (auto& col : columns_to_filter) {
            std::move(*block->get_by_position(col).column).assume_mutable()->clear();
        }
    } else {
        for (auto& col : columns_to_filter) {
            if (block->get_by_position(col).column->size() != count) {
                block->get_by_position(col).column =
                        block->get_by_position(col).column->filter(filter, count);
            }
        }
    }
}

void Block::filter_block_internal(Block* block, const IColumn::Filter& filter,
                                  uint32_t column_to_keep) {
    std::vector<uint32_t> columns_to_filter;
    columns_to_filter.resize(column_to_keep);
    for (uint32_t i = 0; i < column_to_keep; ++i) {
        columns_to_filter[i] = i;
    }
    filter_block_internal(block, columns_to_filter, filter);
}

Block Block::copy_block(const std::vector<int>& column_offset) const {
    ColumnsWithTypeAndName columns_with_type_and_name;
    for (auto offset : column_offset) {
        DCHECK(offset < data.size());
        columns_with_type_and_name.emplace_back(data[offset]);
    }
    return columns_with_type_and_name;
}

<<<<<<< HEAD
void Block::append_block_by_selector(MutableBlock* dst, const IColumn::Selector& selector) const {
=======
void Block::append_block_by_selector(MutableBlock* dst,
                                     const IColumn::Selector& selector) const {
    if (dst->get_block_type() == BlockType::DYNAMIC) {
        object_util::align_append_block_by_selector(dst, this, selector);
        return;
    }
>>>>>>> c300ae79
    DCHECK(data.size() == dst->mutable_columns().size());
    for (size_t i = 0; i < data.size(); i++) {
        data[i].column->append_data_by_selector(dst->mutable_columns()[i], selector);
    }
}

Status Block::filter_block(Block* block, const std::vector<uint32_t>& columns_to_filter,
                           int filter_column_id, int column_to_keep) {
    ColumnPtr filter_column = block->get_by_position(filter_column_id).column;
    if (auto* nullable_column = check_and_get_column<ColumnNullable>(*filter_column)) {
        ColumnPtr nested_column = nullable_column->get_nested_column_ptr();

        MutableColumnPtr mutable_holder =
                nested_column->use_count() == 1
                        ? nested_column->assume_mutable()
                        : nested_column->clone_resized(nested_column->size());

        ColumnUInt8* concrete_column = typeid_cast<ColumnUInt8*>(mutable_holder.get());
        if (!concrete_column) {
            return Status::InvalidArgument(
                    "Illegal type {} of column for filter. Must be UInt8 or Nullable(UInt8).",
                    filter_column->get_name());
        }
        auto* __restrict null_map = nullable_column->get_null_map_data().data();
        IColumn::Filter& filter = concrete_column->get_data();
        auto* __restrict filter_data = filter.data();

        const size_t size = filter.size();
        for (size_t i = 0; i < size; ++i) {
            filter_data[i] &= !null_map[i];
        }
        filter_block_internal(block, columns_to_filter, filter);
    } else if (auto* const_column = check_and_get_column<ColumnConst>(*filter_column)) {
        bool ret = const_column->get_bool(0);
        if (!ret) {
            for (auto& col : columns_to_filter) {
                std::move(*block->get_by_position(col).column).assume_mutable()->clear();
            }
        }
    } else {
        const IColumn::Filter& filter =
                assert_cast<const doris::vectorized::ColumnVector<UInt8>&>(*filter_column)
                        .get_data();
        filter_block_internal(block, columns_to_filter, filter);
    }

    erase_useless_column(block, column_to_keep);
    return Status::OK();
}

Status Block::filter_block(Block* block, int filter_column_id, int column_to_keep) {
    std::vector<uint32_t> columns_to_filter;
    columns_to_filter.resize(column_to_keep);
    for (uint32_t i = 0; i < column_to_keep; ++i) {
        columns_to_filter[i] = i;
    }
    return filter_block(block, columns_to_filter, filter_column_id, column_to_keep);
}

Status Block::serialize(int be_exec_version, PBlock* pblock,
                        /*std::string* compressed_buffer,*/ size_t* uncompressed_bytes,
                        size_t* compressed_bytes, segment_v2::CompressionTypePB compression_type,
                        bool allow_transfer_large_data) const {
    pblock->set_be_exec_version(be_exec_version);

    // calc uncompressed size for allocation
    size_t content_uncompressed_size = 0;
    for (const auto& c : *this) {
        PColumnMeta* pcm = pblock->add_column_metas();
        c.to_pb_column_meta(pcm);
        // get serialized size
        content_uncompressed_size +=
                c.type->get_uncompressed_serialized_bytes(*(c.column), pblock->be_exec_version());
    }

    // serialize data values
    // when data type is HLL, content_uncompressed_size maybe larger than real size.
    std::string column_values;
    try {
        column_values.resize(content_uncompressed_size);
    } catch (...) {
        std::exception_ptr p = std::current_exception();
        std::string msg =
                fmt::format("Try to alloc {} bytes for pblock column values failed. reason {}",
                            content_uncompressed_size, get_current_exception_type_name(p));
        LOG(WARNING) << msg;
        return Status::BufferAllocFailed(msg);
    }
    char* buf = column_values.data();

    for (const auto& c : *this) {
        buf = c.type->serialize(*(c.column), buf, pblock->be_exec_version());
    }
    *uncompressed_bytes = content_uncompressed_size;

    // compress
    if (config::compress_rowbatches && content_uncompressed_size > 0) {
        SCOPED_RAW_TIMER(&_compress_time_ns);
        pblock->set_compression_type(compression_type);
        pblock->set_uncompressed_size(content_uncompressed_size);

        BlockCompressionCodec* codec;
        RETURN_IF_ERROR(get_block_compression_codec(compression_type, &codec));

        faststring buf_compressed;
        RETURN_IF_ERROR(codec->compress(Slice(column_values.data(), content_uncompressed_size),
                                        &buf_compressed));
        size_t compressed_size = buf_compressed.size();
        if (LIKELY(compressed_size < content_uncompressed_size)) {
            pblock->set_column_values(buf_compressed.data(), buf_compressed.size());
            pblock->set_compressed(true);
            *compressed_bytes = compressed_size;
        } else {
            pblock->set_column_values(std::move(column_values));
            *compressed_bytes = content_uncompressed_size;
        }

        VLOG_ROW << "uncompressed size: " << content_uncompressed_size
                 << ", compressed size: " << compressed_size;
    } else {
        pblock->set_column_values(std::move(column_values));
        *compressed_bytes = content_uncompressed_size;
    }
    if (!allow_transfer_large_data && *compressed_bytes >= std::numeric_limits<int32_t>::max()) {
        return Status::InternalError("The block is large than 2GB({}), can not send by Protobuf.",
                                     *compressed_bytes);
    }
    return Status::OK();
}

void Block::serialize(RowBatch* output_batch, const RowDescriptor& row_desc) {
    auto num_rows = rows();
    auto mem_pool = output_batch->tuple_data_pool();

    for (int i = 0; i < num_rows; ++i) {
        auto tuple_row = output_batch->get_row(i);
        const auto& tuple_descs = row_desc.tuple_descriptors();
        auto column_offset = 0;

        for (int j = 0; j < tuple_descs.size(); ++j) {
            auto tuple_desc = tuple_descs[j];
            tuple_row->set_tuple(j, deep_copy_tuple(*tuple_desc, mem_pool, i, column_offset));
            column_offset += tuple_desc->slots().size();
        }
        output_batch->commit_last_row();
    }
}

doris::Tuple* Block::deep_copy_tuple(const doris::TupleDescriptor& desc, MemPool* pool, int row,
                                     int column_offset, bool padding_char) {
    auto dst = reinterpret_cast<doris::Tuple*>(pool->allocate(desc.byte_size()));

    for (int i = 0; i < desc.slots().size(); ++i) {
        auto slot_desc = desc.slots()[i];
        auto& type_desc = slot_desc->type();
        const auto& column = get_by_position(column_offset + i).column;
        const auto& data_ref =
                type_desc.type != TYPE_ARRAY ? column->get_data_at(row) : StringRef();
        bool is_null = is_column_data_null(slot_desc->type(), data_ref, column, row);
        if (is_null) {
            dst->set_null(slot_desc->null_indicator_offset());
        } else {
            dst->set_not_null(slot_desc->null_indicator_offset());
            deep_copy_slot(dst->get_slot(slot_desc->tuple_offset()), pool, type_desc, data_ref,
                           column.get(), row, padding_char);
        }
    }
    return dst;
}

inline bool Block::is_column_data_null(const doris::TypeDescriptor& type_desc,
                                       const StringRef& data_ref, const IColumn* column, int row) {
    if (type_desc.type != TYPE_ARRAY) {
        return data_ref.data == nullptr;
    } else {
        Field array;
        column->get(row, array);
        return array.is_null();
    }
}

// TODO: need to refactor this function, too long.
void Block::deep_copy_slot(void* dst, MemPool* pool, const doris::TypeDescriptor& type_desc,
                           const StringRef& data_ref, const IColumn* column, int row,
                           bool padding_char) {
    if (type_desc.is_collection_type()) {
        if (type_desc.type != TYPE_ARRAY) {
            return;
        }

        Field field;
        column->get(row, field);
        const auto& array = field.get<Array>();
        auto collection_value = reinterpret_cast<CollectionValue*>(dst);
        auto item_type_desc = type_desc.children.front();
        CollectionValue::init_collection(pool, array.size(), item_type_desc.type, collection_value);

        const ColumnArray* array_column = nullptr;
        if (is_column_nullable(*column)) {
            auto& nested_column =
                    reinterpret_cast<const ColumnNullable*>(column)->get_nested_column();
            array_column = reinterpret_cast<const ColumnArray*>(&nested_column);
        } else {
            array_column = reinterpret_cast<const ColumnArray*>(column);
        }
        auto item_column = array_column->get_data_ptr().get();
        auto offset = array_column->get_offsets()[row - 1];
        auto iterator = collection_value->iterator(item_type_desc.type);
        for (int i = 0; i < collection_value->length(); ++i) {
            if (array[i].is_null()) {
                const auto& null_value = doris_udf::AnyVal(true);
                iterator.set(&null_value);
            } else {
                auto item_offset = offset + i;
                const auto& data_ref = item_type_desc.type != TYPE_ARRAY
                                               ? item_column->get_data_at(item_offset)
                                               : StringRef();
                if (item_type_desc.is_date_type()) {
                    // In CollectionValue, date type data is stored as either uint24_t or uint64_t.
                    DateTimeValue datetime_value;
                    deep_copy_slot(&datetime_value, pool, item_type_desc, data_ref, item_column,
                                   item_offset, padding_char);
                    DateTimeVal datetime_val;
                    datetime_value.to_datetime_val(&datetime_val);
                    iterator.set(&datetime_val);
                } else if (item_type_desc.is_decimal_v2_type()) {
                    // In CollectionValue, decimal type data is stored as decimal12_t.
                    DecimalV2Value decimal_value;
                    deep_copy_slot(&decimal_value, pool, item_type_desc, data_ref, item_column,
                                   item_offset, padding_char);
                    DecimalV2Val decimal_val;
                    decimal_value.to_decimal_val(&decimal_val);
                    iterator.set(&decimal_val);
                } else {
                    deep_copy_slot(iterator.get(), pool, item_type_desc, data_ref, item_column,
                                   item_offset, padding_char);
                }
            }
            iterator.next();
        }
    } else if (type_desc.is_date_type()) {
        VecDateTimeValue ts =
                *reinterpret_cast<const doris::vectorized::VecDateTimeValue*>(data_ref.data);
        DateTimeValue dt;
        ts.convert_vec_dt_to_dt(&dt);
        memcpy(dst, &dt, sizeof(DateTimeValue));
    } else if (type_desc.type == TYPE_OBJECT) {
        auto bitmap_value = (BitmapValue*)(data_ref.data);
        auto size = bitmap_value->getSizeInBytes();

        // serialize the content of string
        auto string_slot = reinterpret_cast<StringValue*>(dst);
        string_slot->ptr = reinterpret_cast<char*>(pool->allocate(size));
        bitmap_value->write(string_slot->ptr);
        string_slot->len = size;
    } else if (type_desc.type == TYPE_HLL) {
        auto hll_value = (HyperLogLog*)(data_ref.data);
        auto size = hll_value->max_serialized_size();
        auto string_slot = reinterpret_cast<StringValue*>(dst);
        string_slot->ptr = reinterpret_cast<char*>(pool->allocate(size));
        size_t actual_size = hll_value->serialize((uint8_t*)string_slot->ptr);
        string_slot->len = actual_size;
    } else if (type_desc.is_string_type()) { // TYPE_OBJECT and TYPE_HLL must be handled before.
        memcpy(dst, (const void*)(&data_ref), sizeof(data_ref));
        // Copy the content of string
        if (padding_char && type_desc.type == TYPE_CHAR) {
            // serialize the content of string
            auto string_slot = reinterpret_cast<StringValue*>(dst);
            string_slot->ptr = reinterpret_cast<char*>(pool->allocate(type_desc.len));
            string_slot->len = type_desc.len;
            memset(string_slot->ptr, 0, type_desc.len);
            memcpy(string_slot->ptr, data_ref.data, data_ref.size);
        } else {
            auto str_ptr = pool->allocate(data_ref.size);
            memcpy(str_ptr, data_ref.data, data_ref.size);
            auto string_slot = reinterpret_cast<StringValue*>(dst);
            string_slot->ptr = reinterpret_cast<char*>(str_ptr);
            string_slot->len = data_ref.size;
        }
    } else {
        memcpy(dst, data_ref.data, data_ref.size);
    }
}

MutableBlock::MutableBlock(const std::vector<TupleDescriptor*>& tuple_descs, int reserve_size) {
    for (auto tuple_desc : tuple_descs) {
        for (auto slot_desc : tuple_desc->slots()) {
            _data_types.emplace_back(slot_desc->get_data_type_ptr());
            _columns.emplace_back(_data_types.back()->create_column());
            if (reserve_size != 0) {
                _columns.back()->reserve(reserve_size);
            }
            _names.push_back(slot_desc->col_name());
        }
    }
    initialize_index_by_name();
}

size_t MutableBlock::rows() const {
    for (const auto& column : _columns) {
        if (column) {
            return column->size();
        }
    }

    return 0;
}

void MutableBlock::swap(MutableBlock& another) noexcept {
    _columns.swap(another._columns);
    _data_types.swap(another._data_types);
    _names.swap(another._names);
    initialize_index_by_name();
}

void MutableBlock::swap(MutableBlock&& another) noexcept {
    clear();
    _columns = std::move(another._columns);
    _data_types = std::move(another._data_types);
    _names = std::move(another._names);
    initialize_index_by_name();
}

void MutableBlock::add_row(const Block* block, int row) {
    auto& block_data = block->get_columns_with_type_and_name();
    for (size_t i = 0; i < _columns.size(); ++i) {
        _columns[i]->insert_from(*block_data[i].column.get(), row);
    }
}

void MutableBlock::add_rows(const Block* block, const int* row_begin, const int* row_end) {
<<<<<<< HEAD
=======
    if (_type == BlockType::DYNAMIC) {
        object_util::align_block_by_name_and_type(this, block, row_begin, row_end);
        return;
    }
>>>>>>> c300ae79
    auto& block_data = block->get_columns_with_type_and_name();
    for (size_t i = 0; i < _columns.size(); ++i) {
        auto& dst = _columns[i];
        auto& src = *block_data[i].column.get();
        dst->insert_indices_from(src, row_begin, row_end);
    }
}

void MutableBlock::add_rows(const Block* block, size_t row_begin, size_t length) {
<<<<<<< HEAD
=======
    if (_type == BlockType::DYNAMIC) {
        object_util::align_block_by_name_and_type(this, block, row_begin, length);
        return;
    }
>>>>>>> c300ae79
    auto& block_data = block->get_columns_with_type_and_name();
    for (size_t i = 0; i < _columns.size(); ++i) {
        auto& dst = _columns[i];
        auto& src = *block_data[i].column.get();
        dst->insert_range_from(src, row_begin, length);
    }
}

Block MutableBlock::to_block(int start_column) {
    return to_block(start_column, _columns.size());
}

Block MutableBlock::to_block(int start_column, int end_column) {
    ColumnsWithTypeAndName columns_with_schema;
    for (size_t i = start_column; i < end_column; ++i) {
        columns_with_schema.emplace_back(std::move(_columns[i]), _data_types[i], _names[i]);
    }
    return {columns_with_schema};
}

std::string MutableBlock::dump_data(size_t row_limit) const {
    std::vector<std::string> headers;
    std::vector<size_t> headers_size;
    for (size_t i = 0; i < columns(); ++i) {
        std::string s = _data_types[i]->get_name();
        headers_size.push_back(s.size() > 15 ? s.size() : 15);
        headers.emplace_back(s);
    }

    std::stringstream out;
    // header upper line
    auto line = [&]() {
        for (size_t i = 0; i < columns(); ++i) {
            out << std::setfill('-') << std::setw(1) << "+" << std::setw(headers_size[i]) << "-";
        }
        out << std::setw(1) << "+" << std::endl;
    };
    line();
    // header text
    for (size_t i = 0; i < columns(); ++i) {
        out << std::setfill(' ') << std::setw(1) << "|" << std::left << std::setw(headers_size[i])
            << headers[i];
    }
    out << std::setw(1) << "|" << std::endl;
    // header bottom line
    line();
    if (rows() == 0) {
        return out.str();
    }
    // content
    for (size_t row_num = 0; row_num < rows() && row_num < row_limit; ++row_num) {
        for (size_t i = 0; i < columns(); ++i) {
            std::string s = _data_types[i]->to_string(*_columns[i].get(), row_num);
            if (s.length() > headers_size[i]) {
                s = s.substr(0, headers_size[i] - 3) + "...";
            }
            out << std::setfill(' ') << std::setw(1) << "|" << std::setw(headers_size[i])
                << std::right << s;
        }
        out << std::setw(1) << "|" << std::endl;
    }
    // bottom line
    line();
    if (row_limit < rows()) {
        out << rows() << " rows in block, only show first " << row_limit << " rows." << std::endl;
    }
    return out.str();
}

std::unique_ptr<Block> Block::create_same_struct_block(size_t size) const {
    auto temp_block = std::make_unique<Block>();
    for (const auto& d : data) {
        auto column = d.type->create_column();
        column->resize(size);
        temp_block->insert({std::move(column), d.type, d.name});
    }
    return temp_block;
}

void Block::shrink_char_type_column_suffix_zero(const std::vector<size_t>& char_type_idx) {
    for (auto idx : char_type_idx) {
        if (idx < data.size()) {
            auto& col_and_name = this->get_by_position(idx);
            col_and_name.column = col_and_name.column->assume_mutable()->get_shrinked_column();
        }
    }
}

size_t MutableBlock::allocated_bytes() const {
    size_t res = 0;
    for (const auto& col : _columns) {
        res += col->allocated_bytes();
    }

    return res;
}

void MutableBlock::clear_column_data() noexcept {
    for (auto& col : _columns) {
        if (col) {
            col->clear();
        }
    }
}

void MutableBlock::initialize_index_by_name() {
    for (size_t i = 0, size = _names.size(); i < size; ++i) {
        index_by_name[_names[i]] = i;
    }
}

bool MutableBlock::has(const std::string& name) const {
    return index_by_name.end() != index_by_name.find(name);
}

size_t MutableBlock::get_position_by_name(const std::string& name) const {
    auto it = index_by_name.find(name);
    if (index_by_name.end() == it) {
        LOG(FATAL) << fmt::format("Not found column {} in block. There are only columns: {}", name,
                                  dump_names());
    }

    return it->second;
}

std::string MutableBlock::dump_names() const {
    std::stringstream out;
    for (auto it = _names.begin(); it != _names.end(); ++it) {
        if (it != _names.begin()) out << ", ";
        out << *it;
    }
    return out.str();
}

} // namespace doris::vectorized<|MERGE_RESOLUTION|>--- conflicted
+++ resolved
@@ -477,7 +477,6 @@
     for (const auto& elem : data) {
         res.insert(elem.clone_empty());
     }
-    res.set_block_type(_type);
     return res;
 }
 
@@ -532,7 +531,6 @@
     for (size_t i = 0; i < num_columns; ++i) {
         res.insert({std::move(columns[i]), data[i].type, data[i].name});
     }
-    res.set_block_type(_type);
 
     return res;
 }
@@ -552,10 +550,6 @@
     for (size_t i = 0; i < num_columns; ++i) {
         res.insert({columns[i], data[i].type, data[i].name});
     }
-<<<<<<< HEAD
-=======
-    res.set_block_type(_type);
->>>>>>> c300ae79
     return res;
 }
 
@@ -566,10 +560,6 @@
     for (size_t i = 0; i < num_columns; ++i) {
         res.insert({nullptr, data[i].type, data[i].name});
     }
-<<<<<<< HEAD
-=======
-    res.set_block_type(_type);
->>>>>>> c300ae79
     return res;
 }
 
@@ -687,16 +677,7 @@
     return columns_with_type_and_name;
 }
 
-<<<<<<< HEAD
 void Block::append_block_by_selector(MutableBlock* dst, const IColumn::Selector& selector) const {
-=======
-void Block::append_block_by_selector(MutableBlock* dst,
-                                     const IColumn::Selector& selector) const {
-    if (dst->get_block_type() == BlockType::DYNAMIC) {
-        object_util::align_append_block_by_selector(dst, this, selector);
-        return;
-    }
->>>>>>> c300ae79
     DCHECK(data.size() == dst->mutable_columns().size());
     for (size_t i = 0; i < data.size(); i++) {
         data[i].column->append_data_by_selector(dst->mutable_columns()[i], selector);
@@ -1028,13 +1009,6 @@
 }
 
 void MutableBlock::add_rows(const Block* block, const int* row_begin, const int* row_end) {
-<<<<<<< HEAD
-=======
-    if (_type == BlockType::DYNAMIC) {
-        object_util::align_block_by_name_and_type(this, block, row_begin, row_end);
-        return;
-    }
->>>>>>> c300ae79
     auto& block_data = block->get_columns_with_type_and_name();
     for (size_t i = 0; i < _columns.size(); ++i) {
         auto& dst = _columns[i];
@@ -1044,13 +1018,6 @@
 }
 
 void MutableBlock::add_rows(const Block* block, size_t row_begin, size_t length) {
-<<<<<<< HEAD
-=======
-    if (_type == BlockType::DYNAMIC) {
-        object_util::align_block_by_name_and_type(this, block, row_begin, length);
-        return;
-    }
->>>>>>> c300ae79
     auto& block_data = block->get_columns_with_type_and_name();
     for (size_t i = 0; i < _columns.size(); ++i) {
         auto& dst = _columns[i];
