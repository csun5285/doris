// Licensed to the Apache Software Foundation (ASF) under one
// or more contributor license agreements.  See the NOTICE file
// distributed with this work for additional information
// regarding copyright ownership.  The ASF licenses this file
// to you under the Apache License, Version 2.0 (the
// "License"); you may not use this file except in compliance
// with the License.  You may obtain a copy of the License at
//
//   http://www.apache.org/licenses/LICENSE-2.0
//
// Unless required by applicable law or agreed to in writing,
// software distributed under the License is distributed on an
// "AS IS" BASIS, WITHOUT WARRANTIES OR CONDITIONS OF ANY
// KIND, either express or implied.  See the License for the
// specific language governing permissions and limitations
// under the License.
// This file is copied from
// https://github.com/ClickHouse/ClickHouse/blob/master/src/Core/Block.cpp
// and modified by Doris

#include "vec/core/block.h"

#include <assert.h>
#include <fmt/format.h>
#include <gen_cpp/data.pb.h>
#include <snappy.h>
#include <sys/types.h>

#include <algorithm>
#include <iomanip>
#include <iterator>
#include <limits>

#include "agent/be_exec_version_manager.h"
// IWYU pragma: no_include <opentelemetry/common/threadlocal.h>
#include "common/compiler_util.h" // IWYU pragma: keep
#include "common/config.h"
#include "common/logging.h"
#include "common/status.h"
#include "runtime/descriptors.h"
#include "runtime/thread_context.h"
#include "util/block_compression.h"
#include "util/faststring.h"
#include "util/runtime_profile.h"
#include "util/simd/bits.h"
#include "util/slice.h"
#include "vec/aggregate_functions/aggregate_function.h"
#include "vec/columns/column.h"
#include "vec/columns/column_const.h"
#include "vec/columns/column_nullable.h"
#include "vec/columns/column_vector.h"
#include "vec/columns/columns_number.h"
#include "vec/common/assert_cast.h"
#include "vec/data_types/data_type_factory.hpp"

class SipHash;

namespace doris {
namespace segment_v2 {
enum CompressionTypePB : int;
} // namespace segment_v2
} // namespace doris

namespace doris::vectorized {

Block::Block(std::initializer_list<ColumnWithTypeAndName> il) : data {il} {
    initialize_index_by_name();
}

Block::Block(const ColumnsWithTypeAndName& data_) : data {data_} {
    initialize_index_by_name();
}

Block::Block(const std::vector<SlotDescriptor*>& slots, size_t block_size,
             bool ignore_trivial_slot) {
    for (const auto slot_desc : slots) {
        if (ignore_trivial_slot && !slot_desc->need_materialize()) {
            continue;
        }
        auto column_ptr = slot_desc->get_empty_mutable_column();
        column_ptr->reserve(block_size);
        insert(ColumnWithTypeAndName(std::move(column_ptr), slot_desc->get_data_type_ptr(),
                                     slot_desc->col_name()));
    }
}

Block::Block(const PBlock& pblock) {
    int be_exec_version = pblock.has_be_exec_version() ? pblock.be_exec_version() : 0;
    CHECK(BeExecVersionManager::check_be_exec_version(be_exec_version));

    const char* buf = nullptr;
    std::string compression_scratch;
    if (pblock.compressed()) {
        // Decompress
        SCOPED_RAW_TIMER(&_decompress_time_ns);
        const char* compressed_data = pblock.column_values().c_str();
        size_t compressed_size = pblock.column_values().size();
        size_t uncompressed_size = 0;
        if (pblock.has_compression_type() && pblock.has_uncompressed_size()) {
            BlockCompressionCodec* codec;
            get_block_compression_codec(pblock.compression_type(), &codec);
            uncompressed_size = pblock.uncompressed_size();
            compression_scratch.resize(uncompressed_size);
            Slice decompressed_slice(compression_scratch);
            codec->decompress(Slice(compressed_data, compressed_size), &decompressed_slice);
            DCHECK(uncompressed_size == decompressed_slice.size);
        } else {
            bool success = snappy::GetUncompressedLength(compressed_data, compressed_size,
                                                         &uncompressed_size);
            DCHECK(success) << "snappy::GetUncompressedLength failed";
            compression_scratch.resize(uncompressed_size);
            success = snappy::RawUncompress(compressed_data, compressed_size,
                                            compression_scratch.data());
            DCHECK(success) << "snappy::RawUncompress failed";
        }
        _decompressed_bytes = uncompressed_size;
        buf = compression_scratch.data();
    } else {
        buf = pblock.column_values().data();
    }

    for (const auto& pcol_meta : pblock.column_metas()) {
        DataTypePtr type = DataTypeFactory::instance().create_data_type(pcol_meta);
        MutableColumnPtr data_column = type->create_column();
        buf = type->deserialize(buf, data_column.get(), be_exec_version);
        data.emplace_back(data_column->get_ptr(), type, pcol_meta.name());
    }
    initialize_index_by_name();
}

void Block::initialize_index_by_name() {
    for (size_t i = 0, size = data.size(); i < size; ++i) {
        index_by_name[data[i].name] = i;
    }
}

void Block::insert(size_t position, const ColumnWithTypeAndName& elem) {
    if (position > data.size()) {
        LOG(FATAL) << fmt::format("Position out of bound in Block::insert(), max position = {}",
                                  data.size());
    }

    for (auto& name_pos : index_by_name) {
        if (name_pos.second >= position) {
            ++name_pos.second;
        }
    }

    index_by_name.emplace(elem.name, position);
    data.emplace(data.begin() + position, elem);
}

void Block::insert(size_t position, ColumnWithTypeAndName&& elem) {
    if (position > data.size()) {
        LOG(FATAL) << fmt::format("Position out of bound in Block::insert(), max position = {}",
                                  data.size());
    }

    for (auto& name_pos : index_by_name) {
        if (name_pos.second >= position) {
            ++name_pos.second;
        }
    }

    index_by_name.emplace(elem.name, position);
    data.emplace(data.begin() + position, std::move(elem));
}

void Block::insert(const ColumnWithTypeAndName& elem) {
    index_by_name.emplace(elem.name, data.size());
    data.emplace_back(elem);
}

void Block::insert(ColumnWithTypeAndName&& elem) {
    index_by_name.emplace(elem.name, data.size());
    data.emplace_back(std::move(elem));
}

void Block::insert_unique(const ColumnWithTypeAndName& elem) {
    if (index_by_name.end() == index_by_name.find(elem.name)) {
        insert(elem);
    }
}

void Block::insert_unique(ColumnWithTypeAndName&& elem) {
    if (index_by_name.end() == index_by_name.find(elem.name)) {
        insert(std::move(elem));
    }
}

void Block::erase(const std::set<size_t>& positions) {
    for (auto it = positions.rbegin(); it != positions.rend(); ++it) {
        erase(*it);
    }
}

void Block::erase_tail(size_t start) {
    DCHECK(start <= data.size()) << fmt::format(
            "Position out of bound in Block::erase(), max position = {}", data.size());
    data.erase(data.begin() + start, data.end());
    for (auto it = index_by_name.begin(); it != index_by_name.end();) {
        if (it->second >= start) {
            index_by_name.erase(it++);
        } else {
            ++it;
        }
    }
    if (start < row_same_bit.size()) {
        row_same_bit.erase(row_same_bit.begin() + start, row_same_bit.end());
    }
}

void Block::erase(size_t position) {
    DCHECK(!data.empty()) << "Block is empty";
    DCHECK_LT(position, data.size()) << fmt::format(
            "Position out of bound in Block::erase(), max position = {}", data.size() - 1);

    erase_impl(position);
}

void Block::erase_impl(size_t position) {
    data.erase(data.begin() + position);

    for (auto it = index_by_name.begin(); it != index_by_name.end();) {
        if (it->second == position)
            index_by_name.erase(it++);
        else {
            if (it->second > position) --it->second;
            ++it;
        }
    }
    if (position < row_same_bit.size()) {
        row_same_bit.erase(row_same_bit.begin() + position);
    }
}

void Block::erase(const String& name) {
    auto index_it = index_by_name.find(name);
    if (index_it == index_by_name.end()) {
        LOG(FATAL) << fmt::format("No such name in Block::erase(): '{}'", name);
    }

    erase_impl(index_it->second);
}

ColumnWithTypeAndName& Block::safe_get_by_position(size_t position) {
    if (data.empty()) {
        LOG(FATAL) << "Block is empty";
    }

    if (position >= data.size()) {
        LOG(FATAL) << fmt::format(
                "Position {} is out of bound in Block::safe_get_by_position(), max position = {}, "
                "there are columns: {}",
                position, data.size() - 1, dump_names());
    }

    return data[position];
}

const ColumnWithTypeAndName& Block::safe_get_by_position(size_t position) const {
    if (data.empty()) {
        LOG(FATAL) << "Block is empty";
    }

    if (position >= data.size()) {
        LOG(FATAL) << fmt::format(
                "Position {} is out of bound in Block::safe_get_by_position(), max position = {}, "
                "there are columns: {}",
                position, data.size() - 1, dump_names());
    }

    return data[position];
}

ColumnWithTypeAndName& Block::get_by_name(const std::string& name) {
    auto it = index_by_name.find(name);
    if (index_by_name.end() == it) {
        LOG(FATAL) << fmt::format("Not found column {} in block. There are only columns: {}", name,
                                  dump_names());
    }

    return data[it->second];
}

const ColumnWithTypeAndName& Block::get_by_name(const std::string& name) const {
    auto it = index_by_name.find(name);
    if (index_by_name.end() == it) {
        LOG(FATAL) << fmt::format("Not found column {} in block. There are only columns: {}", name,
                                  dump_names());
    }

    return data[it->second];
}

ColumnWithTypeAndName* Block::try_get_by_name(const std::string& name) {
    auto it = index_by_name.find(name);
    if (index_by_name.end() == it) {
        return nullptr;
    }
    return &data[it->second];
}

const ColumnWithTypeAndName* Block::try_get_by_name(const std::string& name) const {
    auto it = index_by_name.find(name);
    if (index_by_name.end() == it) {
        return nullptr;
    }
    return &data[it->second];
}

bool Block::has(const std::string& name) const {
    return index_by_name.end() != index_by_name.find(name);
}

size_t Block::get_position_by_name(const std::string& name) const {
    auto it = index_by_name.find(name);
    if (index_by_name.end() == it) {
        LOG(FATAL) << fmt::format("Not found column {} in block. There are only columns: {}", name,
                                  dump_names());
    }

    return it->second;
}

void Block::check_number_of_rows(bool allow_null_columns) const {
    ssize_t rows = -1;
    for (const auto& elem : data) {
        if (!elem.column && allow_null_columns) continue;

        if (!elem.column) {
            LOG(FATAL) << fmt::format(
                    "Column {} in block is nullptr, in method check_number_of_rows.", elem.name);
        }

        ssize_t size = elem.column->size();

        if (rows == -1) {
            rows = size;
        } else if (rows != size) {
            LOG(FATAL) << fmt::format("Sizes of columns doesn't match: {}:{},{}:{}, col size: {}",
                                      data.front().name, rows, elem.name, size, each_col_size());
        }
    }
}

size_t Block::rows() const {
    for (const auto& elem : data) {
        if (elem.column) {
            return elem.column->size();
        }
    }

    return 0;
}

std::string Block::each_col_size() const {
    std::string ss;
    for (const auto& elem : data) {
        if (elem.column) {
            ss += elem.column->size();
            ss += " | ";
        } else {
            ss += "-1 | ";
        }
    }
    return ss;
}

void Block::set_num_rows(size_t length) {
    if (rows() > length) {
        for (auto& elem : data) {
            if (elem.column) {
                elem.column = elem.column->cut(0, length);
            }
        }
        if (length < row_same_bit.size()) {
            row_same_bit.resize(length);
        }
    }
}

void Block::skip_num_rows(int64_t& length) {
    auto origin_rows = rows();
    if (origin_rows <= length) {
        clear();
        length -= origin_rows;
    } else {
        for (auto& elem : data) {
            if (elem.column) {
                elem.column = elem.column->cut(length, origin_rows - length);
            }
        }
        if (length < row_same_bit.size()) {
            row_same_bit.assign(row_same_bit.begin() + length, row_same_bit.end());
        }
    }
}

size_t Block::bytes() const {
    size_t res = 0;
    for (const auto& elem : data) {
        res += elem.column->byte_size();
    }

    return res;
}

size_t Block::allocated_bytes() const {
    size_t res = 0;
    for (const auto& elem : data) {
        res += elem.column->allocated_bytes();
    }

    return res;
}

std::string Block::dump_names() const {
    std::string out;
    for (auto it = data.begin(); it != data.end(); ++it) {
        if (it != data.begin()) {
            out += ", ";
        }
        out += it->name;
    }
    return out;
}

std::string Block::dump_types() const {
    std::string out;
    for (auto it = data.begin(); it != data.end(); ++it) {
        if (it != data.begin()) {
            out += ", ";
        }
        out += it->type->get_name();
    }
    return out;
}

std::string Block::dump_data(size_t begin, size_t row_limit) const {
    std::vector<std::string> headers;
    std::vector<size_t> headers_size;
    for (const auto& it : data) {
        std::string s = fmt::format("{}({})", it.name, it.type->get_name());
        headers_size.push_back(s.size() > 15 ? s.size() : 15);
        headers.emplace_back(s);
    }

    std::stringstream out;
    // header upper line
    auto line = [&]() {
        for (size_t i = 0; i < columns(); ++i) {
            out << std::setfill('-') << std::setw(1) << "+" << std::setw(headers_size[i]) << "-";
        }
        out << std::setw(1) << "+" << std::endl;
    };
    line();
    // header text
    for (size_t i = 0; i < columns(); ++i) {
        out << std::setfill(' ') << std::setw(1) << "|" << std::left << std::setw(headers_size[i])
            << headers[i];
    }
    out << std::setw(1) << "|" << std::endl;
    // header bottom line
    line();
    if (rows() == 0) {
        return out.str();
    }
    // content
    for (size_t row_num = begin; row_num < rows() && row_num < row_limit + begin; ++row_num) {
        for (size_t i = 0; i < columns(); ++i) {
            if (data[i].column->empty()) {
                out << std::setfill(' ') << std::setw(1) << "|" << std::setw(headers_size[i])
                    << std::right;
                continue;
            }
            std::string s;
            if (data[i].column) {
                s = data[i].to_string(row_num);
            }
            if (s.length() > headers_size[i]) {
                s = s.substr(0, headers_size[i] - 3) + "...";
            }
            out << std::setfill(' ') << std::setw(1) << "|" << std::setw(headers_size[i])
                << std::right << s;
        }
        out << std::setw(1) << "|" << std::endl;
    }
    // bottom line
    line();
    if (row_limit < rows()) {
        out << rows() << " rows in block, only show first " << row_limit << " rows." << std::endl;
    }
    return out.str();
}

std::string Block::dump_one_line(size_t row, int column_end) const {
    assert(column_end <= columns());
    fmt::memory_buffer line;
    for (int i = 0; i < column_end; ++i) {
        if (LIKELY(i != 0)) {
            // TODO: need more effective function of to string. now the impl is slow
            fmt::format_to(line, " {}", data[i].to_string(row));
        } else {
            fmt::format_to(line, "{}", data[i].to_string(row));
        }
    }
    return fmt::to_string(line);
}

std::string Block::dump_structure() const {
    std::string out;
    for (auto it = data.begin(); it != data.end(); ++it) {
        if (it != data.begin()) {
            out += ", \n";
        }
        out += it->dump_structure();
    }
    return out;
}

Block Block::clone_empty() const {
    Block res;
    for (const auto& elem : data) {
        res.insert(elem.clone_empty());
    }
    return res;
}

MutableColumns Block::clone_empty_columns() const {
    size_t num_columns = data.size();
    MutableColumns columns(num_columns);
    for (size_t i = 0; i < num_columns; ++i) {
        columns[i] = data[i].column ? data[i].column->clone_empty() : data[i].type->create_column();
    }
    return columns;
}

Columns Block::get_columns() const {
    size_t num_columns = data.size();
    Columns columns(num_columns);
    for (size_t i = 0; i < num_columns; ++i) {
        columns[i] = data[i].column;
    }
    return columns;
}

MutableColumns Block::mutate_columns() {
    size_t num_columns = data.size();
    MutableColumns columns(num_columns);
    for (size_t i = 0; i < num_columns; ++i) {
        columns[i] = data[i].column ? (*std::move(data[i].column)).assume_mutable()
                                    : data[i].type->create_column();
    }
    return columns;
}

void Block::set_columns(MutableColumns&& columns) {
    /// TODO: assert if |columns| doesn't match |data|!
    size_t num_columns = data.size();
    for (size_t i = 0; i < num_columns; ++i) {
        data[i].column = std::move(columns[i]);
    }
}

void Block::set_columns(const Columns& columns) {
    /// TODO: assert if |columns| doesn't match |data|!
    size_t num_columns = data.size();
    for (size_t i = 0; i < num_columns; ++i) {
        data[i].column = columns[i];
    }
}

Block Block::clone_with_columns(MutableColumns&& columns) const {
    Block res;

    size_t num_columns = data.size();
    for (size_t i = 0; i < num_columns; ++i) {
        res.insert({std::move(columns[i]), data[i].type, data[i].name});
    }

    return res;
}

Block Block::clone_with_columns(const Columns& columns) const {
    Block res;

    size_t num_columns = data.size();

    if (num_columns != columns.size()) {
        LOG(FATAL) << fmt::format(
                "Cannot clone block with columns because block has {} columns, but {} columns "
                "given.",
                num_columns, columns.size());
    }

    for (size_t i = 0; i < num_columns; ++i) {
        res.insert({columns[i], data[i].type, data[i].name});
    }
    return res;
}

Block Block::clone_without_columns() const {
    Block res;

    size_t num_columns = data.size();
    for (size_t i = 0; i < num_columns; ++i) {
        res.insert({nullptr, data[i].type, data[i].name});
    }
    return res;
}

Block Block::sort_columns() const {
    Block sorted_block;

    for (const auto& name : index_by_name) {
        sorted_block.insert(data[name.second]);
    }

    return sorted_block;
}

const ColumnsWithTypeAndName& Block::get_columns_with_type_and_name() const {
    return data;
}

Names Block::get_names() const {
    Names res;
    res.reserve(columns());

    for (const auto& elem : data) {
        res.push_back(elem.name);
    }

    return res;
}

DataTypes Block::get_data_types() const {
    DataTypes res;
    res.reserve(columns());

    for (const auto& elem : data) {
        res.push_back(elem.type);
    }

    return res;
}

void Block::clear() {
    data.clear();
    index_by_name.clear();
    row_same_bit.clear();
}

void Block::clear_column_data(int column_size) noexcept {
    // data.size() greater than column_size, means here have some
    // function exec result in block, need erase it here
    if (column_size != -1 and data.size() > column_size) {
        for (int i = data.size() - 1; i >= column_size; --i) {
            erase(i);
        }
    }
    for (auto& d : data) {
        DCHECK_EQ(d.column->use_count(), 1);
        (*std::move(d.column)).assume_mutable()->clear();
    }
    row_same_bit.clear();
}

void Block::swap(Block& other) noexcept {
    data.swap(other.data);
    index_by_name.swap(other.index_by_name);
    row_same_bit.swap(other.row_same_bit);
}

void Block::swap(Block&& other) noexcept {
    clear();
    data = std::move(other.data);
    initialize_index_by_name();
    row_same_bit = std::move(other.row_same_bit);
}

void Block::update_hash(SipHash& hash) const {
    for (size_t row_no = 0, num_rows = rows(); row_no < num_rows; ++row_no) {
        for (const auto& col : data) {
            col.column->update_hash_with_value(row_no, hash);
        }
    }
}

void Block::filter_block_internal(Block* block, const std::vector<uint32_t>& columns_to_filter,
                                  const IColumn::Filter& filter) {
    size_t count = filter.size() - simd::count_zero_num((int8_t*)filter.data(), filter.size());
    if (count == 0) {
        for (auto& col : columns_to_filter) {
            std::move(*block->get_by_position(col).column).assume_mutable()->clear();
        }
    } else {
        for (auto& col : columns_to_filter) {
            auto& column = block->get_by_position(col).column;
            if (column->size() != count) {
                if (column->is_exclusive()) {
                    const auto result_size = column->assume_mutable()->filter(filter);
<<<<<<< HEAD
=======
                    if (result_size != count) {
                        throw Exception(ErrorCode::INTERNAL_ERROR,
                                        "result_size not euqal with filter_size, result_size={}, "
                                        "filter_size={}",
                                        result_size, count);
                    }
>>>>>>> 7bda49b5
                    CHECK_EQ(result_size, count);
                } else {
                    column = column->filter(filter, count);
                }
            }
        }
    }
}

void Block::filter_block_internal(Block* block, const IColumn::Filter& filter,
                                  uint32_t column_to_keep) {
    std::vector<uint32_t> columns_to_filter;
    columns_to_filter.resize(column_to_keep);
    for (uint32_t i = 0; i < column_to_keep; ++i) {
        columns_to_filter[i] = i;
    }
    filter_block_internal(block, columns_to_filter, filter);
}

Block Block::copy_block(const std::vector<int>& column_offset) const {
    ColumnsWithTypeAndName columns_with_type_and_name;
    for (auto offset : column_offset) {
        DCHECK(offset < data.size());
        columns_with_type_and_name.emplace_back(data[offset]);
    }
    return columns_with_type_and_name;
}

void Block::append_block_by_selector(MutableBlock* dst, const IColumn::Selector& selector) const {
    DCHECK_EQ(data.size(), dst->mutable_columns().size());
    for (size_t i = 0; i < data.size(); i++) {
        data[i].column->append_data_by_selector(dst->mutable_columns()[i], selector);
    }
}

Status Block::filter_block(Block* block, const std::vector<uint32_t>& columns_to_filter,
                           int filter_column_id, int column_to_keep) {
    const auto& filter_column = block->get_by_position(filter_column_id).column;
    if (auto* nullable_column = check_and_get_column<ColumnNullable>(*filter_column)) {
        const auto& nested_column = nullable_column->get_nested_column_ptr();

        MutableColumnPtr mutable_holder =
                nested_column->use_count() == 1
                        ? nested_column->assume_mutable()
                        : nested_column->clone_resized(nested_column->size());

        ColumnUInt8* concrete_column = assert_cast<ColumnUInt8*>(mutable_holder.get());
        auto* __restrict null_map = nullable_column->get_null_map_data().data();
        IColumn::Filter& filter = concrete_column->get_data();
        auto* __restrict filter_data = filter.data();

        const size_t size = filter.size();
        for (size_t i = 0; i < size; ++i) {
            filter_data[i] &= !null_map[i];
        }
        RETURN_IF_CATCH_EXCEPTION(filter_block_internal(block, columns_to_filter, filter));
    } else if (auto* const_column = check_and_get_column<ColumnConst>(*filter_column)) {
        bool ret = const_column->get_bool(0);
        if (!ret) {
            for (auto& col : columns_to_filter) {
                std::move(*block->get_by_position(col).column).assume_mutable()->clear();
            }
        }
    } else {
        const IColumn::Filter& filter =
                assert_cast<const doris::vectorized::ColumnVector<UInt8>&>(*filter_column)
                        .get_data();
        RETURN_IF_CATCH_EXCEPTION(filter_block_internal(block, columns_to_filter, filter));
    }

    erase_useless_column(block, column_to_keep);
    return Status::OK();
}

Status Block::filter_block(Block* block, int filter_column_id, int column_to_keep) {
    std::vector<uint32_t> columns_to_filter;
    columns_to_filter.resize(column_to_keep);
    for (uint32_t i = 0; i < column_to_keep; ++i) {
        columns_to_filter[i] = i;
    }
    return filter_block(block, columns_to_filter, filter_column_id, column_to_keep);
}

Status Block::serialize(int be_exec_version, PBlock* pblock,
                        /*std::string* compressed_buffer,*/ size_t* uncompressed_bytes,
                        size_t* compressed_bytes, segment_v2::CompressionTypePB compression_type,
                        bool allow_transfer_large_data) const {
    pblock->set_be_exec_version(be_exec_version);

    // calc uncompressed size for allocation
    size_t content_uncompressed_size = 0;
    for (const auto& c : *this) {
        PColumnMeta* pcm = pblock->add_column_metas();
        c.to_pb_column_meta(pcm);
        // get serialized size
        content_uncompressed_size +=
                c.type->get_uncompressed_serialized_bytes(*(c.column), pblock->be_exec_version());
    }

    // serialize data values
    // when data type is HLL, content_uncompressed_size maybe larger than real size.
    std::string column_values;
    try {
        column_values.resize(content_uncompressed_size);
    } catch (...) {
        std::string msg = fmt::format("Try to alloc {} bytes for pblock column values failed.",
                                      content_uncompressed_size);
        LOG(WARNING) << msg;
        return Status::BufferAllocFailed(msg);
    }
    char* buf = column_values.data();

    for (const auto& c : *this) {
        buf = c.type->serialize(*(c.column), buf, pblock->be_exec_version());
    }
    *uncompressed_bytes = content_uncompressed_size;

    // compress
    if (config::compress_rowbatches && content_uncompressed_size > 0) {
        SCOPED_RAW_TIMER(&_compress_time_ns);
        pblock->set_compression_type(compression_type);
        pblock->set_uncompressed_size(content_uncompressed_size);

        BlockCompressionCodec* codec;
        RETURN_IF_ERROR(get_block_compression_codec(compression_type, &codec));

        faststring buf_compressed;
<<<<<<< HEAD
        RETURN_IF_CATCH_EXCEPTION(RETURN_IF_ERROR(codec->compress(
                Slice(column_values.data(), content_uncompressed_size), &buf_compressed)));
=======
        RETURN_IF_ERROR_OR_CATCH_EXCEPTION(codec->compress(
                Slice(column_values.data(), content_uncompressed_size), &buf_compressed));
>>>>>>> 7bda49b5
        size_t compressed_size = buf_compressed.size();
        if (LIKELY(compressed_size < content_uncompressed_size)) {
            pblock->set_column_values(buf_compressed.data(), buf_compressed.size());
            pblock->set_compressed(true);
            *compressed_bytes = compressed_size;
        } else {
            pblock->set_column_values(std::move(column_values));
            *compressed_bytes = content_uncompressed_size;
        }

        VLOG_ROW << "uncompressed size: " << content_uncompressed_size
                 << ", compressed size: " << compressed_size;
    } else {
        pblock->set_column_values(std::move(column_values));
        *compressed_bytes = content_uncompressed_size;
    }
    if (!allow_transfer_large_data && *compressed_bytes >= std::numeric_limits<int32_t>::max()) {
        return Status::InternalError("The block is large than 2GB({}), can not send by Protobuf.",
                                     *compressed_bytes);
    }
    return Status::OK();
}

MutableBlock::MutableBlock(const std::vector<TupleDescriptor*>& tuple_descs, int reserve_size,
                           bool ignore_trivial_slot) {
    for (auto tuple_desc : tuple_descs) {
        for (auto slot_desc : tuple_desc->slots()) {
            if (ignore_trivial_slot && !slot_desc->need_materialize()) {
                continue;
            }
            _data_types.emplace_back(slot_desc->get_data_type_ptr());
            _columns.emplace_back(_data_types.back()->create_column());
            if (reserve_size != 0) {
                _columns.back()->reserve(reserve_size);
            }
            _names.push_back(slot_desc->col_name());
        }
    }
    initialize_index_by_name();
}

size_t MutableBlock::rows() const {
    for (const auto& column : _columns) {
        if (column) {
            return column->size();
        }
    }

    return 0;
}

void MutableBlock::swap(MutableBlock& another) noexcept {
    _columns.swap(another._columns);
    _data_types.swap(another._data_types);
    _names.swap(another._names);
    initialize_index_by_name();
}

void MutableBlock::swap(MutableBlock&& another) noexcept {
    clear();
    _columns = std::move(another._columns);
    _data_types = std::move(another._data_types);
    _names = std::move(another._names);
    initialize_index_by_name();
}

void MutableBlock::add_row(const Block* block, int row) {
    auto& block_data = block->get_columns_with_type_and_name();
    for (size_t i = 0; i < _columns.size(); ++i) {
        _columns[i]->insert_from(*block_data[i].column.get(), row);
    }
}

void MutableBlock::add_rows(const Block* block, const int* row_begin, const int* row_end) {
    DCHECK_LE(columns(), block->columns());
    auto& block_data = block->get_columns_with_type_and_name();
    for (size_t i = 0; i < _columns.size(); ++i) {
        DCHECK_EQ(_data_types[i]->get_name(), block_data[i].type->get_name());
        auto& dst = _columns[i];
        auto& src = *block_data[i].column.get();
        dst->insert_indices_from(src, row_begin, row_end);
    }
}

void MutableBlock::add_rows(const Block* block, size_t row_begin, size_t length) {
    DCHECK_LE(columns(), block->columns());
    auto& block_data = block->get_columns_with_type_and_name();
    for (size_t i = 0; i < _columns.size(); ++i) {
        DCHECK_EQ(_data_types[i]->get_name(), block_data[i].type->get_name());
        auto& dst = _columns[i];
        auto& src = *block_data[i].column.get();
        dst->insert_range_from(src, row_begin, length);
    }
}

void MutableBlock::erase(const String& name) {
    auto index_it = index_by_name.find(name);
    if (index_it == index_by_name.end()) {
        LOG(FATAL) << fmt::format("No such name in Block::erase(): '{}'", name);
    }

    auto position = index_it->second;

    _columns.erase(_columns.begin() + position);
    _data_types.erase(_data_types.begin() + position);
    _names.erase(_names.begin() + position);

    for (auto it = index_by_name.begin(); it != index_by_name.end();) {
        if (it->second == position)
            index_by_name.erase(it++);
        else {
            if (it->second > position) --it->second;
            ++it;
        }
    }
    // if (position < row_same_bit.size()) {
    //     row_same_bit.erase(row_same_bit.begin() + position);
    // }
}

Block MutableBlock::to_block(int start_column) {
    return to_block(start_column, _columns.size());
}

Block MutableBlock::to_block(int start_column, int end_column) {
    ColumnsWithTypeAndName columns_with_schema;
    for (size_t i = start_column; i < end_column; ++i) {
        columns_with_schema.emplace_back(std::move(_columns[i]), _data_types[i], _names[i]);
    }
    return {columns_with_schema};
}

std::string MutableBlock::dump_data(size_t row_limit) const {
    std::vector<std::string> headers;
    std::vector<size_t> headers_size;
    for (size_t i = 0; i < columns(); ++i) {
        std::string s = _data_types[i]->get_name();
        headers_size.push_back(s.size() > 15 ? s.size() : 15);
        headers.emplace_back(s);
    }

    std::stringstream out;
    // header upper line
    auto line = [&]() {
        for (size_t i = 0; i < columns(); ++i) {
            out << std::setfill('-') << std::setw(1) << "+" << std::setw(headers_size[i]) << "-";
        }
        out << std::setw(1) << "+" << std::endl;
    };
    line();
    // header text
    for (size_t i = 0; i < columns(); ++i) {
        out << std::setfill(' ') << std::setw(1) << "|" << std::left << std::setw(headers_size[i])
            << headers[i];
    }
    out << std::setw(1) << "|" << std::endl;
    // header bottom line
    line();
    if (rows() == 0) {
        return out.str();
    }
    // content
    for (size_t row_num = 0; row_num < rows() && row_num < row_limit; ++row_num) {
        for (size_t i = 0; i < columns(); ++i) {
            if (_columns[i].get()->empty()) {
                out << std::setfill(' ') << std::setw(1) << "|" << std::setw(headers_size[i])
                    << std::right;
                continue;
            }
            std::string s = _data_types[i]->to_string(*_columns[i].get(), row_num);
            if (s.length() > headers_size[i]) {
                s = s.substr(0, headers_size[i] - 3) + "...";
            }
            out << std::setfill(' ') << std::setw(1) << "|" << std::setw(headers_size[i])
                << std::right << s;
        }
        out << std::setw(1) << "|" << std::endl;
    }
    // bottom line
    line();
    if (row_limit < rows()) {
        out << rows() << " rows in block, only show first " << row_limit << " rows." << std::endl;
    }
    return out.str();
}

std::unique_ptr<Block> Block::create_same_struct_block(size_t size) const {
    auto temp_block = Block::create_unique();
    for (const auto& d : data) {
        auto column = d.type->create_column();
        column->resize(size);
        temp_block->insert({std::move(column), d.type, d.name});
    }
    return temp_block;
}

void Block::shrink_char_type_column_suffix_zero(const std::vector<size_t>& char_type_idx) {
    for (auto idx : char_type_idx) {
        if (idx < data.size()) {
            auto& col_and_name = this->get_by_position(idx);
            col_and_name.column = col_and_name.column->assume_mutable()->get_shrinked_column();
        }
    }
}

size_t MutableBlock::allocated_bytes() const {
    size_t res = 0;
    for (const auto& col : _columns) {
        res += col->allocated_bytes();
    }

    return res;
}

void MutableBlock::clear_column_data() noexcept {
    for (auto& col : _columns) {
        if (col) {
            col->clear();
        }
    }
}

void MutableBlock::initialize_index_by_name() {
    for (size_t i = 0, size = _names.size(); i < size; ++i) {
        index_by_name[_names[i]] = i;
    }
}

bool MutableBlock::has(const std::string& name) const {
    return index_by_name.end() != index_by_name.find(name);
}

size_t MutableBlock::get_position_by_name(const std::string& name) const {
    auto it = index_by_name.find(name);
    if (index_by_name.end() == it) {
        LOG(FATAL) << fmt::format("Not found column {} in block. There are only columns: {}", name,
                                  dump_names());
    }

    return it->second;
}

std::string MutableBlock::dump_names() const {
    std::string out;
    for (auto it = _names.begin(); it != _names.end(); ++it) {
        if (it != _names.begin()) {
            out += ", ";
        }
        out += *it;
    }
    return out;
}

} // namespace doris::vectorized<|MERGE_RESOLUTION|>--- conflicted
+++ resolved
@@ -701,15 +701,12 @@
             if (column->size() != count) {
                 if (column->is_exclusive()) {
                     const auto result_size = column->assume_mutable()->filter(filter);
-<<<<<<< HEAD
-=======
                     if (result_size != count) {
                         throw Exception(ErrorCode::INTERNAL_ERROR,
                                         "result_size not euqal with filter_size, result_size={}, "
                                         "filter_size={}",
                                         result_size, count);
                     }
->>>>>>> 7bda49b5
                     CHECK_EQ(result_size, count);
                 } else {
                     column = column->filter(filter, count);
@@ -837,13 +834,8 @@
         RETURN_IF_ERROR(get_block_compression_codec(compression_type, &codec));
 
         faststring buf_compressed;
-<<<<<<< HEAD
-        RETURN_IF_CATCH_EXCEPTION(RETURN_IF_ERROR(codec->compress(
-                Slice(column_values.data(), content_uncompressed_size), &buf_compressed)));
-=======
         RETURN_IF_ERROR_OR_CATCH_EXCEPTION(codec->compress(
                 Slice(column_values.data(), content_uncompressed_size), &buf_compressed));
->>>>>>> 7bda49b5
         size_t compressed_size = buf_compressed.size();
         if (LIKELY(compressed_size < content_uncompressed_size)) {
             pblock->set_column_values(buf_compressed.data(), buf_compressed.size());
