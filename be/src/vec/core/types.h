// Licensed to the Apache Software Foundation (ASF) under one
// or more contributor license agreements.  See the NOTICE file
// distributed with this work for additional information
// regarding copyright ownership.  The ASF licenses this file
// to you under the Apache License, Version 2.0 (the
// "License"); you may not use this file except in compliance
// with the License.  You may obtain a copy of the License at
//
//   http://www.apache.org/licenses/LICENSE-2.0
//
// Unless required by applicable law or agreed to in writing,
// software distributed under the License is distributed on an
// "AS IS" BASIS, WITHOUT WARRANTIES OR CONDITIONS OF ANY
// KIND, either express or implied.  See the License for the
// specific language governing permissions and limitations
// under the License.
// This file is copied from
// https://github.com/ClickHouse/ClickHouse/blob/master/src/Core/Types.h
// and modified by Doris

#pragma once

#include <cstdint>
#include <limits>
#include <string>
#include <vector>

#include "util/binary_cast.hpp"

namespace doris {

class BitmapValue;
class HyperLogLog;
struct decimal12_t;
struct uint24_t;

namespace vectorized {

/// Data types for representing elementary values from a database in RAM.

struct Null {};

enum class TypeIndex {
    Nothing = 0,
    UInt8,
    UInt16,
    UInt32,
    UInt64,
    UInt128,
    Int8,
    Int16,
    Int32,
    Int64,
    Int128,
    Float32,
    Float64,
    Date,
    DateTime,
    String,
    FixedString,
    Enum8,
    Enum16,
    Decimal32,
    Decimal64,
    Decimal128,
    UUID,
    Array,
    Tuple,
    Set,
    Interval,
    Nullable,
    Function,
    AggregateFunction,
    LowCardinality,
    BitMap,
    HLL,
    DateV2,
    DateTimeV2,
    TimeV2,
<<<<<<< HEAD
    FixedLengthObject,
    JSONB,
=======
    VARIANT,
>>>>>>> 6f270986
};

struct Consted {
    TypeIndex tp;
};

using UInt8 = uint8_t;
using UInt16 = uint16_t;
using UInt32 = uint32_t;
using UInt64 = uint64_t;

using Int8 = int8_t;
using Int16 = int16_t;
using Int32 = int32_t;
using Int64 = int64_t;

using Float32 = float;
using Float64 = double;

using String = std::string;

/** Note that for types not used in DB, IsNumber is false.
  */
template <typename T>
constexpr bool IsNumber = false;

template <>
inline constexpr bool IsNumber<UInt8> = true;
template <>
inline constexpr bool IsNumber<UInt16> = true;
template <>
inline constexpr bool IsNumber<UInt32> = true;
template <>
inline constexpr bool IsNumber<UInt64> = true;
template <>
inline constexpr bool IsNumber<Int8> = true;
template <>
inline constexpr bool IsNumber<Int16> = true;
template <>
inline constexpr bool IsNumber<Int32> = true;
template <>
inline constexpr bool IsNumber<Int64> = true;
template <>
inline constexpr bool IsNumber<Float32> = true;
template <>
inline constexpr bool IsNumber<Float64> = true;

template <typename T>
struct TypeName;

// only used at predicate_column
template <>
struct TypeName<bool> {
    static const char* get() { return "bool"; }
};
template <>
struct TypeName<decimal12_t> {
    static const char* get() { return "decimal12_t"; }
};
template <>
struct TypeName<uint24_t> {
    static const char* get() { return "uint24_t"; }
};
template <>
struct TypeName<StringValue> {
    static const char* get() { return "StringValue"; }
};

template <>
struct TypeName<UInt8> {
    static const char* get() { return "UInt8"; }
};
template <>
struct TypeName<UInt16> {
    static const char* get() { return "UInt16"; }
};
template <>
struct TypeName<UInt32> {
    static const char* get() { return "UInt32"; }
};
template <>
struct TypeName<UInt64> {
    static const char* get() { return "UInt64"; }
};
template <>
struct TypeName<Int8> {
    static const char* get() { return "Int8"; }
};
template <>
struct TypeName<Int16> {
    static const char* get() { return "Int16"; }
};
template <>
struct TypeName<Int32> {
    static const char* get() { return "Int32"; }
};
template <>
struct TypeName<Int64> {
    static const char* get() { return "Int64"; }
};
template <>
struct TypeName<Float32> {
    static const char* get() { return "Float32"; }
};
template <>
struct TypeName<Float64> {
    static const char* get() { return "Float64"; }
};
template <>
struct TypeName<String> {
    static const char* get() { return "String"; }
};
template <>
struct TypeName<BitmapValue> {
    static const char* get() { return "BitMap"; }
};
template <>
struct TypeName<HyperLogLog> {
    static const char* get() { return "HLL"; }
};

template <typename T>
struct TypeId;
template <>
struct TypeId<UInt8> {
    static constexpr const TypeIndex value = TypeIndex::UInt8;
};
template <>
struct TypeId<UInt16> {
    static constexpr const TypeIndex value = TypeIndex::UInt16;
};
template <>
struct TypeId<UInt32> {
    static constexpr const TypeIndex value = TypeIndex::UInt32;
};
template <>
struct TypeId<UInt64> {
    static constexpr const TypeIndex value = TypeIndex::UInt64;
};
template <>
struct TypeId<Int8> {
    static constexpr const TypeIndex value = TypeIndex::Int8;
};
template <>
struct TypeId<Int16> {
    static constexpr const TypeIndex value = TypeIndex::Int16;
};
template <>
struct TypeId<Int32> {
    static constexpr const TypeIndex value = TypeIndex::Int32;
};
template <>
struct TypeId<Int64> {
    static constexpr const TypeIndex value = TypeIndex::Int64;
};
template <>
struct TypeId<Float32> {
    static constexpr const TypeIndex value = TypeIndex::Float32;
};
template <>
struct TypeId<Float64> {
    static constexpr const TypeIndex value = TypeIndex::Float64;
};
template <>
struct TypeId<String> {
    static constexpr const TypeIndex value = TypeIndex::String;
};

/// Not a data type in database, defined just for convenience.
using Strings = std::vector<String>;

using Int128 = __int128;
template <>
inline constexpr bool IsNumber<Int128> = true;
template <>
struct TypeName<Int128> {
    static const char* get() { return "Int128"; }
};
template <>
struct TypeId<Int128> {
    static constexpr const TypeIndex value = TypeIndex::Int128;
};

using Date = Int64;
using DateTime = Int64;
using DateV2 = UInt32;
using DateTimeV2 = UInt64;

/// Own FieldType for Decimal.
/// It is only a "storage" for decimal. To perform operations, you also have to provide a scale (number of digits after point).
template <typename T>
struct Decimal {
    using NativeType = T;

    Decimal() = default;
    Decimal(Decimal<T>&&) = default;
    Decimal(const Decimal<T>&) = default;

    Decimal(const T& value_) : value(value_) {}

    static Decimal double_to_decimal(double value_) {
        DecimalV2Value decimal_value;
        decimal_value.assign_from_double(value_);
        return Decimal(binary_cast<DecimalV2Value, T>(decimal_value));
    }

    template <typename U>
    Decimal(const Decimal<U>& x) : value(x) {}

    constexpr Decimal<T>& operator=(Decimal<T>&&) = default;
    constexpr Decimal<T>& operator=(const Decimal<T>&) = default;

    operator T() const { return value; }

    const Decimal<T>& operator+=(const T& x) {
        value += x;
        return *this;
    }
    const Decimal<T>& operator-=(const T& x) {
        value -= x;
        return *this;
    }
    const Decimal<T>& operator*=(const T& x) {
        value *= x;
        return *this;
    }
    const Decimal<T>& operator/=(const T& x) {
        value /= x;
        return *this;
    }
    const Decimal<T>& operator%=(const T& x) {
        value %= x;
        return *this;
    }

    T value;
};

using Decimal32 = Decimal<Int32>;
using Decimal64 = Decimal<Int64>;
using Decimal128 = Decimal<Int128>;

template <>
struct TypeName<Decimal32> {
    static const char* get() { return "Decimal32"; }
};
template <>
struct TypeName<Decimal64> {
    static const char* get() { return "Decimal64"; }
};
template <>
struct TypeName<Decimal128> {
    static const char* get() { return "Decimal128"; }
};

template <>
struct TypeId<Decimal32> {
    static constexpr const TypeIndex value = TypeIndex::Decimal32;
};
template <>
struct TypeId<Decimal64> {
    static constexpr const TypeIndex value = TypeIndex::Decimal64;
};
template <>
struct TypeId<Decimal128> {
    static constexpr const TypeIndex value = TypeIndex::Decimal128;
};

template <typename T>
constexpr bool IsDecimalNumber = false;
template <>
inline constexpr bool IsDecimalNumber<Decimal32> = true;
template <>
inline constexpr bool IsDecimalNumber<Decimal64> = true;
template <>
inline constexpr bool IsDecimalNumber<Decimal128> = true;

template <typename T>
constexpr bool IsFloatNumber = false;
template <>
inline constexpr bool IsFloatNumber<Float32> = true;
template <>
inline constexpr bool IsFloatNumber<Float64> = true;

template <typename T>
struct NativeType {
    using Type = T;
};
template <>
struct NativeType<Decimal32> {
    using Type = Int32;
};
template <>
struct NativeType<Decimal64> {
    using Type = Int64;
};
template <>
struct NativeType<Decimal128> {
    using Type = Int128;
};

inline const char* getTypeName(TypeIndex idx) {
    switch (idx) {
    case TypeIndex::Nothing:
        return "Nothing";
    case TypeIndex::UInt8:
        return TypeName<UInt8>::get();
    case TypeIndex::UInt16:
        return TypeName<UInt16>::get();
    case TypeIndex::UInt32:
        return TypeName<UInt32>::get();
    case TypeIndex::UInt64:
        return TypeName<UInt64>::get();
    case TypeIndex::UInt128:
        return "UInt128";
    case TypeIndex::Int8:
        return TypeName<Int8>::get();
    case TypeIndex::Int16:
        return TypeName<Int16>::get();
    case TypeIndex::Int32:
        return TypeName<Int32>::get();
    case TypeIndex::Int64:
        return TypeName<Int64>::get();
    case TypeIndex::Int128:
        return TypeName<Int128>::get();
    case TypeIndex::Float32:
        return TypeName<Float32>::get();
    case TypeIndex::Float64:
        return TypeName<Float64>::get();
    case TypeIndex::Date:
        return "Date";
    case TypeIndex::DateTime:
        return "DateTime";
    case TypeIndex::DateV2:
        return "DateV2";
    case TypeIndex::DateTimeV2:
        return "DateTimeV2";
    case TypeIndex::TimeV2:
        return "TimeV2";
    case TypeIndex::String:
        return TypeName<String>::get();
    case TypeIndex::FixedString:
        return "FixedString";
    case TypeIndex::Enum8:
        return "Enum8";
    case TypeIndex::Enum16:
        return "Enum16";
    case TypeIndex::Decimal32:
        return TypeName<Decimal32>::get();
    case TypeIndex::Decimal64:
        return TypeName<Decimal64>::get();
    case TypeIndex::Decimal128:
        return TypeName<Decimal128>::get();
    case TypeIndex::UUID:
        return "UUID";
    case TypeIndex::Array:
        return "Array";
    case TypeIndex::Tuple:
        return "Tuple";
    case TypeIndex::Set:
        return "Set";
    case TypeIndex::Interval:
        return "Interval";
    case TypeIndex::Nullable:
        return "Nullable";
    case TypeIndex::Function:
        return "Function";
    case TypeIndex::AggregateFunction:
        return "AggregateFunction";
    case TypeIndex::LowCardinality:
        return "LowCardinality";
    case TypeIndex::VARIANT:
        return "Variant";
    case TypeIndex::BitMap:
        return TypeName<BitmapValue>::get();
    case TypeIndex::HLL:
        return TypeName<HyperLogLog>::get();
    case TypeIndex::FixedLengthObject:
        return "FixedLengthObject";
    case TypeIndex::JSONB:
        return "JSONB";
    }

    __builtin_unreachable();
}
} // namespace vectorized
} // namespace doris

/// Specialization of `std::hash` for the Decimal<T> types.
namespace std {
template <typename T>
struct hash<doris::vectorized::Decimal<T>> {
    size_t operator()(const doris::vectorized::Decimal<T>& x) const { return hash<T>()(x.value); }
};

template <>
struct hash<doris::vectorized::Decimal128> {
    size_t operator()(const doris::vectorized::Decimal128& x) const {
        return std::hash<doris::vectorized::Int64>()(x.value >> 64) ^
               std::hash<doris::vectorized::Int64>()(
                       x.value & std::numeric_limits<doris::vectorized::UInt64>::max());
    }
};

constexpr bool is_integer(doris::vectorized::TypeIndex index) {
    using TypeIndex = doris::vectorized::TypeIndex;
    switch (index) {
    case TypeIndex::UInt8:
    case TypeIndex::UInt16:
    case TypeIndex::UInt32:
    case TypeIndex::UInt64:
    case TypeIndex::UInt128:
    case TypeIndex::Int8:
    case TypeIndex::Int16:
    case TypeIndex::Int32:
    case TypeIndex::Int64:
    case TypeIndex::Int128: {
        return true;
    }
    default: {
        return false;
    }
    }
}
} // namespace std<|MERGE_RESOLUTION|>--- conflicted
+++ resolved
@@ -77,12 +77,9 @@
     DateV2,
     DateTimeV2,
     TimeV2,
-<<<<<<< HEAD
     FixedLengthObject,
     JSONB,
-=======
     VARIANT,
->>>>>>> 6f270986
 };
 
 struct Consted {
