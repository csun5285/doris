--- conflicted
+++ resolved
@@ -36,11 +36,7 @@
     const std::string& expr_name() const override { return _expr_name; }
     VExpr* clone(doris::ObjectPool* pool) const override { return pool->add(new VLiteral(*this)); }
     std::string debug_string() const override;
-<<<<<<< HEAD
-
     std::string value() const;
-=======
->>>>>>> 6b773939
 
 protected:
     ColumnPtr _column_ptr;
