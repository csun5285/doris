// Licensed to the Apache Software Foundation (ASF) under one
// or more contributor license agreements.  See the NOTICE file
// distributed with this work for additional information
// regarding copyright ownership.  The ASF licenses this file
// to you under the Apache License, Version 2.0 (the
// "License"); you may not use this file except in compliance
// with the License.  You may obtain a copy of the License at
//
//   http://www.apache.org/licenses/LICENSE-2.0
//
// Unless required by applicable law or agreed to in writing,
// software distributed under the License is distributed on an
// "AS IS" BASIS, WITHOUT WARRANTIES OR CONDITIONS OF ANY
// KIND, either express or implied.  See the License for the
// specific language governing permissions and limitations
// under the License.

#include "vec/exprs/vexpr_context.h"

#include <algorithm>
#include <ostream>
#include <string>

<<<<<<< HEAD
#include "common/daemon.h"

=======
>>>>>>> 7bda49b5
// IWYU pragma: no_include <opentelemetry/common/threadlocal.h>
#include "common/compiler_util.h" // IWYU pragma: keep
#include "common/object_pool.h"
#include "runtime/runtime_state.h"
#include "runtime/thread_context.h"
#include "udf/udf.h"
#include "util/stack_util.h"
#include "vec/columns/column_const.h"
#include "vec/core/column_with_type_and_name.h"
#include "vec/core/columns_with_type_and_name.h"
#include "vec/exprs/vexpr.h"

namespace doris {
class RowDescriptor;
} // namespace doris

namespace doris::vectorized {
VExprContext::VExprContext(const VExprSPtr& expr)
        : _root(expr),
          _is_clone(false),
          _prepared(false),
          _opened(false),
<<<<<<< HEAD
          _closed(false),
          _last_result_column_id(-1) {}

VExprContext::~VExprContext() {
    // Do not delete this code, this code here is used to check if forget to close the opened context
    // Or there will be memory leak
    DCHECK(!_prepared || _closed || k_doris_exit)
            << " prepare:" << _prepared << " closed:" << _closed
            << " expr:" << _root->debug_string();
=======
          _last_result_column_id(-1) {}

VExprContext::~VExprContext() {
    // In runtime filter, only create expr context to get expr root, will not call
    // prepare or open, so that it is not need to call close. And call close may core
    // because the function context in expr is not set.
    if (!_prepared || !_opened) {
        return;
    }
    close();
>>>>>>> 7bda49b5
}

doris::Status VExprContext::execute(doris::vectorized::Block* block, int* result_column_id) {
    Status st;
    RETURN_IF_CATCH_EXCEPTION({
        st = _root->execute(this, block, result_column_id);
        _last_result_column_id = *result_column_id;
    });
    return st;
}

doris::Status VExprContext::prepare(doris::RuntimeState* state,
                                    const doris::RowDescriptor& row_desc) {
    _prepared = true;
    return _root->prepare(state, row_desc, this);
}

doris::Status VExprContext::open(doris::RuntimeState* state) {
    DCHECK(_prepared);
    if (_opened) {
        return Status::OK();
    }
    _opened = true;
    // Fragment-local state is only initialized for original contexts. Clones inherit the
    // original's fragment state and only need to have thread-local state initialized.
    FunctionContext::FunctionStateScope scope =
            _is_clone ? FunctionContext::THREAD_LOCAL : FunctionContext::FRAGMENT_LOCAL;
    return _root->open(state, this, scope);
}

void VExprContext::close() {
    // Sometimes expr context may not have a root, then it need not call close
    if (_root == nullptr) {
        return;
    }
    FunctionContext::FunctionStateScope scope =
            _is_clone ? FunctionContext::THREAD_LOCAL : FunctionContext::FRAGMENT_LOCAL;
<<<<<<< HEAD
    _root->close(state, this, scope);
    _closed = true;
=======
    _root->close(this, scope);
>>>>>>> 7bda49b5
}

doris::Status VExprContext::clone(RuntimeState* state, VExprContextSPtr& new_ctx) {
    DCHECK(_prepared) << "expr context not prepared";
    DCHECK(_opened);
    DCHECK(new_ctx.get() == nullptr);

    new_ctx = std::make_shared<VExprContext>(_root);
    for (auto& _fn_context : _fn_contexts) {
        new_ctx->_fn_contexts.push_back(_fn_context->clone());
    }

    new_ctx->_is_clone = true;
    new_ctx->_prepared = true;
    new_ctx->_opened = true;

    return _root->open(state, new_ctx.get(), FunctionContext::THREAD_LOCAL);
}

void VExprContext::clone_fn_contexts(VExprContext* other) {
    for (auto& _fn_context : _fn_contexts) {
        other->_fn_contexts.push_back(_fn_context->clone());
    }
}

int VExprContext::register_function_context(RuntimeState* state,
                                            const doris::TypeDescriptor& return_type,
                                            const std::vector<doris::TypeDescriptor>& arg_types) {
    _fn_contexts.push_back(FunctionContext::create_context(state, return_type, arg_types));
    _fn_contexts.back()->set_check_overflow_for_decimal(state->check_overflow_for_decimal());
    return _fn_contexts.size() - 1;
}

Status VExprContext::filter_block(VExprContext* vexpr_ctx, Block* block, int column_to_keep) {
    if (vexpr_ctx == nullptr || block->rows() == 0) {
        return Status::OK();
    }
    int result_column_id = -1;
    RETURN_IF_ERROR(vexpr_ctx->execute(block, &result_column_id));
    return Block::filter_block(block, result_column_id, column_to_keep);
}

Status VExprContext::filter_block(const VExprContextSPtrs& expr_contexts, Block* block,
                                  int column_to_keep) {
    if (expr_contexts.empty() || block->rows() == 0) {
        return Status::OK();
    }

    std::vector<uint32_t> columns_to_filter(column_to_keep);
    std::iota(columns_to_filter.begin(), columns_to_filter.end(), 0);

    return execute_conjuncts_and_filter_block(expr_contexts, nullptr, block, columns_to_filter,
                                              column_to_keep);
}

Status VExprContext::execute_conjuncts(const VExprContextSPtrs& ctxs,
                                       const std::vector<IColumn::Filter*>* filters, Block* block,
                                       IColumn::Filter* result_filter, bool* can_filter_all) {
    return execute_conjuncts(ctxs, filters, false, block, result_filter, can_filter_all);
<<<<<<< HEAD
}

// TODO Performance Optimization
Status VExprContext::execute_conjuncts(const VExprContextSPtrs& ctxs,
                                       const std::vector<IColumn::Filter*>* filters,
                                       const bool accept_null, Block* block,
                                       IColumn::Filter* result_filter, bool* can_filter_all) {
    DCHECK(result_filter->size() == block->rows());
    *can_filter_all = false;
    auto* __restrict result_filter_data = result_filter->data();
    for (auto& ctx : ctxs) {
        int result_column_id = -1;
        RETURN_IF_ERROR(ctx->execute(block, &result_column_id));
        ColumnPtr& filter_column = block->get_by_position(result_column_id).column;
        if (auto* nullable_column = check_and_get_column<ColumnNullable>(*filter_column)) {
            size_t column_size = nullable_column->size();
            if (column_size == 0) {
                *can_filter_all = true;
                return Status::OK();
            } else {
                const ColumnPtr& nested_column = nullable_column->get_nested_column_ptr();
                const IColumn::Filter& filter =
                        assert_cast<const ColumnUInt8&>(*nested_column).get_data();
                auto* __restrict filter_data = filter.data();
                const size_t size = filter.size();
                auto* __restrict null_map_data = nullable_column->get_null_map_data().data();

                if (accept_null) {
                    for (size_t i = 0; i < size; ++i) {
                        result_filter_data[i] &= (null_map_data[i]) || filter_data[i];
                    }
                } else {
                    for (size_t i = 0; i < size; ++i) {
                        result_filter_data[i] &= (!null_map_data[i]) & filter_data[i];
                    }
                }

                if (memchr(result_filter_data, 0x1, size) == nullptr) {
                    *can_filter_all = true;
                    return Status::OK();
                }
            }
        } else if (auto* const_column = check_and_get_column<ColumnConst>(*filter_column)) {
            // filter all
            if (!const_column->get_bool(0)) {
                *can_filter_all = true;
                memset(result_filter_data, 0, result_filter->size());
                return Status::OK();
            }
        } else {
            const IColumn::Filter& filter =
                    assert_cast<const ColumnUInt8&>(*filter_column).get_data();
            auto* __restrict filter_data = filter.data();

            const size_t size = filter.size();
            for (size_t i = 0; i < size; ++i) {
                result_filter_data[i] &= filter_data[i];
            }

            if (memchr(result_filter_data, 0x1, size) == nullptr) {
                *can_filter_all = true;
                return Status::OK();
            }
        }
    }
    if (filters != nullptr) {
        for (auto* filter : *filters) {
            auto* __restrict filter_data = filter->data();
            const size_t size = filter->size();
            for (size_t i = 0; i < size; ++i) {
                result_filter_data[i] &= filter_data[i];
            }
        }
    }
    return Status::OK();
}

// TODO Performance Optimization
=======
}

// TODO Performance Optimization
Status VExprContext::execute_conjuncts(const VExprContextSPtrs& ctxs,
                                       const std::vector<IColumn::Filter*>* filters,
                                       const bool accept_null, Block* block,
                                       IColumn::Filter* result_filter, bool* can_filter_all) {
    DCHECK(result_filter->size() == block->rows());
    *can_filter_all = false;
    auto* __restrict result_filter_data = result_filter->data();
    for (auto& ctx : ctxs) {
        int result_column_id = -1;
        RETURN_IF_ERROR(ctx->execute(block, &result_column_id));
        ColumnPtr& filter_column = block->get_by_position(result_column_id).column;
        if (auto* nullable_column = check_and_get_column<ColumnNullable>(*filter_column)) {
            size_t column_size = nullable_column->size();
            if (column_size == 0) {
                *can_filter_all = true;
                return Status::OK();
            } else {
                const ColumnPtr& nested_column = nullable_column->get_nested_column_ptr();
                const IColumn::Filter& filter =
                        assert_cast<const ColumnUInt8&>(*nested_column).get_data();
                auto* __restrict filter_data = filter.data();
                const size_t size = filter.size();
                auto* __restrict null_map_data = nullable_column->get_null_map_data().data();

                if (accept_null) {
                    for (size_t i = 0; i < size; ++i) {
                        result_filter_data[i] &= (null_map_data[i]) || filter_data[i];
                    }
                } else {
                    for (size_t i = 0; i < size; ++i) {
                        result_filter_data[i] &= (!null_map_data[i]) & filter_data[i];
                    }
                }

                if (memchr(result_filter_data, 0x1, size) == nullptr) {
                    *can_filter_all = true;
                    return Status::OK();
                }
            }
        } else if (auto* const_column = check_and_get_column<ColumnConst>(*filter_column)) {
            // filter all
            if (!const_column->get_bool(0)) {
                *can_filter_all = true;
                memset(result_filter_data, 0, result_filter->size());
                return Status::OK();
            }
        } else {
            const IColumn::Filter& filter =
                    assert_cast<const ColumnUInt8&>(*filter_column).get_data();
            auto* __restrict filter_data = filter.data();

            const size_t size = filter.size();
            for (size_t i = 0; i < size; ++i) {
                result_filter_data[i] &= filter_data[i];
            }

            if (memchr(result_filter_data, 0x1, size) == nullptr) {
                *can_filter_all = true;
                return Status::OK();
            }
        }
    }
    if (filters != nullptr) {
        for (auto* filter : *filters) {
            auto* __restrict filter_data = filter->data();
            const size_t size = filter->size();
            for (size_t i = 0; i < size; ++i) {
                result_filter_data[i] &= filter_data[i];
            }
            if (memchr(result_filter_data, 0x1, size) == nullptr) {
                *can_filter_all = true;
                return Status::OK();
            }
        }
    }
    return Status::OK();
}

// TODO Performance Optimization
>>>>>>> 7bda49b5
// need exception safety
Status VExprContext::execute_conjuncts_and_filter_block(
        const VExprContextSPtrs& ctxs, const std::vector<IColumn::Filter*>* filters, Block* block,
        std::vector<uint32_t>& columns_to_filter, int column_to_keep) {
    IColumn::Filter result_filter(block->rows(), 1);
    bool can_filter_all;
    RETURN_IF_ERROR(
            execute_conjuncts(ctxs, filters, false, block, &result_filter, &can_filter_all));
    if (can_filter_all) {
        for (auto& col : columns_to_filter) {
            std::move(*block->get_by_position(col).column).assume_mutable()->clear();
        }
    } else {
<<<<<<< HEAD
        RETURN_IF_CATCH_EXCEPTION(
                Block::filter_block_internal(block, columns_to_filter, result_filter));
=======
        try {
            Block::filter_block_internal(block, columns_to_filter, result_filter);
        } catch (const Exception& e) {
            std::string str;
            for (auto ctx : ctxs) {
                if (str.length()) {
                    str += ",";
                }
                str += ctx->root()->debug_string();
            }

            return Status::InternalError(
                    "filter_block_internal meet exception, exprs=[{}], exception={}", str,
                    e.what());
        }
>>>>>>> 7bda49b5
    }
    Block::erase_useless_column(block, column_to_keep);
    return Status::OK();
}

Status VExprContext::execute_conjuncts_and_filter_block(const VExprContextSPtrs& ctxs, Block* block,
                                                        std::vector<uint32_t>& columns_to_filter,
                                                        int column_to_keep,
                                                        IColumn::Filter& filter) {
    filter.resize_fill(block->rows(), 1);
    bool can_filter_all;
    RETURN_IF_ERROR(execute_conjuncts(ctxs, nullptr, false, block, &filter, &can_filter_all));
    if (can_filter_all) {
        for (auto& col : columns_to_filter) {
            std::move(*block->get_by_position(col).column).assume_mutable()->clear();
        }
    } else {
        RETURN_IF_CATCH_EXCEPTION(Block::filter_block_internal(block, columns_to_filter, filter));
    }

    Block::erase_useless_column(block, column_to_keep);
    return Status::OK();
}

Status VExprContext::get_output_block_after_execute_exprs(
        const VExprContextSPtrs& output_vexpr_ctxs, const Block& input_block, Block* output_block) {
    vectorized::Block tmp_block(input_block.get_columns_with_type_and_name());
    vectorized::ColumnsWithTypeAndName result_columns;
    for (auto& vexpr_ctx : output_vexpr_ctxs) {
        int result_column_id = -1;
        RETURN_IF_ERROR(vexpr_ctx->execute(&tmp_block, &result_column_id));
        DCHECK(result_column_id != -1);
        result_columns.emplace_back(tmp_block.get_by_position(result_column_id));
    }
    *output_block = {result_columns};
    return Status::OK();
}

} // namespace doris::vectorized<|MERGE_RESOLUTION|>--- conflicted
+++ resolved
@@ -21,11 +21,6 @@
 #include <ostream>
 #include <string>
 
-<<<<<<< HEAD
-#include "common/daemon.h"
-
-=======
->>>>>>> 7bda49b5
 // IWYU pragma: no_include <opentelemetry/common/threadlocal.h>
 #include "common/compiler_util.h" // IWYU pragma: keep
 #include "common/object_pool.h"
@@ -48,17 +43,6 @@
           _is_clone(false),
           _prepared(false),
           _opened(false),
-<<<<<<< HEAD
-          _closed(false),
-          _last_result_column_id(-1) {}
-
-VExprContext::~VExprContext() {
-    // Do not delete this code, this code here is used to check if forget to close the opened context
-    // Or there will be memory leak
-    DCHECK(!_prepared || _closed || k_doris_exit)
-            << " prepare:" << _prepared << " closed:" << _closed
-            << " expr:" << _root->debug_string();
-=======
           _last_result_column_id(-1) {}
 
 VExprContext::~VExprContext() {
@@ -69,7 +53,6 @@
         return;
     }
     close();
->>>>>>> 7bda49b5
 }
 
 doris::Status VExprContext::execute(doris::vectorized::Block* block, int* result_column_id) {
@@ -107,12 +90,7 @@
     }
     FunctionContext::FunctionStateScope scope =
             _is_clone ? FunctionContext::THREAD_LOCAL : FunctionContext::FRAGMENT_LOCAL;
-<<<<<<< HEAD
-    _root->close(state, this, scope);
-    _closed = true;
-=======
     _root->close(this, scope);
->>>>>>> 7bda49b5
 }
 
 doris::Status VExprContext::clone(RuntimeState* state, VExprContextSPtr& new_ctx) {
@@ -172,7 +150,6 @@
                                        const std::vector<IColumn::Filter*>* filters, Block* block,
                                        IColumn::Filter* result_filter, bool* can_filter_all) {
     return execute_conjuncts(ctxs, filters, false, block, result_filter, can_filter_all);
-<<<<<<< HEAD
 }
 
 // TODO Performance Optimization
@@ -245,96 +222,16 @@
             for (size_t i = 0; i < size; ++i) {
                 result_filter_data[i] &= filter_data[i];
             }
-        }
-    }
-    return Status::OK();
-}
-
-// TODO Performance Optimization
-=======
-}
-
-// TODO Performance Optimization
-Status VExprContext::execute_conjuncts(const VExprContextSPtrs& ctxs,
-                                       const std::vector<IColumn::Filter*>* filters,
-                                       const bool accept_null, Block* block,
-                                       IColumn::Filter* result_filter, bool* can_filter_all) {
-    DCHECK(result_filter->size() == block->rows());
-    *can_filter_all = false;
-    auto* __restrict result_filter_data = result_filter->data();
-    for (auto& ctx : ctxs) {
-        int result_column_id = -1;
-        RETURN_IF_ERROR(ctx->execute(block, &result_column_id));
-        ColumnPtr& filter_column = block->get_by_position(result_column_id).column;
-        if (auto* nullable_column = check_and_get_column<ColumnNullable>(*filter_column)) {
-            size_t column_size = nullable_column->size();
-            if (column_size == 0) {
-                *can_filter_all = true;
-                return Status::OK();
-            } else {
-                const ColumnPtr& nested_column = nullable_column->get_nested_column_ptr();
-                const IColumn::Filter& filter =
-                        assert_cast<const ColumnUInt8&>(*nested_column).get_data();
-                auto* __restrict filter_data = filter.data();
-                const size_t size = filter.size();
-                auto* __restrict null_map_data = nullable_column->get_null_map_data().data();
-
-                if (accept_null) {
-                    for (size_t i = 0; i < size; ++i) {
-                        result_filter_data[i] &= (null_map_data[i]) || filter_data[i];
-                    }
-                } else {
-                    for (size_t i = 0; i < size; ++i) {
-                        result_filter_data[i] &= (!null_map_data[i]) & filter_data[i];
-                    }
-                }
-
-                if (memchr(result_filter_data, 0x1, size) == nullptr) {
-                    *can_filter_all = true;
-                    return Status::OK();
-                }
-            }
-        } else if (auto* const_column = check_and_get_column<ColumnConst>(*filter_column)) {
-            // filter all
-            if (!const_column->get_bool(0)) {
-                *can_filter_all = true;
-                memset(result_filter_data, 0, result_filter->size());
-                return Status::OK();
-            }
-        } else {
-            const IColumn::Filter& filter =
-                    assert_cast<const ColumnUInt8&>(*filter_column).get_data();
-            auto* __restrict filter_data = filter.data();
-
-            const size_t size = filter.size();
-            for (size_t i = 0; i < size; ++i) {
-                result_filter_data[i] &= filter_data[i];
-            }
-
             if (memchr(result_filter_data, 0x1, size) == nullptr) {
                 *can_filter_all = true;
                 return Status::OK();
             }
         }
     }
-    if (filters != nullptr) {
-        for (auto* filter : *filters) {
-            auto* __restrict filter_data = filter->data();
-            const size_t size = filter->size();
-            for (size_t i = 0; i < size; ++i) {
-                result_filter_data[i] &= filter_data[i];
-            }
-            if (memchr(result_filter_data, 0x1, size) == nullptr) {
-                *can_filter_all = true;
-                return Status::OK();
-            }
-        }
-    }
     return Status::OK();
 }
 
 // TODO Performance Optimization
->>>>>>> 7bda49b5
 // need exception safety
 Status VExprContext::execute_conjuncts_and_filter_block(
         const VExprContextSPtrs& ctxs, const std::vector<IColumn::Filter*>* filters, Block* block,
@@ -348,10 +245,6 @@
             std::move(*block->get_by_position(col).column).assume_mutable()->clear();
         }
     } else {
-<<<<<<< HEAD
-        RETURN_IF_CATCH_EXCEPTION(
-                Block::filter_block_internal(block, columns_to_filter, result_filter));
-=======
         try {
             Block::filter_block_internal(block, columns_to_filter, result_filter);
         } catch (const Exception& e) {
@@ -367,7 +260,6 @@
                     "filter_block_internal meet exception, exprs=[{}], exception={}", str,
                     e.what());
         }
->>>>>>> 7bda49b5
     }
     Block::erase_useless_column(block, column_to_keep);
     return Status::OK();
