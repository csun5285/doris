// Licensed to the Apache Software Foundation (ASF) under one
// or more contributor license agreements.  See the NOTICE file
// distributed with this work for additional information
// regarding copyright ownership.  The ASF licenses this file
// to you under the Apache License, Version 2.0 (the
// "License"); you may not use this file except in compliance
// with the License.  You may obtain a copy of the License at
//
//   http://www.apache.org/licenses/LICENSE-2.0
//
// Unless required by applicable law or agreed to in writing,
// software distributed under the License is distributed on an
// "AS IS" BASIS, WITHOUT WARRANTIES OR CONDITIONS OF ANY
// KIND, either express or implied.  See the License for the
// specific language governing permissions and limitations
// under the License.

#pragma once

#include <string>

#include "common/object_pool.h"
#include "common/status.h"
#include "udf/udf.h"
#include "vec/exprs/vexpr.h"
#include "vec/functions/function.h"

namespace doris {
class RowDescriptor;
class RuntimeState;
class TExprNode;
namespace vectorized {
class Block;
class VExprContext;
} // namespace vectorized
} // namespace doris

namespace doris::vectorized {
class VInPredicate final : public VExpr {
    ENABLE_FACTORY_CREATOR(VInPredicate);

public:
    VInPredicate(const TExprNode& node);
    ~VInPredicate() override = default;
    doris::Status execute(VExprContext* context, doris::vectorized::Block* block,
                          int* result_column_id) override;
    doris::Status prepare(doris::RuntimeState* state, const doris::RowDescriptor& desc,
                          VExprContext* context) override;
    doris::Status open(doris::RuntimeState* state, VExprContext* context,
                       FunctionContext::FunctionStateScope scope) override;
<<<<<<< HEAD
    void close(doris::RuntimeState* state, VExprContext* context,
               FunctionContext::FunctionStateScope scope) override;
=======
    void close(VExprContext* context, FunctionContext::FunctionStateScope scope) override;
>>>>>>> 7bda49b5
    VExprSPtr clone() const override { return VInPredicate::create_shared(*this); }
    const std::string& expr_name() const override;

    std::string debug_string() const override;

    const FunctionBasePtr function() { return _function; }

    bool is_not_in() const { return _is_not_in; };

private:
    FunctionBasePtr _function;
    std::string _expr_name;

    const bool _is_not_in;
    static const constexpr char* function_name = "in";
};
} // namespace doris::vectorized<|MERGE_RESOLUTION|>--- conflicted
+++ resolved
@@ -48,12 +48,7 @@
                           VExprContext* context) override;
     doris::Status open(doris::RuntimeState* state, VExprContext* context,
                        FunctionContext::FunctionStateScope scope) override;
-<<<<<<< HEAD
-    void close(doris::RuntimeState* state, VExprContext* context,
-               FunctionContext::FunctionStateScope scope) override;
-=======
     void close(VExprContext* context, FunctionContext::FunctionStateScope scope) override;
->>>>>>> 7bda49b5
     VExprSPtr clone() const override { return VInPredicate::create_shared(*this); }
     const std::string& expr_name() const override;
 
