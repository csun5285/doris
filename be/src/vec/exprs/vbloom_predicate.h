--- conflicted
+++ resolved
@@ -49,12 +49,7 @@
                           VExprContext* context) override;
     doris::Status open(doris::RuntimeState* state, VExprContext* context,
                        FunctionContext::FunctionStateScope scope) override;
-<<<<<<< HEAD
-    void close(doris::RuntimeState* state, VExprContext* context,
-               FunctionContext::FunctionStateScope scope) override;
-=======
     void close(VExprContext* context, FunctionContext::FunctionStateScope scope) override;
->>>>>>> 7bda49b5
     VExprSPtr clone() const override { return VBloomPredicate::create_shared(*this); }
     const std::string& expr_name() const override;
     void set_filter(std::shared_ptr<BloomFilterFuncBase>& filter);
