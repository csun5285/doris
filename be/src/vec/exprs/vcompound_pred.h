// Licensed to the Apache Software Foundation (ASF) under one
// or more contributor license agreements.  See the NOTICE file
// distributed with this work for additional information
// regarding copyright ownership.  The ASF licenses this file
// to you under the Apache License, Version 2.0 (the
// "License"); you may not use this file except in compliance
// with the License.  You may obtain a copy of the License at
//
//   http://www.apache.org/licenses/LICENSE-2.0
//
// Unless required by applicable law or agreed to in writing,
// software distributed under the License is distributed on an
// "AS IS" BASIS, WITHOUT WARRANTIES OR CONDITIONS OF ANY
// KIND, either express or implied.  See the License for the
// specific language governing permissions and limitations
// under the License.

#pragma once
#include <gen_cpp/Opcodes_types.h>

#include "common/status.h"
#include "util/simd/bits.h"
#include "vec/columns/column.h"
#include "vec/columns/columns_number.h"
#include "vec/common/assert_cast.h"
#include "vec/exprs/vectorized_fn_call.h"
#include "vec/exprs/vexpr.h"

namespace doris::vectorized {

inline std::string compound_operator_to_string(TExprOpcode::type op) {
    if (op == TExprOpcode::COMPOUND_AND) {
        return "and";
    } else if (op == TExprOpcode::COMPOUND_OR) {
        return "or";
    } else {
        return "not";
    }
}

class VCompoundPred : public VectorizedFnCall {
    ENABLE_FACTORY_CREATOR(VCompoundPred);

public:
    VCompoundPred(const TExprNode& node) : VectorizedFnCall(node) {
        _op = node.opcode;
        _fn.name.function_name = compound_operator_to_string(_op);
<<<<<<< HEAD
        _expr_name = "VCompoundPredicate (" + _fn.name.function_name + ")";
=======
        _expr_name = fmt::format("VCompoundPredicate[{}](arguments={},return={})",
                                 _fn.name.function_name, get_child_names(), _data_type->get_name());
>>>>>>> 7bda49b5
    }

    VExprSPtr clone() const override { return VCompoundPred::create_shared(*this); }

    const std::string& expr_name() const override { return _expr_name; }

    Status execute(VExprContext* context, vectorized::Block* block,
                   int* result_column_id) override {
        if (children().size() == 1 || !_all_child_is_compound_and_not_const() ||
            _children[0]->is_nullable() || _children[1]->is_nullable()) {
            // TODO:
            // When the child is nullable, make the optimization also take effect, and the processing of this piece may be more complicated
            // https://dev.mysql.com/doc/refman/8.0/en/logical-operators.html
            return VectorizedFnCall::execute(context, block, result_column_id);
        }

        int lhs_id = -1;
        int rhs_id = -1;
        RETURN_IF_ERROR(_children[0]->execute(context, block, &lhs_id));
        ColumnPtr lhs_column =
                block->get_by_position(lhs_id).column->convert_to_full_column_if_const();

        size_t size = lhs_column->size();
        uint8* __restrict data = _get_raw_data(lhs_column);
        int filted = simd::count_zero_num((int8_t*)data, size);
        bool full = filted == 0;
        bool empty = filted == size;

        ColumnPtr rhs_column = nullptr;
        uint8* __restrict data_rhs = nullptr;
        bool full_rhs = false;
        bool empty_rhs = false;

        auto get_rhs_colum = [&]() {
            if (rhs_id == -1) {
                RETURN_IF_ERROR(_children[1]->execute(context, block, &rhs_id));
                rhs_column =
                        block->get_by_position(rhs_id).column->convert_to_full_column_if_const();
                data_rhs = _get_raw_data(rhs_column);
                int filted = simd::count_zero_num((int8_t*)data_rhs, size);
                full_rhs = filted == 0;
                empty_rhs = filted == size;
            }
            return Status::OK();
        };

        if (_op == TExprOpcode::COMPOUND_AND) {
            if (empty) {
                // empty and any = empty, return lhs
                *result_column_id = lhs_id;
            } else {
                RETURN_IF_ERROR(get_rhs_colum());

                if (full) {
                    // full and any = any, return rhs
                    *result_column_id = rhs_id;
                } else if (empty_rhs) {
                    // any and empty = empty, return rhs
                    *result_column_id = rhs_id;
                } else if (full_rhs) {
                    // any and full = any, return lhs
                    *result_column_id = lhs_id;
                } else {
                    *result_column_id = lhs_id;
                    for (size_t i = 0; i < size; i++) {
                        data[i] &= data_rhs[i];
                    }
                }
            }
        } else if (_op == TExprOpcode::COMPOUND_OR) {
            if (full) {
                // full or any = full, return lhs
                *result_column_id = lhs_id;
            } else {
                RETURN_IF_ERROR(get_rhs_colum());
                if (empty) {
                    // empty or any = any, return rhs
<<<<<<< HEAD
                    *result_column_id = rhs_id;
                } else if (full_rhs) {
                    // any or full = full, return rhs
                    *result_column_id = rhs_id;
=======
                    *result_column_id = rhs_id;
                } else if (full_rhs) {
                    // any or full = full, return rhs
                    *result_column_id = rhs_id;
>>>>>>> 7bda49b5
                } else if (empty_rhs) {
                    // any or empty = any, return lhs
                    *result_column_id = lhs_id;
                } else {
                    *result_column_id = lhs_id;
                    for (size_t i = 0; i < size; i++) {
                        data[i] |= data_rhs[i];
                    }
                }
            }
        } else {
            return Status::InternalError("Compound operator must be AND or OR.");
        }

        return Status::OK();
    }

    bool is_compound_predicate() const override { return true; }

private:
    bool _all_child_is_compound_and_not_const() const {
        for (auto child : _children) {
            // we can make sure non const compound predicate's return column is allow modifyied locally.
            if (child->is_constant() || !child->is_compound_predicate()) {
                return false;
            }
        }
        return true;
    }

    uint8* _get_raw_data(ColumnPtr column) const {
        if (column->is_nullable()) {
            return assert_cast<ColumnUInt8*>(
                           assert_cast<ColumnNullable*>(column->assume_mutable().get())
                                   ->get_nested_column_ptr()
                                   .get())
                    ->get_data()
                    .data();
        } else {
            return assert_cast<ColumnUInt8*>(column->assume_mutable().get())->get_data().data();
        }
    }

    uint8* _get_null_map(ColumnPtr column) const {
        if (column->is_nullable()) {
            return assert_cast<ColumnUInt8*>(
                           assert_cast<ColumnNullable*>(column->assume_mutable().get())
                                   ->get_null_map_column_ptr()
                                   .get())
                    ->get_data()
                    .data();
        } else {
            return nullptr;
        }
    }

    TExprOpcode::type _op;
};
} // namespace doris::vectorized<|MERGE_RESOLUTION|>--- conflicted
+++ resolved
@@ -45,12 +45,8 @@
     VCompoundPred(const TExprNode& node) : VectorizedFnCall(node) {
         _op = node.opcode;
         _fn.name.function_name = compound_operator_to_string(_op);
-<<<<<<< HEAD
-        _expr_name = "VCompoundPredicate (" + _fn.name.function_name + ")";
-=======
         _expr_name = fmt::format("VCompoundPredicate[{}](arguments={},return={})",
                                  _fn.name.function_name, get_child_names(), _data_type->get_name());
->>>>>>> 7bda49b5
     }
 
     VExprSPtr clone() const override { return VCompoundPred::create_shared(*this); }
@@ -128,17 +124,10 @@
                 RETURN_IF_ERROR(get_rhs_colum());
                 if (empty) {
                     // empty or any = any, return rhs
-<<<<<<< HEAD
                     *result_column_id = rhs_id;
                 } else if (full_rhs) {
                     // any or full = full, return rhs
                     *result_column_id = rhs_id;
-=======
-                    *result_column_id = rhs_id;
-                } else if (full_rhs) {
-                    // any or full = full, return rhs
-                    *result_column_id = rhs_id;
->>>>>>> 7bda49b5
                 } else if (empty_rhs) {
                     // any or empty = any, return lhs
                     *result_column_id = lhs_id;
