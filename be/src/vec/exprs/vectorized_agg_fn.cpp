// Licensed to the Apache Software Foundation (ASF) under one
// or more contributor license agreements.  See the NOTICE file
// distributed with this work for additional information
// regarding copyright ownership.  The ASF licenses this file
// to you under the Apache License, Version 2.0 (the
// "License"); you may not use this file except in compliance
// with the License.  You may obtain a copy of the License at
//
//   http://www.apache.org/licenses/LICENSE-2.0
//
// Unless required by applicable law or agreed to in writing,
// software distributed under the License is distributed on an
// "AS IS" BASIS, WITHOUT WARRANTIES OR CONDITIONS OF ANY
// KIND, either express or implied.  See the License for the
// specific language governing permissions and limitations
// under the License.

#include "vec/exprs/vectorized_agg_fn.h"

#include <fmt/format.h>
#include <fmt/ranges.h> // IWYU pragma: keep
#include <gen_cpp/Exprs_types.h>
#include <gen_cpp/PlanNodes_types.h>
#include <glog/logging.h>

#include <memory>
#include <ostream>
#include <string_view>

#include "common/config.h"
#include "common/object_pool.h"
#include "vec/aggregate_functions/aggregate_function_java_udaf.h"
#include "vec/aggregate_functions/aggregate_function_rpc.h"
#include "vec/aggregate_functions/aggregate_function_simple_factory.h"
#include "vec/aggregate_functions/aggregate_function_sort.h"
#include "vec/aggregate_functions/aggregate_function_state_merge.h"
#include "vec/aggregate_functions/aggregate_function_state_union.h"
#include "vec/core/block.h"
#include "vec/core/column_with_type_and_name.h"
#include "vec/core/materialize_block.h"
#include "vec/data_types/data_type_agg_state.h"
#include "vec/data_types/data_type_factory.hpp"
#include "vec/exprs/vexpr.h"
#include "vec/exprs/vexpr_context.h"
#include "vec/utils/util.hpp"

namespace doris {
class RowDescriptor;
namespace vectorized {
class Arena;
class BufferWritable;
class IColumn;
} // namespace vectorized
} // namespace doris

namespace doris::vectorized {

template <class FunctionType>
AggregateFunctionPtr get_agg_state_function(const DataTypes& argument_types,
                                            DataTypePtr return_type) {
    return FunctionType::create(
            assert_cast<const DataTypeAggState*>(argument_types[0].get())->get_nested_function(),
            argument_types, return_type);
}

AggFnEvaluator::AggFnEvaluator(const TExprNode& desc)
        : _fn(desc.fn),
          _is_merge(desc.agg_expr.is_merge_agg),
          _return_type(TypeDescriptor::from_thrift(desc.fn.ret_type)),
          _intermediate_slot_desc(nullptr),
          _output_slot_desc(nullptr),
          _exec_timer(nullptr),
          _merge_timer(nullptr),
          _expr_timer(nullptr) {
    bool nullable = true;
    if (desc.__isset.is_nullable) {
        nullable = desc.is_nullable;
    }
    _data_type = DataTypeFactory::instance().create_data_type(_return_type, nullable);

    if (desc.agg_expr.__isset.param_types) {
        auto& param_types = desc.agg_expr.param_types;
        for (int i = 0; i < param_types.size(); i++) {
            _argument_types_with_sort.push_back(
                    DataTypeFactory::instance().create_data_type(param_types[i]));
        }
    }
}

Status AggFnEvaluator::create(ObjectPool* pool, const TExpr& desc, const TSortInfo& sort_info,
                              AggFnEvaluator** result) {
    *result = pool->add(AggFnEvaluator::create_unique(desc.nodes[0]).release());
    auto& agg_fn_evaluator = *result;
    int node_idx = 0;
    for (int i = 0; i < desc.nodes[0].num_children; ++i) {
        ++node_idx;
        VExprSPtr expr;
        VExprContextSPtr ctx;
        RETURN_IF_ERROR(VExpr::create_tree_from_thrift(desc.nodes, &node_idx, expr, ctx));
        agg_fn_evaluator->_input_exprs_ctxs.push_back(ctx);
    }

    auto sort_size = sort_info.ordering_exprs.size();
    auto real_arguments_size = agg_fn_evaluator->_argument_types_with_sort.size() - sort_size;
    // Child arguments contains [real arguments, order by arguments], we pass the arguments
    // to the order by functions
    for (int i = 0; i < sort_size; ++i) {
        agg_fn_evaluator->_sort_description.emplace_back(real_arguments_size + i,
                                                         sort_info.is_asc_order[i] ? 1 : -1,
                                                         sort_info.nulls_first[i] ? -1 : 1);
    }

    // Pass the real arguments to get functions
    for (int i = 0; i < real_arguments_size; ++i) {
        agg_fn_evaluator->_real_argument_types.emplace_back(
                agg_fn_evaluator->_argument_types_with_sort[i]);
    }
    return Status::OK();
}

Status AggFnEvaluator::prepare(RuntimeState* state, const RowDescriptor& desc,
                               const SlotDescriptor* intermediate_slot_desc,
                               const SlotDescriptor* output_slot_desc) {
    DCHECK(intermediate_slot_desc != nullptr);
    DCHECK(_intermediate_slot_desc == nullptr);
    _output_slot_desc = output_slot_desc;
    _intermediate_slot_desc = intermediate_slot_desc;

    Status status = VExpr::prepare(_input_exprs_ctxs, state, desc);
    RETURN_IF_ERROR(status);

    DataTypes tmp_argument_types;
    tmp_argument_types.reserve(_input_exprs_ctxs.size());

    std::vector<std::string_view> child_expr_name;

    // prepare for argument
    for (int i = 0; i < _input_exprs_ctxs.size(); ++i) {
        auto data_type = _input_exprs_ctxs[i]->root()->data_type();
        tmp_argument_types.emplace_back(data_type);
        child_expr_name.emplace_back(_input_exprs_ctxs[i]->root()->expr_name());
    }

    const DataTypes& argument_types =
            _real_argument_types.empty() ? tmp_argument_types : _real_argument_types;

    if (_fn.binary_type == TFunctionBinaryType::JAVA_UDF) {
        if (config::enable_java_support) {
            _function = AggregateJavaUdaf::create(_fn, argument_types, _data_type);
            RETURN_IF_ERROR(static_cast<AggregateJavaUdaf*>(_function.get())->check_udaf(_fn));
        } else {
            return Status::InternalError(
                    "Java UDAF is not enabled, you can change be config enable_java_support to "
                    "true and restart be.");
        }
    } else if (_fn.binary_type == TFunctionBinaryType::RPC) {
        _function = AggregateRpcUdaf::create(_fn, argument_types, _data_type);
    } else if (_fn.binary_type == TFunctionBinaryType::AGG_STATE) {
        if (argument_types.size() != 1) {
            return Status::InternalError("Agg state Function must input 1 argument but get {}",
                                         argument_types.size());
        }
        if (argument_types[0]->is_nullable()) {
            return Status::InternalError("Agg state function input type must be not nullable");
        }
        if (argument_types[0]->get_type_as_primitive_type() != PrimitiveType::TYPE_AGG_STATE) {
            return Status::InternalError(
                    "Agg state function input type must be agg_state but get {}",
                    argument_types[0]->get_family_name());
        }
<<<<<<< HEAD
        if (match_suffix(_fn.name.function_name, AGG_UNION_SUFFIX)) {
            _function = get_agg_state_function<AggregateStateUnion>(argument_types, _data_type);
        } else if (match_suffix(_fn.name.function_name, AGG_MERGE_SUFFIX)) {
            _function = get_agg_state_function<AggregateStateMerge>(argument_types, _data_type);
        } else {
            return Status::InternalError(
                    "Aggregate Function {} is not endwith '_merge' or '_union'", _fn.signature);
        }
    } else {
        _function = AggregateFunctionSimpleFactory::instance().get(
                _fn.name.function_name, argument_types, _data_type->is_nullable());
=======

        std::string type_function_name =
                assert_cast<const DataTypeAggState*>(argument_types[0].get())
                        ->get_nested_function()
                        ->get_name();
        if (type_function_name + AGG_UNION_SUFFIX == _fn.name.function_name) {
            if (_data_type->is_nullable()) {
                return Status::InternalError(
                        "Union function return type must be not nullable, real={}",
                        _data_type->get_name());
            }
            if (_data_type->get_type_as_primitive_type() != PrimitiveType::TYPE_AGG_STATE) {
                return Status::InternalError(
                        "Union function return type must be AGG_STATE, real={}",
                        _data_type->get_name());
            }
            _function = get_agg_state_function<AggregateStateUnion>(argument_types, _data_type);
        } else if (type_function_name + AGG_MERGE_SUFFIX == _fn.name.function_name) {
            auto type = assert_cast<const DataTypeAggState*>(argument_types[0].get())
                                ->get_nested_function()
                                ->get_return_type();
            if (!type->equals(*_data_type)) {
                return Status::InternalError("{}'s expect return type is {}, but input {}",
                                             argument_types[0]->get_name(), type->get_name(),
                                             _data_type->get_name());
            }
            _function = get_agg_state_function<AggregateStateMerge>(argument_types, _data_type);
        } else {
            return Status::InternalError("{} not match function {}", argument_types[0]->get_name(),
                                         _fn.name.function_name);
        }
    } else {
        _function = AggregateFunctionSimpleFactory::instance().get(
                _fn.name.function_name, argument_types, _data_type->is_nullable(),
                state->be_exec_version());
>>>>>>> 7bda49b5
    }
    if (_function == nullptr) {
        return Status::InternalError("Agg Function {} is not implemented", _fn.signature);
    }

    if (!_sort_description.empty()) {
        _function = transform_to_sort_agg_function(_function, _argument_types_with_sort,
                                                   _sort_description, state);
    }
    _expr_name = fmt::format("{}({})", _fn.name.function_name, child_expr_name);
    return Status::OK();
}

Status AggFnEvaluator::open(RuntimeState* state) {
    return VExpr::open(_input_exprs_ctxs, state);
}

void AggFnEvaluator::close(RuntimeState* state) {}

void AggFnEvaluator::create(AggregateDataPtr place) {
    _function->create(place);
}

void AggFnEvaluator::destroy(AggregateDataPtr place) {
    _function->destroy(place);
}

Status AggFnEvaluator::execute_single_add(Block* block, AggregateDataPtr place, Arena* arena) {
    RETURN_IF_ERROR(_calc_argment_columns(block));
    SCOPED_TIMER(_exec_timer);
    _function->add_batch_single_place(block->rows(), place, _agg_columns.data(), arena);
    return Status::OK();
}

Status AggFnEvaluator::execute_batch_add(Block* block, size_t offset, AggregateDataPtr* places,
                                         Arena* arena, bool agg_many) {
    RETURN_IF_ERROR(_calc_argment_columns(block));
    SCOPED_TIMER(_exec_timer);
    _function->add_batch(block->rows(), places, offset, _agg_columns.data(), arena, agg_many);
    return Status::OK();
}

Status AggFnEvaluator::execute_batch_add_selected(Block* block, size_t offset,
                                                  AggregateDataPtr* places, Arena* arena) {
    RETURN_IF_ERROR(_calc_argment_columns(block));
    SCOPED_TIMER(_exec_timer);
    _function->add_batch_selected(block->rows(), places, offset, _agg_columns.data(), arena);
    return Status::OK();
}

Status AggFnEvaluator::streaming_agg_serialize(Block* block, BufferWritable& buf,
                                               const size_t num_rows, Arena* arena) {
    RETURN_IF_ERROR(_calc_argment_columns(block));
    SCOPED_TIMER(_exec_timer);
    _function->streaming_agg_serialize(_agg_columns.data(), buf, num_rows, arena);
    return Status::OK();
}

Status AggFnEvaluator::streaming_agg_serialize_to_column(Block* block, MutableColumnPtr& dst,
                                                         const size_t num_rows, Arena* arena) {
    RETURN_IF_ERROR(_calc_argment_columns(block));
    SCOPED_TIMER(_exec_timer);
    _function->streaming_agg_serialize_to_column(_agg_columns.data(), dst, num_rows, arena);
    return Status::OK();
}

void AggFnEvaluator::insert_result_info(AggregateDataPtr place, IColumn* column) {
    _function->insert_result_into(place, *column);
}

void AggFnEvaluator::insert_result_info_vec(const std::vector<AggregateDataPtr>& places,
                                            size_t offset, IColumn* column, const size_t num_rows) {
    _function->insert_result_into_vec(places, offset, *column, num_rows);
}

void AggFnEvaluator::reset(AggregateDataPtr place) {
    _function->reset(place);
}

std::string AggFnEvaluator::debug_string(const std::vector<AggFnEvaluator*>& exprs) {
    std::stringstream out;
    out << "[";

    for (int i = 0; i < exprs.size(); ++i) {
        out << (i == 0 ? "" : " ") << exprs[i]->debug_string();
    }

    out << "]";
    return out.str();
}

std::string AggFnEvaluator::debug_string() const {
    std::stringstream out;
    out << "AggFnEvaluator(";
    out << _fn.signature;
    out << ")";
    return out.str();
}

Status AggFnEvaluator::_calc_argment_columns(Block* block) {
    SCOPED_TIMER(_expr_timer);
    _agg_columns.resize(_input_exprs_ctxs.size());
    int column_ids[_input_exprs_ctxs.size()];
    for (int i = 0; i < _input_exprs_ctxs.size(); ++i) {
        int column_id = -1;
        RETURN_IF_ERROR(_input_exprs_ctxs[i]->execute(block, &column_id));
        column_ids[i] = column_id;
    }
    materialize_block_inplace(*block, column_ids, column_ids + _input_exprs_ctxs.size());
    for (int i = 0; i < _input_exprs_ctxs.size(); ++i) {
        _agg_columns[i] = block->get_by_position(column_ids[i]).column.get();
    }
    return Status::OK();
}

} // namespace doris::vectorized<|MERGE_RESOLUTION|>--- conflicted
+++ resolved
@@ -168,19 +168,6 @@
                     "Agg state function input type must be agg_state but get {}",
                     argument_types[0]->get_family_name());
         }
-<<<<<<< HEAD
-        if (match_suffix(_fn.name.function_name, AGG_UNION_SUFFIX)) {
-            _function = get_agg_state_function<AggregateStateUnion>(argument_types, _data_type);
-        } else if (match_suffix(_fn.name.function_name, AGG_MERGE_SUFFIX)) {
-            _function = get_agg_state_function<AggregateStateMerge>(argument_types, _data_type);
-        } else {
-            return Status::InternalError(
-                    "Aggregate Function {} is not endwith '_merge' or '_union'", _fn.signature);
-        }
-    } else {
-        _function = AggregateFunctionSimpleFactory::instance().get(
-                _fn.name.function_name, argument_types, _data_type->is_nullable());
-=======
 
         std::string type_function_name =
                 assert_cast<const DataTypeAggState*>(argument_types[0].get())
@@ -216,7 +203,6 @@
         _function = AggregateFunctionSimpleFactory::instance().get(
                 _fn.name.function_name, argument_types, _data_type->is_nullable(),
                 state->be_exec_version());
->>>>>>> 7bda49b5
     }
     if (_function == nullptr) {
         return Status::InternalError("Agg Function {} is not implemented", _fn.signature);
