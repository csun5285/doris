// Licensed to the Apache Software Foundation (ASF) under one
// or more contributor license agreements.  See the NOTICE file
// distributed with this work for additional information
// regarding copyright ownership.  The ASF licenses this file
// to you under the Apache License, Version 2.0 (the
// "License"); you may not use this file except in compliance
// with the License.  You may obtain a copy of the License at
//
//   http://www.apache.org/licenses/LICENSE-2.0
//
// Unless required by applicable law or agreed to in writing,
// software distributed under the License is distributed on an
// "AS IS" BASIS, WITHOUT WARRANTIES OR CONDITIONS OF ANY
// KIND, either express or implied.  See the License for the
// specific language governing permissions and limitations
// under the License.

#include "vec/exprs/vexpr.h"

#include <gen_cpp/Exprs_types.h>
#include <thrift/protocol/TDebugProtocol.h>

#include <algorithm>
#include <boost/iterator/iterator_facade.hpp>
#include <memory>
#include <stack>

#include "common/config.h"
#include "common/exception.h"
#include "common/object_pool.h"
#include "vec/columns/column_vector.h"
#include "vec/columns/columns_number.h"
#include "vec/data_types/data_type_factory.hpp"
#include "vec/data_types/data_type_number.h"
#include "vec/exprs/varray_literal.h"
#include "vec/exprs/vcase_expr.h"
#include "vec/exprs/vcast_expr.h"
#include "vec/exprs/vcolumn_ref.h"
#include "vec/exprs/vcompound_pred.h"
#include "vec/exprs/vectorized_fn_call.h"
#include "vec/exprs/vexpr_context.h"
#include "vec/exprs/vin_predicate.h"
#include "vec/exprs/vinfo_func.h"
#include "vec/exprs/vlambda_function_call_expr.h"
#include "vec/exprs/vlambda_function_expr.h"
#include "vec/exprs/vliteral.h"
#include "vec/exprs/vmap_literal.h"
#include "vec/exprs/vmatch_predicate.h"
#include "vec/exprs/vschema_change_expr.h"
#include "vec/exprs/vslot_ref.h"
#include "vec/exprs/vstruct_literal.h"
#include "vec/exprs/vtuple_is_null_predicate.h"
#include "vec/utils/util.hpp"

namespace doris {
class RowDescriptor;
class RuntimeState;
} // namespace doris

namespace doris::vectorized {

VExpr::VExpr(const TExprNode& node)
        : _node_type(node.node_type),
          _opcode(node.__isset.opcode ? node.opcode : TExprOpcode::INVALID_OPCODE),
          _type(TypeDescriptor::from_thrift(node.type)),
          _fn_context_index(-1),
          _prepared(false) {
    if (node.__isset.fn) {
        _fn = node.fn;
    }

    bool is_nullable = true;
    if (node.__isset.is_nullable) {
        is_nullable = node.is_nullable;
    }
    // If we define null literal ,should make nullable data type to get correct field instead of undefined ptr
    if (node.node_type == TExprNodeType::NULL_LITERAL) {
        CHECK(is_nullable);
    }
    _data_type = DataTypeFactory::instance().create_data_type(_type, is_nullable);
}

VExpr::VExpr(const VExpr& vexpr) = default;

VExpr::VExpr(const TypeDescriptor& type, bool is_slotref, bool is_nullable)
        : _opcode(TExprOpcode::INVALID_OPCODE),
          _type(type),
          _fn_context_index(-1),
          _prepared(false) {
    if (is_slotref) {
        _node_type = TExprNodeType::SLOT_REF;
    }

    _data_type = DataTypeFactory::instance().create_data_type(_type, is_nullable);
}

Status VExpr::prepare(RuntimeState* state, const RowDescriptor& row_desc, VExprContext* context) {
    ++context->_depth_num;
    if (context->_depth_num > config::max_depth_of_expr_tree) {
        return Status::InternalError(
                "The depth of the expression tree is too big, make it less than {}",
                config::max_depth_of_expr_tree);
    }

    for (int i = 0; i < _children.size(); ++i) {
        RETURN_IF_ERROR(_children[i]->prepare(state, row_desc, context));
    }
    --context->_depth_num;
    return Status::OK();
}

Status VExpr::open(RuntimeState* state, VExprContext* context,
                   FunctionContext::FunctionStateScope scope) {
    for (int i = 0; i < _children.size(); ++i) {
        RETURN_IF_ERROR(_children[i]->open(state, context, scope));
    }
    return Status::OK();
}

<<<<<<< HEAD
void VExpr::close(RuntimeState* state, VExprContext* context,
                  FunctionContext::FunctionStateScope scope) {
=======
void VExpr::close(VExprContext* context, FunctionContext::FunctionStateScope scope) {
>>>>>>> 7bda49b5
    for (int i = 0; i < _children.size(); ++i) {
        _children[i]->close(context, scope);
    }
}

<<<<<<< HEAD
Status VExpr::create_expr(const doris::TExprNode& expr_node, VExprSPtr& expr) {
=======
Status VExpr::create_expr(const TExprNode& expr_node, VExprSPtr& expr) {
>>>>>>> 7bda49b5
    try {
        switch (expr_node.node_type) {
        case TExprNodeType::BOOL_LITERAL:
        case TExprNodeType::INT_LITERAL:
        case TExprNodeType::LARGE_INT_LITERAL:
        case TExprNodeType::FLOAT_LITERAL:
        case TExprNodeType::DECIMAL_LITERAL:
        case TExprNodeType::DATE_LITERAL:
        case TExprNodeType::STRING_LITERAL:
        case TExprNodeType::JSON_LITERAL:
        case TExprNodeType::NULL_LITERAL: {
            expr = VLiteral::create_shared(expr_node);
            break;
        }
        case TExprNodeType::ARRAY_LITERAL: {
            expr = VArrayLiteral::create_shared(expr_node);
            break;
        }
        case TExprNodeType::MAP_LITERAL: {
            expr = VMapLiteral::create_shared(expr_node);
            break;
        }
        case TExprNodeType::STRUCT_LITERAL: {
            expr = VStructLiteral::create_shared(expr_node);
            break;
        }
<<<<<<< HEAD
        case doris::TExprNodeType::SLOT_REF: {
            expr = VSlotRef::create_shared(expr_node);
            break;
        }
        case doris::TExprNodeType::COLUMN_REF: {
            expr = VColumnRef::create_shared(expr_node);
            break;
        }
        case doris::TExprNodeType::COMPOUND_PRED: {
            expr = VCompoundPred::create_shared(expr_node);
            break;
        }
        case doris::TExprNodeType::LAMBDA_FUNCTION_EXPR: {
            expr = VLambdaFunctionExpr::create_shared(expr_node);
            break;
        }
        case doris::TExprNodeType::LAMBDA_FUNCTION_CALL_EXPR: {
            expr = VLambdaFunctionCallExpr::create_shared(expr_node);
            break;
        }
        case doris::TExprNodeType::ARITHMETIC_EXPR:
        case doris::TExprNodeType::BINARY_PRED:
        case doris::TExprNodeType::FUNCTION_CALL:
        case doris::TExprNodeType::COMPUTE_FUNCTION_CALL: {
=======
        case TExprNodeType::SLOT_REF: {
            expr = VSlotRef::create_shared(expr_node);
            break;
        }
        case TExprNodeType::COLUMN_REF: {
            expr = VColumnRef::create_shared(expr_node);
            break;
        }
        case TExprNodeType::COMPOUND_PRED: {
            expr = VCompoundPred::create_shared(expr_node);
            break;
        }
        case TExprNodeType::LAMBDA_FUNCTION_EXPR: {
            expr = VLambdaFunctionExpr::create_shared(expr_node);
            break;
        }
        case TExprNodeType::LAMBDA_FUNCTION_CALL_EXPR: {
            expr = VLambdaFunctionCallExpr::create_shared(expr_node);
            break;
        }
        case TExprNodeType::ARITHMETIC_EXPR:
        case TExprNodeType::BINARY_PRED:
        case TExprNodeType::FUNCTION_CALL:
        case TExprNodeType::COMPUTE_FUNCTION_CALL: {
>>>>>>> 7bda49b5
            expr = VectorizedFnCall::create_shared(expr_node);
            break;
        }
        case TExprNodeType::MATCH_PRED: {
            expr = VMatchPredicate::create_shared(expr_node);
            break;
        }
<<<<<<< HEAD
        case doris::TExprNodeType::CAST_EXPR: {
            expr = VCastExpr::create_shared(expr_node);
            break;
        }
        case doris::TExprNodeType::IN_PRED: {
            expr = VInPredicate::create_shared(expr_node);
            break;
        }
        case doris::TExprNodeType::CASE_EXPR: {
=======
        case TExprNodeType::CAST_EXPR: {
            expr = VCastExpr::create_shared(expr_node);
            break;
        }
        case TExprNodeType::IN_PRED: {
            expr = VInPredicate::create_shared(expr_node);
            break;
        }
        case TExprNodeType::CASE_EXPR: {
>>>>>>> 7bda49b5
            if (!expr_node.__isset.case_expr) {
                return Status::InternalError("Case expression not set in thrift node");
            }
            expr = VCaseExpr::create_shared(expr_node);
            break;
        }
        case TExprNodeType::INFO_FUNC: {
            expr = VInfoFunc::create_shared(expr_node);
            break;
        }
        case TExprNodeType::TUPLE_IS_NULL_PRED: {
            expr = VTupleIsNullPredicate::create_shared(expr_node);
            break;
        }
        case TExprNodeType::SCHEMA_CHANGE_EXPR: {
            expr = VSchemaChangeExpr::create_shared(expr_node);
            break;
        }
        default:
            return Status::InternalError("Unknown expr node type: {}", expr_node.node_type);
        }
    } catch (const Exception& e) {
<<<<<<< HEAD
        return Status::Error(e.code(), e.to_string());
=======
        return e.to_status();
>>>>>>> 7bda49b5
    }
    if (!expr->data_type()) {
        return Status::InvalidArgument("Unknown expr type: {}", expr_node.node_type);
    }
    return Status::OK();
}

<<<<<<< HEAD
Status VExpr::create_tree_from_thrift(const std::vector<doris::TExprNode>& nodes, int* node_idx,
=======
Status VExpr::create_tree_from_thrift(const std::vector<TExprNode>& nodes, int* node_idx,
>>>>>>> 7bda49b5
                                      VExprSPtr& root_expr, VExprContextSPtr& ctx) {
    // propagate error case
    if (*node_idx >= nodes.size()) {
        return Status::InternalError("Failed to reconstruct expression tree from thrift.");
    }

    // create root expr
    int root_children = nodes[*node_idx].num_children;
    VExprSPtr root;
    RETURN_IF_ERROR(create_expr(nodes[*node_idx], root));
    DCHECK(root != nullptr);
    root_expr = root;
    ctx = std::make_shared<VExprContext>(root);
    // short path for leaf node
    if (root_children <= 0) {
        return Status::OK();
    }

    // non-recursive traversal
    std::stack<std::pair<VExprSPtr, int>> s;
    s.push({root, root_children});
    while (!s.empty()) {
        auto& parent = s.top();
        if (parent.second > 1) {
            parent.second -= 1;
        } else {
            s.pop();
        }

        if (++*node_idx >= nodes.size()) {
            return Status::InternalError("Failed to reconstruct expression tree from thrift.");
        }
        VExprSPtr expr;
        RETURN_IF_ERROR(create_expr(nodes[*node_idx], expr));
        DCHECK(expr != nullptr);
        parent.first->add_child(expr);
        int num_children = nodes[*node_idx].num_children;
        if (num_children > 0) {
            s.push({expr, num_children});
        }
    }
    return Status::OK();
}

<<<<<<< HEAD
Status VExpr::create_expr_tree(const doris::TExpr& texpr, VExprContextSPtr& ctx) {
=======
Status VExpr::create_expr_tree(const TExpr& texpr, VExprContextSPtr& ctx) {
>>>>>>> 7bda49b5
    if (texpr.nodes.size() == 0) {
        ctx = nullptr;
        return Status::OK();
    }
    int node_idx = 0;
    VExprSPtr e;
    Status status = create_tree_from_thrift(texpr.nodes, &node_idx, e, ctx);
    if (status.ok() && node_idx + 1 != texpr.nodes.size()) {
        status = Status::InternalError(
                "Expression tree only partially reconstructed. Not all thrift nodes were "
                "used.");
    }
    if (!status.ok()) {
        LOG(ERROR) << "Could not construct expr tree.\n"
                   << status << "\n"
                   << apache::thrift::ThriftDebugString(texpr);
    }
    return status;
}

<<<<<<< HEAD
Status VExpr::create_expr_trees(const std::vector<doris::TExpr>& texprs, VExprContextSPtrs& ctxs) {
=======
Status VExpr::create_expr_trees(const std::vector<TExpr>& texprs, VExprContextSPtrs& ctxs) {
>>>>>>> 7bda49b5
    ctxs.clear();
    for (int i = 0; i < texprs.size(); ++i) {
        VExprContextSPtr ctx;
        RETURN_IF_ERROR(create_expr_tree(texprs[i], ctx));
        ctxs.push_back(ctx);
    }
    return Status::OK();
}

Status VExpr::prepare(const VExprContextSPtrs& ctxs, RuntimeState* state,
                      const RowDescriptor& row_desc) {
    for (auto ctx : ctxs) {
        RETURN_IF_ERROR(ctx->prepare(state, row_desc));
    }
    return Status::OK();
}

<<<<<<< HEAD
void VExpr::close(const VExprContextSPtrs& ctxs, RuntimeState* state) {
    for (auto ctx : ctxs) {
        ctx->close(state);
    }
}

=======
>>>>>>> 7bda49b5
Status VExpr::open(const VExprContextSPtrs& ctxs, RuntimeState* state) {
    for (int i = 0; i < ctxs.size(); ++i) {
        RETURN_IF_ERROR(ctxs[i]->open(state));
    }
    return Status::OK();
}

Status VExpr::clone_if_not_exists(const VExprContextSPtrs& ctxs, RuntimeState* state,
                                  VExprContextSPtrs& new_ctxs) {
    if (!new_ctxs.empty()) {
        // 'ctxs' was already cloned into '*new_ctxs', nothing to do.
        DCHECK_EQ(new_ctxs.size(), ctxs.size());
        for (int i = 0; i < new_ctxs.size(); ++i) {
            DCHECK(new_ctxs[i]->_is_clone);
        }
        return Status::OK();
    }
    new_ctxs.resize(ctxs.size());
    for (int i = 0; i < ctxs.size(); ++i) {
        RETURN_IF_ERROR(ctxs[i]->clone(state, new_ctxs[i]));
    }
    return Status::OK();
}

std::string VExpr::debug_string() const {
    // TODO: implement partial debug string for member vars
    std::stringstream out;
    out << " type=" << _type.debug_string();

    if (!_children.empty()) {
        out << " children=" << debug_string(_children);
    }

    return out.str();
}

std::string VExpr::debug_string(const VExprSPtrs& exprs) {
    std::stringstream out;
    out << "[";

    for (int i = 0; i < exprs.size(); ++i) {
        out << (i == 0 ? "" : " ") << exprs[i]->debug_string();
    }

    out << "]";
    return out.str();
}

std::string VExpr::debug_string(const VExprContextSPtrs& ctxs) {
    VExprSPtrs exprs;
    for (int i = 0; i < ctxs.size(); ++i) {
        exprs.push_back(ctxs[i]->root());
    }
    return debug_string(exprs);
}

bool VExpr::is_constant() const {
    for (int i = 0; i < _children.size(); ++i) {
        if (!_children[i]->is_constant()) {
            return false;
        }
    }

    return true;
}

Status VExpr::get_const_col(VExprContext* context,
                            std::shared_ptr<ColumnPtrWrapper>* column_wrapper) {
    if (!is_constant()) {
        return Status::OK();
    }

    if (_constant_col != nullptr) {
        *column_wrapper = _constant_col;
        return Status::OK();
    }

    int result = -1;
    Block block;
    // If block is empty, some functions will produce no result. So we insert a column with
    // single value here.
    block.insert({ColumnUInt8::create(1), std::make_shared<DataTypeUInt8>(), ""});
    RETURN_IF_ERROR(execute(context, &block, &result));
    DCHECK(result != -1);
    const auto& column = block.get_by_position(result).column;
    _constant_col = std::make_shared<ColumnPtrWrapper>(column);
    *column_wrapper = _constant_col;
    return Status::OK();
}

void VExpr::register_function_context(RuntimeState* state, VExprContext* context) {
    std::vector<TypeDescriptor> arg_types;
    for (int i = 0; i < _children.size(); ++i) {
        arg_types.push_back(_children[i]->type());
    }

    _fn_context_index = context->register_function_context(state, _type, arg_types);
}

Status VExpr::init_function_context(VExprContext* context,
                                    FunctionContext::FunctionStateScope scope,
                                    const FunctionBasePtr& function) const {
    FunctionContext* fn_ctx = context->fn_context(_fn_context_index);
    if (scope == FunctionContext::FRAGMENT_LOCAL) {
        std::vector<std::shared_ptr<ColumnPtrWrapper>> constant_cols;
        for (auto c : _children) {
            std::shared_ptr<ColumnPtrWrapper> const_col;
            RETURN_IF_ERROR(c->get_const_col(context, &const_col));
            constant_cols.push_back(const_col);
        }
        fn_ctx->set_constant_cols(constant_cols);
    }

    if (scope == FunctionContext::FRAGMENT_LOCAL) {
        RETURN_IF_ERROR(function->open(fn_ctx, FunctionContext::FRAGMENT_LOCAL));
    }
    RETURN_IF_ERROR(function->open(fn_ctx, FunctionContext::THREAD_LOCAL));
    return Status::OK();
}

void VExpr::close_function_context(VExprContext* context, FunctionContext::FunctionStateScope scope,
                                   const FunctionBasePtr& function) const {
    if (_fn_context_index != -1) {
        FunctionContext* fn_ctx = context->fn_context(_fn_context_index);
        function->close(fn_ctx, FunctionContext::THREAD_LOCAL);
        if (scope == FunctionContext::FRAGMENT_LOCAL) {
            function->close(fn_ctx, FunctionContext::FRAGMENT_LOCAL);
        }
    }
}

Status VExpr::check_constant(const Block& block, ColumnNumbers arguments) const {
    if (is_constant() && !VectorizedUtils::all_arguments_are_constant(block, arguments)) {
        return Status::InternalError("const check failed, expr={}", debug_string());
    }
    return Status::OK();
}

} // namespace doris::vectorized<|MERGE_RESOLUTION|>--- conflicted
+++ resolved
@@ -117,22 +117,13 @@
     return Status::OK();
 }
 
-<<<<<<< HEAD
-void VExpr::close(RuntimeState* state, VExprContext* context,
-                  FunctionContext::FunctionStateScope scope) {
-=======
 void VExpr::close(VExprContext* context, FunctionContext::FunctionStateScope scope) {
->>>>>>> 7bda49b5
     for (int i = 0; i < _children.size(); ++i) {
         _children[i]->close(context, scope);
     }
 }
 
-<<<<<<< HEAD
-Status VExpr::create_expr(const doris::TExprNode& expr_node, VExprSPtr& expr) {
-=======
 Status VExpr::create_expr(const TExprNode& expr_node, VExprSPtr& expr) {
->>>>>>> 7bda49b5
     try {
         switch (expr_node.node_type) {
         case TExprNodeType::BOOL_LITERAL:
@@ -159,32 +150,6 @@
             expr = VStructLiteral::create_shared(expr_node);
             break;
         }
-<<<<<<< HEAD
-        case doris::TExprNodeType::SLOT_REF: {
-            expr = VSlotRef::create_shared(expr_node);
-            break;
-        }
-        case doris::TExprNodeType::COLUMN_REF: {
-            expr = VColumnRef::create_shared(expr_node);
-            break;
-        }
-        case doris::TExprNodeType::COMPOUND_PRED: {
-            expr = VCompoundPred::create_shared(expr_node);
-            break;
-        }
-        case doris::TExprNodeType::LAMBDA_FUNCTION_EXPR: {
-            expr = VLambdaFunctionExpr::create_shared(expr_node);
-            break;
-        }
-        case doris::TExprNodeType::LAMBDA_FUNCTION_CALL_EXPR: {
-            expr = VLambdaFunctionCallExpr::create_shared(expr_node);
-            break;
-        }
-        case doris::TExprNodeType::ARITHMETIC_EXPR:
-        case doris::TExprNodeType::BINARY_PRED:
-        case doris::TExprNodeType::FUNCTION_CALL:
-        case doris::TExprNodeType::COMPUTE_FUNCTION_CALL: {
-=======
         case TExprNodeType::SLOT_REF: {
             expr = VSlotRef::create_shared(expr_node);
             break;
@@ -209,7 +174,6 @@
         case TExprNodeType::BINARY_PRED:
         case TExprNodeType::FUNCTION_CALL:
         case TExprNodeType::COMPUTE_FUNCTION_CALL: {
->>>>>>> 7bda49b5
             expr = VectorizedFnCall::create_shared(expr_node);
             break;
         }
@@ -217,17 +181,6 @@
             expr = VMatchPredicate::create_shared(expr_node);
             break;
         }
-<<<<<<< HEAD
-        case doris::TExprNodeType::CAST_EXPR: {
-            expr = VCastExpr::create_shared(expr_node);
-            break;
-        }
-        case doris::TExprNodeType::IN_PRED: {
-            expr = VInPredicate::create_shared(expr_node);
-            break;
-        }
-        case doris::TExprNodeType::CASE_EXPR: {
-=======
         case TExprNodeType::CAST_EXPR: {
             expr = VCastExpr::create_shared(expr_node);
             break;
@@ -237,7 +190,6 @@
             break;
         }
         case TExprNodeType::CASE_EXPR: {
->>>>>>> 7bda49b5
             if (!expr_node.__isset.case_expr) {
                 return Status::InternalError("Case expression not set in thrift node");
             }
@@ -260,11 +212,7 @@
             return Status::InternalError("Unknown expr node type: {}", expr_node.node_type);
         }
     } catch (const Exception& e) {
-<<<<<<< HEAD
-        return Status::Error(e.code(), e.to_string());
-=======
         return e.to_status();
->>>>>>> 7bda49b5
     }
     if (!expr->data_type()) {
         return Status::InvalidArgument("Unknown expr type: {}", expr_node.node_type);
@@ -272,11 +220,7 @@
     return Status::OK();
 }
 
-<<<<<<< HEAD
-Status VExpr::create_tree_from_thrift(const std::vector<doris::TExprNode>& nodes, int* node_idx,
-=======
 Status VExpr::create_tree_from_thrift(const std::vector<TExprNode>& nodes, int* node_idx,
->>>>>>> 7bda49b5
                                       VExprSPtr& root_expr, VExprContextSPtr& ctx) {
     // propagate error case
     if (*node_idx >= nodes.size()) {
@@ -321,11 +265,7 @@
     return Status::OK();
 }
 
-<<<<<<< HEAD
-Status VExpr::create_expr_tree(const doris::TExpr& texpr, VExprContextSPtr& ctx) {
-=======
 Status VExpr::create_expr_tree(const TExpr& texpr, VExprContextSPtr& ctx) {
->>>>>>> 7bda49b5
     if (texpr.nodes.size() == 0) {
         ctx = nullptr;
         return Status::OK();
@@ -346,11 +286,7 @@
     return status;
 }
 
-<<<<<<< HEAD
-Status VExpr::create_expr_trees(const std::vector<doris::TExpr>& texprs, VExprContextSPtrs& ctxs) {
-=======
 Status VExpr::create_expr_trees(const std::vector<TExpr>& texprs, VExprContextSPtrs& ctxs) {
->>>>>>> 7bda49b5
     ctxs.clear();
     for (int i = 0; i < texprs.size(); ++i) {
         VExprContextSPtr ctx;
@@ -368,15 +304,6 @@
     return Status::OK();
 }
 
-<<<<<<< HEAD
-void VExpr::close(const VExprContextSPtrs& ctxs, RuntimeState* state) {
-    for (auto ctx : ctxs) {
-        ctx->close(state);
-    }
-}
-
-=======
->>>>>>> 7bda49b5
 Status VExpr::open(const VExprContextSPtrs& ctxs, RuntimeState* state) {
     for (int i = 0; i < ctxs.size(); ++i) {
         RETURN_IF_ERROR(ctxs[i]->open(state));
