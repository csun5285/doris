// Licensed to the Apache Software Foundation (ASF) under one
// or more contributor license agreements.  See the NOTICE file
// distributed with this work for additional information
// regarding copyright ownership.  The ASF licenses this file
// to you under the Apache License, Version 2.0 (the
// "License"); you may not use this file except in compliance
// with the License.  You may obtain a copy of the License at
//
//   http://www.apache.org/licenses/LICENSE-2.0
//
// Unless required by applicable law or agreed to in writing,
// software distributed under the License is distributed on an
// "AS IS" BASIS, WITHOUT WARRANTIES OR CONDITIONS OF ANY
// KIND, either express or implied.  See the License for the
// specific language governing permissions and limitations
// under the License.

#include "vec/exprs/vexpr.h"

#include <fmt/format.h>
#include <thrift/protocol/TDebugProtocol.h>

#include <memory>
#include <stack>

#include "exprs/anyval_util.h"
#include "gen_cpp/Exprs_types.h"
#include "vec/data_types/data_type_factory.hpp"
#include "vec/exprs/varray_literal.h"
#include "vec/exprs/vcase_expr.h"
#include "vec/exprs/vcast_expr.h"
#include "vec/exprs/vcompound_pred.h"
#include "vec/exprs/vectorized_fn_call.h"
#include "vec/exprs/vin_predicate.h"
#include "vec/exprs/vinfo_func.h"
#include "vec/exprs/vliteral.h"
#include "vec/exprs/vruntimefilter_wrapper.h"
#include "vec/exprs/vslot_ref.h"
#include "vec/exprs/vtuple_is_null_predicate.h"

namespace doris::vectorized {
using doris::Status;
using doris::RuntimeState;
using doris::RowDescriptor;
using doris::TypeDescriptor;

VExpr::VExpr(const doris::TExprNode& node)
        : _node_type(node.node_type),
          _opcode(node.__isset.opcode ? node.opcode : TExprOpcode::INVALID_OPCODE),
          _type(TypeDescriptor::from_thrift(node.type)),
          _fn_context_index(-1),
          _prepared(false) {
    if (node.__isset.fn) {
        _fn = node.fn;
    }

    bool is_nullable = true;
    if (node.__isset.is_nullable) {
        is_nullable = node.is_nullable;
    }
    _data_type = DataTypeFactory::instance().create_data_type(_type, is_nullable);
}

VExpr::VExpr(const VExpr& vexpr)
        : _node_type(vexpr._node_type),
          _opcode(vexpr._opcode),
          _type(vexpr._type),
          _data_type(vexpr._data_type),
          _children(vexpr._children),
          _fn(vexpr._fn),
          _fn_context_index(vexpr._fn_context_index),
          _constant_col(vexpr._constant_col),
          _prepared(vexpr._prepared) {}

VExpr::VExpr(const TypeDescriptor& type, bool is_slotref, bool is_nullable)
        : _opcode(TExprOpcode::INVALID_OPCODE), _type(type),
          _fn_context_index(-1), _prepared(false) {
    if (is_slotref) {
        _node_type = TExprNodeType::SLOT_REF;
    }

    _data_type = DataTypeFactory::instance().create_data_type(_type, is_nullable);
}

Status VExpr::prepare(RuntimeState* state, const RowDescriptor& row_desc, VExprContext* context) {
    ++context->_depth_num;
    if (context->_depth_num > config::max_depth_of_expr_tree) {
        return Status::InternalError(
                "The depth of the expression tree is too big, make it less than {}",
                config::max_depth_of_expr_tree);
    }

    for (int i = 0; i < _children.size(); ++i) {
        RETURN_IF_ERROR(_children[i]->prepare(state, row_desc, context));
    }
    --context->_depth_num;
    return Status::OK();
}

Status VExpr::open(RuntimeState* state, VExprContext* context,
                   FunctionContext::FunctionStateScope scope) {
    for (int i = 0; i < _children.size(); ++i) {
        RETURN_IF_ERROR(_children[i]->open(state, context, scope));
    }
    return Status::OK();
}

void VExpr::close(doris::RuntimeState* state, VExprContext* context,
                  FunctionContext::FunctionStateScope scope) {
    for (int i = 0; i < _children.size(); ++i) {
        _children[i]->close(state, context, scope);
    }
}

Status VExpr::create_expr(doris::ObjectPool* pool, const doris::TExprNode& texpr_node,
                          VExpr** expr) {
<<<<<<< HEAD
    switch (texpr_node.node_type) {
    case TExprNodeType::BOOL_LITERAL:
    case TExprNodeType::INT_LITERAL:
    case TExprNodeType::LARGE_INT_LITERAL:
    case TExprNodeType::FLOAT_LITERAL:
    case TExprNodeType::DECIMAL_LITERAL:
    case TExprNodeType::DATE_LITERAL:
    case TExprNodeType::STRING_LITERAL:
    case TExprNodeType::JSON_LITERAL:
    case TExprNodeType::NULL_LITERAL: {
        *expr = pool->add(new VLiteral(texpr_node));
        return Status::OK();
    }
    case TExprNodeType::ARRAY_LITERAL: {
        *expr = pool->add(new VArrayLiteral(texpr_node));
        return Status::OK();
    }
    case doris::TExprNodeType::SLOT_REF: {
        *expr = pool->add(new VSlotRef(texpr_node));
        break;
    }
    case doris::TExprNodeType::COMPOUND_PRED: {
        *expr = pool->add(new VcompoundPred(texpr_node));
        break;
    }
    case doris::TExprNodeType::ARITHMETIC_EXPR:
    case doris::TExprNodeType::BINARY_PRED:
    case doris::TExprNodeType::FUNCTION_CALL:
    case doris::TExprNodeType::COMPUTE_FUNCTION_CALL:
    case doris::TExprNodeType::MATCH_PRED: {
        *expr = pool->add(new VectorizedFnCall(texpr_node));
        break;
    }
    case doris::TExprNodeType::CAST_EXPR: {
        *expr = pool->add(new VCastExpr(texpr_node));
        break;
    }
    case doris::TExprNodeType::IN_PRED: {
        *expr = pool->add(new VInPredicate(texpr_node));
        break;
    }
    case doris::TExprNodeType::CASE_EXPR: {
        if (!texpr_node.__isset.case_expr) {
            return Status::InternalError("Case expression not set in thrift node");
=======
    try {
        switch (texpr_node.node_type) {
        case TExprNodeType::BOOL_LITERAL:
        case TExprNodeType::INT_LITERAL:
        case TExprNodeType::LARGE_INT_LITERAL:
        case TExprNodeType::FLOAT_LITERAL:
        case TExprNodeType::DECIMAL_LITERAL:
        case TExprNodeType::DATE_LITERAL:
        case TExprNodeType::STRING_LITERAL:
        case TExprNodeType::JSON_LITERAL:
        case TExprNodeType::NULL_LITERAL: {
            *expr = pool->add(new VLiteral(texpr_node));
            return Status::OK();
>>>>>>> 42942397
        }
        case TExprNodeType::ARRAY_LITERAL: {
            *expr = pool->add(new VArrayLiteral(texpr_node));
            return Status::OK();
        }
        case doris::TExprNodeType::SLOT_REF: {
            *expr = pool->add(new VSlotRef(texpr_node));
            break;
        }
        case doris::TExprNodeType::COMPOUND_PRED: {
            *expr = pool->add(new VcompoundPred(texpr_node));
            break;
        }
        case doris::TExprNodeType::ARITHMETIC_EXPR:
        case doris::TExprNodeType::BINARY_PRED:
        case doris::TExprNodeType::FUNCTION_CALL:
        case doris::TExprNodeType::COMPUTE_FUNCTION_CALL: {
            *expr = pool->add(new VectorizedFnCall(texpr_node));
            break;
        }
        case doris::TExprNodeType::CAST_EXPR: {
            *expr = pool->add(new VCastExpr(texpr_node));
            break;
        }
        case doris::TExprNodeType::IN_PRED: {
            *expr = pool->add(new VInPredicate(texpr_node));
            break;
        }
        case doris::TExprNodeType::CASE_EXPR: {
            if (!texpr_node.__isset.case_expr) {
                return Status::InternalError("Case expression not set in thrift node");
            }
            *expr = pool->add(new VCaseExpr(texpr_node));
            break;
        }
        case TExprNodeType::INFO_FUNC: {
            *expr = pool->add(new VInfoFunc(texpr_node));
            break;
        }
        case TExprNodeType::TUPLE_IS_NULL_PRED: {
            *expr = pool->add(new VTupleIsNullPredicate(texpr_node));
            break;
        }
        default:
            return Status::InternalError("Unknown expr node type: {}", texpr_node.node_type);
        }
    } catch (const Exception& e) {
        return Status::Error(e.code());
    }
    if (!(*expr)->data_type()) {
        return Status::InvalidArgument("Unknown expr type: {}", texpr_node.node_type);
    }
    return Status::OK();
}

Status VExpr::create_tree_from_thrift(doris::ObjectPool* pool,
                                      const std::vector<doris::TExprNode>& nodes, int* node_idx,
                                      VExpr** root_expr, VExprContext** ctx) {
    // propagate error case
    if (*node_idx >= nodes.size()) {
        return Status::InternalError("Failed to reconstruct expression tree from thrift.");
    }

    // create root expr
    int root_children = nodes[*node_idx].num_children;
    VExpr* root = nullptr;
    RETURN_IF_ERROR(create_expr(pool, nodes[*node_idx], &root));
    DCHECK(root != nullptr);

    DCHECK(root_expr != nullptr);
    DCHECK(ctx != nullptr);
    *root_expr = root;
    *ctx = pool->add(new VExprContext(root));
    // short path for leaf node
    if (root_children <= 0) {
        return Status::OK();
    }

    // non-recursive traversal
    std::stack<std::pair<VExpr*, int>> s;
    s.push({root, root_children});
    while (!s.empty()) {
        auto& parent = s.top();
        if (parent.second > 1) {
            parent.second -= 1;
        } else {
            s.pop();
        }

        if (++*node_idx >= nodes.size()) {
            return Status::InternalError("Failed to reconstruct expression tree from thrift.");
        }
        VExpr* expr = nullptr;
        RETURN_IF_ERROR(create_expr(pool, nodes[*node_idx], &expr));
        DCHECK(expr != nullptr);
        parent.first->add_child(expr);
        int num_children = nodes[*node_idx].num_children;
        if (num_children > 0) {
            s.push({expr, num_children});
        }
    }
    return Status::OK();
}

Status VExpr::create_expr_tree(doris::ObjectPool* pool, const doris::TExpr& texpr,
                               VExprContext** ctx) {
    if (texpr.nodes.size() == 0) {
        *ctx = nullptr;
        return Status::OK();
    }
    int node_idx = 0;
    VExpr* e = nullptr;
    Status status = create_tree_from_thrift(pool, texpr.nodes, &node_idx, &e, ctx);
    if (status.ok() && node_idx + 1 != texpr.nodes.size()) {
        status = Status::InternalError(
                "Expression tree only partially reconstructed. Not all thrift nodes were used.");
    }
    if (!status.ok()) {
        LOG(ERROR) << "Could not construct expr tree.\n"
                   << status << "\n"
                   << apache::thrift::ThriftDebugString(texpr);
    }
    return status;
}

Status VExpr::create_expr_trees(ObjectPool* pool, const std::vector<doris::TExpr>& texprs,
                                std::vector<VExprContext*>* ctxs) {
    ctxs->clear();
    for (int i = 0; i < texprs.size(); ++i) {
        VExprContext* ctx = nullptr;
        RETURN_IF_ERROR(create_expr_tree(pool, texprs[i], &ctx));
        ctxs->push_back(ctx);
    }
    return Status::OK();
}

Status VExpr::prepare(const std::vector<VExprContext*>& ctxs, RuntimeState* state,
                      const RowDescriptor& row_desc) {
    for (auto ctx : ctxs) {
        RETURN_IF_ERROR(ctx->prepare(state, row_desc));
    }
    return Status::OK();
}

void VExpr::close(const std::vector<VExprContext*>& ctxs, RuntimeState* state) {
    for (auto ctx : ctxs) {
        ctx->close(state);
    }
}

Status VExpr::open(const std::vector<VExprContext*>& ctxs, RuntimeState* state) {
    for (int i = 0; i < ctxs.size(); ++i) {
        RETURN_IF_ERROR(ctxs[i]->open(state));
    }
    return Status::OK();
}

Status VExpr::clone_if_not_exists(const std::vector<VExprContext*>& ctxs, RuntimeState* state,
                                  std::vector<VExprContext*>* new_ctxs) {
    DCHECK(new_ctxs != nullptr);
    if (!new_ctxs->empty()) {
        // 'ctxs' was already cloned into '*new_ctxs', nothing to do.
        DCHECK_EQ(new_ctxs->size(), ctxs.size());
        for (int i = 0; i < new_ctxs->size(); ++i) {
            DCHECK((*new_ctxs)[i]->_is_clone);
        }
        return Status::OK();
    }
    new_ctxs->resize(ctxs.size());
    for (int i = 0; i < ctxs.size(); ++i) {
        RETURN_IF_ERROR(ctxs[i]->clone(state, &(*new_ctxs)[i]));
    }
    return Status::OK();
}
std::string VExpr::debug_string() const {
    // TODO: implement partial debug string for member vars
    std::stringstream out;
    out << " type=" << _type.debug_string();
    out << " codegen="
        << "false";

    if (!_children.empty()) {
        out << " children=" << debug_string(_children);
    }

    return out.str();
}

std::string VExpr::debug_string(const std::vector<VExpr*>& exprs) {
    std::stringstream out;
    out << "[";

    for (int i = 0; i < exprs.size(); ++i) {
        out << (i == 0 ? "" : " ") << exprs[i]->debug_string();
    }

    out << "]";
    return out.str();
}

std::string VExpr::debug_string(const std::vector<VExprContext*>& ctxs) {
    std::vector<VExpr*> exprs;
    for (int i = 0; i < ctxs.size(); ++i) {
        exprs.push_back(ctxs[i]->root());
    }
    return debug_string(exprs);
}

bool VExpr::is_constant() const {
    for (int i = 0; i < _children.size(); ++i) {
        if (!_children[i]->is_constant()) {
            return false;
        }
    }

    return true;
}

Status VExpr::get_const_col(VExprContext* context, ColumnPtrWrapper** output) {
    *output = nullptr;
    if (!is_constant()) {
        return Status::OK();
    }

    if (_constant_col != nullptr) {
        *output = _constant_col.get();
        return Status::OK();
    }

    int result = -1;
    Block block;
    // If block is empty, some functions will produce no result. So we insert a column with
    // single value here.
    block.insert({ColumnUInt8::create(1), std::make_shared<DataTypeUInt8>(), ""});
    RETURN_IF_ERROR(execute(context, &block, &result));
    DCHECK(result != -1);
    const auto& column = block.get_by_position(result).column;
    _constant_col = std::make_shared<ColumnPtrWrapper>(column);
    *output = _constant_col.get();
    return Status::OK();
}

void VExpr::register_function_context(doris::RuntimeState* state, VExprContext* context) {
    FunctionContext::TypeDesc return_type = AnyValUtil::column_type_to_type_desc(_type);
    std::vector<FunctionContext::TypeDesc> arg_types;
    for (int i = 0; i < _children.size(); ++i) {
        arg_types.push_back(AnyValUtil::column_type_to_type_desc(_children[i]->type()));
    }

    _fn_context_index = context->register_func(state, return_type, arg_types, 0);
}

Status VExpr::init_function_context(VExprContext* context,
                                    FunctionContext::FunctionStateScope scope,
                                    const FunctionBasePtr& function) const {
    FunctionContext* fn_ctx = context->fn_context(_fn_context_index);
    if (scope == FunctionContext::FRAGMENT_LOCAL) {
        std::vector<ColumnPtrWrapper*> constant_cols;
        for (auto c : _children) {
            ColumnPtrWrapper* const_col_wrapper = nullptr;
            RETURN_IF_ERROR(c->get_const_col(context, &const_col_wrapper));
            constant_cols.push_back(const_col_wrapper);
        }
        fn_ctx->impl()->set_constant_cols(constant_cols);
    }

    if (scope == FunctionContext::FRAGMENT_LOCAL) {
        RETURN_IF_ERROR(function->prepare(fn_ctx, FunctionContext::FRAGMENT_LOCAL));
    }
    RETURN_IF_ERROR(function->prepare(fn_ctx, FunctionContext::THREAD_LOCAL));
    return Status::OK();
}

void VExpr::close_function_context(VExprContext* context, FunctionContext::FunctionStateScope scope,
                                   const FunctionBasePtr& function) const {
    if (_fn_context_index != -1 && !context->_stale) {
        FunctionContext* fn_ctx = context->fn_context(_fn_context_index);
        function->close(fn_ctx, FunctionContext::THREAD_LOCAL);
        if (scope == FunctionContext::FRAGMENT_LOCAL) {
            function->close(fn_ctx, FunctionContext::FRAGMENT_LOCAL);
        }
    }
}

} // namespace doris::vectorized<|MERGE_RESOLUTION|>--- conflicted
+++ resolved
@@ -114,52 +114,6 @@
 
 Status VExpr::create_expr(doris::ObjectPool* pool, const doris::TExprNode& texpr_node,
                           VExpr** expr) {
-<<<<<<< HEAD
-    switch (texpr_node.node_type) {
-    case TExprNodeType::BOOL_LITERAL:
-    case TExprNodeType::INT_LITERAL:
-    case TExprNodeType::LARGE_INT_LITERAL:
-    case TExprNodeType::FLOAT_LITERAL:
-    case TExprNodeType::DECIMAL_LITERAL:
-    case TExprNodeType::DATE_LITERAL:
-    case TExprNodeType::STRING_LITERAL:
-    case TExprNodeType::JSON_LITERAL:
-    case TExprNodeType::NULL_LITERAL: {
-        *expr = pool->add(new VLiteral(texpr_node));
-        return Status::OK();
-    }
-    case TExprNodeType::ARRAY_LITERAL: {
-        *expr = pool->add(new VArrayLiteral(texpr_node));
-        return Status::OK();
-    }
-    case doris::TExprNodeType::SLOT_REF: {
-        *expr = pool->add(new VSlotRef(texpr_node));
-        break;
-    }
-    case doris::TExprNodeType::COMPOUND_PRED: {
-        *expr = pool->add(new VcompoundPred(texpr_node));
-        break;
-    }
-    case doris::TExprNodeType::ARITHMETIC_EXPR:
-    case doris::TExprNodeType::BINARY_PRED:
-    case doris::TExprNodeType::FUNCTION_CALL:
-    case doris::TExprNodeType::COMPUTE_FUNCTION_CALL:
-    case doris::TExprNodeType::MATCH_PRED: {
-        *expr = pool->add(new VectorizedFnCall(texpr_node));
-        break;
-    }
-    case doris::TExprNodeType::CAST_EXPR: {
-        *expr = pool->add(new VCastExpr(texpr_node));
-        break;
-    }
-    case doris::TExprNodeType::IN_PRED: {
-        *expr = pool->add(new VInPredicate(texpr_node));
-        break;
-    }
-    case doris::TExprNodeType::CASE_EXPR: {
-        if (!texpr_node.__isset.case_expr) {
-            return Status::InternalError("Case expression not set in thrift node");
-=======
     try {
         switch (texpr_node.node_type) {
         case TExprNodeType::BOOL_LITERAL:
@@ -173,7 +127,6 @@
         case TExprNodeType::NULL_LITERAL: {
             *expr = pool->add(new VLiteral(texpr_node));
             return Status::OK();
->>>>>>> 42942397
         }
         case TExprNodeType::ARRAY_LITERAL: {
             *expr = pool->add(new VArrayLiteral(texpr_node));
@@ -190,7 +143,8 @@
         case doris::TExprNodeType::ARITHMETIC_EXPR:
         case doris::TExprNodeType::BINARY_PRED:
         case doris::TExprNodeType::FUNCTION_CALL:
-        case doris::TExprNodeType::COMPUTE_FUNCTION_CALL: {
+        case doris::TExprNodeType::COMPUTE_FUNCTION_CALL:
+        case doris::TExprNodeType::MATCH_PRED: {
             *expr = pool->add(new VectorizedFnCall(texpr_node));
             break;
         }
