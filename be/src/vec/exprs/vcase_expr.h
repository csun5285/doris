// Licensed to the Apache Software Foundation (ASF) under one
// or more contributor license agreements.  See the NOTICE file
// distributed with this work for additional information
// regarding copyright ownership.  The ASF licenses this file
// to you under the Apache License, Version 2.0 (the
// "License"); you may not use this file except in compliance
// with the License.  You may obtain a copy of the License at
//
//   http://www.apache.org/licenses/LICENSE-2.0
//
// Unless required by applicable law or agreed to in writing,
// software distributed under the License is distributed on an
// "AS IS" BASIS, WITHOUT WARRANTIES OR CONDITIONS OF ANY
// KIND, either express or implied.  See the License for the
// specific language governing permissions and limitations
// under the License.

#pragma once

#include <string>

#include "common/object_pool.h"
#include "common/status.h"
#include "udf/udf.h"
#include "vec/exprs/vexpr.h"
#include "vec/functions/function.h"

namespace doris {
class RowDescriptor;
class RuntimeState;
class TExprNode;

namespace vectorized {
class Block;
} // namespace vectorized
} // namespace doris

namespace doris::vectorized {

class VCaseExpr final : public VExpr {
    ENABLE_FACTORY_CREATOR(VCaseExpr);

public:
    VCaseExpr(const TExprNode& node);
    ~VCaseExpr() = default;
    virtual Status execute(VExprContext* context, vectorized::Block* block,
                           int* result_column_id) override;
    virtual Status prepare(RuntimeState* state, const RowDescriptor& desc,
                           VExprContext* context) override;
    virtual Status open(RuntimeState* state, VExprContext* context,
                        FunctionContext::FunctionStateScope scope) override;
<<<<<<< HEAD
    virtual void close(RuntimeState* state, VExprContext* context,
                       FunctionContext::FunctionStateScope scope) override;
=======
    virtual void close(VExprContext* context, FunctionContext::FunctionStateScope scope) override;
>>>>>>> 7bda49b5
    VExprSPtr clone() const override { return VCaseExpr::create_shared(*this); }
    virtual const std::string& expr_name() const override;
    virtual std::string debug_string() const override;

private:
    bool _has_case_expr;
    bool _has_else_expr;

    FunctionBasePtr _function;
    std::string _function_name = "case";
    const std::string _expr_name = "vcase expr";
};
} // namespace doris::vectorized<|MERGE_RESOLUTION|>--- conflicted
+++ resolved
@@ -49,12 +49,7 @@
                            VExprContext* context) override;
     virtual Status open(RuntimeState* state, VExprContext* context,
                         FunctionContext::FunctionStateScope scope) override;
-<<<<<<< HEAD
-    virtual void close(RuntimeState* state, VExprContext* context,
-                       FunctionContext::FunctionStateScope scope) override;
-=======
     virtual void close(VExprContext* context, FunctionContext::FunctionStateScope scope) override;
->>>>>>> 7bda49b5
     VExprSPtr clone() const override { return VCaseExpr::create_shared(*this); }
     virtual const std::string& expr_name() const override;
     virtual std::string debug_string() const override;
