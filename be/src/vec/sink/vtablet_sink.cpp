// Licensed to the Apache Software Foundation (ASF) under one
// or more contributor license agreements.  See the NOTICE file
// distributed with this work for additional information
// regarding copyright ownership.  The ASF licenses this file
// to you under the Apache License, Version 2.0 (the
// "License"); you may not use this file except in compliance
// with the License.  You may obtain a copy of the License at
//
//   http://www.apache.org/licenses/LICENSE-2.0
//
// Unless required by applicable law or agreed to in writing,
// software distributed under the License is distributed on an
// "AS IS" BASIS, WITHOUT WARRANTIES OR CONDITIONS OF ANY
// KIND, either express or implied.  See the License for the
// specific language governing permissions and limitations
// under the License.

#include "vec/sink/vtablet_sink.h"

#include "runtime/thread_context.h"
#include "util/brpc_client_cache.h"
#include "util/debug/sanitizer_scopes.h"
#include "util/doris_metrics.h"
#include "util/proto_util.h"
#include "util/time.h"
#include "vec/columns/column_array.h"
#include "vec/core/block.h"
#include "vec/exprs/vexpr.h"
#include "vec/exprs/vexpr_context.h"

namespace doris {
namespace stream_load {

VNodeChannel::VNodeChannel(OlapTableSink* parent, IndexChannel* index_channel, int64_t node_id)
        : NodeChannel(parent, index_channel, node_id) {
    _is_vectorized = true;
}

VNodeChannel::~VNodeChannel() {
    if (_add_block_closure != nullptr) {
        delete _add_block_closure;
        _add_block_closure = nullptr;
    }
    _cur_add_block_request.release_id();
}

void VNodeChannel::clear_all_blocks() {
    std::lock_guard<std::mutex> lg(_pending_batches_lock);
    std::queue<AddBlockReq> empty;
    std::swap(_pending_blocks, empty);
    _cur_mutable_block.reset();
}

// if "_cancelled" is set to true,
// no need to set _cancel_msg because the error will be
// returned directly via "TabletSink::prepare()" method.
Status VNodeChannel::init(RuntimeState* state) {
    RETURN_IF_ERROR(NodeChannel::init(state));

    // Initialize _cur_add_block_request
    _cur_add_block_request.set_allocated_id(&_parent->_load_id);
    _cur_add_block_request.set_index_id(_index_channel->_index_id);
    _cur_add_block_request.set_sender_id(_parent->_sender_id);
    _cur_add_block_request.set_backend_id(_node_id);
    _cur_add_block_request.set_eos(false);

    _name = fmt::format("VNodeChannel[{}-{}]", _index_channel->_index_id, _node_id);

    return Status::OK();
}

Status VNodeChannel::open_wait() {
    Status status = NodeChannel::open_wait();
    if (!status.ok()) {
        return status;
    }

    // add block closure
    _add_block_closure = ReusableClosure<PTabletWriterAddBlockResult>::create();
    _add_block_closure->addFailedHandler([this](bool is_last_rpc) {
        SCOPED_ATTACH_TASK(_state);
        std::lock_guard<std::mutex> l(this->_closed_lock);
        if (this->_is_closed) {
            // if the node channel is closed, no need to call `mark_as_failed`,
            // and notice that _index_channel may already be destroyed.
            return;
        }
        // If rpc failed, mark all tablets on this node channel as failed
        _index_channel->mark_as_failed(this->node_id(), this->host(),
                                       _add_block_closure->cntl.ErrorText(), -1);
        Status st = _index_channel->check_intolerable_failure();
        if (!st.ok()) {
            _cancel_with_msg(fmt::format("{}, err: {}", channel_info(), st.get_error_msg()));
        } else if (is_last_rpc) {
            // if this is last rpc, will must set _add_batches_finished. otherwise, node channel's close_wait
            // will be blocked.
            _add_batches_finished = true;
        }
    });

    _add_block_closure->addSuccessHandler([this](const PTabletWriterAddBlockResult& result,
                                                 bool is_last_rpc) {
        SCOPED_ATTACH_TASK(_state);
        std::lock_guard<std::mutex> l(this->_closed_lock);
        if (this->_is_closed) {
            // if the node channel is closed, no need to call the following logic,
            // and notice that _index_channel may already be destroyed.
            return;
        }
        Status status(result.status());
        if (status.ok()) {
            // if has error tablet, handle them first
            for (auto& error : result.tablet_errors()) {
                _index_channel->mark_as_failed(this->node_id(), this->host(), error.msg(),
                                               error.tablet_id());
            }

            Status st = _index_channel->check_intolerable_failure();
            if (!st.ok()) {
                _cancel_with_msg(st.get_error_msg());
            } else if (is_last_rpc) {
                for (auto& tablet : result.tablet_vec()) {
                    TTabletCommitInfo commit_info;
                    commit_info.tabletId = tablet.tablet_id();
                    commit_info.backendId = _node_id;
                    _tablet_commit_infos.emplace_back(std::move(commit_info));
                    VLOG_CRITICAL << "master replica commit info: tabletId=" << tablet.tablet_id()
                                  << ", backendId=" << _node_id
                                  << ", master node id: " << this->node_id()
                                  << ", host: " << this->host() << ", txn_id=" << _parent->_txn_id;
                }
                if (_parent->_write_single_replica) {
                    for (auto& tablet_slave_node_ids : result.success_slave_tablet_node_ids()) {
                        for (auto slave_node_id : tablet_slave_node_ids.second.slave_node_ids()) {
                            TTabletCommitInfo commit_info;
                            commit_info.tabletId = tablet_slave_node_ids.first;
                            commit_info.backendId = slave_node_id;
                            _tablet_commit_infos.emplace_back(std::move(commit_info));
                            VLOG_CRITICAL << "slave replica commit info: tabletId="
                                          << tablet_slave_node_ids.first
                                          << ", backendId=" << slave_node_id
                                          << ", master node id: " << this->node_id()
                                          << ", host: " << this->host()
                                          << ", txn_id=" << _parent->_txn_id;
                        }
                    }
                }
                _add_batches_finished = true;
            }
        } else {
            _cancel_with_msg(fmt::format("{}, add batch req success but status isn't ok, err: {}",
                                         channel_info(), status.get_error_msg()));
        }

        if (result.has_execution_time_us()) {
            _add_batch_counter.add_batch_execution_time_us += result.execution_time_us();
            _add_batch_counter.add_batch_wait_execution_time_us += result.wait_execution_time_us();
            _add_batch_counter.add_batch_num++;
        }
    });
    return status;
}

Status VNodeChannel::add_block(vectorized::Block* block,
                               const std::pair<std::unique_ptr<vectorized::IColumn::Selector>,
                                               std::vector<int64_t>>& payload) {
    SCOPED_CONSUME_MEM_TRACKER(_node_channel_tracker.get());
    // If add_block() when _eos_is_produced==true, there must be sth wrong, we can only mark this channel as failed.
    auto st = none_of({_cancelled, _eos_is_produced});
    if (!st.ok()) {
        if (_cancelled) {
            std::lock_guard<SpinLock> l(_cancel_msg_lock);
            return Status::InternalError("add row failed. {}", _cancel_msg);
        } else {
            return std::move(st.prepend("already stopped, can't add row. cancelled/eos: "));
        }
    }

    // We use OlapTableSink mem_tracker which has the same ancestor of _plan node,
    // so in the ideal case, mem limit is a matter for _plan node.
    // But there is still some unfinished things, we do mem limit here temporarily.
    // _cancelled may be set by rpc callback, and it's possible that _cancelled might be set in any of the steps below.
    // It's fine to do a fake add_block() and return OK, because we will check _cancelled in next add_block() or mark_close().
    while (!_cancelled && _pending_batches_num > 0 &&
           _pending_batches_bytes > _max_pending_batches_bytes) {
        SCOPED_ATOMIC_TIMER(&_mem_exceeded_block_ns);
        std::this_thread::sleep_for(std::chrono::milliseconds(10));
    }

<<<<<<< HEAD
    block->append_block_by_selector(_cur_mutable_block->mutable_columns(), *(payload.first));
    for (auto tablet_id : payload.second) {
        _cur_add_block_request.add_tablet_ids(tablet_id);
    }
=======
    if (UNLIKELY(!_cur_mutable_block)) {
        _cur_mutable_block.reset(new vectorized::MutableBlock(block_row.first->clone_empty()));
    }

    _cur_mutable_block->add_row(block_row.first, block_row.second);
    _cur_add_block_request.add_tablet_ids(tablet_id);
>>>>>>> 6f270986

    if (_cur_mutable_block->rows() >= _batch_size ||
        _cur_mutable_block->bytes() > config::doris_scanner_row_bytes) {
        {
            SCOPED_ATOMIC_TIMER(&_queue_push_lock_ns);
            std::lock_guard<std::mutex> l(_pending_batches_lock);
            // To simplify the add_row logic, postpone adding block into req until the time of sending req
            _pending_batches_bytes += _cur_mutable_block->allocated_bytes();
            _pending_blocks.emplace(std::move(_cur_mutable_block), _cur_add_block_request);
            _pending_batches_num++;
            VLOG_DEBUG << "VOlapTableSink:" << _parent << " VNodeChannel:" << this
                       << " pending_batches_bytes:" << _pending_batches_bytes
                       << " jobid:" << std::to_string(_state->load_job_id())
                       << " loadinfo:" << _load_info;
        }

        _cur_mutable_block.reset(new vectorized::MutableBlock(block_row.first->clone_empty()));
        _cur_add_block_request.clear_tablet_ids();
    }

    return Status::OK();
}

int VNodeChannel::try_send_and_fetch_status(RuntimeState* state,
                                            std::unique_ptr<ThreadPoolToken>& thread_pool_token) {
    auto st = none_of({_cancelled, _send_finished});
    if (!st.ok()) {
        return 0;
    }

    if (!_add_block_closure->try_set_in_flight()) {
        return _send_finished ? 0 : 1;
    }

    // We are sure that try_send_batch is not running
    if (_pending_batches_num > 0) {
        auto s = thread_pool_token->submit_func(
                std::bind(&VNodeChannel::try_send_block, this, state));
        if (!s.ok()) {
            _cancel_with_msg("submit send_batch task to send_batch_thread_pool failed");
            // clear in flight
            _add_block_closure->clear_in_flight();
        }
        // in_flight is cleared in closure::Run
    } else {
        // clear in flight
        _add_block_closure->clear_in_flight();
    }
    return _send_finished ? 0 : 1;
}

void VNodeChannel::try_send_block(RuntimeState* state) {
    SCOPED_ATTACH_TASK(state);
    SCOPED_CONSUME_MEM_TRACKER(_node_channel_tracker.get());
    SCOPED_ATOMIC_TIMER(&_actual_consume_ns);
    AddBlockReq send_block;
    {
        debug::ScopedTSANIgnoreReadsAndWrites ignore_tsan;
        std::lock_guard<std::mutex> l(_pending_batches_lock);
        DCHECK(!_pending_blocks.empty());
        send_block = std::move(_pending_blocks.front());
        _pending_blocks.pop();
        _pending_batches_num--;
        _pending_batches_bytes -= send_block.first->allocated_bytes();
    }

    auto mutable_block = std::move(send_block.first);
    auto request = std::move(send_block.second); // doesn't need to be saved in heap

    // tablet_ids has already set when add row
    request.set_packet_seq(_next_packet_seq);
    auto block = mutable_block->to_block();
    if (block.rows() > 0) {
        SCOPED_ATOMIC_TIMER(&_serialize_batch_ns);
        size_t uncompressed_bytes = 0, compressed_bytes = 0;
        Status st = block.serialize(request.mutable_block(), &uncompressed_bytes, &compressed_bytes,
                                    state->fragement_transmission_compression_type(),
                                    _parent->_transfer_large_data_by_brpc);
        if (!st.ok()) {
            cancel(fmt::format("{}, err: {}", channel_info(), st.get_error_msg()));
            _add_block_closure->clear_in_flight();
            return;
        }
        if (compressed_bytes >= double(config::brpc_max_body_size) * 0.95f) {
            LOG(WARNING) << "send block too large, this rpc may failed. send size: "
                         << compressed_bytes << ", threshold: " << config::brpc_max_body_size
                         << ", " << channel_info();
        }
    }

    int remain_ms = _rpc_timeout_ms - _timeout_watch.elapsed_time() / NANOS_PER_MILLIS;
    if (UNLIKELY(remain_ms < config::min_load_rpc_timeout_ms)) {
        if (remain_ms <= 0 && !request.eos()) {
            cancel(fmt::format("{}, err: timeout", channel_info()));
            _add_block_closure->clear_in_flight();
            return;
        } else {
            remain_ms = config::min_load_rpc_timeout_ms;
        }
    }

    _add_block_closure->reset();
    _add_block_closure->cntl.set_timeout_ms(remain_ms);
    if (config::tablet_writer_ignore_eovercrowded) {
        _add_block_closure->cntl.ignore_eovercrowded();
    }

    if (request.eos()) {
        for (auto pid : _parent->_partition_ids) {
            request.add_partition_ids(pid);
        }

        request.set_write_single_replica(false);
        if (_parent->_write_single_replica) {
            request.set_write_single_replica(true);
            for (std::unordered_map<int64_t, std::vector<int64_t>>::iterator iter =
                         _slave_tablet_nodes.begin();
                 iter != _slave_tablet_nodes.end(); iter++) {
                PSlaveTabletNodes slave_tablet_nodes;
                for (auto node_id : iter->second) {
                    auto node = _parent->_nodes_info->find_node(node_id);
                    if (node == nullptr) {
                        return;
                    }
                    PNodeInfo* pnode = slave_tablet_nodes.add_slave_nodes();
                    pnode->set_id(node->id);
                    pnode->set_option(node->option);
                    pnode->set_host(node->host);
                    pnode->set_async_internal_port(node->brpc_port);
                }
                request.mutable_slave_tablet_nodes()->insert({iter->first, slave_tablet_nodes});
            }
        }

        // eos request must be the last request
        _add_block_closure->end_mark();
        _send_finished = true;
        CHECK(_pending_batches_num == 0) << _pending_batches_num;
    }

    if (_parent->_transfer_large_data_by_brpc && request.has_block() &&
        request.block().has_column_values() && request.ByteSizeLong() > MIN_HTTP_BRPC_SIZE) {
        Status st = request_embed_attachment_contain_block<
                PTabletWriterAddBlockRequest, ReusableClosure<PTabletWriterAddBlockResult>>(
                &request, _add_block_closure);
        if (!st.ok()) {
            cancel(fmt::format("{}, err: {}", channel_info(), st.get_error_msg()));
            _add_block_closure->clear_in_flight();
            return;
        }
        std::string brpc_url = fmt::format("http://{}:{}", _node_info.host, _node_info.brpc_port);
        std::shared_ptr<PBackendService_Stub> _brpc_http_stub =
                _state->exec_env()->brpc_internal_client_cache()->get_new_client_no_cache(brpc_url,
                                                                                          "http");
        _add_block_closure->cntl.http_request().uri() =
                brpc_url + "/PInternalServiceImpl/tablet_writer_add_block_by_http";
        _add_block_closure->cntl.http_request().set_method(brpc::HTTP_METHOD_POST);
        _add_block_closure->cntl.http_request().set_content_type("application/json");

        {
            SCOPED_ATTACH_TASK(ExecEnv::GetInstance()->orphan_mem_tracker());
            _brpc_http_stub->tablet_writer_add_block_by_http(&_add_block_closure->cntl, NULL,
                                                             &_add_block_closure->result,
                                                             _add_block_closure);
        }
    } else {
        _add_block_closure->cntl.http_request().Clear();
        {
            SCOPED_ATTACH_TASK(ExecEnv::GetInstance()->orphan_mem_tracker());
            _stub->tablet_writer_add_block(&_add_block_closure->cntl, &request,
                                           &_add_block_closure->result, _add_block_closure);
        }
    }

    _next_packet_seq++;
}

void VNodeChannel::_close_check() {
    std::lock_guard<std::mutex> lg(_pending_batches_lock);
    CHECK(_pending_blocks.empty()) << name();
    CHECK(_cur_mutable_block == nullptr) << name();
}

void VNodeChannel::mark_close() {
    auto st = none_of({_cancelled, _eos_is_produced});
    if (!st.ok()) {
        return;
    }

    _cur_add_block_request.set_eos(true);
    {
        debug::ScopedTSANIgnoreReadsAndWrites ignore_tsan;
        std::lock_guard<std::mutex> l(_pending_batches_lock);
        if (!_cur_mutable_block) {
            // add a dummy block
            _cur_mutable_block.reset(new vectorized::MutableBlock());
        }
        _pending_blocks.emplace(std::move(_cur_mutable_block), _cur_add_block_request);
        _pending_batches_num++;
        DCHECK(_pending_blocks.back().second.eos());
        _close_time_ms = UnixMillis();
        LOG(INFO) << channel_info()
                  << " mark closed, left pending batch size: " << _pending_blocks.size();
    }

    _eos_is_produced = true;
}

void VNodeChannel::force_send_cur_block() {
    if (_cur_mutable_block->rows() > 0) {
        SCOPED_ATOMIC_TIMER(&_queue_push_lock_ns);
        std::lock_guard<std::mutex> l(_pending_batches_lock);
        // To simplify the add_row logic, postpone adding block into req until the time of sending req
        _pending_batches_bytes += _cur_mutable_block->allocated_bytes();
        _pending_blocks.emplace(std::move(_cur_mutable_block), _cur_add_block_request);
        _pending_batches_num++;
    }

    _cur_mutable_block.reset(nullptr);
    _cur_add_block_request.clear_tablet_ids();
}

bool VNodeChannel::fitted_with(VecBlock* input_block) {
    if (_cur_mutable_block == nullptr) {
        return true;
    }
    if (input_block->columns() != _cur_mutable_block->columns()) {
        return false;
    }
    const std::vector<std::string>& names = _cur_mutable_block->get_names();
    for (size_t i = 0; i < input_block->columns(); ++i) {
        auto& column_type_name = input_block->get_by_position(i);
        if (column_type_name.name != names[i] ||
            !column_type_name.type->equals(*_cur_mutable_block->get_datatype_by_position(i))) {
            return false;
        }
    }

    return true;
}

VOlapTableSink::VOlapTableSink(ObjectPool* pool, const RowDescriptor& row_desc,
                               const std::vector<TExpr>& texprs, Status* status)
        : OlapTableSink(pool, row_desc, texprs, status) {
    _is_vectorized = true;
    // From the thrift expressions create the real exprs.
    vectorized::VExpr::create_expr_trees(pool, texprs, &_output_vexpr_ctxs);
    _name = "VOlapTableSink";
}

VOlapTableSink::~VOlapTableSink() {
    // We clear NodeChannels' batches here, cuz NodeChannels' batches destruction will use
    // OlapTableSink::_mem_tracker and its parents.
    // But their destructions are after OlapTableSink's.
    for (const auto& index_channel : _channels) {
        index_channel->for_each_node_channel(
                [](const std::shared_ptr<NodeChannel>& ch) { ch->clear_all_blocks(); });
    }
}

Status VOlapTableSink::init(const TDataSink& sink) {
    RETURN_IF_ERROR(OlapTableSink::init(sink));
    _vpartition = _pool->add(new VOlapTablePartitionParam(_schema, sink.olap_table_sink.partition));
    return _vpartition->init();
}

Status VOlapTableSink::prepare(RuntimeState* state) {
    RETURN_IF_ERROR(OlapTableSink::prepare(state));
    // Prepare the exprs to run.
    RETURN_IF_ERROR(vectorized::VExpr::prepare(_output_vexpr_ctxs, state, _input_row_desc));
    return Status::OK();
}

Status VOlapTableSink::open(RuntimeState* state) {
    START_AND_SCOPE_SPAN(state->get_tracer(), span, "VOlapTableSink::open");
    // Prepare the exprs to run.
    RETURN_IF_ERROR(vectorized::VExpr::open(_output_vexpr_ctxs, state));
    return OlapTableSink::open(state);
}

size_t VOlapTableSink::get_pending_bytes() const {
    size_t mem_consumption = 0;
    for (auto& indexChannel : _channels) {
        mem_consumption += indexChannel->get_pending_bytes();
    }
    return mem_consumption;
}

Status VOlapTableSink::send(RuntimeState* state, vectorized::Block* input_block) {
    INIT_AND_SCOPE_SEND_SPAN(state->get_tracer(), _send_span, "VOlapTableSink::send");
    SCOPED_CONSUME_MEM_TRACKER(_mem_tracker.get());
    Status status = Status::OK();

    auto rows = input_block->rows();
    auto bytes = input_block->bytes();
    if (UNLIKELY(rows == 0)) {
        return status;
    }

    SCOPED_TIMER(_profile->total_time_counter());
    _number_input_rows += rows;
    // update incrementally so that FE can get the progress.
    // the real 'num_rows_load_total' will be set when sink being closed.
    state->update_num_rows_load_total(rows);
    state->update_num_bytes_load_total(bytes);
    DorisMetrics::instance()->load_rows->increment(rows);
    DorisMetrics::instance()->load_bytes->increment(bytes);

    vectorized::Block block(input_block->get_columns_with_type_and_name());
    if (!_output_vexpr_ctxs.empty()) {
        // Do vectorized expr here to speed up load
        block = vectorized::VExprContext::get_output_block_after_execute_exprs(
                _output_vexpr_ctxs, *input_block, status);
        if (UNLIKELY(block.rows() == 0)) {
            return status;
        }
    }

    auto num_rows = block.rows();
    int filtered_rows = 0;
    {
        SCOPED_RAW_TIMER(&_validate_data_ns);
        _filter_bitmap.Reset(block.rows());
        bool stop_processing = false;
        RETURN_IF_ERROR(
                _validate_data(state, &block, &_filter_bitmap, &filtered_rows, &stop_processing));
        _number_filtered_rows += filtered_rows;
        if (stop_processing) {
            // should be returned after updating "_number_filtered_rows", to make sure that load job can be cancelled
            // because of "data unqualified"
            return Status::EndOfFile("Encountered unqualified data, stop processing");
        }
        _convert_to_dest_desc_block(&block);
    }

    BlockRow block_row;
    SCOPED_RAW_TIMER(&_send_data_ns);
    // This is just for passing compilation.
    bool stop_processing = false;
    if (findTabletMode == FindTabletMode::FIND_TABLET_EVERY_BATCH) {
        _partition_to_tablet_map.clear();
    }

    std::vector<std::unordered_map<
            NodeChannel*,
            std::pair<std::unique_ptr<vectorized::IColumn::Selector>, std::vector<int64_t>>>>
            channel_to_payload;
    channel_to_payload.resize(_channels.size());
    for (int i = 0; i < num_rows; ++i) {
        if (filtered_rows > 0 && _filter_bitmap.Get(i)) {
            continue;
        }
        const VOlapTablePartition* partition = nullptr;
        uint32_t tablet_index = 0;
        block_row = {&block, i};
        if (!_vpartition->find_partition(&block_row, &partition)) {
            RETURN_IF_ERROR(state->append_error_msg_to_file(
                    []() -> std::string { return ""; },
                    [&]() -> std::string {
                        fmt::memory_buffer buf;
                        fmt::format_to(buf, "no partition for this tuple. tuple={}",
                                       block.dump_data(i, 1));
                        return fmt::to_string(buf);
                    },
                    &stop_processing));
            _number_filtered_rows++;
            if (stop_processing) {
                return Status::EndOfFile("Encountered unqualified data, stop processing");
            }
            continue;
        }
        _partition_ids.emplace(partition->id);
        if (findTabletMode != FindTabletMode::FIND_TABLET_EVERY_ROW) {
            if (_partition_to_tablet_map.find(partition->id) == _partition_to_tablet_map.end()) {
                tablet_index = _vpartition->find_tablet(&block_row, *partition);
                _partition_to_tablet_map.emplace(partition->id, tablet_index);
            } else {
                tablet_index = _partition_to_tablet_map[partition->id];
            }
        } else {
            tablet_index = _vpartition->find_tablet(&block_row, *partition);
        }
        for (int j = 0; j < partition->indexes.size(); ++j) {
            auto tid = partition->indexes[j].tablets[tablet_index];
            auto it = _channels[j]->_channels_by_tablet.find(tid);
            DCHECK(it != _channels[j]->_channels_by_tablet.end())
                    << "unknown tablet, tablet_id=" << tablet_index;
            for (const auto& channel : it->second) {
                if (channel_to_payload[j].count(channel.get()) < 1) {
                    channel_to_payload[j].insert(
                            {channel.get(),
                             std::pair<std::unique_ptr<vectorized::IColumn::Selector>,
                                       std::vector<int64_t>> {
                                     std::unique_ptr<vectorized::IColumn::Selector>(
                                             new vectorized::IColumn::Selector()),
                                     std::vector<int64_t>()}});
                }
                channel_to_payload[j][channel.get()].first->push_back(i);
                channel_to_payload[j][channel.get()].second.push_back(tid);
            }
            _number_output_rows++;
        }
    }
    for (size_t i = 0; i < _channels.size(); i++) {
        for (const auto& entry : channel_to_payload[i]) {
            // if this node channel is already failed, this add_row will be skipped
            auto st = entry.first->add_block(&block, entry.second);
            if (!st.ok()) {
                _channels[i]->mark_as_failed(entry.first->node_id(), entry.first->host(),
                                             st.get_error_msg());
            }
        }
    }
    // check intolerable failure
    for (const auto& index_channel : _channels) {
        RETURN_IF_ERROR(index_channel->check_intolerable_failure());
    }
    return Status::OK();
}

Status VOlapTableSink::close(RuntimeState* state, Status exec_status) {
    if (_closed) return _close_status;
    START_AND_SCOPE_SPAN(state->get_tracer(), span, "VOlapTableSink::close");
    vectorized::VExpr::close(_output_vexpr_ctxs, state);
    return OlapTableSink::close(state, exec_status);
}

Status VOlapTableSink::_validate_column(RuntimeState* state, const TypeDescriptor& type,
                                        bool is_nullable, vectorized::ColumnPtr column,
                                        size_t slot_index, Bitmap* filter_bitmap,
                                        bool* stop_processing, fmt::memory_buffer& error_prefix,
                                        vectorized::IColumn::Permutation* rows) {
    DCHECK((rows == nullptr) || (rows->size() == column->size()));
    fmt::memory_buffer error_msg;
    auto set_invalid_and_append_error_msg = [&](int row) {
        filter_bitmap->Set(row, true);
        auto ret = state->append_error_msg_to_file([]() -> std::string { return ""; },
                                                   [&error_prefix, &error_msg]() -> std::string {
                                                       return fmt::to_string(error_prefix) +
                                                              fmt::to_string(error_msg);
                                                   },
                                                   stop_processing);
        error_msg.clear();
        return ret;
    };

<<<<<<< HEAD
    auto column_ptr = vectorized::check_and_get_column<vectorized::ColumnNullable>(*column);
    auto& real_column_ptr = column_ptr == nullptr ? column : (column_ptr->get_nested_column_ptr());

    ssize_t last_invalid_row = -1;
    switch (type.type) {
    case TYPE_CHAR:
    case TYPE_VARCHAR:
    case TYPE_STRING: {
        const auto column_string =
                assert_cast<const vectorized::ColumnString*>(real_column_ptr.get());

        size_t limit = std::min(config::string_type_length_soft_limit_bytes, type.len);
        for (size_t j = 0; j < column->size(); ++j) {
            auto row = rows ? (*rows)[j] : j;
            if (row == last_invalid_row) {
                continue;
            }
            if (!filter_bitmap->Get(row)) {
                auto str_val = column_string->get_data_at(j);
                bool invalid = str_val.size > limit;
                if (invalid) {
                    last_invalid_row = row;
                    if (str_val.size > type.len) {
                        fmt::format_to(error_msg, "{}",
                                       "the length of input is too long than schema. ");
                        fmt::format_to(error_msg, "input str: [{}] ", str_val.to_prefix(10));
                        fmt::format_to(error_msg, "schema length: {}; ", type.len);
                        fmt::format_to(error_msg, "actual length: {}; ", str_val.size);
                    } else if (str_val.size > limit) {
                        fmt::format_to(error_msg, "{}",
                                       "the length of input string is too long than vec schema. ");
                        fmt::format_to(error_msg, "input str: [{}] ", str_val.to_prefix(10));
                        fmt::format_to(error_msg, "schema length: {}; ", type.len);
                        fmt::format_to(error_msg, "limit length: {}; ", limit);
                        fmt::format_to(error_msg, "actual length: {}; ", str_val.size);
=======
    for (int i = 0; i < _output_tuple_desc->slots().size() && i < block->columns(); ++i) {
        SlotDescriptor* desc = _output_tuple_desc->slots()[i];
        block->get_by_position(i).column =
                block->get_by_position(i).column->convert_to_full_column_if_const();
        const auto& column = block->get_by_position(i).column;

        auto column_ptr = vectorized::check_and_get_column<vectorized::ColumnNullable>(*column);
        auto& real_column_ptr =
                column_ptr == nullptr ? column : (column_ptr->get_nested_column_ptr());

        switch (desc->type().type) {
        case TYPE_CHAR:
        case TYPE_VARCHAR:
        case TYPE_STRING: {
            const auto column_string =
                    assert_cast<const vectorized::ColumnString*>(real_column_ptr.get());

            size_t limit = std::min(config::string_type_length_soft_limit_bytes, desc->type().len);
            for (int j = 0; j < num_rows; ++j) {
                if (!filter_bitmap->Get(j)) {
                    auto str_val = column_string->get_data_at(j);
                    bool invalid = str_val.size > limit;
                    if (invalid) {
                        error_msg.clear();
                        if (str_val.size > desc->type().len) {
                            fmt::format_to(error_msg, "{}",
                                           "the length of input is too long than schema. ");
                            fmt::format_to(error_msg, "column_name: {}; ", desc->col_name());
                            fmt::format_to(error_msg, "input str: [{}] ", str_val.to_prefix(10));
                            fmt::format_to(error_msg, "schema length: {}; ", desc->type().len);
                            fmt::format_to(error_msg, "actual length: {}; ", str_val.size);
                        } else if (str_val.size > limit) {
                            fmt::format_to(
                                    error_msg, "{}",
                                    "the length of input string is too long than vec schema. ");
                            fmt::format_to(error_msg, "column_name: {}; ", desc->col_name());
                            fmt::format_to(error_msg, "input str: [{}] ", str_val.to_prefix(10));
                            fmt::format_to(error_msg, "schema length: {}; ", desc->type().len);
                            fmt::format_to(error_msg, "limit length: {}; ", limit);
                            fmt::format_to(error_msg, "actual length: {}; ", str_val.size);
                        }
                        RETURN_IF_ERROR(set_invalid_and_append_error_msg(j));
>>>>>>> 6f270986
                    }
                    RETURN_IF_ERROR(set_invalid_and_append_error_msg(row));
                }
            }
        }
        break;
    }
    case TYPE_DECIMALV2: {
        auto column_decimal = const_cast<vectorized::ColumnDecimal<vectorized::Decimal128>*>(
                assert_cast<const vectorized::ColumnDecimal<vectorized::Decimal128>*>(
                        real_column_ptr.get()));

        for (size_t j = 0; j < column->size(); ++j) {
            auto row = rows ? (*rows)[j] : j;
            if (row == last_invalid_row) {
                continue;
            }
            if (!filter_bitmap->Get(row)) {
                auto dec_val = binary_cast<vectorized::Int128, DecimalV2Value>(
                        column_decimal->get_data()[j]);
                bool invalid = false;

                if (dec_val.greater_than_scale(type.scale)) {
                    auto code = dec_val.round(&dec_val, type.scale, HALF_UP);
                    column_decimal->get_data()[j] = dec_val.value();

                    if (code != E_DEC_OK) {
                        fmt::format_to(error_msg, "round one decimal failed.value={}; ",
                                       dec_val.to_string());
                        invalid = true;
                    }
                }
                if (dec_val > _max_decimalv2_val[slot_index] ||
                    dec_val < _min_decimalv2_val[slot_index]) {
                    fmt::format_to(error_msg, "{}", "decimal value is not valid for definition");
                    fmt::format_to(error_msg, ", value={}", dec_val.to_string());
                    fmt::format_to(error_msg, ", precision={}, scale={}; ", type.precision,
                                   type.scale);
                    invalid = true;
                }

                if (invalid) {
                    last_invalid_row = row;
                    RETURN_IF_ERROR(set_invalid_and_append_error_msg(row));
                }
            }
        }
        break;
    }
    case TYPE_ARRAY: {
        const auto column_array =
                assert_cast<const vectorized::ColumnArray*>(real_column_ptr.get());
        DCHECK(type.children.size() == 1);
        auto nested_type = type.children[0];
        if (nested_type.type == TYPE_ARRAY || nested_type.type == TYPE_CHAR ||
            nested_type.type == TYPE_VARCHAR || nested_type.type == TYPE_STRING) {
            const auto& offsets = column_array->get_offsets();
            vectorized::IColumn::Permutation permutation(offsets.back());
            for (size_t r = 0; r < offsets.size(); ++r) {
                for (size_t c = offsets[r - 1]; c < offsets[r]; ++c) {
                    permutation[c] = rows ? (*rows)[r] : r;
                }
            }
            fmt::format_to(error_prefix, "ARRAY type failed: ");
            RETURN_IF_ERROR(_validate_column(
                    state, nested_type, nested_type.contains_null, column_array->get_data_ptr(),
                    slot_index, filter_bitmap, stop_processing, error_prefix, &permutation));
        }
        break;
    }
    default:
        break;
    }

    // Dispose the column should do not contain the NULL value
    // Only two case:
    // 1. column is nullable but the desc is not nullable
    // 2. desc->type is BITMAP
    if ((!is_nullable || type == TYPE_OBJECT) && column_ptr) {
        const auto& null_map = column_ptr->get_null_map_data();
        for (int j = 0; j < null_map.size(); ++j) {
            auto row = rows ? (*rows)[j] : j;
            if (row == last_invalid_row) {
                continue;
            }
            if (null_map[j] && !filter_bitmap->Get(row)) {
                fmt::format_to(error_msg, "null value for not null column, type={}",
                               type.debug_string());
                last_invalid_row = row;
                RETURN_IF_ERROR(set_invalid_and_append_error_msg(row));
            }
        }
    }

    return Status::OK();
}

Status VOlapTableSink::_validate_data(RuntimeState* state, vectorized::Block* block,
                                      Bitmap* filter_bitmap, int* filtered_rows,
                                      bool* stop_processing) {
    for (int i = 0; i < _output_tuple_desc->slots().size(); ++i) {
        SlotDescriptor* desc = _output_tuple_desc->slots()[i];
        block->get_by_position(i).column =
                block->get_by_position(i).column->convert_to_full_column_if_const();
        const auto& column = block->get_by_position(i).column;

        fmt::memory_buffer error_prefix;
        fmt::format_to(error_prefix, "column_name[{}], ", desc->col_name());
        RETURN_IF_ERROR(_validate_column(state, desc->type(), desc->is_nullable(), column, i,
                                         filter_bitmap, stop_processing, error_prefix));
    }

    *filtered_rows = 0;
    for (int i = 0; i < block->rows(); ++i) {
        *filtered_rows += filter_bitmap->Get(i);
    }
    return Status::OK();
}

void VOlapTableSink::_convert_to_dest_desc_block(doris::vectorized::Block* block) {
    for (int i = 0; i < _output_tuple_desc->slots().size() && i < block->columns(); ++i) {
        SlotDescriptor* desc = _output_tuple_desc->slots()[i];
        if (desc->is_nullable() != block->get_by_position(i).type->is_nullable()) {
            if (desc->is_nullable()) {
                block->get_by_position(i).type =
                        vectorized::make_nullable(block->get_by_position(i).type);
                block->get_by_position(i).column =
                        vectorized::make_nullable(block->get_by_position(i).column);
            } else {
                block->get_by_position(i).type = assert_cast<const vectorized::DataTypeNullable&>(
                                                         *block->get_by_position(i).type)
                                                         .get_nested_type();
                block->get_by_position(i).column = assert_cast<const vectorized::ColumnNullable&>(
                                                           *block->get_by_position(i).column)
                                                           .get_nested_column_ptr();
            }
        }
    }
}

} // namespace stream_load
} // namespace doris<|MERGE_RESOLUTION|>--- conflicted
+++ resolved
@@ -187,19 +187,14 @@
         std::this_thread::sleep_for(std::chrono::milliseconds(10));
     }
 
-<<<<<<< HEAD
+    if (UNLIKELY(!_cur_mutable_block)) {
+        _cur_mutable_block.reset(new vectorized::MutableBlock(block->clone_empty()));
+    }
+
     block->append_block_by_selector(_cur_mutable_block->mutable_columns(), *(payload.first));
     for (auto tablet_id : payload.second) {
         _cur_add_block_request.add_tablet_ids(tablet_id);
     }
-=======
-    if (UNLIKELY(!_cur_mutable_block)) {
-        _cur_mutable_block.reset(new vectorized::MutableBlock(block_row.first->clone_empty()));
-    }
-
-    _cur_mutable_block->add_row(block_row.first, block_row.second);
-    _cur_add_block_request.add_tablet_ids(tablet_id);
->>>>>>> 6f270986
 
     if (_cur_mutable_block->rows() >= _batch_size ||
         _cur_mutable_block->bytes() > config::doris_scanner_row_bytes) {
@@ -216,7 +211,7 @@
                        << " loadinfo:" << _load_info;
         }
 
-        _cur_mutable_block.reset(new vectorized::MutableBlock(block_row.first->clone_empty()));
+        _cur_mutable_block.reset(new vectorized::MutableBlock(block->clone_empty()));
         _cur_add_block_request.clear_tablet_ids();
     }
 
@@ -646,7 +641,6 @@
         return ret;
     };
 
-<<<<<<< HEAD
     auto column_ptr = vectorized::check_and_get_column<vectorized::ColumnNullable>(*column);
     auto& real_column_ptr = column_ptr == nullptr ? column : (column_ptr->get_nested_column_ptr());
 
@@ -682,50 +676,6 @@
                         fmt::format_to(error_msg, "schema length: {}; ", type.len);
                         fmt::format_to(error_msg, "limit length: {}; ", limit);
                         fmt::format_to(error_msg, "actual length: {}; ", str_val.size);
-=======
-    for (int i = 0; i < _output_tuple_desc->slots().size() && i < block->columns(); ++i) {
-        SlotDescriptor* desc = _output_tuple_desc->slots()[i];
-        block->get_by_position(i).column =
-                block->get_by_position(i).column->convert_to_full_column_if_const();
-        const auto& column = block->get_by_position(i).column;
-
-        auto column_ptr = vectorized::check_and_get_column<vectorized::ColumnNullable>(*column);
-        auto& real_column_ptr =
-                column_ptr == nullptr ? column : (column_ptr->get_nested_column_ptr());
-
-        switch (desc->type().type) {
-        case TYPE_CHAR:
-        case TYPE_VARCHAR:
-        case TYPE_STRING: {
-            const auto column_string =
-                    assert_cast<const vectorized::ColumnString*>(real_column_ptr.get());
-
-            size_t limit = std::min(config::string_type_length_soft_limit_bytes, desc->type().len);
-            for (int j = 0; j < num_rows; ++j) {
-                if (!filter_bitmap->Get(j)) {
-                    auto str_val = column_string->get_data_at(j);
-                    bool invalid = str_val.size > limit;
-                    if (invalid) {
-                        error_msg.clear();
-                        if (str_val.size > desc->type().len) {
-                            fmt::format_to(error_msg, "{}",
-                                           "the length of input is too long than schema. ");
-                            fmt::format_to(error_msg, "column_name: {}; ", desc->col_name());
-                            fmt::format_to(error_msg, "input str: [{}] ", str_val.to_prefix(10));
-                            fmt::format_to(error_msg, "schema length: {}; ", desc->type().len);
-                            fmt::format_to(error_msg, "actual length: {}; ", str_val.size);
-                        } else if (str_val.size > limit) {
-                            fmt::format_to(
-                                    error_msg, "{}",
-                                    "the length of input string is too long than vec schema. ");
-                            fmt::format_to(error_msg, "column_name: {}; ", desc->col_name());
-                            fmt::format_to(error_msg, "input str: [{}] ", str_val.to_prefix(10));
-                            fmt::format_to(error_msg, "schema length: {}; ", desc->type().len);
-                            fmt::format_to(error_msg, "limit length: {}; ", limit);
-                            fmt::format_to(error_msg, "actual length: {}; ", str_val.size);
-                        }
-                        RETURN_IF_ERROR(set_invalid_and_append_error_msg(j));
->>>>>>> 6f270986
                     }
                     RETURN_IF_ERROR(set_invalid_and_append_error_msg(row));
                 }
@@ -827,6 +777,9 @@
                                       Bitmap* filter_bitmap, int* filtered_rows,
                                       bool* stop_processing) {
     for (int i = 0; i < _output_tuple_desc->slots().size(); ++i) {
+        if (i >= block->columns()) {
+            break;
+        }
         SlotDescriptor* desc = _output_tuple_desc->slots()[i];
         block->get_by_position(i).column =
                 block->get_by_position(i).column->convert_to_full_column_if_const();
