--- conflicted
+++ resolved
@@ -214,14 +214,6 @@
         _cur_mutable_block.reset(new vectorized::MutableBlock(block->clone_empty()));
     }
 
-<<<<<<< HEAD
-=======
-    if (_parent->_schema->is_dynamic_schema()) {
-        // Set _cur_mutable_block to dynamic since input blocks may be structure-variable(dyanmic)
-        // this will align _cur_mutable_block with block and auto extends columns
-        _cur_mutable_block->set_block_type(vectorized::BlockType::DYNAMIC);
-    }
->>>>>>> c300ae79
     block->append_block_by_selector(_cur_mutable_block.get(), *(payload.first));
     for (auto tablet_id : payload.second) {
         _cur_add_block_request.add_tablet_ids(tablet_id);
