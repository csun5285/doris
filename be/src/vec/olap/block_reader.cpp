// Licensed to the Apache Software Foundation (ASF) under one
// or more contributor license agreements.  See the NOTICE file
// distributed with this work for additional information
// regarding copyright ownership.  The ASF licenses this file
// to you under the Apache License, Version 2.0 (the
// "License"); you may not use this file except in compliance
// with the License.  You may obtain a copy of the License at
//
//   http://www.apache.org/licenses/LICENSE-2.0
//
// Unless required by applicable law or agreed to in writing,
// software distributed under the License is distributed on an
// "AS IS" BASIS, WITHOUT WARRANTIES OR CONDITIONS OF ANY
// KIND, either express or implied.  See the License for the
// specific language governing permissions and limitations
// under the License.

#include "vec/olap/block_reader.h"

#include "common/status.h"
#include "olap/like_column_predicate.h"
#include "olap/olap_common.h"
#include "runtime/mem_pool.h"
#include "vec/aggregate_functions/aggregate_function_reader.h"
#include "vec/olap/vcollect_iterator.h"

namespace doris::vectorized {

BlockReader::~BlockReader() {
    for (int i = 0; i < _agg_functions.size(); ++i) {
        _agg_functions[i]->destroy(_agg_places[i]);
        delete[] _agg_places[i];
    }
}

bool BlockReader::_rowsets_overlapping(const std::vector<RowsetReaderSharedPtr>& rs_readers) {
    std::string cur_max_key;
    for (const auto& rs_reader : rs_readers) {
        // version 0-1 of every tablet is empty, just skip this rowset
        if (rs_reader->rowset()->version().second == 1) {
            continue;
        }
        if (rs_reader->rowset()->num_rows() == 0) {
            continue;
        }
        if (rs_reader->rowset()->is_segments_overlapping()) {
            return true;
        }
        std::string min_key;
        bool has_min_key = rs_reader->rowset()->min_key(&min_key);
        if (!has_min_key) {
            return true;
        }
        if (min_key <= cur_max_key) {
            return true;
        }
        CHECK(rs_reader->rowset()->max_key(&cur_max_key));
    }
    return false;
}
Status BlockReader::_init_collect_iter(const ReaderParams& read_params,
                                       std::vector<RowsetReaderSharedPtr>* valid_rs_readers) {
    std::vector<RowsetReaderSharedPtr> rs_readers;
    auto res = _capture_rs_readers(read_params, &rs_readers);
    if (!res.ok()) {
        LOG(WARNING) << "fail to init reader when _capture_rs_readers. res:" << res
                     << ", tablet_id:" << read_params.tablet->tablet_id()
                     << ", schema_hash:" << read_params.tablet->schema_hash()
                     << ", reader_type:" << read_params.reader_type
                     << ", version:" << read_params.version;
        return res;
    }
    // check if rowsets are noneoverlapping
    _is_rowsets_overlapping = _rowsets_overlapping(rs_readers);
    _vcollect_iter.init(this, _is_rowsets_overlapping, read_params.read_orderby_key,
                        read_params.read_orderby_key_reverse);

    _vcollect_iter.init(this, read_params.read_orderby_key, read_params.read_orderby_key_reverse);

    _reader_context.batch_size = _batch_size;
    _reader_context.is_vec = true;
    _reader_context.push_down_agg_type_opt = read_params.push_down_agg_type_opt;
    for (auto& rs_reader : rs_readers) {
        if (read_params.read_orderby_key_limit == 0) {
            RETURN_NOT_OK(rs_reader->init(&_reader_context));
        }
        Status res = _vcollect_iter.add_child(rs_reader);
        if (!res.ok() && res.precise_code() != OLAP_ERR_DATA_EOF) {
            LOG(WARNING) << "failed to add child to iterator, err=" << res;
            return res;
        }
        if (res.ok()) {
            valid_rs_readers->push_back(rs_reader);
        }
    }

    RETURN_IF_ERROR(_vcollect_iter.build_heap(*valid_rs_readers));
<<<<<<< HEAD
    if (_vcollect_iter.is_merge() && read_params.read_orderby_key_limit == 0) {
        auto status = _vcollect_iter.current_row(&_next_row);
        _eof = status.precise_code() == OLAP_ERR_DATA_EOF;
    }
=======
    auto status = _vcollect_iter.current_row(&_next_row);
    _eof = (status.precise_code() == OLAP_ERR_DATA_EOF);
>>>>>>> 475fa2b1

    return Status::OK();
}

void BlockReader::_init_agg_state(const ReaderParams& read_params) {
    if (_eof) {
        return;
    }

    _stored_data_columns = _next_row.block->create_same_struct_block(_batch_size)->mutate_columns();

    _stored_has_null_tag.resize(_stored_data_columns.size());
    _stored_has_string_tag.resize(_stored_data_columns.size());

    auto& tablet_schema = *_tablet_schema;
    for (auto idx : _agg_columns_idx) {
        AggregateFunctionPtr function =
                tablet_schema
                        .column(read_params.origin_return_columns->at(_return_columns_loc[idx]))
                        .get_aggregate_function({_next_row.block->get_data_type(idx)},
                                                vectorized::AGG_READER_SUFFIX);
        DCHECK(function != nullptr);
        _agg_functions.push_back(function);
        // create aggregate data
        AggregateDataPtr place = new char[function->size_of_data()];
        function->create(place);
        _agg_places.push_back(place);

        // calculate `has_string` tag.
        _stored_has_string_tag[idx] =
                _stored_data_columns[idx]->is_column_string() ||
                (_stored_data_columns[idx]->is_nullable() &&
                 reinterpret_cast<ColumnNullable*>(_stored_data_columns[idx].get())
                         ->get_nested_column_ptr()
                         ->is_column_string());
    }
}

Status BlockReader::init(const ReaderParams& read_params) {
    RETURN_NOT_OK(TabletReader::init(read_params));

    int32_t return_column_size = read_params.origin_return_columns->size();
    _return_columns_loc.resize(read_params.return_columns.size());
    for (int i = 0; i < return_column_size; ++i) {
        auto cid = read_params.origin_return_columns->at(i);
        for (int j = 0; j < read_params.return_columns.size(); ++j) {
            if (read_params.return_columns[j] == cid) {
                if (j < _tablet->num_key_columns() || _tablet->keys_type() != AGG_KEYS) {
                    _normal_columns_idx.emplace_back(j);
                } else {
                    _agg_columns_idx.emplace_back(j);
                }
                _return_columns_loc[j] = i;
                break;
            }
        }
    }

    std::vector<RowsetReaderSharedPtr> rs_readers;
    auto status = _init_collect_iter(read_params, &rs_readers);
    if (!status.ok()) {
        return status;
    }

    if (_direct_mode) {
        _next_block_func = &BlockReader::_direct_next_block;
        return Status::OK();
    }

    switch (tablet()->keys_type()) {
    case KeysType::DUP_KEYS:
        _next_block_func = &BlockReader::_direct_next_block;
        break;
    case KeysType::UNIQUE_KEYS:
        if (_reader_context.enable_unique_key_merge_on_write) {
            _next_block_func = &BlockReader::_direct_next_block;
        } else {
            _next_block_func = &BlockReader::_unique_key_next_block;
            if (_filter_delete) {
                _delete_filter_column = ColumnUInt8::create();
            }
        }
        break;
    case KeysType::AGG_KEYS:
        _next_block_func = &BlockReader::_agg_key_next_block;
        _init_agg_state(read_params);
        break;
    default:
        DCHECK(false) << "No next row function for type:" << tablet()->keys_type();
        break;
    }

    return Status::OK();
}

Status BlockReader::_direct_next_block(Block* block, MemPool* mem_pool, ObjectPool* agg_pool,
                                       bool* eof) {
    auto res = _vcollect_iter.next(block);
    if (UNLIKELY(!res.ok() && res.precise_code() != OLAP_ERR_DATA_EOF)) {
        return res;
    }
    *eof = res.precise_code() == OLAP_ERR_DATA_EOF;
    _eof = *eof;
    if (UNLIKELY(_reader_context.record_rowids)) {
        res = _vcollect_iter.current_block_row_locations(&_block_row_locations);
        if (UNLIKELY(!res.ok() && res != Status::OLAPInternalError(OLAP_ERR_DATA_EOF))) {
            return res;
        }
        DCHECK_EQ(_block_row_locations.size(), block->rows());
    }
    return Status::OK();
}

Status BlockReader::_direct_agg_key_next_block(Block* block, MemPool* mem_pool,
                                               ObjectPool* agg_pool, bool* eof) {
    return Status::OK();
}

Status BlockReader::_agg_key_next_block(Block* block, MemPool* mem_pool, ObjectPool* agg_pool,
                                        bool* eof) {
    if (UNLIKELY(_eof)) {
        *eof = true;
        return Status::OK();
    }

    auto target_block_row = 0;
    auto merged_row = 0;
    auto target_columns = block->mutate_columns();

    _insert_data_normal(target_columns);
    target_block_row++;
    _append_agg_data(target_columns);

    while (true) {
        auto res = _vcollect_iter.next(&_next_row);
        if (UNLIKELY(res.precise_code() == OLAP_ERR_DATA_EOF)) {
            _eof = true;
            *eof = true;
            break;
        }
        if (UNLIKELY(!res.ok())) {
            LOG(WARNING) << "next failed: " << res;
            return res;
        }

        if (!_get_next_row_same()) {
            if (target_block_row == _batch_size) {
                break;
            }
            _agg_data_counters.push_back(_last_agg_data_counter);
            _last_agg_data_counter = 0;

            _insert_data_normal(target_columns);
            target_block_row++;
        } else {
            merged_row++;
        }

        _append_agg_data(target_columns);
    }

    _agg_data_counters.push_back(_last_agg_data_counter);
    _last_agg_data_counter = 0;
    _update_agg_data(target_columns);

    _merged_rows += merged_row;
    return Status::OK();
}

Status BlockReader::_unique_key_next_block(Block* block, MemPool* mem_pool, ObjectPool* agg_pool,
                                           bool* eof) {
    if (UNLIKELY(_eof)) {
        *eof = true;
        return Status::OK();
    }

    auto target_block_row = 0;
    auto target_columns = block->mutate_columns();
    if (UNLIKELY(_reader_context.record_rowids)) {
        _block_row_locations.resize(_batch_size);
    }

    do {
        _insert_data_normal(target_columns);
        if (UNLIKELY(_reader_context.record_rowids)) {
            _block_row_locations[target_block_row] = _vcollect_iter.current_row_location();
        }
        target_block_row++;

        // the version is in reverse order, the first row is the highest version,
        // in UNIQUE_KEY highest version is the final result, there is no need to
        // merge the lower versions
        auto res = _vcollect_iter.next(&_next_row);
        if (UNLIKELY(res.precise_code() == OLAP_ERR_DATA_EOF)) {
            _eof = true;
            *eof = true;
            if (UNLIKELY(_reader_context.record_rowids)) {
                _block_row_locations.resize(target_block_row);
            }
            break;
        }

        if (UNLIKELY(!res.ok())) {
            LOG(WARNING) << "next failed: " << res;
            return res;
        }
    } while (target_block_row < _batch_size);

    // do filter delete row in base compaction, only base compaction need to do the job
    if (_filter_delete) {
        int delete_sign_idx = _reader_context.tablet_schema->field_index(DELETE_SIGN);
        if (delete_sign_idx <= 0 || delete_sign_idx >= target_columns.size()) {
            LOG(INFO) << "delete sign idx " << delete_sign_idx
                      << " not invalid, skip filter delete in base compaction";
            return Status::OK();
        }
        DCHECK(delete_sign_idx > 0);
        MutableColumnPtr delete_filter_column = (*std::move(_delete_filter_column)).mutate();
        reinterpret_cast<ColumnUInt8*>(delete_filter_column.get())->resize(target_block_row);

        auto* __restrict filter_data =
                reinterpret_cast<ColumnUInt8*>(delete_filter_column.get())->get_data().data();
        auto* __restrict delete_data =
                reinterpret_cast<ColumnInt8*>(target_columns[delete_sign_idx].get())
                        ->get_data()
                        .data();
        for (int i = 0; i < target_block_row; ++i) {
            filter_data[i] = delete_data[i] == 0;
        }

        ColumnWithTypeAndName column_with_type_and_name {_delete_filter_column,
                                                         std::make_shared<DataTypeUInt8>(),
                                                         "__DORIS_COMPACTION_FILTER__"};
        block->insert(column_with_type_and_name);
        Block::filter_block(block, target_columns.size(), target_columns.size());
        _stats.rows_del_filtered += target_block_row - block->rows();
        DCHECK(block->try_get_by_name("__DORIS_COMPACTION_FILTER__") == nullptr);
    }
    return Status::OK();
}

void BlockReader::_insert_data_normal(MutableColumns& columns) {
    auto block = _next_row.block.get();
    for (auto idx : _normal_columns_idx) {
        columns[_return_columns_loc[idx]]->insert_from(*block->get_by_position(idx).column,
                                                       _next_row.row_pos);
    }
}

void BlockReader::_append_agg_data(MutableColumns& columns) {
    _stored_row_ref.push_back(_next_row);
    _last_agg_data_counter++;

    // execute aggregate when have `batch_size` column or some ref invalid soon
    bool is_last = (_next_row.block->rows() == _next_row.row_pos + 1);
    if (is_last || _stored_row_ref.size() == _batch_size) {
        _update_agg_data(columns);
    }
}

void BlockReader::_update_agg_data(MutableColumns& columns) {
    // copy data to stored block
    size_t copy_size = _copy_agg_data();

    // calculate has_null_tag
    for (auto idx : _agg_columns_idx) {
        _stored_has_null_tag[idx] = _stored_data_columns[idx]->has_null(copy_size);
    }

    // calculate aggregate and insert
    int counter_sum = 0;
    for (int counter : _agg_data_counters) {
        _update_agg_value(columns, counter_sum, counter_sum + counter - 1);
        counter_sum += counter;
    }

    // some key still has value at next block, so do not insert
    if (_last_agg_data_counter) {
        _update_agg_value(columns, counter_sum, counter_sum + _last_agg_data_counter - 1, false);
        _last_agg_data_counter = 0;
    }

    _agg_data_counters.clear();
}

size_t BlockReader::_copy_agg_data() {
    size_t copy_size = _stored_row_ref.size();

    for (size_t i = 0; i < copy_size; i++) {
        auto& ref = _stored_row_ref[i];
        _temp_ref_map[ref.block.get()].emplace_back(ref.row_pos, i);
    }

    for (auto idx : _agg_columns_idx) {
        auto& dst_column = _stored_data_columns[idx];
        if (_stored_has_string_tag[idx]) {
            //string type should replace ordered
            for (size_t i = 0; i < copy_size; i++) {
                auto& ref = _stored_row_ref[i];
                dst_column->replace_column_data(*ref.block->get_by_position(idx).column,
                                                ref.row_pos, i);
            }
        } else {
            for (auto& it : _temp_ref_map) {
                if (!it.second.empty()) {
                    auto& src_column = *it.first->get_by_position(idx).column;
                    for (auto& pos : it.second) {
                        dst_column->replace_column_data(src_column, pos.first, pos.second);
                    }
                }
            }
        }
    }

    for (auto& it : _temp_ref_map) {
        it.second.clear();
    }
    _stored_row_ref.clear();

    return copy_size;
}

void BlockReader::_update_agg_value(MutableColumns& columns, int begin, int end, bool is_close) {
    for (int i = 0; i < _agg_columns_idx.size(); i++) {
        auto idx = _agg_columns_idx[i];

        AggregateFunctionPtr function = _agg_functions[i];
        AggregateDataPtr place = _agg_places[i];
        auto column_ptr = _stored_data_columns[idx].get();

        if (begin <= end) {
            function->add_batch_range(begin, end, place, const_cast<const IColumn**>(&column_ptr),
                                      nullptr, _stored_has_null_tag[idx]);
        }

        if (is_close) {
            function->insert_result_into(place, *columns[_return_columns_loc[idx]]);
            // reset aggregate data
            function->destroy(place);
            function->create(place);
        }
    }
}

bool BlockReader::_get_next_row_same() {
    if (_next_row.is_same) {
        return true;
    } else {
        auto block = _next_row.block.get();
        return block->get_same_bit(_next_row.row_pos);
    }
}

ColumnPredicate* BlockReader::_parse_to_predicate(const FunctionFilter& function_filter) {
    int32_t index = _tablet_schema->field_index(function_filter._col_name);
    if (index < 0) {
        return nullptr;
    }

    // currently only support like predicate
    return new LikeColumnPredicate<true>(function_filter._opposite, index, function_filter._fn_ctx,
                                         function_filter._string_param);
}

} // namespace doris::vectorized<|MERGE_RESOLUTION|>--- conflicted
+++ resolved
@@ -95,15 +95,10 @@
     }
 
     RETURN_IF_ERROR(_vcollect_iter.build_heap(*valid_rs_readers));
-<<<<<<< HEAD
     if (_vcollect_iter.is_merge() && read_params.read_orderby_key_limit == 0) {
         auto status = _vcollect_iter.current_row(&_next_row);
         _eof = status.precise_code() == OLAP_ERR_DATA_EOF;
     }
-=======
-    auto status = _vcollect_iter.current_row(&_next_row);
-    _eof = (status.precise_code() == OLAP_ERR_DATA_EOF);
->>>>>>> 475fa2b1
 
     return Status::OK();
 }
