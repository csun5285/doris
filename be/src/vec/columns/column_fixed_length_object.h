--- conflicted
+++ resolved
@@ -140,8 +140,6 @@
         resize(old_size + length);
         memcpy(&_data[old_size * _item_size], &src_col._data[start * _item_size],
                length * _item_size);
-<<<<<<< HEAD
-=======
     }
 
     void insert_from(const IColumn& src, size_t n) override {
@@ -151,7 +149,6 @@
         size_t old_size = size();
         resize(old_size + 1);
         memcpy(&_data[old_size * _item_size], &src_col._data[n * _item_size], _item_size);
->>>>>>> 7bda49b5
     }
 
     void insert_data(const char* pos, size_t length) override {
@@ -209,10 +206,6 @@
         LOG(FATAL) << "get_indices_of_non_default_rows not supported in ColumnDictionary";
     }
 
-<<<<<<< HEAD
-    [[noreturn]] ColumnPtr replicate(const IColumn::Offsets& offsets) const override {
-        LOG(FATAL) << "replicate not supported";
-=======
     ColumnPtr replicate(const IColumn::Offsets& offsets) const override {
         size_t size = _item_count;
         column_match_offsets_size(size, offsets.size());
@@ -234,7 +227,6 @@
         }
 
         return res;
->>>>>>> 7bda49b5
     }
 
     [[noreturn]] MutableColumns scatter(IColumn::ColumnIndex num_columns,
