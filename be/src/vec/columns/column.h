// Licensed to the Apache Software Foundation (ASF) under one
// or more contributor license agreements.  See the NOTICE file
// distributed with this work for additional information
// regarding copyright ownership.  The ASF licenses this file
// to you under the Apache License, Version 2.0 (the
// "License"); you may not use this file except in compliance
// with the License.  You may obtain a copy of the License at
//
//   http://www.apache.org/licenses/LICENSE-2.0
//
// Unless required by applicable law or agreed to in writing,
// software distributed under the License is distributed on an
// "AS IS" BASIS, WITHOUT WARRANTIES OR CONDITIONS OF ANY
// KIND, either express or implied.  See the License for the
// specific language governing permissions and limitations
// under the License.
// This file is copied from
// https://github.com/ClickHouse/ClickHouse/blob/master/src/Columns/IColumn.h
// and modified by Doris

#pragma once

#include <fmt/format.h>
#include <glog/logging.h>
#include <stdint.h>
#include <sys/types.h>

#include <algorithm>
#include <functional>
#include <ostream>
#include <string>
#include <type_traits>
#include <utility>
#include <vector>

#include "common/status.h"
#include "gutil/integral_types.h"
#include "olap/olap_common.h"
#include "runtime/define_primitive_type.h"
#include "vec/common/cow.h"
#include "vec/common/pod_array_fwd.h"
#include "vec/common/string_ref.h"
#include "vec/common/typeid_cast.h"
#include "vec/core/field.h"
#include "vec/core/types.h"

class SipHash;

#define SIP_HASHES_FUNCTION_COLUMN_IMPL()                                \
    auto s = hashes.size();                                              \
    DCHECK(s == size());                                                 \
    if (null_data == nullptr) {                                          \
        for (size_t i = 0; i < s; i++) {                                 \
            update_hash_with_value(i, hashes[i]);                        \
        }                                                                \
    } else {                                                             \
        for (size_t i = 0; i < s; i++) {                                 \
            if (null_data[i] == 0) update_hash_with_value(i, hashes[i]); \
        }                                                                \
    }

#define DO_CRC_HASHES_FUNCTION_COLUMN_IMPL()                                         \
    if (null_data == nullptr) {                                                      \
        for (size_t i = 0; i < s; i++) {                                             \
            hashes[i] = HashUtil::zlib_crc_hash(&data[i], sizeof(T), hashes[i]);     \
        }                                                                            \
    } else {                                                                         \
        for (size_t i = 0; i < s; i++) {                                             \
            if (null_data[i] == 0)                                                   \
                hashes[i] = HashUtil::zlib_crc_hash(&data[i], sizeof(T), hashes[i]); \
        }                                                                            \
    }

namespace doris::vectorized {

class Arena;
class ColumnSorter;

using EqualFlags = std::vector<uint8_t>;
using EqualRange = std::pair<int, int>;

/// Declares interface to store columns in memory.
class IColumn : public COW<IColumn> {
private:
    friend class COW<IColumn>;

    /// Creates the same column with the same data.
    /// This is internal method to use from COW.
    /// It performs shallow copy with copy-ctor and not useful from outside.
    /// If you want to copy column for modification, look at 'mutate' method.
    virtual MutablePtr clone() const = 0;

protected:
    // 64bit offsets now only Array type used, so we make it protected
    // to avoid use IColumn::Offset64 directly.
    // please use ColumnArray::Offset64 instead if we need.
    using Offset64 = UInt64;
    using Offsets64 = PaddedPODArray<Offset64>;

public:
    static constexpr int PREFETCH_STEP = 64;
    // 32bit offsets for string
    using Offset = UInt32;
    using Offsets = PaddedPODArray<Offset>;

    /// Name of a Column. It is used in info messages.
    virtual std::string get_name() const { return get_family_name(); }

    /// Name of a Column kind, without parameters (example: FixedString, Array).
    virtual const char* get_family_name() const = 0;

    /** If column isn't constant, returns nullptr (or itself).
      * If column is constant, transforms constant to full column (if column type allows such transform) and return it.
      */
    virtual Ptr convert_to_full_column_if_const() const { return get_ptr(); }

    /// If column isn't ColumnLowCardinality, return itself.
    /// If column is ColumnLowCardinality, transforms is to full column.
    virtual Ptr convert_to_full_column_if_low_cardinality() const { return get_ptr(); }

    /// If column isn't ColumnDictionary, return itself.
    /// If column is ColumnDictionary, transforms is to predicate column.
    virtual MutablePtr convert_to_predicate_column_if_dictionary() { return get_ptr(); }

    /// If column is ColumnDictionary, and is a range comparison predicate, convert dict encoding
    virtual void convert_dict_codes_if_necessary() {}

    /// If column is ColumnDictionary, and is a bloom filter predicate, generate_hash_values
    virtual void initialize_hash_values_for_runtime_filter() {}

    /// Creates empty column with the same type.
    virtual MutablePtr clone_empty() const { return clone_resized(0); }

    /// If column isn't ColumnSparse, return itself.
    /// If column is ColumnSparse, transforms it to full column.
    virtual Ptr convert_to_full_column_if_sparse() const { return get_ptr(); }

    /// Creates column with the same type and specified size.
    /// If size is less current size, then data is cut.
    /// If size is greater, than default values are appended.
    virtual MutablePtr clone_resized(size_t s) const {
        LOG(FATAL) << "Cannot clone_resized() column " << get_name();
        return nullptr;
    }

    // shrink the end zeros for CHAR type or ARRAY<CHAR> type
    virtual MutablePtr get_shrinked_column() {
        LOG(FATAL) << "Cannot clone_resized() column " << get_name();
        return nullptr;
    }

    // Only used on ColumnDictionary
    virtual void set_rowset_segment_id(std::pair<RowsetId, uint32_t> rowset_segment_id) {}

    virtual std::pair<RowsetId, uint32_t> get_rowset_segment_id() const { return {}; }
    // todo(Amory) from column to get data type is not correct ,column is memory data,can not to assume memory data belong to which data type
    virtual TypeIndex get_data_type() const {
        LOG(FATAL) << "Cannot get_data_type() column " << get_name();
        __builtin_unreachable();
    }

    /// Returns number of values in column.
    virtual size_t size() const = 0;

    /// There are no values in columns.
    bool empty() const { return size() == 0; }

    /// Returns value of n-th element in universal Field representation.
    /// Is used in rare cases, since creation of Field instance is expensive usually.
    virtual Field operator[](size_t n) const = 0;

    /// Like the previous one, but avoids extra copying if Field is in a container, for example.
    virtual void get(size_t n, Field& res) const = 0;

    /// If possible, returns pointer to memory chunk which contains n-th element (if it isn't possible, throws an exception)
    /// Is used to optimize some computations (in aggregation, for example).
    virtual StringRef get_data_at(size_t n) const = 0;

    /// If column stores integers, it returns n-th element transformed to UInt64 using static_cast.
    /// If column stores floating point numbers, bits of n-th elements are copied to lower bits of UInt64, the remaining bits are zeros.
    /// Is used to optimize some computations (in aggregation, for example).
    virtual UInt64 get64(size_t /*n*/) const {
        LOG(FATAL) << "Method get64 is not supported for ";
        return 0;
    }

    /// If column stores native numeric type, it returns n-th element casted to Float64
    /// Is used in regression methods to cast each features into uniform type
    virtual Float64 get_float64(size_t /*n*/) const {
        LOG(FATAL) << "Method get_float64 is not supported for " << get_name();
        return 0;
    }

    /** If column is numeric, return value of n-th element, casted to UInt64.
      * For NULL values of Nullable column it is allowed to return arbitrary value.
      * Otherwise throw an exception.
      */
    virtual UInt64 get_uint(size_t /*n*/) const {
        LOG(FATAL) << "Method get_uint is not supported for " << get_name();
        return 0;
    }

    virtual Int64 get_int(size_t /*n*/) const {
        LOG(FATAL) << "Method get_int is not supported for " << get_name();
        return 0;
    }

    virtual bool is_default_at(size_t n) const { return get64(n) == 0; }
    virtual bool is_null_at(size_t /*n*/) const { return false; }

    /** If column is numeric, return value of n-th element, casted to bool.
      * For NULL values of Nullable column returns false.
      * Otherwise throw an exception.
      */
    virtual bool get_bool(size_t /*n*/) const {
        LOG(FATAL) << "Method get_bool is not supported for " << get_name();
        return false;
    }

    /// Removes all elements outside of specified range.
    /// Is used in LIMIT operation, for example.
    virtual Ptr cut(size_t start, size_t length) const {
        MutablePtr res = clone_empty();
        res->insert_range_from(*this, start, length);
        return res;
    }

    /// Appends new value at the end of column (column's size is increased by 1).
    /// Is used to transform raw strings to Blocks (for example, inside input format parsers)
    virtual void insert(const Field& x) = 0;

    /// Appends n-th element from other column with the same type.
    /// Is used in merge-sort and merges. It could be implemented in inherited classes more optimally than default implementation.
    virtual void insert_from(const IColumn& src, size_t n);

    /// Appends range of elements from other column with the same type.
    /// Could be used to concatenate columns.
    /// TODO: we need `insert_range_from_const` for every column type.
    virtual void insert_range_from(const IColumn& src, size_t start, size_t length) = 0;

    /// Appends one element from other column with the same type multiple times.
    virtual void insert_many_from(const IColumn& src, size_t position, size_t length) {
        for (size_t i = 0; i < length; ++i) {
            insert_from(src, position);
        }
    }

    /// Appends a batch elements from other column with the same type
    /// indices_begin + indices_end represent the row indices of column src
    /// Warning:
    ///       if *indices == -1 means the row is null, only use in outer join, do not use in any other place
    virtual void insert_indices_from(const IColumn& src, const int* indices_begin,
                                     const int* indices_end) = 0;

    /// Appends data located in specified memory chunk if it is possible (throws an exception if it cannot be implemented).
    /// Is used to optimize some computations (in aggregation, for example).
    /// Parameter length could be ignored if column values have fixed size.
    /// All data will be inserted as single element
    virtual void insert_data(const char* pos, size_t length) = 0;

    virtual void insert_many_fix_len_data(const char* pos, size_t num) {
        LOG(FATAL) << "Method insert_many_fix_len_data is not supported for " << get_name();
    }

    // todo(zeno) Use dict_args temp object to cover all arguments
    virtual void insert_many_dict_data(const int32_t* data_array, size_t start_index,
                                       const StringRef* dict, size_t data_num,
                                       uint32_t dict_num = 0) {
        LOG(FATAL) << "Method insert_many_dict_data is not supported for " << get_name();
    }

    virtual void insert_many_binary_data(char* data_array, uint32_t* len_array,
                                         uint32_t* start_offset_array, size_t num) {
        LOG(FATAL) << "Method insert_many_binary_data is not supported for " << get_name();
    }

    /// Insert binary data into column from a continuous buffer, the implementation maybe copy all binary data
    /// in one single time.
    virtual void insert_many_continuous_binary_data(const char* data, const uint32_t* offsets,
                                                    const size_t num) {
        LOG(FATAL) << "Method insert_many_continuous_binary_data is not supported for "
                   << get_name();
    }

    virtual void insert_many_strings(const StringRef* strings, size_t num) {
        LOG(FATAL) << "Method insert_many_binary_data is not supported for " << get_name();
    }

    virtual void insert_many_strings_overflow(const StringRef* strings, size_t num,
                                              size_t max_length) {
        LOG(FATAL) << "Method insert_many_strings_overflow is not supported for " << get_name();
    }

    // Here `pos` points to the memory data type is the same as the data type of the column.
    // This function is used by `insert_keys_into_columns` in AggregationNode.
    virtual void insert_many_raw_data(const char* pos, size_t num) {
        LOG(FATAL) << "Method insert_many_raw_data is not supported for " << get_name();
    }

    void insert_many_data(const char* pos, size_t length, size_t data_num) {
        for (size_t i = 0; i < data_num; ++i) {
            insert_data(pos, length);
        }
    }

    /// Appends "default value".
    /// Is used when there are need to increase column size, but inserting value doesn't make sense.
    /// For example, ColumnNullable(Nested) absolutely ignores values of nested column if it is marked as NULL.
    virtual void insert_default() = 0;

    /// Appends "default value" multiple times.
    virtual void insert_many_defaults(size_t length) {
        for (size_t i = 0; i < length; ++i) {
            insert_default();
        }
    }

    /** Removes last n elements.
      * Is used to support exception-safety of several operations.
      *  For example, sometimes insertion should be reverted if we catch an exception during operation processing.
      * If column has less than n elements or n == 0 - undefined behavior.
      */
    virtual void pop_back(size_t n) = 0;

    /** Serializes n-th element. Serialized element should be placed continuously inside Arena's memory.
      * Serialized value can be deserialized to reconstruct original object. Is used in aggregation.
      * The method is similar to get_data_at(), but can work when element's value cannot be mapped to existing continuous memory chunk,
      *  For example, to obtain unambiguous representation of Array of strings, strings data should be interleaved with their sizes.
      * Parameter begin should be used with Arena::alloc_continue.
      */
    virtual StringRef serialize_value_into_arena(size_t n, Arena& arena,
                                                 char const*& begin) const = 0;

    /// Deserializes a value that was serialized using IColumn::serialize_value_into_arena method.
    /// Returns pointer to the position after the read data.
    virtual const char* deserialize_and_insert_from_arena(const char* pos) = 0;

    /// Return the size of largest row.
    /// This is for calculating the memory size for vectorized serialization of aggregation keys.
    virtual size_t get_max_row_byte_size() const {
        LOG(FATAL) << "get_max_row_byte_size not supported";
        return 0;
    }

    virtual void serialize_vec(std::vector<StringRef>& keys, size_t num_rows,
                               size_t max_row_byte_size) const {
        LOG(FATAL) << "serialize_vec not supported";
    }

    virtual void serialize_vec_with_null_map(std::vector<StringRef>& keys, size_t num_rows,
                                             const uint8_t* null_map,
                                             size_t max_row_byte_size) const {
        LOG(FATAL) << "serialize_vec_with_null_map not supported";
    }

    // This function deserializes group-by keys into column in the vectorized way.
    virtual void deserialize_vec(std::vector<StringRef>& keys, const size_t num_rows) {
        LOG(FATAL) << "deserialize_vec not supported";
    }

    // Used in ColumnNullable::deserialize_vec
    virtual void deserialize_vec_with_null_map(std::vector<StringRef>& keys, const size_t num_rows,
                                               const uint8_t* null_map) {
        LOG(FATAL) << "deserialize_vec_with_null_map not supported";
    }

    /// TODO: SipHash is slower than city or xx hash, rethink we should have a new interface
    /// Update state of hash function with value of n-th element.
    /// On subsequent calls of this method for sequence of column values of arbitrary types,
    ///  passed bytes to hash must identify sequence of values unambiguously.
    virtual void update_hash_with_value(size_t n, SipHash& hash) const {
        LOG(FATAL) << get_name() << " update_hash_with_value siphash not supported";
    }

    /// Update state of hash function with value of n elements to avoid the virtual function call
    /// null_data to mark whether need to do hash compute, null_data == nullptr
    /// means all element need to do hash function, else only *null_data != 0 need to do hash func
    /// do xxHash here, faster than other hash method
    virtual void update_hashes_with_value(std::vector<SipHash>& hashes,
                                          const uint8_t* __restrict null_data = nullptr) const {
<<<<<<< HEAD
        LOG(FATAL) << "update_hashes_with_value siphash not supported";
=======
        LOG(FATAL) << get_name() << " update_hashes_with_value siphash not supported";
>>>>>>> 7bda49b5
    }

    /// Update state of hash function with value of n elements to avoid the virtual function call
    /// null_data to mark whether need to do hash compute, null_data == nullptr
    /// means all element need to do hash function, else only *null_data != 0 need to do hash func
    /// do xxHash here, faster than other sip hash
    virtual void update_hashes_with_value(uint64_t* __restrict hashes,
                                          const uint8_t* __restrict null_data = nullptr) const {
<<<<<<< HEAD
        LOG(FATAL) << "update_hashes_with_value xxhash not supported";
=======
        LOG(FATAL) << get_name() << " update_hashes_with_value xxhash not supported";
    }

    virtual void update_xxHash_with_value(size_t n, uint64_t& hash) const {
        LOG(FATAL) << get_name() << " update_hash_with_value xxhash not supported";
>>>>>>> 7bda49b5
    }

    /// Update state of crc32 hash function with value of n elements to avoid the virtual function call
    /// null_data to mark whether need to do hash compute, null_data == nullptr
    /// means all element need to do hash function, else only *null_data != 0 need to do hash func
    virtual void update_crcs_with_value(std::vector<uint64_t>& hash, PrimitiveType type,
                                        const uint8_t* __restrict null_data = nullptr) const {
<<<<<<< HEAD
        LOG(FATAL) << "update_crcs_with_value not supported";
=======
        LOG(FATAL) << get_name() << "update_crcs_with_value not supported";
    }

    virtual void update_crc_with_value(size_t n, uint64_t& hash) const {
        LOG(FATAL) << get_name() << " update_crc_with_value not supported";
>>>>>>> 7bda49b5
    }

    /** Removes elements that don't match the filter.
      * Is used in WHERE and HAVING operations.
      * If result_size_hint > 0, then makes advance reserve(result_size_hint) for the result column;
      *  if 0, then don't makes reserve(),
      *  otherwise (i.e. < 0), makes reserve() using size of source column.
      */
    using Filter = PaddedPODArray<UInt8>;
    virtual Ptr filter(const Filter& filt, ssize_t result_size_hint) const = 0;

    /// This function will modify the original table.
    /// Return rows number after filtered.
    virtual size_t filter(const Filter& filter) = 0;

    /**
     *  used by lazy materialization to filter column by selected rowids
     *  Q: Why use IColumn* as args type instead of MutablePtr or ImmutablePtr ?
     *  A: If use MutablePtr/ImmutablePtr as col_ptr's type, which means there could be many 
     *  convert(convert MutablePtr to ImmutablePtr or convert ImmutablePtr to MutablePtr)
     *  happends in filter_by_selector because of mem-reuse logic or ColumnNullable, I think this is meaningless;
     *  So using raw ptr directly here.
     */
    virtual Status filter_by_selector(const uint16_t* sel, size_t sel_size, IColumn* col_ptr) {
        LOG(FATAL) << "column not support filter_by_selector";
        __builtin_unreachable();
    }

    /// Permutes elements using specified permutation. Is used in sortings.
    /// limit - if it isn't 0, puts only first limit elements in the result.
    using Permutation = PaddedPODArray<size_t>;
    virtual Ptr permute(const Permutation& perm, size_t limit) const = 0;

    /// Creates new column with values column[indexes[:limit]]. If limit is 0, all indexes are used.
    /// Indexes must be one of the ColumnUInt. For default implementation, see select_index_impl from ColumnsCommon.h
    virtual Ptr index(const IColumn& indexes, size_t limit) const {
        LOG(FATAL) << "column not support index";
        __builtin_unreachable();
    }

    /** Compares (*this)[n] and rhs[m]. Column rhs should have the same type.
      * Returns negative number, 0, or positive number (*this)[n] is less, equal, greater than rhs[m] respectively.
      * Is used in sortings.
      *
      * If one of element's value is NaN or NULLs, then:
      * - if nan_direction_hint == -1, NaN and NULLs are considered as least than everything other;
      * - if nan_direction_hint ==  1, NaN and NULLs are considered as greatest than everything other.
      * For example, if nan_direction_hint == -1 is used by descending sorting, NaNs will be at the end.
      *
      * For non Nullable and non floating point types, nan_direction_hint is ignored.
      */
    virtual int compare_at(size_t n, size_t m, const IColumn& rhs,
                           int nan_direction_hint) const = 0;

    /**
     * To compare all rows in this column with another row (with row_id = rhs_row_id in column rhs)
     * @param nan_direction_hint and direction indicates the ordering.
     * @param cmp_res if we already has a comparison result for row i, e.g. cmp_res[i] = 1, we can skip row i
     * @param filter this stores comparison results for all rows. filter[i] = 1 means row i is less than row rhs_row_id in rhs
     */
    virtual void compare_internal(size_t rhs_row_id, const IColumn& rhs, int nan_direction_hint,
                                  int direction, std::vector<uint8>& cmp_res,
                                  uint8* __restrict filter) const;

    /** Returns a permutation that sorts elements of this column,
      *  i.e. perm[i]-th element of source column should be i-th element of sorted column.
      * reverse - reverse ordering (ascending).
      * limit - if isn't 0, then only first limit elements of the result column could be sorted.
      * nan_direction_hint - see above.
      */
    virtual void get_permutation(bool reverse, size_t limit, int nan_direction_hint,
                                 Permutation& res) const = 0;

    /** Copies each element according offsets parameter.
      * (i-th element should be copied offsets[i] - offsets[i - 1] times.)
      * It is necessary in ARRAY JOIN operation.
      */
    virtual Ptr replicate(const Offsets& offsets) const = 0;

    /** Copies each element according offsets parameter.
      * (i-th element should be copied counts[i] times.)
      * If `begin` and `count_sz` specified, it means elements in range [`begin`, `begin` + `count_sz`) will be replicated.
      * If `count_sz` is -1, `begin` must be 0.
      */
    virtual void replicate(const uint32_t* counts, size_t target_size, IColumn& column,
                           size_t begin = 0, int count_sz = -1) const {
        LOG(FATAL) << "not support";
    }

    /// Appends one field multiple times. Can be optimized in inherited classes.
    virtual void insert_many(const Field& field, size_t length) {
        for (size_t i = 0; i < length; ++i) {
            insert(field);
        }
    }
    /// Returns indices of values in column, that not equal to default value of column.
    virtual void get_indices_of_non_default_rows(Offsets64& indices, size_t from,
                                                 size_t limit) const {
        LOG(FATAL) << "column not support get_indices_of_non_default_rows";
        __builtin_unreachable();
    }

    template <typename Derived>
    void get_indices_of_non_default_rows_impl(IColumn::Offsets64& indices, size_t from,
                                              size_t limit) const;

    /// Returns column with @total_size elements.
    /// In result column values from current column are at positions from @offsets.
    /// Other values are filled by @default_value.
    /// @shift means how much rows to skip from the beginning of current column.
    /// Used to create full column from sparse.
    virtual Ptr create_with_offsets(const Offsets64& offsets, const Field& default_field,
                                    size_t total_rows, size_t shift) const;

    /** Split column to smaller columns. Each value goes to column index, selected by corresponding element of 'selector'.
      * Selector must contain values from 0 to num_columns - 1.
      * For default implementation, see scatter_impl.
      */
    using ColumnIndex = UInt64;
    using Selector = PaddedPODArray<ColumnIndex>;
    virtual std::vector<MutablePtr> scatter(ColumnIndex num_columns,
                                            const Selector& selector) const = 0;

    virtual void append_data_by_selector(MutablePtr& res, const Selector& selector) const = 0;

    /// Insert data from several other columns according to source mask (used in vertical merge).
    /// For now it is a helper to de-virtualize calls to insert*() functions inside gather loop
    /// (descendants should call gatherer_stream.gather(*this) to implement this function.)
    /// TODO: interface decoupled from ColumnGathererStream that allows non-generic specializations.
    //    virtual void gather(ColumnGathererStream & gatherer_stream) = 0;

    /** Computes minimum and maximum element of the column.
      * In addition to numeric types, the function is completely implemented for Date and DateTime.
      * For strings and arrays function should return default value.
      *  (except for constant columns; they should return value of the constant).
      * If column is empty function should return default value.
      */
    virtual void get_extremes(Field& min, Field& max) const = 0;

    /// Reserves memory for specified amount of elements. If reservation isn't possible, does nothing.
    /// It affects performance only (not correctness).
    virtual void reserve(size_t /*n*/) {}

    /// Resize memory for specified amount of elements. If reservation isn't possible, does nothing.
    /// It affects performance only (not correctness).
    virtual void resize(size_t /*n*/) {}

    /// Size of column data in memory (may be approximate) - for profiling. Zero, if could not be determined.
    virtual size_t byte_size() const = 0;

    /// Size of memory, allocated for column.
    /// This is greater or equals to byte_size due to memory reservation in containers.
    /// Zero, if could not be determined.
    virtual size_t allocated_bytes() const = 0;

    /// Make memory region readonly with mprotect if it is large enough.
    /// The operation is slow and performed only for debug builds.
    virtual void protect() {}

    /// If the column contains subcolumns (such as Array, Nullable, etc), do callback on them.
    /// Shallow: doesn't do recursive calls; don't do call for itself.
    using ColumnCallback = std::function<void(WrappedPtr&)>;
    virtual void for_each_subcolumn(ColumnCallback) {}

    /// Columns have equal structure.
    /// If true - you can use "compare_at", "insert_from", etc. methods.
    virtual bool structure_equals(const IColumn&) const {
        LOG(FATAL) << "Method structure_equals is not supported for " << get_name();
        return false;
    }

    MutablePtr mutate() const&& {
        MutablePtr res = shallow_mutate();
        res->for_each_subcolumn(
                [](WrappedPtr& subcolumn) { subcolumn = std::move(*subcolumn).mutate(); });
        return res;
    }

    static MutablePtr mutate(Ptr ptr) {
        MutablePtr res = ptr->shallow_mutate(); /// Now use_count is 2.
        ptr.reset();                            /// Reset use_count to 1.
        res->for_each_subcolumn(
                [](WrappedPtr& subcolumn) { subcolumn = std::move(*subcolumn).mutate(); });
        return res;
    }

    /** Some columns can contain another columns inside.
      * So, we have a tree of columns. But not all combinations are possible.
      * There are the following rules:
      *
      * ColumnConst may be only at top. It cannot be inside any column.
      * ColumnNullable can contain only simple columns.
      */

    /// Various properties on behaviour of column type.

    /// True if column contains something nullable inside. It's true for ColumnNullable, can be true or false for ColumnConst, etc.
    virtual bool is_nullable() const { return false; }

    virtual bool is_bitmap() const { return false; }

<<<<<<< HEAD
    // SELECTDB_CODE_BEGIN
    virtual bool is_sparse() const { return false; }
    // SELECTDB_CODE_END
=======
>>>>>>> 7bda49b5
    virtual bool is_hll() const { return false; }

    virtual bool is_quantile_state() const { return false; }

    // true if column has null element
    virtual bool has_null() const { return false; }

    // true if column has null element [0,size)
    virtual bool has_null(size_t size) const { return false; }

    /// It's a special kind of column, that contain single value, but is not a ColumnConst.
    virtual bool is_dummy() const { return false; }

    virtual bool is_exclusive() const { return use_count() == 1; }

    /// Clear data of column, just like vector clear
    virtual void clear() {}

    /** Memory layout properties.
      *
      * Each value of a column can be placed in memory contiguously or not.
      *
      * Example: simple columns like UInt64 or FixedString store their values contiguously in single memory buffer.
      *
      * Example: Tuple store values of each component in separate subcolumn, so the values of Tuples with at least two components are not contiguous.
      * Another example is Nullable. Each value have null flag, that is stored separately, so the value is not contiguous in memory.
      *
      * There are some important cases, when values are not stored contiguously, but for each value, you can get contiguous memory segment,
      *  that will unambiguously identify the value. In this case, methods get_data_at and insert_data are implemented.
      * Example: String column: bytes of strings are stored concatenated in one memory buffer
      *  and offsets to that buffer are stored in another buffer. The same is for Array of fixed-size contiguous elements.
      *
      * To avoid confusion between these cases, we don't have isContiguous method.
      */

    /// Values in column have fixed size (including the case when values span many memory segments).
    virtual bool values_have_fixed_size() const { return is_fixed_and_contiguous(); }

    /// Values in column are represented as continuous memory segment of fixed size. Implies values_have_fixed_size.
    virtual bool is_fixed_and_contiguous() const { return false; }

    /// If is_fixed_and_contiguous, returns the underlying data array, otherwise throws an exception.
    virtual StringRef get_raw_data() const {
        LOG(FATAL) << fmt::format("Column {} is not a contiguous block of memory", get_name());
        return StringRef {};
    }

    /// If values_have_fixed_size, returns size of value, otherwise throw an exception.
    virtual size_t size_of_value_if_fixed() const {
        LOG(FATAL) << fmt::format("Values of column {} are not fixed size.", get_name());
        return 0;
    }

    /// Column is ColumnVector of numbers or ColumnConst of it. Note that Nullable columns are not numeric.
    /// Implies is_fixed_and_contiguous.
    virtual bool is_numeric() const { return false; }

    virtual bool is_column_string() const { return false; }

    virtual bool is_column_decimal() const { return false; }

    virtual bool is_predicate_column() const { return false; }

    virtual bool is_column_dictionary() const { return false; }

    virtual bool is_column_array() const { return false; }

    virtual bool is_column_map() const { return false; }

    /// If the only value column can contain is NULL.
    /// Does not imply type of object, because it can be ColumnNullable(ColumnNothing) or ColumnConst(ColumnNullable(ColumnNothing))
    virtual bool only_null() const { return false; }

    /// Can be inside ColumnNullable.
    virtual bool can_be_inside_nullable() const { return false; }

    virtual bool low_cardinality() const { return false; }

    virtual void sort_column(const ColumnSorter* sorter, EqualFlags& flags,
                             IColumn::Permutation& perms, EqualRange& range,
                             bool last_column) const;

    virtual ~IColumn() = default;
    IColumn() = default;
    IColumn(const IColumn&) = default;

    /** Print column name, size, and recursively print all subcolumns.
      */
    String dump_structure() const;

    // only used in agg value replace
    // ColumnString should replace according to 0,1,2... ,size,0,1,2...
    virtual void replace_column_data(const IColumn&, size_t row, size_t self_row = 0) = 0;

    // only used in ColumnNullable replace_column_data
    virtual void replace_column_data_default(size_t self_row = 0) = 0;

    virtual bool is_date_type() const { return is_date; }
    virtual bool is_datetime_type() const { return is_date_time; }
    virtual bool is_decimalv2_type() const { return is_decimalv2; }

    virtual void set_date_type() { is_date = true; }
    virtual void set_datetime_type() { is_date_time = true; }
    virtual void set_decimalv2_type() { is_decimalv2 = true; }

    void copy_date_types(const IColumn& col) {
        if (col.is_date_type()) {
            set_date_type();
        }
        if (col.is_datetime_type()) {
            set_datetime_type();
        }
    }

    // todo(wb): a temporary implemention, need re-abstract here
    bool is_date = false;
    bool is_date_time = false;
    bool is_decimalv2 = false;

protected:
    /// Template is to devirtualize calls to insert_from method.
    /// In derived classes (that use final keyword), implement scatter method as call to scatter_impl.
    template <typename Derived>
    std::vector<MutablePtr> scatter_impl(ColumnIndex num_columns, const Selector& selector) const;

    template <typename Derived>
    void append_data_by_selector_impl(MutablePtr& res, const Selector& selector) const;
};

using ColumnPtr = IColumn::Ptr;
using MutableColumnPtr = IColumn::MutablePtr;
using Columns = std::vector<ColumnPtr>;
using MutableColumns = std::vector<MutableColumnPtr>;

using ColumnRawPtrs = std::vector<const IColumn*>;

template <typename... Args>
struct IsMutableColumns;

template <typename Arg, typename... Args>
struct IsMutableColumns<Arg, Args...> {
    static const bool value =
            std::is_assignable<MutableColumnPtr&&, Arg>::value && IsMutableColumns<Args...>::value;
};

template <>
struct IsMutableColumns<> {
    static const bool value = true;
};

template <typename Type>
const Type* check_and_get_column(const IColumn& column) {
    return typeid_cast<const Type*>(&column);
}

template <typename Type>
const Type* check_and_get_column(const IColumn* column) {
    return typeid_cast<const Type*>(column);
}

template <typename Type>
bool check_column(const IColumn& column) {
    return check_and_get_column<Type>(&column);
}

template <typename Type>
bool check_column(const IColumn* column) {
    return check_and_get_column<Type>(column);
}

/// True if column's an ColumnConst instance. It's just a syntax sugar for type check.
bool is_column_const(const IColumn& column);

/// True if column's an ColumnNullable instance. It's just a syntax sugar for type check.
bool is_column_nullable(const IColumn& column);
} // namespace doris::vectorized

// Wrap `ColumnPtr` because `ColumnPtr` can't be used in forward declaration.
namespace doris {
struct ColumnPtrWrapper {
    vectorized::ColumnPtr column_ptr;

    ColumnPtrWrapper(vectorized::ColumnPtr col) : column_ptr(col) {}
};
} // namespace doris<|MERGE_RESOLUTION|>--- conflicted
+++ resolved
@@ -378,11 +378,7 @@
     /// do xxHash here, faster than other hash method
     virtual void update_hashes_with_value(std::vector<SipHash>& hashes,
                                           const uint8_t* __restrict null_data = nullptr) const {
-<<<<<<< HEAD
-        LOG(FATAL) << "update_hashes_with_value siphash not supported";
-=======
         LOG(FATAL) << get_name() << " update_hashes_with_value siphash not supported";
->>>>>>> 7bda49b5
     }
 
     /// Update state of hash function with value of n elements to avoid the virtual function call
@@ -391,15 +387,11 @@
     /// do xxHash here, faster than other sip hash
     virtual void update_hashes_with_value(uint64_t* __restrict hashes,
                                           const uint8_t* __restrict null_data = nullptr) const {
-<<<<<<< HEAD
-        LOG(FATAL) << "update_hashes_with_value xxhash not supported";
-=======
         LOG(FATAL) << get_name() << " update_hashes_with_value xxhash not supported";
     }
 
     virtual void update_xxHash_with_value(size_t n, uint64_t& hash) const {
         LOG(FATAL) << get_name() << " update_hash_with_value xxhash not supported";
->>>>>>> 7bda49b5
     }
 
     /// Update state of crc32 hash function with value of n elements to avoid the virtual function call
@@ -407,15 +399,11 @@
     /// means all element need to do hash function, else only *null_data != 0 need to do hash func
     virtual void update_crcs_with_value(std::vector<uint64_t>& hash, PrimitiveType type,
                                         const uint8_t* __restrict null_data = nullptr) const {
-<<<<<<< HEAD
-        LOG(FATAL) << "update_crcs_with_value not supported";
-=======
         LOG(FATAL) << get_name() << "update_crcs_with_value not supported";
     }
 
     virtual void update_crc_with_value(size_t n, uint64_t& hash) const {
         LOG(FATAL) << get_name() << " update_crc_with_value not supported";
->>>>>>> 7bda49b5
     }
 
     /** Removes elements that don't match the filter.
@@ -617,12 +605,9 @@
 
     virtual bool is_bitmap() const { return false; }
 
-<<<<<<< HEAD
     // SELECTDB_CODE_BEGIN
     virtual bool is_sparse() const { return false; }
     // SELECTDB_CODE_END
-=======
->>>>>>> 7bda49b5
     virtual bool is_hll() const { return false; }
 
     virtual bool is_quantile_state() const { return false; }
