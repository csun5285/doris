// Licensed to the Apache Software Foundation (ASF) under one
// or more contributor license agreements.  See the NOTICE file
// distributed with this work for additional information
// regarding copyright ownership.  The ASF licenses this file
// to you under the Apache License, Version 2.0 (the
// "License"); you may not use this file except in compliance
// with the License.  You may obtain a copy of the License at
//
//   http://www.apache.org/licenses/LICENSE-2.0
//
// Unless required by applicable law or agreed to in writing,
// software distributed under the License is distributed on an
// "AS IS" BASIS, WITHOUT WARRANTIES OR CONDITIONS OF ANY
// KIND, either express or implied.  See the License for the
// specific language governing permissions and limitations
// under the License.
// This file is copied from
// https://github.com/ClickHouse/ClickHouse/blob/master/src/Columns/IColumn.h
// and modified by Doris

#pragma once

#include "olap/olap_common.h"
#include "runtime/define_primitive_type.h"
#include "vec/common/cow.h"
#include "vec/common/pod_array_fwd.h"
#include "vec/common/string_ref.h"
#include "vec/common/typeid_cast.h"
#include "vec/core/field.h"
#include "vec/core/types.h"

class SipHash;

#define SIP_HASHES_FUNCTION_COLUMN_IMPL()                                \
    auto s = hashes.size();                                              \
    DCHECK(s == size());                                                 \
    if (null_data == nullptr) {                                          \
        for (size_t i = 0; i < s; i++) {                                 \
            update_hash_with_value(i, hashes[i]);                        \
        }                                                                \
    } else {                                                             \
        for (size_t i = 0; i < s; i++) {                                 \
            if (null_data[i] == 0) update_hash_with_value(i, hashes[i]); \
        }                                                                \
    }

#define DO_CRC_HASHES_FUNCTION_COLUMN_IMPL()                                         \
    if (null_data == nullptr) {                                                      \
        for (size_t i = 0; i < s; i++) {                                             \
            hashes[i] = HashUtil::zlib_crc_hash(&data[i], sizeof(T), hashes[i]);     \
        }                                                                            \
    } else {                                                                         \
        for (size_t i = 0; i < s; i++) {                                             \
            if (null_data[i] == 0)                                                   \
                hashes[i] = HashUtil::zlib_crc_hash(&data[i], sizeof(T), hashes[i]); \
        }                                                                            \
    }

namespace doris::vectorized {

class Arena;
class Field;

class ColumnSorter;
using EqualFlags = std::vector<uint8_t>;
using EqualRange = std::pair<int, int>;

/// Declares interface to store columns in memory.
class IColumn : public COW<IColumn> {
private:
    friend class COW<IColumn>;

    /// Creates the same column with the same data.
    /// This is internal method to use from COW.
    /// It performs shallow copy with copy-ctor and not useful from outside.
    /// If you want to copy column for modification, look at 'mutate' method.
    virtual MutablePtr clone() const = 0;

protected:
    // 64bit offsets now only Array type used, so we make it protected
    // to avoid use IColumn::Offset64 directly.
    // please use ColumnArray::Offset64 instead if we need.
    using Offset64 = UInt64;
    using Offsets64 = PaddedPODArray<Offset64>;

public:
    // 32bit offsets for string
    using Offset = UInt32;
    using Offsets = PaddedPODArray<Offset>;

    /// Name of a Column. It is used in info messages.
    virtual std::string get_name() const { return get_family_name(); }

    /// Name of a Column kind, without parameters (example: FixedString, Array).
    virtual const char* get_family_name() const = 0;

    /** If column isn't constant, returns nullptr (or itself).
      * If column is constant, transforms constant to full column (if column type allows such transform) and return it.
      */
    virtual Ptr convert_to_full_column_if_const() const { return get_ptr(); }

    /// If column isn't ColumnLowCardinality, return itself.
    /// If column is ColumnLowCardinality, transforms is to full column.
    virtual Ptr convert_to_full_column_if_low_cardinality() const { return get_ptr(); }

    /// If column isn't ColumnDictionary, return itself.
    /// If column is ColumnDictionary, transforms is to predicate column.
    virtual MutablePtr convert_to_predicate_column_if_dictionary() { return get_ptr(); }

    /// If column is ColumnDictionary, and is a range comparison predicate, convert dict encoding
    virtual void convert_dict_codes_if_necessary() {}

    /// If column is ColumnDictionary, and is a bloom filter predicate, generate_hash_values
    virtual void generate_hash_values_for_runtime_filter() {}

    /// Creates empty column with the same type.
    virtual MutablePtr clone_empty() const { return clone_resized(0); }

    /// If column isn't ColumnSparse, return itself.
    /// If column is ColumnSparse, transforms it to full column.
    virtual Ptr convert_to_full_column_if_sparse() const { return get_ptr(); }

    /// Creates column with the same type and specified size.
    /// If size is less current size, then data is cut.
    /// If size is greater, than default values are appended.
    virtual MutablePtr clone_resized(size_t s) const {
        LOG(FATAL) << "Cannot clone_resized() column " << get_name();
        return nullptr;
    }

    // shrink the end zeros for CHAR type or ARRAY<CHAR> type
    virtual MutablePtr get_shrinked_column() {
        LOG(FATAL) << "Cannot clone_resized() column " << get_name();
        return nullptr;
    }

<<<<<<< HEAD

    virtual TypeIndex get_data_type() const { return TypeIndex::Nothing; };

=======
>>>>>>> 6b773939
    // Only used on ColumnDictionary
    virtual void set_rowset_segment_id(std::pair<RowsetId, uint32_t> rowset_segment_id) {}

    virtual std::pair<RowsetId, uint32_t> get_rowset_segment_id() const { return {}; }

    /// Returns number of values in column.
    virtual size_t size() const = 0;

    /// There are no values in columns.
    bool empty() const { return size() == 0; }

    /// Returns value of n-th element in universal Field representation.
    /// Is used in rare cases, since creation of Field instance is expensive usually.
    virtual Field operator[](size_t n) const = 0;

    /// Like the previous one, but avoids extra copying if Field is in a container, for example.
    virtual void get(size_t n, Field& res) const = 0;

    /// If possible, returns pointer to memory chunk which contains n-th element (if it isn't possible, throws an exception)
    /// Is used to optimize some computations (in aggregation, for example).
    virtual StringRef get_data_at(size_t n) const = 0;

    /// If column stores integers, it returns n-th element transformed to UInt64 using static_cast.
    /// If column stores floating point numbers, bits of n-th elements are copied to lower bits of UInt64, the remaining bits are zeros.
    /// Is used to optimize some computations (in aggregation, for example).
    virtual UInt64 get64(size_t /*n*/) const {
        LOG(FATAL) << "Method get64 is not supported for ";
        return 0;
    }

    /// If column stores native numeric type, it returns n-th element casted to Float64
    /// Is used in regression methods to cast each features into uniform type
    virtual Float64 get_float64(size_t /*n*/) const {
        LOG(FATAL) << "Method get_float64 is not supported for " << get_name();
        return 0;
    }

    /** If column is numeric, return value of n-th element, casted to UInt64.
      * For NULL values of Nullable column it is allowed to return arbitrary value.
      * Otherwise throw an exception.
      */
    virtual UInt64 get_uint(size_t /*n*/) const {
        LOG(FATAL) << "Method get_uint is not supported for " << get_name();
        return 0;
    }

    virtual Int64 get_int(size_t /*n*/) const {
        LOG(FATAL) << "Method get_int is not supported for " << get_name();
        return 0;
    }

    virtual bool is_default_at(size_t n) const { return get64(n) == 0; }
    virtual bool is_null_at(size_t /*n*/) const { return false; }

    /** If column is numeric, return value of n-th element, casted to bool.
      * For NULL values of Nullable column returns false.
      * Otherwise throw an exception.
      */
    virtual bool get_bool(size_t /*n*/) const {
        LOG(FATAL) << "Method get_bool is not supported for " << get_name();
        return false;
    }

    /// Removes all elements outside of specified range.
    /// Is used in LIMIT operation, for example.
    virtual Ptr cut(size_t start, size_t length) const {
        MutablePtr res = clone_empty();
        res->insert_range_from(*this, start, length);
        return res;
    }

    /// Appends new value at the end of column (column's size is increased by 1).
    /// Is used to transform raw strings to Blocks (for example, inside input format parsers)
    virtual void insert(const Field& x) = 0;

    /// Appends n-th element from other column with the same type.
    /// Is used in merge-sort and merges. It could be implemented in inherited classes more optimally than default implementation.
    virtual void insert_from(const IColumn& src, size_t n);

    /// Appends range of elements from other column with the same type.
    /// Could be used to concatenate columns.
    virtual void insert_range_from(const IColumn& src, size_t start, size_t length) = 0;

    /// Appends one element from other column with the same type multiple times.
    virtual void insert_many_from(const IColumn& src, size_t position, size_t length) {
        for (size_t i = 0; i < length; ++i) {
            insert_from(src, position);
        }
    }

    /// Appends a batch elements from other column with the same type
    /// indices_begin + indices_end represent the row indices of column src
    /// Warning:
    ///       if *indices == -1 means the row is null, only use in outer join, do not use in any other place
    virtual void insert_indices_from(const IColumn& src, const int* indices_begin,
                                     const int* indices_end) = 0;

    /// Appends data located in specified memory chunk if it is possible (throws an exception if it cannot be implemented).
    /// Is used to optimize some computations (in aggregation, for example).
    /// Parameter length could be ignored if column values have fixed size.
    /// All data will be inserted as single element
    virtual void insert_data(const char* pos, size_t length) = 0;

    virtual void insert_many_fix_len_data(const char* pos, size_t num) {
        LOG(FATAL) << "Method insert_many_fix_len_data is not supported for " << get_name();
    }

    // todo(zeno) Use dict_args temp object to cover all arguments
    virtual void insert_many_dict_data(const int32_t* data_array, size_t start_index,
                                       const StringRef* dict, size_t data_num,
                                       uint32_t dict_num = 0) {
        LOG(FATAL) << "Method insert_many_dict_data is not supported for " << get_name();
    }

    virtual void insert_many_binary_data(char* data_array, uint32_t* len_array,
                                         uint32_t* start_offset_array, size_t num) {
        LOG(FATAL) << "Method insert_many_binary_data is not supported for " << get_name();
    }

    /// Insert binary data into column from a continuous buffer, the implementation maybe copy all binary data
    /// in one single time.
    virtual void insert_many_continuous_binary_data(const char* data, const uint32_t* offsets,
                                                    const size_t num) {
        LOG(FATAL) << "Method insert_many_continuous_binary_data is not supported for "
                   << get_name();
    }

    virtual void insert_many_strings(const StringRef* strings, size_t num) {
        LOG(FATAL) << "Method insert_many_binary_data is not supported for " << get_name();
    }

    // Here `pos` points to the memory data type is the same as the data type of the column.
    // This function is used by `insert_keys_into_columns` in AggregationNode.
    virtual void insert_many_raw_data(const char* pos, size_t num) {
        LOG(FATAL) << "Method insert_many_raw_data is not supported for " << get_name();
    }

    void insert_many_data(const char* pos, size_t length, size_t data_num) {
        for (size_t i = 0; i < data_num; ++i) {
            insert_data(pos, length);
        }
    }

    /// Appends "default value".
    /// Is used when there are need to increase column size, but inserting value doesn't make sense.
    /// For example, ColumnNullable(Nested) absolutely ignores values of nested column if it is marked as NULL.
    virtual void insert_default() = 0;

    /// Appends "default value" multiple times.
    virtual void insert_many_defaults(size_t length) {
        for (size_t i = 0; i < length; ++i) {
            insert_default();
        }
    }

    /** Removes last n elements.
      * Is used to support exception-safety of several operations.
      *  For example, sometimes insertion should be reverted if we catch an exception during operation processing.
      * If column has less than n elements or n == 0 - undefined behavior.
      */
    virtual void pop_back(size_t n) = 0;

    /** Serializes n-th element. Serialized element should be placed continuously inside Arena's memory.
      * Serialized value can be deserialized to reconstruct original object. Is used in aggregation.
      * The method is similar to get_data_at(), but can work when element's value cannot be mapped to existing continuous memory chunk,
      *  For example, to obtain unambiguous representation of Array of strings, strings data should be interleaved with their sizes.
      * Parameter begin should be used with Arena::alloc_continue.
      */
    virtual StringRef serialize_value_into_arena(size_t n, Arena& arena,
                                                 char const*& begin) const = 0;

    /// Deserializes a value that was serialized using IColumn::serialize_value_into_arena method.
    /// Returns pointer to the position after the read data.
    virtual const char* deserialize_and_insert_from_arena(const char* pos) = 0;

    /// Return the size of largest row.
    /// This is for calculating the memory size for vectorized serialization of aggregation keys.
    virtual size_t get_max_row_byte_size() const {
        LOG(FATAL) << "get_max_row_byte_size not supported";
        return 0;
    }

    virtual void serialize_vec(std::vector<StringRef>& keys, size_t num_rows,
                               size_t max_row_byte_size) const {
        LOG(FATAL) << "serialize_vec not supported";
    }

    virtual void serialize_vec_with_null_map(std::vector<StringRef>& keys, size_t num_rows,
                                             const uint8_t* null_map,
                                             size_t max_row_byte_size) const {
        LOG(FATAL) << "serialize_vec_with_null_map not supported";
    }

    // This function deserializes group-by keys into column in the vectorized way.
    virtual void deserialize_vec(std::vector<StringRef>& keys, const size_t num_rows) {
        LOG(FATAL) << "deserialize_vec not supported";
    }

    // Used in ColumnNullable::deserialize_vec
    virtual void deserialize_vec_with_null_map(std::vector<StringRef>& keys, const size_t num_rows,
                                               const uint8_t* null_map) {
        LOG(FATAL) << "deserialize_vec_with_null_map not supported";
    }

    /// TODO: SipHash is slower than city or xx hash, rethink we should have a new interface
    /// Update state of hash function with value of n-th element.
    /// On subsequent calls of this method for sequence of column values of arbitrary types,
    ///  passed bytes to hash must identify sequence of values unambiguously.
    virtual void update_hash_with_value(size_t n, SipHash& hash) const {
        LOG(FATAL) << "update_hash_with_value siphash not supported";
    }

    /// Update state of hash function with value of n elements to avoid the virtual function call
    /// null_data to mark whether need to do hash compute, null_data == nullptr
    /// means all element need to do hash function, else only *null_data != 0 need to do hash func
    /// do xxHash here, faster than other hash method
    virtual void update_hashes_with_value(std::vector<SipHash>& hashes,
                                          const uint8_t* __restrict null_data = nullptr) const {
        LOG(FATAL) << "update_hashes_with_value siphash not supported";
    };

    /// Update state of hash function with value of n elements to avoid the virtual function call
    /// null_data to mark whether need to do hash compute, null_data == nullptr
    /// means all element need to do hash function, else only *null_data != 0 need to do hash func
    /// do xxHash here, faster than other sip hash
    virtual void update_hashes_with_value(uint64_t* __restrict hashes,
                                          const uint8_t* __restrict null_data = nullptr) const {
        LOG(FATAL) << "update_hashes_with_value xxhash not supported";
    };

    /// Update state of crc32 hash function with value of n elements to avoid the virtual function call
    /// null_data to mark whether need to do hash compute, null_data == nullptr
    /// means all element need to do hash function, else only *null_data != 0 need to do hash func
    virtual void update_crcs_with_value(std::vector<uint64_t>& hash, PrimitiveType type,
                                        const uint8_t* __restrict null_data = nullptr) const {
        LOG(FATAL) << "update_crcs_with_value not supported";
    };

    /** Removes elements that don't match the filter.
      * Is used in WHERE and HAVING operations.
      * If result_size_hint > 0, then makes advance reserve(result_size_hint) for the result column;
      *  if 0, then don't makes reserve(),
      *  otherwise (i.e. < 0), makes reserve() using size of source column.
      */
    using Filter = PaddedPODArray<UInt8>;
    virtual Ptr filter(const Filter& filt, ssize_t result_size_hint) const = 0;

    /**
     *  used by lazy materialization to filter column by selected rowids
     *  Q: Why use IColumn* as args type instead of MutablePtr or ImmutablePtr ?
     *  A: If use MutablePtr/ImmutablePtr as col_ptr's type, which means there could be many 
     *  convert(convert MutablePtr to ImmutablePtr or convert ImmutablePtr to MutablePtr)
     *  happends in filter_by_selector because of mem-reuse logic or ColumnNullable, I think this is meaningless;
     *  So using raw ptr directly here.
     */
    virtual Status filter_by_selector(const uint16_t* sel, size_t sel_size, IColumn* col_ptr) {
        LOG(FATAL) << "column not support filter_by_selector";
        __builtin_unreachable();
    };

    /// Permutes elements using specified permutation. Is used in sortings.
    /// limit - if it isn't 0, puts only first limit elements in the result.
    using Permutation = PaddedPODArray<size_t>;
    virtual Ptr permute(const Permutation& perm, size_t limit) const = 0;

    /// Creates new column with values column[indexes[:limit]]. If limit is 0, all indexes are used.
    /// Indexes must be one of the ColumnUInt. For default implementation, see select_index_impl from ColumnsCommon.h
    virtual Ptr index(const IColumn& indexes, size_t limit) const {
        LOG(FATAL) << "column not support filter_by_selector";
        __builtin_unreachable();
    }

    /** Compares (*this)[n] and rhs[m]. Column rhs should have the same type.
      * Returns negative number, 0, or positive number (*this)[n] is less, equal, greater than rhs[m] respectively.
      * Is used in sortings.
      *
      * If one of element's value is NaN or NULLs, then:
      * - if nan_direction_hint == -1, NaN and NULLs are considered as least than everything other;
      * - if nan_direction_hint ==  1, NaN and NULLs are considered as greatest than everything other.
      * For example, if nan_direction_hint == -1 is used by descending sorting, NaNs will be at the end.
      *
      * For non Nullable and non floating point types, nan_direction_hint is ignored.
      */
    virtual int compare_at(size_t n, size_t m, const IColumn& rhs,
                           int nan_direction_hint) const = 0;

    /**
     * To compare all rows in this column with another row (with row_id = rhs_row_id in column rhs)
     * @param nan_direction_hint and direction indicates the ordering.
     * @param cmp_res if we already has a comparison result for row i, e.g. cmp_res[i] = 1, we can skip row i
     * @param filter this stores comparison results for all rows. filter[i] = 1 means row i is less than row rhs_row_id in rhs
     */
    virtual void compare_internal(size_t rhs_row_id, const IColumn& rhs, int nan_direction_hint,
                                  int direction, std::vector<uint8>& cmp_res,
                                  uint8* __restrict filter) const;

    /** Returns a permutation that sorts elements of this column,
      *  i.e. perm[i]-th element of source column should be i-th element of sorted column.
      * reverse - reverse ordering (ascending).
      * limit - if isn't 0, then only first limit elements of the result column could be sorted.
      * nan_direction_hint - see above.
      */
    virtual void get_permutation(bool reverse, size_t limit, int nan_direction_hint,
                                 Permutation& res) const = 0;

    /** Copies each element according offsets parameter.
      * (i-th element should be copied offsets[i] - offsets[i - 1] times.)
      * It is necessary in ARRAY JOIN operation.
      */
    virtual Ptr replicate(const Offsets& offsets) const = 0;

    /** Copies each element according offsets parameter.
      * (i-th element should be copied counts[i] times.)
      * If `begin` and `count_sz` specified, it means elements in range [`begin`, `begin` + `count_sz`) will be replicated.
      * If `count_sz` is -1, `begin` must be 0.
      */
    virtual void replicate(const uint32_t* counts, size_t target_size, IColumn& column,
                           size_t begin = 0, int count_sz = -1) const {
        LOG(FATAL) << "not support";
    };

    /// Appends one field multiple times. Can be optimized in inherited classes.
    virtual void insert_many(const Field& field, size_t length) {
        for (size_t i = 0; i < length; ++i) insert(field);
    }
    /// Returns indices of values in column, that not equal to default value of column.
    virtual void get_indices_of_non_default_rows(Offsets64& indices, size_t from,
                                                 size_t limit) const {
        LOG(FATAL) << "not support";
    }

    template <typename Derived>
    void get_indices_of_non_default_rows_impl(Offsets64& indices, size_t from, size_t limit) const;

    /// Returns column with @total_size elements.
    /// In result column values from current column are at positions from @offsets.
    /// Other values are filled by @default_value.
    /// @shift means how much rows to skip from the beginning of current column.
    /// Used to create full column from sparse.
    virtual Ptr create_with_offsets(const Offsets64& offsets, const Field& default_field,
                                    size_t total_rows, size_t shift) const;

    /** Split column to smaller columns. Each value goes to column index, selected by corresponding element of 'selector'.
      * Selector must contain values from 0 to num_columns - 1.
      * For default implementation, see scatter_impl.
      */
    using ColumnIndex = UInt64;
    using Selector = PaddedPODArray<ColumnIndex>;
    virtual std::vector<MutablePtr> scatter(ColumnIndex num_columns,
                                            const Selector& selector) const = 0;

    virtual void append_data_by_selector(MutablePtr& res, const Selector& selector) const = 0;

    /// Insert data from several other columns according to source mask (used in vertical merge).
    /// For now it is a helper to de-virtualize calls to insert*() functions inside gather loop
    /// (descendants should call gatherer_stream.gather(*this) to implement this function.)
    /// TODO: interface decoupled from ColumnGathererStream that allows non-generic specializations.
    //    virtual void gather(ColumnGathererStream & gatherer_stream) = 0;

    /** Computes minimum and maximum element of the column.
      * In addition to numeric types, the function is completely implemented for Date and DateTime.
      * For strings and arrays function should return default value.
      *  (except for constant columns; they should return value of the constant).
      * If column is empty function should return default value.
      */
    virtual void get_extremes(Field& min, Field& max) const = 0;

    /// Reserves memory for specified amount of elements. If reservation isn't possible, does nothing.
    /// It affects performance only (not correctness).
    virtual void reserve(size_t /*n*/) {}

    /// Resize memory for specified amount of elements. If reservation isn't possible, does nothing.
    /// It affects performance only (not correctness).
    virtual void resize(size_t /*n*/) {}

    /// Size of column data in memory (may be approximate) - for profiling. Zero, if could not be determined.
    virtual size_t byte_size() const = 0;

    /// Size of memory, allocated for column.
    /// This is greater or equals to byte_size due to memory reservation in containers.
    /// Zero, if could not be determined.
    virtual size_t allocated_bytes() const = 0;

    /// Make memory region readonly with mprotect if it is large enough.
    /// The operation is slow and performed only for debug builds.
    virtual void protect() {}

    /// If the column contains subcolumns (such as Array, Nullable, etc), do callback on them.
    /// Shallow: doesn't do recursive calls; don't do call for itself.
    using ColumnCallback = std::function<void(WrappedPtr&)>;
    virtual void for_each_subcolumn(ColumnCallback) {}

    /// Columns have equal structure.
    /// If true - you can use "compare_at", "insert_from", etc. methods.
    virtual bool structure_equals(const IColumn&) const {
        LOG(FATAL) << "Method structure_equals is not supported for " << get_name();
        return false;
    }

    MutablePtr mutate() const&& {
        MutablePtr res = shallow_mutate();
        res->for_each_subcolumn(
                [](WrappedPtr& subcolumn) { subcolumn = std::move(*subcolumn).mutate(); });
        return res;
    }

    static MutablePtr mutate(Ptr ptr) {
        MutablePtr res = ptr->shallow_mutate(); /// Now use_count is 2.
        ptr.reset();                            /// Reset use_count to 1.
        res->for_each_subcolumn(
                [](WrappedPtr& subcolumn) { subcolumn = std::move(*subcolumn).mutate(); });
        return res;
    }

    /** Some columns can contain another columns inside.
      * So, we have a tree of columns. But not all combinations are possible.
      * There are the following rules:
      *
      * ColumnConst may be only at top. It cannot be inside any column.
      * ColumnNullable can contain only simple columns.
      */

    /// Various properties on behaviour of column type.

    /// True if column contains something nullable inside. It's true for ColumnNullable, can be true or false for ColumnConst, etc.
    virtual bool is_nullable() const { return false; }

    virtual bool is_bitmap() const { return false; }

    virtual bool is_sparse() const { return false; }

    // true if column has null element
    virtual bool has_null() const { return false; }

    // true if column has null element [0,size)
    virtual bool has_null(size_t size) const { return false; }

    /// It's a special kind of column, that contain single value, but is not a ColumnConst.
    virtual bool is_dummy() const { return false; }

    /// Clear data of column, just like vector clear
    virtual void clear() {};

    /** Memory layout properties.
      *
      * Each value of a column can be placed in memory contiguously or not.
      *
      * Example: simple columns like UInt64 or FixedString store their values contiguously in single memory buffer.
      *
      * Example: Tuple store values of each component in separate subcolumn, so the values of Tuples with at least two components are not contiguous.
      * Another example is Nullable. Each value have null flag, that is stored separately, so the value is not contiguous in memory.
      *
      * There are some important cases, when values are not stored contiguously, but for each value, you can get contiguous memory segment,
      *  that will unambiguously identify the value. In this case, methods get_data_at and insert_data are implemented.
      * Example: String column: bytes of strings are stored concatenated in one memory buffer
      *  and offsets to that buffer are stored in another buffer. The same is for Array of fixed-size contiguous elements.
      *
      * To avoid confusion between these cases, we don't have isContiguous method.
      */

    /// Values in column have fixed size (including the case when values span many memory segments).
    virtual bool values_have_fixed_size() const { return is_fixed_and_contiguous(); }

    /// Values in column are represented as continuous memory segment of fixed size. Implies values_have_fixed_size.
    virtual bool is_fixed_and_contiguous() const { return false; }

    /// If is_fixed_and_contiguous, returns the underlying data array, otherwise throws an exception.
    virtual StringRef get_raw_data() const {
        LOG(FATAL) << fmt::format("Column {} is not a contiguous block of memory", get_name());
        return StringRef {};
    }

    /// If values_have_fixed_size, returns size of value, otherwise throw an exception.
    virtual size_t size_of_value_if_fixed() const {
        LOG(FATAL) << fmt::format("Values of column {} are not fixed size.", get_name());
        return 0;
    }

    /// Column is ColumnVector of numbers or ColumnConst of it. Note that Nullable columns are not numeric.
    /// Implies is_fixed_and_contiguous.
    virtual bool is_numeric() const { return false; }

    virtual bool is_column_string() const { return false; }

    virtual bool is_column_decimal() const { return false; }

    virtual bool is_predicate_column() const { return false; }

    virtual bool is_column_dictionary() const { return false; }

    virtual bool is_column_array() const { return false; }

    /// If the only value column can contain is NULL.
    /// Does not imply type of object, because it can be ColumnNullable(ColumnNothing) or ColumnConst(ColumnNullable(ColumnNothing))
    virtual bool only_null() const { return false; }

    /// Can be inside ColumnNullable.
    virtual bool can_be_inside_nullable() const { return false; }

    virtual bool low_cardinality() const { return false; }

    virtual void sort_column(const ColumnSorter* sorter, EqualFlags& flags,
                             IColumn::Permutation& perms, EqualRange& range,
                             bool last_column) const;

    virtual ~IColumn() = default;
    IColumn() = default;
    IColumn(const IColumn&) = default;

    /** Print column name, size, and recursively print all subcolumns.
      */
    String dump_structure() const;

    // only used in agg value replace
    // ColumnString should replace according to 0,1,2... ,size,0,1,2...
    virtual void replace_column_data(const IColumn&, size_t row, size_t self_row = 0) = 0;

    // only used in ColumnNullable replace_column_data
    virtual void replace_column_data_default(size_t self_row = 0) = 0;

    virtual bool is_date_type() const { return is_date; }
    virtual bool is_datetime_type() const { return is_date_time; }
    virtual bool is_decimalv2_type() const { return is_decimalv2; }

    virtual void set_date_type() { is_date = true; }
    virtual void set_datetime_type() { is_date_time = true; }
    virtual void set_decimalv2_type() { is_decimalv2 = true; }

    void copy_date_types(const IColumn& col) {
        if (col.is_date_type()) {
            set_date_type();
        }
        if (col.is_datetime_type()) {
            set_datetime_type();
        }
    }

    // todo(wb): a temporary implemention, need re-abstract here
    bool is_date = false;
    bool is_date_time = false;
    bool is_decimalv2 = false;

protected:
    /// Template is to devirtualize calls to insert_from method.
    /// In derived classes (that use final keyword), implement scatter method as call to scatter_impl.
    template <typename Derived>
    std::vector<MutablePtr> scatter_impl(ColumnIndex num_columns, const Selector& selector) const;

    template <typename Derived>
    void append_data_by_selector_impl(MutablePtr& res, const Selector& selector) const;
};

using ColumnPtr = IColumn::Ptr;
using MutableColumnPtr = IColumn::MutablePtr;
using Columns = std::vector<ColumnPtr>;
using MutableColumns = std::vector<MutableColumnPtr>;

using ColumnRawPtrs = std::vector<const IColumn*>;
//using MutableColumnRawPtrs = std::vector<IColumn *>;

template <typename... Args>
struct IsMutableColumns;

template <typename Arg, typename... Args>
struct IsMutableColumns<Arg, Args...> {
    static const bool value =
            std::is_assignable<MutableColumnPtr&&, Arg>::value && IsMutableColumns<Args...>::value;
};

template <>
struct IsMutableColumns<> {
    static const bool value = true;
};

template <typename Type>
const Type* check_and_get_column(const IColumn& column) {
    return typeid_cast<const Type*>(&column);
}

template <typename Type>
const Type* check_and_get_column(const IColumn* column) {
    return typeid_cast<const Type*>(column);
}

template <typename Type>
bool check_column(const IColumn& column) {
    return check_and_get_column<Type>(&column);
}

template <typename Type>
bool check_column(const IColumn* column) {
    return check_and_get_column<Type>(column);
}

/// True if column's an ColumnConst instance. It's just a syntax sugar for type check.
bool is_column_const(const IColumn& column);

/// True if column's an ColumnNullable instance. It's just a syntax sugar for type check.
bool is_column_nullable(const IColumn& column);
} // namespace doris::vectorized

// Wrap `ColumnPtr` because `ColumnPtr` can't be used in forward declaration.
namespace doris {
struct ColumnPtrWrapper {
    vectorized::ColumnPtr column_ptr;

    ColumnPtrWrapper(vectorized::ColumnPtr col) : column_ptr(col) {};
};
} // namespace doris<|MERGE_RESOLUTION|>--- conflicted
+++ resolved
@@ -134,12 +134,8 @@
         return nullptr;
     }
 
-<<<<<<< HEAD
-
     virtual TypeIndex get_data_type() const { return TypeIndex::Nothing; };
 
-=======
->>>>>>> 6b773939
     // Only used on ColumnDictionary
     virtual void set_rowset_segment_id(std::pair<RowsetId, uint32_t> rowset_segment_id) {}
 
