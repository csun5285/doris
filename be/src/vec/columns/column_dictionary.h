--- conflicted
+++ resolved
@@ -112,18 +112,13 @@
         LOG(FATAL) << "get_permutation not supported in ColumnDictionary";
     }
 
-<<<<<<< HEAD
+    // SELECTDB_CODE_BEGIN
     [[noreturn]] TypeIndex get_data_type() const override {
         LOG(FATAL) << "ColumnDictionary get_data_type not implemeted";
     }
-
-    void reserve(size_t n) override {
-        _reserve_size = n;
-        _codes.reserve(n);
-    }
-=======
+    // SELECTDB_CODE_END
+
     void reserve(size_t n) override { _codes.reserve(n); }
->>>>>>> a50b3348
 
     const char* get_family_name() const override { return "ColumnDictionary"; }
 
