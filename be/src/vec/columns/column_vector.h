// Licensed to the Apache Software Foundation (ASF) under one
// or more contributor license agreements.  See the NOTICE file
// distributed with this work for additional information
// regarding copyright ownership.  The ASF licenses this file
// to you under the Apache License, Version 2.0 (the
// "License"); you may not use this file except in compliance
// with the License.  You may obtain a copy of the License at
//
//   http://www.apache.org/licenses/LICENSE-2.0
//
// Unless required by applicable law or agreed to in writing,
// software distributed under the License is distributed on an
// "AS IS" BASIS, WITHOUT WARRANTIES OR CONDITIONS OF ANY
// KIND, either express or implied.  See the License for the
// specific language governing permissions and limitations
// under the License.
// This file is copied from
// https://github.com/ClickHouse/ClickHouse/blob/master/src/Columns/ColumnVector.h
// and modified by Doris

#pragma once

#include <cmath>
#include <type_traits>

#include "olap/uint24.h"
#include "vec/columns/column.h"
#include "vec/columns/column_impl.h"
#include "vec/columns/column_vector_helper.h"
#include "vec/common/assert_cast.h"
#include "vec/common/unaligned.h"
#include "vec/core/field.h"

namespace doris::vectorized {

/** Stuff for comparing numbers.
  * Integer values are compared as usual.
  * Floating-point numbers are compared this way that NaNs always end up at the end
  *  (if you don't do this, the sort would not work at all).
  */
template <typename T>
struct CompareHelper {
    static bool less(T a, T b, int /*nan_direction_hint*/) { return a < b; }
    static bool greater(T a, T b, int /*nan_direction_hint*/) { return a > b; }

    /** Compares two numbers. Returns a number less than zero, equal to zero, or greater than zero if a < b, a == b, a > b, respectively.
      * If one of the values is NaN, then
      * - if nan_direction_hint == -1 - NaN are considered less than all numbers;
      * - if nan_direction_hint == 1 - NaN are considered to be larger than all numbers;
      * Essentially: nan_direction_hint == -1 says that the comparison is for sorting in descending order.
      */
    static int compare(T a, T b, int /*nan_direction_hint*/) {
        return a > b ? 1 : (a < b ? -1 : 0);
    }
};

template <typename T>
struct FloatCompareHelper {
    static bool less(T a, T b, int nan_direction_hint) {
        bool isnan_a = std::isnan(a);
        bool isnan_b = std::isnan(b);

        if (isnan_a && isnan_b) return false;
        if (isnan_a) return nan_direction_hint < 0;
        if (isnan_b) return nan_direction_hint > 0;

        return a < b;
    }

    static bool greater(T a, T b, int nan_direction_hint) {
        bool isnan_a = std::isnan(a);
        bool isnan_b = std::isnan(b);

        if (isnan_a && isnan_b) return false;
        if (isnan_a) return nan_direction_hint > 0;
        if (isnan_b) return nan_direction_hint < 0;

        return a > b;
    }

    static int compare(T a, T b, int nan_direction_hint) {
        bool isnan_a = std::isnan(a);
        bool isnan_b = std::isnan(b);
        if (UNLIKELY(isnan_a || isnan_b)) {
            if (isnan_a && isnan_b) return 0;

            return isnan_a ? nan_direction_hint : -nan_direction_hint;
        }

        return (T(0) < (a - b)) - ((a - b) < T(0));
    }
};

template <>
struct CompareHelper<Float32> : public FloatCompareHelper<Float32> {};
template <>
struct CompareHelper<Float64> : public FloatCompareHelper<Float64> {};

/** A template for columns that use a simple array to store.
 */
template <typename T>
class ColumnVector final : public COWHelper<ColumnVectorHelper, ColumnVector<T>> {
    static_assert(!IsDecimalNumber<T>);

private:
    using Self = ColumnVector;
    friend class COWHelper<ColumnVectorHelper, Self>;

    struct less;
    struct greater;

public:
    using value_type = T;
    using Container = PaddedPODArray<value_type>;

private:
    ColumnVector() {}
    ColumnVector(const size_t n) : data(n) {}
    ColumnVector(const size_t n, const value_type x) : data(n, x) {}
    ColumnVector(const ColumnVector& src) : data(src.data.begin(), src.data.end()) {}

    /// Sugar constructor.
    ColumnVector(std::initializer_list<T> il) : data {il} {}

    void insert_res_column(const uint16_t* sel, size_t sel_size,
                           vectorized::ColumnVector<T>* res_ptr) {
        auto& res_data = res_ptr->data;
        DCHECK(res_data.empty());
        res_data.reserve(sel_size);
        T* t = (T*)res_data.get_end_ptr();
        for (size_t i = 0; i < sel_size; i++) {
            t[i] = T(data[sel[i]]);
        }
        res_data.set_end_ptr(t + sel_size);
    }

    void insert_many_default_type(const char* data_ptr, size_t num) {
        T* input_val_ptr = (T*)data_ptr;
        T* res_val_ptr = (T*)data.get_end_ptr();
        for (int i = 0; i < num; i++) {
            res_val_ptr[i] = input_val_ptr[i];
        }
        res_val_ptr += num;
        data.set_end_ptr(res_val_ptr);
    }

public:
    bool is_numeric() const override { return IsNumber<T>; }

    size_t size() const override { return data.size(); }

    StringRef get_data_at(size_t n) const override {
        return StringRef(reinterpret_cast<const char*>(&data[n]), sizeof(data[n]));
    }

    void insert_from(const IColumn& src, size_t n) override {
        data.push_back(assert_cast<const Self&>(src).get_data()[n]);
    }

    void insert_data(const char* pos, size_t /*length*/) override {
        data.push_back(unaligned_load<T>(pos));
    }

    // note(wb) type of data_ptr element should be same with current column_vector's T
    void insert_many_in_copy_way(const char* data_ptr, size_t num) {
        char* res_ptr = (char*)data.get_end_ptr();
        memcpy(res_ptr, data_ptr, num * sizeof(T));
        res_ptr += num * sizeof(T);
        data.set_end_ptr(res_ptr);
    }

    void insert_date_column(const char* data_ptr, size_t num) {
        size_t input_value_size = sizeof(uint24_t);

        for (int i = 0; i < num; i++) {
            uint64_t val = 0;
            memcpy((char*)(&val), data_ptr, input_value_size);
            data_ptr += input_value_size;

            VecDateTimeValue date;
            date.set_olap_date(val);
            data.push_back_without_reserve(unaligned_load<Int64>(reinterpret_cast<char*>(&date)));
        }
    }

    void insert_datetime_column(const char* data_ptr, size_t num) {
        size_t value_size = sizeof(uint64_t);
        for (int i = 0; i < num; i++) {
            const char* cur_ptr = data_ptr + value_size * i;
            uint64_t value = *reinterpret_cast<const uint64_t*>(cur_ptr);
            vectorized::VecDateTimeValue datetime =
                    VecDateTimeValue::create_from_olap_datetime(value);
            this->insert_data(reinterpret_cast<char*>(&datetime), 0);
        }
    }

    /*
        use by date, datetime, basic type
    */
    void insert_many_fix_len_data(const char* data_ptr, size_t num) override {
        if constexpr (!std::is_same_v<T, vectorized::Int64>) {
            insert_many_in_copy_way(data_ptr, num);
        } else if (IColumn::is_date) {
            insert_date_column(data_ptr, num);
        } else if (IColumn::is_date_time) {
            insert_datetime_column(data_ptr, num);
        } else {
            insert_many_in_copy_way(data_ptr, num);
        }
    }

    void insert_many_raw_data(const char* pos, size_t num) override {
        if constexpr (std::is_same_v<T, vectorized::Int128>) {
            insert_many_in_copy_way(pos, num);
        } else {
            insert_many_default_type(pos, num);
        }
    }

    void insert_default() override { data.push_back(T()); }

    void insert_many_defaults(size_t length) override {
        size_t old_size = data.size();
        data.resize(old_size + length);
        memset(data.data() + old_size, 0, length * sizeof(data[0]));
    }

    void pop_back(size_t n) override { data.resize_assume_reserved(data.size() - n); }

    StringRef serialize_value_into_arena(size_t n, Arena& arena, char const*& begin) const override;

    const char* deserialize_and_insert_from_arena(const char* pos) override;

    void deserialize_vec(std::vector<StringRef>& keys, const size_t num_rows) override;

    void deserialize_vec_with_null_map(std::vector<StringRef>& keys, const size_t num_rows,
                                       const uint8_t* null_map) override;

    size_t get_max_row_byte_size() const override;

    void serialize_vec(std::vector<StringRef>& keys, size_t num_rows,
                       size_t max_row_byte_size) const override;

    void serialize_vec_with_null_map(std::vector<StringRef>& keys, size_t num_rows,
                                     const uint8_t* null_map,
                                     size_t max_row_byte_size) const override;

    void update_hash_with_value(size_t n, SipHash& hash) const override;

    void update_hashes_with_value(std::vector<SipHash>& hashes,
                                  const uint8_t* __restrict null_data) const override;

    void update_crcs_with_value(std::vector<uint64_t>& hashes, PrimitiveType type,
                                const uint8_t* __restrict null_data) const override;

    void update_hashes_with_value(uint64_t* __restrict hashes,
                                  const uint8_t* __restrict null_data) const override;

    size_t byte_size() const override { return data.size() * sizeof(data[0]); }

    size_t allocated_bytes() const override { return data.allocated_bytes(); }

    void protect() override { data.protect(); }

    void insert_value(const T value) { data.push_back(value); }

    /// This method implemented in header because it could be possibly devirtualized.
    int compare_at(size_t n, size_t m, const IColumn& rhs_, int nan_direction_hint) const override {
        return CompareHelper<T>::compare(data[n], assert_cast<const Self&>(rhs_).data[m],
                                         nan_direction_hint);
    }

    void get_permutation(bool reverse, size_t limit, int nan_direction_hint,
                         IColumn::Permutation& res) const override;

    void reserve(size_t n) override { data.reserve(n); }

    void resize(size_t n) override { data.resize(n); }

    const char* get_family_name() const override;

    MutableColumnPtr clone_resized(size_t size) const override;

    Field operator[](size_t n) const override { return data[n]; }

    void get(size_t n, Field& res) const override { res = (*this)[n]; }

    UInt64 get64(size_t n) const override;

    Float64 get_float64(size_t n) const override;

    void clear() override { data.clear(); }

    UInt64 get_uint(size_t n) const override { return UInt64(data[n]); }

    bool get_bool(size_t n) const override { return bool(data[n]); }

    Int64 get_int(size_t n) const override { return Int64(data[n]); }

    void insert(const Field& x) override {
        data.push_back(doris::vectorized::get<NearestFieldType<T>>(x));
    }

    void insert_range_from(const IColumn& src, size_t start, size_t length) override;

    void insert_indices_from(const IColumn& src, const int* indices_begin,
                             const int* indices_end) override;

    void fill(const value_type& element, size_t num) {
        auto old_size = data.size();
        auto new_size = old_size + num;
        data.resize(new_size);
        if constexpr (sizeof(value_type) == 1) {
            memset(&data[old_size], element, sizeof(value_type) * num);
        } else {
            for (size_t i = 0; i < num; ++i) {
                data[old_size + i] = element;
            }
        }
    }

    void insert_zeroed_elements(size_t num) {
        auto old_size = data.size();
        auto new_size = old_size + num;
        data.resize(new_size);
        memset(&data[old_size], 0, sizeof(value_type) * num);
    }

    ColumnPtr filter(const IColumn::Filter& filt, ssize_t result_size_hint) const override;

    // note(wb) this method is only used in storage layer now
    Status filter_by_selector(const uint16_t* sel, size_t sel_size, IColumn* col_ptr) override {
        insert_res_column(sel, sel_size, reinterpret_cast<vectorized::ColumnVector<T>*>(col_ptr));
        return Status::OK();
    }

    ColumnPtr permute(const IColumn::Permutation& perm, size_t limit) const override;

    //    ColumnPtr index(const IColumn & indexes, size_t limit) const override;

    template <typename Type>
    ColumnPtr index_impl(const PaddedPODArray<Type>& indexes, size_t limit) const;

    ColumnPtr replicate(const IColumn::Offsets& offsets) const override;

    void replicate(const uint32_t* counts, size_t target_size, IColumn& column) const override;

    void get_extremes(Field& min, Field& max) const override;

    MutableColumns scatter(IColumn::ColumnIndex num_columns,
                           const IColumn::Selector& selector) const override {
        return this->template scatter_impl<Self>(num_columns, selector);
    }

    void append_data_by_selector(MutableColumnPtr& res,
                                 const IColumn::Selector& selector) const override {
        this->template append_data_by_selector_impl<Self>(res, selector);
    }

    //    void gather(ColumnGathererStream & gatherer_stream) override;

    bool can_be_inside_nullable() const override { return true; }

    bool is_fixed_and_contiguous() const override { return true; }
    size_t size_of_value_if_fixed() const override { return sizeof(T); }
    StringRef get_raw_data() const override {
        return StringRef(reinterpret_cast<const char*>(data.data()), data.size());
    }

    bool structure_equals(const IColumn& rhs) const override {
        return typeid(rhs) == typeid(ColumnVector<T>);
    }

    /** More efficient methods of manipulation - to manipulate with data directly. */
    Container& get_data() { return data; }

    const Container& get_data() const { return data; }

    const T& get_element(size_t n) const { return data[n]; }

    T& get_element(size_t n) { return data[n]; }

    void replace_column_data(const IColumn& rhs, size_t row, size_t self_row = 0) override {
        DCHECK(size() > self_row);
        data[self_row] = assert_cast<const Self&>(rhs).data[row];
    }

    void replace_column_data_default(size_t self_row = 0) override {
        DCHECK(size() > self_row);
        data[self_row] = T();
    }

<<<<<<< HEAD
    void sort_column(const ColumnSorter* sorter, EqualFlags& flags, IColumn::Permutation& perms,
                     EqualRange& range, bool last_column) const override;

    void compare_internal(size_t rhs_row_id, const IColumn& rhs, int nan_direction_hint,
                          int direction, std::vector<uint8>& cmp_res,
                          uint8* __restrict filter) const override;
=======
    TypeIndex get_data_type() const override { return TypeId<T>::value; }

    void get_indices_of_non_default_rows(IColumn::Offsets& indices, size_t from,
                                         size_t limit) const override {
        return this->template get_indices_of_non_default_rows_impl<Self>(indices, from, limit);
    }

    ColumnPtr index(const IColumn& indexes, size_t limit) const override;

    bool is_default_at(size_t n) const override { return data[n] == T {}; }

    ColumnPtr create_with_offsets(const IColumn::Offsets& offsets, const Field& default_field,
                                  size_t total_rows, size_t shift) const override;
>>>>>>> 6f270986

protected:
    Container data;
};

template <typename T>
template <typename Type>
ColumnPtr ColumnVector<T>::index_impl(const PaddedPODArray<Type>& indexes, size_t limit) const {
    size_t size = indexes.size();

    if (limit == 0)
        limit = size;
    else
        limit = std::min(size, limit);

    auto res = this->create(limit);
    typename Self::Container& res_data = res->get_data();
    for (size_t i = 0; i < limit; ++i) res_data[i] = data[indexes[i]];

    return res;
}

} // namespace doris::vectorized<|MERGE_RESOLUTION|>--- conflicted
+++ resolved
@@ -390,17 +390,15 @@
         data[self_row] = T();
     }
 
-<<<<<<< HEAD
     void sort_column(const ColumnSorter* sorter, EqualFlags& flags, IColumn::Permutation& perms,
                      EqualRange& range, bool last_column) const override;
 
     void compare_internal(size_t rhs_row_id, const IColumn& rhs, int nan_direction_hint,
                           int direction, std::vector<uint8>& cmp_res,
                           uint8* __restrict filter) const override;
-=======
     TypeIndex get_data_type() const override { return TypeId<T>::value; }
 
-    void get_indices_of_non_default_rows(IColumn::Offsets& indices, size_t from,
+    void get_indices_of_non_default_rows(IColumn::Offsets64& indices, size_t from,
                                          size_t limit) const override {
         return this->template get_indices_of_non_default_rows_impl<Self>(indices, from, limit);
     }
@@ -409,9 +407,8 @@
 
     bool is_default_at(size_t n) const override { return data[n] == T {}; }
 
-    ColumnPtr create_with_offsets(const IColumn::Offsets& offsets, const Field& default_field,
+    ColumnPtr create_with_offsets(const IColumn::Offsets64& offsets, const Field& default_field,
                                   size_t total_rows, size_t shift) const override;
->>>>>>> 6f270986
 
 protected:
     Container data;
