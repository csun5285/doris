--- conflicted
+++ resolved
@@ -51,8 +51,6 @@
                                   PaddedPODArray<T>& res_elems, const IColumn::Filter& filt,
                                   ssize_t result_size_hint);
 
-<<<<<<< HEAD
-=======
 namespace detail {
 template <typename T>
 const PaddedPODArray<T>* get_indexes_data(const IColumn& indexes);
@@ -92,5 +90,4 @@
     template ColumnPtr Column::index_impl<UInt64>(const PaddedPODArray<UInt64>& indexes, \
                                                   size_t limit) const;
 
->>>>>>> 6f270986
 } // namespace doris::vectorized