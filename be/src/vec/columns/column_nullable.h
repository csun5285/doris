--- conflicted
+++ resolved
@@ -236,7 +236,7 @@
         nested_column->clear();
     }
 
-    ColumnPtr create_with_offsets(const Offsets& offsets, const Field& default_field,
+    ColumnPtr create_with_offsets(const Offsets64& offsets, const Field& default_field,
                                   size_t total_rows, size_t shift) const override;
 
     bool is_default_at(size_t n) const override { return is_null_at(n); }
@@ -319,17 +319,14 @@
         get_nested_column().generate_hash_values_for_runtime_filter();
     }
 
-<<<<<<< HEAD
     void sort_column(const ColumnSorter* sorter, EqualFlags& flags, IColumn::Permutation& perms,
                      EqualRange& range, bool last_column) const override;
-=======
-    void get_indices_of_non_default_rows(Offsets& indices, size_t from,
+    void get_indices_of_non_default_rows(Offsets64& indices, size_t from,
                                          size_t limit) const override {
         get_indices_of_non_default_rows_impl<ColumnNullable>(indices, from, limit);
     }
 
     ColumnPtr index(const IColumn& indexes, size_t limit) const override;
->>>>>>> 6f270986
 
 private:
     WrappedPtr nested_column;
