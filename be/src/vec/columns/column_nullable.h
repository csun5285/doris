// Licensed to the Apache Software Foundation (ASF) under one
// or more contributor license agreements.  See the NOTICE file
// distributed with this work for additional information
// regarding copyright ownership.  The ASF licenses this file
// to you under the Apache License, Version 2.0 (the
// "License"); you may not use this file except in compliance
// with the License.  You may obtain a copy of the License at
//
//   http://www.apache.org/licenses/LICENSE-2.0
//
// Unless required by applicable law or agreed to in writing,
// software distributed under the License is distributed on an
// "AS IS" BASIS, WITHOUT WARRANTIES OR CONDITIONS OF ANY
// KIND, either express or implied.  See the License for the
// specific language governing permissions and limitations
// under the License.
// This file is copied from
// https://github.com/ClickHouse/ClickHouse/blob/master/src/Columns/ColumnNullable.h
// and modified by Doris

#pragma once

#ifdef __aarch64__
#include <sse2neon.h>
#endif

#include "vec/columns/column.h"
#include "vec/columns/column_impl.h"
#include "vec/columns/columns_number.h"
#include "vec/common/assert_cast.h"
#include "vec/common/typeid_cast.h"

namespace doris::vectorized {

using NullMap = ColumnUInt8::Container;
using ConstNullMapPtr = const NullMap*;

/// Class that specifies nullable columns. A nullable column represents
/// a column, which may have any type, provided with the possibility of
/// storing NULL values. For this purpose, a ColumnNullable object stores
/// an ordinary column along with a special column, namely a byte map,
/// whose type is ColumnUInt8. The latter column indicates whether the
/// value of a given row is a NULL or not. Such a design is preferred
/// over a bitmap because columns are usually stored on disk as compressed
/// files. In this regard, using a bitmap instead of a byte map would
/// greatly complicate the implementation with little to no benefits.
class ColumnNullable final : public COWHelper<IColumn, ColumnNullable> {
private:
    friend class COWHelper<IColumn, ColumnNullable>;

    ColumnNullable(MutableColumnPtr&& nested_column_, MutableColumnPtr&& null_map_);
    ColumnNullable(const ColumnNullable&) = default;

public:
    /** Create immutable column using immutable arguments. This arguments may be shared with other columns.
      * Use IColumn::mutate in order to make mutable column and mutate shared nested columns.
      */
    using Base = COWHelper<IColumn, ColumnNullable>;
    static Ptr create(const ColumnPtr& nested_column_, const ColumnPtr& null_map_) {
        return ColumnNullable::create(nested_column_->assume_mutable(),
                                      null_map_->assume_mutable());
    }

    template <typename... Args,
              typename = typename std::enable_if<IsMutableColumns<Args...>::value>::type>
    static MutablePtr create(Args&&... args) {
        return Base::create(std::forward<Args>(args)...);
    }

    MutableColumnPtr get_shrinked_column() override;

    const char* get_family_name() const override { return "Nullable"; }
    std::string get_name() const override { return "Nullable(" + nested_column->get_name() + ")"; }
    MutableColumnPtr clone_resized(size_t size) const override;
    size_t size() const override { return nested_column->size(); }
    bool is_null_at(size_t n) const override {
        return assert_cast<const ColumnUInt8&>(*null_map).get_data()[n] != 0;
    }
    Field operator[](size_t n) const override;
    void get(size_t n, Field& res) const override;
    bool get_bool(size_t n) const override {
        return is_null_at(n) ? false : nested_column->get_bool(n);
    }
    UInt64 get64(size_t n) const override { return nested_column->get64(n); }
    StringRef get_data_at(size_t n) const override;

    TypeIndex get_data_type() const override { return TypeIndex::Nullable; }

    /// Will insert null value if pos=nullptr
    void insert_data(const char* pos, size_t length) override;

    void insert_many_strings(const StringRef* strings, size_t num) override;

    StringRef serialize_value_into_arena(size_t n, Arena& arena, char const*& begin) const override;
    const char* deserialize_and_insert_from_arena(const char* pos) override;
    size_t get_max_row_byte_size() const override;
    void serialize_vec(std::vector<StringRef>& keys, size_t num_rows,
                       size_t max_row_byte_size) const override;

    void deserialize_vec(std::vector<StringRef>& keys, const size_t num_rows) override;

    void insert_range_from(const IColumn& src, size_t start, size_t length) override;
    void insert_indices_from(const IColumn& src, const int* indices_begin,
                             const int* indices_end) override;
    void insert(const Field& x) override;
    void insert_from(const IColumn& src, size_t n) override;

    void insert_from_not_nullable(const IColumn& src, size_t n);
    void insert_range_from_not_nullable(const IColumn& src, size_t start, size_t length);
    void insert_many_from_not_nullable(const IColumn& src, size_t position, size_t length);

    void insert_many_fix_len_data(const char* pos, size_t num) override {
        get_null_map_column().fill(0, num);
        get_nested_column().insert_many_fix_len_data(pos, num);
    }

    void insert_many_raw_data(const char* pos, size_t num) override {
        get_null_map_column().fill(0, num);
        get_nested_column().insert_many_raw_data(pos, num);
    }

    void insert_many_dict_data(const int32_t* data_array, size_t start_index, const StringRef* dict,
                               size_t data_num, uint32_t dict_num) override {
        get_null_map_column().fill(0, data_num);
        get_nested_column().insert_many_dict_data(data_array, start_index, dict, data_num,
                                                  dict_num);
    }

    void insert_many_continuous_binary_data(const char* data, const uint32_t* offsets,
                                            const size_t num) override {
        if (UNLIKELY(num == 0)) {
            return;
        }
        get_null_map_column().fill(0, num);
        get_nested_column().insert_many_continuous_binary_data(data, offsets, num);
    }

    void insert_many_binary_data(char* data_array, uint32_t* len_array,
                                 uint32_t* start_offset_array, size_t num) override {
        get_null_map_column().fill(0, num);
        get_nested_column().insert_many_binary_data(data_array, len_array, start_offset_array, num);
    }

    void insert_default() override {
        get_nested_column().insert_default();
<<<<<<< HEAD
        get_null_map_data().push_back(1);
=======
        _get_null_map_data().push_back(1);
>>>>>>> 6b773939
        _has_null = true;
    }

    void insert_many_defaults(size_t length) override {
        get_nested_column().insert_many_defaults(length);
<<<<<<< HEAD
        get_null_map_data().resize_fill(get_null_map_data().size() + length, 1);
=======
        _get_null_map_data().resize_fill(get_null_map_data().size() + length, 1);
>>>>>>> 6b773939
        _has_null = true;
    }

    void insert_null_elements(int num) {
        get_nested_column().insert_many_defaults(num);
<<<<<<< HEAD
        get_null_map_column().fill(1, num);
=======
        _get_null_map_column().fill(1, num);
>>>>>>> 6b773939
        _has_null = true;
    }

    void pop_back(size_t n) override;
    ColumnPtr filter(const Filter& filt, ssize_t result_size_hint) const override;
    Status filter_by_selector(const uint16_t* sel, size_t sel_size, IColumn* col_ptr) override;
    ColumnPtr permute(const Permutation& perm, size_t limit) const override;
    //    ColumnPtr index(const IColumn & indexes, size_t limit) const override;
    int compare_at(size_t n, size_t m, const IColumn& rhs_, int null_direction_hint) const override;
    void get_permutation(bool reverse, size_t limit, int null_direction_hint,
                         Permutation& res) const override;
    void reserve(size_t n) override;
    void resize(size_t n) override;
    size_t byte_size() const override;
    size_t allocated_bytes() const override;
    void protect() override;
    ColumnPtr replicate(const Offsets& replicate_offsets) const override;
    void replicate(const uint32_t* counts, size_t target_size, IColumn& column, size_t begin = 0,
                   int count_sz = -1) const override;
    void update_hash_with_value(size_t n, SipHash& hash) const override;
    void update_hashes_with_value(std::vector<SipHash>& hashes,
                                  const uint8_t* __restrict null_data) const override;
    void update_crcs_with_value(std::vector<uint64_t>& hash, PrimitiveType type,
                                const uint8_t* __restrict null_data) const override;
    void update_hashes_with_value(uint64_t* __restrict hashes,
                                  const uint8_t* __restrict null_data) const override;
    void get_extremes(Field& min, Field& max) const override;

    MutableColumns scatter(ColumnIndex num_columns, const Selector& selector) const override {
        return scatter_impl<ColumnNullable>(num_columns, selector);
    }

    void append_data_by_selector(MutableColumnPtr& res,
                                 const IColumn::Selector& selector) const override {
        append_data_by_selector_impl<ColumnNullable>(res, selector);
    }

    //    void gather(ColumnGathererStream & gatherer_stream) override;

    void for_each_subcolumn(ColumnCallback callback) override {
        callback(nested_column);
        callback(null_map);
    }

    bool structure_equals(const IColumn& rhs) const override {
        if (auto rhs_nullable = typeid_cast<const ColumnNullable*>(&rhs)) {
            return nested_column->structure_equals(*rhs_nullable->nested_column);
        }
        return false;
    }

    bool is_date_type() const override { return get_nested_column().is_date_type(); }
    bool is_datetime_type() const override { return get_nested_column().is_datetime_type(); }
    bool is_decimalv2_type() const override { return get_nested_column().is_decimalv2_type(); }
    void set_date_type() override { get_nested_column().set_date_type(); }
    void set_datetime_type() override { get_nested_column().set_datetime_type(); }
    void set_decimalv2_type() override { get_nested_column().set_decimalv2_type(); }

    bool is_nullable() const override { return true; }
    bool is_bitmap() const override { return get_nested_column().is_bitmap(); }
    bool is_column_decimal() const override { return get_nested_column().is_column_decimal(); }
    bool is_column_string() const override { return get_nested_column().is_column_string(); }
    bool is_column_array() const override { return get_nested_column().is_column_array(); }
    bool is_fixed_and_contiguous() const override { return false; }
    bool values_have_fixed_size() const override { return nested_column->values_have_fixed_size(); }
    size_t size_of_value_if_fixed() const override {
        return null_map->size_of_value_if_fixed() + nested_column->size_of_value_if_fixed();
    }
    bool only_null() const override { return nested_column->is_dummy(); }

    // used in schema change
    void swap_nested_column(ColumnPtr& other) { ((ColumnPtr&)nested_column).swap(other); }

    /// Return the column that represents values.
    IColumn& get_nested_column() { return *nested_column; }
    const IColumn& get_nested_column() const { return *nested_column; }

    const ColumnPtr& get_nested_column_ptr() const { return nested_column; }

    MutableColumnPtr get_nested_column_ptr() { return nested_column->assume_mutable(); }

    /// Return the column that represents the byte map.
    const ColumnPtr& get_null_map_column_ptr() const { return null_map; }

    MutableColumnPtr get_null_map_column_ptr() {
        _need_update_has_null = true;
        return null_map->assume_mutable();
    }

    ColumnUInt8& get_null_map_column() {
        _need_update_has_null = true;
        return assert_cast<ColumnUInt8&>(*null_map);
    }
    const ColumnUInt8& get_null_map_column() const {
        return assert_cast<const ColumnUInt8&>(*null_map);
    }

    void clear() override {
        null_map->clear();
        nested_column->clear();
        _has_null = false;
<<<<<<< HEAD
    }

    NullMap& get_null_map_data() {
        _need_update_has_null = true;
        return get_null_map_column().get_data();
    }

    ColumnPtr create_with_offsets(const Offsets64& offsets, const Field& default_field,
                                  size_t total_rows, size_t shift) const override;

    bool is_default_at(size_t n) const override { return is_null_at(n); }
=======
    }

    NullMap& get_null_map_data() { return get_null_map_column().get_data(); }
>>>>>>> 6b773939

    const NullMap& get_null_map_data() const { return get_null_map_column().get_data(); }

    /// Apply the null byte map of a specified nullable column onto the
    /// null byte map of the current column by performing an element-wise OR
    /// between both byte maps. This method is used to determine the null byte
    /// map of the result column of a function taking one or more nullable
    /// columns.
    void apply_null_map(const ColumnNullable& other);
    void apply_null_map(const ColumnUInt8& map);
    void apply_negated_null_map(const ColumnUInt8& map);

    /// Check that size of null map equals to size of nested column.
    void check_consistency() const;

    bool has_null() const override {
        if (UNLIKELY(_need_update_has_null)) {
            const_cast<ColumnNullable*>(this)->_update_has_null();
        }
        return _has_null;
    }

    bool has_null(size_t size) const override;

    void replace_column_data(const IColumn& rhs, size_t row, size_t self_row = 0) override {
        DCHECK(size() > self_row);
        const ColumnNullable& nullable_rhs = assert_cast<const ColumnNullable&>(rhs);
        null_map->replace_column_data(*nullable_rhs.null_map, row, self_row);

        if (!nullable_rhs.is_null_at(row)) {
            nested_column->replace_column_data(*nullable_rhs.nested_column, row, self_row);
        } else {
            nested_column->replace_column_data_default(self_row);
        }
    }

    void replace_column_data_default(size_t self_row = 0) override {
        LOG(FATAL) << "should not call the method in column nullable";
    }

    MutableColumnPtr convert_to_predicate_column_if_dictionary() override {
        nested_column = get_nested_column().convert_to_predicate_column_if_dictionary();
        return get_ptr();
    }

    void convert_dict_codes_if_necessary() override {
        get_nested_column().convert_dict_codes_if_necessary();
    }

    void generate_hash_values_for_runtime_filter() override {
        get_nested_column().generate_hash_values_for_runtime_filter();
    }

    void sort_column(const ColumnSorter* sorter, EqualFlags& flags, IColumn::Permutation& perms,
                     EqualRange& range, bool last_column) const override;
    void get_indices_of_non_default_rows(Offsets64& indices, size_t from,
                                         size_t limit) const override {
        get_indices_of_non_default_rows_impl<ColumnNullable>(indices, from, limit);
    }

    ColumnPtr index(const IColumn& indexes, size_t limit) const override;

    void set_rowset_segment_id(std::pair<RowsetId, uint32_t> rowset_segment_id) override {
        nested_column->set_rowset_segment_id(rowset_segment_id);
    }

    std::pair<RowsetId, uint32_t> get_rowset_segment_id() const override {
        return nested_column->get_rowset_segment_id();
    }

private:
    // the two functions will not update `_need_update_has_null`
    ColumnUInt8& _get_null_map_column() { return assert_cast<ColumnUInt8&>(*null_map); }
    NullMap& _get_null_map_data() { return get_null_map_column().get_data(); }

    WrappedPtr nested_column;
    WrappedPtr null_map;

<<<<<<< HEAD
    bool _need_update_has_null = false;
=======
    bool _need_update_has_null = true;
>>>>>>> 6b773939
    bool _has_null;

    void _update_has_null();
    template <bool negative>
    void apply_null_map_impl(const ColumnUInt8& map);
};

ColumnPtr make_nullable(const ColumnPtr& column, bool is_nullable = false);
ColumnPtr remove_nullable(const ColumnPtr& column);

} // namespace doris::vectorized<|MERGE_RESOLUTION|>--- conflicted
+++ resolved
@@ -143,31 +143,19 @@
 
     void insert_default() override {
         get_nested_column().insert_default();
-<<<<<<< HEAD
-        get_null_map_data().push_back(1);
-=======
         _get_null_map_data().push_back(1);
->>>>>>> 6b773939
         _has_null = true;
     }
 
     void insert_many_defaults(size_t length) override {
         get_nested_column().insert_many_defaults(length);
-<<<<<<< HEAD
-        get_null_map_data().resize_fill(get_null_map_data().size() + length, 1);
-=======
         _get_null_map_data().resize_fill(get_null_map_data().size() + length, 1);
->>>>>>> 6b773939
         _has_null = true;
     }
 
     void insert_null_elements(int num) {
         get_nested_column().insert_many_defaults(num);
-<<<<<<< HEAD
-        get_null_map_column().fill(1, num);
-=======
         _get_null_map_column().fill(1, num);
->>>>>>> 6b773939
         _has_null = true;
     }
 
@@ -269,23 +257,14 @@
         null_map->clear();
         nested_column->clear();
         _has_null = false;
-<<<<<<< HEAD
-    }
-
-    NullMap& get_null_map_data() {
-        _need_update_has_null = true;
-        return get_null_map_column().get_data();
     }
 
     ColumnPtr create_with_offsets(const Offsets64& offsets, const Field& default_field,
                                   size_t total_rows, size_t shift) const override;
 
     bool is_default_at(size_t n) const override { return is_null_at(n); }
-=======
-    }
 
     NullMap& get_null_map_data() { return get_null_map_column().get_data(); }
->>>>>>> 6b773939
 
     const NullMap& get_null_map_data() const { return get_null_map_column().get_data(); }
 
@@ -364,11 +343,7 @@
     WrappedPtr nested_column;
     WrappedPtr null_map;
 
-<<<<<<< HEAD
-    bool _need_update_has_null = false;
-=======
     bool _need_update_has_null = true;
->>>>>>> 6b773939
     bool _has_null;
 
     void _update_has_null();
