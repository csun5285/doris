// Licensed to the Apache Software Foundation (ASF) under one
// or more contributor license agreements.  See the NOTICE file
// distributed with this work for additional information
// regarding copyright ownership.  The ASF licenses this file
// to you under the Apache License, Version 2.0 (the
// "License"); you may not use this file except in compliance
// with the License.  You may obtain a copy of the License at
//
//   http://www.apache.org/licenses/LICENSE-2.0
//
// Unless required by applicable law or agreed to in writing,
// software distributed under the License is distributed on an
// "AS IS" BASIS, WITHOUT WARRANTIES OR CONDITIONS OF ANY
// KIND, either express or implied.  See the License for the
// specific language governing permissions and limitations
// under the License.
// This file is copied from
// https://github.com/ClickHouse/ClickHouse/blob/master/src/Columns/ColumnString.h
// and modified by Doris

#pragma once

#include <glog/logging.h>
#include <stdint.h>
#include <sys/types.h>

#include <cassert>
#include <cstring>
#include <typeinfo>
#include <vector>

// IWYU pragma: no_include <opentelemetry/common/threadlocal.h>
#include "common/compiler_util.h" // IWYU pragma: keep
#include "common/exception.h"
#include "common/status.h"
#include "gutil/integral_types.h"
#include "runtime/define_primitive_type.h"
#include "util/hash_util.hpp"
#include "vec/columns/column.h"
#include "vec/columns/column_impl.h"
#include "vec/common/assert_cast.h"
#include "vec/common/cow.h"
#include "vec/common/memcmp_small.h"
#include "vec/common/memcpy_small.h"
#include "vec/common/pod_array_fwd.h"
#include "vec/common/sip_hash.h"
#include "vec/common/string_ref.h"
#include "vec/core/field.h"
#include "vec/core/types.h"

namespace doris {
namespace vectorized {
class Arena;
class ColumnSorter;
} // namespace vectorized
} // namespace doris

namespace doris::vectorized {

/** Column for String values.
  */
class ColumnString final : public COWHelper<IColumn, ColumnString> {
public:
    using Char = UInt8;
    using Chars = PaddedPODArray<UInt8>;

<<<<<<< HEAD
    void static check_chars_length(size_t total_length, size_t element_number) {
        if (UNLIKELY(total_length > MAX_STRING_SIZE)) {
            throw doris::Exception(
                    ErrorCode::STRING_OVERFLOW_IN_VEC_ENGINE,
                    "string column length is too large: total_length={}, element_number={}",
                    total_length, element_number);
=======
    static constexpr size_t MAX_STRINGS_OVERFLOW_SIZE = 128;

    void static check_chars_length(size_t total_length, size_t element_number) {
        if (UNLIKELY(total_length > MAX_STRING_SIZE)) {
            throw Exception(ErrorCode::STRING_OVERFLOW_IN_VEC_ENGINE,
                            "string column length is too large: total_length={}, element_number={}",
                            total_length, element_number);
>>>>>>> 7bda49b5
        }
    }

private:
    // currently Offsets is uint32, if chars.size() exceeds 4G, offset will overflow.
    // limit chars.size() and check the size when inserting data into ColumnString.
    static constexpr size_t MAX_STRING_SIZE = 0xffffffff;

    friend class COWHelper<IColumn, ColumnString>;
    friend class OlapBlockDataConvertor;

    /// Maps i'th position to offset to i+1'th element. Last offset maps to the end of all chars (is the size of all chars).
    Offsets offsets;

    /// Bytes of strings, placed contiguously.
    /// For convenience, every string ends with terminating zero byte. Note that strings could contain zero bytes in the middle.
    Chars chars;

    size_t ALWAYS_INLINE offset_at(ssize_t i) const { return offsets[i - 1]; }

    /// Size of i-th element, including terminating zero.
    size_t ALWAYS_INLINE size_at(ssize_t i) const { return offsets[i] - offsets[i - 1]; }

    template <bool positive>
    struct less;
    template <bool positive>
    struct lessWithCollation;

    ColumnString() = default;

    ColumnString(const ColumnString& src)
            : offsets(src.offsets.begin(), src.offsets.end()),
              chars(src.chars.begin(), src.chars.end()) {}

public:
    const char* get_family_name() const override { return "String"; }

    size_t size() const override { return offsets.size(); }

    size_t byte_size() const override { return chars.size() + offsets.size() * sizeof(offsets[0]); }

    size_t allocated_bytes() const override {
        return chars.allocated_bytes() + offsets.allocated_bytes();
    }

    void protect() override;

    MutableColumnPtr clone_resized(size_t to_size) const override;

    MutableColumnPtr get_shrinked_column() override;

    Field operator[](size_t n) const override {
        assert(n < size());
        return Field(&chars[offset_at(n)], size_at(n));
    }

    void get(size_t n, Field& res) const override {
        assert(n < size());
        res.assign_string(&chars[offset_at(n)], size_at(n));
    }

    StringRef get_data_at(size_t n) const override {
        assert(n < size());
        return StringRef(&chars[offset_at(n)], size_at(n));
    }

    void insert(const Field& x) override {
        const String& s = vectorized::get<const String&>(x);
        const size_t old_size = chars.size();
        const size_t size_to_append = s.size();
        const size_t new_size = old_size + size_to_append;

        check_chars_length(new_size, old_size + 1);

        chars.resize(new_size);
        memcpy(chars.data() + old_size, s.c_str(), size_to_append);
        offsets.push_back(new_size);
    }

<<<<<<< HEAD
=======
    void prefetch(const IColumn& src_, size_t n) {
        const ColumnString& src = assert_cast<const ColumnString&>(src_);
        __builtin_prefetch(&src.chars[src.offsets[n - 1]], 0, 1);
    }

>>>>>>> 7bda49b5
    void insert_from(const IColumn& src_, size_t n) override {
        const ColumnString& src = assert_cast<const ColumnString&>(src_);
        const size_t size_to_append =
                src.offsets[n] - src.offsets[n - 1]; /// -1th index is Ok, see PaddedPODArray.

        if (!size_to_append) {
            /// shortcut for empty string
            offsets.push_back(chars.size());
        } else {
            const size_t old_size = chars.size();
            const size_t offset = src.offsets[n - 1];
            const size_t new_size = old_size + size_to_append;

            check_chars_length(new_size, offsets.size() + 1);

            chars.resize(new_size);
            memcpy_small_allow_read_write_overflow15(chars.data() + old_size, &src.chars[offset],
                                                     size_to_append);
            offsets.push_back(new_size);
        }
    }

    void insert_data(const char* pos, size_t length) override {
        const size_t old_size = chars.size();
        const size_t new_size = old_size + length;

        if (length) {
            check_chars_length(new_size, offsets.size() + 1);
            chars.resize(new_size);
            memcpy(chars.data() + old_size, pos, length);
        }
        offsets.push_back(new_size);
    }

    void insert_data_without_reserve(const char* pos, size_t length) {
        const size_t old_size = chars.size();
        const size_t new_size = old_size + length;

        if (length) {
            check_chars_length(new_size, offsets.size() + 1);
            chars.resize(new_size);
            memcpy(chars.data() + old_size, pos, length);
        }
        offsets.push_back_without_reserve(new_size);
    }

    /// Before insert strings, the caller should calculate the total size of strings,
    /// and reserve the chars & the offsets.
    void insert_many_strings_without_reserve(const StringRef* strings, size_t num) {
        Char* data = chars.data();
        size_t offset = chars.size();
        size_t length = 0;

        const char* ptr = strings[0].data;
        for (size_t i = 0; i != num; i++) {
            uint32_t len = strings[i].size;
            length += len;
            offset += len;
            offsets.push_back(offset);

            if (i != num - 1 && strings[i].data + len == strings[i + 1].data) {
                continue;
            }

            if (length != 0) {
                DCHECK(ptr != nullptr);
                memcpy(data, ptr, length);
                data += length;
            }

            if (LIKELY(i != num - 1)) {
                ptr = strings[i + 1].data;
                length = 0;
            }
        }
        check_chars_length(offset, offsets.size());
        chars.resize(offset);
    }

    void insert_many_continuous_binary_data(const char* data, const uint32_t* offsets_,
                                            const size_t num) override {
        static_assert(sizeof(offsets_[0]) == sizeof(*offsets.data()));
        if (UNLIKELY(num == 0)) {
            return;
        }
        const auto old_size = chars.size();
        const auto begin_offset = offsets_[0];
        const size_t total_mem_size = offsets_[num] - begin_offset;
        if (LIKELY(total_mem_size > 0)) {
            check_chars_length(total_mem_size + old_size, offsets.size() + num);
            chars.resize(total_mem_size + old_size);
            memcpy(chars.data() + old_size, data + begin_offset, total_mem_size);
        }
        const auto old_rows = offsets.size();
        auto tail_offset = offsets.back();
        DCHECK(tail_offset == old_size);
        offsets.resize(old_rows + num);
        auto* offsets_ptr = &offsets[old_rows];

        for (size_t i = 0; i < num; ++i) {
            offsets_ptr[i] = tail_offset + offsets_[i + 1] - begin_offset;
        }
        DCHECK(chars.size() == offsets.back());
    }

    void insert_many_binary_data(char* data_array, uint32_t* len_array,
                                 uint32_t* start_offset_array, size_t num) override {
        size_t new_size = 0;
        for (size_t i = 0; i < num; i++) {
            new_size += len_array[i];
        }

        const size_t old_size = chars.size();
        check_chars_length(old_size + new_size, offsets.size() + num);
        chars.resize(old_size + new_size);

        Char* data = chars.data();
        size_t offset = old_size;
        for (size_t i = 0; i < num; i++) {
            uint32_t len = len_array[i];
            uint32_t start_offset = start_offset_array[i];
            // memcpy will deal len == 0, not do it here
            memcpy(data + offset, data_array + start_offset, len);
            offset += len;
            offsets.push_back(offset);
        }
    }

    void insert_many_strings(const StringRef* strings, size_t num) override {
        size_t new_size = 0;
        for (size_t i = 0; i < num; i++) {
            new_size += strings[i].size;
        }

        const size_t old_size = chars.size();
        check_chars_length(old_size + new_size, offsets.size() + num);
        chars.resize(old_size + new_size);

        Char* data = chars.data();
        size_t offset = old_size;
        for (size_t i = 0; i < num; i++) {
            uint32_t len = strings[i].size;
            if (len) {
                memcpy(data + offset, strings[i].data, len);
                offset += len;
            }
            offsets.push_back(offset);
        }
    }

    template <typename T, size_t copy_length>
    void insert_many_strings_fixed_length(const StringRef* strings, size_t num)
            __attribute__((noinline));

    template <size_t copy_length>
    void insert_many_strings_fixed_length(const StringRef* strings, size_t num) {
        size_t new_size = 0;
        for (size_t i = 0; i < num; i++) {
            new_size += strings[i].size;
        }

        const size_t old_size = chars.size();
        check_chars_length(old_size + new_size, offsets.size() + num);
        chars.resize(old_size + new_size + copy_length);

        Char* data = chars.data();
        size_t offset = old_size;
        for (size_t i = 0; i < num; i++) {
            uint32_t len = strings[i].size;
            if (len) {
                memcpy(data + offset, strings[i].data, copy_length);
                offset += len;
            }
            offsets.push_back(offset);
        }
        chars.resize(old_size + new_size);
    }

    void insert_many_strings_overflow(const StringRef* strings, size_t num,
                                      size_t max_length) override {
        if (max_length <= 8) {
            insert_many_strings_fixed_length<8>(strings, num);
        } else if (max_length <= 16) {
            insert_many_strings_fixed_length<16>(strings, num);
        } else if (max_length <= 32) {
            insert_many_strings_fixed_length<32>(strings, num);
        } else if (max_length <= 64) {
            insert_many_strings_fixed_length<64>(strings, num);
        } else if (max_length <= 128) {
            insert_many_strings_fixed_length<128>(strings, num);
        } else {
            insert_many_strings(strings, num);
        }
    }

    void insert_many_dict_data(const int32_t* data_array, size_t start_index, const StringRef* dict,
                               size_t num, uint32_t /*dict_num*/) override {
        size_t offset_size = offsets.size();
        size_t old_size = chars.size();
        size_t new_size = old_size;
        offsets.resize(offsets.size() + num);

        for (size_t i = 0; i < num; i++) {
            int32_t codeword = data_array[i + start_index];
            new_size += dict[codeword].size;
            offsets[offset_size + i] = new_size;
        }

        check_chars_length(new_size, offsets.size());
        chars.resize(new_size);

        for (size_t i = start_index; i < start_index + num; i++) {
            int32_t codeword = data_array[i];
            auto& src = dict[codeword];
            memcpy(chars.data() + old_size, src.data, src.size);
            old_size += src.size;
        }
    }

    void pop_back(size_t n) override {
        size_t nested_n = offsets.back() - offset_at(offsets.size() - n);
        chars.resize(chars.size() - nested_n);
        offsets.resize_assume_reserved(offsets.size() - n);
    }

    StringRef serialize_value_into_arena(size_t n, Arena& arena, char const*& begin) const override;

    const char* deserialize_and_insert_from_arena(const char* pos) override;

    void deserialize_vec(std::vector<StringRef>& keys, const size_t num_rows) override;

    size_t get_max_row_byte_size() const override;

    void serialize_vec(std::vector<StringRef>& keys, size_t num_rows,
                       size_t max_row_byte_size) const override;

    void serialize_vec_with_null_map(std::vector<StringRef>& keys, size_t num_rows,
                                     const uint8_t* null_map,
                                     size_t max_row_byte_size) const override;

    void deserialize_vec_with_null_map(std::vector<StringRef>& keys, const size_t num_rows,
                                       const uint8_t* null_map) override;

    void update_xxHash_with_value(size_t n, uint64_t& hash) const override {
        size_t string_size = size_at(n);
        size_t offset = offset_at(n);
        hash = HashUtil::xxHash64WithSeed(reinterpret_cast<const char*>(&chars[offset]),
                                          string_size, hash);
    }

    void update_crc_with_value(size_t n, uint64_t& crc) const override {
        auto data_ref = get_data_at(n);
        crc = HashUtil::zlib_crc_hash(data_ref.data, data_ref.size, crc);
    }

    void update_hash_with_value(size_t n, SipHash& hash) const override {
        size_t string_size = size_at(n);
        size_t offset = offset_at(n);

        // TODO: Rethink we really need to update the string_size?
        hash.update(reinterpret_cast<const char*>(&string_size), sizeof(string_size));
        hash.update(reinterpret_cast<const char*>(&chars[offset]), string_size);
    }

    void update_hashes_with_value(std::vector<SipHash>& hashes,
                                  const uint8_t* __restrict null_data) const override {
        SIP_HASHES_FUNCTION_COLUMN_IMPL();
    }

    void update_crcs_with_value(std::vector<uint64_t>& hashes, PrimitiveType type,
                                const uint8_t* __restrict null_data) const override;

    void update_hashes_with_value(uint64_t* __restrict hashes,
                                  const uint8_t* __restrict null_data) const override {
        auto s = size();
        for (int i = 0; i < s; i++) {
            if (null_data != nullptr && null_data[i] != 0) continue;
            size_t string_size = size_at(i);
            size_t offset = offset_at(i);
            hashes[i] = HashUtil::xxHash64WithSeed(reinterpret_cast<const char*>(&chars[offset]),
                                                   string_size, hashes[i]);
        }
    }

    void insert_range_from(const IColumn& src, size_t start, size_t length) override;

    void insert_indices_from(const IColumn& src, const int* indices_begin,
                             const int* indices_end) override;

    ColumnPtr filter(const Filter& filt, ssize_t result_size_hint) const override;
    size_t filter(const Filter& filter) override;

    ColumnPtr permute(const Permutation& perm, size_t limit) const override;

    void sort_column(const ColumnSorter* sorter, EqualFlags& flags, IColumn::Permutation& perms,
                     EqualRange& range, bool last_column) const override;

    //    ColumnPtr index(const IColumn & indexes, size_t limit) const override;

    template <typename Type>
    ColumnPtr index_impl(const PaddedPODArray<Type>& indexes, size_t limit) const;

    void insert_default() override { offsets.push_back(chars.size()); }

    void insert_many_defaults(size_t length) override {
        offsets.resize_fill(offsets.size() + length, chars.size());
    }

    int compare_at(size_t n, size_t m, const IColumn& rhs_,
                   int /*nan_direction_hint*/) const override {
        const ColumnString& rhs = assert_cast<const ColumnString&>(rhs_);
        return memcmp_small_allow_overflow15(chars.data() + offset_at(n), size_at(n),
                                             rhs.chars.data() + rhs.offset_at(m), rhs.size_at(m));
    }

    void get_permutation(bool reverse, size_t limit, int nan_direction_hint,
                         Permutation& res) const override;

    ColumnPtr replicate(const Offsets& replicate_offsets) const override;

    void replicate(const uint32_t* counts, size_t target_size, IColumn& column, size_t begin = 0,
                   int count_sz = -1) const override;

    MutableColumns scatter(ColumnIndex num_columns, const Selector& selector) const override {
        return scatter_impl<ColumnString>(num_columns, selector);
    }

    void append_data_by_selector(MutableColumnPtr& res,
                                 const IColumn::Selector& selector) const override {
        append_data_by_selector_impl<ColumnString>(res, selector);
    }

    //    void gather(ColumnGathererStream & gatherer_stream) override;

    void reserve(size_t n) override;

    void resize(size_t n) override;

    void get_extremes(Field& min, Field& max) const override;

    bool can_be_inside_nullable() const override { return true; }

    bool is_column_string() const override { return true; }

    bool structure_equals(const IColumn& rhs) const override {
        return typeid(rhs) == typeid(ColumnString);
    }

    Chars& get_chars() { return chars; }
    const Chars& get_chars() const { return chars; }

    Offsets& get_offsets() { return offsets; }
    const Offsets& get_offsets() const { return offsets; }

    void clear() override {
        chars.clear();
        offsets.clear();
    }

    void replace_column_data(const IColumn& rhs, size_t row, size_t self_row = 0) override {
        DCHECK(size() > self_row);
        const auto& r = assert_cast<const ColumnString&>(rhs);
        auto data = r.get_data_at(row);

        if (!self_row) {
            chars.clear();
            offsets[self_row] = data.size;
        } else {
            offsets[self_row] = offsets[self_row - 1] + data.size;
            check_chars_length(offsets[self_row], self_row);
        }

        chars.insert(data.data, data.data + data.size);
    }

    // should replace according to 0,1,2... ,size,0,1,2...
    void replace_column_data_default(size_t self_row = 0) override {
        DCHECK(size() > self_row);

        if (!self_row) {
            chars.clear();
            offsets[self_row] = 0;
        } else {
            offsets[self_row] = offsets[self_row - 1];
        }
    }

    void compare_internal(size_t rhs_row_id, const IColumn& rhs, int nan_direction_hint,
                          int direction, std::vector<uint8>& cmp_res,
                          uint8* __restrict filter) const override;
    MutableColumnPtr get_shinked_column() const {
        auto shrinked_column = ColumnString::create();
        for (int i = 0; i < size(); i++) {
            StringRef str = get_data_at(i);
            reinterpret_cast<ColumnString*>(shrinked_column.get())
                    ->insert_data(str.data, strnlen(str.data, str.size));
        }
        return shrinked_column;
    }

    TypeIndex get_data_type() const override { return TypeIndex::String; }

    void get_indices_of_non_default_rows(Offsets64& indices, size_t from,
                                         size_t limit) const override {
        return get_indices_of_non_default_rows_impl<ColumnString>(indices, from, limit);
    }

    ColumnPtr index(const IColumn& indexes, size_t limit) const override;
<<<<<<< HEAD

    bool is_default_at(size_t n) const override {
        assert(n < size());
        return size_at(n) == 1;
    }
=======
>>>>>>> 7bda49b5
};

} // namespace doris::vectorized<|MERGE_RESOLUTION|>--- conflicted
+++ resolved
@@ -64,14 +64,6 @@
     using Char = UInt8;
     using Chars = PaddedPODArray<UInt8>;
 
-<<<<<<< HEAD
-    void static check_chars_length(size_t total_length, size_t element_number) {
-        if (UNLIKELY(total_length > MAX_STRING_SIZE)) {
-            throw doris::Exception(
-                    ErrorCode::STRING_OVERFLOW_IN_VEC_ENGINE,
-                    "string column length is too large: total_length={}, element_number={}",
-                    total_length, element_number);
-=======
     static constexpr size_t MAX_STRINGS_OVERFLOW_SIZE = 128;
 
     void static check_chars_length(size_t total_length, size_t element_number) {
@@ -79,7 +71,6 @@
             throw Exception(ErrorCode::STRING_OVERFLOW_IN_VEC_ENGINE,
                             "string column length is too large: total_length={}, element_number={}",
                             total_length, element_number);
->>>>>>> 7bda49b5
         }
     }
 
@@ -159,14 +150,11 @@
         offsets.push_back(new_size);
     }
 
-<<<<<<< HEAD
-=======
     void prefetch(const IColumn& src_, size_t n) {
         const ColumnString& src = assert_cast<const ColumnString&>(src_);
         __builtin_prefetch(&src.chars[src.offsets[n - 1]], 0, 1);
     }
 
->>>>>>> 7bda49b5
     void insert_from(const IColumn& src_, size_t n) override {
         const ColumnString& src = assert_cast<const ColumnString&>(src_);
         const size_t size_to_append =
@@ -575,14 +563,11 @@
     }
 
     ColumnPtr index(const IColumn& indexes, size_t limit) const override;
-<<<<<<< HEAD
 
     bool is_default_at(size_t n) const override {
         assert(n < size());
         return size_at(n) == 1;
     }
-=======
->>>>>>> 7bda49b5
 };
 
 } // namespace doris::vectorized