--- conflicted
+++ resolved
@@ -31,12 +31,6 @@
 #include "util/simd/bits.h"
 #include "vec/columns/column_impl.h"
 #include "vec/columns/columns_common.h"
-<<<<<<< HEAD
-#include "util/stack_util.h"
-#include "vec/columns/column_impl.h"
-#include "vec/columns/columns_common.h"
-=======
->>>>>>> 7bda49b5
 #include "vec/common/arena.h"
 #include "vec/common/assert_cast.h"
 #include "vec/common/bit_cast.h"
@@ -610,7 +604,6 @@
     return select_index_impl(*this, indexes, limit);
 }
 
-<<<<<<< HEAD
 template <typename T>
 ColumnPtr ColumnVector<T>::create_with_offsets(const IColumn::Offsets64& offsets,
                                                const Field& default_field, size_t total_rows,
@@ -627,8 +620,6 @@
     return res;
 }
 
-=======
->>>>>>> 7bda49b5
 /// Explicit template instantiations - to avoid code bloat in headers.
 template class ColumnVector<UInt8>;
 template class ColumnVector<UInt16>;
