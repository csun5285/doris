// Licensed to the Apache Software Foundation (ASF) under one
// or more contributor license agreements.  See the NOTICE file
// distributed with this work for additional information
// regarding copyright ownership.  The ASF licenses this file
// to you under the Apache License, Version 2.0 (the
// "License"); you may not use this file except in compliance
// with the License.  You may obtain a copy of the License at
//
//   http://www.apache.org/licenses/LICENSE-2.0
//
// Unless required by applicable law or agreed to in writing,
// software distributed under the License is distributed on an
// "AS IS" BASIS, WITHOUT WARRANTIES OR CONDITIONS OF ANY
// KIND, either express or implied.  See the License for the
// specific language governing permissions and limitations
// under the License.

#pragma once

#include <glog/logging.h>
#include <stddef.h>
#include <stdint.h>

#include <algorithm>
#include <boost/iterator/iterator_facade.hpp>
#include <memory>
#include <string>
#include <string_view>
#include <type_traits>

#include "util/bitmap_expr_calculation.h"
#include "util/bitmap_intersect.h"
#include "util/bitmap_value.h"
#include "vec/aggregate_functions/aggregate_function.h"
#include "vec/columns/column_complex.h"
#include "vec/columns/column_vector.h"
#include "vec/core/types.h"
#include "vec/data_types/data_type_bitmap.h"
#include "vec/data_types/data_type_number.h"
#include "vec/io/io_helper.h"

namespace doris {
namespace vectorized {
class Arena;
class BufferReadable;
class BufferWritable;
class ColumnString;
class IColumn;
} // namespace vectorized
} // namespace doris

namespace doris::vectorized {

template <typename T>
struct AggOrthBitmapBaseData {
public:
    using ColVecData = std::conditional_t<IsNumber<T>, ColumnVector<T>, ColumnString>;

    void add(const IColumn** columns, size_t row_num) {
        const auto& bitmap_col = assert_cast<const ColumnBitmap&>(*columns[0]);
        const auto& data_col = assert_cast<const ColVecData&>(*columns[1]);
        const auto& bitmap_value = bitmap_col.get_element(row_num);

        if constexpr (IsNumber<T>) {
            bitmap.update(data_col.get_element(row_num), bitmap_value);
        }
        if constexpr (std::is_same_v<T, std::string_view>) {
            // TODO: rethink here we really need to do a virtual function call
            auto sr = data_col.get_data_at(row_num);
            bitmap.update(std::string_view {sr.data, sr.size}, bitmap_value);
        }
    }

    void init_add_key(const IColumn** columns, size_t row_num, int argument_size) {
        if (first_init) {
            DCHECK(argument_size > 1);
            for (int idx = 2; idx < argument_size; ++idx) {
                const auto& col = assert_cast<const ColVecData&>(*columns[idx]);
                if constexpr (IsNumber<T>) {
                    bitmap.add_key(col.get_element(row_num));
                }
                if constexpr (std::is_same_v<T, std::string_view>) {
                    auto sr = col.get_data_at(row_num);
                    bitmap.add_key(std::string_view {sr.data, sr.size});
                }
            }
            first_init = false;
        }
    }

protected:
    doris::BitmapIntersect<T> bitmap;
    bool first_init = true;
};

template <typename T>
struct AggOrthBitMapIntersect : public AggOrthBitmapBaseData<T> {
public:
    static constexpr auto name = "orthogonal_bitmap_intersect";

    static DataTypePtr get_return_type() { return std::make_shared<DataTypeBitMap>(); }

    void merge(const AggOrthBitMapIntersect& rhs) {
        if (rhs.first_init) {
            return;
        }
        result |= rhs.result;
    }

    void write(BufferWritable& buf) {
        write_binary(AggOrthBitmapBaseData<T>::first_init, buf);
        result = AggOrthBitmapBaseData<T>::bitmap.intersect();
        DataTypeBitMap::serialize_as_stream(result, buf);
    }

    void read(BufferReadable& buf) {
        read_binary(AggOrthBitmapBaseData<T>::first_init, buf);
        DataTypeBitMap::deserialize_as_stream(result, buf);
    }

    void get(IColumn& to) const {
        auto& column = assert_cast<ColumnBitmap&>(to);
        column.get_data().emplace_back(result);
    }

private:
    BitmapValue result;
};

template <typename T>
struct AggIntersectCount : public AggOrthBitmapBaseData<T> {
public:
    static constexpr auto name = "intersect_count";

    static DataTypePtr get_return_type() { return std::make_shared<DataTypeInt64>(); }

    void merge(const AggIntersectCount& rhs) {
        if (rhs.first_init) {
            return;
        }
        AggOrthBitmapBaseData<T>::bitmap.merge(rhs.bitmap);
    }

    void write(BufferWritable& buf) {
        write_binary(AggOrthBitmapBaseData<T>::first_init, buf);
        std::string data;
        data.resize(AggOrthBitmapBaseData<T>::bitmap.size());
        AggOrthBitmapBaseData<T>::bitmap.serialize(data.data());
        write_binary(data, buf);
    }

    void read(BufferReadable& buf) {
        read_binary(AggOrthBitmapBaseData<T>::first_init, buf);
        std::string data;
        read_binary(data, buf);
        AggOrthBitmapBaseData<T>::bitmap.deserialize(data.data());
    }

    void get(IColumn& to) const {
        auto& column = assert_cast<ColumnVector<Int64>&>(to);
        column.get_data().emplace_back(AggOrthBitmapBaseData<T>::bitmap.intersect_count());
    }
};

template <typename T>
struct AggOrthBitMapIntersectCount : public AggOrthBitmapBaseData<T> {
public:
    static constexpr auto name = "orthogonal_bitmap_intersect_count";

    static DataTypePtr get_return_type() { return std::make_shared<DataTypeInt64>(); }

    void merge(const AggOrthBitMapIntersectCount& rhs) {
        if (rhs.first_init) {
            return;
        }
        result += rhs.result;
    }

    void write(BufferWritable& buf) {
        write_binary(AggOrthBitmapBaseData<T>::first_init, buf);
        result = AggOrthBitmapBaseData<T>::bitmap.intersect_count();
        write_binary(result, buf);
    }

    void read(BufferReadable& buf) {
        read_binary(AggOrthBitmapBaseData<T>::first_init, buf);
        read_binary(result, buf);
    }

    void get(IColumn& to) const {
        auto& column = assert_cast<ColumnVector<Int64>&>(to);
        column.get_data().emplace_back(result ? result
                                              : AggOrthBitmapBaseData<T>::bitmap.intersect_count());
    }

private:
    Int64 result = 0;
};

template <typename T>
struct AggOrthBitmapExprCalBaseData {
public:
    using ColVecData = std::conditional_t<IsNumber<T>, ColumnVector<T>, ColumnString>;

    void add(const IColumn** columns, size_t row_num) {
        const auto& bitmap_col = assert_cast<const ColumnBitmap&>(*columns[0]);
        const auto& data_col = assert_cast<const ColVecData&>(*columns[1]);
        const auto& bitmap_value = bitmap_col.get_element(row_num);
        std::string update_key = data_col.get_data_at(row_num).to_string();
        bitmap_expr_cal.update(update_key, bitmap_value);
    }

    void init_add_key(const IColumn** columns, size_t row_num, int argument_size) {
        if (first_init) {
            DCHECK(argument_size > 1);
            const auto& col = assert_cast<const ColVecData&>(*columns[2]);
            std::string expr = col.get_data_at(row_num).to_string();
            bitmap_expr_cal.bitmap_calculation_init(expr);
            first_init = false;
        }
    }

protected:
    doris::BitmapExprCalculation bitmap_expr_cal;
    bool first_init = true;
};

template <typename T>
struct AggOrthBitMapExprCal : public AggOrthBitmapExprCalBaseData<T> {
public:
    static constexpr auto name = "orthogonal_bitmap_expr_calculate";

    static DataTypePtr get_return_type() { return std::make_shared<DataTypeBitMap>(); }

    void merge(const AggOrthBitMapExprCal& rhs) {
        if (rhs.first_init) {
            return;
        }
        result |= rhs.result;
    }

    void write(BufferWritable& buf) {
        write_binary(AggOrthBitmapExprCalBaseData<T>::first_init, buf);
        result = AggOrthBitmapExprCalBaseData<T>::bitmap_expr_cal.bitmap_calculate();
        DataTypeBitMap::serialize_as_stream(result, buf);
    }

    void read(BufferReadable& buf) {
        read_binary(AggOrthBitmapExprCalBaseData<T>::first_init, buf);
        DataTypeBitMap::deserialize_as_stream(result, buf);
    }

    void get(IColumn& to) const {
        auto& column = assert_cast<ColumnBitmap&>(to);
<<<<<<< HEAD
        column.get_data().emplace_back(result);
=======
        column.get_data().emplace_back(!result.empty()
                                               ? result
                                               : const_cast<AggOrthBitMapExprCal*>(this)
                                                         ->bitmap_expr_cal.bitmap_calculate());
>>>>>>> 7bda49b5
    }

private:
    BitmapValue result;
};

template <typename T>
struct AggOrthBitMapExprCalCount : public AggOrthBitmapExprCalBaseData<T> {
public:
    static constexpr auto name = "orthogonal_bitmap_expr_calculate_count";

    static DataTypePtr get_return_type() { return std::make_shared<DataTypeInt64>(); }

    void merge(const AggOrthBitMapExprCalCount& rhs) {
        if (rhs.first_init) {
            return;
        }
        result += rhs.result;
    }

    void write(BufferWritable& buf) {
        write_binary(AggOrthBitmapExprCalBaseData<T>::first_init, buf);
        result = AggOrthBitmapExprCalBaseData<T>::bitmap_expr_cal.bitmap_calculate_count();
        write_binary(result, buf);
    }

    void read(BufferReadable& buf) {
        read_binary(AggOrthBitmapExprCalBaseData<T>::first_init, buf);
        read_binary(result, buf);
    }

    void get(IColumn& to) const {
        auto& column = assert_cast<ColumnVector<Int64>&>(to);
<<<<<<< HEAD
        column.get_data().emplace_back(result);
=======
        column.get_data().emplace_back(result ? result
                                              : const_cast<AggOrthBitMapExprCalCount*>(this)
                                                        ->bitmap_expr_cal.bitmap_calculate_count());
>>>>>>> 7bda49b5
    }

private:
    int64_t result = 0;
};

template <typename T>
struct OrthBitmapUnionCountData {
    static constexpr auto name = "orthogonal_bitmap_union_count";

    static DataTypePtr get_return_type() { return std::make_shared<DataTypeInt64>(); }
    // Here no need doing anything, so only given an function declaration
    void init_add_key(const IColumn** columns, size_t row_num, int argument_size) {}

    void add(const IColumn** columns, size_t row_num) {
        const auto& column = assert_cast<const ColumnBitmap&>(*columns[0]);
        value |= column.get_data()[row_num];
    }
    void merge(const OrthBitmapUnionCountData& rhs) { result += rhs.result; }

    void write(BufferWritable& buf) {
        result = value.cardinality();
        write_binary(result, buf);
    }

    void read(BufferReadable& buf) { read_binary(result, buf); }

    void get(IColumn& to) const {
        auto& column = assert_cast<ColumnVector<Int64>&>(to);
        column.get_data().emplace_back(result ? result : value.cardinality());
    }

private:
    BitmapValue value;
    int64_t result = 0;
};

template <typename Impl>
class AggFunctionOrthBitmapFunc final
        : public IAggregateFunctionDataHelper<Impl, AggFunctionOrthBitmapFunc<Impl>> {
public:
    String get_name() const override { return Impl::name; }

    AggFunctionOrthBitmapFunc(const DataTypes& argument_types_)
            : IAggregateFunctionDataHelper<Impl, AggFunctionOrthBitmapFunc<Impl>>(argument_types_),
              _argument_size(argument_types_.size()) {}

    DataTypePtr get_return_type() const override { return Impl::get_return_type(); }

    void add(AggregateDataPtr __restrict place, const IColumn** columns, size_t row_num,
             Arena*) const override {
        this->data(place).init_add_key(columns, row_num, _argument_size);
        this->data(place).add(columns, row_num);
    }

    void merge(AggregateDataPtr __restrict place, ConstAggregateDataPtr rhs,
               Arena*) const override {
        this->data(place).merge(this->data(rhs));
    }

    void serialize(ConstAggregateDataPtr __restrict place, BufferWritable& buf) const override {
        this->data(const_cast<AggregateDataPtr>(place)).write(buf);
    }

    void deserialize(AggregateDataPtr __restrict place, BufferReadable& buf,
                     Arena*) const override {
        this->data(place).read(buf);
    }

    void insert_result_into(ConstAggregateDataPtr __restrict place, IColumn& to) const override {
        this->data(place).get(to);
    }

private:
    int _argument_size;
};
} // namespace doris::vectorized<|MERGE_RESOLUTION|>--- conflicted
+++ resolved
@@ -252,14 +252,10 @@
 
     void get(IColumn& to) const {
         auto& column = assert_cast<ColumnBitmap&>(to);
-<<<<<<< HEAD
-        column.get_data().emplace_back(result);
-=======
         column.get_data().emplace_back(!result.empty()
                                                ? result
                                                : const_cast<AggOrthBitMapExprCal*>(this)
                                                          ->bitmap_expr_cal.bitmap_calculate());
->>>>>>> 7bda49b5
     }
 
 private:
@@ -293,13 +289,9 @@
 
     void get(IColumn& to) const {
         auto& column = assert_cast<ColumnVector<Int64>&>(to);
-<<<<<<< HEAD
-        column.get_data().emplace_back(result);
-=======
         column.get_data().emplace_back(result ? result
                                               : const_cast<AggOrthBitMapExprCalCount*>(this)
                                                         ->bitmap_expr_cal.bitmap_calculate_count());
->>>>>>> 7bda49b5
     }
 
 private:
