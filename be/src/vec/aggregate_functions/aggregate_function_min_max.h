// Licensed to the Apache Software Foundation (ASF) under one
// or more contributor license agreements.  See the NOTICE file
// distributed with this work for additional information
// regarding copyright ownership.  The ASF licenses this file
// to you under the Apache License, Version 2.0 (the
// "License"); you may not use this file except in compliance
// with the License.  You may obtain a copy of the License at
//
//   http://www.apache.org/licenses/LICENSE-2.0
//
// Unless required by applicable law or agreed to in writing,
// software distributed under the License is distributed on an
// "AS IS" BASIS, WITHOUT WARRANTIES OR CONDITIONS OF ANY
// KIND, either express or implied.  See the License for the
// specific language governing permissions and limitations
// under the License.
// This file is copied from
// https://github.com/ClickHouse/ClickHouse/blob/master/src/AggregateFunctions/AggregateFunctionMinMaxAny.h
// and modified by Doris

#pragma once

#include <fmt/format.h>
#include <string.h>

#include <memory>
#include <vector>

#include "common/logging.h"
#include "vec/aggregate_functions/aggregate_function.h"
#include "vec/columns/column.h"
#include "vec/columns/column_fixed_length_object.h"
#include "vec/columns/column_string.h"
#include "vec/common/assert_cast.h"
#include "vec/common/bit_helpers.h"
#include "vec/common/string_buffer.hpp"
#include "vec/common/string_ref.h"
#include "vec/core/types.h"
#include "vec/data_types/data_type.h"
#include "vec/data_types/data_type_fixed_length_object.h"
#include "vec/data_types/data_type_string.h"
#include "vec/io/io_helper.h"

namespace doris {
namespace vectorized {
class Arena;
template <typename T>
class ColumnDecimal;
template <typename>
class ColumnVector;
} // namespace vectorized
} // namespace doris

namespace doris::vectorized {

/// For numeric values.
template <typename T>
struct SingleValueDataFixed {
private:
    using Self = SingleValueDataFixed;

    bool has_value =
            false; /// We need to remember if at least one value has been passed. This is necessary for AggregateFunctionIf.
    T value;

public:
    SingleValueDataFixed() = default;
    SingleValueDataFixed(bool has_value_, T value_) : has_value(has_value_), value(value_) {}
    bool has() const { return has_value; }

    constexpr static bool IsFixedLength = true;

    void insert_result_into(IColumn& to) const {
        if (has()) {
            assert_cast<ColumnVector<T>&>(to).get_data().push_back(value);
        } else {
            assert_cast<ColumnVector<T>&>(to).insert_default();
        }
    }

    void reset() {
        if (has()) {
            has_value = false;
        }
    }

    void write(BufferWritable& buf) const {
        write_binary(has(), buf);
        if (has()) {
            write_binary(value, buf);
        }
    }

    void read(BufferReadable& buf, Arena* arena) {
        read_binary(has_value, buf);
        if (has()) {
            read_binary(value, buf);
        }
    }

    void change(const IColumn& column, size_t row_num, Arena*) {
        has_value = true;
        value = assert_cast<const ColumnVector<T>&>(column).get_data()[row_num];
    }

    /// Assuming to.has()
    void change(const Self& to, Arena*) {
        has_value = true;
        value = to.value;
    }

    bool change_if_less(const IColumn& column, size_t row_num, Arena* arena) {
        if (!has() || assert_cast<const ColumnVector<T>&>(column).get_data()[row_num] < value) {
            change(column, row_num, arena);
            return true;
        } else {
            return false;
        }
    }

    bool change_if_less(const Self& to, Arena* arena) {
        if (to.has() && (!has() || to.value < value)) {
            change(to, arena);
            return true;
        } else {
            return false;
        }
    }

    bool change_if_greater(const IColumn& column, size_t row_num, Arena* arena) {
        if (!has() || assert_cast<const ColumnVector<T>&>(column).get_data()[row_num] > value) {
            change(column, row_num, arena);
            return true;
        } else {
            return false;
        }
    }

    bool change_if_greater(const Self& to, Arena* arena) {
        if (to.has() && (!has() || to.value > value)) {
            change(to, arena);
            return true;
        } else {
            return false;
        }
    }

    bool change_first_time(const IColumn& column, size_t row_num, Arena* arena) {
        if (!has()) {
            change(column, row_num, arena);
            return true;
        } else {
            return false;
        }
    }

    bool change_first_time(const Self& to, Arena* arena) {
        if (!has() && to.has()) {
            change(to, arena);
            return true;
        } else {
            return false;
        }
    }

    bool is_equal_to(const Self& to) const { return has() && to.value == value; }

    bool is_equal_to(const IColumn& column, size_t row_num) const {
        return has() && assert_cast<const ColumnVector<T>&>(column).get_data()[row_num] == value;
    }
};

/// For decimal values.
template <typename T>
struct SingleValueDataDecimal {
private:
    using Self = SingleValueDataDecimal;
    using Type = typename NativeType<T>::Type;

    bool has_value =
            false; /// We need to remember if at least one value has been passed. This is necessary for AggregateFunctionIf.
    Type value;

public:
    SingleValueDataDecimal() = default;
    SingleValueDataDecimal(bool has_value_, T value_) : has_value(has_value_), value(value_) {}
    bool has() const { return has_value; }

    constexpr static bool IsFixedLength = true;

    void insert_result_into(IColumn& to) const {
        if (has()) {
            assert_cast<ColumnDecimal<T>&>(to).insert_data((const char*)&value, 0);
        } else {
            assert_cast<ColumnDecimal<T>&>(to).insert_default();
        }
    }

    void reset() {
        if (has()) {
            has_value = false;
        }
    }

    void write(BufferWritable& buf) const {
        write_binary(has(), buf);
        if (has()) {
            write_binary(value, buf);
        }
    }

    void read(BufferReadable& buf, Arena* arena) {
        read_binary(has_value, buf);
        if (has()) {
            read_binary(value, buf);
        }
    }

    void change(const IColumn& column, size_t row_num, Arena*) {
        has_value = true;
        value = assert_cast<const ColumnDecimal<T>&>(column).get_data()[row_num];
    }

    /// Assuming to.has()
    void change(const Self& to, Arena*) {
        has_value = true;
        value = to.value;
    }

    bool change_if_less(const IColumn& column, size_t row_num, Arena* arena) {
        if (!has() || assert_cast<const ColumnDecimal<T>&>(column).get_data()[row_num] < value) {
            change(column, row_num, arena);
            return true;
        } else {
            return false;
        }
    }

    bool change_if_less(const Self& to, Arena* arena) {
        if (to.has() && (!has() || to.value < value)) {
            change(to, arena);
            return true;
        } else {
            return false;
        }
    }

    bool change_if_greater(const IColumn& column, size_t row_num, Arena* arena) {
        if (!has() || assert_cast<const ColumnDecimal<T>&>(column).get_data()[row_num] > value) {
            change(column, row_num, arena);
            return true;
        } else {
            return false;
        }
    }

    bool change_if_greater(const Self& to, Arena* arena) {
        if (to.has() && (!has() || to.value > value)) {
            change(to, arena);
            return true;
        } else {
            return false;
        }
    }

    bool change_first_time(const IColumn& column, size_t row_num, Arena* arena) {
        if (!has()) {
            change(column, row_num, arena);
            return true;
        } else {
            return false;
        }
    }

    bool change_first_time(const Self& to, Arena* arena) {
        if (!has() && to.has()) {
            change(to, arena);
            return true;
        } else {
            return false;
        }
    }

    bool is_equal_to(const Self& to) const { return has() && to.value == value; }

    bool is_equal_to(const IColumn& column, size_t row_num) const {
        return has() && assert_cast<const ColumnDecimal<T>&>(column).get_data()[row_num] == value;
    }
};

/** For strings. Short strings are stored in the object itself, and long strings are allocated separately.
  * NOTE It could also be suitable for arrays of numbers.
  */
struct SingleValueDataString {
private:
    using Self = SingleValueDataString;

    Int32 size = -1;    /// -1 indicates that there is no value.
    Int32 capacity = 0; /// power of two or zero
    char* large_data = nullptr;

public:
    static constexpr Int32 AUTOMATIC_STORAGE_SIZE = 64;
    static constexpr Int32 MAX_SMALL_STRING_SIZE =
            AUTOMATIC_STORAGE_SIZE - sizeof(size) - sizeof(capacity) - sizeof(large_data);

private:
    char small_data[MAX_SMALL_STRING_SIZE]; /// Including the terminating zero.

public:
    ~SingleValueDataString() = default;

    constexpr static bool IsFixedLength = false;

    bool has() const { return size >= 0; }

    const char* get_data() const { return size <= MAX_SMALL_STRING_SIZE ? small_data : large_data; }

    void insert_result_into(IColumn& to) const {
        if (has()) {
            assert_cast<ColumnString&>(to).insert_data(get_data(), size);
        } else {
            assert_cast<ColumnString&>(to).insert_default();
        }
    }

    void reset() {
        if (size != -1) {
            size = -1;
            capacity = 0;
            delete[] large_data;
            large_data = nullptr;
        }
    }

    void write(BufferWritable& buf) const {
        write_binary(size, buf);
        if (has()) {
            buf.write(get_data(), size);
        }
    }

    void read(BufferReadable& buf, Arena* arena) {
        Int32 rhs_size;
        read_binary(rhs_size, buf);

        if (rhs_size >= 0) {
            if (rhs_size <= MAX_SMALL_STRING_SIZE) {
                /// Don't free large_data here.

                size = rhs_size;

                if (size > 0) {
                    buf.read(small_data, size);
                }
            } else {
                if (capacity < rhs_size) {
                    capacity = round_up_to_power_of_two_or_zero(rhs_size);
                    large_data = arena->alloc(capacity);
                }

                size = rhs_size;
                buf.read(large_data, size);
            }
        } else {
            /// Don't free large_data here.
            size = rhs_size;
        }
    }

    StringRef get_string_ref() const { return StringRef(get_data(), size); }

    /// Assuming to.has()
    void change_impl(StringRef value, Arena* arena) {
        Int32 value_size = value.size;

        if (value_size <= MAX_SMALL_STRING_SIZE) {
            /// Don't free large_data here.
            size = value_size;

            if (size > 0) {
                memcpy(small_data, value.data, size);
            }
        } else {
            if (capacity < value_size) {
                /// Don't free large_data here.
                capacity = round_up_to_power_of_two_or_zero(value_size);
                large_data = arena->alloc(capacity);
            }

            size = value_size;
            memcpy(large_data, value.data, size);
        }
    }

    void change(const IColumn& column, size_t row_num, Arena* arena) {
        change_impl(assert_cast<const ColumnString&>(column).get_data_at(row_num), arena);
    }

    void change(const Self& to, Arena* arena) { change_impl(to.get_string_ref(), arena); }

    bool change_if_less(const IColumn& column, size_t row_num, Arena* arena) {
        if (!has() ||
            assert_cast<const ColumnString&>(column).get_data_at(row_num) < get_string_ref()) {
            change(column, row_num, arena);
            return true;
        } else {
            return false;
        }
    }

    bool change_if_greater(const IColumn& column, size_t row_num, Arena* arena) {
        if (!has() ||
            assert_cast<const ColumnString&>(column).get_data_at(row_num) > get_string_ref()) {
            change(column, row_num, arena);
            return true;
        } else {
            return false;
        }
    }

    bool change_if_less(const Self& to, Arena* arena) {
        if (to.has() && (!has() || to.get_string_ref() < get_string_ref())) {
            change(to, arena);
            return true;
        } else {
            return false;
        }
    }

    bool change_if_greater(const Self& to, Arena* arena) {
        if (to.has() && (!has() || to.get_string_ref() > get_string_ref())) {
            change(to, arena);
            return true;
        } else {
            return false;
        }
    }

    bool change_first_time(const IColumn& column, size_t row_num, Arena* arena) {
        if (!has()) {
            change(column, row_num, arena);
            return true;
        } else {
            return false;
        }
    }

    bool change_first_time(const Self& to, Arena* arena) {
        if (!has() && to.has()) {
            change(to, arena);
            return true;
        } else {
            return false;
        }
    }

    bool is_equal_to(const Self& to) const {
        return has() && to.get_string_ref() == get_string_ref();
    }

    bool is_equal_to(const IColumn& column, size_t row_num) const { return false; }
};

template <typename Data>
struct AggregateFunctionMaxData : public Data {
    using Self = AggregateFunctionMaxData;
    using Data::IsFixedLength;

    void change_if_better(const IColumn& column, size_t row_num, Arena* arena) {
        this->change_if_greater(column, row_num, arena);
    }
    void change_if_better(const Self& to, Arena* arena) { this->change_if_greater(to, arena); }

    static const char* name() { return "max"; }
};

template <typename Data>
struct AggregateFunctionMinData : Data {
    using Self = AggregateFunctionMinData;
    using Data::IsFixedLength;

    void change_if_better(const IColumn& column, size_t row_num, Arena* arena) {
        this->change_if_less(column, row_num, arena);
    }
    void change_if_better(const Self& to, Arena* arena) { this->change_if_less(to, arena); }

    static const char* name() { return "min"; }
};

template <typename Data>
struct AggregateFunctionAnyData : Data {
    using Self = AggregateFunctionAnyData;
    using Data::IsFixedLength;

    void change_if_better(const IColumn& column, size_t row_num, Arena* arena) {
        this->change_first_time(column, row_num, arena);
    }
    void change_if_better(const Self& to, Arena* arena) { this->change_first_time(to, arena); }

    static const char* name() { return "any"; }
};

template <typename Data>
class AggregateFunctionsSingleValue final
        : public IAggregateFunctionDataHelper<Data, AggregateFunctionsSingleValue<Data>> {
private:
    DataTypePtr& type;
    using Base = IAggregateFunctionDataHelper<Data, AggregateFunctionsSingleValue<Data>>;

public:
    AggregateFunctionsSingleValue(const DataTypes& arguments)
            : IAggregateFunctionDataHelper<Data, AggregateFunctionsSingleValue<Data>>(arguments),
              type(this->argument_types[0]) {
        if (StringRef(Data::name()) == StringRef("min") ||
            StringRef(Data::name()) == StringRef("max")) {
            if (!type->is_comparable()) {
                LOG(FATAL) << fmt::format(
                        "Illegal type {} of argument of aggregate function {} because the values "
                        "of that data type are not comparable",
                        type->get_name(), get_name());
            }
        }
    }

    String get_name() const override { return Data::name(); }

    DataTypePtr get_return_type() const override { return type; }

    void add(AggregateDataPtr __restrict place, const IColumn** columns, size_t row_num,
             Arena* arena) const override {
        this->data(place).change_if_better(*columns[0], row_num, arena);
    }

    void reset(AggregateDataPtr place) const override { this->data(place).reset(); }

    void merge(AggregateDataPtr __restrict place, ConstAggregateDataPtr rhs,
               Arena* arena) const override {
        this->data(place).change_if_better(this->data(rhs), arena);
    }

    void serialize(ConstAggregateDataPtr __restrict place, BufferWritable& buf) const override {
        this->data(place).write(buf);
    }

    void deserialize(AggregateDataPtr __restrict place, BufferReadable& buf,
                     Arena* arena) const override {
        this->data(place).read(buf, arena);
    }

    void insert_result_into(ConstAggregateDataPtr __restrict place, IColumn& to) const override {
        this->data(place).insert_result_into(to);
    }

    void deserialize_from_column(AggregateDataPtr places, const IColumn& column, Arena* arena,
                                 size_t num_rows) const override {
        if constexpr (Data::IsFixedLength) {
            const auto& col = assert_cast<const ColumnFixedLengthObject&>(column);
            auto* column_data = reinterpret_cast<const Data*>(col.get_data().data());
            Data* data = reinterpret_cast<Data*>(places);
            for (size_t i = 0; i != num_rows; ++i) {
                data[i] = column_data[i];
            }
        } else {
            Base::deserialize_from_column(places, column, arena, num_rows);
        }
    }

    void serialize_to_column(const std::vector<AggregateDataPtr>& places, size_t offset,
                             MutableColumnPtr& dst, const size_t num_rows) const override {
        if constexpr (Data::IsFixedLength) {
            auto& dst_column = assert_cast<ColumnFixedLengthObject&>(*dst);
            dst_column.resize(num_rows);
            auto* dst_data = reinterpret_cast<Data*>(dst_column.get_data().data());
            for (size_t i = 0; i != num_rows; ++i) {
                dst_data[i] = this->data(places[i] + offset);
            }
        } else {
            Base::serialize_to_column(places, offset, dst, num_rows);
        }
    }

    void streaming_agg_serialize_to_column(const IColumn** columns, MutableColumnPtr& dst,
                                           const size_t num_rows, Arena* arena) const override {
        if constexpr (Data::IsFixedLength) {
            auto& dst_column = assert_cast<ColumnFixedLengthObject&>(*dst);
            dst_column.resize(num_rows);
            auto* dst_data = reinterpret_cast<Data*>(dst_column.get_data().data());
            for (size_t i = 0; i != num_rows; ++i) {
                dst_data[i].change(*columns[0], i, arena);
            }
        } else {
            Base::streaming_agg_serialize_to_column(columns, dst, num_rows, arena);
        }
    }

    void deserialize_and_merge_from_column(AggregateDataPtr __restrict place, const IColumn& column,
                                           Arena* arena) const override {
        if constexpr (Data::IsFixedLength) {
            const auto& col = assert_cast<const ColumnFixedLengthObject&>(column);
            auto* column_data = reinterpret_cast<const Data*>(col.get_data().data());
            const size_t num_rows = column.size();
            for (size_t i = 0; i != num_rows; ++i) {
                this->data(place).change_if_better(column_data[i], arena);
            }
        } else {
            Base::deserialize_and_merge_from_column(place, column, arena);
        }
    }

    void deserialize_and_merge_from_column_range(AggregateDataPtr __restrict place,
                                                 const IColumn& column, size_t begin, size_t end,
                                                 Arena* arena) const override {
        if constexpr (Data::IsFixedLength) {
            DCHECK(end <= column.size() && begin <= end) << ", begin:" << begin << ", end:" << end
                                                         << ", column.size():" << column.size();
            auto& col = assert_cast<const ColumnFixedLengthObject&>(column);
            auto* data = reinterpret_cast<const Data*>(col.get_data().data());
            for (size_t i = begin; i <= end; ++i) {
                this->data(place).change_if_better(data[i], arena);
            }
        } else {
            Base::deserialize_and_merge_from_column_range(place, column, begin, end, arena);
        }
    }

    void serialize_without_key_to_column(ConstAggregateDataPtr __restrict place,
                                         IColumn& to) const override {
        if constexpr (Data::IsFixedLength) {
            auto& col = assert_cast<ColumnFixedLengthObject&>(to);
<<<<<<< HEAD
            col.resize(1);
            *reinterpret_cast<Data*>(col.get_data().data()) = this->data(place);
=======
            size_t old_size = col.size();
            col.resize(old_size + 1);
            *(reinterpret_cast<Data*>(col.get_data().data()) + old_size) = this->data(place);
>>>>>>> 7bda49b5
        } else {
            Base::serialize_without_key_to_column(place, to);
        }
    }

    MutableColumnPtr create_serialize_column() const override {
        if constexpr (Data::IsFixedLength) {
            return ColumnFixedLengthObject::create(sizeof(Data));
        } else {
            return ColumnString::create();
        }
    }

    DataTypePtr get_serialized_type() const override {
        if constexpr (Data::IsFixedLength) {
            return std::make_shared<DataTypeFixedLengthObject>();
        } else {
            return std::make_shared<DataTypeString>();
        }
    }
};

template <template <typename> class Data>
AggregateFunctionPtr create_aggregate_function_single_value(const String& name,
                                                            const DataTypes& argument_types,
                                                            const bool result_is_nullable);
} // namespace doris::vectorized<|MERGE_RESOLUTION|>--- conflicted
+++ resolved
@@ -628,14 +628,9 @@
                                          IColumn& to) const override {
         if constexpr (Data::IsFixedLength) {
             auto& col = assert_cast<ColumnFixedLengthObject&>(to);
-<<<<<<< HEAD
-            col.resize(1);
-            *reinterpret_cast<Data*>(col.get_data().data()) = this->data(place);
-=======
             size_t old_size = col.size();
             col.resize(old_size + 1);
             *(reinterpret_cast<Data*>(col.get_data().data()) + old_size) = this->data(place);
->>>>>>> 7bda49b5
         } else {
             Base::serialize_without_key_to_column(place, to);
         }
