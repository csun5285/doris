--- conflicted
+++ resolved
@@ -33,10 +33,7 @@
 #include "vec/core/types.h"
 #include "vec/data_types/data_type.h"
 #include "vec/data_types/data_type_decimal.h"
-<<<<<<< HEAD
-=======
 #include "vec/data_types/data_type_fixed_length_object.h"
->>>>>>> 7bda49b5
 #include "vec/io/io_helper.h"
 
 namespace doris {
@@ -182,18 +179,12 @@
 
     void serialize_without_key_to_column(ConstAggregateDataPtr __restrict place,
                                          IColumn& to) const override {
-<<<<<<< HEAD
-        auto& col = assert_cast<ColVecResult&>(to);
-        col.resize(1);
-        reinterpret_cast<Data*>(col.get_data().data())->sum = this->data(place).sum;
-=======
         auto& col = assert_cast<ColumnFixedLengthObject&>(to);
         DCHECK(col.item_size() == sizeof(Data))
                 << "size is not equal: " << col.item_size() << " " << sizeof(Data);
         size_t old_size = col.size();
         col.resize(old_size + 1);
         (reinterpret_cast<Data*>(col.get_data().data()) + old_size)->sum = this->data(place).sum;
->>>>>>> 7bda49b5
     }
 
     MutableColumnPtr create_serialize_column() const override {
