--- conflicted
+++ resolved
@@ -146,11 +146,7 @@
     }
 
     void insert_result_into(ConstAggregateDataPtr __restrict place, IColumn& to) const override {
-<<<<<<< HEAD
-        std::string result = this->data(place).get();
-=======
         const std::string& result = this->data(place).get();
->>>>>>> 7bda49b5
         assert_cast<ColumnString&>(to).insert_data(result.c_str(), result.length());
     }
 };
