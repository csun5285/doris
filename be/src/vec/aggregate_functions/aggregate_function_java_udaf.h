--- conflicted
+++ resolved
@@ -270,13 +270,8 @@
             } catch (std::bad_alloc const& e) {                                                    \
                 throw doris::Exception(                                                            \
                         ErrorCode::INTERNAL_ERROR,                                                 \
-<<<<<<< HEAD
-                        "memory allocate failed in column string, buffer:{},size:{}",              \
-                        increase_buffer_size, buffer_size);                                        \
-=======
                         "memory allocate failed in column string, buffer:{},size:{},reason:{}",    \
                         increase_buffer_size, buffer_size, e.what());                              \
->>>>>>> 7bda49b5
             }                                                                                      \
             *output_value_buffer = reinterpret_cast<int64_t>(chars.data());                        \
             *output_intermediate_state_ptr = chars.size();                                         \
@@ -322,17 +317,10 @@
                     chars.resize(buffer_size);                                                     \
                     offsets.resize(buffer_size);                                                   \
                 } catch (std::bad_alloc const& e) {                                                \
-<<<<<<< HEAD
-                    throw doris::Exception(                                                        \
-                            ErrorCode::INTERNAL_ERROR,                                             \
-                            "memory allocate failed in array column string, buffer:{},size:{}",    \
-                            increase_buffer_size, buffer_size);                                    \
-=======
                     throw doris::Exception(ErrorCode::INTERNAL_ERROR,                              \
                                            "memory allocate failed in array column string, "       \
                                            "buffer:{},size:{},reason:{}",                          \
                                            increase_buffer_size, buffer_size, e.what());           \
->>>>>>> 7bda49b5
                 }                                                                                  \
                 *output_array_null_ptr = reinterpret_cast<int64_t>(null_map_data.data());          \
                 *output_value_buffer = reinterpret_cast<int64_t>(chars.data());                    \
@@ -354,17 +342,10 @@
                     null_map_data.resize(buffer_size);                                             \
                     data_column->resize(buffer_size);                                              \
                 } catch (std::bad_alloc const& e) {                                                \
-<<<<<<< HEAD
-                    throw doris::Exception(                                                        \
-                            ErrorCode::INTERNAL_ERROR,                                             \
-                            "memory allocate failed in array number column, buffer:{},size:{}",    \
-                            increase_buffer_size, buffer_size);                                    \
-=======
                     throw doris::Exception(ErrorCode::INTERNAL_ERROR,                              \
                                            "memory allocate failed in array number column, "       \
                                            "buffer:{},size:{},reason:{}",                          \
                                            increase_buffer_size, buffer_size, e.what());           \
->>>>>>> 7bda49b5
                 }                                                                                  \
                 *output_array_null_ptr = reinterpret_cast<int64_t>(null_map_data.data());          \
                 *output_value_buffer =                                                             \
@@ -500,11 +481,6 @@
 
     void add(AggregateDataPtr __restrict place, const IColumn** columns, size_t row_num,
              Arena*) const override {
-<<<<<<< HEAD
-        LOG(WARNING) << " shouldn't going add function, there maybe some error about function "
-                     << _fn.name.function_name;
-        throw doris::Exception(ErrorCode::INTERNAL_ERROR, "shouldn't going add function");
-=======
         int64_t places_address[1];
         places_address[0] = reinterpret_cast<int64_t>(place);
         Status st =
@@ -513,7 +489,6 @@
         if (UNLIKELY(st != Status::OK())) {
             throw doris::Exception(ErrorCode::INTERNAL_ERROR, st.to_string());
         }
->>>>>>> 7bda49b5
     }
 
     void add_batch(size_t batch_size, AggregateDataPtr* places, size_t place_offset,
@@ -540,7 +515,6 @@
         if (UNLIKELY(st != Status::OK())) {
             throw doris::Exception(ErrorCode::INTERNAL_ERROR, st.to_string());
         }
-<<<<<<< HEAD
     }
 
     void add_range_single_place(int64_t partition_start, int64_t partition_end, int64_t frame_start,
@@ -558,25 +532,6 @@
         }
     }
 
-=======
-    }
-
-    void add_range_single_place(int64_t partition_start, int64_t partition_end, int64_t frame_start,
-                                int64_t frame_end, AggregateDataPtr place, const IColumn** columns,
-                                Arena* arena) const override {
-        frame_start = std::max<int64_t>(frame_start, partition_start);
-        frame_end = std::min<int64_t>(frame_end, partition_end);
-        int64_t places_address[1];
-        places_address[0] = reinterpret_cast<int64_t>(place);
-        Status st =
-                this->data(_exec_place)
-                        .add(places_address, true, columns, frame_start, frame_end, argument_types);
-        if (UNLIKELY(st != Status::OK())) {
-            throw doris::Exception(ErrorCode::INTERNAL_ERROR, st.to_string());
-        }
-    }
-
->>>>>>> 7bda49b5
     void reset(AggregateDataPtr place) const override {
         Status st = this->data(_exec_place).reset(reinterpret_cast<int64_t>(place));
         if (UNLIKELY(st != Status::OK())) {
