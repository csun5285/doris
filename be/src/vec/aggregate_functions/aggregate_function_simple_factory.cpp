--- conflicted
+++ resolved
@@ -54,10 +54,7 @@
 void register_aggregate_function_orthogonal_bitmap(AggregateFunctionSimpleFactory& factory);
 void register_aggregate_function_collect_list(AggregateFunctionSimpleFactory& factory);
 void register_aggregate_function_sequence_match(AggregateFunctionSimpleFactory& factory);
-<<<<<<< HEAD
-=======
 void register_aggregate_function_avg_weighted(AggregateFunctionSimpleFactory& factory);
->>>>>>> 6b773939
 
 AggregateFunctionSimpleFactory& AggregateFunctionSimpleFactory::instance() {
     static std::once_flag oc;
@@ -86,10 +83,7 @@
         register_aggregate_function_orthogonal_bitmap(instance);
         register_aggregate_function_collect_list(instance);
         register_aggregate_function_sequence_match(instance);
-<<<<<<< HEAD
-=======
         register_aggregate_function_avg_weighted(instance);
->>>>>>> 6b773939
 
         // if you only register function with no nullable, and wants to add nullable automatically, you should place function above this line
         register_aggregate_function_combinator_null(instance);
