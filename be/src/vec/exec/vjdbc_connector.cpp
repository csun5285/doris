--- conflicted
+++ resolved
@@ -25,18 +25,12 @@
 #include "runtime/define_primitive_type.h"
 #include "runtime/user_function_cache.h"
 #include "util/jni-util.h"
-<<<<<<< HEAD
-=======
 #include "util/runtime_profile.h"
->>>>>>> b700471a
 #include "vec/columns/column_array.h"
 #include "vec/columns/column_nullable.h"
 #include "vec/data_types/data_type_factory.hpp"
 #include "vec/data_types/data_type_string.h"
-<<<<<<< HEAD
-=======
 #include "vec/exec/scan/new_jdbc_scanner.h"
->>>>>>> b700471a
 #include "vec/functions/simple_function_factory.h"
 
 namespace doris {
@@ -528,19 +522,13 @@
     }
     case TYPE_DATETIME: {
         int64_t num = _jobject_to_datetime(env, jobj, false);
-<<<<<<< HEAD
-=======
         RETURN_IF_ERROR(JniUtil::GetJniExceptionMsg(env));
->>>>>>> b700471a
         reinterpret_cast<vectorized::ColumnVector<vectorized::Int64>*>(col_ptr)->insert_value(num);
         break;
     }
     case TYPE_DATETIMEV2: {
         int64_t num = _jobject_to_datetime(env, jobj, true);
-<<<<<<< HEAD
-=======
         RETURN_IF_ERROR(JniUtil::GetJniExceptionMsg(env));
->>>>>>> b700471a
         uint64_t num2 = static_cast<uint64_t>(num);
         reinterpret_cast<vectorized::ColumnVector<vectorized::UInt64>*>(col_ptr)->insert_value(
                 num2);
