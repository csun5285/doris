--- conflicted
+++ resolved
@@ -67,10 +67,7 @@
 const char* JDBC_EXECUTOR_STMT_WRITE_SIGNATURE = "(Ljava/util/Map;)I";
 const char* JDBC_EXECUTOR_HAS_NEXT_SIGNATURE = "()Z";
 const char* JDBC_EXECUTOR_GET_BLOCK_SIGNATURE = "(I)Ljava/util/List;";
-<<<<<<< HEAD
-=======
 const char* JDBC_EXECUTOR_GET_BLOCK_WITH_TYPES_SIGNATURE = "(ILjava/lang/Object;)Ljava/util/List;";
->>>>>>> 7bda49b5
 const char* JDBC_EXECUTOR_GET_TYPES_SIGNATURE = "()Ljava/util/List;";
 const char* JDBC_EXECUTOR_CLOSE_SIGNATURE = "()V";
 const char* JDBC_EXECUTOR_TRANSACTION_SIGNATURE = "()V";
@@ -204,7 +201,6 @@
             return Status::InternalError("input and output column num not equal of jdbc query.");
         }
     }
-<<<<<<< HEAD
 
     LOG(INFO) << "JdbcConnector::query has exec success: " << _sql_str;
     if (_conn_param.table_type != TOdbcTableType::NEBULA) {
@@ -316,7 +312,7 @@
     case TYPE_DATETIMEV2: {
         if (type_str != "java.sql.Timestamp" && type_str != "java.time.LocalDateTime" &&
             type_str != "java.sql.Date" && type_str != "java.time.LocalDate" &&
-            type_str != "oracle.sql.TIMESTAMP") {
+            type_str != "oracle.sql.TIMESTAMP" && type_str != "java.time.OffsetDateTime") {
             return Status::InternalError(error_msg);
         }
         break;
@@ -350,158 +346,6 @@
                         ->create_column());
         break;
     }
-    default: {
-        return Status::InternalError(error_msg);
-    }
-=======
-
-    LOG(INFO) << "JdbcConnector::query has exec success: " << _sql_str;
-    if (_conn_param.table_type != TOdbcTableType::NEBULA) {
-        RETURN_IF_ERROR(_check_column_type());
->>>>>>> 7bda49b5
-    }
-    return Status::OK();
-}
-
-<<<<<<< HEAD
-=======
-Status JdbcConnector::_check_column_type() {
-    SCOPED_RAW_TIMER(&_jdbc_statistic._check_type_timer);
-    JNIEnv* env = nullptr;
-    RETURN_IF_ERROR(JniUtil::GetJNIEnv(&env));
-    jobject type_lists =
-            env->CallNonvirtualObjectMethod(_executor_obj, _executor_clazz, _executor_get_types_id);
-    auto column_size = _tuple_desc->slots().size();
-    for (int column_index = 0, materialized_column_index = 0; column_index < column_size;
-         ++column_index) {
-        auto slot_desc = _tuple_desc->slots()[column_index];
-        if (!slot_desc->is_materialized()) {
-            continue;
-        }
-        jobject column_type =
-                env->CallObjectMethod(type_lists, _executor_get_list_id, materialized_column_index);
-
-        const std::string& type_str = _jobject_to_string(env, column_type);
-        RETURN_IF_ERROR(_check_type(slot_desc, type_str, column_index));
-        env->DeleteLocalRef(column_type);
-        materialized_column_index++;
-    }
-    env->DeleteLocalRef(type_lists);
-    return JniUtil::GetJniExceptionMsg(env);
-}
-/* type mapping: https://doris.apache.org/zh-CN/docs/dev/ecosystem/external-table/jdbc-of-doris?_highlight=jdbc
-
-Doris            MYSQL                      PostgreSQL                  Oracle                      SQLServer
-
-BOOLEAN      java.lang.Boolean          java.lang.Boolean                                       java.lang.Boolean
-TINYINT      java.lang.Integer                                                                  java.lang.Short    
-SMALLINT     java.lang.Integer          java.lang.Integer           java.math.BigDecimal        java.lang.Short    
-INT          java.lang.Integer          java.lang.Integer           java.math.BigDecimal        java.lang.Integer
-BIGINT       java.lang.Long             java.lang.Long                                          java.lang.Long
-LARGET       java.math.BigInteger
-DECIMAL      java.math.BigDecimal       java.math.BigDecimal        java.math.BigDecimal        java.math.BigDecimal
-VARCHAR      java.lang.String           java.lang.String            java.lang.String            java.lang.String
-DOUBLE       java.lang.Double           java.lang.Double            java.lang.Double            java.lang.Double
-FLOAT        java.lang.Float            java.lang.Float                                         java.lang.Float
-DATE         java.sql.Date              java.sql.Date                                           java.sql.Date
-DATETIME     java.sql.Timestamp         java.sql.Timestamp          java.sql.Timestamp          java.sql.Timestamp
-
-NOTE: because oracle always use number(p,s) to create all numerical type, so it's java type maybe java.math.BigDecimal
-*/
-
-Status JdbcConnector::_check_type(SlotDescriptor* slot_desc, const std::string& type_str,
-                                  int column_index) {
-    const std::string error_msg = fmt::format(
-            "Fail to convert jdbc type of {} to doris type {} on column: {}. You need to "
-            "check this column type between external table and doris table.",
-            type_str, slot_desc->type().debug_string(), slot_desc->col_name());
-    switch (slot_desc->type().type) {
-    case TYPE_BOOLEAN: {
-        if (type_str != "java.lang.Boolean" && type_str != "java.lang.Byte") {
-            return Status::InternalError(error_msg);
-        }
-        break;
-    }
-    case TYPE_TINYINT:
-    case TYPE_SMALLINT:
-    case TYPE_INT: {
-        if (type_str != "java.lang.Short" && type_str != "java.lang.Integer" &&
-            type_str != "java.math.BigDecimal" && type_str != "java.lang.Byte" &&
-            type_str != "com.clickhouse.data.value.UnsignedByte" &&
-            type_str != "com.clickhouse.data.value.UnsignedShort") {
-            return Status::InternalError(error_msg);
-        }
-        break;
-    }
-    case TYPE_BIGINT:
-    case TYPE_LARGEINT: {
-        if (type_str != "java.lang.Long" && type_str != "java.math.BigDecimal" &&
-            type_str != "java.math.BigInteger" && type_str != "java.lang.String" &&
-            type_str != "com.clickhouse.data.value.UnsignedInteger" &&
-            type_str != "com.clickhouse.data.value.UnsignedLong") {
-            return Status::InternalError(error_msg);
-        }
-        break;
-    }
-    case TYPE_FLOAT: {
-        if (type_str != "java.lang.Float" && type_str != "java.math.BigDecimal") {
-            return Status::InternalError(error_msg);
-        }
-        break;
-    }
-    case TYPE_DOUBLE: {
-        if (type_str != "java.lang.Double" && type_str != "java.math.BigDecimal") {
-            return Status::InternalError(error_msg);
-        }
-        break;
-    }
-    case TYPE_CHAR:
-    case TYPE_VARCHAR:
-    case TYPE_STRING: {
-        //now here break directly
-        break;
-    }
-    case TYPE_DATE:
-    case TYPE_DATEV2:
-    case TYPE_TIMEV2:
-    case TYPE_DATETIME:
-    case TYPE_DATETIMEV2: {
-        if (type_str != "java.sql.Timestamp" && type_str != "java.time.LocalDateTime" &&
-            type_str != "java.sql.Date" && type_str != "java.time.LocalDate" &&
-            type_str != "oracle.sql.TIMESTAMP" && type_str != "java.time.OffsetDateTime") {
-            return Status::InternalError(error_msg);
-        }
-        break;
-    }
-    case TYPE_DECIMALV2:
-    case TYPE_DECIMAL32:
-    case TYPE_DECIMAL64:
-    case TYPE_DECIMAL128I: {
-        if (type_str != "java.math.BigDecimal") {
-            return Status::InternalError(error_msg);
-        }
-        break;
-    }
-    case TYPE_ARRAY: {
-        if (type_str != "java.sql.Array" && type_str != "java.lang.String" &&
-            type_str != "java.lang.Object") {
-            return Status::InternalError(error_msg);
-        }
-        if (!slot_desc->type().children[0].children.empty()) {
-            return Status::InternalError("Now doris not support nested array type in array {}.",
-                                         slot_desc->type().debug_string());
-        }
-        _map_column_idx_to_cast_idx[column_index] = _input_array_string_types.size();
-        if (slot_desc->is_nullable()) {
-            _input_array_string_types.push_back(make_nullable(std::make_shared<DataTypeString>()));
-        } else {
-            _input_array_string_types.push_back(std::make_shared<DataTypeString>());
-        }
-        str_array_cols.push_back(
-                _input_array_string_types[_map_column_idx_to_cast_idx[column_index]]
-                        ->create_column());
-        break;
-    }
     case TYPE_HLL: {
         if (type_str != "java.lang.String") {
             return Status::InternalError(error_msg);
@@ -526,7 +370,6 @@
     return Status::OK();
 }
 
->>>>>>> 7bda49b5
 Status JdbcConnector::get_next(bool* eos, std::vector<MutableColumnPtr>& columns, Block* block,
                                int batch_size) {
     if (!_is_open) {
@@ -602,11 +445,8 @@
         //here need to cast string to array type
         if (slot_desc->type().is_array_type()) {
             _cast_string_to_array(slot_desc, block, column_index, num_rows);
-<<<<<<< HEAD
-=======
         } else if (slot_desc->type().is_hll_type()) {
             _cast_string_to_hll(slot_desc, block, column_index, num_rows);
->>>>>>> 7bda49b5
         }
         materialized_column_index++;
     }
@@ -787,8 +627,6 @@
                                       address[1], chars_addres);
         break;
     }
-<<<<<<< HEAD
-=======
     case TYPE_HLL: {
         str_hll_cols[_map_column_idx_to_cast_idx_hll[column_index]]->resize(num_rows);
         if (column_is_nullable) {
@@ -809,7 +647,6 @@
                                       address[1], chars_addres);
         break;
     }
->>>>>>> 7bda49b5
     default: {
         const std::string& error_msg =
                 fmt::format("Fail to convert jdbc value to {} on column: {}",
@@ -865,11 +702,8 @@
                                 "(Ljava/lang/Object;ZIJJJ)V", _executor_get_string_result));
     RETURN_IF_ERROR(register_id(_executor_clazz, "copyBatchArrayResult",
                                 "(Ljava/lang/Object;ZIJJJ)V", _executor_get_array_result));
-<<<<<<< HEAD
-=======
     RETURN_IF_ERROR(register_id(_executor_clazz, "copyBatchHllResult", "(Ljava/lang/Object;ZIJJJ)V",
                                 _executor_get_hll_result));
->>>>>>> 7bda49b5
     RETURN_IF_ERROR(register_id(_executor_clazz, "copyBatchCharResult",
                                 "(Ljava/lang/Object;ZIJJJZ)V", _executor_get_char_result));
 
@@ -895,12 +729,9 @@
 
     RETURN_IF_ERROR(register_id(_executor_clazz, "getBlock", JDBC_EXECUTOR_GET_BLOCK_SIGNATURE,
                                 _executor_get_blocks_id));
-<<<<<<< HEAD
-=======
     RETURN_IF_ERROR(register_id(_executor_clazz, "getBlock",
                                 JDBC_EXECUTOR_GET_BLOCK_WITH_TYPES_SIGNATURE,
                                 _executor_get_blocks_new_id));
->>>>>>> 7bda49b5
     RETURN_IF_ERROR(register_id(_executor_list_clazz, "get", "(I)Ljava/lang/Object;",
                                 _executor_get_list_id));
     RETURN_IF_ERROR(register_id(_executor_string_clazz, "getBytes", "(Ljava/lang/String;)[B",
@@ -919,8 +750,6 @@
     return Status::OK();
 }
 
-<<<<<<< HEAD
-=======
 Status JdbcConnector::_cast_string_to_hll(const SlotDescriptor* slot_desc, Block* block,
                                           int column_index, int rows) {
     DataTypePtr _target_data_type = slot_desc->get_data_type_ptr();
@@ -956,7 +785,6 @@
     return Status::OK();
 }
 
->>>>>>> 7bda49b5
 Status JdbcConnector::_cast_string_to_array(const SlotDescriptor* slot_desc, Block* block,
                                             int column_index, int rows) {
     DataTypePtr _target_data_type = slot_desc->get_data_type_ptr();
