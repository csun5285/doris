--- conflicted
+++ resolved
@@ -220,17 +220,10 @@
     _child_eos = eos;
     DCHECK(!_intermediate_block || _intermediate_block->rows() == 0);
     DCHECK(!_expr_ctxs.empty());
-<<<<<<< HEAD
 
     if (input_block->rows() > 0) {
         _intermediate_block = Block::create_unique();
 
-=======
-
-    if (input_block->rows() > 0) {
-        _intermediate_block = Block::create_unique();
-
->>>>>>> 7bda49b5
         for (auto& expr : _expr_ctxs) {
             int result_column_id = -1;
             RETURN_IF_ERROR(expr->execute(input_block, &result_column_id));
@@ -286,10 +279,6 @@
 }
 
 void VRepeatNode::release_resource(RuntimeState* state) {
-<<<<<<< HEAD
-    VExpr::close(_expr_ctxs, state);
-=======
->>>>>>> 7bda49b5
     ExecNode::release_resource(state);
 }
 
