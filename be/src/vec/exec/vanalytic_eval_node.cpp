--- conflicted
+++ resolved
@@ -167,15 +167,9 @@
     RETURN_IF_ERROR(ExecNode::prepare(state));
     DCHECK(child(0)->row_desc().is_prefix_of(_row_descriptor));
 
-<<<<<<< HEAD
-    auto* memory_usage = runtime_profile()->create_child("PeakMemoryUsage", true, true);
-    runtime_profile()->add_child(memory_usage, false, nullptr);
-    _blocks_memory_usage = memory_usage->AddHighWaterMarkCounter("Blocks", TUnit::BYTES);
-=======
     _memory_usage_counter = ADD_LABEL_COUNTER(runtime_profile(), "MemoryUsage");
     _blocks_memory_usage =
             runtime_profile()->AddHighWaterMarkCounter("Blocks", TUnit::BYTES, "MemoryUsage");
->>>>>>> 7bda49b5
     _evaluation_timer = ADD_TIMER(runtime_profile(), "EvaluationTime");
     SCOPED_TIMER(_evaluation_timer);
 
@@ -274,7 +268,6 @@
         *eos = true;
         return Status::OK();
     }
-<<<<<<< HEAD
 
     while (!_input_eos || _output_block_index < _input_blocks.size()) {
         _found_partition_end = _get_partition_by_end();
@@ -300,38 +293,6 @@
     if (is_closed()) {
         return;
     }
-
-    VExpr::close(_partition_by_eq_expr_ctxs, state);
-    VExpr::close(_order_by_eq_expr_ctxs, state);
-    for (size_t i = 0; i < _agg_functions_size; ++i) {
-        VExpr::close(_agg_expr_ctxs[i], state);
-=======
-
-    while (!_input_eos || _output_block_index < _input_blocks.size()) {
-        _found_partition_end = _get_partition_by_end();
-        _need_more_input = whether_need_next_partition(_found_partition_end);
-        if (_need_more_input) {
-            return Status::OK();
-        }
-        _next_partition = _init_next_partition(_found_partition_end);
-        _init_result_columns();
-        size_t current_block_rows = _input_blocks[_output_block_index].rows();
-        _executor.get_next(current_block_rows);
-        if (_window_end_position == current_block_rows) {
-            break;
-        }
-    }
-    RETURN_IF_ERROR(_output_current_block(output_block));
-    RETURN_IF_ERROR(VExprContext::filter_block(_conjuncts, output_block, output_block->columns()));
-    reached_limit(output_block, eos);
-    return Status::OK();
-}
-
-void VAnalyticEvalNode::release_resource(RuntimeState* state) {
-    if (is_closed()) {
-        return;
->>>>>>> 7bda49b5
-    }
     for (auto* agg_function : _agg_functions) {
         agg_function->close(state);
     }
@@ -339,7 +300,6 @@
     _destroy_agg_status();
     _release_mem();
     return ExecNode::release_resource(state);
-<<<<<<< HEAD
 }
 
 //TODO: maybe could have better strategy, not noly when need data to sink data
@@ -348,16 +308,6 @@
     return _need_more_input;
 }
 
-=======
-}
-
-//TODO: maybe could have better strategy, not noly when need data to sink data
-//even could get some resources in advance as soon as possible
-bool VAnalyticEvalNode::can_write() {
-    return _need_more_input;
-}
-
->>>>>>> 7bda49b5
 bool VAnalyticEvalNode::can_read() {
     if (_need_more_input) {
         return false;
