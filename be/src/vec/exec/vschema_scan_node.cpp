--- conflicted
+++ resolved
@@ -100,13 +100,6 @@
 
     if (tnode.schema_scan_node.__isset.catalog) {
         _scanner_param.catalog = _pool->add(new std::string(tnode.schema_scan_node.catalog));
-<<<<<<< HEAD
-    }
-
-    if (tnode.schema_scan_node.__isset.catalog) {
-        _scanner_param.catalog = _pool->add(new std::string(tnode.schema_scan_node.catalog));
-=======
->>>>>>> 7bda49b5
     }
     return Status::OK();
 }
