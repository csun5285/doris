// Licensed to the Apache Software Foundation (ASF) under one
// or more contributor license agreements.  See the NOTICE file
// distributed with this work for additional information
// regarding copyright ownership.  The ASF licenses this file
// to you under the Apache License, Version 2.0 (the
// "License"); you may not use this file except in compliance
// with the License.  You may obtain a copy of the License at
//
//   http://www.apache.org/licenses/LICENSE-2.0
//
// Unless required by applicable law or agreed to in writing,
// software distributed under the License is distributed on an
// "AS IS" BASIS, WITHOUT WARRANTIES OR CONDITIONS OF ANY
// KIND, either express or implied.  See the License for the
// specific language governing permissions and limitations
// under the License.

#pragma once

#include <opentelemetry/nostd/shared_ptr.h>
#include <stdint.h>

#include <vector>

#include "common/global_types.h"
#include "common/status.h"
#include "exec/exec_node.h"
#include "runtime/descriptors.h"
#include "runtime/runtime_state.h"
#include "util/runtime_profile.h"
#include "util/telemetry/telemetry.h"
#include "vec/columns/column.h"
#include "vec/core/block.h"
#include "vec/core/column_with_type_and_name.h"
#include "vec/data_types/data_type.h"
#include "vec/exprs/table_function/table_function.h"
#include "vec/exprs/vexpr.h"

namespace doris {
class ObjectPool;
class TPlanNode;

namespace vectorized {
class VExprContext;
} // namespace vectorized
} // namespace doris

namespace doris::vectorized {

class VTableFunctionNode final : public ExecNode {
public:
    VTableFunctionNode(doris::ObjectPool* pool, const TPlanNode& tnode, const DescriptorTbl& descs);
    ~VTableFunctionNode() override = default;

    Status init(const TPlanNode& tnode, RuntimeState* state = nullptr) override;
    Status prepare(RuntimeState* state) override;
    Status open(RuntimeState* state) override {
        RETURN_IF_ERROR(alloc_resource(state));
<<<<<<< HEAD
=======
        RETURN_IF_ERROR(VExpr::open(_vfn_ctxs, state));
>>>>>>> 7bda49b5
        return _children[0]->open(state);
    }
    Status get_next(RuntimeState* state, Block* block, bool* eos) override;
    bool need_more_input_data() const { return !_child_block.rows() && !_child_eos; }

    void release_resource(doris::RuntimeState* state) override {
<<<<<<< HEAD
        VExpr::close(_vfn_ctxs, state);

=======
>>>>>>> 7bda49b5
        if (_num_rows_filtered_counter != nullptr) {
            COUNTER_SET(_num_rows_filtered_counter, static_cast<int64_t>(_num_rows_filtered));
        }
        ExecNode::release_resource(state);
    }

    Status push(RuntimeState*, Block* input_block, bool eos) override {
        _child_eos = eos;
        if (input_block->rows() == 0) {
            return Status::OK();
        }

        for (TableFunction* fn : _fns) {
            RETURN_IF_ERROR(fn->process_init(input_block));
        }
        RETURN_IF_ERROR(_process_next_child_row());
        return Status::OK();
    }

    Status pull(RuntimeState* state, Block* output_block, bool* eos) override {
        RETURN_IF_ERROR(_get_expanded_block(state, output_block, eos));
        reached_limit(output_block, eos);
        return Status::OK();
    }

    Block* get_child_block() { return &_child_block; }

private:
    Status _prepare_output_slot_ids(const TPlanNode& tnode);
    bool _is_inner_and_empty();

    // return:
    //  0: all fns are eos
    // -1: all fns are not eos
    // >0: some of fns are eos
    int _find_last_fn_eos_idx();

    bool _roll_table_functions(int last_eos_idx);

    Status _process_next_child_row();

    /*  Now the output tuples for table function node is base_table_tuple + tf1 + tf2 + ...
        But not all slots are used, the real used slots are inside table_function_node.outputSlotIds.
        For case like explode_bitmap:
            SELECT a2,count(*) as a3 FROM A WHERE a1 IN
                (SELECT c1 FROM B LATERAL VIEW explode_bitmap(b1) C as c1)
            GROUP BY a2 ORDER BY a3;
        Actually we only need to output column c1, no need to output columns in bitmap table B.
        Copy large bitmap columns are very expensive and slow.

        Here we check if the slot is really used, otherwise we avoid copy it and just insert a default value.

        A better solution is:
            1. FE: create a new output tuple based on the real output slots;
            2. BE: refractor (V)TableFunctionNode output rows based no the new tuple;
    */
    inline bool _slot_need_copy(SlotId slot_id) const {
        auto id = _output_slots[slot_id]->id();
        return (id < _output_slot_ids.size()) && (_output_slot_ids[id]);
    }

    Status _get_expanded_block(RuntimeState* state, Block* output_block, bool* eos);

    void _copy_output_slots(std::vector<MutableColumnPtr>& columns) {
        if (!_current_row_insert_times) {
            return;
        }
        for (auto index : _output_slot_indexs) {
            auto src_column = _child_block.get_by_position(index).column;
            columns[index]->insert_many_from(*src_column, _cur_child_offset,
                                             _current_row_insert_times);
        }
        _current_row_insert_times = 0;
    }
    int _current_row_insert_times = 0;

    Block _child_block;
    std::vector<SlotDescriptor*> _child_slots;
    std::vector<SlotDescriptor*> _output_slots;
    int64_t _cur_child_offset = 0;

    VExprContextSPtrs _vfn_ctxs;

    std::vector<TableFunction*> _fns;
    int _fn_num = 0;

    std::vector<bool> _output_slot_ids;
    std::vector<int> _output_slot_indexs;
    std::vector<int> _useless_slot_indexs;

    std::vector<int> _child_slot_sizes;
    // indicate if child node reach the end
    bool _child_eos = false;

    RuntimeProfile::Counter* _num_rows_filtered_counter = nullptr;
    uint64_t _num_rows_filtered = 0;
};

} // namespace doris::vectorized<|MERGE_RESOLUTION|>--- conflicted
+++ resolved
@@ -56,21 +56,13 @@
     Status prepare(RuntimeState* state) override;
     Status open(RuntimeState* state) override {
         RETURN_IF_ERROR(alloc_resource(state));
-<<<<<<< HEAD
-=======
         RETURN_IF_ERROR(VExpr::open(_vfn_ctxs, state));
->>>>>>> 7bda49b5
         return _children[0]->open(state);
     }
     Status get_next(RuntimeState* state, Block* block, bool* eos) override;
     bool need_more_input_data() const { return !_child_block.rows() && !_child_eos; }
 
     void release_resource(doris::RuntimeState* state) override {
-<<<<<<< HEAD
-        VExpr::close(_vfn_ctxs, state);
-
-=======
->>>>>>> 7bda49b5
         if (_num_rows_filtered_counter != nullptr) {
             COUNTER_SET(_num_rows_filtered_counter, static_cast<int64_t>(_num_rows_filtered));
         }
