// Licensed to the Apache Software Foundation (ASF) under one
// or more contributor license agreements.  See the NOTICE file
// distributed with this work for additional information
// regarding copyright ownership.  The ASF licenses this file
// to you under the Apache License, Version 2.0 (the
// "License"); you may not use this file except in compliance
// with the License.  You may obtain a copy of the License at
//
//   http://www.apache.org/licenses/LICENSE-2.0
//
// Unless required by applicable law or agreed to in writing,
// software distributed under the License is distributed on an
// "AS IS" BASIS, WITHOUT WARRANTIES OR CONDITIONS OF ANY
// KIND, either express or implied.  See the License for the
// specific language governing permissions and limitations
// under the License.

#pragma once

#include <gen_cpp/PlanNodes_types.h>
#include <gen_cpp/Types_types.h>
#include <stddef.h>
#include <stdint.h>

#include <atomic>
#include <functional>
#include <memory>
#include <string>
#include <vector>

#include "common/global_types.h"
#include "common/status.h"
#include "exec/exec_node.h"
#include "util/runtime_profile.h"
#include "vec/aggregate_functions/aggregate_function.h"
#include "vec/columns/column.h"
#include "vec/common/arena.h"
#include "vec/core/block.h"
#include "vec/data_types/data_type.h"
#include "vec/exprs/vexpr_fwd.h"

namespace doris {
class DescriptorTbl;
class ObjectPool;
class RuntimeState;
class TupleDescriptor;

} // namespace doris

namespace doris::vectorized {

struct BlockRowPos {
    BlockRowPos() : block_num(0), row_num(0), pos(0) {}
    int64_t block_num; //the pos at which block
    int64_t row_num;   //the pos at which row
    int64_t pos;       //pos = all blocks size + row_num
    std::string debug_string() {
        std::string res = "\t block_num: ";
        res += std::to_string(block_num);
        res += "\t row_num: ";
        res += std::to_string(row_num);
        res += "\t pos: ";
        res += std::to_string(pos);
        return res;
    }
};

class AggFnEvaluator;

class VAnalyticEvalNode : public ExecNode {
public:
    ~VAnalyticEvalNode() override = default;
    VAnalyticEvalNode(ObjectPool* pool, const TPlanNode& tnode, const DescriptorTbl& descs);

    Status init(const TPlanNode& tnode, RuntimeState* state = nullptr) override;
    Status prepare(RuntimeState* state) override;
    Status open(RuntimeState* state) override;
    Status get_next(RuntimeState* state, vectorized::Block* block, bool* eos) override;
    Status close(RuntimeState* state) override;
    Status alloc_resource(RuntimeState* state) override;
    void release_resource(RuntimeState* state) override;
    Status sink(doris::RuntimeState* state, vectorized::Block* input_block, bool eos) override;
    Status pull(doris::RuntimeState* state, vectorized::Block* output_block, bool* eos) override;
    bool can_read();
    bool can_write();

protected:
    using ExecNode::debug_string;
    virtual std::string debug_string();

private:
    Status _get_next_for_rows(size_t rows);
    Status _get_next_for_range(size_t rows);
    Status _get_next_for_partition(size_t rows);

    void _execute_for_win_func(int64_t partition_start, int64_t partition_end, int64_t frame_start,
                               int64_t frame_end);

    Status _reset_agg_status();
    Status _init_result_columns();
    Status _create_agg_status();
    Status _destroy_agg_status();
    Status _insert_range_column(vectorized::Block* block, const VExprContextSPtr& expr,
                                IColumn* dst_column, size_t length);

    void _update_order_by_range();
    bool _init_next_partition(BlockRowPos found_partition_end);
    void _insert_result_info(int64_t current_block_rows);
    Status _output_current_block(Block* block);
    BlockRowPos _get_partition_by_end();
    BlockRowPos _compare_row_to_find_end(int idx, BlockRowPos start, BlockRowPos end,
                                         bool need_check_first = false);

    Status _fetch_next_block_data(RuntimeState* state);
    Status _consumed_block_and_init_partition(RuntimeState* state, bool* next_partition, bool* eos);
    bool whether_need_next_partition(BlockRowPos found_partition_end);

    std::string debug_window_bound_string(TAnalyticWindowBoundary b);
    using vectorized_execute = std::function<void(int64_t peer_group_start, int64_t peer_group_end,
                                                  int64_t frame_start, int64_t frame_end)>;
    using vectorized_get_next = std::function<Status(size_t rows)>;
    using vectorized_get_result = std::function<void(int64_t current_block_rows)>;
    using vectorized_closer = std::function<void()>;

    struct executor {
        vectorized_execute execute;
        vectorized_get_next get_next;
        vectorized_get_result insert_result;
        vectorized_closer close;
    };

    executor _executor;

    void _release_mem();

private:
    enum AnalyticFnScope { PARTITION, RANGE, ROWS };
    std::vector<Block> _input_blocks;
    std::vector<int64_t> input_block_first_row_positions;
    std::vector<AggFnEvaluator*> _agg_functions;
    std::vector<VExprContextSPtrs> _agg_expr_ctxs;
    VExprContextSPtrs _partition_by_eq_expr_ctxs;
    VExprContextSPtrs _order_by_eq_expr_ctxs;
    std::vector<std::vector<MutableColumnPtr>> _agg_intput_columns;
    std::vector<MutableColumnPtr> _result_window_columns;

    BlockRowPos _order_by_start;
    BlockRowPos _order_by_end;
    BlockRowPos _partition_by_start;
    BlockRowPos _partition_by_end;
    BlockRowPos _all_block_end;
    std::vector<int64_t> _ordey_by_column_idxs;
    std::vector<int64_t> _partition_by_column_idxs;

    bool _input_eos = false;
    bool _next_partition = false;
    std::atomic_bool _need_more_input = true;
    BlockRowPos _found_partition_end;
    int64_t _input_total_rows = 0;
    int64_t _output_block_index = 0;
    int64_t _window_end_position = 0;
    int64_t _current_row_position = 0;
    int64_t _rows_start_offset = 0;
    int64_t _rows_end_offset = 0;
    size_t _agg_functions_size = 0;
    bool _agg_functions_created = false;

    /// The offset of the n-th functions.
    std::vector<size_t> _offsets_of_aggregate_states;
    /// The total size of the row from the functions.
    size_t _total_size_of_aggregate_states = 0;
    /// The max align size for functions
    size_t _align_aggregate_states = 1;
    std::unique_ptr<Arena> _agg_arena_pool;
    AggregateDataPtr _fn_place_ptr;

    TTupleId _buffered_tuple_id = 0;
    TupleId _intermediate_tuple_id;
    TupleId _output_tuple_id;
    TAnalyticWindow _window;
    AnalyticFnScope _fn_scope;
    TupleDescriptor* _intermediate_tuple_desc;
    TupleDescriptor* _output_tuple_desc;
    std::vector<int64_t> _origin_cols;

    RuntimeProfile::Counter* _evaluation_timer;
<<<<<<< HEAD
=======
    RuntimeProfile::Counter* _memory_usage_counter;
>>>>>>> 7bda49b5
    RuntimeProfile::HighWaterMarkCounter* _blocks_memory_usage;

    std::vector<bool> _change_to_nullable_flags;
};
} // namespace doris::vectorized<|MERGE_RESOLUTION|>--- conflicted
+++ resolved
@@ -184,10 +184,7 @@
     std::vector<int64_t> _origin_cols;
 
     RuntimeProfile::Counter* _evaluation_timer;
-<<<<<<< HEAD
-=======
     RuntimeProfile::Counter* _memory_usage_counter;
->>>>>>> 7bda49b5
     RuntimeProfile::HighWaterMarkCounter* _blocks_memory_usage;
 
     std::vector<bool> _change_to_nullable_flags;
