--- conflicted
+++ resolved
@@ -403,12 +403,8 @@
 }
 
 void VOlapScanNode::scanner_thread(VOlapScanner* scanner) {
-<<<<<<< HEAD
 #if !defined(USE_BTHREAD_SCANNER)
-    SCOPED_ATTACH_TASK(_runtime_state);
-=======
     // SCOPED_ATTACH_TASK(_runtime_state); // TODO Recorded on an independent tracker
->>>>>>> 0c260152
     SCOPED_CONSUME_MEM_TRACKER(mem_tracker());
     Thread::set_self_name("volap_scanner");
 #else
