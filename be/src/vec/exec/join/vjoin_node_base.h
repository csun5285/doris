// Licensed to the Apache Software Foundation (ASF) under one
// or more contributor license agreements.  See the NOTICE file
// distributed with this work for additional information
// regarding copyright ownership.  The ASF licenses this file
// to you under the Apache License, Version 2.0 (the
// "License"); you may not use this file except in compliance
// with the License.  You may obtain a copy of the License at
//
//   http://www.apache.org/licenses/LICENSE-2.0
//
// Unless required by applicable law or agreed to in writing,
// software distributed under the License is distributed on an
// "AS IS" BASIS, WITHOUT WARRANTIES OR CONDITIONS OF ANY
// KIND, either express or implied.  See the License for the
// specific language governing permissions and limitations
// under the License.

#pragma once

#include <gen_cpp/PlanNodes_types.h>

#include <future>
#include <memory>
#include <type_traits>
#include <variant>
#include <vector>

#include "common/status.h"
#include "exec/exec_node.h"
#include "runtime/descriptors.h"
#include "util/runtime_profile.h"
#include "vec/core/block.h"
#include "vec/data_types/data_type.h"
#include "vec/exprs/vexpr_fwd.h"

namespace doris {
class ObjectPool;
class RuntimeState;

} // namespace doris

namespace doris::vectorized {

using JoinOpVariants =
        std::variant<std::integral_constant<TJoinOp::type, TJoinOp::INNER_JOIN>,
                     std::integral_constant<TJoinOp::type, TJoinOp::LEFT_SEMI_JOIN>,
                     std::integral_constant<TJoinOp::type, TJoinOp::LEFT_ANTI_JOIN>,
                     std::integral_constant<TJoinOp::type, TJoinOp::LEFT_OUTER_JOIN>,
                     std::integral_constant<TJoinOp::type, TJoinOp::FULL_OUTER_JOIN>,
                     std::integral_constant<TJoinOp::type, TJoinOp::RIGHT_OUTER_JOIN>,
                     std::integral_constant<TJoinOp::type, TJoinOp::CROSS_JOIN>,
                     std::integral_constant<TJoinOp::type, TJoinOp::RIGHT_SEMI_JOIN>,
                     std::integral_constant<TJoinOp::type, TJoinOp::RIGHT_ANTI_JOIN>,
                     std::integral_constant<TJoinOp::type, TJoinOp::NULL_AWARE_LEFT_ANTI_JOIN>>;

class VJoinNodeBase : public ExecNode {
public:
    VJoinNodeBase(ObjectPool* pool, const TPlanNode& tnode, const DescriptorTbl& descs);

    virtual Status prepare(RuntimeState* state) override;

    virtual Status close(RuntimeState* state) override;

    virtual Status open(RuntimeState* state) override;

    virtual const RowDescriptor& row_desc() const override { return *_output_row_desc; }

    virtual const RowDescriptor& intermediate_row_desc() const override {
        return *_intermediate_row_desc;
    }

    virtual Status alloc_resource(RuntimeState* state) override;
    virtual void release_resource(RuntimeState* state) override;

    virtual Status init(const TPlanNode& tnode, RuntimeState* state = nullptr) override;

protected:
    // Construct the intermediate blocks to store the results from join operation.
    void _construct_mutable_join_block();
    // Convert the intermediate blocks to the final result. For example, if the block from probe
    // side is non-nullable and the join op is righter outer join, we need to convert the non-nullable
    // columns from probe side to a nullable column.
    Status _build_output_block(Block* origin_block, Block* output_block, bool keep_origin = true);
    // Open probe side asynchronously.
    void _probe_side_open_thread(RuntimeState* state, std::promise<Status>* status);

    // Initialize the join operation.
    void _init_join_op();

    virtual void _add_tuple_is_null_column(Block* block) = 0;

    // reset the tuple is null flag column for the next call
    void _reset_tuple_is_null_column();

    // Materialize build relation. For HashJoin, it will build a hash table while a list of build blocks for NLJoin.
    virtual Status _materialize_build_side(RuntimeState* state) = 0;

    virtual void _init_short_circuit_for_probe() { _short_circuit_for_probe = false; }

    TJoinOp::type _join_op;
    JoinOpVariants _join_op_variants;

    bool _have_other_join_conjunct;
    const bool _match_all_probe; // output all rows coming from the probe input. Full/Left Join
    const bool _match_all_build; // output all rows coming from the build input. Full/Right Join
    bool _build_unique;          // build a hash table without duplicated rows. Left semi/anti Join

    const bool _is_right_semi_anti;
    const bool _is_left_semi_anti;
    const bool _is_outer_join;
    const bool _is_mark_join;

    // For null aware left anti join, we apply a short circuit strategy.
    // 1. Set _short_circuit_for_null_in_build_side to true if join operator is null aware left anti join.
    // 2. In build phase, we stop materialize build side when we meet the first null value and set _short_circuit_for_null_in_probe_side to true.
    // 3. In probe phase, if _short_circuit_for_null_in_probe_side is true, join node returns empty block directly. Otherwise, probing will continue as the same as generic left anti join.
    const bool _short_circuit_for_null_in_build_side = false;
    bool _short_circuit_for_null_in_probe_side = false;

    // For some join case, we can apply a short circuit strategy
    // 1. _short_circuit_for_null_in_probe_side = true
    // 2. build side rows is empty, Join op is: inner join/right outer join/left semi/right semi/right anti
    bool _short_circuit_for_probe = false;

    std::unique_ptr<RowDescriptor> _output_row_desc;
    std::unique_ptr<RowDescriptor> _intermediate_row_desc;
    // output expr
    VExprContextSPtrs _output_expr_ctxs;

    Block _join_block;

    MutableColumnPtr _tuple_is_null_left_flag_column;
    MutableColumnPtr _tuple_is_null_right_flag_column;

    RuntimeProfile* _build_phase_profile;
    RuntimeProfile::Counter* _build_timer;
    RuntimeProfile::Counter* _build_get_next_timer;
<<<<<<< HEAD
    RuntimeProfile::Counter* _probe_timer;
=======
>>>>>>> 7bda49b5
    RuntimeProfile::Counter* _build_rows_counter;

    RuntimeProfile* _probe_phase_profile;
    RuntimeProfile::Counter* _probe_timer;
    RuntimeProfile::Counter* _probe_rows_counter;
    RuntimeProfile::Counter* _push_down_timer;
    RuntimeProfile::Counter* _push_compute_timer;
    RuntimeProfile::Counter* _join_filter_timer;
    RuntimeProfile::Counter* _build_output_block_timer;
};

} // namespace doris::vectorized<|MERGE_RESOLUTION|>--- conflicted
+++ resolved
@@ -135,10 +135,6 @@
     RuntimeProfile* _build_phase_profile;
     RuntimeProfile::Counter* _build_timer;
     RuntimeProfile::Counter* _build_get_next_timer;
-<<<<<<< HEAD
-    RuntimeProfile::Counter* _probe_timer;
-=======
->>>>>>> 7bda49b5
     RuntimeProfile::Counter* _build_rows_counter;
 
     RuntimeProfile* _probe_phase_profile;
