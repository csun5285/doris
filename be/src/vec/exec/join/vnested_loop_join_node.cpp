// Licensed to the Apache Software Foundation (ASF) under one
// or more contributor license agreements.  See the NOTICE file
// distributed with this work for additional information
// regarding copyright ownership.  The ASF licenses this file
// to you under the Apache License, Version 2.0 (the
// "License"); you may not use this file except in compliance
// with the License.  You may obtain a copy of the License at
//
//   http://www.apache.org/licenses/LICENSE-2.0
//
// Unless required by applicable law or agreed to in writing,
// software distributed under the License is distributed on an
// "AS IS" BASIS, WITHOUT WARRANTIES OR CONDITIONS OF ANY
// KIND, either express or implied.  See the License for the
// specific language governing permissions and limitations
// under the License.

#include "vec/exec/join/vnested_loop_join_node.h"

#include <gen_cpp/Exprs_types.h>
#include <gen_cpp/Metrics_types.h>
#include <gen_cpp/PlanNodes_types.h>
#include <glog/logging.h>
#include <opentelemetry/nostd/shared_ptr.h>
#include <string.h>

#include <boost/iterator/iterator_facade.hpp>
#include <functional>
#include <sstream>
#include <string>
#include <type_traits>
#include <utility>
#include <variant>

// IWYU pragma: no_include <opentelemetry/common/threadlocal.h>
#include "common/compiler_util.h" // IWYU pragma: keep
#include "common/status.h"
#include "exec/exec_node.h"
#include "exprs/runtime_filter.h"
#include "exprs/runtime_filter_slots_cross.h"
#include "gutil/integral_types.h"
#include "runtime/descriptors.h"
#include "runtime/runtime_filter_mgr.h"
#include "runtime/runtime_state.h"
#include "util/runtime_profile.h"
#include "util/simd/bits.h"
#include "util/telemetry/telemetry.h"
#include "vec/columns/column_const.h"
#include "vec/columns/column_nullable.h"
#include "vec/columns/column_vector.h"
#include "vec/columns/columns_number.h"
#include "vec/common/assert_cast.h"
#include "vec/core/column_with_type_and_name.h"
#include "vec/core/types.h"
#include "vec/data_types/data_type.h"
#include "vec/data_types/data_type_number.h"
#include "vec/exprs/vexpr.h"
#include "vec/exprs/vexpr_context.h"
#include "vec/utils/template_helpers.hpp"

namespace doris {
class ObjectPool;
} // namespace doris

namespace doris::vectorized {

struct RuntimeFilterBuild {
    RuntimeFilterBuild(VNestedLoopJoinNode* join_node) : _join_node(join_node) {}

    Status operator()(RuntimeState* state) {
        if (_join_node->_runtime_filter_descs.empty()) {
            return Status::OK();
        }
        VRuntimeFilterSlotsCross runtime_filter_slots(_join_node->_runtime_filter_descs,
                                                      _join_node->_filter_src_expr_ctxs);

        RETURN_IF_ERROR(runtime_filter_slots.init(state));

        if (!runtime_filter_slots.empty() && !_join_node->_build_blocks.empty()) {
            SCOPED_TIMER(_join_node->_push_compute_timer);
            for (auto& build_block : _join_node->_build_blocks) {
                runtime_filter_slots.insert(&build_block);
            }
        }
        {
            SCOPED_TIMER(_join_node->_push_down_timer);
            RETURN_IF_ERROR(runtime_filter_slots.publish());
        }

        return Status::OK();
    }

private:
    VNestedLoopJoinNode* _join_node;
};

VNestedLoopJoinNode::VNestedLoopJoinNode(ObjectPool* pool, const TPlanNode& tnode,
                                         const DescriptorTbl& descs)
        : VJoinNodeBase(pool, tnode, descs),
          _matched_rows_done(false),
          _left_block_pos(0),
          _left_side_eos(false),
          _old_version_flag(!tnode.__isset.nested_loop_join_node),
          _runtime_filter_descs(tnode.runtime_filters) {}

Status VNestedLoopJoinNode::init(const TPlanNode& tnode, RuntimeState* state) {
    RETURN_IF_ERROR(VJoinNodeBase::init(tnode, state));

    if (tnode.nested_loop_join_node.__isset.is_output_left_side_only) {
        _is_output_left_side_only = tnode.nested_loop_join_node.is_output_left_side_only;
    }

    if (tnode.nested_loop_join_node.__isset.join_conjuncts &&
        !tnode.nested_loop_join_node.join_conjuncts.empty()) {
        RETURN_IF_ERROR(VExpr::create_expr_trees(tnode.nested_loop_join_node.join_conjuncts,
                                                 _join_conjuncts));
    } else if (tnode.nested_loop_join_node.__isset.vjoin_conjunct) {
        VExprContextSPtr context;
        RETURN_IF_ERROR(
                VExpr::create_expr_tree(tnode.nested_loop_join_node.vjoin_conjunct, context));
        _join_conjuncts.emplace_back(context);
    }

    std::vector<TExpr> filter_src_exprs;
    for (size_t i = 0; i < _runtime_filter_descs.size(); i++) {
        filter_src_exprs.push_back(_runtime_filter_descs[i].src_expr);
        RETURN_IF_ERROR(state->runtime_filter_mgr()->register_producer_filter(
                _runtime_filter_descs[i], state->query_options()));
    }
    RETURN_IF_ERROR(vectorized::VExpr::create_expr_trees(filter_src_exprs, _filter_src_expr_ctxs));
    return Status::OK();
}

Status VNestedLoopJoinNode::prepare(RuntimeState* state) {
    SCOPED_TIMER(_runtime_profile->total_time_counter());
    RETURN_IF_ERROR(VJoinNodeBase::prepare(state));
<<<<<<< HEAD

    _build_timer = ADD_TIMER(runtime_profile(), "BuildTime");
    _build_rows_counter = ADD_COUNTER(runtime_profile(), "BuildRows", TUnit::UNIT);
    _probe_rows_counter = ADD_COUNTER(runtime_profile(), "ProbeRows", TUnit::UNIT);
    _probe_timer = ADD_TIMER(runtime_profile(), "ProbeTime");
    _push_down_timer = ADD_TIMER(runtime_profile(), "PushDownTime");
    _push_compute_timer = ADD_TIMER(runtime_profile(), "PushDownComputeTime");
    _join_filter_timer = ADD_TIMER(runtime_profile(), "JoinFilterTimer");

=======
>>>>>>> 7bda49b5
    // pre-compute the tuple index of build tuples in the output row
    int num_build_tuples = child(1)->row_desc().tuple_descriptors().size();

    for (int i = 0; i < num_build_tuples; ++i) {
        TupleDescriptor* build_tuple_desc = child(1)->row_desc().tuple_descriptors()[i];
        auto tuple_idx = _row_descriptor.get_tuple_idx(build_tuple_desc->id());
        RETURN_IF_INVALID_TUPLE_IDX(build_tuple_desc->id(), tuple_idx);
    }

    for (auto& conjunct : _join_conjuncts) {
        RETURN_IF_ERROR(conjunct->prepare(state, *_intermediate_row_desc));
    }
    _num_probe_side_columns = child(0)->row_desc().num_materialized_slots();
    _num_build_side_columns = child(1)->row_desc().num_materialized_slots();
    RETURN_IF_ERROR(VExpr::prepare(_output_expr_ctxs, state, *_intermediate_row_desc));
    RETURN_IF_ERROR(VExpr::prepare(_filter_src_expr_ctxs, state, child(1)->row_desc()));

    _construct_mutable_join_block();
    return Status::OK();
}

Status VNestedLoopJoinNode::close(RuntimeState* state) {
    // avoid double close
    if (is_closed()) {
        return Status::OK();
    }
    _release_mem();

    return VJoinNodeBase::close(state);
}

// TODO: This method should be implemented by the parent class
Status VNestedLoopJoinNode::_materialize_build_side(RuntimeState* state) {
    // Do a full scan of child(1) and store all build row batches.
    {
        SCOPED_TIMER(_build_get_next_timer);
        RETURN_IF_ERROR(child(1)->open(state));
    }

    bool eos = false;
    Block block;
    while (true) {
        RETURN_IF_CANCELLED(state);
<<<<<<< HEAD

        Block block;
        RETURN_IF_ERROR(child(1)->get_next_after_projects(
                state, &block, &eos,
                std::bind((Status(ExecNode::*)(RuntimeState*, vectorized::Block*, bool*)) &
                                  ExecNode::get_next,
                          _children[1], std::placeholders::_1, std::placeholders::_2,
                          std::placeholders::_3)));

        sink(state, &block, eos);
=======
        {
            SCOPED_TIMER(_build_get_next_timer);
            RETURN_IF_ERROR(child(1)->get_next_after_projects(
                    state, &block, &eos,
                    std::bind((Status(ExecNode::*)(RuntimeState*, vectorized::Block*, bool*)) &
                                      ExecNode::get_next,
                              _children[1], std::placeholders::_1, std::placeholders::_2,
                              std::placeholders::_3)));
        }
>>>>>>> 7bda49b5

        sink(state, &block, eos);

        if (eos) {
            break;
        }
    }

    return Status::OK();
}

Status VNestedLoopJoinNode::sink(doris::RuntimeState* state, vectorized::Block* block, bool eos) {
    SCOPED_TIMER(_build_timer);
    auto rows = block->rows();
    auto mem_usage = block->allocated_bytes();

    if (rows != 0) {
        _build_rows += rows;
        _total_mem_usage += mem_usage;
        _build_blocks.emplace_back(std::move(*block));
        if (_match_all_build || _is_right_semi_anti) {
            _build_side_visited_flags.emplace_back(ColumnUInt8::create(rows, 0));
        }
    }
<<<<<<< HEAD

    if (eos) {
        COUNTER_UPDATE(_build_rows_counter, _build_rows);
        RuntimeFilterBuild(this)(state);

=======

    if (eos) {
        COUNTER_UPDATE(_build_rows_counter, _build_rows);
        RuntimeFilterBuild(this)(state);

>>>>>>> 7bda49b5
        // optimize `in bitmap`, see https://github.com/apache/doris/issues/14338
        if (_is_output_left_side_only &&
            ((_join_op == TJoinOp::type::LEFT_SEMI_JOIN && _build_blocks.empty()) ||
             (_join_op == TJoinOp::type::LEFT_ANTI_JOIN && !_build_blocks.empty()))) {
            _left_side_eos = true;
        }
    }
<<<<<<< HEAD

    // optimize `in bitmap`, see https://github.com/apache/doris/issues/14338
    if (_is_output_left_side_only &&
        ((_join_op == TJoinOp::type::LEFT_SEMI_JOIN && _build_blocks.empty()) ||
         (_join_op == TJoinOp::type::LEFT_ANTI_JOIN && !_build_blocks.empty()))) {
        _left_side_eos = true;
    }
=======
>>>>>>> 7bda49b5

    return Status::OK();
}

Status VNestedLoopJoinNode::push(doris::RuntimeState* state, vectorized::Block* block, bool eos) {
    COUNTER_UPDATE(_probe_rows_counter, block->rows());
<<<<<<< HEAD
=======
    _cur_probe_row_visited_flags.resize(block->rows());
    std::fill(_cur_probe_row_visited_flags.begin(), _cur_probe_row_visited_flags.end(), 0);
    _left_block_pos = 0;
>>>>>>> 7bda49b5
    _need_more_input_data = false;
    _left_side_eos = eos;

    if (!_is_output_left_side_only) {
        auto func = [&](auto&& join_op_variants, auto set_build_side_flag,
                        auto set_probe_side_flag) {
            return _generate_join_block_data<std::decay_t<decltype(join_op_variants)>,
                                             set_build_side_flag, set_probe_side_flag>(
                    state, join_op_variants);
        };
        RETURN_IF_ERROR(std::visit(func, _join_op_variants,
                                   make_bool_variant(_match_all_build || _is_right_semi_anti),
                                   make_bool_variant(_match_all_probe || _is_left_semi_anti)));
    }
    return Status::OK();
}

Status VNestedLoopJoinNode::_fresh_left_block(doris::RuntimeState* state) {
    do {
        release_block_memory(_left_block);
        RETURN_IF_ERROR(child(0)->get_next_after_projects(
                state, &_left_block, &_left_side_eos,
                std::bind((Status(ExecNode::*)(RuntimeState*, vectorized::Block*, bool*)) &
                                  ExecNode::get_next,
                          _children[0], std::placeholders::_1, std::placeholders::_2,
                          std::placeholders::_3)));

    } while (_left_block.rows() == 0 && !_left_side_eos);

    return Status::OK();
}

Status VNestedLoopJoinNode::get_next(RuntimeState* state, Block* block, bool* eos) {
    SCOPED_TIMER(_runtime_profile->total_time_counter());
    SCOPED_TIMER(_probe_timer);
    RETURN_IF_CANCELLED(state);

    while (need_more_input_data()) {
        RETURN_IF_ERROR(_fresh_left_block(state));
        push(state, &_left_block, _left_side_eos);
    }

    return pull(state, block, eos);
}

void VNestedLoopJoinNode::_append_left_data_with_null(MutableBlock& mutable_block) const {
    auto& dst_columns = mutable_block.mutable_columns();
    DCHECK(_is_mark_join);
    for (size_t i = 0; i < _num_probe_side_columns; ++i) {
        const ColumnWithTypeAndName& src_column = _left_block.get_by_position(i);
        if (!src_column.column->is_nullable() && dst_columns[i]->is_nullable()) {
            auto origin_sz = dst_columns[i]->size();
            DCHECK(_join_op == TJoinOp::RIGHT_OUTER_JOIN || _join_op == TJoinOp::FULL_OUTER_JOIN);
            assert_cast<ColumnNullable*>(dst_columns[i].get())
                    ->get_nested_column_ptr()
<<<<<<< HEAD
                    ->insert_many_from(*src_column.column, _left_block_pos, 1);
=======
                    ->insert_range_from(*src_column.column, _left_block_start_pos,
                                        _left_side_process_count);
>>>>>>> 7bda49b5
            assert_cast<ColumnNullable*>(dst_columns[i].get())
                    ->get_null_map_column()
                    .get_data()
                    .resize_fill(origin_sz + 1, 0);
        } else {
<<<<<<< HEAD
            dst_columns[i]->insert_many_from(*src_column.column, _left_block_pos, 1);
        }
    }
    for (size_t i = 0; i < _num_build_side_columns; ++i) {
        dst_columns[_num_probe_side_columns + i]->insert_default();
=======
            dst_columns[i]->insert_range_from(*src_column.column, _left_block_start_pos,
                                              _left_side_process_count);
        }
    }
    for (size_t i = 0; i < _num_build_side_columns; ++i) {
        dst_columns[_num_probe_side_columns + i]->insert_many_defaults(_left_side_process_count);
>>>>>>> 7bda49b5
    }
    IColumn::Filter& mark_data = assert_cast<doris::vectorized::ColumnVector<UInt8>&>(
                                         *dst_columns[dst_columns.size() - 1])
                                         .get_data();
<<<<<<< HEAD
    mark_data.resize_fill(mark_data.size() + 1, 0);
=======
    mark_data.resize_fill(mark_data.size() + _left_side_process_count, 0);
>>>>>>> 7bda49b5
}

void VNestedLoopJoinNode::_process_left_child_block(MutableBlock& mutable_block,
                                                    const Block& now_process_build_block) const {
    auto& dst_columns = mutable_block.mutable_columns();
    const int max_added_rows = now_process_build_block.rows();
    for (size_t i = 0; i < _num_probe_side_columns; ++i) {
        const ColumnWithTypeAndName& src_column = _left_block.get_by_position(i);
        if (!src_column.column->is_nullable() && dst_columns[i]->is_nullable()) {
            auto origin_sz = dst_columns[i]->size();
            DCHECK(_join_op == TJoinOp::RIGHT_OUTER_JOIN || _join_op == TJoinOp::FULL_OUTER_JOIN);
            assert_cast<ColumnNullable*>(dst_columns[i].get())
                    ->get_nested_column_ptr()
                    ->insert_many_from(*src_column.column, _left_block_pos, max_added_rows);
            assert_cast<ColumnNullable*>(dst_columns[i].get())
                    ->get_null_map_column()
                    .get_data()
                    .resize_fill(origin_sz + max_added_rows, 0);
        } else {
            dst_columns[i]->insert_many_from(*src_column.column, _left_block_pos, max_added_rows);
        }
    }
    for (size_t i = 0; i < _num_build_side_columns; ++i) {
        const ColumnWithTypeAndName& src_column = now_process_build_block.get_by_position(i);
        if (!src_column.column->is_nullable() &&
            dst_columns[_num_probe_side_columns + i]->is_nullable()) {
            auto origin_sz = dst_columns[_num_probe_side_columns + i]->size();
            DCHECK(_join_op == TJoinOp::LEFT_OUTER_JOIN || _join_op == TJoinOp::FULL_OUTER_JOIN);
            assert_cast<ColumnNullable*>(dst_columns[_num_probe_side_columns + i].get())
                    ->get_nested_column_ptr()
                    ->insert_range_from(*src_column.column.get(), 0, max_added_rows);
            assert_cast<ColumnNullable*>(dst_columns[_num_probe_side_columns + i].get())
                    ->get_null_map_column()
                    .get_data()
                    .resize_fill(origin_sz + max_added_rows, 0);
        } else {
            dst_columns[_num_probe_side_columns + i]->insert_range_from(*src_column.column.get(), 0,
                                                                        max_added_rows);
        }
    }
}

void VNestedLoopJoinNode::_update_additional_flags(Block* block) {
    if (_is_outer_join) {
        auto p0 = _tuple_is_null_left_flag_column->assume_mutable();
        auto p1 = _tuple_is_null_right_flag_column->assume_mutable();
        auto& left_null_map = reinterpret_cast<ColumnUInt8&>(*p0);
        auto& right_null_map = reinterpret_cast<ColumnUInt8&>(*p1);
        auto left_size = left_null_map.size();
        auto right_size = right_null_map.size();

        if (left_size < block->rows()) {
            left_null_map.get_data().resize_fill(block->rows(), 0);
        }
        if (right_size < block->rows()) {
            right_null_map.get_data().resize_fill(block->rows(), 0);
        }
    }
    if (_is_mark_join) {
        IColumn::Filter& mark_data =
                assert_cast<doris::vectorized::ColumnVector<UInt8>&>(
                        *block->get_by_position(block->columns() - 1).column->assume_mutable())
                        .get_data();
        if (mark_data.size() < block->rows()) {
            mark_data.resize_fill(block->rows(), 1);
        }
    }
}

void VNestedLoopJoinNode::_resize_fill_tuple_is_null_column(size_t new_size, int left_flag,
                                                            int right_flag) {
    if (_is_outer_join) {
        reinterpret_cast<ColumnUInt8*>(_tuple_is_null_left_flag_column.get())
                ->get_data()
                .resize_fill(new_size, left_flag);
        reinterpret_cast<ColumnUInt8*>(_tuple_is_null_right_flag_column.get())
                ->get_data()
                .resize_fill(new_size, right_flag);
    }
}

void VNestedLoopJoinNode::_add_tuple_is_null_column(Block* block) {
    if (_is_outer_join) {
        auto p0 = _tuple_is_null_left_flag_column->assume_mutable();
        auto p1 = _tuple_is_null_right_flag_column->assume_mutable();
        block->insert({std::move(p0), std::make_shared<vectorized::DataTypeUInt8>(),
                       "left_tuples_is_null"});
        block->insert({std::move(p1), std::make_shared<vectorized::DataTypeUInt8>(),
                       "right_tuples_is_null"});
    }
}

template <bool BuildSide, bool IsSemi>
void VNestedLoopJoinNode::_finalize_current_phase(MutableBlock& mutable_block, size_t batch_size) {
    auto& dst_columns = mutable_block.mutable_columns();
    DCHECK_GT(dst_columns.size(), 0);
    auto column_size = dst_columns[0]->size();
    if constexpr (BuildSide) {
        DCHECK(!_is_mark_join);
        auto build_block_sz = _build_blocks.size();
        size_t i = _output_null_idx_build_side;
        for (; i < build_block_sz and column_size < batch_size; i++) {
            const auto& cur_block = _build_blocks[i];
            const auto* __restrict cur_visited_flags =
                    assert_cast<ColumnUInt8*>(_build_side_visited_flags[i].get())
                            ->get_data()
                            .data();
            const auto num_rows = cur_block.rows();

            std::vector<int> selector(num_rows);
            size_t selector_idx = 0;
            for (size_t j = 0; j < num_rows; j++) {
                if constexpr (IsSemi) {
                    if (cur_visited_flags[j]) {
                        selector[selector_idx++] = j;
                    }
                } else {
                    if (!cur_visited_flags[j]) {
                        selector[selector_idx++] = j;
                    }
                }
            }

            column_size += selector_idx;
            for (size_t j = 0; j < _num_probe_side_columns; ++j) {
                DCHECK(_join_op == TJoinOp::RIGHT_OUTER_JOIN ||
                       _join_op == TJoinOp::FULL_OUTER_JOIN ||
                       _join_op == TJoinOp::RIGHT_ANTI_JOIN ||
                       _join_op == TJoinOp::RIGHT_SEMI_JOIN);
                dst_columns[j]->insert_many_defaults(selector_idx);
            }
            for (size_t j = 0; j < _num_build_side_columns; ++j) {
                auto src_column = cur_block.get_by_position(j);
                if (!src_column.column->is_nullable() &&
                    dst_columns[_num_probe_side_columns + j]->is_nullable()) {
                    DCHECK(_join_op == TJoinOp::FULL_OUTER_JOIN);
                    assert_cast<ColumnNullable*>(dst_columns[_num_probe_side_columns + j].get())
                            ->get_nested_column_ptr()
                            ->insert_indices_from(*src_column.column, selector.data(),
                                                  selector.data() + selector_idx);
                    assert_cast<ColumnNullable*>(dst_columns[_num_probe_side_columns + j].get())
                            ->get_null_map_column()
                            .get_data()
                            .resize_fill(column_size, 0);
                } else {
                    dst_columns[_num_probe_side_columns + j]->insert_indices_from(
                            *src_column.column.get(), selector.data(),
                            selector.data() + selector_idx);
                }
            }
            _resize_fill_tuple_is_null_column(column_size, 1, 0);
        }
        _output_null_idx_build_side = i;
    } else {
<<<<<<< HEAD
        if constexpr (IsSemi) {
            if (!_cur_probe_row_visited_flags && !_is_mark_join) {
                return;
            }
        } else {
            if (_cur_probe_row_visited_flags && !_is_mark_join) {
                return;
            }
        }

        auto new_size = column_size + 1;
        if (_is_mark_join) {
            IColumn::Filter& mark_data = assert_cast<doris::vectorized::ColumnVector<UInt8>&>(
                                                 *dst_columns[dst_columns.size() - 1])
                                                 .get_data();
            mark_data.resize_fill(mark_data.size() + 1,
                                  (IsSemi && !_cur_probe_row_visited_flags) ||
                                                  (!IsSemi && _cur_probe_row_visited_flags)
                                          ? 0
                                          : 1);
        }

        DCHECK_LT(_left_block_pos, _left_block.rows());
        for (size_t i = 0; i < _num_probe_side_columns; ++i) {
            const ColumnWithTypeAndName src_column = _left_block.get_by_position(i);
            if (!src_column.column->is_nullable() && dst_columns[i]->is_nullable()) {
                DCHECK(_join_op == TJoinOp::FULL_OUTER_JOIN);
                assert_cast<ColumnNullable*>(dst_columns[i].get())
                        ->get_nested_column_ptr()
                        ->insert_many_from(*src_column.column, _left_block_pos, 1);
                assert_cast<ColumnNullable*>(dst_columns[i].get())
                        ->get_null_map_column()
                        .get_data()
                        .resize_fill(new_size, 0);
            } else {
                dst_columns[i]->insert_many_from(*src_column.column, _left_block_pos, 1);
            }
        }
        for (size_t i = 0; i < _num_build_side_columns; ++i) {
            dst_columns[_num_probe_side_columns + i]->insert_default();
        }
        _resize_fill_tuple_is_null_column(new_size, 0, 1);
=======
        if (!_is_mark_join) {
            auto new_size = column_size;
            DCHECK_LE(_left_block_start_pos + _left_side_process_count, _left_block.rows());
            for (int j = _left_block_start_pos;
                 j < _left_block_start_pos + _left_side_process_count; ++j) {
                if (_cur_probe_row_visited_flags[j] == IsSemi) {
                    new_size++;
                    for (size_t i = 0; i < _num_probe_side_columns; ++i) {
                        const ColumnWithTypeAndName src_column = _left_block.get_by_position(i);
                        if (!src_column.column->is_nullable() && dst_columns[i]->is_nullable()) {
                            DCHECK(_join_op == TJoinOp::FULL_OUTER_JOIN);
                            assert_cast<ColumnNullable*>(dst_columns[i].get())
                                    ->get_nested_column_ptr()
                                    ->insert_many_from(*src_column.column, j, 1);
                            assert_cast<ColumnNullable*>(dst_columns[i].get())
                                    ->get_null_map_column()
                                    .get_data()
                                    .resize_fill(new_size, 0);
                        } else {
                            dst_columns[i]->insert_many_from(*src_column.column, j, 1);
                        }
                    }
                }
            }
            if (new_size > column_size) {
                for (size_t i = 0; i < _num_build_side_columns; ++i) {
                    dst_columns[_num_probe_side_columns + i]->insert_many_defaults(new_size -
                                                                                   column_size);
                }
                _resize_fill_tuple_is_null_column(new_size, 0, 1);
            }
        } else {
            IColumn::Filter& mark_data = assert_cast<doris::vectorized::ColumnVector<UInt8>&>(
                                                 *dst_columns[dst_columns.size() - 1])
                                                 .get_data();
            mark_data.reserve(mark_data.size() + _left_side_process_count);
            DCHECK_LT(_left_block_pos, _left_block.rows());
            for (int j = _left_block_start_pos;
                 j < _left_block_start_pos + _left_side_process_count; ++j) {
                mark_data.emplace_back(IsSemi != _cur_probe_row_visited_flags[j]);
                for (size_t i = 0; i < _num_probe_side_columns; ++i) {
                    const ColumnWithTypeAndName src_column = _left_block.get_by_position(i);
                    DCHECK(_join_op != TJoinOp::FULL_OUTER_JOIN);
                    dst_columns[i]->insert_from(*src_column.column, j);
                }
            }
        }
>>>>>>> 7bda49b5
    }
}

void VNestedLoopJoinNode::_reset_with_next_probe_row() {
    // TODO: need a vector of left block to register the _probe_row_visited_flags
<<<<<<< HEAD
    _cur_probe_row_visited_flags = false;
=======
>>>>>>> 7bda49b5
    _current_build_pos = 0;
    _left_block_pos++;
}

#define CLEAR_BLOCK                                                  \
    for (size_t i = 0; i < column_to_keep; ++i) {                    \
        block->get_by_position(i).column->assume_mutable()->clear(); \
    }

// need exception safety
template <typename Filter, bool SetBuildSideFlag, bool SetProbeSideFlag>
void VNestedLoopJoinNode::_do_filtering_and_update_visited_flags_impl(
        Block* block, int column_to_keep, int build_block_idx, int processed_blocks_num,
        bool materialize, Filter& filter) {
    if constexpr (SetBuildSideFlag) {
        for (size_t i = 0; i < processed_blocks_num; i++) {
            auto& build_side_flag =
                    assert_cast<ColumnUInt8*>(_build_side_visited_flags[build_block_idx].get())
                            ->get_data();
            auto* __restrict build_side_flag_data = build_side_flag.data();
            auto cur_sz = build_side_flag.size();
<<<<<<< HEAD
            const size_t offset = _offset_stack.top();
            _offset_stack.pop();
=======
            const size_t offset = _build_offset_stack.top();
            _build_offset_stack.pop();
>>>>>>> 7bda49b5
            for (size_t j = 0; j < cur_sz; j++) {
                build_side_flag_data[j] |= filter[offset + j];
            }
            build_block_idx = build_block_idx == 0 ? _build_blocks.size() - 1 : build_block_idx - 1;
        }
    }
    if constexpr (SetProbeSideFlag) {
<<<<<<< HEAD
        _cur_probe_row_visited_flags |= simd::contain_byte<uint8>(filter.data(), filter.size(), 1);
=======
        int end = filter.size();
        for (int i = _left_block_pos == _left_block.rows() ? _left_block_pos - 1 : _left_block_pos;
             i >= _left_block_start_pos; i--) {
            int offset = 0;
            if (!_probe_offset_stack.empty()) {
                offset = _probe_offset_stack.top();
                _probe_offset_stack.pop();
            }
            if (!_cur_probe_row_visited_flags[i]) {
                _cur_probe_row_visited_flags[i] =
                        simd::contain_byte<uint8>(filter.data() + offset, end - offset, 1) ? 1 : 0;
            }
            end = offset;
        }
>>>>>>> 7bda49b5
    }
    if (materialize) {
        Block::filter_block_internal(block, filter, column_to_keep);
    } else {
        CLEAR_BLOCK
    }
}

// need exception safety
template <bool SetBuildSideFlag, bool SetProbeSideFlag, bool IgnoreNull>
Status VNestedLoopJoinNode::_do_filtering_and_update_visited_flags(Block* block, bool materialize) {
    auto column_to_keep = block->columns();
    // If we need to set visited flags for build side,
    // 1. Execute conjuncts and get a column with bool type to do filtering.
    // 2. Use bool column to update build-side visited flags.
    // 3. Use bool column to do filtering.
    size_t build_block_idx =
            _current_build_pos == 0 ? _build_blocks.size() - 1 : _current_build_pos - 1;
<<<<<<< HEAD
    size_t processed_blocks_num = _offset_stack.size();
=======
    size_t processed_blocks_num = _build_offset_stack.size();
>>>>>>> 7bda49b5
    if (LIKELY(!_join_conjuncts.empty() && block->rows() > 0)) {
        IColumn::Filter filter(block->rows(), 1);
        bool can_filter_all = false;
        RETURN_IF_ERROR(VExprContext::execute_conjuncts(_join_conjuncts, nullptr, IgnoreNull, block,
                                                        &filter, &can_filter_all));

        if (can_filter_all) {
            CLEAR_BLOCK
<<<<<<< HEAD
=======
            std::stack<uint16_t> empty1;
            _probe_offset_stack.swap(empty1);

            std::stack<uint16_t> empty2;
            _build_offset_stack.swap(empty2);
>>>>>>> 7bda49b5
        } else {
            _do_filtering_and_update_visited_flags_impl<decltype(filter), SetBuildSideFlag,
                                                        SetProbeSideFlag>(
                    block, column_to_keep, build_block_idx, processed_blocks_num, materialize,
                    filter);
        }
    } else if (block->rows() > 0) {
        if constexpr (SetBuildSideFlag) {
            for (size_t i = 0; i < processed_blocks_num; i++) {
                auto& build_side_flag =
                        assert_cast<ColumnUInt8*>(_build_side_visited_flags[build_block_idx].get())
                                ->get_data();
                auto* __restrict build_side_flag_data = build_side_flag.data();
                auto cur_sz = build_side_flag.size();
<<<<<<< HEAD
                _offset_stack.pop();
=======
                _build_offset_stack.pop();
>>>>>>> 7bda49b5
                memset(reinterpret_cast<void*>(build_side_flag_data), 1, cur_sz);
                build_block_idx =
                        build_block_idx == 0 ? _build_blocks.size() - 1 : build_block_idx - 1;
            }
        }
        if constexpr (SetProbeSideFlag) {
<<<<<<< HEAD
            _cur_probe_row_visited_flags = true;
=======
            std::stack<uint16_t> empty;
            _probe_offset_stack.swap(empty);
            std::fill(_cur_probe_row_visited_flags.begin(), _cur_probe_row_visited_flags.end(), 1);
>>>>>>> 7bda49b5
        }
        if (!materialize) {
            CLEAR_BLOCK
        }
    }
    Block::erase_useless_column(block, column_to_keep);
    return Status::OK();
}

Status VNestedLoopJoinNode::alloc_resource(doris::RuntimeState* state) {
    RETURN_IF_ERROR(VJoinNodeBase::alloc_resource(state));
    for (auto& conjunct : _join_conjuncts) {
        RETURN_IF_ERROR(conjunct->open(state));
    }
    return VExpr::open(_filter_src_expr_ctxs, state);
}

Status VNestedLoopJoinNode::open(RuntimeState* state) {
    SCOPED_TIMER(_runtime_profile->total_time_counter());
    RETURN_IF_ERROR(VJoinNodeBase::open(state));
    RETURN_IF_CANCELLED(state);
    // We can close the right child to release its resources because its input has been
    // fully consumed.
    child(1)->close(state);
    return Status::OK();
}

void VNestedLoopJoinNode::debug_string(int indentation_level, std::stringstream* out) const {
    *out << std::string(indentation_level * 2, ' ');
    *out << "VNestedLoopJoinNode";
    *out << "(need_more_input_data=" << (need_more_input_data() ? "true" : "false")
         << " left_block_pos=" << _left_block_pos;
    *out << ")\n children=";
    VJoinNodeBase::debug_string(indentation_level, out);
    *out << ")";
}

void VNestedLoopJoinNode::_release_mem() {
    _left_block.clear();

    Blocks tmp_build_blocks;
    _build_blocks.swap(tmp_build_blocks);

    MutableColumns tmp_build_side_visited_flags;
    _build_side_visited_flags.swap(tmp_build_side_visited_flags);

    _tuple_is_null_left_flag_column = nullptr;
    _tuple_is_null_right_flag_column = nullptr;
}

Status VNestedLoopJoinNode::pull(RuntimeState* state, vectorized::Block* block, bool* eos) {
    if (_is_output_left_side_only) {
        RETURN_IF_ERROR(_build_output_block(&_left_block, block));
        *eos = _left_side_eos;
        _need_more_input_data = !_left_side_eos;
    } else {
        *eos = (_match_all_build || _is_right_semi_anti)
                       ? _output_null_idx_build_side == _build_blocks.size() && _matched_rows_done
                       : _matched_rows_done;

        {
            Block tmp_block = _join_block;
<<<<<<< HEAD
=======

            // Here make _join_block release the columns' ptr
            _join_block.set_columns(_join_block.clone_empty_columns());

>>>>>>> 7bda49b5
            _add_tuple_is_null_column(&tmp_block);
            {
                SCOPED_TIMER(_join_filter_timer);
                RETURN_IF_ERROR(
                        VExprContext::filter_block(_conjuncts, &tmp_block, tmp_block.columns()));
            }
<<<<<<< HEAD
            RETURN_IF_ERROR(_build_output_block(&tmp_block, block));
=======
            RETURN_IF_ERROR(_build_output_block(&tmp_block, block, false));
>>>>>>> 7bda49b5
            _reset_tuple_is_null_column();
        }
        _join_block.clear_column_data();

        if (!(*eos) and !_need_more_input_data) {
            auto func = [&](auto&& join_op_variants, auto set_build_side_flag,
                            auto set_probe_side_flag) {
                return _generate_join_block_data<std::decay_t<decltype(join_op_variants)>,
                                                 set_build_side_flag, set_probe_side_flag>(
                        state, join_op_variants);
            };
            RETURN_IF_ERROR(std::visit(func, _join_op_variants,
                                       make_bool_variant(_match_all_build || _is_right_semi_anti),
                                       make_bool_variant(_match_all_probe || _is_left_semi_anti)));
        }
    }

    reached_limit(block, eos);
    return Status::OK();
}

bool VNestedLoopJoinNode::need_more_input_data() const {
<<<<<<< HEAD
    return _need_more_input_data and !_left_side_eos;
=======
    return _need_more_input_data and !_left_side_eos and _join_block.rows() == 0;
>>>>>>> 7bda49b5
}

void VNestedLoopJoinNode::release_resource(doris::RuntimeState* state) {
    VJoinNodeBase::release_resource(state);
<<<<<<< HEAD
    VExpr::close(_filter_src_expr_ctxs, state);
    for (auto& conjunct : _join_conjuncts) {
        conjunct->close(state);
    }
=======
>>>>>>> 7bda49b5
}

} // namespace doris::vectorized<|MERGE_RESOLUTION|>--- conflicted
+++ resolved
@@ -134,18 +134,6 @@
 Status VNestedLoopJoinNode::prepare(RuntimeState* state) {
     SCOPED_TIMER(_runtime_profile->total_time_counter());
     RETURN_IF_ERROR(VJoinNodeBase::prepare(state));
-<<<<<<< HEAD
-
-    _build_timer = ADD_TIMER(runtime_profile(), "BuildTime");
-    _build_rows_counter = ADD_COUNTER(runtime_profile(), "BuildRows", TUnit::UNIT);
-    _probe_rows_counter = ADD_COUNTER(runtime_profile(), "ProbeRows", TUnit::UNIT);
-    _probe_timer = ADD_TIMER(runtime_profile(), "ProbeTime");
-    _push_down_timer = ADD_TIMER(runtime_profile(), "PushDownTime");
-    _push_compute_timer = ADD_TIMER(runtime_profile(), "PushDownComputeTime");
-    _join_filter_timer = ADD_TIMER(runtime_profile(), "JoinFilterTimer");
-
-=======
->>>>>>> 7bda49b5
     // pre-compute the tuple index of build tuples in the output row
     int num_build_tuples = child(1)->row_desc().tuple_descriptors().size();
 
@@ -189,18 +177,6 @@
     Block block;
     while (true) {
         RETURN_IF_CANCELLED(state);
-<<<<<<< HEAD
-
-        Block block;
-        RETURN_IF_ERROR(child(1)->get_next_after_projects(
-                state, &block, &eos,
-                std::bind((Status(ExecNode::*)(RuntimeState*, vectorized::Block*, bool*)) &
-                                  ExecNode::get_next,
-                          _children[1], std::placeholders::_1, std::placeholders::_2,
-                          std::placeholders::_3)));
-
-        sink(state, &block, eos);
-=======
         {
             SCOPED_TIMER(_build_get_next_timer);
             RETURN_IF_ERROR(child(1)->get_next_after_projects(
@@ -210,7 +186,6 @@
                               _children[1], std::placeholders::_1, std::placeholders::_2,
                               std::placeholders::_3)));
         }
->>>>>>> 7bda49b5
 
         sink(state, &block, eos);
 
@@ -235,19 +210,11 @@
             _build_side_visited_flags.emplace_back(ColumnUInt8::create(rows, 0));
         }
     }
-<<<<<<< HEAD
 
     if (eos) {
         COUNTER_UPDATE(_build_rows_counter, _build_rows);
         RuntimeFilterBuild(this)(state);
 
-=======
-
-    if (eos) {
-        COUNTER_UPDATE(_build_rows_counter, _build_rows);
-        RuntimeFilterBuild(this)(state);
-
->>>>>>> 7bda49b5
         // optimize `in bitmap`, see https://github.com/apache/doris/issues/14338
         if (_is_output_left_side_only &&
             ((_join_op == TJoinOp::type::LEFT_SEMI_JOIN && _build_blocks.empty()) ||
@@ -255,28 +222,15 @@
             _left_side_eos = true;
         }
     }
-<<<<<<< HEAD
-
-    // optimize `in bitmap`, see https://github.com/apache/doris/issues/14338
-    if (_is_output_left_side_only &&
-        ((_join_op == TJoinOp::type::LEFT_SEMI_JOIN && _build_blocks.empty()) ||
-         (_join_op == TJoinOp::type::LEFT_ANTI_JOIN && !_build_blocks.empty()))) {
-        _left_side_eos = true;
-    }
-=======
->>>>>>> 7bda49b5
 
     return Status::OK();
 }
 
 Status VNestedLoopJoinNode::push(doris::RuntimeState* state, vectorized::Block* block, bool eos) {
     COUNTER_UPDATE(_probe_rows_counter, block->rows());
-<<<<<<< HEAD
-=======
     _cur_probe_row_visited_flags.resize(block->rows());
     std::fill(_cur_probe_row_visited_flags.begin(), _cur_probe_row_visited_flags.end(), 0);
     _left_block_pos = 0;
->>>>>>> 7bda49b5
     _need_more_input_data = false;
     _left_side_eos = eos;
 
@@ -332,40 +286,24 @@
             DCHECK(_join_op == TJoinOp::RIGHT_OUTER_JOIN || _join_op == TJoinOp::FULL_OUTER_JOIN);
             assert_cast<ColumnNullable*>(dst_columns[i].get())
                     ->get_nested_column_ptr()
-<<<<<<< HEAD
-                    ->insert_many_from(*src_column.column, _left_block_pos, 1);
-=======
                     ->insert_range_from(*src_column.column, _left_block_start_pos,
                                         _left_side_process_count);
->>>>>>> 7bda49b5
             assert_cast<ColumnNullable*>(dst_columns[i].get())
                     ->get_null_map_column()
                     .get_data()
                     .resize_fill(origin_sz + 1, 0);
         } else {
-<<<<<<< HEAD
-            dst_columns[i]->insert_many_from(*src_column.column, _left_block_pos, 1);
-        }
-    }
-    for (size_t i = 0; i < _num_build_side_columns; ++i) {
-        dst_columns[_num_probe_side_columns + i]->insert_default();
-=======
             dst_columns[i]->insert_range_from(*src_column.column, _left_block_start_pos,
                                               _left_side_process_count);
         }
     }
     for (size_t i = 0; i < _num_build_side_columns; ++i) {
         dst_columns[_num_probe_side_columns + i]->insert_many_defaults(_left_side_process_count);
->>>>>>> 7bda49b5
     }
     IColumn::Filter& mark_data = assert_cast<doris::vectorized::ColumnVector<UInt8>&>(
                                          *dst_columns[dst_columns.size() - 1])
                                          .get_data();
-<<<<<<< HEAD
-    mark_data.resize_fill(mark_data.size() + 1, 0);
-=======
     mark_data.resize_fill(mark_data.size() + _left_side_process_count, 0);
->>>>>>> 7bda49b5
 }
 
 void VNestedLoopJoinNode::_process_left_child_block(MutableBlock& mutable_block,
@@ -520,50 +458,6 @@
         }
         _output_null_idx_build_side = i;
     } else {
-<<<<<<< HEAD
-        if constexpr (IsSemi) {
-            if (!_cur_probe_row_visited_flags && !_is_mark_join) {
-                return;
-            }
-        } else {
-            if (_cur_probe_row_visited_flags && !_is_mark_join) {
-                return;
-            }
-        }
-
-        auto new_size = column_size + 1;
-        if (_is_mark_join) {
-            IColumn::Filter& mark_data = assert_cast<doris::vectorized::ColumnVector<UInt8>&>(
-                                                 *dst_columns[dst_columns.size() - 1])
-                                                 .get_data();
-            mark_data.resize_fill(mark_data.size() + 1,
-                                  (IsSemi && !_cur_probe_row_visited_flags) ||
-                                                  (!IsSemi && _cur_probe_row_visited_flags)
-                                          ? 0
-                                          : 1);
-        }
-
-        DCHECK_LT(_left_block_pos, _left_block.rows());
-        for (size_t i = 0; i < _num_probe_side_columns; ++i) {
-            const ColumnWithTypeAndName src_column = _left_block.get_by_position(i);
-            if (!src_column.column->is_nullable() && dst_columns[i]->is_nullable()) {
-                DCHECK(_join_op == TJoinOp::FULL_OUTER_JOIN);
-                assert_cast<ColumnNullable*>(dst_columns[i].get())
-                        ->get_nested_column_ptr()
-                        ->insert_many_from(*src_column.column, _left_block_pos, 1);
-                assert_cast<ColumnNullable*>(dst_columns[i].get())
-                        ->get_null_map_column()
-                        .get_data()
-                        .resize_fill(new_size, 0);
-            } else {
-                dst_columns[i]->insert_many_from(*src_column.column, _left_block_pos, 1);
-            }
-        }
-        for (size_t i = 0; i < _num_build_side_columns; ++i) {
-            dst_columns[_num_probe_side_columns + i]->insert_default();
-        }
-        _resize_fill_tuple_is_null_column(new_size, 0, 1);
-=======
         if (!_is_mark_join) {
             auto new_size = column_size;
             DCHECK_LE(_left_block_start_pos + _left_side_process_count, _left_block.rows());
@@ -611,16 +505,11 @@
                 }
             }
         }
->>>>>>> 7bda49b5
     }
 }
 
 void VNestedLoopJoinNode::_reset_with_next_probe_row() {
     // TODO: need a vector of left block to register the _probe_row_visited_flags
-<<<<<<< HEAD
-    _cur_probe_row_visited_flags = false;
-=======
->>>>>>> 7bda49b5
     _current_build_pos = 0;
     _left_block_pos++;
 }
@@ -642,13 +531,8 @@
                             ->get_data();
             auto* __restrict build_side_flag_data = build_side_flag.data();
             auto cur_sz = build_side_flag.size();
-<<<<<<< HEAD
-            const size_t offset = _offset_stack.top();
-            _offset_stack.pop();
-=======
             const size_t offset = _build_offset_stack.top();
             _build_offset_stack.pop();
->>>>>>> 7bda49b5
             for (size_t j = 0; j < cur_sz; j++) {
                 build_side_flag_data[j] |= filter[offset + j];
             }
@@ -656,9 +540,6 @@
         }
     }
     if constexpr (SetProbeSideFlag) {
-<<<<<<< HEAD
-        _cur_probe_row_visited_flags |= simd::contain_byte<uint8>(filter.data(), filter.size(), 1);
-=======
         int end = filter.size();
         for (int i = _left_block_pos == _left_block.rows() ? _left_block_pos - 1 : _left_block_pos;
              i >= _left_block_start_pos; i--) {
@@ -673,7 +554,6 @@
             }
             end = offset;
         }
->>>>>>> 7bda49b5
     }
     if (materialize) {
         Block::filter_block_internal(block, filter, column_to_keep);
@@ -692,11 +572,7 @@
     // 3. Use bool column to do filtering.
     size_t build_block_idx =
             _current_build_pos == 0 ? _build_blocks.size() - 1 : _current_build_pos - 1;
-<<<<<<< HEAD
-    size_t processed_blocks_num = _offset_stack.size();
-=======
     size_t processed_blocks_num = _build_offset_stack.size();
->>>>>>> 7bda49b5
     if (LIKELY(!_join_conjuncts.empty() && block->rows() > 0)) {
         IColumn::Filter filter(block->rows(), 1);
         bool can_filter_all = false;
@@ -705,14 +581,11 @@
 
         if (can_filter_all) {
             CLEAR_BLOCK
-<<<<<<< HEAD
-=======
             std::stack<uint16_t> empty1;
             _probe_offset_stack.swap(empty1);
 
             std::stack<uint16_t> empty2;
             _build_offset_stack.swap(empty2);
->>>>>>> 7bda49b5
         } else {
             _do_filtering_and_update_visited_flags_impl<decltype(filter), SetBuildSideFlag,
                                                         SetProbeSideFlag>(
@@ -727,24 +600,16 @@
                                 ->get_data();
                 auto* __restrict build_side_flag_data = build_side_flag.data();
                 auto cur_sz = build_side_flag.size();
-<<<<<<< HEAD
-                _offset_stack.pop();
-=======
                 _build_offset_stack.pop();
->>>>>>> 7bda49b5
                 memset(reinterpret_cast<void*>(build_side_flag_data), 1, cur_sz);
                 build_block_idx =
                         build_block_idx == 0 ? _build_blocks.size() - 1 : build_block_idx - 1;
             }
         }
         if constexpr (SetProbeSideFlag) {
-<<<<<<< HEAD
-            _cur_probe_row_visited_flags = true;
-=======
             std::stack<uint16_t> empty;
             _probe_offset_stack.swap(empty);
             std::fill(_cur_probe_row_visited_flags.begin(), _cur_probe_row_visited_flags.end(), 1);
->>>>>>> 7bda49b5
         }
         if (!materialize) {
             CLEAR_BLOCK
@@ -807,24 +672,17 @@
 
         {
             Block tmp_block = _join_block;
-<<<<<<< HEAD
-=======
 
             // Here make _join_block release the columns' ptr
             _join_block.set_columns(_join_block.clone_empty_columns());
 
->>>>>>> 7bda49b5
             _add_tuple_is_null_column(&tmp_block);
             {
                 SCOPED_TIMER(_join_filter_timer);
                 RETURN_IF_ERROR(
                         VExprContext::filter_block(_conjuncts, &tmp_block, tmp_block.columns()));
             }
-<<<<<<< HEAD
-            RETURN_IF_ERROR(_build_output_block(&tmp_block, block));
-=======
             RETURN_IF_ERROR(_build_output_block(&tmp_block, block, false));
->>>>>>> 7bda49b5
             _reset_tuple_is_null_column();
         }
         _join_block.clear_column_data();
@@ -847,22 +705,11 @@
 }
 
 bool VNestedLoopJoinNode::need_more_input_data() const {
-<<<<<<< HEAD
-    return _need_more_input_data and !_left_side_eos;
-=======
     return _need_more_input_data and !_left_side_eos and _join_block.rows() == 0;
->>>>>>> 7bda49b5
 }
 
 void VNestedLoopJoinNode::release_resource(doris::RuntimeState* state) {
     VJoinNodeBase::release_resource(state);
-<<<<<<< HEAD
-    VExpr::close(_filter_src_expr_ctxs, state);
-    for (auto& conjunct : _join_conjuncts) {
-        conjunct->close(state);
-    }
-=======
->>>>>>> 7bda49b5
 }
 
 } // namespace doris::vectorized