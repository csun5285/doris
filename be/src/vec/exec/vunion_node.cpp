--- conflicted
+++ resolved
@@ -311,22 +311,6 @@
     }
     release_resource(state);
     return ExecNode::close(state);
-<<<<<<< HEAD
-}
-
-void VUnionNode::release_resource(RuntimeState* state) {
-    if (is_closed()) {
-        return;
-    }
-    for (auto& exprs : _const_expr_lists) {
-        VExpr::close(exprs, state);
-    }
-    for (auto& exprs : _child_expr_lists) {
-        VExpr::close(exprs, state);
-    }
-    return ExecNode::release_resource(state);
-=======
->>>>>>> 7bda49b5
 }
 
 void VUnionNode::release_resource(RuntimeState* state) {
