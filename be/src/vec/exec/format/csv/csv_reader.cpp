--- conflicted
+++ resolved
@@ -166,16 +166,6 @@
     _file_description.start_offset = start_offset;
 
     if (_params.file_type == TFileType::FILE_STREAM) {
-<<<<<<< HEAD
-        RETURN_IF_ERROR(FileFactory::create_pipe_reader(_range.load_id, &_file_reader));
-    } else {
-        io::FileReaderOptions reader_options = FileFactory::get_reader_options(_state);
-        reader_options.modification_time =
-                _range.__isset.modification_time ? _range.modification_time : 0;
-        RETURN_IF_ERROR(io::DelegateReader::create_file_reader(
-                _profile, _system_properties, _file_description, &_file_system, &_file_reader,
-                io::DelegateReader::AccessMode::SEQUENTIAL, reader_options, _io_ctx,
-=======
         RETURN_IF_ERROR(FileFactory::create_pipe_reader(_range.load_id, &_file_reader,
                                                         _state->fragment_instance_id()));
     } else {
@@ -184,7 +174,6 @@
         RETURN_IF_ERROR(io::DelegateReader::create_file_reader(
                 _profile, _system_properties, _file_description, reader_options, &_file_system,
                 &_file_reader, io::DelegateReader::AccessMode::SEQUENTIAL, _io_ctx,
->>>>>>> 7bda49b5
                 io::PrefetchRange(_range.start_offset, _range.size)));
     }
     if (_file_reader->size() == 0 && _params.file_type != TFileType::FILE_STREAM &&
@@ -669,16 +658,9 @@
 
     _file_description.start_offset = start_offset;
     io::FileReaderOptions reader_options = FileFactory::get_reader_options(_state);
-<<<<<<< HEAD
-    reader_options.modification_time =
-            _range.__isset.modification_time ? _range.modification_time : 0;
-    RETURN_IF_ERROR(FileFactory::create_file_reader(_profile, _system_properties, _file_description,
-                                                    &_file_system, &_file_reader, reader_options));
-=======
     _file_description.mtime = _range.__isset.modification_time ? _range.modification_time : 0;
     RETURN_IF_ERROR(FileFactory::create_file_reader(_system_properties, _file_description,
                                                     reader_options, &_file_system, &_file_reader));
->>>>>>> 7bda49b5
     if (_file_reader->size() == 0 && _params.file_type != TFileType::FILE_STREAM &&
         _params.file_type != TFileType::FILE_BROKER) {
         return Status::EndOfFile("get parsed schema failed, empty csv file: " + _range.path);
