// Licensed to the Apache Software Foundation (ASF) under one
// or more contributor license agreements.  See the NOTICE file
// distributed with this work for additional information
// regarding copyright ownership.  The ASF licenses this file
// to you under the Apache License, Version 2.0 (the
// "License"); you may not use this file except in compliance
// with the License.  You may obtain a copy of the License at
//
//   http://www.apache.org/licenses/LICENSE-2.0
//
// Unless required by applicable law or agreed to in writing,
// software distributed under the License is distributed on an
// "AS IS" BASIS, WITHOUT WARRANTIES OR CONDITIONS OF ANY
// KIND, either express or implied.  See the License for the
// specific language governing permissions and limitations
// under the License.

#pragma once

#include <cctz/time_zone.h>
#include <stddef.h>
#include <stdint.h>

#include <list>
#include <memory>
#include <orc/OrcFile.hh>
#include <string>
#include <unordered_map>
#include <unordered_set>
#include <utility>
#include <vector>

#include "common/config.h"
#include "common/status.h"
#include "exec/olap_common.h"
#include "exec/text_converter.h"
#include "io/file_factory.h"
#include "io/fs/file_reader.h"
#include "io/fs/file_reader_writer_fwd.h"
#include "olap/olap_common.h"
#include "orc/Reader.hh"
#include "orc/Type.hh"
#include "orc/Vector.hh"
#include "runtime/types.h"
#include "util/runtime_profile.h"
#include "vec/aggregate_functions/aggregate_function.h"
#include "vec/columns/column_array.h"
#include "vec/data_types/data_type.h"
#include "vec/data_types/data_type_nullable.h"
#include "vec/exec/format/format_common.h"
#include "vec/exec/format/generic_reader.h"
#include "vec/exec/format/table/transactional_hive_reader.h"

namespace doris {
class RuntimeState;
class TFileRangeDesc;
class TFileScanRangeParams;

namespace io {
class FileSystem;
class IOContext;
} // namespace io
namespace vectorized {
class Block;
class VecDateTimeValue;
struct DateTimeV2ValueType;
template <typename T>
class ColumnVector;
template <typename T>
class DataTypeDecimal;
template <typename T>
class DateV2Value;
template <typename T>
struct Decimal;
} // namespace vectorized
} // namespace doris
namespace orc {
template <class T>
class DataBuffer;
} // namespace orc

<<<<<<< HEAD
namespace doris {
class RuntimeState;
class TFileRangeDesc;
class TFileScanRangeParams;

namespace io {
class FileSystem;
class IOContext;
} // namespace io
namespace vectorized {
class Block;
class VecDateTimeValue;
struct DateTimeV2ValueType;
template <typename T>
class ColumnVector;
template <typename T>
class DataTypeDecimal;
template <typename T>
class DateV2Value;
template <typename T>
struct Decimal;
} // namespace vectorized
} // namespace doris
namespace orc {
template <class T>
class DataBuffer;
} // namespace orc

=======
>>>>>>> 7bda49b5
namespace doris::vectorized {

class ORCFileInputStream;

struct OrcPredicate {
    std::string col_name;
    orc::PredicateDataType data_type;
    std::vector<orc::Literal> literals;
    SQLFilterOp op;
};

struct LazyReadContext {
    VExprContextSPtrs conjuncts;
    bool can_lazy_read = false;
    // block->rows() returns the number of rows of the first column,
    // so we should check and resize the first column
    bool resize_first_column = true;
    std::list<std::string> all_read_columns;
    // include predicate_partition_columns & predicate_missing_columns
    std::vector<uint32_t> all_predicate_col_ids;
    // save slot_id to find dict filter column name, because expr column name may
    // be different with orc column name
    // std::pair<std::list<col_name>, std::vector<slot_id>>
    std::pair<std::list<std::string>, std::vector<int>> predicate_columns;
<<<<<<< HEAD
=======
    // predicate orc file column names
>>>>>>> 7bda49b5
    std::list<std::string> predicate_orc_columns;
    std::vector<std::string> lazy_read_columns;
    std::unordered_map<std::string, std::tuple<std::string, const SlotDescriptor*>>
            predicate_partition_columns;
    // lazy read partition columns or all partition columns
    std::unordered_map<std::string, std::tuple<std::string, const SlotDescriptor*>>
            partition_columns;
    std::unordered_map<std::string, VExprContextSPtr> predicate_missing_columns;
    // lazy read missing columns or all missing columns
    std::unordered_map<std::string, VExprContextSPtr> missing_columns;
};

class OrcReader : public GenericReader {
    ENABLE_FACTORY_CREATOR(OrcReader);

public:
    struct Statistics {
        int64_t fs_read_time = 0;
        int64_t fs_read_calls = 0;
        int64_t fs_read_bytes = 0;
        int64_t column_read_time = 0;
        int64_t get_batch_time = 0;
        int64_t parse_meta_time = 0;
        int64_t decode_value_time = 0;
        int64_t decode_null_map_time = 0;
    };

    OrcReader(RuntimeProfile* profile, RuntimeState* state, const TFileScanRangeParams& params,
<<<<<<< HEAD
              const TFileRangeDesc& range, const std::vector<std::string>& column_names,
              size_t batch_size, const std::string& ctz, io::IOContext* io_ctx,
              bool enable_lazy_mat = true);

    OrcReader(const TFileScanRangeParams& params, const TFileRangeDesc& range,
              const std::vector<std::string>& column_names, const std::string& ctz,
              io::IOContext* io_ctx, bool enable_lazy_mat = true);
=======
              const TFileRangeDesc& range, size_t batch_size, const std::string& ctz,
              io::IOContext* io_ctx, bool enable_lazy_mat = true);

    OrcReader(const TFileScanRangeParams& params, const TFileRangeDesc& range,
              const std::string& ctz, io::IOContext* io_ctx, bool enable_lazy_mat = true);
>>>>>>> 7bda49b5

    ~OrcReader() override;

    Status init_reader(
<<<<<<< HEAD
            std::unordered_map<std::string, ColumnValueRangeType>* colname_to_value_range,
            VExprContextSPtrs& conjuncts);
=======
            const std::vector<std::string>* column_names,
            std::unordered_map<std::string, ColumnValueRangeType>* colname_to_value_range,
            const VExprContextSPtrs& conjuncts, bool is_acid,
            const TupleDescriptor* tuple_descriptor, const RowDescriptor* row_descriptor,
            const VExprContextSPtrs* not_single_slot_filter_conjuncts,
            const std::unordered_map<int, VExprContextSPtrs>* slot_id_to_filter_conjuncts);
>>>>>>> 7bda49b5

    Status set_fill_columns(
            const std::unordered_map<std::string, std::tuple<std::string, const SlotDescriptor*>>&
                    partition_columns,
            const std::unordered_map<std::string, VExprContextSPtr>& missing_columns) override;

    Status _init_select_types(const orc::Type& type, int idx);

    Status _fill_partition_columns(
            Block* block, size_t rows,
            const std::unordered_map<std::string, std::tuple<std::string, const SlotDescriptor*>>&
                    partition_columns);
    Status _fill_missing_columns(
            Block* block, size_t rows,
            const std::unordered_map<std::string, VExprContextSPtr>& missing_columns);

    Status get_next_block(Block* block, size_t* read_rows, bool* eof) override;

    void _fill_batch_vec(std::vector<orc::ColumnVectorBatch*>& result,
                         orc::ColumnVectorBatch* batch, int idx);
<<<<<<< HEAD

    void close();

=======

    void _build_delete_row_filter(const Block* block, size_t rows);

>>>>>>> 7bda49b5
    int64_t size() const;

    std::unordered_map<std::string, TypeDescriptor> get_name_to_type() override;
    Status get_columns(std::unordered_map<std::string, TypeDescriptor>* name_to_type,
                       std::unordered_set<std::string>* missing_cols) override;

    Status get_parsed_schema(std::vector<std::string>* col_names,
                             std::vector<TypeDescriptor>* col_types) override;

<<<<<<< HEAD
    Status filter(orc::ColumnVectorBatch& data, uint16_t* sel, uint16_t size, void* arg);
=======
    void set_delete_rows(const TransactionalHiveReader::AcidRowIDSet* delete_rows) {
        _delete_rows = delete_rows;
    }

    Status filter(orc::ColumnVectorBatch& data, uint16_t* sel, uint16_t size, void* arg);

    Status fill_dict_filter_column_names(
            std::unique_ptr<orc::StripeInformation> current_strip_information,
            std::list<std::string>& column_names);

    Status on_string_dicts_loaded(
            std::unordered_map<std::string, orc::StringDictionary*>& column_name_to_dict_map,
            bool* is_stripe_filtered);
>>>>>>> 7bda49b5

private:
    struct OrcProfile {
        RuntimeProfile::Counter* read_time;
        RuntimeProfile::Counter* read_calls;
        RuntimeProfile::Counter* read_bytes;
        RuntimeProfile::Counter* column_read_time;
        RuntimeProfile::Counter* get_batch_time;
        RuntimeProfile::Counter* parse_meta_time;
        RuntimeProfile::Counter* decode_value_time;
        RuntimeProfile::Counter* decode_null_map_time;
    };

    class ORCFilterImpl : public orc::ORCFilter {
    public:
        ORCFilterImpl(OrcReader* orcReader) : orcReader(orcReader) {}
        ~ORCFilterImpl() override = default;
        void filter(orc::ColumnVectorBatch& data, uint16_t* sel, uint16_t size,
                    void* arg) const override {
            orcReader->filter(data, sel, size, arg);
        }

    private:
        OrcReader* orcReader;
    };

<<<<<<< HEAD
=======
    class StringDictFilterImpl : public orc::StringDictFilter {
    public:
        StringDictFilterImpl(OrcReader* orc_reader) : _orc_reader(orc_reader) {}
        ~StringDictFilterImpl() override = default;

        virtual void fillDictFilterColumnNames(
                std::unique_ptr<orc::StripeInformation> current_strip_information,
                std::list<std::string>& column_names) const override {
            _orc_reader->fill_dict_filter_column_names(std::move(current_strip_information),
                                                       column_names);
        }
        virtual void onStringDictsLoaded(
                std::unordered_map<std::string, orc::StringDictionary*>& column_name_to_dict_map,
                bool* is_stripe_filtered) const override {
            _orc_reader->on_string_dicts_loaded(column_name_to_dict_map, is_stripe_filtered);
        }

    private:
        OrcReader* _orc_reader;
    };

>>>>>>> 7bda49b5
    // Create inner orc file,
    // return EOF if file is empty
    // return EROOR if encounter error.
    Status _create_file_reader();

    void _init_profile();
    Status _init_read_columns();
    void _init_orc_cols(const orc::Type& type, std::vector<std::string>& orc_cols,
<<<<<<< HEAD
                        std::vector<std::string>& orc_cols_lower_case);
=======
                        std::vector<std::string>& orc_cols_lower_case,
                        std::unordered_map<std::string, const orc::Type*>& type_map);
>>>>>>> 7bda49b5
    static bool _check_acid_schema(const orc::Type& type);
    static const orc::Type& _remove_acid(const orc::Type& type);
    TypeDescriptor _convert_to_doris_type(const orc::Type* orc_type);
    bool _init_search_argument(
            std::unordered_map<std::string, ColumnValueRangeType>* colname_to_value_range);
    void _init_bloom_filter(
            std::unordered_map<std::string, ColumnValueRangeType>* colname_to_value_range);
    void _init_system_properties();
    void _init_file_description();
    template <bool is_filter = false>
    Status _orc_column_to_doris_column(const std::string& col_name, const ColumnPtr& doris_column,
                                       const DataTypePtr& data_type,
                                       const orc::Type* orc_column_type,
                                       orc::ColumnVectorBatch* cvb, size_t num_values);

    template <typename CppType, typename OrcColumnType>
    Status _decode_flat_column(const std::string& col_name, const MutableColumnPtr& data_column,
                               orc::ColumnVectorBatch* cvb, size_t num_values) {
        SCOPED_RAW_TIMER(&_statistics.decode_value_time);
        OrcColumnType* data = dynamic_cast<OrcColumnType*>(cvb);
        if (data == nullptr) {
            return Status::InternalError("Wrong data type for colum '{}'", col_name);
        }
        auto* cvb_data = data->data.data();
        auto& column_data = static_cast<ColumnVector<CppType>&>(*data_column).get_data();
        auto origin_size = column_data.size();
        column_data.resize(origin_size + num_values);
        for (int i = 0; i < num_values; ++i) {
            column_data[origin_size + i] = (CppType)cvb_data[i];
        }
        return Status::OK();
    }

    template <typename DecimalPrimitiveType>
    void _init_decimal_converter(const DataTypePtr& data_type, DecimalScaleParams& scale_params,
                                 const int32_t orc_decimal_scale) {
        if (scale_params.scale_type != DecimalScaleParams::NOT_INIT) {
            return;
        }
        auto* decimal_type = reinterpret_cast<DataTypeDecimal<Decimal<DecimalPrimitiveType>>*>(
                const_cast<IDataType*>(remove_nullable(data_type).get()));
        auto dest_scale = decimal_type->get_scale();
        if (dest_scale > orc_decimal_scale) {
            scale_params.scale_type = DecimalScaleParams::SCALE_UP;
            scale_params.scale_factor = DecimalScaleParams::get_scale_factor<DecimalPrimitiveType>(
                    dest_scale - orc_decimal_scale);
        } else if (dest_scale < orc_decimal_scale) {
            scale_params.scale_type = DecimalScaleParams::SCALE_DOWN;
            scale_params.scale_factor = DecimalScaleParams::get_scale_factor<DecimalPrimitiveType>(
                    orc_decimal_scale - dest_scale);
        } else {
            scale_params.scale_type = DecimalScaleParams::NO_SCALE;
            scale_params.scale_factor = 1;
        }
    }

    template <typename DecimalPrimitiveType, typename OrcColumnType, bool is_filter>
    Status _decode_explicit_decimal_column(const std::string& col_name,
                                           const MutableColumnPtr& data_column,
                                           const DataTypePtr& data_type,
                                           orc::ColumnVectorBatch* cvb, size_t num_values) {
        OrcColumnType* data = dynamic_cast<OrcColumnType*>(cvb);
        if (data == nullptr) {
            return Status::InternalError("Wrong data type for colum '{}'", col_name);
        }
        if (_decimal_scale_params_index >= _decimal_scale_params.size()) {
            DecimalScaleParams temp_scale_params;
            _init_decimal_converter<DecimalPrimitiveType>(data_type, temp_scale_params,
                                                          data->scale);
            _decimal_scale_params.emplace_back(temp_scale_params);
        }
        DecimalScaleParams& scale_params = _decimal_scale_params[_decimal_scale_params_index];
        ++_decimal_scale_params_index;

        auto* cvb_data = data->values.data();
        auto& column_data =
                static_cast<ColumnDecimal<Decimal<DecimalPrimitiveType>>&>(*data_column).get_data();
        auto origin_size = column_data.size();
        column_data.resize(origin_size + num_values);

        if (scale_params.scale_type == DecimalScaleParams::SCALE_UP) {
            for (int i = 0; i < num_values; ++i) {
                int128_t value;
                if constexpr (std::is_same_v<OrcColumnType, orc::Decimal64VectorBatch>) {
                    value = static_cast<int128_t>(cvb_data[i]);
                } else {
                    uint64_t hi = data->values[i].getHighBits();
                    uint64_t lo = data->values[i].getLowBits();
                    value = (((int128_t)hi) << 64) | (int128_t)lo;
                }
                value *= scale_params.scale_factor;
                auto& v = reinterpret_cast<DecimalPrimitiveType&>(column_data[origin_size + i]);
                v = (DecimalPrimitiveType)value;
            }
        } else if (scale_params.scale_type == DecimalScaleParams::SCALE_DOWN) {
            for (int i = 0; i < num_values; ++i) {
                int128_t value;
                if constexpr (std::is_same_v<OrcColumnType, orc::Decimal64VectorBatch>) {
                    value = static_cast<int128_t>(cvb_data[i]);
                } else {
                    uint64_t hi = data->values[i].getHighBits();
                    uint64_t lo = data->values[i].getLowBits();
                    value = (((int128_t)hi) << 64) | (int128_t)lo;
                }
                value /= scale_params.scale_factor;
                auto& v = reinterpret_cast<DecimalPrimitiveType&>(column_data[origin_size + i]);
                v = (DecimalPrimitiveType)value;
            }
        } else {
            for (int i = 0; i < num_values; ++i) {
                int128_t value;
                if constexpr (std::is_same_v<OrcColumnType, orc::Decimal64VectorBatch>) {
                    value = static_cast<int128_t>(cvb_data[i]);
                } else {
                    uint64_t hi = data->values[i].getHighBits();
                    uint64_t lo = data->values[i].getLowBits();
                    value = (((int128_t)hi) << 64) | (int128_t)lo;
                }
                auto& v = reinterpret_cast<DecimalPrimitiveType&>(column_data[origin_size + i]);
                v = (DecimalPrimitiveType)value;
            }
        }
        return Status::OK();
    }

<<<<<<< HEAD
=======
    template <bool is_filter>
    Status _decode_int32_column(const std::string& col_name, const MutableColumnPtr& data_column,
                                orc::ColumnVectorBatch* cvb, size_t num_values);

>>>>>>> 7bda49b5
    template <typename DecimalPrimitiveType, bool is_filter>
    Status _decode_decimal_column(const std::string& col_name, const MutableColumnPtr& data_column,
                                  const DataTypePtr& data_type, orc::ColumnVectorBatch* cvb,
                                  size_t num_values) {
        SCOPED_RAW_TIMER(&_statistics.decode_value_time);
        if (dynamic_cast<orc::Decimal64VectorBatch*>(cvb) != nullptr) {
            return _decode_explicit_decimal_column<DecimalPrimitiveType, orc::Decimal64VectorBatch,
                                                   is_filter>(col_name, data_column, data_type, cvb,
                                                              num_values);
        } else {
            return _decode_explicit_decimal_column<DecimalPrimitiveType, orc::Decimal128VectorBatch,
                                                   is_filter>(col_name, data_column, data_type, cvb,
                                                              num_values);
        }
    }

    template <typename CppType, typename DorisColumnType, typename OrcColumnType, bool is_filter>
    Status _decode_time_column(const std::string& col_name, const MutableColumnPtr& data_column,
                               orc::ColumnVectorBatch* cvb, size_t num_values) {
        SCOPED_RAW_TIMER(&_statistics.decode_value_time);
        auto* data = dynamic_cast<OrcColumnType*>(cvb);
        if (data == nullptr) {
            return Status::InternalError("Wrong data type for colum '{}'", col_name);
        }
        auto& column_data = static_cast<ColumnVector<DorisColumnType>&>(*data_column).get_data();
        auto origin_size = column_data.size();
        column_data.resize(origin_size + num_values);
        UInt8* __restrict filter_data;
        if constexpr (is_filter) {
            filter_data = _filter->data();
        }
        for (int i = 0; i < num_values; ++i) {
            auto& v = reinterpret_cast<CppType&>(column_data[origin_size + i]);
            if constexpr (std::is_same_v<OrcColumnType, orc::LongVectorBatch>) { // date
                if constexpr (is_filter) {
                    if (!filter_data[i]) {
                        continue;
                    }
                }
                int64_t& date_value = data->data[i];
                v.from_unixtime(date_value * 24 * 60 * 60, _time_zone); // day to seconds
                if constexpr (std::is_same_v<CppType, VecDateTimeValue>) {
                    // we should cast to date if using date v1.
                    v.cast_to_date();
                }
            } else { // timestamp
                if constexpr (is_filter) {
                    if (!filter_data[i]) {
                        continue;
                    }
                }
                v.from_unixtime(data->data[i], _time_zone);
                if constexpr (std::is_same_v<CppType, DateV2Value<DateTimeV2ValueType>>) {
                    // nanoseconds will lose precision. only keep microseconds.
                    v.set_microsecond(data->nanoseconds[i] / 1000);
                }
            }
        }
        return Status::OK();
    }

    template <bool is_filter>
    Status _decode_string_column(const std::string& col_name, const MutableColumnPtr& data_column,
                                 const orc::TypeKind& type_kind, orc::ColumnVectorBatch* cvb,
                                 size_t num_values);

    template <bool is_filter>
    Status _decode_string_non_dict_encoded_column(const std::string& col_name,
                                                  const MutableColumnPtr& data_column,
                                                  const orc::TypeKind& type_kind,
                                                  orc::EncodedStringVectorBatch* cvb,
                                                  size_t num_values);

    template <bool is_filter>
    Status _decode_string_dict_encoded_column(const std::string& col_name,
                                              const MutableColumnPtr& data_column,
                                              const orc::TypeKind& type_kind,
                                              orc::EncodedStringVectorBatch* cvb,
                                              size_t num_values);

    Status _fill_doris_array_offsets(const std::string& col_name,
                                     ColumnArray::Offsets64& doris_offsets,
                                     orc::DataBuffer<int64_t>& orc_offsets, size_t num_values,
                                     size_t* element_size);

    std::string _get_field_name_lower_case(const orc::Type* orc_type, int pos);

    void _collect_profile_on_close();

<<<<<<< HEAD
=======
    bool _can_filter_by_dict(int slot_id);

    Status _rewrite_dict_conjuncts(std::vector<int32_t>& dict_codes, int slot_id, bool is_nullable);

    Status _convert_dict_cols_to_string_cols(Block* block,
                                             const std::vector<orc::ColumnVectorBatch*>* batch_vec);

    MutableColumnPtr _convert_dict_column_to_string_column(const ColumnInt32* dict_column,
                                                           const NullMap* null_map,
                                                           orc::ColumnVectorBatch* cvb,
                                                           const orc::Type* orc_column_typ);

>>>>>>> 7bda49b5
private:
    RuntimeProfile* _profile = nullptr;
    RuntimeState* _state = nullptr;
    const TFileScanRangeParams& _scan_params;
    const TFileRangeDesc& _scan_range;
<<<<<<< HEAD
    FileSystemProperties _system_properties;
    FileDescription _file_description;
=======
    io::FileSystemProperties _system_properties;
    io::FileDescription _file_description;
>>>>>>> 7bda49b5
    size_t _batch_size;
    int64_t _range_start_offset;
    int64_t _range_size;
    const std::string& _ctz;
    const std::vector<std::string>* _column_names;
    cctz::time_zone _time_zone;

    std::list<std::string> _read_cols;
    std::list<std::string> _read_cols_lower_case;
    std::list<std::string> _missing_cols;
    std::unordered_map<std::string, int> _colname_to_idx;
    // Column name in Orc file to column name to schema.
    // This is used for Hive 1.x which use internal column name in Orc file.
    // _col0, _col1...
    std::unordered_map<std::string, std::string> _file_col_to_schema_col;
    // Flag for hive engine. True if the external table engine is Hive.
    bool _is_hive = false;
    std::unordered_map<std::string, std::string> _col_name_to_file_col_name;
<<<<<<< HEAD
=======
    std::unordered_map<std::string, const orc::Type*> _type_map;
>>>>>>> 7bda49b5
    std::vector<const orc::Type*> _col_orc_type;
    std::unique_ptr<ORCFileInputStream> _file_input_stream;
    Statistics _statistics;
    OrcProfile _orc_profile;

    std::unique_ptr<orc::ColumnVectorBatch> _batch;
    std::unique_ptr<orc::Reader> _reader;
    std::unique_ptr<orc::RowReader> _row_reader;
    std::unique_ptr<ORCFilterImpl> _orc_filter;
    orc::ReaderOptions _reader_options;
    orc::RowReaderOptions _row_reader_options;

    std::shared_ptr<io::FileSystem> _file_system;

    io::IOContext* _io_ctx;
    bool _enable_lazy_mat = true;

    std::vector<DecimalScaleParams> _decimal_scale_params;
    size_t _decimal_scale_params_index;

    std::unordered_map<std::string, ColumnValueRangeType>* _colname_to_value_range;
<<<<<<< HEAD
    std::unique_ptr<IColumn::Filter> _filter = nullptr;
    LazyReadContext _lazy_read_ctx;
    std::unique_ptr<TextConverter> _text_converter = nullptr;
    bool _is_acid = false;
=======
    bool _is_acid = false;
    std::unique_ptr<IColumn::Filter> _filter = nullptr;
    LazyReadContext _lazy_read_ctx;
    std::unique_ptr<TextConverter> _text_converter = nullptr;
    const TransactionalHiveReader::AcidRowIDSet* _delete_rows = nullptr;
    std::unique_ptr<IColumn::Filter> _delete_rows_filter_ptr = nullptr;

    const TupleDescriptor* _tuple_descriptor;
    const RowDescriptor* _row_descriptor;
    const std::unordered_map<int, VExprContextSPtrs>* _slot_id_to_filter_conjuncts;
    VExprContextSPtrs _dict_filter_conjuncts;
    VExprContextSPtrs _non_dict_filter_conjuncts;
    VExprContextSPtrs _filter_conjuncts;
    // std::pair<col_name, slot_id>
    std::vector<std::pair<std::string, int>> _dict_filter_cols;
    std::shared_ptr<ObjectPool> _obj_pool;
    std::unique_ptr<orc::StringDictFilter> _string_dict_filter;
>>>>>>> 7bda49b5
};

class ORCFileInputStream : public orc::InputStream {
public:
<<<<<<< HEAD
    ORCFileInputStream(const std::string& file_name, io::FileReaderSPtr file_reader,
                       OrcReader::Statistics* statistics, const io::IOContext* io_ctx,
                       RuntimeProfile* profile)
            : _file_name(file_name),
              _file_reader(file_reader),
=======
    ORCFileInputStream(const std::string& file_name, io::FileReaderSPtr inner_reader,
                       OrcReader::Statistics* statistics, const io::IOContext* io_ctx,
                       RuntimeProfile* profile)
            : _file_name(file_name),
              _inner_reader(inner_reader),
              _file_reader(inner_reader),
>>>>>>> 7bda49b5
              _statistics(statistics),
              _io_ctx(io_ctx),
              _profile(profile) {}

    ~ORCFileInputStream() override = default;

    uint64_t getLength() const override { return _file_reader->size(); }

    uint64_t getNaturalReadSize() const override { return config::orc_natural_read_size_mb << 20; }

    void read(void* buf, uint64_t length, uint64_t offset) override;

    const std::string& getName() const override { return _file_name; }

    void beforeReadStripe(std::unique_ptr<orc::StripeInformation> current_strip_information,
                          std::vector<bool> selected_columns) override;

private:
    const std::string& _file_name;
<<<<<<< HEAD
=======
    io::FileReaderSPtr _inner_reader;
>>>>>>> 7bda49b5
    io::FileReaderSPtr _file_reader;
    // Owned by OrcReader
    OrcReader::Statistics* _statistics;
    const io::IOContext* _io_ctx;
    RuntimeProfile* _profile;
};

} // namespace doris::vectorized<|MERGE_RESOLUTION|>--- conflicted
+++ resolved
@@ -79,37 +79,6 @@
 class DataBuffer;
 } // namespace orc
 
-<<<<<<< HEAD
-namespace doris {
-class RuntimeState;
-class TFileRangeDesc;
-class TFileScanRangeParams;
-
-namespace io {
-class FileSystem;
-class IOContext;
-} // namespace io
-namespace vectorized {
-class Block;
-class VecDateTimeValue;
-struct DateTimeV2ValueType;
-template <typename T>
-class ColumnVector;
-template <typename T>
-class DataTypeDecimal;
-template <typename T>
-class DateV2Value;
-template <typename T>
-struct Decimal;
-} // namespace vectorized
-} // namespace doris
-namespace orc {
-template <class T>
-class DataBuffer;
-} // namespace orc
-
-=======
->>>>>>> 7bda49b5
 namespace doris::vectorized {
 
 class ORCFileInputStream;
@@ -134,10 +103,7 @@
     // be different with orc column name
     // std::pair<std::list<col_name>, std::vector<slot_id>>
     std::pair<std::list<std::string>, std::vector<int>> predicate_columns;
-<<<<<<< HEAD
-=======
     // predicate orc file column names
->>>>>>> 7bda49b5
     std::list<std::string> predicate_orc_columns;
     std::vector<std::string> lazy_read_columns;
     std::unordered_map<std::string, std::tuple<std::string, const SlotDescriptor*>>
@@ -166,36 +132,21 @@
     };
 
     OrcReader(RuntimeProfile* profile, RuntimeState* state, const TFileScanRangeParams& params,
-<<<<<<< HEAD
-              const TFileRangeDesc& range, const std::vector<std::string>& column_names,
-              size_t batch_size, const std::string& ctz, io::IOContext* io_ctx,
-              bool enable_lazy_mat = true);
-
-    OrcReader(const TFileScanRangeParams& params, const TFileRangeDesc& range,
-              const std::vector<std::string>& column_names, const std::string& ctz,
-              io::IOContext* io_ctx, bool enable_lazy_mat = true);
-=======
               const TFileRangeDesc& range, size_t batch_size, const std::string& ctz,
               io::IOContext* io_ctx, bool enable_lazy_mat = true);
 
     OrcReader(const TFileScanRangeParams& params, const TFileRangeDesc& range,
               const std::string& ctz, io::IOContext* io_ctx, bool enable_lazy_mat = true);
->>>>>>> 7bda49b5
 
     ~OrcReader() override;
 
     Status init_reader(
-<<<<<<< HEAD
-            std::unordered_map<std::string, ColumnValueRangeType>* colname_to_value_range,
-            VExprContextSPtrs& conjuncts);
-=======
             const std::vector<std::string>* column_names,
             std::unordered_map<std::string, ColumnValueRangeType>* colname_to_value_range,
             const VExprContextSPtrs& conjuncts, bool is_acid,
             const TupleDescriptor* tuple_descriptor, const RowDescriptor* row_descriptor,
             const VExprContextSPtrs* not_single_slot_filter_conjuncts,
             const std::unordered_map<int, VExprContextSPtrs>* slot_id_to_filter_conjuncts);
->>>>>>> 7bda49b5
 
     Status set_fill_columns(
             const std::unordered_map<std::string, std::tuple<std::string, const SlotDescriptor*>>&
@@ -216,15 +167,9 @@
 
     void _fill_batch_vec(std::vector<orc::ColumnVectorBatch*>& result,
                          orc::ColumnVectorBatch* batch, int idx);
-<<<<<<< HEAD
-
-    void close();
-
-=======
 
     void _build_delete_row_filter(const Block* block, size_t rows);
 
->>>>>>> 7bda49b5
     int64_t size() const;
 
     std::unordered_map<std::string, TypeDescriptor> get_name_to_type() override;
@@ -234,9 +179,6 @@
     Status get_parsed_schema(std::vector<std::string>* col_names,
                              std::vector<TypeDescriptor>* col_types) override;
 
-<<<<<<< HEAD
-    Status filter(orc::ColumnVectorBatch& data, uint16_t* sel, uint16_t size, void* arg);
-=======
     void set_delete_rows(const TransactionalHiveReader::AcidRowIDSet* delete_rows) {
         _delete_rows = delete_rows;
     }
@@ -250,7 +192,6 @@
     Status on_string_dicts_loaded(
             std::unordered_map<std::string, orc::StringDictionary*>& column_name_to_dict_map,
             bool* is_stripe_filtered);
->>>>>>> 7bda49b5
 
 private:
     struct OrcProfile {
@@ -277,8 +218,6 @@
         OrcReader* orcReader;
     };
 
-<<<<<<< HEAD
-=======
     class StringDictFilterImpl : public orc::StringDictFilter {
     public:
         StringDictFilterImpl(OrcReader* orc_reader) : _orc_reader(orc_reader) {}
@@ -300,7 +239,6 @@
         OrcReader* _orc_reader;
     };
 
->>>>>>> 7bda49b5
     // Create inner orc file,
     // return EOF if file is empty
     // return EROOR if encounter error.
@@ -309,12 +247,8 @@
     void _init_profile();
     Status _init_read_columns();
     void _init_orc_cols(const orc::Type& type, std::vector<std::string>& orc_cols,
-<<<<<<< HEAD
-                        std::vector<std::string>& orc_cols_lower_case);
-=======
                         std::vector<std::string>& orc_cols_lower_case,
                         std::unordered_map<std::string, const orc::Type*>& type_map);
->>>>>>> 7bda49b5
     static bool _check_acid_schema(const orc::Type& type);
     static const orc::Type& _remove_acid(const orc::Type& type);
     TypeDescriptor _convert_to_doris_type(const orc::Type* orc_type);
@@ -440,13 +374,10 @@
         return Status::OK();
     }
 
-<<<<<<< HEAD
-=======
     template <bool is_filter>
     Status _decode_int32_column(const std::string& col_name, const MutableColumnPtr& data_column,
                                 orc::ColumnVectorBatch* cvb, size_t num_values);
 
->>>>>>> 7bda49b5
     template <typename DecimalPrimitiveType, bool is_filter>
     Status _decode_decimal_column(const std::string& col_name, const MutableColumnPtr& data_column,
                                   const DataTypePtr& data_type, orc::ColumnVectorBatch* cvb,
@@ -536,8 +467,6 @@
 
     void _collect_profile_on_close();
 
-<<<<<<< HEAD
-=======
     bool _can_filter_by_dict(int slot_id);
 
     Status _rewrite_dict_conjuncts(std::vector<int32_t>& dict_codes, int slot_id, bool is_nullable);
@@ -550,19 +479,13 @@
                                                            orc::ColumnVectorBatch* cvb,
                                                            const orc::Type* orc_column_typ);
 
->>>>>>> 7bda49b5
 private:
     RuntimeProfile* _profile = nullptr;
     RuntimeState* _state = nullptr;
     const TFileScanRangeParams& _scan_params;
     const TFileRangeDesc& _scan_range;
-<<<<<<< HEAD
-    FileSystemProperties _system_properties;
-    FileDescription _file_description;
-=======
     io::FileSystemProperties _system_properties;
     io::FileDescription _file_description;
->>>>>>> 7bda49b5
     size_t _batch_size;
     int64_t _range_start_offset;
     int64_t _range_size;
@@ -581,10 +504,7 @@
     // Flag for hive engine. True if the external table engine is Hive.
     bool _is_hive = false;
     std::unordered_map<std::string, std::string> _col_name_to_file_col_name;
-<<<<<<< HEAD
-=======
     std::unordered_map<std::string, const orc::Type*> _type_map;
->>>>>>> 7bda49b5
     std::vector<const orc::Type*> _col_orc_type;
     std::unique_ptr<ORCFileInputStream> _file_input_stream;
     Statistics _statistics;
@@ -606,12 +526,6 @@
     size_t _decimal_scale_params_index;
 
     std::unordered_map<std::string, ColumnValueRangeType>* _colname_to_value_range;
-<<<<<<< HEAD
-    std::unique_ptr<IColumn::Filter> _filter = nullptr;
-    LazyReadContext _lazy_read_ctx;
-    std::unique_ptr<TextConverter> _text_converter = nullptr;
-    bool _is_acid = false;
-=======
     bool _is_acid = false;
     std::unique_ptr<IColumn::Filter> _filter = nullptr;
     LazyReadContext _lazy_read_ctx;
@@ -629,25 +543,16 @@
     std::vector<std::pair<std::string, int>> _dict_filter_cols;
     std::shared_ptr<ObjectPool> _obj_pool;
     std::unique_ptr<orc::StringDictFilter> _string_dict_filter;
->>>>>>> 7bda49b5
 };
 
 class ORCFileInputStream : public orc::InputStream {
 public:
-<<<<<<< HEAD
-    ORCFileInputStream(const std::string& file_name, io::FileReaderSPtr file_reader,
-                       OrcReader::Statistics* statistics, const io::IOContext* io_ctx,
-                       RuntimeProfile* profile)
-            : _file_name(file_name),
-              _file_reader(file_reader),
-=======
     ORCFileInputStream(const std::string& file_name, io::FileReaderSPtr inner_reader,
                        OrcReader::Statistics* statistics, const io::IOContext* io_ctx,
                        RuntimeProfile* profile)
             : _file_name(file_name),
               _inner_reader(inner_reader),
               _file_reader(inner_reader),
->>>>>>> 7bda49b5
               _statistics(statistics),
               _io_ctx(io_ctx),
               _profile(profile) {}
@@ -667,10 +572,7 @@
 
 private:
     const std::string& _file_name;
-<<<<<<< HEAD
-=======
     io::FileReaderSPtr _inner_reader;
->>>>>>> 7bda49b5
     io::FileReaderSPtr _file_reader;
     // Owned by OrcReader
     OrcReader::Statistics* _statistics;
