--- conflicted
+++ resolved
@@ -177,8 +177,6 @@
     Status (NewJsonReader::*_vhandle_json_callback)(Block& block,
                                                     const std::vector<SlotDescriptor*>& slot_descs,
                                                     bool* is_empty_row, bool* eof);
-<<<<<<< HEAD
-=======
     Status _get_column_default_value(
             const std::vector<SlotDescriptor*>& slot_descs,
             const std::unordered_map<std::string, vectorized::VExprContextSPtr>&
@@ -187,19 +185,13 @@
     Status _fill_missing_column(SlotDescriptor* slot_desc, vectorized::IColumn* column_ptr,
                                 bool* valid);
 
->>>>>>> 7bda49b5
     RuntimeState* _state;
     RuntimeProfile* _profile;
     ScannerCounter* _counter;
     const TFileScanRangeParams& _params;
     const TFileRangeDesc& _range;
-<<<<<<< HEAD
-    FileSystemProperties _system_properties;
-    FileDescription _file_description;
-=======
     io::FileSystemProperties _system_properties;
     io::FileDescription _file_description;
->>>>>>> 7bda49b5
     const std::vector<SlotDescriptor*>& _file_slot_descs;
 
     std::shared_ptr<io::FileSystem> _file_system;
@@ -271,12 +263,9 @@
     simdjson::ondemand::array _array;
     std::unique_ptr<JSONDataParser<SimdJSONParser>> _json_parser;
     std::unique_ptr<simdjson::ondemand::parser> _ondemand_json_parser = nullptr;
-<<<<<<< HEAD
-=======
     // column to default value string map
     std::unordered_map<std::string, std::string> _col_default_value_map;
     int32_t _cur_parsed_variant_rows = 0;
->>>>>>> 7bda49b5
 };
 
 } // namespace vectorized
