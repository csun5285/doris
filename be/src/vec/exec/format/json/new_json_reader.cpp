--- conflicted
+++ resolved
@@ -125,12 +125,9 @@
     }
     LOG_INFO("parsed_jsonpaths empty {}, strip outer array {}", _parsed_jsonpaths.empty(),
              _strip_outer_array);
-<<<<<<< HEAD
     for (int i = 0; i < _file_slot_descs.size(); ++i) {
         _slot_desc_index[_file_slot_descs[i]->col_name()] = i;
     }
-=======
->>>>>>> c300ae79
     return Status::OK();
 }
 
@@ -140,16 +137,9 @@
         return Status::OK();
     }
 
-<<<<<<< HEAD
     const int batch_size = _state->batch_size();
 
     while (block->rows() < batch_size && !_reader_eof) {
-=======
-    const int batch_size = std::max(_state->batch_size(), (int)_MIN_BATCH_SIZE);
-    auto columns = block->mutate_columns();
-
-    while (columns.back()->size() < batch_size && !_reader_eof) {
->>>>>>> c300ae79
         if (UNLIKELY(_read_json_by_line && _skip_first_line)) {
             size_t size = 0;
             const uint8_t* line_ptr = nullptr;
@@ -447,13 +437,8 @@
     return (this->*_vhandle_json_callback)(block, slot_descs, is_empty_row, eof);
 }
 
-<<<<<<< HEAD
 Status NewJsonReader::_parse_dynamic_json(bool* is_empty_row, bool* eof, Block& block,
                                           const std::vector<SlotDescriptor*>& slot_descs) {
-=======
-Status NewJsonReader::_parse_dynamic_json(bool* is_empty_row, bool* eof,
-                        MutableColumnPtr& dynamic_column) {
->>>>>>> c300ae79
     size_t size = 0;
     // read a whole message
     SCOPED_TIMER(_file_read_timer);
@@ -495,23 +480,12 @@
         *is_empty_row = true;
         return Status::OK();
     }
-<<<<<<< HEAD
     Status st = doris::vectorized::parse_json_to_variant(column_object, StringRef {json_str, size},
                                                          _json_parser.get());
-    if (st.is_data_quality_error()) {
-        fmt::memory_buffer error_msg;
-        fmt::format_to(error_msg, "Parse json data for JsonDoc failed. error info: {}",
-                       st.get_error_msg());
-=======
-
-    auto& column_object = assert_cast<vectorized::ColumnObject&>(*(dynamic_column.get()));
-    Status st = doris::vectorized::parse_json_to_variant(
-            column_object, StringRef {json_str, size}, _json_parser.get());
     if (st.is<DATA_QUALITY_ERROR>()) {
         fmt::memory_buffer error_msg;
         fmt::format_to(error_msg, "Parse json data for JsonDoc failed. error info: {}",
                        st.to_string());
->>>>>>> c300ae79
         RETURN_IF_ERROR(_state->append_error_msg_to_file(
                 [&]() -> std::string { return std::string((char*)json_str, size); },
                 [&]() -> std::string { return fmt::to_string(error_msg); }, _scanner_eof));
@@ -524,37 +498,18 @@
             return Status::OK();
         }
         return Status::DataQualityError(fmt::to_string(error_msg));
-<<<<<<< HEAD
-=======
-    }
-
-    if (_strip_outer_array) {
-        column_object.finalize();
-        column_object.strip_outer_array();
->>>>>>> c300ae79
-    }
-
-    return Status::OK();
-}
-
-<<<<<<< HEAD
+    }
+
+    return Status::OK();
+}
+
 Status NewJsonReader::_vhandle_dynamic_json(Block& block,
                                             const std::vector<SlotDescriptor*>& slot_descs,
                                             bool* is_empty_row, bool* eof) {
     bool valid = false;
     do {
         Status st = _parse_dynamic_json(is_empty_row, eof, block, slot_descs);
-        if (st.is_data_quality_error()) {
-=======
-Status NewJsonReader::_vhandle_dynamic_json(std::vector<MutableColumnPtr>& columns,
-                                          const std::vector<SlotDescriptor*>& slot_descs,
-                                          bool* is_empty_row, bool* eof) {
-    MutableColumnPtr& dynamic_column = columns.back();
-    bool valid = false;
-    do {
-        Status st = _parse_dynamic_json(is_empty_row, eof, dynamic_column);
         if (st.is<DATA_QUALITY_ERROR>()) {
->>>>>>> c300ae79
             continue; // continue to read next
         }
         RETURN_IF_ERROR(st);
@@ -565,17 +520,9 @@
         valid = true;
     } while (!valid);
     return Status::OK();
-<<<<<<< HEAD
 }
 
 Status NewJsonReader::_vhandle_simple_json(Block& block,
-=======
-
-    
-}
-
-Status NewJsonReader::_vhandle_simple_json(std::vector<MutableColumnPtr>& columns,
->>>>>>> c300ae79
                                            const std::vector<SlotDescriptor*>& slot_descs,
                                            bool* is_empty_row, bool* eof) {
     do {
@@ -1140,30 +1087,18 @@
     return Status::OK();
 }
 
-<<<<<<< HEAD
 Status NewJsonReader::_simdjson_handle_simple_json(Block& block,
-=======
-Status NewJsonReader::_simdjson_handle_simple_json(std::vector<MutableColumnPtr>& columns,
->>>>>>> c300ae79
                                                    const std::vector<SlotDescriptor*>& slot_descs,
                                                    bool* is_empty_row, bool* eof) {
     // simple json
     simdjson::ondemand::object objectValue;
-<<<<<<< HEAD
     size_t num_rows = block.rows();
-=======
-    size_t num_rows = columns[0]->size();
->>>>>>> c300ae79
     do {
         bool valid = false;
         try {
             if (_next_row >= _total_rows) { // parse json and generic document
                 Status st = _simdjson_parse_json(is_empty_row, eof);
-<<<<<<< HEAD
-                if (st.is_data_quality_error()) {
-=======
                 if (st.is<DATA_QUALITY_ERROR>()) {
->>>>>>> c300ae79
                     continue; // continue to read next
                 }
                 RETURN_IF_ERROR(st);
@@ -1194,11 +1129,7 @@
             if (_json_value.type() == simdjson::ondemand::json_type::array) { // handle case 1
                 objectValue = *_array_iter;
                 RETURN_IF_ERROR(
-<<<<<<< HEAD
                         _simdjson_set_column_value(&objectValue, block, slot_descs, &valid));
-=======
-                        _simdjson_set_column_value(&objectValue, columns, slot_descs, &valid));
->>>>>>> c300ae79
                 if (_array_iter == _array.end()) {
                     // Hint to read next json doc
                     _next_row = _total_rows + 1;
@@ -1208,11 +1139,7 @@
             } else { // handle case 2
                 // objectValue = _json_value.get_object();
                 RETURN_IF_ERROR(
-<<<<<<< HEAD
                         _simdjson_set_column_value(&objectValue, block, slot_descs, &valid));
-=======
-                        _simdjson_set_column_value(&objectValue, columns, slot_descs, &valid));
->>>>>>> c300ae79
             }
             _next_row++;
             if (!valid) {
@@ -1237,16 +1164,10 @@
                     [&]() -> std::string { return fmt::to_string(error_msg); }, eof));
             _counter->num_rows_filtered++;
             // Before continuing to process other rows, we need to first clean the fail parsed row.
-<<<<<<< HEAD
             for (int i = 0; i < block.columns(); ++i) {
                 auto column = block.get_by_position(i).column->assume_mutable();
                 if (column->size() > num_rows) {
                     column->pop_back(column->size() - num_rows);
-=======
-            for (int i = 0; i < columns.size(); ++i) {
-                if (columns[i]->size() > num_rows) {
-                    columns[i]->pop_back(columns[i]->size() - num_rows);
->>>>>>> c300ae79
                 }
             }
             if (!valid) {
@@ -1265,13 +1186,8 @@
 }
 
 Status NewJsonReader::_simdjson_handle_flat_array_complex_json(
-<<<<<<< HEAD
         Block& block, const std::vector<SlotDescriptor*>& slot_descs, bool* is_empty_row,
         bool* eof) {
-=======
-        std::vector<MutableColumnPtr>& columns, const std::vector<SlotDescriptor*>& slot_descs,
-        bool* is_empty_row, bool* eof) {
->>>>>>> c300ae79
 // Advance one row in array list, if it is the endpoint, stop advance and break the loop
 #define ADVANCE_ROW()                  \
     if (_array_iter == _array.end()) { \
@@ -1282,21 +1198,13 @@
     ++_next_row;
 
     // array complex json
-<<<<<<< HEAD
     size_t num_rows = block.rows();
-=======
-    size_t num_rows = columns[0]->size();
->>>>>>> c300ae79
     simdjson::ondemand::object cur;
     do {
         try {
             if (_next_row >= _total_rows) {
                 Status st = _simdjson_parse_json(is_empty_row, eof);
-<<<<<<< HEAD
-                if (st.is_data_quality_error()) {
-=======
                 if (st.is<DATA_QUALITY_ERROR>()) {
->>>>>>> c300ae79
                     continue; // continue to read next
                 }
                 RETURN_IF_ERROR(st);
@@ -1319,11 +1227,7 @@
                 simdjson::ondemand::value val;
                 Status st = JsonFunctions::extract_from_object(cur, _parsed_json_root, &val);
                 if (UNLIKELY(!st.ok())) {
-<<<<<<< HEAD
-                    if (st.is_not_found()) {
-=======
                     if (st.is<NOT_FOUND>()) {
->>>>>>> c300ae79
                         RETURN_IF_ERROR(
                                 _append_error_msg(nullptr, "JsonPath not found", "", nullptr));
                         ADVANCE_ROW();
@@ -1338,11 +1242,7 @@
                 }
                 cur = val.get_object();
             }
-<<<<<<< HEAD
             RETURN_IF_ERROR(_simdjson_write_columns_by_jsonpath(&cur, slot_descs, block, &valid));
-=======
-            RETURN_IF_ERROR(_simdjson_write_columns_by_jsonpath(&cur, slot_descs, columns, &valid));
->>>>>>> c300ae79
             ADVANCE_ROW();
             if (!valid) {
                 continue; // process next line
@@ -1360,16 +1260,10 @@
                     [&]() -> std::string { return fmt::to_string(error_msg); }, eof));
             _counter->num_rows_filtered++;
             // Before continuing to process other rows, we need to first clean the fail parsed row.
-<<<<<<< HEAD
             for (int i = 0; i < block.columns(); ++i) {
                 auto column = block.get_by_position(i).column->assume_mutable();
                 if (column->size() > num_rows) {
                     column->pop_back(column->size() - num_rows);
-=======
-            for (int i = 0; i < columns.size(); ++i) {
-                if (columns[i]->size() > num_rows) {
-                    columns[i]->pop_back(columns[i]->size() - num_rows);
->>>>>>> c300ae79
                 }
             }
             if (*_scanner_eof) {
@@ -1385,7 +1279,6 @@
 }
 
 Status NewJsonReader::_simdjson_handle_nested_complex_json(
-<<<<<<< HEAD
         Block& block, const std::vector<SlotDescriptor*>& slot_descs, bool* is_empty_row,
         bool* eof) {
     // nested complex json
@@ -1394,18 +1287,7 @@
         simdjson::ondemand::object cur;
         try {
             Status st = _simdjson_parse_json(is_empty_row, eof);
-            if (st.is_data_quality_error()) {
-=======
-        std::vector<MutableColumnPtr>& columns, const std::vector<SlotDescriptor*>& slot_descs,
-        bool* is_empty_row, bool* eof) {
-    // nested complex json
-    while (true) {
-        size_t num_rows = columns[0]->size();
-        simdjson::ondemand::object cur;
-        try {
-            Status st = _simdjson_parse_json(is_empty_row, eof);
             if (st.is<DATA_QUALITY_ERROR>()) {
->>>>>>> c300ae79
                 continue; // continue to read next
             }
             RETURN_IF_ERROR(st);
@@ -1419,7 +1301,6 @@
                 continue;
             }
             cur = _json_value.get_object();
-<<<<<<< HEAD
             st = _simdjson_write_columns_by_jsonpath(&cur, slot_descs, block, &valid);
             if (!st.ok()) {
                 RETURN_IF_ERROR(_append_error_msg(nullptr, st.to_string(), "", nullptr));
@@ -1428,15 +1309,6 @@
                     auto column = block.get_by_position(i).column->assume_mutable();
                     if (column->size() > num_rows) {
                         column->pop_back(column->size() - num_rows);
-=======
-            st = _simdjson_write_columns_by_jsonpath(&cur, slot_descs, columns, &valid);
-            if (!st.ok()) {
-                RETURN_IF_ERROR(_append_error_msg(nullptr, st.to_string(), "", nullptr));
-                // Before continuing to process other rows, we need to first clean the fail parsed row.
-                for (int i = 0; i < columns.size(); ++i) {
-                    if (columns[i]->size() > num_rows) {
-                        columns[i]->pop_back(columns[i]->size() - num_rows);
->>>>>>> c300ae79
                     }
                 }
                 continue;
@@ -1456,16 +1328,10 @@
                     [&]() -> std::string { return fmt::to_string(error_msg); }, eof));
             _counter->num_rows_filtered++;
             // Before continuing to process other rows, we need to first clean the fail parsed row.
-<<<<<<< HEAD
             for (int i = 0; i < block.columns(); ++i) {
                 auto column = block.get_by_position(i).column->assume_mutable();
                 if (column->size() > num_rows) {
                     column->pop_back(column->size() - num_rows);
-=======
-            for (int i = 0; i < columns.size(); ++i) {
-                if (columns[i]->size() > num_rows) {
-                    columns[i]->pop_back(columns[i]->size() - num_rows);
->>>>>>> c300ae79
                 }
             }
             if (*_scanner_eof) {
@@ -1499,22 +1365,12 @@
     }
 }
 
-<<<<<<< HEAD
 Status NewJsonReader::_simdjson_set_column_value(simdjson::ondemand::object* value, Block& block,
                                                  const std::vector<SlotDescriptor*>& slot_descs,
                                                  bool* valid) {
     // set
     _seen_columns.assign(block.columns(), false);
     size_t cur_row_count = block.rows();
-=======
-Status NewJsonReader::_simdjson_set_column_value(simdjson::ondemand::object* value,
-                                                 std::vector<MutableColumnPtr>& columns,
-                                                 const std::vector<SlotDescriptor*>& slot_descs,
-                                                 bool* valid) {
-    // set
-    _seen_columns.assign(columns.size(), false);
-    size_t cur_row_count = columns[0]->size();
->>>>>>> c300ae79
     bool has_valid_value = false;
     // iterate through object, simdjson::ondemond will parsing on the fly
     size_t key_index = 0;
@@ -1527,14 +1383,9 @@
             continue;
         }
         simdjson::ondemand::value val = field.value();
-<<<<<<< HEAD
         auto* column_ptr = block.get_by_position(column_index).column->assume_mutable().get();
         RETURN_IF_ERROR(
                 _simdjson_write_data_to_column(val, slot_descs[column_index], column_ptr, valid));
-=======
-        RETURN_IF_ERROR(_simdjson_write_data_to_column(val, slot_descs[column_index],
-                                                       columns[column_index].get(), valid));
->>>>>>> c300ae79
         if (!(*valid)) {
             return Status::OK();
         }
@@ -1557,11 +1408,7 @@
         if (!slot_desc->is_materialized()) {
             continue;
         }
-<<<<<<< HEAD
         auto* column_ptr = block.get_by_position(i).column->assume_mutable().get();
-=======
-        auto* column_ptr = columns[i].get();
->>>>>>> c300ae79
         if (column_ptr->size() < cur_row_count + 1) {
             DCHECK(column_ptr->size() == cur_row_count);
             column_ptr->assume_mutable()->insert_default();
@@ -1572,21 +1419,12 @@
 
 #ifndef NDEBUG
     // Check all columns rows matched
-<<<<<<< HEAD
     for (size_t i = 0; i < block.columns(); ++i) {
         DCHECK_EQ(block.get_by_position(i).column->size(), cur_row_count + 1);
     }
 #endif
     // There is at least one valid value here
     DCHECK(nullcount < block.columns());
-=======
-    for (size_t i = 0; i < columns.size(); ++i) {
-        DCHECK_EQ(columns[i]->size(), cur_row_count + 1);
-    }
-#endif
-    // There is at least one valid value here
-    DCHECK(nullcount < columns.size());
->>>>>>> c300ae79
     *valid = true;
     return Status::OK();
 }
@@ -1787,7 +1625,6 @@
 
 Status NewJsonReader::_simdjson_write_columns_by_jsonpath(
         simdjson::ondemand::object* value, const std::vector<SlotDescriptor*>& slot_descs,
-<<<<<<< HEAD
         Block& block, bool* valid) {
     // write by jsonpath
     size_t column_num = slot_descs.size();
@@ -1795,32 +1632,15 @@
     size_t cur_row_count = block.rows();
     for (size_t i = 0; i < column_num; i++) {
         auto* column_ptr = block.get_by_position(i).column->assume_mutable().get();
-=======
-        std::vector<MutableColumnPtr>& columns, bool* valid) {
-    // write by jsonpath
-    size_t column_num = slot_descs.size();
-    bool has_valid_value = false;
-    size_t cur_row_count = columns[0]->size();
-    for (size_t i = 0; i < column_num; i++) {
-        auto* column_ptr = columns[i].get();
->>>>>>> c300ae79
         simdjson::ondemand::value json_value;
         Status st;
         if (i < _parsed_jsonpaths.size()) {
             st = JsonFunctions::extract_from_object(*value, _parsed_jsonpaths[i], &json_value);
-<<<<<<< HEAD
-            if (!st.ok() && !st.is_not_found()) {
-                return st;
-            }
-        }
-        if (i >= _parsed_jsonpaths.size() || st.is_not_found()) {
-=======
             if (!st.ok() && !st.is<NOT_FOUND>()) {
                 return st;
             }
         }
         if (i >= _parsed_jsonpaths.size() || st.is<NOT_FOUND>()) {
->>>>>>> c300ae79
             // not match in jsondata.
             if (!slot_descs[i]->is_nullable()) {
                 RETURN_IF_ERROR(_append_error_msg(
@@ -1851,11 +1671,7 @@
             continue;
         }
         int dest_index = ctx_idx++;
-<<<<<<< HEAD
         auto* column_ptr = block.get_by_position(dest_index).column->assume_mutable().get();
-=======
-        auto* column_ptr = columns[dest_index].get();
->>>>>>> c300ae79
         if (column_ptr->size() < cur_row_count + 1) {
             DCHECK(column_ptr->size() == cur_row_count);
             column_ptr->assume_mutable()->insert_default();
@@ -1864,11 +1680,7 @@
         DCHECK(column_ptr->size() == cur_row_count + 1);
     }
     // There is at least one valid value here
-<<<<<<< HEAD
     DCHECK(nullcount < block.columns());
-=======
-    DCHECK(nullcount < columns.size());
->>>>>>> c300ae79
     *valid = true;
     return Status::OK();
 }
