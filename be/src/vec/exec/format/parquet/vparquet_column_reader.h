--- conflicted
+++ resolved
@@ -201,7 +201,6 @@
             : ParquetColumnReader(row_ranges, ctz, io_ctx) {}
     ~ArrayColumnReader() override { close(); }
     Status init(std::unique_ptr<ParquetColumnReader> element_reader, FieldSchema* field);
-<<<<<<< HEAD
     Status read_column_data(ColumnPtr& doris_column, DataTypePtr& type,
                             ColumnSelectVector& select_vector, size_t batch_size, size_t* read_rows,
                             bool* eof, bool is_dict_filter) override;
@@ -265,71 +264,6 @@
                             ColumnSelectVector& select_vector, size_t batch_size, size_t* read_rows,
                             bool* eof, bool is_dict_filter) override;
 
-=======
-    Status read_column_data(ColumnPtr& doris_column, DataTypePtr& type,
-                            ColumnSelectVector& select_vector, size_t batch_size, size_t* read_rows,
-                            bool* eof, bool is_dict_filter) override;
-    const std::vector<level_t>& get_rep_level() const override {
-        return _element_reader->get_rep_level();
-    }
-    const std::vector<level_t>& get_def_level() const override {
-        return _element_reader->get_def_level();
-    }
-    Statistics statistics() override { return _element_reader->statistics(); }
-    void close() override {}
-
-private:
-    std::unique_ptr<ParquetColumnReader> _element_reader = nullptr;
-};
-
-class MapColumnReader : public ParquetColumnReader {
-public:
-    MapColumnReader(const std::vector<RowRange>& row_ranges, cctz::time_zone* ctz,
-                    io::IOContext* io_ctx)
-            : ParquetColumnReader(row_ranges, ctz, io_ctx) {}
-    ~MapColumnReader() override { close(); }
-
-    Status init(std::unique_ptr<ParquetColumnReader> key_reader,
-                std::unique_ptr<ParquetColumnReader> value_reader, FieldSchema* field);
-    Status read_column_data(ColumnPtr& doris_column, DataTypePtr& type,
-                            ColumnSelectVector& select_vector, size_t batch_size, size_t* read_rows,
-                            bool* eof, bool is_dict_filter) override;
-
-    const std::vector<level_t>& get_rep_level() const override {
-        return _key_reader->get_rep_level();
-    }
-    const std::vector<level_t>& get_def_level() const override {
-        return _key_reader->get_def_level();
-    }
-
-    Statistics statistics() override {
-        Statistics kst = _key_reader->statistics();
-        Statistics vst = _value_reader->statistics();
-        kst.merge(vst);
-        return kst;
-    }
-
-    void close() override {}
-
-private:
-    std::unique_ptr<ParquetColumnReader> _key_reader = nullptr;
-    std::unique_ptr<ParquetColumnReader> _value_reader = nullptr;
-};
-
-class StructColumnReader : public ParquetColumnReader {
-public:
-    StructColumnReader(const std::vector<RowRange>& row_ranges, cctz::time_zone* ctz,
-                       io::IOContext* io_ctx)
-            : ParquetColumnReader(row_ranges, ctz, io_ctx) {}
-    ~StructColumnReader() override { close(); }
-
-    Status init(std::vector<std::unique_ptr<ParquetColumnReader>>&& child_readers,
-                FieldSchema* field);
-    Status read_column_data(ColumnPtr& doris_column, DataTypePtr& type,
-                            ColumnSelectVector& select_vector, size_t batch_size, size_t* read_rows,
-                            bool* eof, bool is_dict_filter) override;
-
->>>>>>> 7bda49b5
     const std::vector<level_t>& get_rep_level() const override {
         return _child_readers[0]->get_rep_level();
     }
