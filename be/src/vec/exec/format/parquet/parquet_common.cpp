// Licensed to the Apache Software Foundation (ASF) under one
// or more contributor license agreements.  See the NOTICE file
// distributed with this work for additional information
// regarding copyright ownership.  The ASF licenses this file
// to you under the Apache License, Version 2.0 (the
// "License"); you may not use this file except in compliance
// with the License.  You may obtain a copy of the License at
//
//   http://www.apache.org/licenses/LICENSE-2.0
//
// Unless required by applicable law or agreed to in writing,
// software distributed under the License is distributed on an
// "AS IS" BASIS, WITHOUT WARRANTIES OR CONDITIONS OF ANY
// KIND, either express or implied.  See the License for the
// specific language governing permissions and limitations
// under the License.

#include "parquet_common.h"

#include "util/coding.h"
#include "vec/data_types/data_type_nullable.h"

namespace doris::vectorized {

const cctz::time_zone DecodeParams::utc0 = cctz::utc_time_zone();

const uint32_t ParquetInt96::JULIAN_EPOCH_OFFSET_DAYS = 2440588;
const uint64_t ParquetInt96::MICROS_IN_DAY = 86400000000;
const uint64_t ParquetInt96::NANOS_PER_MICROSECOND = 1000;

inline uint64_t ParquetInt96::to_timestamp_micros() const {
    return (hi - JULIAN_EPOCH_OFFSET_DAYS) * MICROS_IN_DAY + lo / NANOS_PER_MICROSECOND;
}

#define FOR_LOGICAL_NUMERIC_TYPES(M) \
    M(TypeIndex::Int8, Int8)         \
    M(TypeIndex::UInt8, UInt8)       \
    M(TypeIndex::Int16, Int16)       \
    M(TypeIndex::UInt16, UInt16)     \
    M(TypeIndex::Int32, Int32)       \
    M(TypeIndex::UInt32, UInt32)     \
    M(TypeIndex::Int64, Int64)       \
    M(TypeIndex::UInt64, UInt64)     \
    M(TypeIndex::Float32, Float32)   \
    M(TypeIndex::Float64, Float64)

ColumnSelectVector::ColumnSelectVector(const uint8_t* filter_map, size_t filter_map_size,
                                       bool filter_all) {
    build(filter_map, filter_map_size, filter_all);
}

void ColumnSelectVector::build(const uint8_t* filter_map, size_t filter_map_size, bool filter_all) {
    _filter_all = filter_all;
    _filter_map = filter_map;
    _filter_map_size = filter_map_size;
    if (filter_all) {
        _has_filter = true;
        _filter_ratio = 1;
    } else if (filter_map == nullptr) {
        _has_filter = false;
        _filter_ratio = 0;
    } else {
        size_t filter_count =
                simd::count_zero_num(reinterpret_cast<const int8_t*>(filter_map), filter_map_size);
        if (filter_count == filter_map_size) {
            _has_filter = true;
            _filter_all = true;
            _filter_ratio = 1;
        } else if (filter_count > 0 && filter_map_size > 0) {
            _has_filter = true;
            _filter_ratio = (double)filter_count / filter_map_size;
        } else {
            _has_filter = false;
            _filter_ratio = 0;
        }
    }
}

void ColumnSelectVector::set_run_length_null_map(const std::vector<uint16_t>& run_length_null_map,
                                                 size_t num_values, NullMap* null_map) {
    _num_values = num_values;
    _num_nulls = 0;
    _read_index = 0;
    size_t map_index = 0;
    bool is_null = false;
    if (_has_filter) {
        // No run length null map is generated when _filter_all = true
        DCHECK(!_filter_all);
        _data_map.resize(num_values);
        for (auto& run_length : run_length_null_map) {
            if (is_null) {
                _num_nulls += run_length;
<<<<<<< HEAD
                for (uint16_t i = 0; i < run_length; ++i) {
                    _data_map[map_index++] = FILTERED_NULL;
                }
            } else {
                for (uint16_t i = 0; i < run_length; ++i) {
=======
                for (int i = 0; i < run_length; ++i) {
                    _data_map[map_index++] = FILTERED_NULL;
                }
            } else {
                for (int i = 0; i < run_length; ++i) {
>>>>>>> 6b773939
                    _data_map[map_index++] = FILTERED_CONTENT;
                }
            }
            is_null = !is_null;
        }
<<<<<<< HEAD
        uint16_t num_read = 0;
=======
        size_t num_read = 0;
>>>>>>> 6b773939
        DCHECK_LE(_filter_map_index + num_values, _filter_map_size);
        for (size_t i = 0; i < num_values; ++i) {
            if (_filter_map[_filter_map_index++]) {
                _data_map[i] = _data_map[i] == FILTERED_NULL ? NULL_DATA : CONTENT;
                num_read++;
            }
        }
        _num_filtered = num_values - num_read;
        if (null_map != nullptr && num_read > 0) {
            NullMap& map_data_column = *null_map;
            auto null_map_index = map_data_column.size();
            map_data_column.resize(null_map_index + num_read);
            for (size_t i = 0; i < num_values; ++i) {
                if (_data_map[i] == CONTENT) {
                    map_data_column[null_map_index++] = (UInt8) false;
                } else if (_data_map[i] == NULL_DATA) {
                    map_data_column[null_map_index++] = (UInt8) true;
                }
            }
        }
    } else {
        _num_filtered = 0;
        _run_length_null_map = &run_length_null_map;
        if (null_map != nullptr) {
            NullMap& map_data_column = *null_map;
            auto null_map_index = map_data_column.size();
            map_data_column.resize(null_map_index + num_values);
            for (auto& run_length : run_length_null_map) {
                if (is_null) {
                    _num_nulls += run_length;
                    for (int i = 0; i < run_length; ++i) {
                        map_data_column[null_map_index++] = (UInt8) true;
                    }
                } else {
                    for (int i = 0; i < run_length; ++i) {
                        map_data_column[null_map_index++] = (UInt8) false;
                    }
                }
                is_null = !is_null;
            }
        } else {
            for (auto& run_length : run_length_null_map) {
                if (is_null) {
                    _num_nulls += run_length;
                }
                is_null = !is_null;
            }
        }
    }
}

bool ColumnSelectVector::can_filter_all(size_t remaining_num_values) {
    if (!_has_filter) {
        return false;
    }
    if (_filter_all) {
        // all data in normal columns can be skipped when _filter_all = true,
        // so the remaining_num_values should be less than the remaining filter map size.
        DCHECK_LE(remaining_num_values + _filter_map_index, _filter_map_size);
        // return true always, to make sure that the data in normal columns can be skipped.
        return true;
    }
    if (remaining_num_values + _filter_map_index > _filter_map_size) {
        return false;
    }
    return simd::count_zero_num(reinterpret_cast<const int8_t*>(_filter_map + _filter_map_index),
                                remaining_num_values) == remaining_num_values;
}

void ColumnSelectVector::skip(size_t num_values) {
    _filter_map_index += num_values;
}

<<<<<<< HEAD
uint16_t ColumnSelectVector::get_next_run(DataReadType* data_read_type) {
=======
size_t ColumnSelectVector::get_next_run(DataReadType* data_read_type) {
>>>>>>> 6b773939
    if (_has_filter) {
        if (_read_index == _num_values) {
            return 0;
        }
        const DataReadType& type = _data_map[_read_index++];
<<<<<<< HEAD
        uint16_t run_length = 1;
=======
        size_t run_length = 1;
>>>>>>> 6b773939
        while (_read_index < _num_values) {
            if (_data_map[_read_index] == type) {
                run_length++;
                _read_index++;
            } else {
                break;
            }
        }
        *data_read_type = type;
        return run_length;
    } else {
<<<<<<< HEAD
        uint16_t run_length = 0;
=======
        size_t run_length = 0;
>>>>>>> 6b773939
        while (run_length == 0) {
            if (_read_index == (*_run_length_null_map).size()) {
                return 0;
            }
            *data_read_type = _read_index % 2 == 0 ? CONTENT : NULL_DATA;
            run_length = (*_run_length_null_map)[_read_index++];
        }
        return run_length;
    }
}

Status Decoder::get_decoder(tparquet::Type::type type, tparquet::Encoding::type encoding,
                            std::unique_ptr<Decoder>& decoder) {
    switch (encoding) {
    case tparquet::Encoding::PLAIN:
    case tparquet::Encoding::RLE_DICTIONARY:
        switch (type) {
        case tparquet::Type::BOOLEAN:
            if (encoding != tparquet::Encoding::PLAIN) {
                return Status::InternalError("Bool type can't has dictionary page");
            }
            decoder.reset(new BoolPlainDecoder());
            break;
        case tparquet::Type::BYTE_ARRAY:
            decoder.reset(new ByteArrayDecoder());
            break;
        case tparquet::Type::INT32:
        case tparquet::Type::INT64:
        case tparquet::Type::INT96:
        case tparquet::Type::FLOAT:
        case tparquet::Type::DOUBLE:
        case tparquet::Type::FIXED_LEN_BYTE_ARRAY:
            decoder.reset(new FixLengthDecoder(type));
            break;
        default:
            return Status::InternalError("Unsupported type {}(encoding={}) in parquet decoder",
                                         tparquet::to_string(type), tparquet::to_string(encoding));
        }
        break;
    default:
        return Status::InternalError("Unsupported encoding {}(type={}) in parquet decoder",
                                     tparquet::to_string(encoding), tparquet::to_string(type));
    }
    return Status::OK();
}

void Decoder::init(FieldSchema* field_schema, cctz::time_zone* ctz) {
    _field_schema = field_schema;
    if (_decode_params == nullptr) {
        _decode_params.reset(new DecodeParams());
    }
    if (ctz != nullptr) {
        _decode_params->ctz = ctz;
    }
    const auto& schema = field_schema->parquet_schema;
    if (schema.__isset.logicalType && schema.logicalType.__isset.TIMESTAMP) {
        const auto& timestamp_info = schema.logicalType.TIMESTAMP;
        if (!timestamp_info.isAdjustedToUTC) {
            // should set timezone to utc+0
            _decode_params->ctz = const_cast<cctz::time_zone*>(&_decode_params->utc0);
        }
        const auto& time_unit = timestamp_info.unit;
        if (time_unit.__isset.MILLIS) {
            _decode_params->second_mask = 1000;
            _decode_params->scale_to_nano_factor = 1000000;
        } else if (time_unit.__isset.MICROS) {
            _decode_params->second_mask = 1000000;
            _decode_params->scale_to_nano_factor = 1000;
        } else if (time_unit.__isset.NANOS) {
            _decode_params->second_mask = 1000000000;
            _decode_params->scale_to_nano_factor = 1;
        }
    } else if (schema.__isset.converted_type) {
        const auto& converted_type = schema.converted_type;
        if (converted_type == tparquet::ConvertedType::TIMESTAMP_MILLIS) {
            _decode_params->second_mask = 1000;
            _decode_params->scale_to_nano_factor = 1000000;
        } else if (converted_type == tparquet::ConvertedType::TIMESTAMP_MICROS) {
            _decode_params->second_mask = 1000000;
            _decode_params->scale_to_nano_factor = 1000;
        }
    }
}

Status FixLengthDecoder::set_dict(std::unique_ptr<uint8_t[]>& dict, int32_t length,
                                  size_t num_values) {
    if (num_values * _type_length != length) {
        return Status::Corruption("Wrong dictionary data for fixed length type");
    }
    _has_dict = true;
    _dict = std::move(dict);
    char* dict_item_address = reinterpret_cast<char*>(_dict.get());
    _dict_items.resize(num_values);
    for (size_t i = 0; i < num_values; ++i) {
        _dict_items[i] = dict_item_address;
        dict_item_address += _type_length;
    }
    return Status::OK();
}

void FixLengthDecoder::set_data(Slice* data) {
    _data = data;
    _offset = 0;
    if (_has_dict) {
        uint8_t bit_width = *data->data;
        _index_batch_decoder.reset(
                new RleBatchDecoder<uint32_t>(reinterpret_cast<uint8_t*>(data->data) + 1,
                                              static_cast<int>(data->size) - 1, bit_width));
    }
}

Status FixLengthDecoder::skip_values(size_t num_values) {
    if (_has_dict) {
        _indexes.resize(num_values);
        _index_batch_decoder->GetBatch(&_indexes[0], num_values);
    } else {
        _offset += _type_length * num_values;
        if (UNLIKELY(_offset > _data->size)) {
            return Status::IOError("Out-of-bounds access in parquet data decoder");
        }
    }
    return Status::OK();
}

Status FixLengthDecoder::decode_values(MutableColumnPtr& doris_column, DataTypePtr& data_type,
                                       ColumnSelectVector& select_vector) {
    size_t non_null_size = select_vector.num_values() - select_vector.num_nulls();
    if (_has_dict) {
        _indexes.resize(non_null_size);
        _index_batch_decoder->GetBatch(&_indexes[0], non_null_size);
    } else if (UNLIKELY(_offset + _type_length * non_null_size > _data->size)) {
        return Status::IOError("Out-of-bounds access in parquet data decoder");
    }
    TypeIndex logical_type = remove_nullable(data_type)->get_type_id();
    switch (logical_type) {
#define DISPATCH(NUMERIC_TYPE, CPP_NUMERIC_TYPE) \
    case NUMERIC_TYPE:                           \
        return _decode_numeric<CPP_NUMERIC_TYPE>(doris_column, select_vector);
        FOR_LOGICAL_NUMERIC_TYPES(DISPATCH)
#undef DISPATCH
    case TypeIndex::Date:
        if (_physical_type == tparquet::Type::INT32) {
            return _decode_date<VecDateTimeValue, Int64>(doris_column, select_vector);
        }
        break;
    case TypeIndex::DateV2:
        if (_physical_type == tparquet::Type::INT32) {
            return _decode_date<DateV2Value<DateV2ValueType>, UInt32>(doris_column, select_vector);
        }
        break;
    case TypeIndex::DateTime:
        if (_physical_type == tparquet::Type::INT96) {
            return _decode_datetime96<VecDateTimeValue, Int64>(doris_column, select_vector);
        } else if (_physical_type == tparquet::Type::INT64) {
            return _decode_datetime64<VecDateTimeValue, Int64>(doris_column, select_vector);
        }
        break;
    case TypeIndex::DateTimeV2:
        // Spark can set the timestamp precision by the following configuration:
        // spark.sql.parquet.outputTimestampType = INT96(NANOS), TIMESTAMP_MICROS, TIMESTAMP_MILLIS
        if (_physical_type == tparquet::Type::INT96) {
            return _decode_datetime96<DateV2Value<DateTimeV2ValueType>, UInt64>(doris_column,
                                                                                select_vector);
        } else if (_physical_type == tparquet::Type::INT64) {
            return _decode_datetime64<DateV2Value<DateTimeV2ValueType>, UInt64>(doris_column,
                                                                                select_vector);
        }
        break;
    case TypeIndex::Decimal32:
        if (_physical_type == tparquet::Type::FIXED_LEN_BYTE_ARRAY) {
            return _decode_binary_decimal<Int32>(doris_column, data_type, select_vector);
        } else if (_physical_type == tparquet::Type::INT32) {
            return _decode_primitive_decimal<Int32, Int32>(doris_column, data_type, select_vector);
        } else if (_physical_type == tparquet::Type::INT64) {
            return _decode_primitive_decimal<Int32, Int64>(doris_column, data_type, select_vector);
        }
        break;
    case TypeIndex::Decimal64:
        if (_physical_type == tparquet::Type::FIXED_LEN_BYTE_ARRAY) {
            return _decode_binary_decimal<Int64>(doris_column, data_type, select_vector);
        } else if (_physical_type == tparquet::Type::INT32) {
            return _decode_primitive_decimal<Int64, Int32>(doris_column, data_type, select_vector);
        } else if (_physical_type == tparquet::Type::INT64) {
            return _decode_primitive_decimal<Int64, Int64>(doris_column, data_type, select_vector);
        }
        break;
    case TypeIndex::Decimal128:
        if (_physical_type == tparquet::Type::FIXED_LEN_BYTE_ARRAY) {
            return _decode_binary_decimal<Int128>(doris_column, data_type, select_vector);
        } else if (_physical_type == tparquet::Type::INT32) {
            return _decode_primitive_decimal<Int128, Int32>(doris_column, data_type, select_vector);
        } else if (_physical_type == tparquet::Type::INT64) {
            return _decode_primitive_decimal<Int128, Int64>(doris_column, data_type, select_vector);
<<<<<<< HEAD
=======
        }
        break;
    case TypeIndex::Decimal128I:
        if (_physical_type == tparquet::Type::FIXED_LEN_BYTE_ARRAY) {
            return _decode_binary_decimal<Int128>(doris_column, data_type, select_vector);
        } else if (_physical_type == tparquet::Type::INT32) {
            return _decode_primitive_decimal<Int128, Int32>(doris_column, data_type, select_vector);
        } else if (_physical_type == tparquet::Type::INT64) {
            return _decode_primitive_decimal<Int128, Int64>(doris_column, data_type, select_vector);
>>>>>>> 6b773939
        }
        break;
    case TypeIndex::String:
    case TypeIndex::FixedString:
        if (_physical_type == tparquet::Type::FIXED_LEN_BYTE_ARRAY) {
            return _decode_string(doris_column, select_vector);
        }
        break;
    default:
        break;
    }

    return Status::InvalidArgument("Can't decode parquet physical type {} to doris logical type {}",
                                   tparquet::to_string(_physical_type), getTypeName(logical_type));
}

Status FixLengthDecoder::_decode_string(MutableColumnPtr& doris_column,
                                        ColumnSelectVector& select_vector) {
    size_t dict_index = 0;
    ColumnSelectVector::DataReadType read_type;
<<<<<<< HEAD
    while (uint16_t run_length = select_vector.get_next_run(&read_type)) {
=======
    while (size_t run_length = select_vector.get_next_run(&read_type)) {
>>>>>>> 6b773939
        switch (read_type) {
        case ColumnSelectVector::CONTENT: {
            std::vector<StringRef> string_values;
            string_values.reserve(run_length);
<<<<<<< HEAD
            for (int i = 0; i < run_length; ++i) {
=======
            for (size_t i = 0; i < run_length; ++i) {
>>>>>>> 6b773939
                char* buf_start = _FIXED_GET_DATA_OFFSET(dict_index++);
                string_values.emplace_back(buf_start, _type_length);
                _FIXED_SHIFT_DATA_OFFSET();
            }
            doris_column->insert_many_strings(&string_values[0], run_length);
            break;
        }
        case ColumnSelectVector::NULL_DATA: {
            doris_column->insert_many_defaults(run_length);
            break;
        }
        case ColumnSelectVector::FILTERED_CONTENT: {
            if (_has_dict) {
                dict_index += run_length;
            } else {
                _offset += _type_length * run_length;
            }
            break;
        }
        case ColumnSelectVector::FILTERED_NULL: {
            // do nothing
            break;
        }
        }
    }
    return Status::OK();
}

Status ByteArrayDecoder::set_dict(std::unique_ptr<uint8_t[]>& dict, int32_t length,
                                  size_t num_values) {
    _has_dict = true;
    _dict = std::move(dict);
    _dict_items.reserve(num_values);
    uint32_t offset_cursor = 0;
    char* dict_item_address = reinterpret_cast<char*>(_dict.get());
    for (int i = 0; i < num_values; ++i) {
        uint32_t l = decode_fixed32_le(_dict.get() + offset_cursor);
        offset_cursor += 4;
        _dict_items.emplace_back(dict_item_address + offset_cursor, l);
        offset_cursor += l;
        if (offset_cursor > length) {
            return Status::Corruption("Wrong data length in dictionary");
        }
    }
    if (offset_cursor != length) {
        return Status::Corruption("Wrong dictionary data for byte array type");
    }
    return Status::OK();
}

void ByteArrayDecoder::set_data(Slice* data) {
    _data = data;
    _offset = 0;
    if (_has_dict) {
        uint8_t bit_width = *data->data;
        _index_batch_decoder.reset(
                new RleBatchDecoder<uint32_t>(reinterpret_cast<uint8_t*>(data->data) + 1,
                                              static_cast<int>(data->size) - 1, bit_width));
    }
}

Status ByteArrayDecoder::skip_values(size_t num_values) {
    if (_has_dict) {
        _indexes.resize(num_values);
        _index_batch_decoder->GetBatch(&_indexes[0], num_values);
    } else {
        for (int i = 0; i < num_values; ++i) {
            if (UNLIKELY(_offset + 4 > _data->size)) {
                return Status::IOError("Can't read byte array length from plain decoder");
            }
            uint32_t length =
                    decode_fixed32_le(reinterpret_cast<const uint8_t*>(_data->data) + _offset);
            _offset += 4;
            if (UNLIKELY(_offset + length) > _data->size) {
                return Status::IOError("Can't skip enough bytes in plain decoder");
            }
            _offset += length;
        }
    }
    return Status::OK();
}

Status ByteArrayDecoder::decode_values(MutableColumnPtr& doris_column, DataTypePtr& data_type,
                                       ColumnSelectVector& select_vector) {
    size_t non_null_size = select_vector.num_values() - select_vector.num_nulls();
    if (_has_dict) {
        _indexes.resize(non_null_size);
        _index_batch_decoder->GetBatch(&_indexes[0], non_null_size);
    }
    TypeIndex logical_type = remove_nullable(data_type)->get_type_id();
    switch (logical_type) {
    case TypeIndex::String:
    case TypeIndex::FixedString: {
        size_t dict_index = 0;

        ColumnSelectVector::DataReadType read_type;
<<<<<<< HEAD
        while (uint16_t run_length = select_vector.get_next_run(&read_type)) {
=======
        while (size_t run_length = select_vector.get_next_run(&read_type)) {
>>>>>>> 6b773939
            switch (read_type) {
            case ColumnSelectVector::CONTENT: {
                std::vector<StringRef> string_values;
                string_values.reserve(run_length);
<<<<<<< HEAD
                for (int i = 0; i < run_length; ++i) {
=======
                for (size_t i = 0; i < run_length; ++i) {
>>>>>>> 6b773939
                    if (_has_dict) {
                        string_values.emplace_back(_dict_items[_indexes[dict_index++]]);
                    } else {
                        if (UNLIKELY(_offset + 4 > _data->size)) {
                            return Status::IOError(
                                    "Can't read byte array length from plain decoder");
                        }
                        uint32_t length = decode_fixed32_le(
                                reinterpret_cast<const uint8_t*>(_data->data) + _offset);
                        _offset += 4;
                        if (UNLIKELY(_offset + length) > _data->size) {
                            return Status::IOError("Can't read enough bytes in plain decoder");
                        }
                        string_values.emplace_back(_data->data + _offset, length);
                        _offset += length;
                    }
                }
                doris_column->insert_many_strings(&string_values[0], run_length);
                break;
            }
            case ColumnSelectVector::NULL_DATA: {
                doris_column->insert_many_defaults(run_length);
                break;
            }
            case ColumnSelectVector::FILTERED_CONTENT: {
                if (_has_dict) {
                    dict_index += run_length;
                } else {
                    for (int i = 0; i < run_length; ++i) {
                        if (UNLIKELY(_offset + 4 > _data->size)) {
                            return Status::IOError(
                                    "Can't read byte array length from plain decoder");
                        }
                        uint32_t length = decode_fixed32_le(
                                reinterpret_cast<const uint8_t*>(_data->data) + _offset);
                        _offset += 4;
                        if (UNLIKELY(_offset + length) > _data->size) {
                            return Status::IOError("Can't read enough bytes in plain decoder");
                        }
                        _offset += length;
                    }
                }
                break;
            }
            case ColumnSelectVector::FILTERED_NULL: {
                // do nothing
                break;
            }
            }
        }
        return Status::OK();
    }
    case TypeIndex::Decimal32:
        return _decode_binary_decimal<Int32>(doris_column, data_type, select_vector);
    case TypeIndex::Decimal64:
        return _decode_binary_decimal<Int64>(doris_column, data_type, select_vector);
    case TypeIndex::Decimal128:
        return _decode_binary_decimal<Int128>(doris_column, data_type, select_vector);
<<<<<<< HEAD
=======
    case TypeIndex::Decimal128I:
        return _decode_binary_decimal<Int128>(doris_column, data_type, select_vector);
>>>>>>> 6b773939
    default:
        break;
    }
    return Status::InvalidArgument(
            "Can't decode parquet physical type BYTE_ARRAY to doris logical type {}",
            getTypeName(logical_type));
}

Status BoolPlainDecoder::skip_values(size_t num_values) {
    int skip_cached = std::min(num_unpacked_values_ - unpacked_value_idx_, (int)num_values);
    unpacked_value_idx_ += skip_cached;
    if (skip_cached == num_values) {
        return Status::OK();
    }
    int num_remaining = num_values - skip_cached;
    int num_to_skip = BitUtil::RoundDownToPowerOf2(num_remaining, 32);
    if (num_to_skip > 0) {
        bool_values_.SkipBatch(1, num_to_skip);
    }
    num_remaining -= num_to_skip;
    if (num_remaining > 0) {
        DCHECK_LE(num_remaining, UNPACKED_BUFFER_LEN);
        num_unpacked_values_ =
                bool_values_.UnpackBatch(1, UNPACKED_BUFFER_LEN, &unpacked_values_[0]);
        if (UNLIKELY(num_unpacked_values_ < num_remaining)) {
            return Status::IOError("Can't skip enough booleans in plain decoder");
        }
        unpacked_value_idx_ = num_remaining;
    }
    return Status::OK();
}

Status BoolPlainDecoder::decode_values(MutableColumnPtr& doris_column, DataTypePtr& data_type,
                                       ColumnSelectVector& select_vector) {
    auto& column_data = static_cast<ColumnVector<UInt8>&>(*doris_column).get_data();
    size_t data_index = column_data.size();
    column_data.resize(data_index + select_vector.num_values() - select_vector.num_filtered());

    ColumnSelectVector::DataReadType read_type;
<<<<<<< HEAD
    while (uint16_t run_length = select_vector.get_next_run(&read_type)) {
        switch (read_type) {
        case ColumnSelectVector::CONTENT: {
            bool value;
            for (int i = 0; i < run_length; ++i) {
=======
    while (size_t run_length = select_vector.get_next_run(&read_type)) {
        switch (read_type) {
        case ColumnSelectVector::CONTENT: {
            bool value;
            for (size_t i = 0; i < run_length; ++i) {
>>>>>>> 6b773939
                if (UNLIKELY(!_decode_value(&value))) {
                    return Status::IOError("Can't read enough booleans in plain decoder");
                }
                column_data[data_index++] = (UInt8)value;
            }
            break;
        }
        case ColumnSelectVector::NULL_DATA: {
            data_index += run_length;
            break;
        }
        case ColumnSelectVector::FILTERED_CONTENT: {
            bool value;
            for (int i = 0; i < run_length; ++i) {
                if (UNLIKELY(!_decode_value(&value))) {
                    return Status::IOError("Can't read enough booleans in plain decoder");
                }
            }
            break;
        }
        case ColumnSelectVector::FILTERED_NULL: {
            // do nothing
            break;
        }
        }
    }
    return Status::OK();
}
} // namespace doris::vectorized<|MERGE_RESOLUTION|>--- conflicted
+++ resolved
@@ -90,29 +90,17 @@
         for (auto& run_length : run_length_null_map) {
             if (is_null) {
                 _num_nulls += run_length;
-<<<<<<< HEAD
-                for (uint16_t i = 0; i < run_length; ++i) {
-                    _data_map[map_index++] = FILTERED_NULL;
-                }
-            } else {
-                for (uint16_t i = 0; i < run_length; ++i) {
-=======
                 for (int i = 0; i < run_length; ++i) {
                     _data_map[map_index++] = FILTERED_NULL;
                 }
             } else {
                 for (int i = 0; i < run_length; ++i) {
->>>>>>> 6b773939
                     _data_map[map_index++] = FILTERED_CONTENT;
                 }
             }
             is_null = !is_null;
         }
-<<<<<<< HEAD
-        uint16_t num_read = 0;
-=======
         size_t num_read = 0;
->>>>>>> 6b773939
         DCHECK_LE(_filter_map_index + num_values, _filter_map_size);
         for (size_t i = 0; i < num_values; ++i) {
             if (_filter_map[_filter_map_index++]) {
@@ -186,21 +174,13 @@
     _filter_map_index += num_values;
 }
 
-<<<<<<< HEAD
-uint16_t ColumnSelectVector::get_next_run(DataReadType* data_read_type) {
-=======
 size_t ColumnSelectVector::get_next_run(DataReadType* data_read_type) {
->>>>>>> 6b773939
     if (_has_filter) {
         if (_read_index == _num_values) {
             return 0;
         }
         const DataReadType& type = _data_map[_read_index++];
-<<<<<<< HEAD
-        uint16_t run_length = 1;
-=======
         size_t run_length = 1;
->>>>>>> 6b773939
         while (_read_index < _num_values) {
             if (_data_map[_read_index] == type) {
                 run_length++;
@@ -212,11 +192,7 @@
         *data_read_type = type;
         return run_length;
     } else {
-<<<<<<< HEAD
-        uint16_t run_length = 0;
-=======
         size_t run_length = 0;
->>>>>>> 6b773939
         while (run_length == 0) {
             if (_read_index == (*_run_length_null_map).size()) {
                 return 0;
@@ -410,8 +386,6 @@
             return _decode_primitive_decimal<Int128, Int32>(doris_column, data_type, select_vector);
         } else if (_physical_type == tparquet::Type::INT64) {
             return _decode_primitive_decimal<Int128, Int64>(doris_column, data_type, select_vector);
-<<<<<<< HEAD
-=======
         }
         break;
     case TypeIndex::Decimal128I:
@@ -421,7 +395,6 @@
             return _decode_primitive_decimal<Int128, Int32>(doris_column, data_type, select_vector);
         } else if (_physical_type == tparquet::Type::INT64) {
             return _decode_primitive_decimal<Int128, Int64>(doris_column, data_type, select_vector);
->>>>>>> 6b773939
         }
         break;
     case TypeIndex::String:
@@ -442,20 +415,12 @@
                                         ColumnSelectVector& select_vector) {
     size_t dict_index = 0;
     ColumnSelectVector::DataReadType read_type;
-<<<<<<< HEAD
-    while (uint16_t run_length = select_vector.get_next_run(&read_type)) {
-=======
     while (size_t run_length = select_vector.get_next_run(&read_type)) {
->>>>>>> 6b773939
         switch (read_type) {
         case ColumnSelectVector::CONTENT: {
             std::vector<StringRef> string_values;
             string_values.reserve(run_length);
-<<<<<<< HEAD
-            for (int i = 0; i < run_length; ++i) {
-=======
             for (size_t i = 0; i < run_length; ++i) {
->>>>>>> 6b773939
                 char* buf_start = _FIXED_GET_DATA_OFFSET(dict_index++);
                 string_values.emplace_back(buf_start, _type_length);
                 _FIXED_SHIFT_DATA_OFFSET();
@@ -552,20 +517,12 @@
         size_t dict_index = 0;
 
         ColumnSelectVector::DataReadType read_type;
-<<<<<<< HEAD
-        while (uint16_t run_length = select_vector.get_next_run(&read_type)) {
-=======
         while (size_t run_length = select_vector.get_next_run(&read_type)) {
->>>>>>> 6b773939
             switch (read_type) {
             case ColumnSelectVector::CONTENT: {
                 std::vector<StringRef> string_values;
                 string_values.reserve(run_length);
-<<<<<<< HEAD
-                for (int i = 0; i < run_length; ++i) {
-=======
                 for (size_t i = 0; i < run_length; ++i) {
->>>>>>> 6b773939
                     if (_has_dict) {
                         string_values.emplace_back(_dict_items[_indexes[dict_index++]]);
                     } else {
@@ -624,11 +581,8 @@
         return _decode_binary_decimal<Int64>(doris_column, data_type, select_vector);
     case TypeIndex::Decimal128:
         return _decode_binary_decimal<Int128>(doris_column, data_type, select_vector);
-<<<<<<< HEAD
-=======
     case TypeIndex::Decimal128I:
         return _decode_binary_decimal<Int128>(doris_column, data_type, select_vector);
->>>>>>> 6b773939
     default:
         break;
     }
@@ -668,19 +622,11 @@
     column_data.resize(data_index + select_vector.num_values() - select_vector.num_filtered());
 
     ColumnSelectVector::DataReadType read_type;
-<<<<<<< HEAD
-    while (uint16_t run_length = select_vector.get_next_run(&read_type)) {
-        switch (read_type) {
-        case ColumnSelectVector::CONTENT: {
-            bool value;
-            for (int i = 0; i < run_length; ++i) {
-=======
     while (size_t run_length = select_vector.get_next_run(&read_type)) {
         switch (read_type) {
         case ColumnSelectVector::CONTENT: {
             bool value;
             for (size_t i = 0; i < run_length; ++i) {
->>>>>>> 6b773939
                 if (UNLIKELY(!_decode_value(&value))) {
                     return Status::IOError("Can't read enough booleans in plain decoder");
                 }
