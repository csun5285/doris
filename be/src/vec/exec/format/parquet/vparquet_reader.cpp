--- conflicted
+++ resolved
@@ -36,10 +36,7 @@
         : _profile(profile),
           _scan_params(params),
           _scan_range(range),
-<<<<<<< HEAD
-=======
           _batch_size(std::max(batch_size, _MIN_BATCH_SIZE)),
->>>>>>> 475fa2b1
           _range_start_offset(range.start_offset),
           _range_size(range.size),
           _ctz(ctz) {
