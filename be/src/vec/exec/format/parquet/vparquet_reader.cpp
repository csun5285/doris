// Licensed to the Apache Software Foundation (ASF) under one
// or more contributor license agreements.  See the NOTICE file
// distributed with this work for additional information
// regarding copyright ownership.  The ASF licenses this file
// to you under the Apache License, Version 2.0 (the
// "License"); you may not use this file except in compliance
// with the License.  You may obtain a copy of the License at
//
//   http://www.apache.org/licenses/LICENSE-2.0
//
// Unless required by applicable law or agreed to in writing,
// software distributed under the License is distributed on an
// "AS IS" BASIS, WITHOUT WARRANTIES OR CONDITIONS OF ANY
// KIND, either express or implied.  See the License for the
// specific language governing permissions and limitations
// under the License.

#include "vparquet_reader.h"

#include <gen_cpp/Metrics_types.h>
#include <gen_cpp/PlanNodes_types.h>
#include <gen_cpp/Types_types.h>
#include <gen_cpp/parquet_types.h>
#include <glog/logging.h>

#include <algorithm>
#include <functional>
#include <ostream>
#include <utility>

#include "common/status.h"
#include "io/file_factory.h"
#include "parquet_pred_cmp.h"
#include "parquet_thrift_util.h"
#include "runtime/define_primitive_type.h"
#include "runtime/types.h"
#include "util/slice.h"
#include "vec/common/typeid_cast.h"
#include "vec/exec/format/format_common.h"
#include "vec/exec/format/parquet/schema_desc.h"
#include "vec/exec/format/parquet/vparquet_file_metadata.h"
#include "vec/exec/format/parquet/vparquet_group_reader.h"
#include "vec/exec/format/parquet/vparquet_page_index.h"
#include "vec/exprs/vbloom_predicate.h"
#include "vec/exprs/vexpr.h"
#include "vec/exprs/vexpr_context.h"
#include "vec/exprs/vin_predicate.h"
#include "vec/exprs/vruntimefilter_wrapper.h"
#include "vec/exprs/vslot_ref.h"

namespace cctz {
class time_zone;
} // namespace cctz
namespace doris {
class RowDescriptor;
class RuntimeState;
class SlotDescriptor;
class TupleDescriptor;
namespace io {
class IOContext;
enum class FileCachePolicy : uint8_t;
} // namespace io
namespace vectorized {
class Block;
} // namespace vectorized
} // namespace doris

namespace doris::vectorized {

ParquetReader::ParquetReader(RuntimeProfile* profile, const TFileScanRangeParams& params,
                             const TFileRangeDesc& range, size_t batch_size, cctz::time_zone* ctz,
<<<<<<< HEAD
                             io::IOContext* io_ctx, RuntimeState* state, ShardedKVCache* kv_cache,
=======
                             io::IOContext* io_ctx, RuntimeState* state, FileMetaCache* meta_cache,
>>>>>>> 7bda49b5
                             bool enable_lazy_mat)
        : _profile(profile),
          _scan_params(params),
          _scan_range(range),
          _batch_size(std::max(batch_size, _MIN_BATCH_SIZE)),
          _range_start_offset(range.start_offset),
          _range_size(range.size),
          _ctz(ctz),
          _io_ctx(io_ctx),
          _state(state),
<<<<<<< HEAD
          _kv_cache(kv_cache),
=======
          _meta_cache(meta_cache),
>>>>>>> 7bda49b5
          _enable_lazy_mat(enable_lazy_mat) {
    _init_profile();
    _init_system_properties();
    _init_file_description();
}

ParquetReader::ParquetReader(const TFileScanRangeParams& params, const TFileRangeDesc& range,
                             io::IOContext* io_ctx, RuntimeState* state, bool enable_lazy_mat)
        : _profile(nullptr),
          _scan_params(params),
          _scan_range(range),
          _io_ctx(io_ctx),
          _state(state),
          _enable_lazy_mat(enable_lazy_mat) {
    _init_system_properties();
    _init_file_description();
}

ParquetReader::~ParquetReader() {
    close();
}

void ParquetReader::_init_profile() {
    if (_profile != nullptr) {
        static const char* parquet_profile = "ParquetReader";
        ADD_TIMER(_profile, parquet_profile);

        _parquet_profile.filtered_row_groups =
                ADD_CHILD_COUNTER(_profile, "FilteredGroups", TUnit::UNIT, parquet_profile);
        _parquet_profile.to_read_row_groups =
                ADD_CHILD_COUNTER(_profile, "ReadGroups", TUnit::UNIT, parquet_profile);
        _parquet_profile.filtered_group_rows =
                ADD_CHILD_COUNTER(_profile, "FilteredRowsByGroup", TUnit::UNIT, parquet_profile);
        _parquet_profile.filtered_page_rows =
                ADD_CHILD_COUNTER(_profile, "FilteredRowsByPage", TUnit::UNIT, parquet_profile);
        _parquet_profile.lazy_read_filtered_rows =
                ADD_CHILD_COUNTER(_profile, "FilteredRowsByLazyRead", TUnit::UNIT, parquet_profile);
        _parquet_profile.filtered_bytes =
                ADD_CHILD_COUNTER(_profile, "FilteredBytes", TUnit::BYTES, parquet_profile);
        _parquet_profile.raw_rows_read =
                ADD_CHILD_COUNTER(_profile, "RawRowsRead", TUnit::UNIT, parquet_profile);
        _parquet_profile.to_read_bytes =
                ADD_CHILD_COUNTER(_profile, "ReadBytes", TUnit::BYTES, parquet_profile);
        _parquet_profile.column_read_time =
                ADD_CHILD_TIMER(_profile, "ColumnReadTime", parquet_profile);
        _parquet_profile.parse_meta_time =
                ADD_CHILD_TIMER(_profile, "ParseMetaTime", parquet_profile);
        _parquet_profile.parse_footer_time =
                ADD_CHILD_TIMER(_profile, "ParseFooterTime", parquet_profile);
        _parquet_profile.open_file_time =
                ADD_CHILD_TIMER(_profile, "FileOpenTime", parquet_profile);
        _parquet_profile.open_file_num =
                ADD_CHILD_COUNTER(_profile, "FileNum", TUnit::UNIT, parquet_profile);
        _parquet_profile.page_index_filter_time =
                ADD_CHILD_TIMER(_profile, "PageIndexFilterTime", parquet_profile);
        _parquet_profile.row_group_filter_time =
                ADD_CHILD_TIMER(_profile, "RowGroupFilterTime", parquet_profile);

        _parquet_profile.file_read_time = ADD_TIMER(_profile, "FileReadTime");
        _parquet_profile.file_read_calls = ADD_COUNTER(_profile, "FileReadCalls", TUnit::UNIT);
        _parquet_profile.file_meta_read_calls =
                ADD_COUNTER(_profile, "FileMetaReadCalls", TUnit::UNIT);
        _parquet_profile.file_read_bytes = ADD_COUNTER(_profile, "FileReadBytes", TUnit::BYTES);
        _parquet_profile.decompress_time =
                ADD_CHILD_TIMER(_profile, "DecompressTime", parquet_profile);
        _parquet_profile.decompress_cnt =
                ADD_CHILD_COUNTER(_profile, "DecompressCount", TUnit::UNIT, parquet_profile);
        _parquet_profile.decode_header_time =
                ADD_CHILD_TIMER(_profile, "DecodeHeaderTime", parquet_profile);
        _parquet_profile.decode_value_time =
                ADD_CHILD_TIMER(_profile, "DecodeValueTime", parquet_profile);
        _parquet_profile.decode_dict_time =
                ADD_CHILD_TIMER(_profile, "DecodeDictTime", parquet_profile);
        _parquet_profile.decode_level_time =
                ADD_CHILD_TIMER(_profile, "DecodeLevelTime", parquet_profile);
        _parquet_profile.decode_null_map_time =
                ADD_CHILD_TIMER(_profile, "DecodeNullMapTime", parquet_profile);
    }
}

void ParquetReader::close() {
    if (!_closed) {
        if (_profile != nullptr) {
            COUNTER_UPDATE(_parquet_profile.filtered_row_groups, _statistics.filtered_row_groups);
            COUNTER_UPDATE(_parquet_profile.to_read_row_groups, _statistics.read_row_groups);
            COUNTER_UPDATE(_parquet_profile.filtered_group_rows, _statistics.filtered_group_rows);
            COUNTER_UPDATE(_parquet_profile.filtered_page_rows, _statistics.filtered_page_rows);
            COUNTER_UPDATE(_parquet_profile.lazy_read_filtered_rows,
                           _statistics.lazy_read_filtered_rows);
            COUNTER_UPDATE(_parquet_profile.filtered_bytes, _statistics.filtered_bytes);
            COUNTER_UPDATE(_parquet_profile.raw_rows_read, _statistics.read_rows);
            COUNTER_UPDATE(_parquet_profile.to_read_bytes, _statistics.read_bytes);
            COUNTER_UPDATE(_parquet_profile.column_read_time, _statistics.column_read_time);
            COUNTER_UPDATE(_parquet_profile.parse_meta_time, _statistics.parse_meta_time);
            COUNTER_UPDATE(_parquet_profile.parse_footer_time, _statistics.parse_footer_time);
            COUNTER_UPDATE(_parquet_profile.open_file_time, _statistics.open_file_time);
            COUNTER_UPDATE(_parquet_profile.open_file_num, _statistics.open_file_num);
            COUNTER_UPDATE(_parquet_profile.page_index_filter_time,
                           _statistics.page_index_filter_time);
            COUNTER_UPDATE(_parquet_profile.row_group_filter_time,
                           _statistics.row_group_filter_time);

            COUNTER_UPDATE(_parquet_profile.file_read_time, _column_statistics.read_time);
            COUNTER_UPDATE(_parquet_profile.file_read_calls, _column_statistics.read_calls);
            COUNTER_UPDATE(_parquet_profile.file_meta_read_calls,
                           _column_statistics.meta_read_calls);
            COUNTER_UPDATE(_parquet_profile.file_read_bytes, _column_statistics.read_bytes);
            COUNTER_UPDATE(_parquet_profile.decompress_time, _column_statistics.decompress_time);
            COUNTER_UPDATE(_parquet_profile.decompress_cnt, _column_statistics.decompress_cnt);
            COUNTER_UPDATE(_parquet_profile.decode_header_time,
                           _column_statistics.decode_header_time);
            COUNTER_UPDATE(_parquet_profile.decode_value_time,
                           _column_statistics.decode_value_time);
            COUNTER_UPDATE(_parquet_profile.decode_dict_time, _column_statistics.decode_dict_time);
            COUNTER_UPDATE(_parquet_profile.decode_level_time,
                           _column_statistics.decode_level_time);
            COUNTER_UPDATE(_parquet_profile.decode_null_map_time,
                           _column_statistics.decode_null_map_time);
        }
        _closed = true;
    }

    if (_is_file_metadata_owned && _file_metadata != nullptr) {
        delete _file_metadata;
    }
}

Status ParquetReader::_open_file() {
    if (_file_reader == nullptr) {
        SCOPED_RAW_TIMER(&_statistics.open_file_time);
        ++_statistics.open_file_num;
        io::FileReaderOptions reader_options = FileFactory::get_reader_options(_state);
<<<<<<< HEAD
        reader_options.modification_time =
                _scan_range.__isset.modification_time ? _scan_range.modification_time : 0;
        RETURN_IF_ERROR(io::DelegateReader::create_file_reader(
                _profile, _system_properties, _file_description, &_file_system, &_file_reader,
                io::DelegateReader::AccessMode::RANDOM, reader_options, _io_ctx));
=======
        _file_description.mtime =
                _scan_range.__isset.modification_time ? _scan_range.modification_time : 0;
        RETURN_IF_ERROR(io::DelegateReader::create_file_reader(
                _profile, _system_properties, _file_description, reader_options, &_file_system,
                &_file_reader, io::DelegateReader::AccessMode::RANDOM, _io_ctx));
>>>>>>> 7bda49b5
    }
    if (_file_metadata == nullptr) {
        SCOPED_RAW_TIMER(&_statistics.parse_footer_time);
        if (_file_reader->size() == 0) {
            return Status::EndOfFile("open file failed, empty parquet file: " + _scan_range.path);
<<<<<<< HEAD
        }
        size_t meta_size = 0;
        if (_kv_cache == nullptr) {
            _is_file_metadata_owned = true;
            RETURN_IF_ERROR(
                    parse_thrift_footer(_file_reader, &_file_metadata, &meta_size, _io_ctx));
        } else {
            _is_file_metadata_owned = false;
            _file_metadata = _kv_cache->get<FileMetaData>(
                    _meta_cache_key(_file_reader->path()), [&]() -> FileMetaData* {
                        FileMetaData* meta;
                        Status st = parse_thrift_footer(_file_reader, &meta, &meta_size, _io_ctx);
                        if (!st) {
                            LOG(INFO) << "failed to parse parquet footer for "
                                      << _file_description.path << ", err: " << st;
                            return nullptr;
                        }
                        return meta;
                    });
        }

        if (_file_metadata == nullptr) {
            return Status::InternalError("failed to get file meta data: {}",
                                         _file_description.path);
        }
=======
        }
        size_t meta_size = 0;
        if (_meta_cache == nullptr) {
            _is_file_metadata_owned = true;
            RETURN_IF_ERROR(
                    parse_thrift_footer(_file_reader, &_file_metadata, &meta_size, _io_ctx));
            _column_statistics.read_bytes += meta_size;
            // parse magic number & parse meta data
            _column_statistics.meta_read_calls += 1;
        } else {
            _is_file_metadata_owned = false;
            RETURN_IF_ERROR(_meta_cache->get_parquet_footer(_file_reader, _io_ctx, 0, &meta_size,
                                                            &_cache_handle));

            _column_statistics.read_bytes += meta_size;
            if (meta_size > 0) {
                _column_statistics.meta_read_calls += 1;
            }

            _file_metadata = (FileMetaData*)_cache_handle.data();
        }

        if (_file_metadata == nullptr) {
            return Status::InternalError("failed to get file meta data: {}",
                                         _file_description.path);
        }
>>>>>>> 7bda49b5
        _column_statistics.read_bytes += meta_size;
        // parse magic number & parse meta data
        _column_statistics.read_calls += 1;
    }
    return Status::OK();
}

// Get iceberg col id to col name map stored in parquet metadata key values.
// This is for iceberg schema evolution.
std::vector<tparquet::KeyValue> ParquetReader::get_metadata_key_values() {
    return _t_metadata->key_value_metadata;
}

Status ParquetReader::open() {
    RETURN_IF_ERROR(_open_file());
    _t_metadata = &(_file_metadata->to_thrift());
    return Status::OK();
}

void ParquetReader::_init_system_properties() {
    _system_properties.system_type = _scan_params.file_type;
    _system_properties.properties = _scan_params.properties;
    _system_properties.hdfs_params = _scan_params.hdfs_params;
    if (_scan_params.__isset.broker_addresses) {
        _system_properties.broker_addresses.assign(_scan_params.broker_addresses.begin(),
                                                   _scan_params.broker_addresses.end());
    }
}

void ParquetReader::_init_file_description() {
    _file_description.path = _scan_range.path;
    _file_description.start_offset = _scan_range.start_offset;
    _file_description.file_size = _scan_range.__isset.file_size ? _scan_range.file_size : 0;
}

Status ParquetReader::init_reader(
        const std::vector<std::string>& all_column_names,
        const std::vector<std::string>& missing_column_names,
        std::unordered_map<std::string, ColumnValueRangeType>* colname_to_value_range,
        const VExprContextSPtrs& conjuncts, const TupleDescriptor* tuple_descriptor,
        const RowDescriptor* row_descriptor,
        const std::unordered_map<std::string, int>* colname_to_slot_id,
        const VExprContextSPtrs* not_single_slot_filter_conjuncts,
        const std::unordered_map<int, VExprContextSPtrs>* slot_id_to_filter_conjuncts,
        bool filter_groups) {
    _tuple_descriptor = tuple_descriptor;
    _row_descriptor = row_descriptor;
    _colname_to_slot_id = colname_to_slot_id;
    _not_single_slot_filter_conjuncts = not_single_slot_filter_conjuncts;
    _slot_id_to_filter_conjuncts = slot_id_to_filter_conjuncts;
    if (_file_metadata == nullptr) {
        return Status::InternalError("failed to init parquet reader, please open reader first");
    }

    SCOPED_RAW_TIMER(&_statistics.parse_meta_time);
    _total_groups = _t_metadata->row_groups.size();
    if (_total_groups == 0) {
        return Status::EndOfFile("init reader failed, empty parquet file: " + _scan_range.path);
    }
    // all_column_names are all the columns required by user sql.
    // missing_column_names are the columns required by user sql but not in the parquet file,
    // e.g. table added a column after this parquet file was written.
    _column_names = &all_column_names;
    auto schema_desc = _file_metadata->schema();
    for (int i = 0; i < schema_desc.size(); ++i) {
        auto name = schema_desc.get_column(i)->name;
        // If the column in parquet file is included in all_column_names and not in missing_column_names,
        // add it to _map_column, which means the reader should read the data of this column.
        // Here to check against missing_column_names is for the 'Add a column back to the table
        // with the same column name' case. (drop column a then add column a).
        // Shouldn't read this column data in this case.
        if (find(all_column_names.begin(), all_column_names.end(), name) !=
                    all_column_names.end() &&
            find(missing_column_names.begin(), missing_column_names.end(), name) ==
                    missing_column_names.end()) {
            _map_column.emplace(name, i);
        }
    }
    _colname_to_value_range = colname_to_value_range;
    RETURN_IF_ERROR(_init_read_columns());
    // build column predicates for column lazy read
    _lazy_read_ctx.conjuncts = conjuncts;
    RETURN_IF_ERROR(_init_row_groups(filter_groups));
    return Status::OK();
}

Status ParquetReader::set_fill_columns(
        const std::unordered_map<std::string, std::tuple<std::string, const SlotDescriptor*>>&
                partition_columns,
        const std::unordered_map<std::string, VExprContextSPtr>& missing_columns) {
    SCOPED_RAW_TIMER(&_statistics.parse_meta_time);
    // std::unordered_map<column_name, std::pair<col_id, slot_id>>
    std::unordered_map<std::string, std::pair<uint32_t, int>> predicate_columns;
    std::function<void(VExpr * expr)> visit_slot = [&](VExpr* expr) {
        if (VSlotRef* slot_ref = typeid_cast<VSlotRef*>(expr)) {
            auto expr_name = slot_ref->expr_name();
            auto iter = _table_col_to_file_col.find(expr_name);
            if (iter != _table_col_to_file_col.end()) {
                expr_name = iter->second;
            }
            predicate_columns.emplace(expr_name,
                                      std::make_pair(slot_ref->column_id(), slot_ref->slot_id()));
            if (slot_ref->column_id() == 0) {
                _lazy_read_ctx.resize_first_column = false;
            }
            return;
        } else if (VRuntimeFilterWrapper* runtime_filter =
                           typeid_cast<VRuntimeFilterWrapper*>(expr)) {
            VExpr* filter_impl = const_cast<VExpr*>(runtime_filter->get_impl().get());
            if (VBloomPredicate* bloom_predicate = typeid_cast<VBloomPredicate*>(filter_impl)) {
                for (auto& child : bloom_predicate->children()) {
                    visit_slot(child.get());
                }
            } else if (VInPredicate* in_predicate = typeid_cast<VInPredicate*>(filter_impl)) {
                if (in_predicate->children().size() > 0) {
                    visit_slot(in_predicate->children()[0].get());
                }
            } else {
                for (auto& child : filter_impl->children()) {
                    visit_slot(child.get());
                }
            }
        } else {
            for (auto& child : expr->children()) {
                visit_slot(child.get());
            }
        }
    };
    if (!_lazy_read_ctx.conjuncts.empty()) {
        for (auto& conjunct : _lazy_read_ctx.conjuncts) {
            visit_slot(conjunct->root().get());
        }
    }

    const FieldDescriptor& schema = _file_metadata->schema();
    for (auto& read_col : _read_columns) {
        _lazy_read_ctx.all_read_columns.emplace_back(read_col._file_slot_name);
        PrimitiveType column_type = schema.get_column(read_col._file_slot_name)->type.type;
        if (column_type == TYPE_ARRAY || column_type == TYPE_MAP || column_type == TYPE_STRUCT) {
            _has_complex_type = true;
        }
        if (predicate_columns.size() > 0) {
            auto iter = predicate_columns.find(read_col._file_slot_name);
            if (iter == predicate_columns.end()) {
                _lazy_read_ctx.lazy_read_columns.emplace_back(read_col._file_slot_name);
            } else {
                _lazy_read_ctx.predicate_columns.first.emplace_back(iter->first);
                _lazy_read_ctx.predicate_columns.second.emplace_back(iter->second.second);
                _lazy_read_ctx.all_predicate_col_ids.emplace_back(iter->second.first);
            }
        }
    }

    for (auto& kv : partition_columns) {
        auto iter = predicate_columns.find(kv.first);
        if (iter == predicate_columns.end()) {
            _lazy_read_ctx.partition_columns.emplace(kv.first, kv.second);
        } else {
            _lazy_read_ctx.predicate_partition_columns.emplace(kv.first, kv.second);
            _lazy_read_ctx.all_predicate_col_ids.emplace_back(iter->second.first);
        }
    }

    for (auto& kv : missing_columns) {
        auto iter = predicate_columns.find(kv.first);
        if (iter == predicate_columns.end()) {
            _lazy_read_ctx.missing_columns.emplace(kv.first, kv.second);
        } else {
            _lazy_read_ctx.predicate_missing_columns.emplace(kv.first, kv.second);
            _lazy_read_ctx.all_predicate_col_ids.emplace_back(iter->second.first);
        }
    }

    if (!_has_complex_type && _enable_lazy_mat &&
        _lazy_read_ctx.predicate_columns.first.size() > 0 &&
        _lazy_read_ctx.lazy_read_columns.size() > 0) {
        _lazy_read_ctx.can_lazy_read = true;
    }

    if (!_lazy_read_ctx.can_lazy_read) {
        for (auto& kv : _lazy_read_ctx.predicate_partition_columns) {
            _lazy_read_ctx.partition_columns.emplace(kv.first, kv.second);
        }
        for (auto& kv : _lazy_read_ctx.predicate_missing_columns) {
            _lazy_read_ctx.missing_columns.emplace(kv.first, kv.second);
        }
    }

    _fill_all_columns = true;
    return Status::OK();
}

Status ParquetReader::_init_read_columns() {
    std::vector<int> include_column_ids;
    for (auto& file_col_name : *_column_names) {
        auto iter = _map_column.find(file_col_name);
        if (iter != _map_column.end()) {
            include_column_ids.emplace_back(iter->second);
        } else {
            _missing_cols.push_back(file_col_name);
        }
    }
    // It is legal to get empty include_column_ids in query task.
    if (include_column_ids.empty()) {
        return Status::OK();
    }
    // The same order as physical columns
    std::sort(include_column_ids.begin(), include_column_ids.end());
    for (int& parquet_col_id : include_column_ids) {
        _read_columns.emplace_back(parquet_col_id,
                                   _file_metadata->schema().get_column(parquet_col_id)->name);
    }
    return Status::OK();
}

std::unordered_map<std::string, TypeDescriptor> ParquetReader::get_name_to_type() {
    std::unordered_map<std::string, TypeDescriptor> map;
    const auto& schema_desc = _file_metadata->schema();
    std::unordered_set<std::string> column_names;
    schema_desc.get_column_names(&column_names);
    for (auto& name : column_names) {
        auto field = schema_desc.get_column(name);
        map.emplace(name, field->type);
    }
    return map;
}

Status ParquetReader::get_parsed_schema(std::vector<std::string>* col_names,
                                        std::vector<TypeDescriptor>* col_types) {
    RETURN_IF_ERROR(_open_file());
    _t_metadata = &_file_metadata->to_thrift();

    _total_groups = _t_metadata->row_groups.size();
    auto schema_desc = _file_metadata->schema();
    for (int i = 0; i < schema_desc.size(); ++i) {
        // Get the Column Reader for the boolean column
        col_names->emplace_back(schema_desc.get_column(i)->name);
        col_types->emplace_back(schema_desc.get_column(i)->type);
    }
    return Status::OK();
}

Status ParquetReader::get_columns(std::unordered_map<std::string, TypeDescriptor>* name_to_type,
                                  std::unordered_set<std::string>* missing_cols) {
    const auto& schema_desc = _file_metadata->schema();
    std::unordered_set<std::string> column_names;
    schema_desc.get_column_names(&column_names);
    for (auto& name : column_names) {
        auto field = schema_desc.get_column(name);
        name_to_type->emplace(name, field->type);
    }
    for (auto& col : _missing_cols) {
        missing_cols->insert(col);
    }
    return Status::OK();
}

Status ParquetReader::get_next_block(Block* block, size_t* read_rows, bool* eof) {
    if (_current_group_reader == nullptr || _row_group_eof) {
        if (_read_row_groups.size() > 0) {
            RETURN_IF_ERROR(_next_row_group_reader());
        } else {
            _current_group_reader.reset(nullptr);
            _row_group_eof = true;
            *read_rows = 0;
            *eof = true;
            return Status::OK();
        }
    }
    DCHECK(_current_group_reader != nullptr);
    {
        SCOPED_RAW_TIMER(&_statistics.column_read_time);
        Status batch_st =
                _current_group_reader->next_batch(block, _batch_size, read_rows, &_row_group_eof);
        if (!batch_st.ok()) {
            return Status::InternalError("Read parquet file {} failed, reason = {}",
                                         _scan_range.path, batch_st.to_string());
        }
    }
    if (_row_group_eof) {
        auto column_st = _current_group_reader->statistics();
        _column_statistics.merge(column_st);
        _statistics.lazy_read_filtered_rows += _current_group_reader->lazy_read_filtered_rows();
        if (_read_row_groups.size() == 0) {
            *eof = true;
        } else {
            *eof = false;
        }
    }
    return Status::OK();
}

RowGroupReader::PositionDeleteContext ParquetReader::_get_position_delete_ctx(
        const tparquet::RowGroup& row_group, const RowGroupReader::RowGroupIndex& row_group_index) {
    if (_delete_rows == nullptr) {
        return RowGroupReader::PositionDeleteContext(row_group.num_rows, row_group_index.first_row);
    }
    int64_t* delete_rows = const_cast<int64_t*>(&(*_delete_rows)[0]);
    int64_t* delete_rows_end = delete_rows + _delete_rows->size();
    int64_t* start_pos = std::lower_bound(delete_rows + _delete_rows_index, delete_rows_end,
                                          row_group_index.first_row);
    int64_t start_index = start_pos - delete_rows;
    int64_t* end_pos = std::lower_bound(start_pos, delete_rows_end, row_group_index.last_row);
    int64_t end_index = end_pos - delete_rows;
    _delete_rows_index = end_index;
    return RowGroupReader::PositionDeleteContext(*_delete_rows, row_group.num_rows,
                                                 row_group_index.first_row, start_index, end_index);
}

Status ParquetReader::_next_row_group_reader() {
    if (_read_row_groups.empty()) {
        _row_group_eof = true;
        _current_group_reader.reset(nullptr);
        return Status::EndOfFile("No next RowGroupReader");
    }
    RowGroupReader::RowGroupIndex row_group_index = _read_row_groups.front();
    _read_row_groups.pop_front();

    // process page index and generate the ranges to read
    auto& row_group = _t_metadata->row_groups[row_group_index.row_group_id];
    std::vector<RowRange> candidate_row_ranges;
    RETURN_IF_ERROR(_process_page_index(row_group, candidate_row_ranges));

    RowGroupReader::PositionDeleteContext position_delete_ctx =
            _get_position_delete_ctx(row_group, row_group_index);
    io::FileReaderSPtr group_file_reader;
    if (typeid_cast<io::InMemoryFileReader*>(_file_reader.get())) {
        // InMemoryFileReader has the ability to merge small IO
        group_file_reader = _file_reader;
    } else {
        size_t avg_io_size = 0;
        const std::vector<io::PrefetchRange> io_ranges =
                _generate_random_access_ranges(row_group_index, &avg_io_size);
        // The underlying page reader will prefetch data in column.
        // Using both MergeRangeFileReader and BufferedStreamReader simultaneously would waste a lot of memory.
        group_file_reader = avg_io_size < io::MergeRangeFileReader::SMALL_IO
                                    ? std::make_shared<io::MergeRangeFileReader>(
                                              _profile, _file_reader, io_ranges)
                                    : _file_reader;
    }
    _current_group_reader.reset(new RowGroupReader(
            group_file_reader, _read_columns, row_group_index.row_group_id, row_group, _ctz,
            _io_ctx, position_delete_ctx, _lazy_read_ctx, _state));
    _row_group_eof = false;
    return _current_group_reader->init(_file_metadata->schema(), candidate_row_ranges, _col_offsets,
                                       _tuple_descriptor, _row_descriptor, _colname_to_slot_id,
                                       _not_single_slot_filter_conjuncts,
                                       _slot_id_to_filter_conjuncts);
}

Status ParquetReader::_init_row_groups(const bool& is_filter_groups) {
    SCOPED_RAW_TIMER(&_statistics.row_group_filter_time);
    if (is_filter_groups && (_total_groups == 0 || _t_metadata->num_rows == 0 || _range_size < 0)) {
        return Status::EndOfFile("No row group to read");
    }
    int64_t row_index = 0;
    for (int32_t row_group_idx = 0; row_group_idx < _total_groups; row_group_idx++) {
        const tparquet::RowGroup& row_group = _t_metadata->row_groups[row_group_idx];
        if (is_filter_groups && _is_misaligned_range_group(row_group)) {
            row_index += row_group.num_rows;
            continue;
        }
        bool filter_group = false;
        if (is_filter_groups) {
            RETURN_IF_ERROR(_process_row_group_filter(row_group, &filter_group));
        }
        int64_t group_size = 0; // only calculate the needed columns
        for (auto& read_col : _read_columns) {
            auto& parquet_col_id = read_col._parquet_col_id;
            if (row_group.columns[parquet_col_id].__isset.meta_data) {
                group_size += row_group.columns[parquet_col_id].meta_data.total_compressed_size;
            }
        }
        if (!filter_group) {
            _read_row_groups.emplace_back(row_group_idx, row_index, row_index + row_group.num_rows);
            if (_statistics.read_row_groups == 0) {
                _whole_range.first_row = row_index;
            }
            _whole_range.last_row = row_index + row_group.num_rows;
            _statistics.read_row_groups++;
            _statistics.read_bytes += group_size;
        } else {
            _statistics.filtered_row_groups++;
            _statistics.filtered_bytes += group_size;
            _statistics.filtered_group_rows += row_group.num_rows;
        }
        row_index += row_group.num_rows;
    }

    if (_read_row_groups.empty()) {
        return Status::EndOfFile("No row group to read");
    }
    return Status::OK();
}

std::vector<io::PrefetchRange> ParquetReader::_generate_random_access_ranges(
        const RowGroupReader::RowGroupIndex& group, size_t* avg_io_size) {
    std::vector<io::PrefetchRange> result;
    int64_t last_chunk_end = -1;
    size_t total_io_size = 0;
    std::function<void(const FieldSchema*, const tparquet::RowGroup&)> scalar_range =
            [&](const FieldSchema* field, const tparquet::RowGroup& row_group) {
                if (field->type.type == TYPE_ARRAY) {
                    scalar_range(&field->children[0], row_group);
                } else if (field->type.type == TYPE_MAP) {
                    scalar_range(&field->children[0].children[0], row_group);
                    scalar_range(&field->children[0].children[1], row_group);
                } else if (field->type.type == TYPE_STRUCT) {
                    for (int i = 0; i < field->children.size(); ++i) {
                        scalar_range(&field->children[i], row_group);
                    }
                } else {
                    const tparquet::ColumnChunk& chunk =
                            row_group.columns[field->physical_column_index];
                    auto& chunk_meta = chunk.meta_data;
                    int64_t chunk_start = chunk_meta.__isset.dictionary_page_offset
                                                  ? chunk_meta.dictionary_page_offset
                                                  : chunk_meta.data_page_offset;
                    int64_t chunk_end = chunk_start + chunk_meta.total_compressed_size;
                    DCHECK_GE(chunk_start, last_chunk_end);
                    result.emplace_back(chunk_start, chunk_end);
                    total_io_size += chunk_meta.total_compressed_size;
                    last_chunk_end = chunk_end;
                }
            };
    const tparquet::RowGroup& row_group = _t_metadata->row_groups[group.row_group_id];
    for (const auto& read_col : _read_columns) {
        const FieldSchema* field = _file_metadata->schema().get_column(read_col._file_slot_name);
        scalar_range(field, row_group);
    }
    if (!result.empty()) {
        *avg_io_size = total_io_size / result.size();
    }
    return result;
}

bool ParquetReader::_is_misaligned_range_group(const tparquet::RowGroup& row_group) {
    int64_t start_offset = _get_column_start_offset(row_group.columns[0].meta_data);

    auto& last_column = row_group.columns[row_group.columns.size() - 1].meta_data;
    int64_t end_offset = _get_column_start_offset(last_column) + last_column.total_compressed_size;

    int64_t row_group_mid = start_offset + (end_offset - start_offset) / 2;
    if (!(row_group_mid >= _range_start_offset &&
          row_group_mid < _range_start_offset + _range_size)) {
        return true;
    }
    return false;
}

bool ParquetReader::_has_page_index(const std::vector<tparquet::ColumnChunk>& columns,
                                    PageIndex& page_index) {
    return page_index.check_and_get_page_index_ranges(columns);
}

Status ParquetReader::_process_page_index(const tparquet::RowGroup& row_group,
                                          std::vector<RowRange>& candidate_row_ranges) {
    SCOPED_RAW_TIMER(&_statistics.page_index_filter_time);

    std::function<void()> read_whole_row_group = [&]() {
        candidate_row_ranges.emplace_back(0, row_group.num_rows);
        _statistics.read_rows += row_group.num_rows;
    };

    if (_has_complex_type || _lazy_read_ctx.conjuncts.empty() ||
        _colname_to_value_range == nullptr || _colname_to_value_range->empty()) {
        read_whole_row_group();
        return Status::OK();
    }
    PageIndex page_index;
    if (!_has_page_index(row_group.columns, page_index)) {
        read_whole_row_group();
        return Status::OK();
    }
    uint8_t col_index_buff[page_index._column_index_size];
    size_t bytes_read = 0;
    Slice result(col_index_buff, page_index._column_index_size);
    RETURN_IF_ERROR(
            _file_reader->read_at(page_index._column_index_start, result, &bytes_read, _io_ctx));
    _column_statistics.read_bytes += bytes_read;
    auto& schema_desc = _file_metadata->schema();
    std::vector<RowRange> skipped_row_ranges;
    uint8_t off_index_buff[page_index._offset_index_size];
    Slice res(off_index_buff, page_index._offset_index_size);
    RETURN_IF_ERROR(
            _file_reader->read_at(page_index._offset_index_start, res, &bytes_read, _io_ctx));
    _column_statistics.read_bytes += bytes_read;
    // read twice: parse column index & parse offset index
<<<<<<< HEAD
    _column_statistics.read_calls += 2;
=======
    _column_statistics.meta_read_calls += 2;
>>>>>>> 7bda49b5
    for (auto& read_col : _read_columns) {
        auto conjunct_iter = _colname_to_value_range->find(read_col._file_slot_name);
        if (_colname_to_value_range->end() == conjunct_iter) {
            continue;
        }
        auto& chunk = row_group.columns[read_col._parquet_col_id];
        if (chunk.column_index_offset == 0 && chunk.column_index_length == 0) {
            continue;
        }
<<<<<<< HEAD
=======
        tparquet::ColumnIndex column_index;
>>>>>>> 7bda49b5
        RETURN_IF_ERROR(page_index.parse_column_index(chunk, col_index_buff, &column_index));
        const int num_of_pages = column_index.null_pages.size();
        if (num_of_pages <= 0) {
            continue;
        }
        auto& conjuncts = conjunct_iter->second;
        std::vector<int> skipped_page_range;
        const FieldSchema* col_schema = schema_desc.get_column(read_col._file_slot_name);
        page_index.collect_skipped_page_range(&column_index, conjuncts, col_schema,
                                              skipped_page_range, *_ctz);
        if (skipped_page_range.empty()) {
            continue;
        }
        tparquet::OffsetIndex offset_index;
        RETURN_IF_ERROR(page_index.parse_offset_index(chunk, off_index_buff, &offset_index));
        for (int page_id : skipped_page_range) {
            RowRange skipped_row_range;
            page_index.create_skipped_row_range(offset_index, row_group.num_rows, page_id,
                                                &skipped_row_range);
            // use the union row range
            skipped_row_ranges.emplace_back(skipped_row_range);
        }
        _col_offsets.emplace(read_col._parquet_col_id, offset_index);
    }
    if (skipped_row_ranges.empty()) {
        read_whole_row_group();
        return Status::OK();
    }

    std::sort(skipped_row_ranges.begin(), skipped_row_ranges.end(),
              [](const RowRange& lhs, const RowRange& rhs) {
                  return std::tie(lhs.first_row, lhs.last_row) <
                         std::tie(rhs.first_row, rhs.last_row);
              });
    int skip_end = 0;
    int64_t read_rows = 0;
    for (auto& skip_range : skipped_row_ranges) {
        if (skip_end >= skip_range.first_row) {
            if (skip_end < skip_range.last_row) {
                skip_end = skip_range.last_row;
            }
        } else {
            // read row with candidate ranges rather than skipped ranges
            candidate_row_ranges.emplace_back(skip_end, skip_range.first_row);
            read_rows += skip_range.first_row - skip_end;
            skip_end = skip_range.last_row;
        }
    }
    DCHECK_LE(skip_end, row_group.num_rows);
    if (skip_end != row_group.num_rows) {
        candidate_row_ranges.emplace_back(skip_end, row_group.num_rows);
        read_rows += row_group.num_rows - skip_end;
    }
    _statistics.read_rows += read_rows;
    _statistics.filtered_page_rows += row_group.num_rows - read_rows;
    return Status::OK();
}

Status ParquetReader::_process_row_group_filter(const tparquet::RowGroup& row_group,
                                                bool* filter_group) {
    _process_column_stat_filter(row_group.columns, filter_group);
    _init_chunk_dicts();
    RETURN_IF_ERROR(_process_dict_filter(filter_group));
    _init_bloom_filter();
    RETURN_IF_ERROR(_process_bloom_filter(filter_group));
    return Status::OK();
}

Status ParquetReader::_process_column_stat_filter(const std::vector<tparquet::ColumnChunk>& columns,
                                                  bool* filter_group) {
    if (_colname_to_value_range == nullptr || _colname_to_value_range->empty()) {
        return Status::OK();
    }
    auto& schema_desc = _file_metadata->schema();
    for (auto& col_name : *_column_names) {
        auto col_iter = _map_column.find(col_name);
        if (col_iter == _map_column.end()) {
            continue;
        }
        auto slot_iter = _colname_to_value_range->find(col_name);
        if (slot_iter == _colname_to_value_range->end()) {
            continue;
        }
        int parquet_col_id = col_iter->second;
        auto& meta_data = columns[parquet_col_id].meta_data;
        auto& statistic = meta_data.statistics;
        bool is_all_null =
                (statistic.__isset.null_count && statistic.null_count == meta_data.num_values);
        bool is_set_min_max = (statistic.__isset.max && statistic.__isset.min);
        if ((!is_set_min_max) && (!is_all_null)) {
            continue;
        }
        const FieldSchema* col_schema = schema_desc.get_column(col_name);
        // Min-max of statistic is plain-encoded value
        *filter_group =
                ParquetPredicate::filter_by_stats(slot_iter->second, col_schema, is_set_min_max,
                                                  statistic.min, statistic.max, is_all_null, *_ctz);
        if (*filter_group) {
            break;
        }
    }
    return Status::OK();
}

void ParquetReader::_init_chunk_dicts() {}

Status ParquetReader::_process_dict_filter(bool* filter_group) {
    return Status::OK();
}

void ParquetReader::_init_bloom_filter() {}

Status ParquetReader::_process_bloom_filter(bool* filter_group) {
    return Status::OK();
}

int64_t ParquetReader::_get_column_start_offset(const tparquet::ColumnMetaData& column) {
    if (column.__isset.dictionary_page_offset) {
        DCHECK_LT(column.dictionary_page_offset, column.data_page_offset);
        return column.dictionary_page_offset;
    }
    return column.data_page_offset;
}
} // namespace doris::vectorized<|MERGE_RESOLUTION|>--- conflicted
+++ resolved
@@ -69,11 +69,7 @@
 
 ParquetReader::ParquetReader(RuntimeProfile* profile, const TFileScanRangeParams& params,
                              const TFileRangeDesc& range, size_t batch_size, cctz::time_zone* ctz,
-<<<<<<< HEAD
-                             io::IOContext* io_ctx, RuntimeState* state, ShardedKVCache* kv_cache,
-=======
                              io::IOContext* io_ctx, RuntimeState* state, FileMetaCache* meta_cache,
->>>>>>> 7bda49b5
                              bool enable_lazy_mat)
         : _profile(profile),
           _scan_params(params),
@@ -84,11 +80,7 @@
           _ctz(ctz),
           _io_ctx(io_ctx),
           _state(state),
-<<<<<<< HEAD
-          _kv_cache(kv_cache),
-=======
           _meta_cache(meta_cache),
->>>>>>> 7bda49b5
           _enable_lazy_mat(enable_lazy_mat) {
     _init_profile();
     _init_system_properties();
@@ -221,51 +213,16 @@
         SCOPED_RAW_TIMER(&_statistics.open_file_time);
         ++_statistics.open_file_num;
         io::FileReaderOptions reader_options = FileFactory::get_reader_options(_state);
-<<<<<<< HEAD
-        reader_options.modification_time =
-                _scan_range.__isset.modification_time ? _scan_range.modification_time : 0;
-        RETURN_IF_ERROR(io::DelegateReader::create_file_reader(
-                _profile, _system_properties, _file_description, &_file_system, &_file_reader,
-                io::DelegateReader::AccessMode::RANDOM, reader_options, _io_ctx));
-=======
         _file_description.mtime =
                 _scan_range.__isset.modification_time ? _scan_range.modification_time : 0;
         RETURN_IF_ERROR(io::DelegateReader::create_file_reader(
                 _profile, _system_properties, _file_description, reader_options, &_file_system,
                 &_file_reader, io::DelegateReader::AccessMode::RANDOM, _io_ctx));
->>>>>>> 7bda49b5
     }
     if (_file_metadata == nullptr) {
         SCOPED_RAW_TIMER(&_statistics.parse_footer_time);
         if (_file_reader->size() == 0) {
             return Status::EndOfFile("open file failed, empty parquet file: " + _scan_range.path);
-<<<<<<< HEAD
-        }
-        size_t meta_size = 0;
-        if (_kv_cache == nullptr) {
-            _is_file_metadata_owned = true;
-            RETURN_IF_ERROR(
-                    parse_thrift_footer(_file_reader, &_file_metadata, &meta_size, _io_ctx));
-        } else {
-            _is_file_metadata_owned = false;
-            _file_metadata = _kv_cache->get<FileMetaData>(
-                    _meta_cache_key(_file_reader->path()), [&]() -> FileMetaData* {
-                        FileMetaData* meta;
-                        Status st = parse_thrift_footer(_file_reader, &meta, &meta_size, _io_ctx);
-                        if (!st) {
-                            LOG(INFO) << "failed to parse parquet footer for "
-                                      << _file_description.path << ", err: " << st;
-                            return nullptr;
-                        }
-                        return meta;
-                    });
-        }
-
-        if (_file_metadata == nullptr) {
-            return Status::InternalError("failed to get file meta data: {}",
-                                         _file_description.path);
-        }
-=======
         }
         size_t meta_size = 0;
         if (_meta_cache == nullptr) {
@@ -292,7 +249,6 @@
             return Status::InternalError("failed to get file meta data: {}",
                                          _file_description.path);
         }
->>>>>>> 7bda49b5
         _column_statistics.read_bytes += meta_size;
         // parse magic number & parse meta data
         _column_statistics.read_calls += 1;
@@ -781,11 +737,7 @@
             _file_reader->read_at(page_index._offset_index_start, res, &bytes_read, _io_ctx));
     _column_statistics.read_bytes += bytes_read;
     // read twice: parse column index & parse offset index
-<<<<<<< HEAD
-    _column_statistics.read_calls += 2;
-=======
     _column_statistics.meta_read_calls += 2;
->>>>>>> 7bda49b5
     for (auto& read_col : _read_columns) {
         auto conjunct_iter = _colname_to_value_range->find(read_col._file_slot_name);
         if (_colname_to_value_range->end() == conjunct_iter) {
@@ -795,10 +747,7 @@
         if (chunk.column_index_offset == 0 && chunk.column_index_length == 0) {
             continue;
         }
-<<<<<<< HEAD
-=======
         tparquet::ColumnIndex column_index;
->>>>>>> 7bda49b5
         RETURN_IF_ERROR(page_index.parse_column_index(chunk, col_index_buff, &column_index));
         const int num_of_pages = column_index.null_pages.size();
         if (num_of_pages <= 0) {
