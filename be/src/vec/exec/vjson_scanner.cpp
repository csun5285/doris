// Licensed to the Apache Software Foundation (ASF) under one
// or more contributor license agreements.  See the NOTICE file
// distributed with this work for additional information
// regarding copyright ownership.  The ASF licenses this file
// to you under the Apache License, Version 2.0 (the
// "License"); you may not use this file except in compliance
// with the License.  You may obtain a copy of the License at
//
//   http://www.apache.org/licenses/LICENSE-2.0
//
// Unless required by applicable law or agreed to in writing,
// software distributed under the License is distributed on an
// "AS IS" BASIS, WITHOUT WARRANTIES OR CONDITIONS OF ANY
// KIND, either express or implied.  See the License for the
// specific language governing permissions and limitations
// under the License.

#include "vec/exec/vjson_scanner.h"

#include <fmt/format.h>

#include <algorithm>

#include "exec/line_reader.h"
#include "exprs/json_functions.h"
#include "runtime/runtime_state.h"
#include "vec/common/object_util.h"
#include "vec/data_types/data_type_string.h"

namespace doris::vectorized {

template <typename JsonReader>
VJsonScanner<JsonReader>::VJsonScanner(RuntimeState* state, RuntimeProfile* profile,
                                       const TBrokerScanRangeParams& params,
                                       const std::vector<TBrokerRangeDesc>& ranges,
                                       const std::vector<TNetworkAddress>& broker_addresses,
                                       const std::vector<TExpr>& pre_filter_texprs,
                                       ScannerCounter* counter)
        : JsonScanner(state, profile, params, ranges, broker_addresses, pre_filter_texprs,
                      counter) {}

template <typename JsonReader>
Status VJsonScanner<JsonReader>::get_next(vectorized::Block* output_block, bool* eof) {
    SCOPED_TIMER(_read_timer);
    RETURN_IF_ERROR(_init_src_block());
    const int batch_size = _state->batch_size();

    auto columns = _src_block.mutate_columns();

    // Get one line
    while (columns[0]->size() < batch_size && !_scanner_eof) {
        if (_cur_file_reader == nullptr || _cur_reader_eof) {
            RETURN_IF_ERROR(open_next_reader());
            // If there isn't any more reader, break this
            if (_scanner_eof) {
                break;
            }
        }

        if (_read_json_by_line && _skip_next_line) {
            size_t size = 0;
            const uint8_t* line_ptr = nullptr;
            RETURN_IF_ERROR(_cur_line_reader->read_line(&line_ptr, &size, &_cur_reader_eof));
            _skip_next_line = false;
            continue;
        }

        bool is_empty_row = false;
        if constexpr (std::is_same_v<JsonReader, VSIMDJsonReader>) {
            RETURN_IF_ERROR(_cur_vjson_reader->read_json_column(_src_block, _src_slot_descs,
                                                                &is_empty_row, &_cur_reader_eof));
        } else {
            RETURN_IF_ERROR(_cur_vjson_reader->read_json_column(columns, _src_slot_descs,
                                                                &is_empty_row, &_cur_reader_eof));
        }
        if (is_empty_row) {
            // Read empty row, just continue
            continue;
        }
    }

    if (_is_dynamic_schema) {
        // finalize object column
        auto obj = assert_cast<ColumnObject*>(columns.back().get());
        obj->finalize();

        // flatten object columns for the purpose of extracting static columns and
        // fill default values missing in static columns
        RETURN_IF_ERROR(object_util::flatten_object(_src_block, true /*replace static columns*/));

        bool need_issue_rpc = false;
        for (const auto& name : _src_block.get_names()) {
            // missing column in base schema
            if (!_full_base_schema_view->column_name_to_column.contains(name)) {
                need_issue_rpc = true;
            }
        }
        if (need_issue_rpc) {
            // duplicated columns in _full_base_schema_view will be idempotent
            RETURN_IF_ERROR(vectorized::object_util::send_add_columns_rpc(
                    _src_block.get_columns_with_type_and_name(), _full_base_schema_view.get()));
        }
    }

    COUNTER_UPDATE(_rows_read_counter, columns[0]->size());
    SCOPED_TIMER(_materialize_timer);
    return _fill_dest_block(output_block, eof);
}

template <typename JsonReader>
Status VJsonScanner<JsonReader>::open_next_reader() {
    if (_next_range >= _ranges.size()) {
        _scanner_eof = true;
        return Status::OK();
    }
    RETURN_IF_ERROR(JsonScanner::open_based_reader());
    RETURN_IF_ERROR(open_vjson_reader());
    _next_range++;
    return Status::OK();
}

template <typename JsonReader>
Status VJsonScanner<JsonReader>::open_vjson_reader() {
    if (_cur_vjson_reader != nullptr) {
        _cur_vjson_reader.reset();
    }
    std::string json_root = "";
    std::string jsonpath = "";
    bool strip_outer_array = false;
    bool num_as_string = false;
    bool fuzzy_parse = false;

    RETURN_IF_ERROR(JsonScanner::get_range_params(jsonpath, json_root, strip_outer_array,
                                                  num_as_string, fuzzy_parse));
    _cur_vjson_reader.reset(new JsonReader(_state, _counter, _profile, strip_outer_array,
                                           num_as_string, fuzzy_parse, &_scanner_eof,
                                           _read_json_by_line ? nullptr : _cur_file_reader.get(),
                                           _read_json_by_line ? _cur_line_reader : nullptr));

    RETURN_IF_ERROR(_cur_vjson_reader->init(jsonpath, json_root, _is_dynamic_schema));
    return Status::OK();
}

VJsonReader::VJsonReader(RuntimeState* state, ScannerCounter* counter, RuntimeProfile* profile,
                         bool strip_outer_array, bool num_as_string, bool fuzzy_parse,
                         bool* scanner_eof, FileReader* file_reader, LineReader* line_reader)
        : JsonReader(state, counter, profile, strip_outer_array, num_as_string, fuzzy_parse,
                     scanner_eof, file_reader, line_reader),
          _vhandle_json_callback(nullptr) {
    _json_parser = std::make_unique<vectorized::JSONDataParser<vectorized::SimdJSONParser>>();
}

VJsonReader::~VJsonReader() {}

Status VJsonReader::init(const std::string& jsonpath, const std::string& json_root,
                         bool is_dynamic_schema) {
    // generate _parsed_jsonpaths and _parsed_json_root
    RETURN_IF_ERROR(JsonReader::_parse_jsonpath_and_json_root(jsonpath, json_root));

    //improve performance
    if (_parsed_jsonpaths.empty()) { // input is a simple json-string
        _vhandle_json_callback = is_dynamic_schema ? &VJsonReader::_vhandle_dynamic_json
                                                   : &VJsonReader::_vhandle_simple_json;
    } else { // input is a complex json-string and a json-path
        if (_strip_outer_array) {
            _vhandle_json_callback = &VJsonReader::_vhandle_flat_array_complex_json;
        } else {
            _vhandle_json_callback = &VJsonReader::_vhandle_nested_complex_json;
        }
    }

    return Status::OK();
}

Status VJsonReader::read_json_column(std::vector<MutableColumnPtr>& columns,
                                     const std::vector<SlotDescriptor*>& slot_descs,
                                     bool* is_empty_row, bool* eof) {
    return (this->*_vhandle_json_callback)(columns, slot_descs, is_empty_row, eof);
}

Status VJsonReader::_vhandle_dynamic_json(std::vector<MutableColumnPtr>& columns,
                                          const std::vector<SlotDescriptor*>& slot_descs,
                                          bool* is_empty_row, bool* eof) {
    size_t size = 0;
    // read a whole message
    SCOPED_TIMER(_file_read_timer);
    const uint8_t* json_str = nullptr;
    std::unique_ptr<uint8_t[]> json_str_ptr;
    if (_line_reader != nullptr) {
        RETURN_IF_ERROR(_line_reader->read_line(&json_str, &size, eof));
    } else {
        int64_t length = 0;
        RETURN_IF_ERROR(_file_reader->read_one_message(&json_str_ptr, &length));
        json_str = json_str_ptr.get();
        size = length;
        if (length == 0) {
            *eof = true;
        } else if (json_str[size] == '\n') {
            size--;
        }
    }

    _bytes_read_counter += size;

    // read all data, then return
    if (size == 0 || *eof) {
        *is_empty_row = true;
        return Status::OK();
    }

    auto* dynamic_column_ptr = columns.back().get();
    auto& column_object = assert_cast<vectorized::ColumnObject&>(*dynamic_column_ptr);
    RETURN_IF_ERROR(doris::vectorized::parse_json_to_variant(
            column_object, StringRef {json_str, size}, _json_parser.get()));

    if (_strip_outer_array) {
        column_object.finalize();
        column_object.strip_outer_array();
    }

    return Status::OK();
}

Status VJsonReader::_vhandle_simple_json(std::vector<MutableColumnPtr>& columns,
                                         const std::vector<SlotDescriptor*>& slot_descs,
                                         bool* is_empty_row, bool* eof) {
    do {
        bool valid = false;
        if (_next_line >= _total_lines) { // parse json and generic document
            Status st = _parse_json(is_empty_row, eof);
            if (st.is_data_quality_error()) {
                continue; // continue to read next
            }
            RETURN_IF_ERROR(st);
            if (*is_empty_row == true) {
                return Status::OK();
            }
            _name_map.clear();
            rapidjson::Value* objectValue = nullptr;
            if (_json_doc->IsArray()) {
                _total_lines = _json_doc->Size();
                if (_total_lines == 0) {
                    // may be passing an empty json, such as "[]"
                    RETURN_IF_ERROR(_append_error_msg(*_json_doc, "Empty json line", "", nullptr));
                    if (*_scanner_eof) {
                        *is_empty_row = true;
                        return Status::OK();
                    }
                    continue;
                }
                objectValue = &(*_json_doc)[0];
            } else {
                _total_lines = 1; // only one row
                objectValue = _json_doc;
            }
            _next_line = 0;
            if (_fuzzy_parse) {
                for (auto v : slot_descs) {
                    for (int i = 0; i < objectValue->MemberCount(); ++i) {
                        auto it = objectValue->MemberBegin() + i;
                        if (v->col_name() == it->name.GetString()) {
                            _name_map[v->col_name()] = i;
                            break;
                        }
                    }
                }
            }
        }

        if (_json_doc->IsArray()) {                                   // handle case 1
            rapidjson::Value& objectValue = (*_json_doc)[_next_line]; // json object
            RETURN_IF_ERROR(_set_column_value(objectValue, columns, slot_descs, &valid));
        } else { // handle case 2
            RETURN_IF_ERROR(_set_column_value(*_json_doc, columns, slot_descs, &valid));
        }
        _next_line++;
        if (!valid) {
            if (*_scanner_eof) {
                // When _scanner_eof is true and valid is false, it means that we have encountered
                // unqualified data and decided to stop the scan.
                *is_empty_row = true;
                return Status::OK();
            }
            continue;
        }
        *is_empty_row = false;
        break; // get a valid row, then break
    } while (_next_line <= _total_lines);
    return Status::OK();
}

// for simple format json
// set valid to true and return OK if succeed.
// set valid to false and return OK if we met an invalid row.
// return other status if encounter other problmes.
Status VJsonReader::_set_column_value(rapidjson::Value& objectValue,
                                      std::vector<MutableColumnPtr>& columns,
                                      const std::vector<SlotDescriptor*>& slot_descs, bool* valid) {
    if (!objectValue.IsObject()) {
        // Here we expect the incoming `objectValue` to be a Json Object, such as {"key" : "value"},
        // not other type of Json format.
        RETURN_IF_ERROR(_append_error_msg(objectValue, "Expect json object value", "", valid));
        return Status::OK();
    }

    int ctx_idx = 0;
    bool has_valid_value = false;
    size_t cur_row_count = columns[0]->size();
    for (auto slot_desc : slot_descs) {
        if (!slot_desc->is_materialized()) {
            continue;
        }

        int dest_index = ctx_idx++;
        auto* column_ptr = columns[dest_index].get();
        rapidjson::Value::ConstMemberIterator it = objectValue.MemberEnd();

        if (_fuzzy_parse) {
            auto idx_it = _name_map.find(slot_desc->col_name());
            if (idx_it != _name_map.end() && idx_it->second < objectValue.MemberCount()) {
                it = objectValue.MemberBegin() + idx_it->second;
            }
        } else {
            it = objectValue.FindMember(
                    rapidjson::Value(slot_desc->col_name().c_str(), slot_desc->col_name().size()));
        }

        if (it != objectValue.MemberEnd()) {
            const rapidjson::Value& value = it->value;
            RETURN_IF_ERROR(_write_data_to_column(&value, slot_desc, column_ptr, valid));
            if (!(*valid)) {
                return Status::OK();
            }
            has_valid_value = true;
        } else { // not found
            // When the entire row has no valid value, this row should be filtered,
            // so the default value cannot be directly inserted here
            if (!slot_desc->is_nullable()) {
                RETURN_IF_ERROR(_append_error_msg(
                        objectValue,
                        "The column `{}` is not nullable, but it's not found in jsondata.",
                        slot_desc->col_name(), valid));
                break;
            }
        }
    }
    if (!has_valid_value) {
        RETURN_IF_ERROR(_append_error_msg(objectValue, "All fields is null, this is a invalid row.",
                                          "", valid));
        return Status::OK();
    }
    ctx_idx = 0;
    int nullcount = 0;
    // fill missing slot
    for (auto slot_desc : slot_descs) {
        if (!slot_desc->is_materialized()) {
            continue;
        }
        int dest_index = ctx_idx++;
        auto* column_ptr = columns[dest_index].get();
        if (column_ptr->size() < cur_row_count + 1) {
            DCHECK(column_ptr->size() == cur_row_count);
            column_ptr->assume_mutable()->insert_default();
            ++nullcount;
        }
        DCHECK(column_ptr->size() == cur_row_count + 1);
    }
    // There is at least one valid value here
    DCHECK(nullcount < columns.size());
    *valid = true;
    return Status::OK();
}

Status VJsonReader::_write_data_to_column(rapidjson::Value::ConstValueIterator value,
                                          SlotDescriptor* slot_desc,
                                          vectorized::IColumn* column_ptr, bool* valid) {
    const char* str_value = nullptr;
    char tmp_buf[128] = {0};
    int32_t wbytes = 0;
    std::string json_str;

    if (slot_desc->is_nullable()) {
<<<<<<< HEAD
        nullable_column = reinterpret_cast<vectorized::ColumnNullable*>(column_ptr);
        // kNullType will put 1 into the Null map, so there is no need to push 0 for kNullType.
        if (value->GetType() != rapidjson::Type::kNullType) {
            nullable_column->get_null_map_data().push_back(0);
        } else {
            nullable_column->insert_default();
        }
=======
        auto* nullable_column = reinterpret_cast<vectorized::ColumnNullable*>(column_ptr);
        nullable_column->get_null_map_data().push_back(0);
>>>>>>> 6f270986
        column_ptr = &nullable_column->get_nested_column();
    }

    switch (value->GetType()) {
    case rapidjson::Type::kStringType:
        str_value = value->GetString();
        wbytes = strlen(str_value);
        break;
    case rapidjson::Type::kNumberType:
        if (value->IsUint()) {
            wbytes = sprintf(tmp_buf, "%u", value->GetUint());
        } else if (value->IsInt()) {
            wbytes = sprintf(tmp_buf, "%d", value->GetInt());
        } else if (value->IsUint64()) {
            wbytes = sprintf(tmp_buf, "%lu", value->GetUint64());
        } else if (value->IsInt64()) {
            wbytes = sprintf(tmp_buf, "%ld", value->GetInt64());
        } else {
            wbytes = sprintf(tmp_buf, "%f", value->GetDouble());
        }
        str_value = tmp_buf;
        break;
    case rapidjson::Type::kFalseType:
        wbytes = 1;
        str_value = (char*)"0";
        break;
    case rapidjson::Type::kTrueType:
        wbytes = 1;
        str_value = (char*)"1";
        break;
    case rapidjson::Type::kNullType:
<<<<<<< HEAD
        if (!slot_desc->is_nullable()) {
=======
        if (slot_desc->is_nullable()) {
            auto* nullable_column = reinterpret_cast<vectorized::ColumnNullable*>(column_ptr);
            nullable_column->insert_default();
        } else {
>>>>>>> 6f270986
            RETURN_IF_ERROR(_append_error_msg(
                    *value, "Json value is null, but the column `{}` is not nullable.",
                    slot_desc->col_name(), valid));
            return Status::OK();
        }
        break;
    default:
        // for other type like array or object. we convert it to string to save
        json_str = JsonReader::_print_json_value(*value);
        wbytes = json_str.size();
        str_value = json_str.c_str();
        break;
    }

    // TODO: if the vexpr can support another 'slot_desc type' than 'TYPE_VARCHAR',
    // we need use a function to support these types to insert data in columns.
    DCHECK(slot_desc->type().type == TYPE_VARCHAR);
    assert_cast<ColumnString*>(column_ptr)->insert_data(str_value, wbytes);

    *valid = true;
    return Status::OK();
}

Status VJsonReader::_vhandle_flat_array_complex_json(std::vector<MutableColumnPtr>& columns,
                                                     const std::vector<SlotDescriptor*>& slot_descs,
                                                     bool* is_empty_row, bool* eof) {
    do {
        if (_next_line >= _total_lines) {
            Status st = _parse_json(is_empty_row, eof);
            if (st.is_data_quality_error()) {
                continue; // continue to read next
            }
            RETURN_IF_ERROR(st);
            if (*is_empty_row == true) {
                if (st == Status::OK()) {
                    return Status::OK();
                }
                if (_total_lines == 0) {
                    continue;
                }
            }
        }
        rapidjson::Value& objectValue = (*_json_doc)[_next_line++];
        bool valid = true;
        RETURN_IF_ERROR(_write_columns_by_jsonpath(objectValue, slot_descs, columns, &valid));
        if (!valid) {
            continue; // process next line
        }
        *is_empty_row = false;
        break; // get a valid row, then break
    } while (_next_line <= _total_lines);
    return Status::OK();
}

Status VJsonReader::_vhandle_nested_complex_json(std::vector<MutableColumnPtr>& columns,
                                                 const std::vector<SlotDescriptor*>& slot_descs,
                                                 bool* is_empty_row, bool* eof) {
    while (true) {
        Status st = _parse_json(is_empty_row, eof);
        if (st.is_data_quality_error()) {
            continue; // continue to read next
        }
        RETURN_IF_ERROR(st);
        if (*is_empty_row == true) {
            return Status::OK();
        }
        *is_empty_row = false;
        break; // read a valid row
    }
    bool valid = true;
    RETURN_IF_ERROR(_write_columns_by_jsonpath(*_json_doc, slot_descs, columns, &valid));
    if (!valid) {
        // there is only one line in this case, so if it return false, just set is_empty_row true
        // so that the caller will continue reading next line.
        *is_empty_row = true;
    }
    return Status::OK();
}

Status VJsonReader::_write_columns_by_jsonpath(rapidjson::Value& objectValue,
                                               const std::vector<SlotDescriptor*>& slot_descs,
                                               std::vector<MutableColumnPtr>& columns,
                                               bool* valid) {
    int ctx_idx = 0;
    bool has_valid_value = false;
    size_t cur_row_count = columns[0]->size();
    for (auto slot_desc : slot_descs) {
        if (!slot_desc->is_materialized()) {
            continue;
        }
        int i = ctx_idx++;
        auto* column_ptr = columns[i].get();
        rapidjson::Value* json_values = nullptr;
        bool wrap_explicitly = false;
        if (LIKELY(i < _parsed_jsonpaths.size())) {
            json_values = JsonFunctions::get_json_array_from_parsed_json(
                    _parsed_jsonpaths[i], &objectValue, _origin_json_doc.GetAllocator(),
                    &wrap_explicitly);
        }

        if (json_values == nullptr) {
            // not match in jsondata.
            if (!slot_descs[i]->is_nullable()) {
                RETURN_IF_ERROR(_append_error_msg(
                        objectValue,
                        "The column `{}` is not nullable, but it's not found in jsondata.",
                        slot_descs[i]->col_name(), valid));
                return Status::OK();
            }
        } else {
            CHECK(json_values->IsArray());
            if (json_values->Size() == 1 && wrap_explicitly) {
                // NOTICE1: JsonFunctions::get_json_array_from_parsed_json() will wrap the single json object with an array.
                // so here we unwrap the array to get the real element.
                // if json_values' size > 1, it means we just match an array, not a wrapped one, so no need to unwrap.
                json_values = &((*json_values)[0]);
            }
            RETURN_IF_ERROR(_write_data_to_column(json_values, slot_descs[i], column_ptr, valid));
            if (!(*valid)) {
                return Status::OK();
            }
            has_valid_value = true;
        }
    }
    if (!has_valid_value) {
        RETURN_IF_ERROR(_append_error_msg(
                objectValue, "All fields is null or not matched, this is a invalid row.", "",
                valid));
        return Status::OK();
    }
    ctx_idx = 0;
    for (auto slot_desc : slot_descs) {
        if (!slot_desc->is_materialized()) {
            continue;
        }
        int dest_index = ctx_idx++;
        auto* column_ptr = columns[dest_index].get();
        if (column_ptr->size() < cur_row_count + 1) {
            DCHECK(column_ptr->size() == cur_row_count);
            column_ptr->assume_mutable()->insert_default();
        }
        DCHECK(column_ptr->size() == cur_row_count + 1);
    }
    return Status::OK();
}

Status VJsonReader::_parse_json(bool* is_empty_row, bool* eof) {
    size_t size = 0;
    Status st = JsonReader::_parse_json_doc(&size, eof);
    // terminate if encounter other errors
    RETURN_IF_ERROR(st);

    // read all data, then return
    if (size == 0 || *eof) {
        *is_empty_row = true;
        return Status::OK();
    }

    if (!_parsed_jsonpaths.empty() && _strip_outer_array) {
        _total_lines = _json_doc->Size();
        _next_line = 0;

        if (_total_lines == 0) {
            // meet an empty json array.
            *is_empty_row = true;
        }
    }
    return Status::OK();
}

Status VJsonReader::_append_error_msg(const rapidjson::Value& objectValue, std::string error_msg,
                                      std::string col_name, bool* valid) {
    std::string err_msg;
    if (!col_name.empty()) {
        fmt::memory_buffer error_buf;
        fmt::format_to(error_buf, error_msg, col_name);
        err_msg = fmt::to_string(error_buf);
    } else {
        err_msg = error_msg;
    }

    RETURN_IF_ERROR(_state->append_error_msg_to_file(
            [&]() -> std::string { return JsonReader::_print_json_value(objectValue); },
            [&]() -> std::string { return err_msg; }, _scanner_eof));

    _counter->num_rows_filtered++;
    if (valid != nullptr) {
        // current row is invalid
        *valid = false;
    }
    return Status::OK();
}

// simdjson
VSIMDJsonReader::VSIMDJsonReader(doris::RuntimeState* state, doris::ScannerCounter* counter,
                                 RuntimeProfile* profile, bool strip_outer_array,
                                 bool num_as_string, bool fuzzy_parse, bool* scanner_eof,
                                 FileReader* file_reader, LineReader* line_reader)
        : _vhandle_json_callback(nullptr),
          _next_line(0),
          _total_lines(0),
          _state(state),
          _counter(counter),
          _profile(profile),
          _file_reader(file_reader),
          _line_reader(line_reader),
          _strip_outer_array(strip_outer_array),
          _scanner_eof(scanner_eof) {
    _bytes_read_counter = ADD_COUNTER(_profile, "BytesRead", TUnit::BYTES);
    _read_timer = ADD_TIMER(_profile, "ReadTime");
    _file_read_timer = ADD_TIMER(_profile, "FileReadTime");
    _json_parser = std::make_unique<simdjson::ondemand::parser>();
    _dynamic_json_parser =
            std::make_unique<vectorized::JSONDataParser<vectorized::SimdJSONParser>>();
}

VSIMDJsonReader::~VSIMDJsonReader() {}

Status VSIMDJsonReader::init(const std::string& jsonpath, const std::string& json_root,
                             bool is_dynamic_schema) {
    // generate _parsed_jsonpaths and _parsed_json_root
    RETURN_IF_ERROR(_parse_jsonpath_and_json_root(jsonpath, json_root));

    // improve performance
    if (_parsed_jsonpaths.empty()) { // input is a simple json-string
        _vhandle_json_callback = is_dynamic_schema ? &VSIMDJsonReader::_vhandle_dynamic_json
                                                   : &VSIMDJsonReader::_vhandle_simple_json;
    } else { // input is a complex json-string and a json-path
        if (_strip_outer_array) {
            _vhandle_json_callback = &VSIMDJsonReader::_vhandle_flat_array_complex_json;
        } else {
            _vhandle_json_callback = &VSIMDJsonReader::_vhandle_nested_complex_json;
        }
    }

    return Status::OK();
}

Status VSIMDJsonReader::read_json_column(Block& block,
                                         const std::vector<SlotDescriptor*>& slot_descs,
                                         bool* is_empty_row, bool* eof) {
    return (this->*_vhandle_json_callback)(block, slot_descs, is_empty_row, eof);
}

<<<<<<< HEAD
=======
Status VSIMDJsonReader::_vhandle_dynamic_json(Block& block,
                                              const std::vector<SlotDescriptor*>& slot_descs,
                                              bool* is_empty_row, bool* eof) {
    size_t size = 0;
    // read a whole message
    SCOPED_TIMER(_file_read_timer);
    const uint8_t* json_str = nullptr;
    std::unique_ptr<uint8_t[]> json_str_ptr;
    if (_line_reader != nullptr) {
        RETURN_IF_ERROR(_line_reader->read_line(&json_str, &size, eof));
    } else {
        int64_t length = 0;
        RETURN_IF_ERROR(_file_reader->read_one_message(&json_str_ptr, &length));
        json_str = json_str_ptr.get();
        size = length;
        if (length == 0) {
            *eof = true;
        } else if (json_str[size] == '\n') {
            size--;
        }
    }

    _bytes_read_counter += size;

    // read all data, then return
    if (size == 0 || *eof) {
        *is_empty_row = true;
        return Status::OK();
    }

    auto* dynamic_column_ptr =
            block.get_by_position(block.columns() - 1).column->assume_mutable().get();
    auto& column_object = assert_cast<vectorized::ColumnObject&>(*dynamic_column_ptr);
    RETURN_IF_ERROR(doris::vectorized::parse_json_to_variant(
            column_object, StringRef {json_str, size}, _dynamic_json_parser.get()));

    if (_strip_outer_array) {
        column_object.finalize();
        column_object.strip_outer_array();
    }

    return Status::OK();
}

Status VSIMDJsonReader::_vhandle_simple_json(Block& block,
                                             const std::vector<SlotDescriptor*>& slot_descs,
                                             bool* is_empty_row, bool* eof) {
    simdjson::ondemand::value objectValue;
    simdjson::ondemand::array array;
    do {
        bool valid = false;
        if (_next_line >= _total_lines) { // parse json and generic document
            Status st = _parse_json(is_empty_row, eof);
            if (st.is_data_quality_error()) {
                continue; // continue to read next
            }
            RETURN_IF_ERROR(st);
            if (*is_empty_row == true) {
                return Status::OK();
            }
            if (_json_value.type() == simdjson::ondemand::json_type::array) {
                array = _json_value.get_array();
                _array_iter = array.begin();
                _total_lines = array.count_elements();
                if (_total_lines == 0) {
                    // may be passing an empty json, such as "[]"
                    RETURN_IF_ERROR(_append_error_msg("Empty json line", "", nullptr));
                    if (*_scanner_eof) {
                        *is_empty_row = true;
                        return Status::OK();
                    }
                    continue;
                }
            } else {
                _total_lines = 1; // only one row
                objectValue = _json_value;
            }
            _next_line = 0;
        }

        if (_json_value.type() == simdjson::ondemand::json_type::array) { // handle case 1
            objectValue = *_array_iter;
            RETURN_IF_ERROR(_set_column_value(objectValue, block, slot_descs, &valid));
            ++_array_iter;
        } else { // handle case 2
            RETURN_IF_ERROR(_set_column_value(_json_value, block, slot_descs, &valid));
        }
        _next_line++;
        if (!valid) {
            if (*_scanner_eof) {
                // When _scanner_eof is true and valid is false, it means that we have encountered
                // unqualified data and decided to stop the scan.
                *is_empty_row = true;
                return Status::OK();
            }
            continue;
        }
        *is_empty_row = false;
        break; // get a valid row, then break
    } while (_next_line <= _total_lines);
    return Status::OK();
}

>>>>>>> 6f270986
#define RETURN_IF_SIMDJSON_ERROR(error, col_name, valid)                                           \
    if (UNLIKELY(error)) {                                                                         \
        RETURN_IF_ERROR(_append_error_msg("Encounter error while iterate json", col_name, valid)); \
        Status::DataQualityError("Encounter error while iterate json");                            \
    }

// for simple format json
// set valid to true and return OK if succeed.
// set valid to false and return OK if we met an invalid row.
// return other status if encounter other problmes.
Status VSIMDJsonReader::_set_column_value(simdjson::ondemand::value objectValue, Block& block,
                                          const std::vector<SlotDescriptor*>& slot_descs,
                                          bool* valid) {
    if (objectValue.type() != simdjson::ondemand::json_type::object) {
        // Here we expect the incoming `objectValue` to be a Json Object, such as {"key" : "value"},
        // not other type of Json format.
        RETURN_IF_ERROR(_append_error_msg("Expect json object value", "", valid));
        return Status::OK();
    }

    auto object_val = objectValue.get_object();
    size_t cur_row_count = block.rows();
    bool has_valid_value = false;
    // iterate through object, simdjson::ondemond will parsing on the fly
    for (auto field : object_val) {
        std::string_view key;
        RETURN_IF_SIMDJSON_ERROR(field.unescaped_key().get(key), "", valid)
        auto column_type_and_name = block.try_get_by_name(std::string(key));
        if (!column_type_and_name) {
            continue;
        }
        _write_data_to_column(field.value(), nullptr,
                              column_type_and_name->column->assume_mutable().get(), valid);
        if (!(*valid)) {
            return Status::OK();
        }
        has_valid_value = true;
    }
    if (!has_valid_value) {
        RETURN_IF_ERROR(_append_error_msg("All fields is null, this is a invalid row.", "", valid));
        return Status::OK();
    }

    int nullcount = 0;
    // fill missing slot
    for (const auto& column_type_name : block) {
        auto column = column_type_name.column;
        if (column->size() < cur_row_count + 1) {
            DCHECK(column->size() == cur_row_count);
            column->assume_mutable()->insert_default();
            ++nullcount;
        }
        DCHECK(column->size() == cur_row_count + 1);
    }
    if (nullcount == block.columns()) {
        RETURN_IF_ERROR(_append_error_msg("All fields is null, this is a invalid row.", "", valid));
        return Status::OK();
    }

    *valid = true;
    return Status::OK();
}

Status VSIMDJsonReader::_write_data_to_column(simdjson::ondemand::value value,
                                              SlotDescriptor* slot_desc,
                                              vectorized::IColumn* column, bool* valid) {
    vectorized::ColumnNullable* nullable_column = nullptr;
    vectorized::IColumn* column_ptr = nullptr;
    if (column->is_nullable()) {
        nullable_column = assert_cast<vectorized::ColumnNullable*>(column);
        column_ptr = &nullable_column->get_nested_column();
    }

    // TODO: if the vexpr can support another 'slot_desc type' than 'TYPE_VARCHAR',
    // we need use a function to support these types to insert data in columns.
    ColumnString* column_string = assert_cast<ColumnString*>(column_ptr);
    if (value.is_null()) {
        if (column->is_nullable()) {
            // insert_default already push 1 to null_map
            nullable_column->insert_default();
        } else {
            RETURN_IF_ERROR(
                    _append_error_msg("Json value is null, but the column `{}` is not nullable.",
                                      slot_desc->col_name(), valid));
            return Status::OK();
        }
    } else if (value.type() == simdjson::ondemand::json_type::boolean) {
        nullable_column->get_null_map_data().push_back(0);
        if (value.get_bool()) {
            column_string->insert_data("1", 1);
        } else {
            column_string->insert_data("0", 1);
        }
    } else {
        // just return it's str representation
        auto str_view = simdjson::to_json_string(value).value();
        if (str_view[0] == '\"' || str_view[0] == '\'') {
            str_view = str_view.substr(1, str_view.length() - 2);
        }
        nullable_column->get_null_map_data().push_back(0);
        column_string->insert_data(str_view.data(), str_view.length());
    }

    *valid = true;
    return Status::OK();
}

Status VSIMDJsonReader::_parse_json(bool* is_empty_row, bool* eof) {
    size_t size = 0;
    Status st = _parse_json_doc(&size, eof);
    // terminate if encounter other errors
    RETURN_IF_ERROR(st);

    // read all data, then return
    if (size == 0 || *eof) {
        *is_empty_row = true;
        return Status::OK();
    }

    if (!_parsed_jsonpaths.empty() && _strip_outer_array) {
        _total_lines = _json_value.count_elements();
        _next_line = 0;

        if (_total_lines == 0) {
            // meet an empty json array.
            *is_empty_row = true;
        }
    }
    return Status::OK();
}

// read one json string from line reader or file reader and parse it to json doc.
// return Status::DataQualityError() if data has quality error.
// return other error if encounter other problemes.
// return Status::OK() if parse succeed or reach EOF.
Status VSIMDJsonReader::_parse_json_doc(size_t* size, bool* eof) {
    // read a whole message
    SCOPED_TIMER(_file_read_timer);
    const uint8_t* json_str = nullptr;
    std::unique_ptr<uint8_t[]> json_str_ptr;
    if (_line_reader != nullptr) {
        RETURN_IF_ERROR(_line_reader->read_line(&json_str, size, eof));
    } else {
        int64_t length = 0;
        RETURN_IF_ERROR(_file_reader->read_one_message(&json_str_ptr, &length));
        json_str = json_str_ptr.get();
        *size = length;
        if (length == 0) {
            *eof = true;
        }
    }

    _bytes_read_counter += *size;
    if (*eof) {
        return Status::OK();
    }
    memcpy(_simdjson_ondemand_padding_buffer, json_str, *size);
    auto error = _json_parser
                         ->iterate(std::string_view(reinterpret_cast<const char*>(
                                                            _simdjson_ondemand_padding_buffer),
                                                    *size),
                                   _padded_size)
                         .get(_original_json_doc);
    if (error != simdjson::error_code::SUCCESS) {
        fmt::memory_buffer error_msg;
        fmt::format_to(error_msg, "Parse json data for JsonDoc failed. code: {}, error info: {}",
                       error, simdjson::error_message(error));
        RETURN_IF_ERROR(_state->append_error_msg_to_file(
                [&]() -> std::string { return std::string((char*)json_str, *size); },
                [&]() -> std::string { return fmt::to_string(error_msg); }, _scanner_eof));
        _counter->num_rows_filtered++;
        if (*_scanner_eof) {
            // Case A: if _scanner_eof is set to true in "append_error_msg_to_file", which means
            // we meet enough invalid rows and the scanner should be stopped.
            // So we set eof to true and return OK, the caller will stop the process as we meet the end of file.
            *eof = true;
            return Status::OK();
        }
        return Status::DataQualityError(fmt::to_string(error_msg));
    }
    // set json root
    if (_parsed_json_root.size() != 0) {
        auto real_doc = _original_json_doc.at_pointer(
                std::string_view {_parsed_json_root.data(), _parsed_json_root.size()});
        if (real_doc.error() != simdjson::error_code::SUCCESS) {
            fmt::memory_buffer error_msg;
            fmt::format_to(error_msg, "{}", "JSON Root not found.");
            RETURN_IF_ERROR(_state->append_error_msg_to_file(
                    [&]() -> std::string {
                        return std::string(simdjson::to_json_string(_original_json_doc).value());
                    },
                    [&]() -> std::string { return fmt::to_string(error_msg); }, _scanner_eof));
            _counter->num_rows_filtered++;
            if (*_scanner_eof) {
                // Same as Case A
                *eof = true;
                return Status::OK();
            }
            return Status::DataQualityError(fmt::to_string(error_msg));
        }
        RETURN_IF_SIMDJSON_ERROR(real_doc.get(_json_value), "", nullptr);
    } else {
        RETURN_IF_SIMDJSON_ERROR(_original_json_doc.get(_json_value), "", nullptr);
    }

    if (_json_value.type() == simdjson::ondemand::json_type::array && !_strip_outer_array) {
        fmt::memory_buffer error_msg;
        fmt::format_to(error_msg, "{}",
                       "JSON data is array-object, `strip_outer_array` must be TRUE.");
        RETURN_IF_ERROR(_state->append_error_msg_to_file(
                [&]() -> std::string {
                    return std::string(simdjson::to_json_string(_json_value).value());
                },
                [&]() -> std::string { return fmt::to_string(error_msg); }, _scanner_eof));
        _counter->num_rows_filtered++;
        if (*_scanner_eof) {
            // Same as Case A
            *eof = true;
            return Status::OK();
        }
        return Status::DataQualityError(fmt::to_string(error_msg));
    }

    if (_json_value.type() != simdjson::ondemand::json_type::array && _strip_outer_array) {
        fmt::memory_buffer error_msg;
        fmt::format_to(error_msg, "{}",
                       "JSON data is not an array-object, `strip_outer_array` must be FALSE.");
        RETURN_IF_ERROR(_state->append_error_msg_to_file(
                [&]() -> std::string {
                    return std::string(simdjson::to_json_string(_json_value).value());
                },
                [&]() -> std::string { return fmt::to_string(error_msg); }, _scanner_eof));
        _counter->num_rows_filtered++;
        if (*_scanner_eof) {
            // Same as Case A
            *eof = true;
            return Status::OK();
        }
        return Status::DataQualityError(fmt::to_string(error_msg));
    }
    return Status::OK();
}

Status VSIMDJsonReader::_append_error_msg(std::string error_msg, std::string col_name,
                                          bool* valid) {
    std::string err_msg;
    if (!col_name.empty()) {
        fmt::memory_buffer error_buf;
        fmt::format_to(error_buf, error_msg, col_name);
        err_msg = fmt::to_string(error_buf);
    } else {
        err_msg = error_msg;
    }

    RETURN_IF_ERROR(_state->append_error_msg_to_file(
            [&]() -> std::string {
                return std::string(simdjson::to_json_string(_original_json_doc).value());
            },
            [&]() -> std::string { return err_msg; }, _scanner_eof));

    _counter->num_rows_filtered++;
    if (valid != nullptr) {
        // current row is invalid
        *valid = false;
    }
    return Status::OK();
}

Status VSIMDJsonReader::_vhandle_simple_json(Block& block,
                                             const std::vector<SlotDescriptor*>& slot_descs,
                                             bool* is_empty_row, bool* eof) {
    simdjson::ondemand::value objectValue;
    simdjson::ondemand::array array;
    do {
        bool valid = false;
        try {
            if (_next_line >= _total_lines) { // parse json and generic document
                Status st = _parse_json(is_empty_row, eof);
                if (st.is_data_quality_error()) {
                    continue; // continue to read next
                }
                RETURN_IF_ERROR(st);
                if (*is_empty_row == true) {
                    return Status::OK();
                }
                if (_json_value.type() == simdjson::ondemand::json_type::array) {
                    array = _json_value.get_array();
                    _array_iter = array.begin();

                    _total_lines = array.count_elements();
                    if (_total_lines == 0) {
                        // may be passing an empty json, such as "[]"
                        RETURN_IF_ERROR(_append_error_msg("Empty json line", "", nullptr));
                        if (*_scanner_eof) {
                            *is_empty_row = true;
                            return Status::OK();
                        }
                        continue;
                    }
                } else {
                    _total_lines = 1; // only one row
                    objectValue = _json_value;
                }
                _next_line = 0;
            }

            if (_json_value.type() == simdjson::ondemand::json_type::array) { // handle case 1
                objectValue = *_array_iter;
                RETURN_IF_ERROR(_set_column_value(objectValue, block, slot_descs, &valid));
                ++_array_iter;
            } else { // handle case 2
                RETURN_IF_ERROR(_set_column_value(_json_value, block, slot_descs, &valid));
            }
            _next_line++;
            if (!valid) {
                if (*_scanner_eof) {
                    // When _scanner_eof is true and valid is false, it means that we have encountered
                    // unqualified data and decided to stop the scan.
                    *is_empty_row = true;
                    return Status::OK();
                }
                continue;
            }
            *is_empty_row = false;
            break; // get a valid row, then break
        } catch (simdjson::simdjson_error& e) {
            fmt::memory_buffer error_msg;
            fmt::format_to(error_msg, "Parse json data for array failed. code: {}, error info: {}",
                           e.error(), e.what());
            RETURN_IF_ERROR(_state->append_error_msg_to_file(
                    [&]() -> std::string { return ""; },
                    [&]() -> std::string { return fmt::to_string(error_msg); }, eof));
            _counter->num_rows_filtered++;
            RETURN_IF_ERROR(_append_error_msg("Empty json line", "", nullptr));
            if (!valid) {
                if (*_scanner_eof) {
                    // When _scanner_eof is true and valid is false, it means that we have encountered
                    // unqualified data and decided to stop the scan.
                    *is_empty_row = true;
                    return Status::OK();
                }
                continue;
            }
            continue;
        }
    } while (_next_line <= _total_lines);
    return Status::OK();
}

Status VSIMDJsonReader::_vhandle_flat_array_complex_json(
        Block& block, const std::vector<SlotDescriptor*>& slot_descs, bool* is_empty_row,
        bool* eof) {
    do {
        try {
            if (_next_line >= _total_lines) {
                Status st = _parse_json(is_empty_row, eof);
                if (st.is_data_quality_error()) {
                    continue; // continue to read next
                }
                RETURN_IF_ERROR(st);
                if (*is_empty_row == true) {
                    if (st == Status::OK()) {
                        return Status::OK();
                    }
                    if (_total_lines == 0) {
                        continue;
                    }
                }
                simdjson::ondemand::array array;
                RETURN_IF_SIMDJSON_ERROR(_json_value.get(array), "", nullptr);
                _array_iter = array.begin();
            }
            bool valid = true;
            RETURN_IF_ERROR(_write_columns_by_jsonpath(*_array_iter, slot_descs, block, &valid));
            ++_array_iter;
            ++_next_line;
            if (!valid) {
                continue; // process next line
            }
            *is_empty_row = false;
            break; // get a valid row, then break
        } catch (simdjson::simdjson_error& e) {
            RETURN_IF_SIMDJSON_ERROR(e.error(), "", nullptr);
        }
    } while (_next_line <= _total_lines);
    return Status::OK();
}

Status VSIMDJsonReader::_vhandle_nested_complex_json(Block& block,
                                                     const std::vector<SlotDescriptor*>& slot_descs,
                                                     bool* is_empty_row, bool* eof) {
    while (true) {
        try {
            Status st = _parse_json(is_empty_row, eof);
            if (st.is_data_quality_error()) {
                continue; // continue to read next
            }
            RETURN_IF_ERROR(st);
            if (*is_empty_row == true) {
                return Status::OK();
            }
            *is_empty_row = false;
            break; // read a valid row
        } catch (simdjson::simdjson_error& e) {
            RETURN_IF_SIMDJSON_ERROR(e.error(), "", nullptr);
        }
    }
    bool valid = true;
    RETURN_IF_ERROR(_write_columns_by_jsonpath(_json_value, slot_descs, block, &valid));
    if (!valid) {
        // there is only one line in this case, so if it return false, just set is_empty_row true
        // so that the caller will continue reading next line.
        *is_empty_row = true;
    }
    return Status::OK();
}

// convert `["$.k1[0]", "$.k2.a"]` -> ["/k1/0", "/k2/a"]
static std::optional<std::string> convert_to_simdjson_path(
        const std::vector<JsonPath>& parsed_paths) {
    std::stringstream read_path;
    bool is_valid = true;
    std::for_each(parsed_paths.begin() + 1, parsed_paths.end(),
                  [&read_path, &is_valid](const auto& path) {
                      if (is_valid) {
                          read_path << path.to_simdjson_pointer(&is_valid);
                      }
                  });
    if (!is_valid) {
        return {};
    }
    return read_path.str();
}

Status VSIMDJsonReader::_parse_jsonpath_and_json_root(const std::string& jsonpath,
                                                      const std::string& json_root) {
    // parse jsonpath
    if (!jsonpath.empty()) {
        RETURN_IF_ERROR(_generate_json_paths(jsonpath, &_parsed_jsonpaths));
    }
    if (!json_root.empty()) {
        std::vector<JsonPath> parsed_json_root;
        JsonFunctions::parse_json_paths(json_root, &parsed_json_root);
        auto json_root_path = convert_to_simdjson_path(parsed_json_root);
        if (!json_root_path) {
            return Status::InvalidArgument("Invalid json root: " + json_root);
        }
        _parsed_json_root = json_root_path.value();
    }
    return Status::OK();
}

Status VSIMDJsonReader::_generate_json_paths(const std::string& jsonpath,
                                             std::vector<std::string>* vect) {
    memcpy(_simdjson_ondemand_padding_buffer, jsonpath.data(), jsonpath.size());
    simdjson::ondemand::document path_doc;
    auto error = _json_parser
                         ->iterate(std::string_view(reinterpret_cast<const char*>(
                                                            _simdjson_ondemand_padding_buffer),
                                                    jsonpath.size()),
                                   _padded_size)
                         .get(path_doc);
    if (error || path_doc.type() != simdjson::ondemand::json_type::array) {
        return Status::InvalidArgument("Invalid json path: " + jsonpath);
    }
    for (auto item : path_doc) {
        if (item.type() != simdjson::ondemand::json_type::string) {
            return Status::InvalidArgument("Invalid json path: " + jsonpath);
        }
        std::vector<JsonPath> parsed_paths;
        JsonFunctions::parse_json_paths(std::string(item.get_string().value()), &parsed_paths);

        auto simdjson_path = convert_to_simdjson_path(parsed_paths);
        if (!simdjson_path) {
            return Status::InvalidArgument("Invalid json path: " + jsonpath);
        }
        vect->push_back(simdjson_path.value());
    }
    return Status::OK();
}

Status VSIMDJsonReader::_write_columns_by_jsonpath(simdjson::ondemand::value value,
                                                   const std::vector<SlotDescriptor*>& slot_descs,
                                                   Block& block, bool* valid) {
    size_t column_num = slot_descs.size();
    auto object_value = value.get_object();
    bool has_valid_value = false;
    size_t cur_row_count = block.rows();
    for (size_t i = 0; i < column_num; i++) {
        auto* column_ptr = block.get_by_position(i).column->assume_mutable().get();
        simdjson::simdjson_result<simdjson::ondemand::value> json_value;
        if (i < _parsed_jsonpaths.size()) {
            json_value = object_value.at_pointer(
                    std::string_view {_parsed_jsonpaths[i].data(), _parsed_jsonpaths[i].size()});
        }
        if (i >= _parsed_jsonpaths.size() || json_value.error() != simdjson::error_code::SUCCESS) {
            // not match in jsondata.
            if (!slot_descs[i]->is_nullable()) {
                RETURN_IF_ERROR(_append_error_msg(
                        "The column `{}` is not nullable, but it's not found in jsondata.",
                        slot_descs[i]->col_name(), valid));
                return Status::OK();
            }
        } else {
            RETURN_IF_ERROR(
                    _write_data_to_column(json_value.value(), slot_descs[i], column_ptr, valid));
            if (!(*valid)) {
                return Status::OK();
            }
            has_valid_value = true;
        }
        object_value.reset();
    }
    if (!has_valid_value) {
        RETURN_IF_ERROR(_append_error_msg("All fields is null, this is a invalid row.", "", valid));
        return Status::OK();
    }

    // fill missing slot
    for (const auto& column_type_name : block) {
        auto column = column_type_name.column;
        if (column->size() < cur_row_count + 1) {
            DCHECK(column->size() == cur_row_count);
            column->assume_mutable()->insert_default();
        }
        DCHECK(column->size() == cur_row_count + 1);
    }
    return Status::OK();
}

template class VJsonScanner<VSIMDJsonReader>;
template class VJsonScanner<VJsonReader>;
} // namespace doris::vectorized<|MERGE_RESOLUTION|>--- conflicted
+++ resolved
@@ -379,8 +379,8 @@
     int32_t wbytes = 0;
     std::string json_str;
 
+    vectorized::ColumnNullable* nullable_column = nullptr;
     if (slot_desc->is_nullable()) {
-<<<<<<< HEAD
         nullable_column = reinterpret_cast<vectorized::ColumnNullable*>(column_ptr);
         // kNullType will put 1 into the Null map, so there is no need to push 0 for kNullType.
         if (value->GetType() != rapidjson::Type::kNullType) {
@@ -388,10 +388,6 @@
         } else {
             nullable_column->insert_default();
         }
-=======
-        auto* nullable_column = reinterpret_cast<vectorized::ColumnNullable*>(column_ptr);
-        nullable_column->get_null_map_data().push_back(0);
->>>>>>> 6f270986
         column_ptr = &nullable_column->get_nested_column();
     }
 
@@ -423,14 +419,7 @@
         str_value = (char*)"1";
         break;
     case rapidjson::Type::kNullType:
-<<<<<<< HEAD
         if (!slot_desc->is_nullable()) {
-=======
-        if (slot_desc->is_nullable()) {
-            auto* nullable_column = reinterpret_cast<vectorized::ColumnNullable*>(column_ptr);
-            nullable_column->insert_default();
-        } else {
->>>>>>> 6f270986
             RETURN_IF_ERROR(_append_error_msg(
                     *value, "Json value is null, but the column `{}` is not nullable.",
                     slot_desc->col_name(), valid));
@@ -675,8 +664,6 @@
     return (this->*_vhandle_json_callback)(block, slot_descs, is_empty_row, eof);
 }
 
-<<<<<<< HEAD
-=======
 Status VSIMDJsonReader::_vhandle_dynamic_json(Block& block,
                                               const std::vector<SlotDescriptor*>& slot_descs,
                                               bool* is_empty_row, bool* eof) {
@@ -721,66 +708,6 @@
     return Status::OK();
 }
 
-Status VSIMDJsonReader::_vhandle_simple_json(Block& block,
-                                             const std::vector<SlotDescriptor*>& slot_descs,
-                                             bool* is_empty_row, bool* eof) {
-    simdjson::ondemand::value objectValue;
-    simdjson::ondemand::array array;
-    do {
-        bool valid = false;
-        if (_next_line >= _total_lines) { // parse json and generic document
-            Status st = _parse_json(is_empty_row, eof);
-            if (st.is_data_quality_error()) {
-                continue; // continue to read next
-            }
-            RETURN_IF_ERROR(st);
-            if (*is_empty_row == true) {
-                return Status::OK();
-            }
-            if (_json_value.type() == simdjson::ondemand::json_type::array) {
-                array = _json_value.get_array();
-                _array_iter = array.begin();
-                _total_lines = array.count_elements();
-                if (_total_lines == 0) {
-                    // may be passing an empty json, such as "[]"
-                    RETURN_IF_ERROR(_append_error_msg("Empty json line", "", nullptr));
-                    if (*_scanner_eof) {
-                        *is_empty_row = true;
-                        return Status::OK();
-                    }
-                    continue;
-                }
-            } else {
-                _total_lines = 1; // only one row
-                objectValue = _json_value;
-            }
-            _next_line = 0;
-        }
-
-        if (_json_value.type() == simdjson::ondemand::json_type::array) { // handle case 1
-            objectValue = *_array_iter;
-            RETURN_IF_ERROR(_set_column_value(objectValue, block, slot_descs, &valid));
-            ++_array_iter;
-        } else { // handle case 2
-            RETURN_IF_ERROR(_set_column_value(_json_value, block, slot_descs, &valid));
-        }
-        _next_line++;
-        if (!valid) {
-            if (*_scanner_eof) {
-                // When _scanner_eof is true and valid is false, it means that we have encountered
-                // unqualified data and decided to stop the scan.
-                *is_empty_row = true;
-                return Status::OK();
-            }
-            continue;
-        }
-        *is_empty_row = false;
-        break; // get a valid row, then break
-    } while (_next_line <= _total_lines);
-    return Status::OK();
-}
-
->>>>>>> 6f270986
 #define RETURN_IF_SIMDJSON_ERROR(error, col_name, valid)                                           \
     if (UNLIKELY(error)) {                                                                         \
         RETURN_IF_ERROR(_append_error_msg("Encounter error while iterate json", col_name, valid)); \
