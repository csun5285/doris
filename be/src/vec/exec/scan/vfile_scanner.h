// Licensed to the Apache Software Foundation (ASF) under one
// or more contributor license agreements.  See the NOTICE file
// distributed with this work for additional information
// regarding copyright ownership.  The ASF licenses this file
// to you under the Apache License, Version 2.0 (the
// "License"); you may not use this file except in compliance
// with the License.  You may obtain a copy of the License at
//
//   http://www.apache.org/licenses/LICENSE-2.0
//
// Unless required by applicable law or agreed to in writing,
// software distributed under the License is distributed on an
// "AS IS" BASIS, WITHOUT WARRANTIES OR CONDITIONS OF ANY
// KIND, either express or implied.  See the License for the
// specific language governing permissions and limitations
// under the License.

#pragma once

#include <stddef.h>
#include <stdint.h>

#include <memory>
#include <string>
#include <unordered_map>
#include <unordered_set>
#include <vector>

#include "common/factory_creator.h"
#include "common/global_types.h"
#include "common/status.h"
#include "exec/olap_common.h"
#include "exec/text_converter.h"
#include "io/io_common.h"
#include "runtime/descriptors.h"
#include "util/runtime_profile.h"
#include "vec/common/schema_util.h"
#include "vec/core/block.h"
#include "vec/exec/format/generic_reader.h"
#include "vec/exec/scan/vscanner.h"

namespace doris {
class RuntimeState;
class TFileRangeDesc;
class TFileScanRange;
class TFileScanRangeParams;

namespace vectorized {
class ShardedKVCache;
class VExpr;
class VExprContext;
} // namespace vectorized
struct TypeDescriptor;
} // namespace doris

namespace doris::vectorized {

class NewFileScanNode;

class VFileScanner : public VScanner {
    ENABLE_FACTORY_CREATOR(VFileScanner);

public:
    static constexpr const char* NAME = "VFileScanner";

    VFileScanner(RuntimeState* state, NewFileScanNode* parent, int64_t limit,
                 const TFileScanRange& scan_range, RuntimeProfile* profile,
                 ShardedKVCache* kv_cache);

    Status open(RuntimeState* state) override;

    Status close(RuntimeState* state) override;

    Status prepare(const VExprContextSPtrs& conjuncts,
                   std::unordered_map<std::string, ColumnValueRangeType>* colname_to_value_range,
                   const std::unordered_map<std::string, int>* colname_to_slot_id);

    std::string get_name() override { return VFileScanner::NAME; }

    std::string get_current_scan_range_name() override { return _current_range_path; }

protected:
    Status _get_block_impl(RuntimeState* state, Block* block, bool* eof) override;

    Status _get_next_reader();

    // TODO: cast input block columns type to string.
    Status _cast_src_block(Block* block) { return Status::OK(); }

protected:
    std::unique_ptr<TextConverter> _text_converter;
    const TFileScanRangeParams& _params;
    const std::vector<TFileRangeDesc>& _ranges;
    int _next_range;

    std::unique_ptr<GenericReader> _cur_reader;
    bool _cur_reader_eof;
    std::unordered_map<std::string, ColumnValueRangeType>* _colname_to_value_range;
    // File source slot descriptors
    std::vector<SlotDescriptor*> _file_slot_descs;
    // col names from _file_slot_descs
    std::vector<std::string> _file_col_names;
    // column id to name map. Collect from FE slot descriptor.
    std::unordered_map<int, std::string> _col_id_name_map;

    // Partition source slot descriptors
    std::vector<SlotDescriptor*> _partition_slot_descs;
    // Partition slot id to index in _partition_slot_descs
    std::unordered_map<SlotId, int> _partition_slot_index_map;
    // created from param.expr_of_dest_slot
    // For query, it saves default value expr of all dest columns, or nullptr for NULL.
    // For load, it saves conversion expr/default value of all dest columns.
    VExprContextSPtrs _dest_vexpr_ctx;
    // dest slot name to index in _dest_vexpr_ctx;
    std::unordered_map<std::string, int> _dest_slot_name_to_idx;
    // col name to default value expr
    std::unordered_map<std::string, vectorized::VExprContextSPtr> _col_default_value_ctx;
    // the map values of dest slot id to src slot desc
    // if there is not key of dest slot id in dest_sid_to_src_sid_without_trans, it will be set to nullptr
    std::vector<SlotDescriptor*> _src_slot_descs_order_by_dest;
    // dest slot desc index to src slot desc index
    std::unordered_map<int, int> _dest_slot_to_src_slot_index;

    std::unordered_map<std::string, size_t> _src_block_name_to_idx;

    // Get from GenericReader, save the existing columns in file to their type.
    std::unordered_map<std::string, TypeDescriptor> _name_to_col_type;
    // Get from GenericReader, save columns that required by scan but not exist in file.
    // These columns will be filled by default value or null.
    std::unordered_set<std::string> _missing_cols;

    // For load task
    vectorized::VExprContextSPtrs _pre_conjunct_ctxs;
    std::unique_ptr<RowDescriptor> _src_row_desc;
    // row desc for default exprs
    std::unique_ptr<RowDescriptor> _default_val_row_desc;
    // owned by scan node
    ShardedKVCache* _kv_cache;

    bool _scanner_eof = false;
    int _rows = 0;
    int _num_of_columns_from_file;

    bool _src_block_mem_reuse = false;
    bool _strict_mode;

    bool _src_block_init = false;
    Block* _src_block_ptr;
    Block _src_block;

    VExprContextSPtrs _push_down_conjuncts;
    bool _is_dynamic_schema = false;
    // for tracing dynamic schema
    std::unique_ptr<vectorized::schema_util::FullBaseSchemaView> _full_base_schema_view;

    std::unique_ptr<io::FileCacheStatistics> _file_cache_statistics;
    std::unique_ptr<io::IOContext> _io_ctx;

private:
    RuntimeProfile::Counter* _get_block_timer = nullptr;
    RuntimeProfile::Counter* _open_reader_timer = nullptr;
    RuntimeProfile::Counter* _cast_to_input_block_timer = nullptr;
    RuntimeProfile::Counter* _fill_path_columns_timer = nullptr;
    RuntimeProfile::Counter* _fill_missing_columns_timer = nullptr;
    RuntimeProfile::Counter* _pre_filter_timer = nullptr;
    RuntimeProfile::Counter* _convert_to_output_block_timer = nullptr;
<<<<<<< HEAD
    // to monitor reader create time(S3 reader may take too long)
    RuntimeProfile::Counter* _next_reader_timer = nullptr;
    RuntimeProfile::Counter* _empty_file_counter = nullptr;
=======
    RuntimeProfile::Counter* _empty_file_counter = nullptr;
    RuntimeProfile::Counter* _file_counter = nullptr;
>>>>>>> 7bda49b5

    const std::unordered_map<std::string, int>* _col_name_to_slot_id;
    // single slot filter conjuncts
    std::unordered_map<int, VExprContextSPtrs> _slot_id_to_filter_conjuncts;
    // not single(zero or multi) slot filter conjuncts
    VExprContextSPtrs _not_single_slot_filter_conjuncts;
    // save the path of current scan range
    std::string _current_range_path = "";

private:
    Status _init_expr_ctxes();
    Status _init_src_block(Block* block);
    Status _cast_to_input_block(Block* block);
    Status _fill_columns_from_path(size_t rows);
    Status _fill_missing_columns(size_t rows);
    Status _pre_filter_src_block();
    Status _convert_to_output_block(Block* block);
    Status _generate_fill_columns();
    Status _handle_dynamic_block(Block* block);
<<<<<<< HEAD
    Status _split_conjuncts();
    Status _split_conjuncts_expr(const VExprContextSPtr& context,
                                 const VExprSPtr& conjunct_expr_root);
=======
    Status _process_conjuncts_for_dict_filter();
>>>>>>> 7bda49b5
    void _get_slot_ids(VExpr* expr, std::vector<int>* slot_ids);

    void _reset_counter() {
        _counter.num_rows_unselected = 0;
        _counter.num_rows_filtered = 0;
    }
};
} // namespace doris::vectorized<|MERGE_RESOLUTION|>--- conflicted
+++ resolved
@@ -164,14 +164,8 @@
     RuntimeProfile::Counter* _fill_missing_columns_timer = nullptr;
     RuntimeProfile::Counter* _pre_filter_timer = nullptr;
     RuntimeProfile::Counter* _convert_to_output_block_timer = nullptr;
-<<<<<<< HEAD
-    // to monitor reader create time(S3 reader may take too long)
-    RuntimeProfile::Counter* _next_reader_timer = nullptr;
-    RuntimeProfile::Counter* _empty_file_counter = nullptr;
-=======
     RuntimeProfile::Counter* _empty_file_counter = nullptr;
     RuntimeProfile::Counter* _file_counter = nullptr;
->>>>>>> 7bda49b5
 
     const std::unordered_map<std::string, int>* _col_name_to_slot_id;
     // single slot filter conjuncts
@@ -191,13 +185,7 @@
     Status _convert_to_output_block(Block* block);
     Status _generate_fill_columns();
     Status _handle_dynamic_block(Block* block);
-<<<<<<< HEAD
-    Status _split_conjuncts();
-    Status _split_conjuncts_expr(const VExprContextSPtr& context,
-                                 const VExprSPtr& conjunct_expr_root);
-=======
     Status _process_conjuncts_for_dict_filter();
->>>>>>> 7bda49b5
     void _get_slot_ids(VExpr* expr, std::vector<int>* slot_ids);
 
     void _reset_counter() {
