--- conflicted
+++ resolved
@@ -17,11 +17,8 @@
 
 #pragma once
 
-<<<<<<< HEAD
 #include "bthread/bthread.h"
 #include "bthread/task_group.h"
-=======
->>>>>>> 7bda49b5
 #include <stdint.h>
 
 #include <algorithm>
@@ -33,10 +30,6 @@
 #include "runtime/runtime_state.h"
 #include "util/stopwatch.hpp"
 #include "vec/core/block.h"
-<<<<<<< HEAD
-#include "vec/exprs/vexpr_fwd.h"
-=======
->>>>>>> 7bda49b5
 
 namespace doris {
 class RuntimeProfile;
@@ -62,15 +55,9 @@
 class VScanner {
 public:
     VScanner(RuntimeState* state, VScanNode* parent, int64_t limit, RuntimeProfile* profile);
-<<<<<<< HEAD
 
     virtual ~VScanner() = default;
 
-=======
-
-    virtual ~VScanner() = default;
-
->>>>>>> 7bda49b5
     virtual Status init() { return Status::OK(); }
 
     virtual Status open(RuntimeState* state) { return Status::OK(); }
@@ -123,7 +110,6 @@
 
     void update_wait_worker_timer() { _scanner_wait_worker_timer += _watch.elapsed_time(); }
 
-<<<<<<< HEAD
     void update_scan_cpu_timer() {
         if (bthread_self() == 0) {
             _scan_cpu_timer += _cpu_watch.elapsed_time();
@@ -144,9 +130,6 @@
             _scan_cpu_timer += m->stat.cputime_ns;
         }
     }
-=======
-    void update_scan_cpu_timer() { _scan_cpu_timer += _cpu_watch.elapsed_time(); }
->>>>>>> 7bda49b5
 
     RuntimeState* runtime_state() { return _state; }
 
