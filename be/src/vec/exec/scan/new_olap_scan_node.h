// Licensed to the Apache Software Foundation (ASF) under one
// or more contributor license agreements.  See the NOTICE file
// distributed with this work for additional information
// regarding copyright ownership.  The ASF licenses this file
// to you under the Apache License, Version 2.0 (the
// "License"); you may not use this file except in compliance
// with the License.  You may obtain a copy of the License at
//
//   http://www.apache.org/licenses/LICENSE-2.0
//
// Unless required by applicable law or agreed to in writing,
// software distributed under the License is distributed on an
// "AS IS" BASIS, WITHOUT WARRANTIES OR CONDITIONS OF ANY
// KIND, either express or implied.  See the License for the
// specific language governing permissions and limitations
// under the License.

#pragma once

#include <gen_cpp/PaloInternalService_types.h>
#include <gen_cpp/PlanNodes_types.h>
#include <stdint.h>

#include <cstdint>
#include <list>
#include <memory>
#include <set>
#include <string>
#include <vector>

#include "common/status.h"
#include "exec/olap_common.h"
#include "exec/olap_utils.h"
#include "olap/olap_common.h"
#include "util/runtime_profile.h"
#include "vec/exec/scan/vscan_node.h"

namespace doris {
class DescriptorTbl;
class FunctionContext;
class ObjectPool;
class QueryStatistics;
class RuntimeState;

namespace vectorized {
class VExprContext;
class VScanner;
class VectorizedFnCall;
} // namespace vectorized
struct StringRef;
} // namespace doris

namespace doris::pipeline {
class OlapScanOperator;
}

namespace doris::vectorized {

class NewOlapScanNode : public VScanNode {
public:
    NewOlapScanNode(ObjectPool* pool, const TPlanNode& tnode, const DescriptorTbl& descs);
    friend class NewOlapScanner;
    friend class doris::pipeline::OlapScanOperator;

    Status prepare(RuntimeState* state) override;
    Status collect_query_statistics(QueryStatistics* statistics) override;

    void set_scan_ranges(const std::vector<TScanRangeParams>& scan_ranges) override;

    std::string get_name() override;

protected:
    Status _init_profile() override;
    Status _process_conjuncts() override;
    bool _is_key_column(const std::string& col_name) override;

    Status _should_push_down_function_filter(VectorizedFnCall* fn_call, VExprContext* expr_ctx,
                                             StringRef* constant_str,
                                             doris::FunctionContext** fn_ctx,
                                             PushDownType& pdt) override;

    PushDownType _should_push_down_bloom_filter() override { return PushDownType::ACCEPTABLE; }

    PushDownType _should_push_down_bitmap_filter() override { return PushDownType::ACCEPTABLE; }

    PushDownType _should_push_down_is_null_predicate() override { return PushDownType::ACCEPTABLE; }

    bool _should_push_down_common_expr() override;

    Status _init_scanners(std::list<VScannerSPtr>* scanners) override;

    void add_filter_info(int id, const PredicateFilterInfo& info);

private:
    Status _build_key_ranges_and_filters();

private:
    TOlapScanNode _olap_scan_node;
    std::vector<std::unique_ptr<TPaloScanRange>> _scan_ranges;
    std::vector<std::unique_ptr<doris::OlapScanRange>> _cond_ranges;
    OlapScanKeys _scan_keys;
    std::vector<TCondition> _olap_filters;
    // _compound_filters store conditions in the one compound relationship in conjunct expr tree except leaf node of `and` node,
    // such as: "(a or b) and (c or d)", conditions for a,b,c,d will be stored
    std::vector<TCondition> _compound_filters;
    // If column id in this set, indicate that we need to read data after index filtering
    std::set<int32_t> _maybe_read_column_ids;

private:
    std::unique_ptr<RuntimeProfile> _segment_profile;

    RuntimeProfile::Counter* _num_disks_accessed_counter = nullptr;

    RuntimeProfile::Counter* _tablet_counter = nullptr;
    RuntimeProfile::Counter* _rows_pushed_cond_filtered_counter = nullptr;
    RuntimeProfile::Counter* _reader_init_timer = nullptr;
    RuntimeProfile::Counter* _scanner_init_timer = nullptr;
    RuntimeProfile::Counter* _process_conjunct_timer = nullptr;

    RuntimeProfile::Counter* _io_timer = nullptr;
    RuntimeProfile::Counter* _read_compressed_counter = nullptr;
    RuntimeProfile::Counter* _decompressor_timer = nullptr;
    RuntimeProfile::Counter* _read_uncompressed_counter = nullptr;
    RuntimeProfile::Counter* _raw_rows_counter = nullptr;

    RuntimeProfile::Counter* _rows_vec_cond_filtered_counter = nullptr;
    RuntimeProfile::Counter* _rows_short_circuit_cond_filtered_counter = nullptr;
    RuntimeProfile::Counter* _rows_vec_cond_input_counter = nullptr;
    RuntimeProfile::Counter* _rows_short_circuit_cond_input_counter = nullptr;
    RuntimeProfile::Counter* _vec_cond_timer = nullptr;
    RuntimeProfile::Counter* _short_cond_timer = nullptr;
    RuntimeProfile::Counter* _expr_filter_timer = nullptr;
    RuntimeProfile::Counter* _output_col_timer = nullptr;
    std::map<int, PredicateFilterInfo> _filter_info;

    RuntimeProfile::Counter* _stats_filtered_counter = nullptr;
    RuntimeProfile::Counter* _bf_filtered_counter = nullptr;
    RuntimeProfile::Counter* _dict_filtered_counter = nullptr;
    RuntimeProfile::Counter* _del_filtered_counter = nullptr;
    RuntimeProfile::Counter* _conditions_filtered_counter = nullptr;
    RuntimeProfile::Counter* _key_range_filtered_counter = nullptr;

    RuntimeProfile::Counter* _block_fetch_timer = nullptr;
    RuntimeProfile::Counter* _block_load_timer = nullptr;
    RuntimeProfile::Counter* _block_load_counter = nullptr;
    // Add more detail seek timer and counter profile
    // Read process is split into 3 stages: init, first read, lazy read
    RuntimeProfile::Counter* _block_init_timer = nullptr;
    RuntimeProfile::Counter* _block_init_seek_timer = nullptr;
    RuntimeProfile::Counter* _block_init_seek_counter = nullptr;
    RuntimeProfile::Counter* _block_conditions_filtered_timer = nullptr;
<<<<<<< HEAD
    RuntimeProfile::Counter* _block_init_iters_timer = nullptr;
    RuntimeProfile::Counter* _block_init_prefetch_timer = nullptr;
=======
>>>>>>> 7bda49b5
    RuntimeProfile::Counter* _first_read_timer = nullptr;
    RuntimeProfile::Counter* _second_read_timer = nullptr;
    RuntimeProfile::Counter* _first_read_seek_timer = nullptr;
    RuntimeProfile::Counter* _first_read_seek_counter = nullptr;
    RuntimeProfile::Counter* _lazy_read_timer = nullptr;
    RuntimeProfile::Counter* _lazy_read_seek_timer = nullptr;
    RuntimeProfile::Counter* _lazy_read_seek_counter = nullptr;

    RuntimeProfile::Counter* _block_convert_timer = nullptr;

    // total pages read
    // used by segment v2
    RuntimeProfile::Counter* _total_pages_num_counter = nullptr;
    // page read from cache
    // used by segment v2
    RuntimeProfile::Counter* _cached_pages_num_counter = nullptr;

    // row count filtered by bitmap inverted index
    RuntimeProfile::Counter* _bitmap_index_filter_counter = nullptr;
    // time fro bitmap inverted index read and filter
    RuntimeProfile::Counter* _bitmap_index_filter_timer = nullptr;

    RuntimeProfile::Counter* _inverted_index_filter_counter = nullptr;
    RuntimeProfile::Counter* _inverted_index_filter_timer = nullptr;
    RuntimeProfile::Counter* _inverted_index_query_cache_hit_counter = nullptr;
    RuntimeProfile::Counter* _inverted_index_query_cache_miss_counter = nullptr;
    RuntimeProfile::Counter* _inverted_index_query_timer = nullptr;
    RuntimeProfile::Counter* _inverted_index_query_bitmap_copy_timer = nullptr;
    RuntimeProfile::Counter* _inverted_index_query_bitmap_op_timer = nullptr;
    RuntimeProfile::Counter* _inverted_index_searcher_open_timer = nullptr;
    RuntimeProfile::Counter* _inverted_index_searcher_search_timer = nullptr;

    RuntimeProfile::Counter* _output_index_result_column_timer = nullptr;

    // number of created olap scanners
    RuntimeProfile::Counter* _num_scanners = nullptr;

    // number of segment filtered by column stat when creating seg iterator
    RuntimeProfile::Counter* _filtered_segment_counter = nullptr;
    // total number of segment related to this scan node
    RuntimeProfile::Counter* _total_segment_counter = nullptr;
};

} // namespace doris::vectorized<|MERGE_RESOLUTION|>--- conflicted
+++ resolved
@@ -149,11 +149,8 @@
     RuntimeProfile::Counter* _block_init_seek_timer = nullptr;
     RuntimeProfile::Counter* _block_init_seek_counter = nullptr;
     RuntimeProfile::Counter* _block_conditions_filtered_timer = nullptr;
-<<<<<<< HEAD
     RuntimeProfile::Counter* _block_init_iters_timer = nullptr;
     RuntimeProfile::Counter* _block_init_prefetch_timer = nullptr;
-=======
->>>>>>> 7bda49b5
     RuntimeProfile::Counter* _first_read_timer = nullptr;
     RuntimeProfile::Counter* _second_read_timer = nullptr;
     RuntimeProfile::Counter* _first_read_seek_timer = nullptr;
