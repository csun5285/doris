// Licensed to the Apache Software Foundation (ASF) under one
// or more contributor license agreements.  See the NOTICE file
// distributed with this work for additional information
// regarding copyright ownership.  The ASF licenses this file
// to you under the Apache License, Version 2.0 (the
// "License"); you may not use this file except in compliance
// with the License.  You may obtain a copy of the License at
//
//   http://www.apache.org/licenses/LICENSE-2.0
//
// Unless required by applicable law or agreed to in writing,
// software distributed under the License is distributed on an
// "AS IS" BASIS, WITHOUT WARRANTIES OR CONDITIONS OF ANY
// KIND, either express or implied.  See the License for the
// specific language governing permissions and limitations
// under the License.

#pragma once

#include "exec/olap_utils.h"
#include "exprs/function_filter.h"
#include "olap/reader.h"
#include "util/runtime_profile.h"
#include "vec/exec/scan/vscanner.h"

namespace doris {

struct OlapScanRange;

namespace vectorized {

class NewOlapScanNode;
struct FilterPredicates;

class NewOlapScanner : public VScanner {
public:
    NewOlapScanner(RuntimeState* state, NewOlapScanNode* parent, int64_t limit, bool aggregation,
                   bool need_agg_finalize, const TPaloScanRange& scan_range,
                   RuntimeProfile* profile);

    Status open(RuntimeState* state) override;

    Status close(RuntimeState* state) override;

    Status prepare(const TPaloScanRange& scan_range, const std::vector<OlapScanRange*>& key_ranges,
                   VExprContext** vconjunct_ctx_ptr, const std::vector<TCondition>& filters,
                   const FilterPredicates& filter_predicates,
                   const std::vector<FunctionFilter>& function_filters);

    const std::string& scan_disk() const { return _tablet->data_dir()->path(); }

<<<<<<< HEAD
    void set_compound_filters(const std::vector<std::vector<TCondition>>& compound_filters);
=======
    doris::TabletStorageType get_storage_type() override {
        return doris::TabletStorageType::STORAGE_TYPE_LOCAL;
    }
>>>>>>> de2bc98f

protected:
    Status _get_block_impl(RuntimeState* state, Block* block, bool* eos) override;
    void _update_counters_before_close() override;

private:
    void _update_realtime_counters();

    Status _init_tablet_reader_params(const std::vector<OlapScanRange*>& key_ranges,
                                      const std::vector<TCondition>& filters,
                                      const FilterPredicates& filter_predicates,
                                      const std::vector<FunctionFilter>& function_filters);

    Status _init_return_columns();

    bool _aggregation;
    bool _need_agg_finalize;

    TabletSchemaSPtr _tablet_schema;
    TabletSharedPtr _tablet;
    int64_t _version;

    TabletReader::ReaderParams _tablet_reader_params;
    std::unique_ptr<TabletReader> _tablet_reader;

    std::vector<uint32_t> _return_columns;
    std::unordered_set<uint32_t> _tablet_columns_convert_to_null_set;
    std::vector<std::vector<TCondition>> _compound_filters;

    // ========= profiles ==========
    int64_t _compressed_bytes_read = 0;
    int64_t _raw_rows_read = 0;
    bool _profile_updated = false;
};
} // namespace vectorized
} // namespace doris<|MERGE_RESOLUTION|>--- conflicted
+++ resolved
@@ -49,13 +49,11 @@
 
     const std::string& scan_disk() const { return _tablet->data_dir()->path(); }
 
-<<<<<<< HEAD
     void set_compound_filters(const std::vector<std::vector<TCondition>>& compound_filters);
-=======
+
     doris::TabletStorageType get_storage_type() override {
         return doris::TabletStorageType::STORAGE_TYPE_LOCAL;
     }
->>>>>>> de2bc98f
 
 protected:
     Status _get_block_impl(RuntimeState* state, Block* block, bool* eos) override;
