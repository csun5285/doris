--- conflicted
+++ resolved
@@ -375,15 +375,12 @@
     size_t rows = _src_block.rows();
     auto filter_column = vectorized::ColumnUInt8::create(rows, 1);
     auto& filter_map = filter_column->get_data();
-<<<<<<< HEAD
-=======
 
     // Set block dynamic, block maybe merge or add_rows
     // in in later process.
     if (_is_dynamic_schema) {
         block->set_block_type(BlockType::DYNAMIC);
     }
->>>>>>> c300ae79
 
     for (auto slot_desc : _output_tuple_desc->slots()) {
         if (!slot_desc->is_materialized()) {
@@ -391,16 +388,8 @@
         }
         int dest_index = ctx_idx++;
         vectorized::ColumnPtr column_ptr;
-<<<<<<< HEAD
-
-        auto* ctx = _dest_vexpr_ctx[dest_index];
-        int result_column_id = -1;
-        // PT1 => dest primitive type
-        RETURN_IF_ERROR(ctx->execute(&_src_block, &result_column_id));
-        column_ptr = _src_block.get_by_position(result_column_id).column;
-=======
         if (_is_dynamic_schema) {
-            if (slot_desc->type().is_variant()) {
+            if (slot_desc->type().is_variant_type()) {
                 continue;
             }
              // cast column
@@ -408,7 +397,7 @@
             auto dest_type = vectorized::DataTypeFactory::instance().create_data_type(
                     slot_desc->type(), slot_desc->is_nullable());
             if (!column_type_name.type->equals(*dest_type)) {
-                RETURN_IF_ERROR(vectorized::object_util::cast_column(column_type_name, dest_type,
+                RETURN_IF_ERROR(vectorized::schema_util::cast_column(column_type_name, dest_type,
                                                                      &column_ptr));
             } else {
                 column_ptr = std::move(column_type_name.column);
@@ -420,7 +409,6 @@
             RETURN_IF_ERROR(ctx->execute(&_src_block, &result_column_id));
             column_ptr = _src_block.get_by_position(result_column_id).column;
         }
->>>>>>> c300ae79
         // column_ptr maybe a ColumnConst, convert it to a normal column
         column_ptr = column_ptr->convert_to_full_column_if_const();
         DCHECK(column_ptr != nullptr);
@@ -758,20 +746,15 @@
         }
     }
     // If last slot is_variant from stream plan which indicate table is dynamic schema
-<<<<<<< HEAD
     _is_dynamic_schema =
             _output_tuple_desc && _output_tuple_desc->slots().back()->type().is_variant_type();
-=======
-    _is_dynamic_schema = _output_tuple_desc &&
-                _output_tuple_desc->slots().back()->type().is_variant();
     if (_is_dynamic_schema) {
         // should not resuse Block since Block is variable
-        _full_base_schema_view.reset(new vectorized::object_util::FullBaseSchemaView);
+        _full_base_schema_view.reset(new vectorized::schema_util::FullBaseSchemaView);
         _full_base_schema_view->db_name = _output_tuple_desc->table_desc()->database();
         _full_base_schema_view->table_name = _output_tuple_desc->table_desc()->name();
         _full_base_schema_view->table_id = _output_tuple_desc->table_desc()->table_id();
     }
->>>>>>> c300ae79
     return Status::OK();
 }
 
