// Licensed to the Apache Software Foundation (ASF) under one
// or more contributor license agreements.  See the NOTICE file
// distributed with this work for additional information
// regarding copyright ownership.  The ASF licenses this file
// to you under the Apache License, Version 2.0 (the
// "License"); you may not use this file except in compliance
// with the License.  You may obtain a copy of the License at
//
//   http://www.apache.org/licenses/LICENSE-2.0
//
// Unless required by applicable law or agreed to in writing,
// software distributed under the License is distributed on an
// "AS IS" BASIS, WITHOUT WARRANTIES OR CONDITIONS OF ANY
// KIND, either express or implied.  See the License for the
// specific language governing permissions and limitations
// under the License.

#include "vec/exec/scan/vfile_scanner.h"

#include <fmt/format.h>
#include <gen_cpp/Exprs_types.h>
#include <gen_cpp/Metrics_types.h>
#include <gen_cpp/PaloInternalService_types.h>
#include <gen_cpp/PlanNodes_types.h>

#include <algorithm>
#include <boost/iterator/iterator_facade.hpp>
#include <iterator>
#include <map>
#include <ostream>
#include <tuple>
#include <utility>

#include "vec/data_types/data_type_factory.hpp"

// IWYU pragma: no_include <opentelemetry/common/threadlocal.h>
#include "common/compiler_util.h" // IWYU pragma: keep
#include "common/config.h"
#include "common/logging.h"
#include "common/object_pool.h"
#include "io/cache/block/block_file_cache_profile.h"
#include "runtime/descriptors.h"
#include "runtime/runtime_state.h"
#include "runtime/types.h"
#include "vec/aggregate_functions/aggregate_function.h"
#include "vec/columns/column.h"
#include "vec/columns/column_nullable.h"
#include "vec/columns/column_vector.h"
#include "vec/columns/columns_number.h"
#include "vec/common/string_ref.h"
#include "vec/core/column_with_type_and_name.h"
#include "vec/core/columns_with_type_and_name.h"
#include "vec/core/field.h"
#include "vec/data_types/data_type.h"
#include "vec/data_types/data_type_nullable.h"
#include "vec/data_types/data_type_number.h"
#include "vec/data_types/data_type_string.h"
#include "vec/exec/format/csv/csv_reader.h"
#include "vec/exec/format/json/new_json_reader.h"
#include "vec/exec/format/orc/vorc_reader.h"
#include "vec/exec/format/parquet/vparquet_reader.h"
#include "vec/exec/format/table/iceberg_reader.h"
#include "vec/exec/format/table/transactional_hive_reader.h"
#include "vec/exec/scan/avro_jni_reader.h"
#include "vec/exec/scan/hudi_jni_reader.h"
#include "vec/exec/scan/max_compute_jni_reader.h"
#include "vec/exec/scan/new_file_scan_node.h"
#include "vec/exec/scan/paimon_reader.h"
#include "vec/exec/scan/vscan_node.h"
#include "vec/exprs/vexpr.h"
#include "vec/exprs/vexpr_context.h"
#include "vec/exprs/vslot_ref.h"
#include "vec/functions/function.h"
#include "vec/functions/simple_function_factory.h"

namespace cctz {
class time_zone;
} // namespace cctz
namespace doris {
namespace vectorized {
class ShardedKVCache;
} // namespace vectorized
} // namespace doris

namespace doris::vectorized {
using namespace ErrorCode;

VFileScanner::VFileScanner(RuntimeState* state, NewFileScanNode* parent, int64_t limit,
                           const TFileScanRange& scan_range, RuntimeProfile* profile,
                           ShardedKVCache* kv_cache)
        : VScanner(state, static_cast<VScanNode*>(parent), limit, profile),
          _ranges(scan_range.ranges),
          _next_range(0),
          _cur_reader(nullptr),
          _cur_reader_eof(false),
          _kv_cache(kv_cache),
          _strict_mode(false) {
    if (scan_range.params.__isset.strict_mode) {
        _strict_mode = scan_range.params.strict_mode;
    }

    if (state->get_query_ctx() != nullptr &&
        state->get_query_ctx()->file_scan_range_params_map.count(parent->id()) > 0) {
        _params = &(state->get_query_ctx()->file_scan_range_params_map[parent->id()]);
    } else {
        CHECK(scan_range.__isset.params);
        _params = &(scan_range.params);
    }
}

Status VFileScanner::prepare(
        const VExprContextSPtrs& conjuncts,
        std::unordered_map<std::string, ColumnValueRangeType>* colname_to_value_range,
        const std::unordered_map<std::string, int>* colname_to_slot_id) {
    RETURN_IF_ERROR(VScanner::prepare(_state, conjuncts));
    _colname_to_value_range = colname_to_value_range;
    _col_name_to_slot_id = colname_to_slot_id;

    _get_block_timer = ADD_TIMER(_parent->_scanner_profile, "FileScannerGetBlockTime");
    _open_reader_timer = ADD_TIMER(_parent->_scanner_profile, "FileScannerOpenReaderTime");
    _cast_to_input_block_timer =
            ADD_TIMER(_parent->_scanner_profile, "FileScannerCastInputBlockTime");
    _fill_path_columns_timer =
            ADD_TIMER(_parent->_scanner_profile, "FileScannerFillPathColumnTime");
    _fill_missing_columns_timer =
            ADD_TIMER(_parent->_scanner_profile, "FileScannerFillMissingColumnTime");
    _pre_filter_timer = ADD_TIMER(_parent->_scanner_profile, "FileScannerPreFilterTimer");
    _convert_to_output_block_timer =
            ADD_TIMER(_parent->_scanner_profile, "FileScannerConvertOuputBlockTime");
    _empty_file_counter = ADD_COUNTER(_parent->_scanner_profile, "EmptyFileNum", TUnit::UNIT);
    _file_counter = ADD_COUNTER(_parent->_scanner_profile, "FileNumber", TUnit::UNIT);

    _file_cache_statistics.reset(new io::FileCacheStatistics());
    _io_ctx.reset(new io::IOContext());
    _io_ctx->file_cache_stats = _file_cache_statistics.get();
    _io_ctx->query_id = &_state->query_id();

    if (_is_load) {
        _src_row_desc.reset(new RowDescriptor(_state->desc_tbl(),
                                              std::vector<TupleId>({_input_tuple_desc->id()}),
                                              std::vector<bool>({false})));
        // prepare pre filters
        if (_params->__isset.pre_filter_exprs_list) {
            RETURN_IF_ERROR(doris::vectorized::VExpr::create_expr_trees(
                    _params->pre_filter_exprs_list, _pre_conjunct_ctxs));
        } else if (_params->__isset.pre_filter_exprs) {
            VExprContextSPtr context;
            RETURN_IF_ERROR(
                    doris::vectorized::VExpr::create_expr_tree(_params->pre_filter_exprs, context));
            _pre_conjunct_ctxs.emplace_back(context);
        }

        for (auto& conjunct : _pre_conjunct_ctxs) {
            RETURN_IF_ERROR(conjunct->prepare(_state, *_src_row_desc));
            RETURN_IF_ERROR(conjunct->open(_state));
        }
    }

    _default_val_row_desc.reset(new RowDescriptor(_state->desc_tbl(),
                                                  std::vector<TupleId>({_real_tuple_desc->id()}),
                                                  std::vector<bool>({false})));

    return Status::OK();
}

Status VFileScanner::_process_conjuncts_for_dict_filter() {
    for (auto& conjunct : _conjuncts) {
        auto impl = conjunct->root()->get_impl();
        // If impl is not null, which means this a conjuncts from runtime filter.
        auto cur_expr = impl ? impl : conjunct->root();

        std::vector<int> slot_ids;
        _get_slot_ids(cur_expr.get(), &slot_ids);
        if (slot_ids.size() == 0) {
            _not_single_slot_filter_conjuncts.emplace_back(conjunct);
            return Status::OK();
        }
        bool single_slot = true;
        for (int i = 1; i < slot_ids.size(); i++) {
            if (slot_ids[i] != slot_ids[0]) {
                single_slot = false;
                break;
            }
        }
        if (single_slot) {
            SlotId slot_id = slot_ids[0];
            _slot_id_to_filter_conjuncts[slot_id].emplace_back(conjunct);
        } else {
            _not_single_slot_filter_conjuncts.emplace_back(conjunct);
        }
    }
    return Status::OK();
}

void VFileScanner::_get_slot_ids(VExpr* expr, std::vector<int>* slot_ids) {
    for (auto& child_expr : expr->children()) {
        if (child_expr->is_slot_ref()) {
            VSlotRef* slot_ref = reinterpret_cast<VSlotRef*>(child_expr.get());
            slot_ids->emplace_back(slot_ref->slot_id());
        }
        _get_slot_ids(child_expr.get(), slot_ids);
    }
}

Status VFileScanner::open(RuntimeState* state) {
    RETURN_IF_ERROR(VScanner::open(state));
    RETURN_IF_ERROR(_init_expr_ctxes());

    return Status::OK();
}

// For query:
//                              [exist cols]  [non-exist cols]  [col from path]  input  output
//                              A     B    C  D                 E
// _init_src_block              x     x    x  x                 x                -      x
// get_next_block               x     x    x  -                 -                -      x
// _cast_to_input_block         -     -    -  -                 -                -      -
// _fill_columns_from_path      -     -    -  -                 x                -      x
// _fill_missing_columns        -     -    -  x                 -                -      x
// _convert_to_output_block     -     -    -  -                 -                -      -
//
// For load:
//                              [exist cols]  [non-exist cols]  [col from path]  input  output
//                              A     B    C  D                 E
// _init_src_block              x     x    x  x                 x                x      -
// get_next_block               x     x    x  -                 -                x      -
// _cast_to_input_block         x     x    x  -                 -                x      -
// _fill_columns_from_path      -     -    -  -                 x                x      -
// _fill_missing_columns        -     -    -  x                 -                x      -
// _convert_to_output_block     -     -    -  -                 -                -      x
Status VFileScanner::_get_block_impl(RuntimeState* state, Block* block, bool* eof) {
    do {
        if (_cur_reader == nullptr || _cur_reader_eof) {
            RETURN_IF_ERROR(_get_next_reader());
        }

        if (_scanner_eof) {
            *eof = true;
            return Status::OK();
        }

        // Init src block for load job based on the data file schema (e.g. parquet)
        // For query job, simply set _src_block_ptr to block.
        size_t read_rows = 0;
        RETURN_IF_ERROR(_init_src_block(block));
        {
            SCOPED_TIMER(_get_block_timer);
            // Read next block.
            // Some of column in block may not be filled (column not exist in file)
            RETURN_IF_ERROR(
                    _cur_reader->get_next_block(_src_block_ptr, &read_rows, &_cur_reader_eof));
        }
        // use read_rows instead of _src_block_ptr->rows(), because the first column of _src_block_ptr
        // may not be filled after calling `get_next_block()`, so _src_block_ptr->rows() may return wrong result.
        if (read_rows > 0) {
            // Convert the src block columns type to string in-place.
            RETURN_IF_ERROR(_cast_to_input_block(block));
            // FileReader can fill partition and missing columns itself
            if (!_cur_reader->fill_all_columns()) {
                // Fill rows in src block with partition columns from path. (e.g. Hive partition columns)
                RETURN_IF_ERROR(_fill_columns_from_path(read_rows));
                // Fill columns not exist in file with null or default value
                RETURN_IF_ERROR(_fill_missing_columns(read_rows));
            }
            // Apply _pre_conjunct_ctxs to filter src block.
            RETURN_IF_ERROR(_pre_filter_src_block());
            // Convert src block to output block (dest block), string to dest data type and apply filters.
            RETURN_IF_ERROR(_convert_to_output_block(block));
            break;
        }
    } while (true);

    // Update filtered rows and unselected rows for load, reset counter.
    // {
    //     state->update_num_rows_load_filtered(_counter.num_rows_filtered);
    //     state->update_num_rows_load_unselected(_counter.num_rows_unselected);
    //     _reset_counter();
    // }
    return Status::OK();
}

/**
 * Check whether there are complex types in parquet/orc reader in broker/stream load.
 * Broker/stream load will cast any type as string type, and complex types will be casted wrong.
 * This is a temporary method, and will be replaced by tvf.
 */
Status VFileScanner::_check_output_block_types() {
    if (_is_load) {
        TFileFormatType::type format_type = _params->format_type;
        if (format_type == TFileFormatType::FORMAT_PARQUET ||
            format_type == TFileFormatType::FORMAT_ORC) {
            for (auto slot : _output_tuple_desc->slots()) {
                if (slot->type().is_complex_type()) {
                    return Status::InternalError(
                            "Parquet/orc doesn't support complex types in broker/stream load, "
                            "please use tvf(table value function) to insert complex types.");
                }
            }
        }
    }
    return Status::OK();
}

Status VFileScanner::_init_src_block(Block* block) {
    if (!_is_load) {
        _src_block_ptr = block;
        return Status::OK();
    }
    RETURN_IF_ERROR(_check_output_block_types());

    // if (_src_block_init) {
    //     _src_block.clear_column_data();
    //     _src_block_ptr = &_src_block;
    //     return Status::OK();
    // }

    _src_block.clear();
    size_t idx = 0;
    // slots in _input_tuple_desc contains all slots describe in load statement, eg:
    // -H "columns: k1, k2, tmp1, k3 = tmp1 + 1"
    // _input_tuple_desc will contains: k1, k2, tmp1
    // and some of them are from file, such as k1 and k2, and some of them may not exist in file, such as tmp1
    // _input_tuple_desc also contains columns from path
    for (auto& slot : _input_tuple_desc->slots()) {
        DataTypePtr data_type;
        auto it = _name_to_col_type.find(slot->col_name());
        if (it == _name_to_col_type.end() || _is_dynamic_schema) {
            // not exist in file, using type from _input_tuple_desc
            RETURN_IF_CATCH_EXCEPTION(data_type = DataTypeFactory::instance().create_data_type(
                                              slot->type(), slot->is_nullable()));
        } else {
            RETURN_IF_CATCH_EXCEPTION(
                    data_type = DataTypeFactory::instance().create_data_type(it->second, true));
        }
        MutableColumnPtr data_column = data_type->create_column();
        _src_block.insert(
                ColumnWithTypeAndName(std::move(data_column), data_type, slot->col_name()));
        _src_block_name_to_idx.emplace(slot->col_name(), idx++);
    }
    _src_block_ptr = &_src_block;
    _src_block_init = true;
    return Status::OK();
}

Status VFileScanner::_cast_to_input_block(Block* block) {
    if (!_is_load) {
        return Status::OK();
    }
    if (_is_dynamic_schema) {
        return Status::OK();
    }
    SCOPED_TIMER(_cast_to_input_block_timer);
    // cast primitive type(PT0) to primitive type(PT1)
    size_t idx = 0;
    for (auto& slot_desc : _input_tuple_desc->slots()) {
        if (_name_to_col_type.find(slot_desc->col_name()) == _name_to_col_type.end()) {
            // skip columns which does not exist in file
            continue;
        }
        if (slot_desc->type().is_variant_type()) {
            // skip variant type
            continue;
        }
        auto& arg = _src_block_ptr->get_by_name(slot_desc->col_name());
        auto return_type = slot_desc->get_data_type_ptr();
        // remove nullable here, let the get_function decide whether nullable
        auto data_type = vectorized::DataTypeFactory::instance().create_data_type(
                remove_nullable(return_type)->get_type_id());
        ColumnsWithTypeAndName arguments {
                arg, {data_type->create_column(), data_type, slot_desc->col_name()}};
        auto func_cast =
                SimpleFunctionFactory::instance().get_function("CAST", arguments, return_type);
        idx = _src_block_name_to_idx[slot_desc->col_name()];
        RETURN_IF_ERROR(
                func_cast->execute(nullptr, *_src_block_ptr, {idx}, idx, arg.column->size()));
        _src_block_ptr->get_by_position(idx).type = std::move(return_type);
    }
    return Status::OK();
}

Status VFileScanner::_fill_columns_from_path(size_t rows) {
    for (auto& kv : *_partition_columns) {
        auto doris_column = _src_block_ptr->get_by_name(kv.first).column;
        IColumn* col_ptr = const_cast<IColumn*>(doris_column.get());
        auto& [value, slot_desc] = kv.second;
        if (!_text_converter->write_vec_column(slot_desc, col_ptr, const_cast<char*>(value.c_str()),
                                               value.size(), true, false, rows)) {
            return Status::InternalError("Failed to fill partition column: {}={}",
                                         slot_desc->col_name(), value);
        }
    }
    return Status::OK();
}

Status VFileScanner::_fill_missing_columns(size_t rows) {
    if (_missing_cols.empty()) {
        return Status::OK();
    }

    SCOPED_TIMER(_fill_missing_columns_timer);
    for (auto& kv : *_missing_columns) {
        if (kv.second == nullptr) {
            // no default column, fill with null
            auto nullable_column = reinterpret_cast<vectorized::ColumnNullable*>(
                    (*std::move(_src_block_ptr->get_by_name(kv.first).column)).mutate().get());
            nullable_column->insert_many_defaults(rows);
        } else {
            // fill with default value
            auto& ctx = kv.second;
            auto origin_column_num = _src_block_ptr->columns();
            int result_column_id = -1;
            // PT1 => dest primitive type
            RETURN_IF_ERROR(ctx->execute(_src_block_ptr, &result_column_id));
            bool is_origin_column = result_column_id < origin_column_num;
            if (!is_origin_column) {
                // call resize because the first column of _src_block_ptr may not be filled by reader,
                // so _src_block_ptr->rows() may return wrong result, cause the column created by `ctx->execute()`
                // has only one row.
                std::move(*_src_block_ptr->get_by_position(result_column_id).column)
                        .mutate()
                        ->resize(rows);
                auto result_column_ptr = _src_block_ptr->get_by_position(result_column_id).column;
                // result_column_ptr maybe a ColumnConst, convert it to a normal column
                result_column_ptr = result_column_ptr->convert_to_full_column_if_const();
                auto origin_column_type = _src_block_ptr->get_by_name(kv.first).type;
                bool is_nullable = origin_column_type->is_nullable();
                _src_block_ptr->replace_by_position(
                        _src_block_ptr->get_position_by_name(kv.first),
                        is_nullable ? make_nullable(result_column_ptr) : result_column_ptr);
                _src_block_ptr->erase(result_column_id);
            }
        }
    }
    return Status::OK();
}

Status VFileScanner::_pre_filter_src_block() {
    if (!_is_load) {
        return Status::OK();
    }
    if (!_pre_conjunct_ctxs.empty()) {
        SCOPED_TIMER(_pre_filter_timer);
        auto origin_column_num = _src_block_ptr->columns();
        auto old_rows = _src_block_ptr->rows();
        RETURN_IF_ERROR(vectorized::VExprContext::filter_block(_pre_conjunct_ctxs, _src_block_ptr,
                                                               origin_column_num));
        _counter.num_rows_unselected += old_rows - _src_block.rows();
    }
    return Status::OK();
}

Status VFileScanner::_convert_to_output_block(Block* block) {
    if (!_is_load) {
        return Status::OK();
    }

    SCOPED_TIMER(_convert_to_output_block_timer);
    // The block is passed from scanner context's free blocks,
    // which is initialized by src columns.
    // But for load job, the block should be filled with dest columns.
    // So need to clear it first.
    block->clear();

    int ctx_idx = 0;
    size_t rows = _src_block.rows();
    auto filter_column = vectorized::ColumnUInt8::create(rows, 1);
    auto& filter_map = filter_column->get_data();

    for (auto slot_desc : _output_tuple_desc->slots()) {
        if (!slot_desc->is_materialized()) {
            continue;
        }
        int dest_index = ctx_idx;
        vectorized::ColumnPtr column_ptr;

        auto& ctx = _dest_vexpr_ctx[dest_index];
        int result_column_id = -1;
        // PT1 => dest primitive type
        RETURN_IF_ERROR(ctx->execute(&_src_block, &result_column_id));
        column_ptr = _src_block.get_by_position(result_column_id).column;
        // column_ptr maybe a ColumnConst, convert it to a normal column
        column_ptr = column_ptr->convert_to_full_column_if_const();
        DCHECK(column_ptr != nullptr);

        // because of src_slot_desc is always be nullable, so the column_ptr after do dest_expr
        // is likely to be nullable
        if (LIKELY(column_ptr->is_nullable())) {
            const ColumnNullable* nullable_column =
                    reinterpret_cast<const vectorized::ColumnNullable*>(column_ptr.get());
            for (int i = 0; i < rows; ++i) {
                if (filter_map[i] && nullable_column->is_null_at(i)) {
                    if (_strict_mode && (_src_slot_descs_order_by_dest[dest_index]) &&
                        !_src_block.get_by_position(_dest_slot_to_src_slot_index[dest_index])
                                 .column->is_null_at(i)) {
                        RETURN_IF_ERROR(_state->append_error_msg_to_file(
                                [&]() -> std::string {
                                    return _src_block.dump_one_line(i, _num_of_columns_from_file);
                                },
                                [&]() -> std::string {
                                    auto raw_value =
                                            _src_block.get_by_position(ctx_idx).column->get_data_at(
                                                    i);
                                    std::string raw_string = raw_value.to_string();
                                    fmt::memory_buffer error_msg;
                                    fmt::format_to(error_msg,
                                                   "column({}) value is incorrect while strict "
                                                   "mode is {}, "
                                                   "src value is {}",
                                                   slot_desc->col_name(), _strict_mode, raw_string);
                                    return fmt::to_string(error_msg);
                                },
                                &_scanner_eof));
                        filter_map[i] = false;
                    } else if (!slot_desc->is_nullable()) {
                        RETURN_IF_ERROR(_state->append_error_msg_to_file(
                                [&]() -> std::string {
                                    return _src_block.dump_one_line(i, _num_of_columns_from_file);
                                },
                                [&]() -> std::string {
                                    fmt::memory_buffer error_msg;
                                    fmt::format_to(error_msg,
                                                   "column({}) values is null while columns is not "
                                                   "nullable",
                                                   slot_desc->col_name());
                                    return fmt::to_string(error_msg);
                                },
                                &_scanner_eof));
                        filter_map[i] = false;
                    }
                }
            }
            if (!slot_desc->is_nullable()) {
                column_ptr = remove_nullable(column_ptr);
            }
        } else if (slot_desc->is_nullable()) {
            column_ptr = make_nullable(column_ptr);
        }
        block->insert(dest_index, vectorized::ColumnWithTypeAndName(std::move(column_ptr),
                                                                    slot_desc->get_data_type_ptr(),
                                                                    slot_desc->col_name()));
        ctx_idx++;
    }

    // after do the dest block insert operation, clear _src_block to remove the reference of origin column
    _src_block.clear();

    size_t dest_size = block->columns();
    // do filter
    block->insert(vectorized::ColumnWithTypeAndName(std::move(filter_column),
                                                    std::make_shared<vectorized::DataTypeUInt8>(),
                                                    "filter column"));
    RETURN_IF_ERROR(vectorized::Block::filter_block(block, dest_size, dest_size));

    _counter.num_rows_filtered += rows - block->rows();
    return Status::OK();
}

Status VFileScanner::_get_next_reader() {
    while (true) {
        if (_cur_reader) {
            _cur_reader->close();
        }
        _cur_reader.reset(nullptr);
        _src_block_init = false;
        if (_next_range >= _ranges.size()) {
            _scanner_eof = true;
            _state->update_num_finished_scan_range(1);
            return Status::OK();
        }
        if (_next_range != 0) {
            _state->update_num_finished_scan_range(1);
        }

        const TFileRangeDesc& range = _ranges[_next_range++];
        _current_range_path = range.path;

        // create reader for specific format
        Status init_status;
        TFileFormatType::type format_type = _params->format_type;
        // JNI reader can only push down column value range
        bool push_down_predicates =
                !_is_load && _params->format_type != TFileFormatType::FORMAT_JNI;
        if (format_type == TFileFormatType::FORMAT_JNI && range.__isset.table_format_params &&
            range.table_format_params.table_format_type == "hudi") {
            if (range.table_format_params.hudi_params.delta_logs.empty()) {
                // fall back to native reader if there is no log file
                format_type = TFileFormatType::FORMAT_PARQUET;
            }
        }
        switch (format_type) {
        case TFileFormatType::FORMAT_JNI: {
            if (_real_tuple_desc->table_desc()->table_type() ==
                ::doris::TTableType::type::MAX_COMPUTE_TABLE) {
                const MaxComputeTableDescriptor* mc_desc =
                        static_cast<const MaxComputeTableDescriptor*>(
                                _real_tuple_desc->table_desc());
                std::unique_ptr<MaxComputeJniReader> mc_reader = MaxComputeJniReader::create_unique(
                        mc_desc, _file_slot_descs, range, _state, _profile);
                init_status = mc_reader->init_reader(_colname_to_value_range);
                _cur_reader = std::move(mc_reader);
            } else if (range.__isset.table_format_params &&
                       range.table_format_params.table_format_type == "paimon") {
                _cur_reader =
                        PaimonJniReader::create_unique(_file_slot_descs, _state, _profile, range);
                init_status = ((PaimonJniReader*)(_cur_reader.get()))
                                      ->init_reader(_colname_to_value_range);
            } else if (range.__isset.table_format_params &&
                       range.table_format_params.table_format_type == "hudi") {
                _cur_reader = HudiJniReader::create_unique(*_params,
                                                           range.table_format_params.hudi_params,
                                                           _file_slot_descs, _state, _profile);
                init_status =
                        ((HudiJniReader*)_cur_reader.get())->init_reader(_colname_to_value_range);
            }
            break;
        }
        case TFileFormatType::FORMAT_PARQUET: {
            std::unique_ptr<ParquetReader> parquet_reader = ParquetReader::create_unique(
                    _profile, *_params, range, _state->query_options().batch_size,
                    const_cast<cctz::time_zone*>(&_state->timezone_obj()), _io_ctx.get(), _state,
                    config::max_external_file_meta_cache_num <= 0
                            ? nullptr
                            : ExecEnv::GetInstance()->file_meta_cache(),
                    _state->query_options().enable_parquet_lazy_mat);
            {
                SCOPED_TIMER(_open_reader_timer);
                RETURN_IF_ERROR(parquet_reader->open());
            }
            if (push_down_predicates && _push_down_conjuncts.empty() && !_conjuncts.empty()) {
                _push_down_conjuncts.resize(_conjuncts.size());
                for (size_t i = 0; i != _conjuncts.size(); ++i) {
                    RETURN_IF_ERROR(_conjuncts[i]->clone(_state, _push_down_conjuncts[i]));
                }
                _discard_conjuncts();
            }
            if (range.__isset.table_format_params &&
                range.table_format_params.table_format_type == "iceberg") {
                std::unique_ptr<IcebergTableReader> iceberg_reader =
                        IcebergTableReader::create_unique(std::move(parquet_reader), _profile,
                                                          _state, *_params, range, _kv_cache,
                                                          _io_ctx.get());
                init_status = iceberg_reader->init_reader(
                        _file_col_names, _col_id_name_map, _colname_to_value_range,
                        _push_down_conjuncts, _real_tuple_desc, _default_val_row_desc.get(),
                        _col_name_to_slot_id, &_not_single_slot_filter_conjuncts,
                        &_slot_id_to_filter_conjuncts);
                RETURN_IF_ERROR(iceberg_reader->init_row_filters(range));
                _cur_reader = std::move(iceberg_reader);
            } else {
                std::vector<std::string> place_holder;
                init_status = parquet_reader->init_reader(
                        _file_col_names, place_holder, _colname_to_value_range,
                        _push_down_conjuncts, _real_tuple_desc, _default_val_row_desc.get(),
                        _col_name_to_slot_id, &_not_single_slot_filter_conjuncts,
                        &_slot_id_to_filter_conjuncts);
                _cur_reader = std::move(parquet_reader);
            }
            break;
        }
        case TFileFormatType::FORMAT_ORC: {
            std::unique_ptr<OrcReader> orc_reader = OrcReader::create_unique(
                    _profile, _state, *_params, range, _state->query_options().batch_size,
                    _state->timezone(), _io_ctx.get(), _state->query_options().enable_orc_lazy_mat);
            if (push_down_predicates && _push_down_conjuncts.empty() && !_conjuncts.empty()) {
                _push_down_conjuncts.resize(_conjuncts.size());
                for (size_t i = 0; i != _conjuncts.size(); ++i) {
                    RETURN_IF_ERROR(_conjuncts[i]->clone(_state, _push_down_conjuncts[i]));
                }
                _discard_conjuncts();
            }
            if (range.__isset.table_format_params &&
                range.table_format_params.table_format_type == "transactional_hive") {
                std::unique_ptr<TransactionalHiveReader> tran_orc_reader =
                        TransactionalHiveReader::create_unique(std::move(orc_reader), _profile,
                                                               _state, *_params, range,
                                                               _io_ctx.get());
                init_status = tran_orc_reader->init_reader(
                        _file_col_names, _colname_to_value_range, _push_down_conjuncts,
                        _real_tuple_desc, _default_val_row_desc.get(),
                        &_not_single_slot_filter_conjuncts, &_slot_id_to_filter_conjuncts);
                RETURN_IF_ERROR(tran_orc_reader->init_row_filters(range));
                _cur_reader = std::move(tran_orc_reader);
            } else {
                init_status = orc_reader->init_reader(
                        &_file_col_names, _colname_to_value_range, _push_down_conjuncts, false,
                        _real_tuple_desc, _default_val_row_desc.get(),
                        &_not_single_slot_filter_conjuncts, &_slot_id_to_filter_conjuncts);
                _cur_reader = std::move(orc_reader);
            }
            break;
        }
        case TFileFormatType::FORMAT_CSV_PLAIN:
        case TFileFormatType::FORMAT_CSV_GZ:
        case TFileFormatType::FORMAT_CSV_BZ2:
        case TFileFormatType::FORMAT_CSV_LZ4FRAME:
        case TFileFormatType::FORMAT_CSV_LZOP:
        case TFileFormatType::FORMAT_CSV_DEFLATE:
        case TFileFormatType::FORMAT_PROTO: {
            _cur_reader = CsvReader::create_unique(_state, _profile, &_counter, *_params, range,
                                                   _file_slot_descs, _io_ctx.get());
            init_status = ((CsvReader*)(_cur_reader.get()))->init_reader(_is_load);
            break;
        }
<<<<<<< HEAD
        case TFileFormatType::FORMAT_JSON:
        case TFileFormatType::FORMAT_JSON_GZ:
        case TFileFormatType::FORMAT_JSON_BZ2:
        case TFileFormatType::FORMAT_JSON_LZ4FRAME:
        case TFileFormatType::FORMAT_JSON_LZO:
        case TFileFormatType::FORMAT_JSON_LZOP:
        case TFileFormatType::FORMAT_JSON_DEFLATE: {
            _cur_reader = NewJsonReader::create_unique(_state, _profile, &_counter, _params, range,
=======
        case TFileFormatType::FORMAT_JSON: {
            _cur_reader = NewJsonReader::create_unique(_state, _profile, &_counter, *_params, range,
>>>>>>> 4f4780aa
                                                       _file_slot_descs, &_scanner_eof,
                                                       _io_ctx.get(), _is_dynamic_schema);
            init_status =
                    ((NewJsonReader*)(_cur_reader.get()))->init_reader(_col_default_value_ctx);
            break;
        }
        case TFileFormatType::FORMAT_AVRO: {
            _cur_reader =
                    AvroJNIReader::create_unique(_state, _profile, *_params, _file_slot_descs);
            init_status = ((AvroJNIReader*)(_cur_reader.get()))
                                  ->init_fetch_table_reader(_colname_to_value_range);
            break;
        }
        default:
            return Status::InternalError("Not supported file format: {}", _params->format_type);
        }

        if (init_status.is<END_OF_FILE>()) {
            COUNTER_UPDATE(_empty_file_counter, 1);
            continue;
        } else if (!init_status.ok()) {
            if (init_status.is<ErrorCode::NOT_FOUND>()) {
                COUNTER_UPDATE(_empty_file_counter, 1);
                LOG(INFO) << "failed to find file: " << range.path;
                return init_status;
            }
            return Status::InternalError("failed to init reader for file {}, err: {}", range.path,
                                         init_status.to_string());
        }
        COUNTER_UPDATE(_file_counter, 1);

        _name_to_col_type.clear();
        _missing_cols.clear();
        _cur_reader->get_columns(&_name_to_col_type, &_missing_cols);
        RETURN_IF_ERROR(_generate_fill_columns());
        if (VLOG_NOTICE_IS_ON && !_missing_cols.empty() && _is_load) {
            fmt::memory_buffer col_buf;
            for (auto& col : _missing_cols) {
                fmt::format_to(col_buf, " {}", col);
            }
            VLOG_NOTICE << fmt::format("Unknown columns:{} in file {}", fmt::to_string(col_buf),
                                       range.path);
        }
        _cur_reader_eof = false;
        break;
    }
    return Status::OK();
}

Status VFileScanner::_generate_fill_columns() {
    _partition_columns.reset(
            new std::unordered_map<std::string, std::tuple<std::string, const SlotDescriptor*>>());
    _missing_columns.reset(new std::unordered_map<std::string, VExprContextSPtr>());

    const TFileRangeDesc& range = _ranges.at(_next_range - 1);
    if (range.__isset.columns_from_path && !_partition_slot_descs.empty()) {
        for (const auto& slot_desc : _partition_slot_descs) {
            if (slot_desc) {
                auto it = _partition_slot_index_map.find(slot_desc->id());
                if (it == std::end(_partition_slot_index_map)) {
                    return Status::InternalError("Unknown source slot descriptor, slot_id={}",
                                                 slot_desc->id());
                }
                const std::string& column_from_path = range.columns_from_path[it->second];
                const char* data = column_from_path.c_str();
                size_t size = column_from_path.size();
                if (size == 4 && memcmp(data, "null", 4) == 0) {
                    data = TextConverter::NULL_STR;
                }
                _partition_columns->emplace(slot_desc->col_name(),
                                            std::make_tuple(data, slot_desc));
            }
        }
    }

    if (!_missing_cols.empty()) {
        for (auto slot_desc : _real_tuple_desc->slots()) {
            if (!slot_desc->is_materialized()) {
                continue;
            }
            if (_missing_cols.find(slot_desc->col_name()) == _missing_cols.end()) {
                continue;
            }

            auto it = _col_default_value_ctx.find(slot_desc->col_name());
            if (it == _col_default_value_ctx.end()) {
                return Status::InternalError("failed to find default value expr for slot: {}",
                                             slot_desc->col_name());
            }
            _missing_columns->emplace(slot_desc->col_name(), it->second);
        }
    }

    RETURN_IF_ERROR(_cur_reader->set_fill_columns(*_partition_columns, *_missing_columns));
    if (_cur_reader->fill_all_columns()) {
        _partition_columns.reset(nullptr);
        _missing_columns.reset(nullptr);
    }
    return Status::OK();
}

Status VFileScanner::_init_expr_ctxes() {
    DCHECK(!_ranges.empty());

    std::map<SlotId, int> full_src_index_map;
    std::map<SlotId, SlotDescriptor*> full_src_slot_map;
    std::map<std::string, int> partition_name_to_key_index_map;
    int index = 0;
    for (const auto& slot_desc : _real_tuple_desc->slots()) {
        full_src_slot_map.emplace(slot_desc->id(), slot_desc);
        full_src_index_map.emplace(slot_desc->id(), index++);
    }

    // For external table query, find the index of column in path.
    // Because query doesn't always search for all columns in a table
    // and the order of selected columns is random.
    // All ranges in _ranges vector should have identical columns_from_path_keys
    // because they are all file splits for the same external table.
    // So here use the first element of _ranges to fill the partition_name_to_key_index_map
    if (_ranges[0].__isset.columns_from_path_keys) {
        std::vector<std::string> key_map = _ranges[0].columns_from_path_keys;
        if (!key_map.empty()) {
            for (size_t i = 0; i < key_map.size(); i++) {
                partition_name_to_key_index_map.emplace(key_map[i], i);
            }
        }
    }

    _num_of_columns_from_file = _params->num_of_columns_from_file;
    for (const auto& slot_info : _params->required_slots) {
        auto slot_id = slot_info.slot_id;
        auto it = full_src_slot_map.find(slot_id);
        if (it == std::end(full_src_slot_map)) {
            std::stringstream ss;
            ss << "Unknown source slot descriptor, slot_id=" << slot_id;
            return Status::InternalError(ss.str());
        }
        if (slot_info.is_file_slot) {
            _file_slot_descs.emplace_back(it->second);
            _file_col_names.push_back(it->second->col_name());
            if (it->second->col_unique_id() > 0) {
                _col_id_name_map.emplace(it->second->col_unique_id(), it->second->col_name());
            }
        } else {
            _partition_slot_descs.emplace_back(it->second);
            if (_is_load) {
                auto iti = full_src_index_map.find(slot_id);
                _partition_slot_index_map.emplace(slot_id, iti->second - _num_of_columns_from_file);
            } else {
                auto kit = partition_name_to_key_index_map.find(it->second->col_name());
                _partition_slot_index_map.emplace(slot_id, kit->second);
            }
        }
    }

    // set column name to default value expr map
    for (auto slot_desc : _real_tuple_desc->slots()) {
        if (!slot_desc->is_materialized()) {
            continue;
        }
        vectorized::VExprContextSPtr ctx;
        auto it = _params->default_value_of_src_slot.find(slot_desc->id());
        if (it != std::end(_params->default_value_of_src_slot)) {
            if (!it->second.nodes.empty()) {
                RETURN_IF_ERROR(vectorized::VExpr::create_expr_tree(it->second, ctx));
                RETURN_IF_ERROR(ctx->prepare(_state, *_default_val_row_desc));
                RETURN_IF_ERROR(ctx->open(_state));
            }
            // if expr is empty, the default value will be null
            _col_default_value_ctx.emplace(slot_desc->col_name(), ctx);
        }
    }

    if (_is_load) {
        // follow desc expr map is only for load task.
        bool has_slot_id_map = _params->__isset.dest_sid_to_src_sid_without_trans;
        int idx = 0;
        for (auto slot_desc : _output_tuple_desc->slots()) {
            if (!slot_desc->is_materialized()) {
                continue;
            }
            auto it = _params->expr_of_dest_slot.find(slot_desc->id());
            if (it == std::end(_params->expr_of_dest_slot)) {
                return Status::InternalError("No expr for dest slot, id={}, name={}",
                                             slot_desc->id(), slot_desc->col_name());
            }

            vectorized::VExprContextSPtr ctx;
            if (!it->second.nodes.empty()) {
                RETURN_IF_ERROR(vectorized::VExpr::create_expr_tree(it->second, ctx));
                RETURN_IF_ERROR(ctx->prepare(_state, *_src_row_desc));
                RETURN_IF_ERROR(ctx->open(_state));
            }
            _dest_vexpr_ctx.emplace_back(ctx);
            _dest_slot_name_to_idx[slot_desc->col_name()] = idx++;

            if (has_slot_id_map) {
                auto it1 = _params->dest_sid_to_src_sid_without_trans.find(slot_desc->id());
                if (it1 == std::end(_params->dest_sid_to_src_sid_without_trans)) {
                    _src_slot_descs_order_by_dest.emplace_back(nullptr);
                } else {
                    auto _src_slot_it = full_src_slot_map.find(it1->second);
                    if (_src_slot_it == std::end(full_src_slot_map)) {
                        return Status::InternalError("No src slot {} in src slot descs",
                                                     it1->second);
                    }
                    _dest_slot_to_src_slot_index.emplace(_src_slot_descs_order_by_dest.size(),
                                                         full_src_index_map[_src_slot_it->first]);
                    _src_slot_descs_order_by_dest.emplace_back(_src_slot_it->second);
                }
            }
        }
    }
    // If last slot is_variant from stream plan which indicate table is dynamic schema
    _is_dynamic_schema =
            _output_tuple_desc && _output_tuple_desc->slots().back()->type().is_variant_type();

    // TODO: It should can move to scan node to process.
    if (!_conjuncts.empty()) {
        _process_conjuncts_for_dict_filter();
    }
    return Status::OK();
}

Status VFileScanner::close(RuntimeState* state) {
    if (_is_closed) {
        return Status::OK();
    }

    if (config::enable_file_cache && _state->query_options().enable_file_cache) {
        io::FileCacheProfileReporter cache_profile(_profile);
        cache_profile.update(_file_cache_statistics.get());
    }

    if (_cur_reader) {
        _cur_reader->close();
    }

    RETURN_IF_ERROR(VScanner::close(state));
    return Status::OK();
}

} // namespace doris::vectorized<|MERGE_RESOLUTION|>--- conflicted
+++ resolved
@@ -701,7 +701,6 @@
             init_status = ((CsvReader*)(_cur_reader.get()))->init_reader(_is_load);
             break;
         }
-<<<<<<< HEAD
         case TFileFormatType::FORMAT_JSON:
         case TFileFormatType::FORMAT_JSON_GZ:
         case TFileFormatType::FORMAT_JSON_BZ2:
@@ -709,11 +708,8 @@
         case TFileFormatType::FORMAT_JSON_LZO:
         case TFileFormatType::FORMAT_JSON_LZOP:
         case TFileFormatType::FORMAT_JSON_DEFLATE: {
-            _cur_reader = NewJsonReader::create_unique(_state, _profile, &_counter, _params, range,
-=======
         case TFileFormatType::FORMAT_JSON: {
             _cur_reader = NewJsonReader::create_unique(_state, _profile, &_counter, *_params, range,
->>>>>>> 4f4780aa
                                                        _file_slot_descs, &_scanner_eof,
                                                        _io_ctx.get(), _is_dynamic_schema);
             init_status =
