--- conflicted
+++ resolved
@@ -416,7 +416,6 @@
         }
         int dest_index = ctx_idx++;
 
-<<<<<<< HEAD
         vectorized::ColumnPtr column_ptr;
         if (_is_dynamic_schema) {
             if (slot_desc->type().is_variant()) {
@@ -437,19 +436,8 @@
             int result_column_id = -1;
             // PT1 => dest primitive type
             RETURN_IF_ERROR(ctx->execute(&_src_block, &result_column_id));
-            bool is_origin_column = result_column_id < origin_column_num;
-            column_ptr =
-                    is_origin_column && _src_block_mem_reuse
-                            ? _src_block.get_by_position(result_column_id).column->clone_resized(rows)
-                            : _src_block.get_by_position(result_column_id).column;
-        }
-=======
-        auto* ctx = _dest_vexpr_ctx[dest_index];
-        int result_column_id = -1;
-        // PT1 => dest primitive type
-        RETURN_IF_ERROR(ctx->execute(&_src_block, &result_column_id));
-        vectorized::ColumnPtr column_ptr = _src_block.get_by_position(result_column_id).column;
->>>>>>> de2bc98f
+            column_ptr = _src_block.get_by_position(result_column_id).column;
+        }
         // column_ptr maybe a ColumnConst, convert it to a normal column
         column_ptr = column_ptr->convert_to_full_column_if_const();
 
@@ -812,7 +800,6 @@
                 _output_tuple_desc->slots().back()->type().is_variant();
     if (_is_dynamic_schema) {
         // should not resuse Block since Block is variable
-        _src_block_mem_reuse = false;
         _full_base_schema_view.reset(new vectorized::object_util::FullBaseSchemaView);
         _full_base_schema_view->db_name = _output_tuple_desc->table_desc()->database();
         _full_base_schema_view->table_name = _output_tuple_desc->table_desc()->name();
