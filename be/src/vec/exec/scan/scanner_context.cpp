--- conflicted
+++ resolved
@@ -45,11 +45,7 @@
                                const doris::TupleDescriptor* input_tuple_desc,
                                const doris::TupleDescriptor* output_tuple_desc,
                                const std::list<VScannerSPtr>& scanners_, int64_t limit_,
-<<<<<<< HEAD
-                               int64_t max_bytes_in_blocks_queue_)
-=======
                                int64_t max_bytes_in_blocks_queue_, const int num_parallel_instances)
->>>>>>> 7bda49b5
         : _state(state_),
           _parent(parent),
           _input_tuple_desc(input_tuple_desc),
@@ -59,12 +55,8 @@
           limit(limit_),
           _max_bytes_in_queue(max_bytes_in_blocks_queue_),
           _scanner_scheduler(state_->exec_env()->scanner_scheduler()),
-<<<<<<< HEAD
-          _scanners(scanners_) {
-=======
           _scanners(scanners_),
           _num_parallel_instances(num_parallel_instances) {
->>>>>>> 7bda49b5
     ctx_id = UniqueId::gen_uid().to_string();
     if (_scanners.empty()) {
         _is_finished = true;
@@ -77,16 +69,11 @@
     // 1. Calculate max concurrency
     // TODO: now the max thread num <= config::doris_scanner_thread_pool_thread_num / 4
     // should find a more reasonable value.
-<<<<<<< HEAD
-    _max_thread_num = _parent->_shared_scan_opt ? config::doris_scanner_thread_pool_thread_num
-                                                : config::doris_scanner_thread_pool_thread_num / 4;
-=======
     _max_thread_num = config::doris_scanner_thread_pool_thread_num / 4;
     if (_parent->_shared_scan_opt) {
         DCHECK(_num_parallel_instances > 0);
         _max_thread_num *= _num_parallel_instances;
     }
->>>>>>> 7bda49b5
     _max_thread_num = _max_thread_num == 0 ? 1 : _max_thread_num;
     DCHECK(_max_thread_num > 0);
     _max_thread_num = std::min(_max_thread_num, (int32_t)_scanners.size());
@@ -94,20 +81,11 @@
     if (_parent->should_run_serial()) {
         _max_thread_num = 1;
     }
-<<<<<<< HEAD
-    if (_parent->_enable_limit_optimize && _parent->_hint_max_scanner_concurrency > 0) {
-        _max_thread_num = std::min(static_cast<int64_t>(_max_thread_num), _parent->_hint_max_scanner_concurrency);
-    }
-=======
->>>>>>> 7bda49b5
 
     _scanner_profile = _parent->_scanner_profile;
     _scanner_sched_counter = _parent->_scanner_sched_counter;
     _scanner_ctx_sched_counter = _parent->_scanner_ctx_sched_counter;
-<<<<<<< HEAD
-=======
     _scanner_ctx_sched_time = _parent->_scanner_ctx_sched_time;
->>>>>>> 7bda49b5
     _free_blocks_memory_usage = _parent->_free_blocks_memory_usage;
     _newly_create_free_blocks_num = _parent->_newly_create_free_blocks_num;
     _queued_blocks_memory_usage = _parent->_queued_blocks_memory_usage;
@@ -125,12 +103,9 @@
             limit == -1 ? _batch_size : std::min(static_cast<int64_t>(_batch_size), limit);
     _block_per_scanner = (doris_scanner_row_num + (real_block_size - 1)) / real_block_size;
     _free_blocks_capacity = _max_thread_num * _block_per_scanner;
-<<<<<<< HEAD
-=======
     auto pre_alloc_block_count = _max_thread_num * _block_per_scanner;
 
     _init_free_block(pre_alloc_block_count, real_block_size);
->>>>>>> 7bda49b5
 
 #ifndef BE_TEST
     // 3. get thread token
@@ -150,25 +125,6 @@
     return Status::OK();
 }
 
-<<<<<<< HEAD
-vectorized::BlockUPtr ScannerContext::get_free_block(bool* has_free_block,
-                                                     bool get_block_not_empty) {
-    {
-        std::lock_guard l(_free_blocks_lock);
-        *has_free_block = _free_blocks_capacity > 0;
-        // Always reduce _free_blocks_capacity by one since we always return a block
-        if (_free_blocks_capacity > 0) {
-            --_free_blocks_capacity;
-        }
-
-        if (!_free_blocks.empty()) {
-            if (!get_block_not_empty || _free_blocks.back()->mem_reuse()) {
-                auto block = std::move(_free_blocks.back());
-                _free_blocks.pop_back();
-                _free_blocks_memory_usage->add(-block->allocated_bytes());
-                return block;
-            }
-=======
 void ScannerContext::_init_free_block(int pre_alloc_block_count, int real_block_size) {
     // The free blocks is used for final output block of scanners.
     // So use _output_tuple_desc;
@@ -190,7 +146,6 @@
             _free_blocks_capacity--;
             _free_blocks_memory_usage->add(-block->allocated_bytes());
             return block;
->>>>>>> 7bda49b5
         }
     }
 
@@ -202,12 +157,7 @@
 void ScannerContext::return_free_block(std::unique_ptr<vectorized::Block> block) {
     block->clear_column_data();
     _free_blocks_memory_usage->add(block->allocated_bytes());
-<<<<<<< HEAD
-    std::lock_guard l(_free_blocks_lock);
-    _free_blocks.emplace_back(std::move(block));
-=======
     _free_blocks.enqueue(std::move(block));
->>>>>>> 7bda49b5
     ++_free_blocks_capacity;
 }
 
@@ -221,7 +171,6 @@
     blocks.clear();
     _blocks_queue_added_cv.notify_one();
     _queued_blocks_memory_usage->add(_cur_bytes_in_queue - old_bytes_in_queue);
-<<<<<<< HEAD
 }
 
 bool ScannerContext::empty_in_queue(int id) {
@@ -229,15 +178,6 @@
     return _blocks_queue.empty();
 }
 
-=======
-}
-
-bool ScannerContext::empty_in_queue(int id) {
-    std::unique_lock l(_transfer_lock);
-    return _blocks_queue.empty();
-}
-
->>>>>>> 7bda49b5
 Status ScannerContext::get_block_from_queue(RuntimeState* state, vectorized::BlockUPtr* block,
                                             bool* eos, int id, bool wait) {
     std::unique_lock l(_transfer_lock);
@@ -352,11 +292,6 @@
     _close_and_clear_scanners(node, state);
 
     _blocks_queue.clear();
-<<<<<<< HEAD
-    std::unique_lock lock(_free_blocks_lock);
-    _free_blocks.clear();
-=======
->>>>>>> 7bda49b5
 }
 
 bool ScannerContext::no_schedule() {
@@ -371,9 +306,9 @@
             " limit: {}, _num_running_scanners: {}, _num_scheduling_ctx: {}, _max_thread_num: {},"
             " _block_per_scanner: {}, _cur_bytes_in_queue: {}, MAX_BYTE_OF_QUEUE: {}",
             ctx_id, _scanners.size(), _blocks_queue.size(), _process_status.ok(), _should_stop,
-<<<<<<< HEAD
-            _is_finished, _free_blocks.size(), limit, _num_running_scanners, _num_scheduling_ctx,
-            _max_thread_num, _block_per_scanner, _cur_bytes_in_queue, _max_bytes_in_queue);
+            _is_finished, _free_blocks.size_approx(), limit, _num_running_scanners,
+            _num_scheduling_ctx, _max_thread_num, _block_per_scanner, _cur_bytes_in_queue,
+            _max_bytes_in_queue);
 }
 
 void ScannerContext::reschedule_scanner_ctx() {
@@ -385,22 +320,6 @@
     }
 }
 
-=======
-            _is_finished, _free_blocks.size_approx(), limit, _num_running_scanners,
-            _num_scheduling_ctx, _max_thread_num, _block_per_scanner, _cur_bytes_in_queue,
-            _max_bytes_in_queue);
-}
-
-void ScannerContext::reschedule_scanner_ctx() {
-    std::lock_guard l(_transfer_lock);
-    auto submit_st = _scanner_scheduler->submit(this);
-    //todo(wb) rethinking is it better to mark current scan_context failed when submit failed many times?
-    if (submit_st.ok()) {
-        _num_scheduling_ctx++;
-    }
-}
-
->>>>>>> 7bda49b5
 void ScannerContext::push_back_scanner_and_reschedule(VScannerSPtr scanner) {
     {
         std::unique_lock l(_scanners_lock);
@@ -436,18 +355,8 @@
     int thread_slot_num = 0;
     {
         // If there are enough space in blocks queue,
-<<<<<<< HEAD
-        // the scanner number depends on the _free_blocks_capacity
-        std::lock_guard f(_free_blocks_lock);
-        thread_slot_num = (_free_blocks_capacity + _block_per_scanner - 1) / _block_per_scanner;
-        thread_slot_num = std::min(thread_slot_num, _max_thread_num - _num_running_scanners);
-        if (thread_slot_num <= 0) {
-            thread_slot_num = 1;
-        }
-=======
         // the scanner number depends on the _free_blocks numbers
         thread_slot_num = cal_thread_slot_num_by_free_block_num();
->>>>>>> 7bda49b5
     }
 
     // 2. get #thread_slot_num scanners from ctx->scanners
