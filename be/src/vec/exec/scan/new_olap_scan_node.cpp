// Licensed to the Apache Software Foundation (ASF) under one
// or more contributor license agreements.  See the NOTICE file
// distributed with this work for additional information
// regarding copyright ownership.  The ASF licenses this file
// to you under the Apache License, Version 2.0 (the
// "License"); you may not use this file except in compliance
// with the License.  You may obtain a copy of the License at
//
//   http://www.apache.org/licenses/LICENSE-2.0
//
// Unless required by applicable law or agreed to in writing,
// software distributed under the License is distributed on an
// "AS IS" BASIS, WITHOUT WARRANTIES OR CONDITIONS OF ANY
// KIND, either express or implied.  See the License for the
// specific language governing permissions and limitations
// under the License.

#include "vec/exec/scan/new_olap_scan_node.h"

#include <fmt/format.h>
#include <gen_cpp/Exprs_types.h>
#include <gen_cpp/Metrics_types.h>
#include <gen_cpp/Types_types.h>
#include <gen_cpp/olap_file.pb.h>
#include <opentelemetry/trace/tracer.h>
#include <stdio.h>

#include <algorithm>
#include <charconv>
#include <ostream>
#include <shared_mutex>
#include <unordered_map>
#include <utility>
#include <variant>

<<<<<<< HEAD
#include "cloud/cloud_tablet_mgr.h"
#include "cloud/olap/storage_engine.h"
#include "cloud/utils.h"
=======
>>>>>>> 7bda49b5
#include "common/config.h"
#include "common/logging.h"
#include "common/object_pool.h"
#include "common/status.h"
#include "exec/exec_node.h"
#include "olap/rowset/rowset.h"
#include "olap/rowset/rowset_reader.h"
<<<<<<< HEAD
=======
#include "olap/storage_engine.h"
>>>>>>> 7bda49b5
#include "olap/tablet.h"
#include "olap/tablet_manager.h"
#include "runtime/decimalv2_value.h"
#include "runtime/query_statistics.h"
#include "runtime/runtime_state.h"
#include "runtime/types.h"
#include "service/backend_options.h"
#include "util/time.h"
#include "util/to_string.h"
#include "vec/columns/column.h"
#include "vec/columns/column_const.h"
#include "vec/common/string_ref.h"
#include "vec/exec/scan/new_olap_scanner.h"
#include "vec/exprs/vectorized_fn_call.h"
#include "vec/exprs/vexpr.h"
#include "vec/exprs/vexpr_context.h"

namespace doris {
class DescriptorTbl;
class FunctionContext;
namespace vectorized {
class VScanner;
} // namespace vectorized
} // namespace doris

namespace doris::vectorized {

NewOlapScanNode::NewOlapScanNode(ObjectPool* pool, const TPlanNode& tnode,
                                 const DescriptorTbl& descs)
        : VScanNode(pool, tnode, descs), _olap_scan_node(tnode.olap_scan_node) {
    _output_tuple_id = tnode.olap_scan_node.tuple_id;
    _col_distribute_ids = tnode.olap_scan_node.distribute_column_ids;
    if (_olap_scan_node.__isset.sort_info && _olap_scan_node.__isset.sort_limit) {
        _limit_per_scanner = _olap_scan_node.sort_limit;
    }
}

Status NewOlapScanNode::collect_query_statistics(QueryStatistics* statistics) {
    RETURN_IF_ERROR(ExecNode::collect_query_statistics(statistics));
    if (!_is_pipeline_scan || _should_create_scanner) {
        statistics->add_scan_bytes(_read_compressed_counter->value());
        statistics->add_scan_rows(_raw_rows_counter->value());
        statistics->add_cpu_ms(_scan_cpu_timer->value() / NANOS_PER_MILLIS);
    }
    return Status::OK();
}

Status NewOlapScanNode::prepare(RuntimeState* state) {
    RETURN_IF_ERROR(VScanNode::prepare(state));
    // if you want to add some profile in scan node, even it have not new VScanner object
    // could add here, not in the _init_profile() function
    _tablet_counter = ADD_COUNTER(_runtime_profile, "TabletNum", TUnit::UNIT);
    return Status::OK();
}

Status NewOlapScanNode::_init_profile() {
    RETURN_IF_ERROR(VScanNode::_init_profile());

    // 1. init segment profile
    _segment_profile.reset(new RuntimeProfile("SegmentIterator"));
    _scanner_profile->add_child(_segment_profile.get(), true, nullptr);

    // 2. init timer and counters
    _reader_init_timer = ADD_TIMER(_scanner_profile, "ReaderInitTime");
    _scanner_init_timer = ADD_TIMER(_scanner_profile, "ScannerInitTime");
    _process_conjunct_timer = ADD_TIMER(_runtime_profile, "ProcessConjunctTime");
    _read_compressed_counter = ADD_COUNTER(_segment_profile, "CompressedBytesRead", TUnit::BYTES);
    _read_uncompressed_counter =
            ADD_COUNTER(_segment_profile, "UncompressedBytesRead", TUnit::BYTES);
    _block_load_timer = ADD_TIMER(_segment_profile, "BlockLoadTime");
    _block_load_counter = ADD_COUNTER(_segment_profile, "BlocksLoad", TUnit::UNIT);
    _block_fetch_timer = ADD_TIMER(_scanner_profile, "BlockFetchTime");
    _raw_rows_counter = ADD_COUNTER(_segment_profile, "RawRowsRead", TUnit::UNIT);
    _block_convert_timer = ADD_TIMER(_scanner_profile, "BlockConvertTime");
    _block_init_timer = ADD_TIMER(_segment_profile, "BlockInitTime");
    _block_init_seek_timer = ADD_TIMER(_segment_profile, "BlockInitSeekTime");
    _block_init_seek_counter = ADD_COUNTER(_segment_profile, "BlockInitSeekCount", TUnit::UNIT);
    _block_conditions_filtered_timer = ADD_TIMER(_segment_profile, "BlockConditionsFilteredTime");
<<<<<<< HEAD
    _block_init_iters_timer = ADD_TIMER(_segment_profile, "BlockInitItersTime");
    _block_init_prefetch_timer = ADD_TIMER(_segment_profile, "BlockInitPrefetchTime");
=======
>>>>>>> 7bda49b5

    _rows_vec_cond_filtered_counter =
            ADD_COUNTER(_segment_profile, "RowsVectorPredFiltered", TUnit::UNIT);
    _rows_short_circuit_cond_filtered_counter =
            ADD_COUNTER(_segment_profile, "RowsShortCircuitPredFiltered", TUnit::UNIT);
    _rows_vec_cond_input_counter =
            ADD_COUNTER(_segment_profile, "RowsVectorPredInput", TUnit::UNIT);
    _rows_short_circuit_cond_input_counter =
            ADD_COUNTER(_segment_profile, "RowsShortCircuitPredInput", TUnit::UNIT);
    _vec_cond_timer = ADD_TIMER(_segment_profile, "VectorPredEvalTime");
    _short_cond_timer = ADD_TIMER(_segment_profile, "ShortPredEvalTime");
    _expr_filter_timer = ADD_TIMER(_segment_profile, "ExprFilterEvalTime");
    _first_read_timer = ADD_TIMER(_segment_profile, "FirstReadTime");
    _second_read_timer = ADD_TIMER(_segment_profile, "SecondReadTime");
    _first_read_seek_timer = ADD_TIMER(_segment_profile, "FirstReadSeekTime");
    _first_read_seek_counter = ADD_COUNTER(_segment_profile, "FirstReadSeekCount", TUnit::UNIT);

    _lazy_read_timer = ADD_TIMER(_segment_profile, "LazyReadTime");
    _lazy_read_seek_timer = ADD_TIMER(_segment_profile, "LazyReadSeekTime");
    _lazy_read_seek_counter = ADD_COUNTER(_segment_profile, "LazyReadSeekCount", TUnit::UNIT);

    _output_col_timer = ADD_TIMER(_segment_profile, "OutputColumnTime");

    _stats_filtered_counter = ADD_COUNTER(_segment_profile, "RowsStatsFiltered", TUnit::UNIT);
    _bf_filtered_counter = ADD_COUNTER(_segment_profile, "RowsBloomFilterFiltered", TUnit::UNIT);
    _dict_filtered_counter = ADD_COUNTER(_segment_profile, "RowsDictFiltered", TUnit::UNIT);
    _del_filtered_counter = ADD_COUNTER(_scanner_profile, "RowsDelFiltered", TUnit::UNIT);
    _conditions_filtered_counter =
            ADD_COUNTER(_segment_profile, "RowsConditionsFiltered", TUnit::UNIT);
    _key_range_filtered_counter =
            ADD_COUNTER(_segment_profile, "RowsKeyRangeFiltered", TUnit::UNIT);

    _io_timer = ADD_TIMER(_segment_profile, "IOTimer");
    _decompressor_timer = ADD_TIMER(_segment_profile, "DecompressorTimer");

    _total_pages_num_counter = ADD_COUNTER(_segment_profile, "TotalPagesNum", TUnit::UNIT);
    _cached_pages_num_counter = ADD_COUNTER(_segment_profile, "CachedPagesNum", TUnit::UNIT);

    _bitmap_index_filter_counter =
            ADD_COUNTER(_segment_profile, "RowsBitmapIndexFiltered", TUnit::UNIT);
    _bitmap_index_filter_timer = ADD_TIMER(_segment_profile, "BitmapIndexFilterTimer");

    _inverted_index_filter_counter =
            ADD_COUNTER(_segment_profile, "RowsInvertedIndexFiltered", TUnit::UNIT);
    _inverted_index_filter_timer = ADD_TIMER(_segment_profile, "InvertedIndexFilterTime");
    _inverted_index_query_cache_hit_counter =
            ADD_COUNTER(_segment_profile, "InvertedIndexQueryCacheHit", TUnit::UNIT);
    _inverted_index_query_cache_miss_counter =
            ADD_COUNTER(_segment_profile, "InvertedIndexQueryCacheMiss", TUnit::UNIT);
    _inverted_index_query_timer = ADD_TIMER(_segment_profile, "InvertedIndexQueryTime");
    _inverted_index_query_bitmap_copy_timer =
            ADD_TIMER(_segment_profile, "InvertedIndexQueryBitmapCopyTime");
    _inverted_index_query_bitmap_op_timer =
            ADD_TIMER(_segment_profile, "InvertedIndexQueryBitmapOpTime");
    _inverted_index_searcher_open_timer =
            ADD_TIMER(_segment_profile, "InvertedIndexSearcherOpenTime");
    _inverted_index_searcher_search_timer =
            ADD_TIMER(_segment_profile, "InvertedIndexSearcherSearchTime");

    _output_index_result_column_timer = ADD_TIMER(_segment_profile, "OutputIndexResultColumnTimer");

    _filtered_segment_counter = ADD_COUNTER(_segment_profile, "NumSegmentFiltered", TUnit::UNIT);
    _total_segment_counter = ADD_COUNTER(_segment_profile, "NumSegmentTotal", TUnit::UNIT);

    return Status::OK();
}

static std::string olap_filter_to_string(const doris::TCondition& condition) {
    auto op_name = condition.condition_op;
    if (condition.condition_op == "*=") {
        op_name = "IN";
    } else if (condition.condition_op == "!*=") {
        op_name = "NOT IN";
    }
    return fmt::format("{{{} {} {}}}", condition.column_name, op_name,
                       condition.condition_values.size() > 128
                               ? "[more than 128 elements]"
                               : to_string(condition.condition_values));
}

static std::string olap_filters_to_string(const std::vector<doris::TCondition>& filters) {
    std::string filters_string;
    filters_string += "[";
    for (auto it = filters.cbegin(); it != filters.cend(); it++) {
        if (it != filters.cbegin()) {
            filters_string += ", ";
        }
        filters_string += olap_filter_to_string(*it);
    }
    filters_string += "]";
    return filters_string;
}

inline std::string push_down_agg_to_string(const TPushAggOp::type& op) {
    if (op == TPushAggOp::MINMAX) {
        return "MINMAX";
    } else if (op == TPushAggOp::COUNT) {
        return "COUNT";
    } else if (op == TPushAggOp::MIX) {
        return "MIX";
    } else {
        return "NONE";
    }
}

static std::string tablets_id_to_string(
        const std::vector<std::unique_ptr<TPaloScanRange>>& scan_ranges) {
    if (scan_ranges.empty()) {
        return "[empty]";
    }
    std::stringstream ss;
    ss << "[" << scan_ranges[0]->tablet_id;
    for (int i = 1; i < scan_ranges.size(); ++i) {
        ss << ", " << scan_ranges[i]->tablet_id;
    }
    ss << "]";
    return ss.str();
}

Status NewOlapScanNode::_process_conjuncts() {
    SCOPED_TIMER(_process_conjunct_timer);
    RETURN_IF_ERROR(VScanNode::_process_conjuncts());
    if (_eos) {
        return Status::OK();
    }
    RETURN_IF_ERROR(_build_key_ranges_and_filters());
    return Status::OK();
}

Status NewOlapScanNode::_build_key_ranges_and_filters() {
    if (!_olap_scan_node.__isset.push_down_agg_type_opt ||
        _olap_scan_node.push_down_agg_type_opt == TPushAggOp::NONE) {
        const std::vector<std::string>& column_names = _olap_scan_node.key_column_name;
        const std::vector<TPrimitiveType::type>& column_types = _olap_scan_node.key_column_type;
        DCHECK(column_types.size() == column_names.size());

        // 1. construct scan key except last olap engine short key
        _scan_keys.set_is_convertible(limit() == -1);

        // we use `exact_range` to identify a key range is an exact range or not when we convert
        // it to `_scan_keys`. If `exact_range` is true, we can just discard it from `_olap_filters`.
        bool exact_range = true;
        bool eos = false;
        for (int column_index = 0;
             column_index < column_names.size() && !_scan_keys.has_range_value() && !eos;
             ++column_index) {
            auto iter = _colname_to_value_range.find(column_names[column_index]);
            if (_colname_to_value_range.end() == iter) {
                break;
            }

            RETURN_IF_ERROR(std::visit(
                    [&](auto&& range) {
                        // make a copy or range and pass to extend_scan_key, keep the range unchanged
                        // because extend_scan_key method may change the first parameter.
                        // but the original range may be converted to olap filters, if it's not a exact_range.
                        auto temp_range = range;
                        if (range.get_fixed_value_size() <= _max_pushdown_conditions_per_column) {
                            RETURN_IF_ERROR(_scan_keys.extend_scan_key(
                                    temp_range, _max_scan_key_num, &exact_range, &eos));
                            if (exact_range) {
                                _colname_to_value_range.erase(iter->first);
                            }
                        } else {
                            // if exceed max_pushdown_conditions_per_column, use whole_value_rang instead
                            // and will not erase from _colname_to_value_range, it must be not exact_range
                            temp_range.set_whole_value_range();
                            RETURN_IF_ERROR(_scan_keys.extend_scan_key(
                                    temp_range, _max_scan_key_num, &exact_range, &eos));
                        }
                        return Status::OK();
                    },
                    iter->second));
        }
        _eos |= eos;

        for (auto& iter : _colname_to_value_range) {
            std::vector<TCondition> filters;
            std::visit([&](auto&& range) { range.to_olap_filter(filters); }, iter.second);

            for (const auto& filter : filters) {
                _olap_filters.push_back(filter);
            }
        }

        for (auto& iter : _compound_value_ranges) {
            std::vector<TCondition> filters;
            std::visit(
                    [&](auto&& range) {
                        if (range.is_in_compound_value_range()) {
                            range.to_condition_in_compound(filters);
                        } else if (range.is_match_value_range()) {
                            range.to_match_condition(filters);
                        }
                    },
                    iter);
            for (const auto& filter : filters) {
                _compound_filters.push_back(filter);
            }
        }

        // Append value ranges in "_not_in_value_ranges"
        for (auto& range : _not_in_value_ranges) {
            std::visit([&](auto&& the_range) { the_range.to_in_condition(_olap_filters, false); },
                       range);
        }
    } else {
        _runtime_profile->add_info_string(
                "PushDownAggregate",
                push_down_agg_to_string(_olap_scan_node.push_down_agg_type_opt));
    }

    if (_state->enable_profile()) {
        _runtime_profile->add_info_string("PushDownPredicates",
                                          olap_filters_to_string(_olap_filters));
        _runtime_profile->add_info_string("KeyRanges", _scan_keys.debug_string());
        _runtime_profile->add_info_string("TabletIds", tablets_id_to_string(_scan_ranges));
    }
    VLOG_CRITICAL << _scan_keys.debug_string();

    return Status::OK();
}

Status NewOlapScanNode::_should_push_down_function_filter(VectorizedFnCall* fn_call,
                                                          VExprContext* expr_ctx,
                                                          StringRef* constant_str,
                                                          doris::FunctionContext** fn_ctx,
                                                          VScanNode::PushDownType& pdt) {
    // Now only `like` function filters is supported to push down
    if (fn_call->fn().name.function_name != "like") {
        pdt = PushDownType::UNACCEPTABLE;
        return Status::OK();
    }

    const auto& children = fn_call->children();
    doris::FunctionContext* func_cxt = expr_ctx->fn_context(fn_call->fn_context_index());
    DCHECK(func_cxt != nullptr);
    DCHECK(children.size() == 2);
    for (size_t i = 0; i < children.size(); i++) {
        if (VExpr::expr_without_cast(children[i])->node_type() != TExprNodeType::SLOT_REF) {
            // not a slot ref(column)
            continue;
        }
        if (!children[1 - i]->is_constant()) {
            // only handle constant value
            pdt = PushDownType::UNACCEPTABLE;
            return Status::OK();
        } else {
            DCHECK(children[1 - i]->type().is_string_type());
            std::shared_ptr<ColumnPtrWrapper> const_col_wrapper;
            RETURN_IF_ERROR(children[1 - i]->get_const_col(expr_ctx, &const_col_wrapper));
            if (const ColumnConst* const_column =
                        check_and_get_column<ColumnConst>(const_col_wrapper->column_ptr)) {
                *constant_str = const_column->get_data_at(0);
            } else {
                pdt = PushDownType::UNACCEPTABLE;
                return Status::OK();
            }
        }
    }
    *fn_ctx = func_cxt;
    pdt = PushDownType::ACCEPTABLE;
    return Status::OK();
}

bool NewOlapScanNode::_should_push_down_common_expr() {
    return _state->enable_common_expr_pushdown() &&
           (_olap_scan_node.keyType == TKeysType::DUP_KEYS ||
            (_olap_scan_node.keyType == TKeysType::UNIQUE_KEYS &&
             _olap_scan_node.__isset.enable_unique_key_merge_on_write &&
             _olap_scan_node.enable_unique_key_merge_on_write));
}

// PlanFragmentExecutor will call this method to set scan range
// Doris scan range is defined in thrift file like this
// struct TPaloScanRange {
//  1: required list<Types.TNetworkAddress> hosts
//  2: required string schema_hash
//  3: required string version
//  5: required Types.TTabletId tablet_id
//  6: required string db_name
//  7: optional list<TKeyRange> partition_column_ranges
//  8: optional string index_name
//  9: optional string table_name
//}
// every doris_scan_range is related with one tablet so that one olap scan node contains multiple tablet
void NewOlapScanNode::set_scan_ranges(const std::vector<TScanRangeParams>& scan_ranges) {
    for (auto& scan_range : scan_ranges) {
        DCHECK(scan_range.scan_range.__isset.palo_scan_range);
        _scan_ranges.emplace_back(new TPaloScanRange(scan_range.scan_range.palo_scan_range));
        COUNTER_UPDATE(_tablet_counter, 1);
    }
    // telemetry::set_current_span_attribute(_tablet_counter);
}

std::string NewOlapScanNode::get_name() {
    return fmt::format("VNewOlapScanNode({0})", _olap_scan_node.table_name);
}

Status NewOlapScanNode::_init_scanners(std::list<VScannerSPtr>* scanners) {
    if (_scan_ranges.empty()) {
        _eos = true;
        return Status::OK();
    }
    SCOPED_TIMER(_scanner_init_timer);
    auto span = opentelemetry::trace::Tracer::GetCurrentSpan();

    if (!_conjuncts.empty()) {
        std::string message;
        for (auto& conjunct : _conjuncts) {
            if (conjunct->root()) {
                if (!message.empty()) {
                    message += ", ";
                }
                message += conjunct->root()->debug_string();
            }
        }
        _runtime_profile->add_info_string("RemainedDownPredicates", message);
    }

    if (!_olap_scan_node.output_column_unique_ids.empty()) {
        for (auto uid : _olap_scan_node.output_column_unique_ids) {
<<<<<<< HEAD
            if (uid < 0) {
                continue;
            }
=======
>>>>>>> 7bda49b5
            _maybe_read_column_ids.emplace(uid);
        }
    }

    // ranges constructed from scan keys
    RETURN_IF_ERROR(_scan_keys.get_key_range(&_cond_ranges));
    // if we can't get ranges from conditions, we give it a total range
    if (_cond_ranges.empty()) {
        _cond_ranges.emplace_back(new doris::OlapScanRange());
    }
    int scanners_per_tablet = std::max(1, 64 / (int)_scan_ranges.size());

    bool is_duplicate_key = false;
    int segment_count = 0;
    std::vector<std::vector<RowsetReaderSharedPtr>> rowset_readers_vector(_scan_ranges.size());
    std::vector<std::vector<int>> tablet_rs_seg_count(_scan_ranges.size());

<<<<<<< HEAD
    // TODO(plat1ko): Warm up tablet meta cache

=======
>>>>>>> 7bda49b5
    // Split tablet segment by scanner, only use in pipeline in duplicate key
    // 1. if tablet count lower than scanner thread num, count segment num of all tablet ready for scan
    // TODO: some tablet may do not have segment, may need split segment all case
    if (_shared_scan_opt && _scan_ranges.size() < config::doris_scanner_thread_pool_thread_num) {
        for (int i = 0; i < _scan_ranges.size(); ++i) {
            auto& scan_range = _scan_ranges[i];
            auto tablet_id = scan_range->tablet_id;
<<<<<<< HEAD
#ifdef CLOUD_MODE
            TabletSharedPtr tablet;
            RETURN_IF_ERROR(cloud::tablet_mgr()->get_tablet(tablet_id, &tablet));
#else
=======
>>>>>>> 7bda49b5
            auto [tablet, status] =
                    StorageEngine::instance()->tablet_manager()->get_tablet_and_status(tablet_id,
                                                                                       true);
            RETURN_IF_ERROR(status);
<<<<<<< HEAD
#endif
=======

>>>>>>> 7bda49b5
            is_duplicate_key = tablet->keys_type() == DUP_KEYS;
            if (!is_duplicate_key) {
                break;
            }

            int64_t version = 0;
            std::from_chars(scan_range->version.c_str(),
                            scan_range->version.c_str() + scan_range->version.size(), version);
<<<<<<< HEAD
#ifdef CLOUD_MODE
            RETURN_IF_ERROR(tablet->cloud_sync_rowsets(version));
            Status acquire_reader_st =
                    tablet->cloud_capture_rs_readers({0, version}, &rowset_readers_vector[i]);
#else
=======

>>>>>>> 7bda49b5
            std::shared_lock rdlock(tablet->get_header_lock());
            // acquire tablet rowset readers at the beginning of the scan node
            // to prevent this case: when there are lots of olap scanners to run for example 10000
            // the rowsets maybe compacted when the last olap scanner starts
            Status acquire_reader_st =
                    tablet->capture_rs_readers({0, version}, &rowset_readers_vector[i]);
<<<<<<< HEAD
#endif
=======
>>>>>>> 7bda49b5
            if (!acquire_reader_st.ok()) {
                LOG(WARNING) << "fail to init reader.res=" << acquire_reader_st;
                std::stringstream ss;
                ss << "failed to initialize storage reader. tablet=" << tablet->full_name()
                   << ", res=" << acquire_reader_st
                   << ", backend=" << BackendOptions::get_localhost();
                return Status::InternalError(ss.str());
            }

            for (const auto& rowset_reader : rowset_readers_vector[i]) {
                auto num_segments = rowset_reader->rowset()->num_segments();
                tablet_rs_seg_count[i].emplace_back(num_segments);
                segment_count += num_segments;
            }
        }
    }

    auto build_new_scanner = [&](const TPaloScanRange& scan_range,
                                 const std::vector<OlapScanRange*>& key_ranges,
                                 const std::vector<RowsetReaderSharedPtr>& rs_readers,
                                 const std::vector<std::pair<int, int>>& rs_reader_seg_offsets) {
        std::shared_ptr<NewOlapScanner> scanner = NewOlapScanner::create_shared(
                _state, this, _limit_per_scanner, _olap_scan_node.is_preaggregation, scan_range,
                key_ranges, rs_readers, rs_reader_seg_offsets, _need_agg_finalize,
                _scanner_profile.get());

<<<<<<< HEAD
=======
        RETURN_IF_ERROR(scanner->prepare(_state, _conjuncts));
>>>>>>> 7bda49b5
        scanner->set_compound_filters(_compound_filters);
        scanners->push_back(scanner);
        return Status::OK();
    };
    if (is_duplicate_key) {
        // 2. Split by segment count, each scanner need scan avg segment count
        auto avg_segment_count =
                std::max(segment_count / config::doris_scanner_thread_pool_thread_num, 1);
        for (int i = 0; i < _scan_ranges.size(); ++i) {
            auto& scan_range = _scan_ranges[i];
            std::vector<std::unique_ptr<doris::OlapScanRange>>* ranges = &_cond_ranges;
            int num_ranges = ranges->size();
            std::vector<doris::OlapScanRange*> scanner_ranges(num_ranges);
            for (int j = 0; j < num_ranges; ++j) {
                scanner_ranges[j] = (*ranges)[j].get();
            }

            const auto& rs_seg_count = tablet_rs_seg_count[i];
            int rs_seg_count_index = 0;
            int rs_seg_start_scan = 0;
            int scanner_seg_occupy = 0;
            std::vector<RowsetReaderSharedPtr> rs_readers;
            std::vector<std::pair<int, int>> rs_reader_seg_offsets;

            while (rs_seg_count_index < rs_seg_count.size()) {
                // do not generator range of segment (0, 0)
                if (rs_seg_count[rs_seg_count_index] == 0) {
                    rs_seg_start_scan = 0;
                    rs_seg_count_index++;
                    continue;
                }

                auto max_add_seg_nums = rs_seg_count[rs_seg_count_index] - rs_seg_start_scan;
                rs_readers.emplace_back(rowset_readers_vector[i][rs_seg_count_index]->clone());

                if (scanner_seg_occupy + max_add_seg_nums > avg_segment_count) {
                    auto need_add_seg_nums = avg_segment_count - scanner_seg_occupy;
                    rs_reader_seg_offsets.emplace_back(
                            rs_seg_start_scan,
                            rs_seg_start_scan + need_add_seg_nums); // only scan need_add_seg_nums
                    RETURN_IF_ERROR(build_new_scanner(*scan_range, scanner_ranges, rs_readers,
                                                      rs_reader_seg_offsets));

                    rs_seg_start_scan += need_add_seg_nums;
                    scanner_seg_occupy = 0;
                    rs_readers.clear();
                    rs_reader_seg_offsets.clear();
                } else if (scanner_seg_occupy + max_add_seg_nums == avg_segment_count) {
                    rs_reader_seg_offsets.emplace_back(rs_seg_start_scan,
                                                       rs_seg_count[rs_seg_count_index]);
                    RETURN_IF_ERROR(build_new_scanner(*scan_range, scanner_ranges, rs_readers,
                                                      rs_reader_seg_offsets));

                    rs_seg_start_scan = 0;
                    scanner_seg_occupy = 0;
                    rs_readers.clear();
                    rs_reader_seg_offsets.clear();
                    rs_seg_count_index++;
                } else {
                    rs_reader_seg_offsets.emplace_back(rs_seg_start_scan,
                                                       rs_seg_count[rs_seg_count_index]);

                    rs_seg_start_scan = 0;
                    scanner_seg_occupy += max_add_seg_nums;
                    rs_seg_count_index++;
                }
            }

#ifndef NDEBUG
            for (const auto& offset : rs_reader_seg_offsets) {
                DCHECK_NE(offset.first, offset.second);
            }
#endif

            // dispose some segment tail
            if (!rs_readers.empty()) {
                build_new_scanner(*scan_range, scanner_ranges, rs_readers, rs_reader_seg_offsets);
            }
        }
    } else {
        for (auto& scan_range : _scan_ranges) {
            auto tablet_id = scan_range->tablet_id;
            auto [tablet, status] =
                    StorageEngine::instance()->tablet_manager()->get_tablet_and_status(tablet_id,
                                                                                       true);
            RETURN_IF_ERROR(status);

            std::vector<std::unique_ptr<doris::OlapScanRange>>* ranges = &_cond_ranges;
            int size_based_scanners_per_tablet = 1;

            if (config::doris_scan_range_max_mb > 0) {
                size_based_scanners_per_tablet =
                        std::max(1, (int)(tablet->tablet_footprint() /
                                          (config::doris_scan_range_max_mb << 20)));
            }
            int ranges_per_scanner =
                    std::max(1, (int)ranges->size() / std::min(scanners_per_tablet,
                                                               size_based_scanners_per_tablet));
            int num_ranges = ranges->size();
            for (int i = 0; i < num_ranges;) {
                std::vector<doris::OlapScanRange*> scanner_ranges;
                scanner_ranges.push_back((*ranges)[i].get());
                ++i;
                for (int j = 1; i < num_ranges && j < ranges_per_scanner &&
                                (*ranges)[i]->end_include == (*ranges)[i - 1]->end_include;
                     ++j, ++i) {
                    scanner_ranges.push_back((*ranges)[i].get());
                }
                RETURN_IF_ERROR(build_new_scanner(*scan_range, scanner_ranges, {}, {}));
            }
        }
    }

    return Status::OK();
}

bool NewOlapScanNode::_is_key_column(const std::string& key_name) {
    // all column in dup_keys table or unique_keys with merge on write table olap scan node threat
    // as key column
    if (_olap_scan_node.keyType == TKeysType::DUP_KEYS ||
        (_olap_scan_node.keyType == TKeysType::UNIQUE_KEYS &&
         _olap_scan_node.__isset.enable_unique_key_merge_on_write &&
         _olap_scan_node.enable_unique_key_merge_on_write)) {
        return true;
    }

    auto res = std::find(_olap_scan_node.key_column_name.begin(),
                         _olap_scan_node.key_column_name.end(), key_name);
    return res != _olap_scan_node.key_column_name.end();
}

void NewOlapScanNode::add_filter_info(int id, const PredicateFilterInfo& update_info) {
    // update
    _filter_info[id].filtered_row += update_info.filtered_row;
    _filter_info[id].input_row += update_info.input_row;
    _filter_info[id].type = update_info.type;
    // to string
    auto& info = _filter_info[id];
    std::string filter_name = "RuntimeFilterInfo id ";
    filter_name += std::to_string(id);
    std::string info_str;
    info_str += "type = " + type_to_string(static_cast<PredicateType>(info.type)) + ", ";
    info_str += "input = " + std::to_string(info.input_row) + ", ";
    info_str += "filtered = " + std::to_string(info.filtered_row);
    info_str = "[" + info_str + "]";

    // add info
    _segment_profile->add_info_string(filter_name, info_str);
}

}; // namespace doris::vectorized<|MERGE_RESOLUTION|>--- conflicted
+++ resolved
@@ -33,12 +33,9 @@
 #include <utility>
 #include <variant>
 
-<<<<<<< HEAD
 #include "cloud/cloud_tablet_mgr.h"
 #include "cloud/olap/storage_engine.h"
 #include "cloud/utils.h"
-=======
->>>>>>> 7bda49b5
 #include "common/config.h"
 #include "common/logging.h"
 #include "common/object_pool.h"
@@ -46,10 +43,9 @@
 #include "exec/exec_node.h"
 #include "olap/rowset/rowset.h"
 #include "olap/rowset/rowset_reader.h"
-<<<<<<< HEAD
-=======
+#ifndef CLOUD_MODE
 #include "olap/storage_engine.h"
->>>>>>> 7bda49b5
+#endif
 #include "olap/tablet.h"
 #include "olap/tablet_manager.h"
 #include "runtime/decimalv2_value.h"
@@ -128,11 +124,8 @@
     _block_init_seek_timer = ADD_TIMER(_segment_profile, "BlockInitSeekTime");
     _block_init_seek_counter = ADD_COUNTER(_segment_profile, "BlockInitSeekCount", TUnit::UNIT);
     _block_conditions_filtered_timer = ADD_TIMER(_segment_profile, "BlockConditionsFilteredTime");
-<<<<<<< HEAD
     _block_init_iters_timer = ADD_TIMER(_segment_profile, "BlockInitItersTime");
     _block_init_prefetch_timer = ADD_TIMER(_segment_profile, "BlockInitPrefetchTime");
-=======
->>>>>>> 7bda49b5
 
     _rows_vec_cond_filtered_counter =
             ADD_COUNTER(_segment_profile, "RowsVectorPredFiltered", TUnit::UNIT);
@@ -455,12 +448,6 @@
 
     if (!_olap_scan_node.output_column_unique_ids.empty()) {
         for (auto uid : _olap_scan_node.output_column_unique_ids) {
-<<<<<<< HEAD
-            if (uid < 0) {
-                continue;
-            }
-=======
->>>>>>> 7bda49b5
             _maybe_read_column_ids.emplace(uid);
         }
     }
@@ -478,11 +465,8 @@
     std::vector<std::vector<RowsetReaderSharedPtr>> rowset_readers_vector(_scan_ranges.size());
     std::vector<std::vector<int>> tablet_rs_seg_count(_scan_ranges.size());
 
-<<<<<<< HEAD
     // TODO(plat1ko): Warm up tablet meta cache
 
-=======
->>>>>>> 7bda49b5
     // Split tablet segment by scanner, only use in pipeline in duplicate key
     // 1. if tablet count lower than scanner thread num, count segment num of all tablet ready for scan
     // TODO: some tablet may do not have segment, may need split segment all case
@@ -490,22 +474,15 @@
         for (int i = 0; i < _scan_ranges.size(); ++i) {
             auto& scan_range = _scan_ranges[i];
             auto tablet_id = scan_range->tablet_id;
-<<<<<<< HEAD
 #ifdef CLOUD_MODE
             TabletSharedPtr tablet;
             RETURN_IF_ERROR(cloud::tablet_mgr()->get_tablet(tablet_id, &tablet));
 #else
-=======
->>>>>>> 7bda49b5
             auto [tablet, status] =
                     StorageEngine::instance()->tablet_manager()->get_tablet_and_status(tablet_id,
                                                                                        true);
             RETURN_IF_ERROR(status);
-<<<<<<< HEAD
 #endif
-=======
-
->>>>>>> 7bda49b5
             is_duplicate_key = tablet->keys_type() == DUP_KEYS;
             if (!is_duplicate_key) {
                 break;
@@ -514,25 +491,19 @@
             int64_t version = 0;
             std::from_chars(scan_range->version.c_str(),
                             scan_range->version.c_str() + scan_range->version.size(), version);
-<<<<<<< HEAD
 #ifdef CLOUD_MODE
             RETURN_IF_ERROR(tablet->cloud_sync_rowsets(version));
             Status acquire_reader_st =
                     tablet->cloud_capture_rs_readers({0, version}, &rowset_readers_vector[i]);
 #else
-=======
-
->>>>>>> 7bda49b5
+
             std::shared_lock rdlock(tablet->get_header_lock());
             // acquire tablet rowset readers at the beginning of the scan node
             // to prevent this case: when there are lots of olap scanners to run for example 10000
             // the rowsets maybe compacted when the last olap scanner starts
             Status acquire_reader_st =
                     tablet->capture_rs_readers({0, version}, &rowset_readers_vector[i]);
-<<<<<<< HEAD
 #endif
-=======
->>>>>>> 7bda49b5
             if (!acquire_reader_st.ok()) {
                 LOG(WARNING) << "fail to init reader.res=" << acquire_reader_st;
                 std::stringstream ss;
@@ -559,10 +530,7 @@
                 key_ranges, rs_readers, rs_reader_seg_offsets, _need_agg_finalize,
                 _scanner_profile.get());
 
-<<<<<<< HEAD
-=======
         RETURN_IF_ERROR(scanner->prepare(_state, _conjuncts));
->>>>>>> 7bda49b5
         scanner->set_compound_filters(_compound_filters);
         scanners->push_back(scanner);
         return Status::OK();
