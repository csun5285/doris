// Licensed to the Apache Software Foundation (ASF) under one
// or more contributor license agreements.  See the NOTICE file
// distributed with this work for additional information
// regarding copyright ownership.  The ASF licenses this file
// to you under the Apache License, Version 2.0 (the
// "License"); you may not use this file except in compliance
// with the License.  You may obtain a copy of the License at
//
//   http://www.apache.org/licenses/LICENSE-2.0
//
// Unless required by applicable law or agreed to in writing,
// software distributed under the License is distributed on an
// "AS IS" BASIS, WITHOUT WARRANTIES OR CONDITIONS OF ANY
// KIND, either express or implied.  See the License for the
// specific language governing permissions and limitations
// under the License.

#include "vec/exec/scan/new_olap_scan_node.h"

#include "cloud/utils.h"
#include "common/status.h"
#include "olap/storage_engine.h"
#include "olap/tablet.h"
#include "util/to_string.h"
#include "vec/columns/column_const.h"
#include "vec/exec/scan/new_olap_scanner.h"
#include "vec/exprs/vslot_ref.h"

namespace doris::vectorized {

NewOlapScanNode::NewOlapScanNode(ObjectPool* pool, const TPlanNode& tnode,
                                 const DescriptorTbl& descs)
        : VScanNode(pool, tnode, descs), _olap_scan_node(tnode.olap_scan_node) {
    _output_tuple_id = tnode.olap_scan_node.tuple_id;
    if (_olap_scan_node.__isset.sort_info && _olap_scan_node.__isset.sort_limit) {
        _limit_per_scanner = _olap_scan_node.sort_limit;
    }
}

// SELECTDB_CODE_BEGIN
std::unique_ptr<vectorized::Block> NewOlapScanNode::_allocate_block(const TupleDescriptor* desc,
                                                                    size_t sz) {
    vectorized::Block* block = new vectorized::Block;
    for (auto slot : desc->slots()) {
        // avoid allocate pruned columns
        if (_pruned_column_ids.count(slot->col_unique_id())) {
            continue;
        }
        auto column_ptr = slot->get_empty_mutable_column();
        column_ptr->reserve(sz);
        block->insert(ColumnWithTypeAndName(std::move(column_ptr), slot->get_data_type_ptr(),
                                            slot->col_name()));
    }
    return std::unique_ptr<vectorized::Block>(block);
}

bool NewOlapScanNode::is_pruned_column(int32_t col_unique_id) {
    return _pruned_column_ids.find(col_unique_id) != _pruned_column_ids.end();
}

bool NewOlapScanNode::_maybe_prune_columns() {
    // an id collection of ordering column id, key column id, conjuncts column id
    std::set<int32_t> output_columns;
    // ordering column ids
    if (!_olap_scan_node.ordering_exprs.empty()) {
        for (auto i = 0; i < _olap_scan_node.ordering_exprs.size(); ++i) {
            auto t_orderby_expr = _olap_scan_node.ordering_exprs[i];
            for (TExprNode& t_orderby_expr_node : t_orderby_expr.nodes) {
                auto col_id = t_orderby_expr_node.slot_ref.col_unique_id;
                if (col_id < 0) {
                    continue;
                }
                _maybe_read_column_ids.emplace(col_id);
                output_columns.emplace(col_id);
            }
        }
    }

    // When tow phase read enabled, those from output_column_unique_ids which is in select expr list,
    // should avoid to read actual column data from segment iterator, since it will be read in
    // second phase fetch.But we still need the column in reading schema for index filtering,
    // so we don't need to put them into _maybe_read_column_ids.
    // In SegmentIterator, these column may be filled with default values(see SegmentIterator::_need_read_data).
    // Otherwise we, need to put them into _maybe_read_column_ids.
    if (_output_tuple_desc->slots().back()->col_name() != BeConsts::ROWID_COL) {
        if (!_olap_scan_node.output_column_unique_ids.empty()) {
            for (auto uid : _olap_scan_node.output_column_unique_ids) {
                if (uid < 0) {
                    continue;
                }
                _maybe_read_column_ids.emplace(uid);
            }
        }
        return false;
    }
    // If last column is rowid column, we should try our best to prune seeking columns

    std::set<int32_t> output_tuple_column_unique_ids;
    for (auto slot : _output_tuple_desc->slots()) {
        if (slot->col_unique_id() < 0) {
            continue;
        }
        if (slot->is_key()) {
            // must include key columns
            output_columns.emplace(slot->col_unique_id());
        }
        output_tuple_column_unique_ids.emplace(slot->col_unique_id());
    }

    for (int32_t cid : _conjuct_column_unique_ids) {
        output_columns.emplace(cid);
    }

    // get pruned column ids
    std::set_difference(output_tuple_column_unique_ids.begin(),
                        output_tuple_column_unique_ids.end(), output_columns.begin(),
                        output_columns.end(),
                        std::inserter(_pruned_column_ids, _pruned_column_ids.end()));
    if (!_pruned_column_ids.empty()) {
        // Since some columns are pruned, the indexes of columns in the block
        // maybe change. In order to find proper column id for VSlotRef,
        // record the real column-id for the slot
        size_t x = 0;
        if (_vconjunct_ctx_ptr) {
            for (auto slot : _output_tuple_desc->slots()) {
                if (_pruned_column_ids.count(slot->col_unique_id())) {
                    continue;
                }
                (*_vconjunct_ctx_ptr)->set_slot_id_mapping(slot->id(), x++);
            }
        }
    }
    return !_pruned_column_ids.empty();
}
// SELECTDB_CODE_END

Status NewOlapScanNode::collect_query_statistics(QueryStatistics* statistics) {
    RETURN_IF_ERROR(ExecNode::collect_query_statistics(statistics));
    statistics->add_scan_bytes(_read_compressed_counter->value());
    statistics->add_scan_rows(_raw_rows_counter->value());
    statistics->add_cpu_ms(_scan_cpu_timer->value() / NANOS_PER_MILLIS);
    return Status::OK();
}

Status NewOlapScanNode::prepare(RuntimeState* state) {
    RETURN_IF_ERROR(VScanNode::prepare(state));
    return Status::OK();
}

Status NewOlapScanNode::_init_profile() {
    VScanNode::_init_profile();

    _num_disks_accessed_counter = ADD_COUNTER(_runtime_profile, "NumDiskAccess", TUnit::UNIT);
    _tablet_counter = ADD_COUNTER(_runtime_profile, "TabletNum", TUnit::UNIT);

    // 1. init segment profile
    _segment_profile.reset(new RuntimeProfile("SegmentIterator"));
    _scanner_profile->add_child(_segment_profile.get(), true, nullptr);

    // 2. init timer and counters
    _reader_init_timer = ADD_TIMER(_scanner_profile, "ReaderInitTime");
    _scanner_init_timer = ADD_TIMER(_scanner_profile, "ScannerInitTime");
    _process_conjunct_timer = ADD_TIMER(_runtime_profile, "ProcessConjunctTime");
    _read_compressed_counter = ADD_COUNTER(_segment_profile, "CompressedBytesRead", TUnit::BYTES);
    _read_uncompressed_counter =
            ADD_COUNTER(_segment_profile, "UncompressedBytesRead", TUnit::BYTES);
    _block_load_timer = ADD_TIMER(_segment_profile, "BlockLoadTime");
    _block_load_counter = ADD_COUNTER(_segment_profile, "BlocksLoad", TUnit::UNIT);
    _block_fetch_timer = ADD_TIMER(_scanner_profile, "BlockFetchTime");
    _raw_rows_counter = ADD_COUNTER(_segment_profile, "RawRowsRead", TUnit::UNIT);
    _block_convert_timer = ADD_TIMER(_scanner_profile, "BlockConvertTime");
    _block_init_timer = ADD_TIMER(_segment_profile, "BlockInitTime");
    _block_init_seek_timer = ADD_TIMER(_segment_profile, "BlockInitSeekTime");
    _block_init_seek_counter = ADD_COUNTER(_segment_profile, "BlockInitSeekCount", TUnit::UNIT);
    _block_conditions_filtered_timer = ADD_TIMER(_segment_profile, "BlockConditionsFilteredTime");

    _rows_vec_cond_filtered_counter =
            ADD_COUNTER(_segment_profile, "RowsVectorPredFiltered", TUnit::UNIT);
    _rows_short_circuit_cond_filtered_counter =
            ADD_COUNTER(_segment_profile, "RowsShortCircuitPredFiltered", TUnit::UNIT);
    _rows_vec_cond_input_counter =
            ADD_COUNTER(_segment_profile, "RowsVectorPredInput", TUnit::UNIT);
    _rows_short_circuit_cond_input_counter =
            ADD_COUNTER(_segment_profile, "RowsShortCircuitPredInput", TUnit::UNIT);
    _vec_cond_timer = ADD_TIMER(_segment_profile, "VectorPredEvalTime");
    _short_cond_timer = ADD_TIMER(_segment_profile, "ShortPredEvalTime");
    _first_read_timer = ADD_TIMER(_segment_profile, "FirstReadTime");
    _first_read_seek_timer = ADD_TIMER(_segment_profile, "FirstReadSeekTime");
    _first_read_seek_counter = ADD_COUNTER(_segment_profile, "FirstReadSeekCount", TUnit::UNIT);

    _lazy_read_timer = ADD_TIMER(_segment_profile, "LazyReadTime");
    _lazy_read_seek_timer = ADD_TIMER(_segment_profile, "LazyReadSeekTime");
    _lazy_read_seek_counter = ADD_COUNTER(_segment_profile, "LazyReadSeekCount", TUnit::UNIT);

    _output_col_timer = ADD_TIMER(_segment_profile, "OutputColumnTime");

    _stats_filtered_counter = ADD_COUNTER(_segment_profile, "RowsStatsFiltered", TUnit::UNIT);
    _bf_filtered_counter = ADD_COUNTER(_segment_profile, "RowsBloomFilterFiltered", TUnit::UNIT);
    _del_filtered_counter = ADD_COUNTER(_scanner_profile, "RowsDelFiltered", TUnit::UNIT);
    _conditions_filtered_counter =
            ADD_COUNTER(_segment_profile, "RowsConditionsFiltered", TUnit::UNIT);
    _key_range_filtered_counter =
            ADD_COUNTER(_segment_profile, "RowsKeyRangeFiltered", TUnit::UNIT);

    _io_timer = ADD_TIMER(_segment_profile, "IOTimer");
    _decompressor_timer = ADD_TIMER(_segment_profile, "DecompressorTimer");

    _total_pages_num_counter = ADD_COUNTER(_segment_profile, "TotalPagesNum", TUnit::UNIT);
    _cached_pages_num_counter = ADD_COUNTER(_segment_profile, "CachedPagesNum", TUnit::UNIT);

    _bitmap_index_filter_counter =
            ADD_COUNTER(_segment_profile, "RowsBitmapIndexFiltered", TUnit::UNIT);
    _bitmap_index_filter_timer = ADD_TIMER(_segment_profile, "BitmapIndexFilterTimer");

    _inverted_index_filter_counter =
            ADD_COUNTER(_segment_profile, "RowsInvertedIndexFiltered", TUnit::UNIT);
    _inverted_index_filter_timer = ADD_TIMER(_segment_profile, "InvertedIndexFilterTimer");

    _output_index_return_column_timer = ADD_TIMER(_segment_profile, "OutputIndexReturnColumnTimer");

    _filtered_segment_counter = ADD_COUNTER(_segment_profile, "NumSegmentFiltered", TUnit::UNIT);
    _total_segment_counter = ADD_COUNTER(_segment_profile, "NumSegmentTotal", TUnit::UNIT);

    _num_local_io_total = ADD_COUNTER(_segment_profile, "NumLocalIOTotal", TUnit::UNIT);
    _num_remote_io_total = ADD_COUNTER(_segment_profile, "NumRemoteIOTotal", TUnit::UNIT);
    _local_io_timer = ADD_TIMER(_segment_profile, "LocalIOUseTimer");
    _remote_io_timer = ADD_TIMER(_segment_profile, "RemoteIOUseTimer");
    _write_cache_io_timer = ADD_TIMER(_segment_profile, "WriteCacheIOUseTimer");
    _bytes_write_into_cache = ADD_COUNTER(_segment_profile, "BytesWriteIntoCache", TUnit::BYTES);
    _num_skip_cache_io_total = ADD_COUNTER(_segment_profile, "NumSkipCacheIOTotal", TUnit::UNIT);
    _bytes_scanned_from_cache = ADD_COUNTER(_segment_profile, "BytesScannedFromCache", TUnit::BYTES);
    _bytes_scanned_from_remote = ADD_COUNTER(_segment_profile, "BytesScannedFromRemote", TUnit::BYTES);
    _load_segments_timer = ADD_TIMER(_segment_profile, "LoadSegmentUseTimer");
    _cloud_get_rowset_version_timer = ADD_TIMER(_scanner_profile, "CloudGetVersionTime");

    _async_remote_total_use_timer_ns = ADD_TIMER(_segment_profile, "AsyncRemoteTotalUseTimer");
    _async_remote_task_wait_worker_timer_ns = ADD_TIMER(_segment_profile, "AsyncRemoteTaskWaitTimer");
    _async_remote_task_wake_up_timer_ns = ADD_TIMER(_segment_profile, "AsyncRemoteTaskWakeUpTimer");
    _async_remote_task_exec_timer_ns = ADD_TIMER(_segment_profile, "AsyncRemoteTaskExecTimer");
    _async_remote_task_total = ADD_COUNTER(_segment_profile, "AsyncRemoteTaskTotal", TUnit::UNIT);
    _async_remote_wait_for_putting_queue = ADD_TIMER(_segment_profile, "AsyncRemoteWaitPuttingQueue");

    _async_local_total_use_timer_ns = ADD_TIMER(_segment_profile, "AsyncLocalTotalUseTimer");
    _async_local_task_wait_worker_timer_ns = ADD_TIMER(_segment_profile, "AsyncLocalTaskWaitTimer");
    _async_local_task_wake_up_timer_ns = ADD_TIMER(_segment_profile, "AsyncLocalTaskWakeUpTimer");
    _async_local_task_exec_timer_ns = ADD_TIMER(_segment_profile, "AsyncLocalTaskExecTimer");
    _async_local_task_total = ADD_COUNTER(_segment_profile, "AsyncLocalTaskTotal", TUnit::UNIT);
    _async_local_wait_for_putting_queue = ADD_TIMER(_segment_profile, "AsyncLocalWaitPuttingQueue");

    // for the purpose of debugging or profiling
    for (int i = 0; i < GENERAL_DEBUG_COUNT; ++i) {
        char name[64];
        snprintf(name, sizeof(name), "GeneralDebugTimer%d", i);
        _general_debug_timer[i] = ADD_TIMER(_segment_profile, name);
    }
    return Status::OK();
}

static std::string olap_filter_to_string(const doris::TCondition& condition) {
    auto op_name = condition.condition_op;
    if (condition.condition_op == "*=") {
        op_name = "IN";
    } else if (condition.condition_op == "!*=") {
        op_name = "NOT IN";
    }
    return fmt::format("{{{} {} {}}}", condition.column_name, op_name,
                       condition.condition_values.size() > 128
                               ? "[more than 128 elements]"
                               : to_string(condition.condition_values));
}

static std::string olap_filters_to_string(const std::vector<doris::TCondition>& filters) {
    std::string filters_string;
    filters_string += "[";
    for (auto it = filters.cbegin(); it != filters.cend(); it++) {
        if (it != filters.cbegin()) {
            filters_string += ", ";
        }
        filters_string += olap_filter_to_string(*it);
    }
    filters_string += "]";
    return filters_string;
}

// iterate through conjuncts tree
void NewOlapScanNode::_iterate_conjuncts_tree(const VExpr* conjunct_expr_root,
                                              std::function<void(const VExpr*)> fn) {
    if (!conjunct_expr_root) {
        return;
    }
    fn(conjunct_expr_root);
    for (const VExpr* child : conjunct_expr_root->children()) {
        _iterate_conjuncts_tree(child, fn);
    }
    return;
}

// get all slot ref column unique ids
void NewOlapScanNode::_collect_conjuncts_slot_column_unique_ids(const VExpr* expr) {
    if (!expr->is_slot_ref()) {
        return;
    }
    auto slot_ref = reinterpret_cast<const VSlotRef*>(expr);
    for (const auto* slot_desc : _output_tuple_desc->slots()) {
        if (slot_desc->id() == slot_ref->slot_id() && slot_desc->col_unique_id() > 0) {
            _conjuct_column_unique_ids.emplace(slot_desc->col_unique_id());
        }
    }
    return;
}

inline std::string push_down_agg_to_string(const TPushAggOp::type& op) {
    if (op == TPushAggOp::MINMAX) {
        return "MINMAX";
    } else if (op == TPushAggOp::COUNT) {
        return "COUNT";
    } else if (op == TPushAggOp::MIX) {
        return "MIX";
    } else {
        return "NONE";
    }
}

static std::string tablets_id_to_string(
        const std::vector<std::unique_ptr<TPaloScanRange>>& scan_ranges) {
    if (scan_ranges.empty()) {
        return "[empty]";
    }
    std::stringstream ss;
    ss << "[" << scan_ranges[0]->tablet_id;
    for (int i = 1; i < scan_ranges.size(); ++i) {
        ss << ", " << scan_ranges[i]->tablet_id;
    }
    ss << "]";
    return ss.str();
}

Status NewOlapScanNode::_process_conjuncts() {
    SCOPED_TIMER(_process_conjunct_timer);
    RETURN_IF_ERROR(VScanNode::_process_conjuncts());
    if (_eos) {
        return Status::OK();
    }
    RETURN_IF_ERROR(_build_key_ranges_and_filters());
    auto collect_fn = [this](const VExpr* expr) {
        _collect_conjuncts_slot_column_unique_ids(expr);
    };
    if (_vconjunct_ctx_ptr && *_vconjunct_ctx_ptr) {
        _iterate_conjuncts_tree((*_vconjunct_ctx_ptr)->root(), collect_fn);
    }
    return Status::OK();
}

Status NewOlapScanNode::_build_key_ranges_and_filters() {
    if (!_olap_scan_node.__isset.push_down_agg_type_opt ||
        _olap_scan_node.push_down_agg_type_opt == TPushAggOp::NONE) {
        const std::vector<std::string>& column_names = _olap_scan_node.key_column_name;
        const std::vector<TPrimitiveType::type>& column_types = _olap_scan_node.key_column_type;
        DCHECK(column_types.size() == column_names.size());

        // 1. construct scan key except last olap engine short key
        _scan_keys.set_is_convertible(limit() == -1);

        // we use `exact_range` to identify a key range is an exact range or not when we convert
        // it to `_scan_keys`. If `exact_range` is true, we can just discard it from `_olap_filters`.
        bool exact_range = true;
        bool eos = false;
        for (int column_index = 0;
             column_index < column_names.size() && !_scan_keys.has_range_value() && !eos;
             ++column_index) {
            auto iter = _colname_to_value_range.find(column_names[column_index]);
            if (_colname_to_value_range.end() == iter) {
                break;
            }

            RETURN_IF_ERROR(std::visit(
                    [&](auto&& range) {
                        // make a copy or range and pass to extend_scan_key, keep the range unchanged
                        // because extend_scan_key method may change the first parameter.
                        // but the original range may be converted to olap filters, if it's not a exact_range.
                        auto temp_range = range;
                        if (range.get_fixed_value_size() <= _max_pushdown_conditions_per_column) {
                            RETURN_IF_ERROR(_scan_keys.extend_scan_key(
                                    temp_range, _max_scan_key_num, &exact_range, &eos));
                            if (exact_range) {
                                _colname_to_value_range.erase(iter->first);
                            }
                        } else {
                            // if exceed max_pushdown_conditions_per_column, use whole_value_rang instead
                            // and will not erase from _colname_to_value_range, it must be not exact_range
                            temp_range.set_whole_value_range();
                            RETURN_IF_ERROR(_scan_keys.extend_scan_key(
                                    temp_range, _max_scan_key_num, &exact_range, &eos));
                        }
                        return Status::OK();
                    },
                    iter->second));
        }
        _eos |= eos;

        for (auto& iter : _colname_to_value_range) {
            std::vector<TCondition> filters;
            std::visit([&](auto&& range) { range.to_olap_filter(filters); }, iter.second);

            for (const auto& filter : filters) {
                _olap_filters.push_back(filter);
            }
        }

        for (auto i = 0; i < _compound_value_ranges.size(); ++i) {
            std::vector<TCondition> conditions;
            for (auto& iter : _compound_value_ranges[i]) {
                std::vector<TCondition> filters;
                std::visit(
                        [&](auto&& range) {
                            if (range.is_boundary_value_range()) {
                                range.to_boundary_condition(filters);
                            } else {
                                range.to_olap_filter(filters);
                            }
                        },
                        iter);

                for (const auto& filter : filters) {
                    conditions.push_back(std::move(filter));
                }
            }

            if (!conditions.empty()) {
                _compound_filters.emplace_back(conditions);
            }
        }

        // Append value ranges in "_not_in_value_ranges"
        for (auto& range : _not_in_value_ranges) {
            std::visit([&](auto&& the_range) { the_range.to_in_condition(_olap_filters, false); },
                       range);
        }
    } else {
        _runtime_profile->add_info_string(
                "PushDownAggregate",
                push_down_agg_to_string(_olap_scan_node.push_down_agg_type_opt));
    }

    if (_state->enable_profile()) {
        _runtime_profile->add_info_string("PushDownPredicates",
                                          olap_filters_to_string(_olap_filters));
        _runtime_profile->add_info_string("KeyRanges", _scan_keys.debug_string());
        _runtime_profile->add_info_string("TabletIds", tablets_id_to_string(_scan_ranges));
    }
    VLOG_CRITICAL << _scan_keys.debug_string();

    return Status::OK();
}

Status NewOlapScanNode::_should_push_down_function_filter(VectorizedFnCall* fn_call,
                                                          VExprContext* expr_ctx,
                                                          StringVal* constant_str,
                                                          doris_udf::FunctionContext** fn_ctx,
                                                          VScanNode::PushDownType& pdt) {
    // Now only `like` function filters is supported to push down
    if (fn_call->fn().name.function_name != "like") {
        pdt = PushDownType::UNACCEPTABLE;
        return Status::OK();
    }

    const auto& children = fn_call->children();
    doris_udf::FunctionContext* func_cxt = expr_ctx->fn_context(fn_call->fn_context_index());
    DCHECK(func_cxt != nullptr);
    DCHECK(children.size() == 2);
    for (size_t i = 0; i < children.size(); i++) {
        if (VExpr::expr_without_cast(children[i])->node_type() != TExprNodeType::SLOT_REF) {
            // not a slot ref(column)
            continue;
        }
        if (!children[1 - i]->is_constant()) {
            // only handle constant value
            pdt = PushDownType::UNACCEPTABLE;
            return Status::OK();
        } else {
            DCHECK(children[1 - i]->type().is_string_type());
            ColumnPtrWrapper* const_col_wrapper = nullptr;
            RETURN_IF_ERROR(children[1 - i]->get_const_col(expr_ctx, &const_col_wrapper));
            if (const ColumnConst* const_column =
                        check_and_get_column<ColumnConst>(const_col_wrapper->column_ptr)) {
                *constant_str = const_column->get_data_at(0).to_string_val();
            } else {
                pdt = PushDownType::UNACCEPTABLE;
                return Status::OK();
            }
        }
    }
    *fn_ctx = func_cxt;
    pdt = PushDownType::ACCEPTABLE;
    return Status::OK();
}

// PlanFragmentExecutor will call this method to set scan range
// Doris scan range is defined in thrift file like this
// struct TPaloScanRange {
//  1: required list<Types.TNetworkAddress> hosts
//  2: required string schema_hash
//  3: required string version
//  5: required Types.TTabletId tablet_id
//  6: required string db_name
//  7: optional list<TKeyRange> partition_column_ranges
//  8: optional string index_name
//  9: optional string table_name
//}
// every doris_scan_range is related with one tablet so that one olap scan node contains multiple tablet
void NewOlapScanNode::set_scan_ranges(const std::vector<TScanRangeParams>& scan_ranges) {
    for (auto& scan_range : scan_ranges) {
        DCHECK(scan_range.scan_range.__isset.palo_scan_range);
        _scan_ranges.emplace_back(new TPaloScanRange(scan_range.scan_range.palo_scan_range));
        COUNTER_UPDATE(_tablet_counter, 1);
    }
    // telemetry::set_current_span_attribute(_tablet_counter);

    return;
}

std::string NewOlapScanNode::get_name() {
    return fmt::format("VNewOlapScanNode({0})", _olap_scan_node.table_name);
}

Status NewOlapScanNode::_init_scanners(std::list<VScanner*>* scanners) {
    if (_scan_ranges.empty()) {
        _eos = true;
        return Status::OK();
    }
    SCOPED_TIMER(_scanner_init_timer);
    auto span = opentelemetry::trace::Tracer::GetCurrentSpan();

    // prune some columns, some of them will be fetched
    // in exchanged node, may seem trick here?
    _maybe_prune_columns();

    if (_vconjunct_ctx_ptr && (*_vconjunct_ctx_ptr)->root()) {
        _runtime_profile->add_info_string("RemainedDownPredicates",
                                          (*_vconjunct_ctx_ptr)->root()->debug_string());
    }

    // ranges constructed from scan keys
    std::vector<std::unique_ptr<doris::OlapScanRange>> cond_ranges;
    RETURN_IF_ERROR(_scan_keys.get_key_range(&cond_ranges));
    // if we can't get ranges from conditions, we give it a total range
    if (cond_ranges.empty()) {
        cond_ranges.emplace_back(new doris::OlapScanRange());
    }
    int scanners_per_tablet = std::max(1, 64 / (int)_scan_ranges.size());

    std::unordered_set<std::string> disk_set;
    for (auto& scan_range : _scan_ranges) {
        auto tablet_id = scan_range->tablet_id;
#ifdef CLOUD_MODE
        TabletSharedPtr tablet;
        RETURN_IF_ERROR(cloud::tablet_mgr()->get_tablet(tablet_id, &tablet));
#else
        std::string err;
        TabletSharedPtr tablet =
                StorageEngine::instance()->tablet_manager()->get_tablet(tablet_id, true, &err);
        if (tablet == nullptr) {
            std::stringstream ss;
            ss << "failed to get tablet: " << tablet_id << ", reason: " << err;
            LOG(WARNING) << ss.str();
            return Status::InternalError(ss.str());
        }
#endif

        std::vector<std::unique_ptr<doris::OlapScanRange>>* ranges = &cond_ranges;
        int size_based_scanners_per_tablet = 1;

        if (config::doris_scan_range_max_mb > 0) {
            size_based_scanners_per_tablet = std::max(
                    1, (int)(tablet->tablet_footprint() / (config::doris_scan_range_max_mb << 20)));
        }

        int ranges_per_scanner =
                std::max(1, (int)ranges->size() /
                                    std::min(scanners_per_tablet, size_based_scanners_per_tablet));
        int num_ranges = ranges->size();
        for (int i = 0; i < num_ranges;) {
            std::vector<doris::OlapScanRange*> scanner_ranges;
            scanner_ranges.push_back((*ranges)[i].get());
            ++i;
            for (int j = 1; i < num_ranges && j < ranges_per_scanner &&
                            (*ranges)[i]->end_include == (*ranges)[i - 1]->end_include;
                 ++j, ++i) {
                scanner_ranges.push_back((*ranges)[i].get());
            }

            NewOlapScanner* scanner = new NewOlapScanner(
                    _state, this, _limit_per_scanner, _olap_scan_node.is_preaggregation,
<<<<<<< HEAD
                    _need_agg_finalize, *scan_range, _scanner_profile.get());

            scanner->set_compound_filters(_compound_filters);
=======
                    _need_agg_finalize, _scanner_profile.get());
>>>>>>> ca78c132
            // add scanner to pool before doing prepare.
            // so that scanner can be automatically deconstructed if prepare failed.
            _scanner_pool.add(scanner);
            Status st = scanner->prepare(*scan_range, scanner_ranges, _vconjunct_ctx_ptr.get(),
                                         _olap_filters, _filter_predicates, _push_down_functions);
            if (!st.ok()) {
                // during prepare, scanner already cloned vexpr_context, should call close to release it.
                scanner->close(_state);
                return st;
            }
            scanners->push_back((VScanner*)scanner);
            disk_set.insert(scanner->scan_disk());
        }
    }

    COUNTER_SET(_num_disks_accessed_counter, static_cast<int64_t>(disk_set.size()));
    // telemetry::set_span_attribute(span, _num_disks_accessed_counter);
    // telemetry::set_span_attribute(span, _num_scanners);

    return Status::OK();
}

bool NewOlapScanNode::_is_key_column(const std::string& key_name) {
    // all column in dup_keys table or unique_keys with merge on write table olap scan node threat
    // as key column
    if (_olap_scan_node.keyType == TKeysType::DUP_KEYS ||
        (_olap_scan_node.keyType == TKeysType::UNIQUE_KEYS &&
         _olap_scan_node.__isset.enable_unique_key_merge_on_write &&
         _olap_scan_node.enable_unique_key_merge_on_write)) {
        return true;
    }

    auto res = std::find(_olap_scan_node.key_column_name.begin(),
                         _olap_scan_node.key_column_name.end(), key_name);
    return res != _olap_scan_node.key_column_name.end();
}

}; // namespace doris::vectorized<|MERGE_RESOLUTION|>--- conflicted
+++ resolved
@@ -591,13 +591,8 @@
 
             NewOlapScanner* scanner = new NewOlapScanner(
                     _state, this, _limit_per_scanner, _olap_scan_node.is_preaggregation,
-<<<<<<< HEAD
-                    _need_agg_finalize, *scan_range, _scanner_profile.get());
-
+                    _need_agg_finalize, _scanner_profile.get());
             scanner->set_compound_filters(_compound_filters);
-=======
-                    _need_agg_finalize, _scanner_profile.get());
->>>>>>> ca78c132
             // add scanner to pool before doing prepare.
             // so that scanner can be automatically deconstructed if prepare failed.
             _scanner_pool.add(scanner);
