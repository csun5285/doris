--- conflicted
+++ resolved
@@ -23,11 +23,8 @@
 #include "util/to_string.h"
 #include "vec/columns/column_const.h"
 #include "vec/exec/scan/new_olap_scanner.h"
-<<<<<<< HEAD
 #include "vec/exprs/vslot_ref.h"
 #include "cloud/utils.h"
-=======
->>>>>>> 6b773939
 
 namespace doris::vectorized {
 
@@ -255,7 +252,6 @@
     return filters_string;
 }
 
-<<<<<<< HEAD
 // iterate through conjuncts tree
 void NewOlapScanNode::_iterate_conjuncts_tree(const VExpr* conjunct_expr_root,
                         std::function<void(const VExpr*)> fn) {
@@ -281,7 +277,8 @@
         }
     }
     return;
-=======
+}
+
 inline std::string push_down_agg_to_string(const TPushAggOp::type& op) {
     if (op == TPushAggOp::MINMAX) {
         return "MINMAX";
@@ -292,7 +289,6 @@
     } else {
         return "NONE";
     }
->>>>>>> 6b773939
 }
 
 static std::string tablets_id_to_string(
@@ -326,25 +322,6 @@
 }
 
 Status NewOlapScanNode::_build_key_ranges_and_filters() {
-<<<<<<< HEAD
-    const std::vector<std::string>& column_names = _olap_scan_node.key_column_name;
-    const std::vector<TPrimitiveType::type>& column_types = _olap_scan_node.key_column_type;
-    DCHECK(column_types.size() == column_names.size());
-
-    // 1. construct scan key except last olap engine short key
-    _scan_keys.set_is_convertible(limit() == -1);
-
-    // we use `exact_range` to identify a key range is an exact range or not when we convert
-    // it to `_scan_keys`. If `exact_range` is true, we can just discard it from `_olap_filters`.
-    bool exact_range = true;
-    bool eos = false;
-    for (int column_index = 0;
-         column_index < column_names.size() && !_scan_keys.has_range_value() && !eos;
-         ++column_index) {
-        auto iter = _colname_to_value_range.find(column_names[column_index]);
-        if (_colname_to_value_range.end() == iter) {
-            break;
-=======
     if (!_olap_scan_node.__isset.push_down_agg_type_opt ||
         _olap_scan_node.push_down_agg_type_opt == TPushAggOp::NONE) {
         const std::vector<std::string>& column_names = _olap_scan_node.key_column_name;
@@ -382,72 +359,45 @@
                         return Status::OK();
                     },
                     iter->second));
->>>>>>> 6b773939
         }
         _eos |= eos;
 
-<<<<<<< HEAD
-        RETURN_IF_ERROR(std::visit(
-                [&](auto&& range) {
-                    // make a copy or range and pass to extend_scan_key, keep the range unchanged
-                    // because extend_scan_key method may change the first parameter.
-                    // but the original range may be converted to olap filters, if it's not a exact_range.
-                    auto temp_range = range;
-                    if (range.get_fixed_value_size() <= _max_pushdown_conditions_per_column) {
-                        RETURN_IF_ERROR(_scan_keys.extend_scan_key(temp_range, _max_scan_key_num,
-                                                                   &exact_range, &eos));
-                        if (exact_range) {
-                            _colname_to_value_range.erase(iter->first);
-                        }
-                    }
-                    return Status::OK();
-                },
-                iter->second));
-    }
-    _eos |= eos;
-=======
         for (auto& iter : _colname_to_value_range) {
             std::vector<TCondition> filters;
             std::visit([&](auto&& range) { range.to_olap_filter(filters); }, iter.second);
->>>>>>> 6b773939
 
             for (const auto& filter : filters) {
                 _olap_filters.push_back(filter);
             }
         }
 
-<<<<<<< HEAD
-        for (const auto& filter : filters) {
-            _olap_filters.push_back(filter);
-        }
-    }
-
-    for (auto i = 0; i < _compound_value_ranges.size(); ++i) {
-        std::vector<TCondition> conditions;
-        for (auto& iter : _compound_value_ranges[i]) {
-            std::vector<TCondition> filters;
-            std::visit([&](auto&& range) { 
-                if (range.is_boundary_value_range()) {
-                    range.to_boundary_condition(filters); 
-                } else {
-                    range.to_olap_filter(filters);
+    	for (auto i = 0; i < _compound_value_ranges.size(); ++i) {
+            std::vector<TCondition> conditions;
+            for (auto& iter : _compound_value_ranges[i]) {
+                std::vector<TCondition> filters;
+                std::visit([&](auto&& range) { 
+                    if (range.is_boundary_value_range()) {
+                        range.to_boundary_condition(filters); 
+                    } else {
+                        range.to_olap_filter(filters);
+                    }
+                
+                }, iter);
+
+                for (const auto& filter : filters) {
+                    conditions.push_back(std::move(filter));
                 }
-                
-            }, iter);
-
-            for (const auto& filter : filters) {
-                conditions.push_back(std::move(filter));
-            }
-        }
-
-        if (!conditions.empty()) {
-            _compound_filters.emplace_back(conditions);
-=======
+            }
+
+            if (!conditions.empty()) {
+                _compound_filters.emplace_back(conditions);
+            }
+        }
+
         // Append value ranges in "_not_in_value_ranges"
         for (auto& range : _not_in_value_ranges) {
             std::visit([&](auto&& the_range) { the_range.to_in_condition(_olap_filters, false); },
                        range);
->>>>>>> 6b773939
         }
     } else {
         _runtime_profile->add_info_string(
@@ -461,16 +411,6 @@
         _runtime_profile->add_info_string("KeyRanges", _scan_keys.debug_string());
         _runtime_profile->add_info_string("TabletIds", tablets_id_to_string(_scan_ranges));
     }
-<<<<<<< HEAD
-
-    if (_state->enable_profile()) {
-        _runtime_profile->add_info_string("PushDownPredicates",
-                                          olap_filters_to_string(_olap_filters));
-        _runtime_profile->add_info_string("KeyRanges", _scan_keys.debug_string());
-        _runtime_profile->add_info_string("TabletIds", tablets_id_to_string(_scan_ranges));
-    }
-=======
->>>>>>> 6b773939
     VLOG_CRITICAL << _scan_keys.debug_string();
 
     return Status::OK();
@@ -546,13 +486,10 @@
     SCOPED_TIMER(_scanner_init_timer);
     auto span = opentelemetry::trace::Tracer::GetCurrentSpan();
 
-<<<<<<< HEAD
     // prune some columns, some of them will be fetched
     // in exchanged node, may seem trick here?
     _maybe_prune_columns();
 
-=======
->>>>>>> 6b773939
     if (_vconjunct_ctx_ptr && (*_vconjunct_ctx_ptr)->root()) {
         _runtime_profile->add_info_string("RemainedDownPredicates",
                                           (*_vconjunct_ctx_ptr)->root()->debug_string());
@@ -610,22 +547,14 @@
             NewOlapScanner* scanner = new NewOlapScanner(
                     _state, this, _limit_per_scanner, _olap_scan_node.is_preaggregation,
                     _need_agg_finalize, *scan_range, _scanner_profile.get());
-<<<<<<< HEAD
 
             scanner->set_compound_filters(_compound_filters);
-=======
->>>>>>> 6b773939
             // add scanner to pool before doing prepare.
             // so that scanner can be automatically deconstructed if prepare failed.
             _scanner_pool.add(scanner);
             RETURN_IF_ERROR(scanner->prepare(*scan_range, scanner_ranges, _vconjunct_ctx_ptr.get(),
-<<<<<<< HEAD
-                                             _olap_filters, _bloom_filters_push_down,
-                                             _in_filters_push_down, _push_down_functions));
-=======
                                              _olap_filters, _filter_predicates,
                                              _push_down_functions));
->>>>>>> 6b773939
             scanners->push_back((VScanner*)scanner);
             disk_set.insert(scanner->scan_disk());
         }
