// Licensed to the Apache Software Foundation (ASF) under one
// or more contributor license agreements.  See the NOTICE file
// distributed with this work for additional information
// regarding copyright ownership.  The ASF licenses this file
// to you under the Apache License, Version 2.0 (the
// "License"); you may not use this file except in compliance
// with the License.  You may obtain a copy of the License at
//
//   http://www.apache.org/licenses/LICENSE-2.0
//
// Unless required by applicable law or agreed to in writing,
// software distributed under the License is distributed on an
// "AS IS" BASIS, WITHOUT WARRANTIES OR CONDITIONS OF ANY
// KIND, either express or implied.  See the License for the
// specific language governing permissions and limitations
// under the License.

#include "vec/exec/scan/vscan_node.h"

#include "common/status.h"
#include "exprs/hybrid_set.h"
#include "runtime/runtime_filter_mgr.h"
#include "util/runtime_profile.h"
#include "vec/columns/column_const.h"
#include "vec/exec/scan/scanner_scheduler.h"
#include "vec/exec/scan/vscanner.h"
#include "vec/exprs/vcompound_pred.h"
#include "vec/exprs/vdirect_in_predicate.h"
#include "vec/exprs/vslot_ref.h"
#include "vec/functions/in.h"

namespace doris::vectorized {

#define RETURN_IF_PUSH_DOWN(stmt)            \
    if (pdt == PushDownType::UNACCEPTABLE) { \
        stmt;                                \
    } else {                                 \
        return;                              \
    }

static bool ignore_cast(SlotDescriptor* slot, VExpr* expr) {
    if (slot->type().is_date_type() && expr->type().is_date_type()) {
        return true;
    }
    if (slot->type().is_string_type() && expr->type().is_string_type()) {
        return true;
    }
    if (slot->type().is_array_type()) {
        if (slot->type().children[0].type == expr->type().type) {
            return true;
        }
        if (slot->type().children[0].is_date_type() && expr->type().is_date_type()) {
            return true;
        }
        if (slot->type().children[0].is_string_type() && expr->type().is_string_type()) {
            return true;
        }
    }
    return false;
}

Status VScanNode::init(const TPlanNode& tnode, RuntimeState* state) {
    RETURN_IF_ERROR(ExecNode::init(tnode, state));
    _state = state;

    const TQueryOptions& query_options = state->query_options();
    if (query_options.__isset.max_scan_key_num) {
        _max_scan_key_num = query_options.max_scan_key_num;
    } else {
        _max_scan_key_num = config::doris_max_scan_key_num;
    }
    if (query_options.__isset.max_pushdown_conditions_per_column) {
        _max_pushdown_conditions_per_column = query_options.max_pushdown_conditions_per_column;
    } else {
        _max_pushdown_conditions_per_column = config::max_pushdown_conditions_per_column;
    }

    RETURN_IF_ERROR(_register_runtime_filter());

    return Status::OK();
}

Status VScanNode::prepare(RuntimeState* state) {
    RETURN_IF_ERROR(ExecNode::prepare(state));
    RETURN_IF_ERROR(_init_profile());

    // init profile for runtime filter
    for (auto& rf_ctx : _runtime_filter_ctxs) {
        rf_ctx.runtime_filter->init_profile(_runtime_profile.get());
    }
    return Status::OK();
}

Status VScanNode::open(RuntimeState* state) {
    _input_tuple_desc = state->desc_tbl().get_tuple_descriptor(_input_tuple_id);
    _output_tuple_desc = state->desc_tbl().get_tuple_descriptor(_output_tuple_id);
    START_AND_SCOPE_SPAN(state->get_tracer(), span, "VScanNode::open");
    SCOPED_TIMER(_runtime_profile->total_time_counter());
    RETURN_IF_CANCELLED(state);
    RETURN_IF_ERROR(ExecNode::open(state));

    RETURN_IF_ERROR(_process_conjuncts());
    if (_eos) {
        return Status::OK();
    }

    std::list<VScanner*> scanners;
    RETURN_IF_ERROR(_init_scanners(&scanners));
    if (scanners.empty()) {
        _eos = true;
    } else {
        COUNTER_SET(_num_scanners, static_cast<int64_t>(scanners.size()));
        RETURN_IF_ERROR(_start_scanners(scanners));
    }
    return Status::OK();
}

Status VScanNode::get_next(RuntimeState* state, vectorized::Block* block, bool* eos) {
    INIT_AND_SCOPE_GET_NEXT_SPAN(state->get_tracer(), _get_next_span, "VScanNode::get_next");
    SCOPED_TIMER(_get_next_timer);
    SCOPED_TIMER(_runtime_profile->total_time_counter());
<<<<<<< HEAD
    SCOPED_CONSUME_MEM_TRACKER(mem_tracker());
    // in inverted index apply logic, in order to optimize query performance,
    // we built some temporary columns into block, these columns only used in scan node level,
    // remove them when query leave scan node to avoid other nodes use block->columns() to make a wrong decision
    Defer drop_block_temp_column {[&]() {
        auto all_column_names = block->get_names();
        for (auto& name : all_column_names) {
            if (name.rfind(BeConsts::BLOCK_TEMP_COLUMN_PREFIX, 0) == 0) {
                block->erase(name);
            }
        }
    }};

=======
>>>>>>> 475fa2b1
    if (state->is_cancelled()) {
        // ISSUE: https://github.com/apache/doris/issues/16360
        // _scanner_ctx may be null here, see: `VScanNode::alloc_resource` (_eos == null)
        if (_scanner_ctx) {
            _scanner_ctx->set_status_on_error(Status::Cancelled("query cancelled"));
            return _scanner_ctx->status();
        } else {
            return Status::Cancelled("query cancelled");
        }
    }

    if (_eos) {
        *eos = true;
        return Status::OK();
    }

    vectorized::Block* scan_block = nullptr;
    RETURN_IF_ERROR(_scanner_ctx->get_block_from_queue(&scan_block, eos));
    if (*eos) {
        DCHECK(scan_block == nullptr);
        return Status::OK();
    }

    // get scanner's block memory
    block->swap(*scan_block);
    _scanner_ctx->return_free_block(scan_block);

    reached_limit(block, eos);
    if (*eos) {
        // reach limit, stop the scanners.
        _scanner_ctx->set_should_stop();
    }

    return Status::OK();
}

Status VScanNode::_init_profile() {
    // 1. counters for scan node
    _rows_read_counter = ADD_COUNTER(_runtime_profile, "RowsRead", TUnit::UNIT);
    _total_throughput_counter =
            runtime_profile()->add_rate_counter("TotalReadThroughput", _rows_read_counter);
    _num_scanners = ADD_COUNTER(_runtime_profile, "NumScanners", TUnit::UNIT);
    _get_next_timer = ADD_TIMER(_runtime_profile, "GetNextTime");
    _acquire_runtime_filter_timer = ADD_TIMER(_runtime_profile, "AcuireRuntimeFilterTime");

    // 2. counters for scanners
    _scanner_profile.reset(new RuntimeProfile("VScanner"));
    runtime_profile()->add_child(_scanner_profile.get(), true, nullptr);

    _scan_timer = ADD_TIMER(_scanner_profile, "ScannerGetBlockTime");
    _scan_cpu_timer = ADD_TIMER(_scanner_profile, "ScannerCpuTime");
    _prefilter_timer = ADD_TIMER(_scanner_profile, "ScannerPrefilterTime");
    _convert_block_timer = ADD_TIMER(_scanner_profile, "ScannerConvertBlockTime");
    _filter_timer = ADD_TIMER(_scanner_profile, "ScannerFilterTime");

    _scanner_sched_counter = ADD_COUNTER(_runtime_profile, "ScannerSchedCount", TUnit::UNIT);
    _scanner_ctx_sched_counter = ADD_COUNTER(_runtime_profile, "ScannerCtxSchedCount", TUnit::UNIT);
    // time of transfer thread to wait for block from scan thread
    _scanner_wait_batch_timer = ADD_TIMER(_runtime_profile, "ScannerBatchWaitTime");
    // time of scan thread to wait for worker thread of the thread pool
    _scanner_wait_worker_timer = ADD_TIMER(_runtime_profile, "ScannerWorkerWaitTime");

    _pre_alloc_free_blocks_num =
            ADD_COUNTER(_runtime_profile, "PreAllocFreeBlocksNum", TUnit::UNIT);
    _newly_create_free_blocks_num =
            ADD_COUNTER(_runtime_profile, "NewlyCreateFreeBlocksNum", TUnit::UNIT);
    _max_scanner_thread_num = ADD_COUNTER(_runtime_profile, "MaxScannerThreadNum", TUnit::UNIT);

    return Status::OK();
}

Status VScanNode::_start_scanners(const std::list<VScanner*>& scanners) {
    _scanner_ctx.reset(new ScannerContext(_state, this, _input_tuple_desc, _output_tuple_desc,
                                          scanners, limit(),
                                          _state->query_options().mem_limit / 20));
    RETURN_IF_ERROR(_scanner_ctx->init());
    RETURN_IF_ERROR(_state->exec_env()->scanner_scheduler()->submit(_scanner_ctx.get()));
    return Status::OK();
}

Status VScanNode::_register_runtime_filter() {
    int filter_size = _runtime_filter_descs.size();
    _runtime_filter_ctxs.reserve(filter_size);
    _runtime_filter_ready_flag.reserve(filter_size);
    for (int i = 0; i < filter_size; ++i) {
        IRuntimeFilter* runtime_filter = nullptr;
        const auto& filter_desc = _runtime_filter_descs[i];
        RETURN_IF_ERROR(_state->runtime_filter_mgr()->register_filter(
                RuntimeFilterRole::CONSUMER, filter_desc, _state->query_options(), id()));
        RETURN_IF_ERROR(_state->runtime_filter_mgr()->get_consume_filter(filter_desc.filter_id,
                                                                         &runtime_filter));
        _runtime_filter_ctxs.emplace_back(runtime_filter);
        _runtime_filter_ready_flag.emplace_back(false);
    }
    return Status::OK();
}

Status VScanNode::_acquire_runtime_filter() {
    SCOPED_TIMER(_acquire_runtime_filter_timer);
    std::vector<VExpr*> vexprs;
    for (size_t i = 0; i < _runtime_filter_descs.size(); ++i) {
        IRuntimeFilter* runtime_filter = _runtime_filter_ctxs[i].runtime_filter;
        // If all targets are local, scan node will use hash node's runtime filter, and we don't
        // need to allocate memory again
        if (runtime_filter->has_remote_target()) {
            if (auto bf = runtime_filter->get_bloomfilter()) {
                RETURN_IF_ERROR(bf->init_with_fixed_length());
            }
        }
        bool ready = runtime_filter->is_ready();
        if (!ready) {
            ready = runtime_filter->await();
        }
        if (ready) {
            RETURN_IF_ERROR(runtime_filter->get_push_expr_ctxs(&vexprs));
            _runtime_filter_ctxs[i].apply_mark = true;
        } else {
            _is_all_rf_applied = false;
        }
    }

    RETURN_IF_ERROR(_append_rf_into_conjuncts(vexprs));

    return Status::OK();
}

Status VScanNode::_append_rf_into_conjuncts(std::vector<VExpr*>& vexprs) {
    if (vexprs.empty()) {
        return Status::OK();
    }

    VExpr* last_expr = nullptr;
    if (_vconjunct_ctx_ptr) {
        last_expr = (*_vconjunct_ctx_ptr)->root();
    } else {
        DCHECK(_rf_vexpr_set.find(vexprs[0]) == _rf_vexpr_set.end());
        last_expr = vexprs[0];
        _rf_vexpr_set.insert(vexprs[0]);
    }
    for (size_t j = _vconjunct_ctx_ptr ? 0 : 1; j < vexprs.size(); j++) {
        if (_rf_vexpr_set.find(vexprs[j]) != _rf_vexpr_set.end()) {
            continue;
        }
        TFunction fn;
        TFunctionName fn_name;
        fn_name.__set_db_name("");
        fn_name.__set_function_name("and");
        fn.__set_name(fn_name);
        fn.__set_binary_type(TFunctionBinaryType::BUILTIN);
        std::vector<TTypeDesc> arg_types;
        arg_types.push_back(create_type_desc(PrimitiveType::TYPE_BOOLEAN));
        arg_types.push_back(create_type_desc(PrimitiveType::TYPE_BOOLEAN));
        fn.__set_arg_types(arg_types);
        fn.__set_ret_type(create_type_desc(PrimitiveType::TYPE_BOOLEAN));
        fn.__set_has_var_args(false);

        TExprNode texpr_node;
        texpr_node.__set_type(create_type_desc(PrimitiveType::TYPE_BOOLEAN));
        texpr_node.__set_node_type(TExprNodeType::COMPOUND_PRED);
        texpr_node.__set_opcode(TExprOpcode::COMPOUND_AND);
        texpr_node.__set_fn(fn);
        texpr_node.__set_is_nullable(last_expr->is_nullable() || vexprs[j]->is_nullable());
        VExpr* new_node = _pool->add(new VcompoundPred(texpr_node));
        new_node->add_child(last_expr);
        DCHECK((vexprs[j])->get_impl() != nullptr);
        new_node->add_child(vexprs[j]);
        last_expr = new_node;
        _rf_vexpr_set.insert(vexprs[j]);
    }
    auto new_vconjunct_ctx_ptr = _pool->add(new VExprContext(last_expr));
    if (_vconjunct_ctx_ptr) {
        (*_vconjunct_ctx_ptr)->clone_fn_contexts(new_vconjunct_ctx_ptr);
    }
    RETURN_IF_ERROR(new_vconjunct_ctx_ptr->prepare(_state, _row_descriptor));
    RETURN_IF_ERROR(new_vconjunct_ctx_ptr->open(_state));
    if (_vconjunct_ctx_ptr) {
        (*_vconjunct_ctx_ptr)->mark_as_stale();
        _stale_vexpr_ctxs.push_back(std::move(_vconjunct_ctx_ptr));
    }
    _vconjunct_ctx_ptr.reset(new doris::vectorized::VExprContext*);
    *_vconjunct_ctx_ptr = new_vconjunct_ctx_ptr;
    return Status::OK();
}

Status VScanNode::close(RuntimeState* state) {
    if (is_closed()) {
        return Status::OK();
    }
    START_AND_SCOPE_SPAN(state->get_tracer(), span, "VScanNode::close");
    if (_scanner_ctx.get()) {
        // stop and wait the scanner scheduler to be done
        // _scanner_ctx may not be created for some short circuit case.
        _scanner_ctx->set_should_stop();
        _scanner_ctx->clear_and_join();
    }

    for (auto& ctx : _runtime_filter_ctxs) {
        IRuntimeFilter* runtime_filter = ctx.runtime_filter;
        runtime_filter->consumer_close();
    }

    for (auto& ctx : _stale_vexpr_ctxs) {
        (*ctx)->close(state);
    }
    _scanner_pool.clear();

    RETURN_IF_ERROR(ExecNode::close(state));
    return Status::OK();
}

Status VScanNode::_normalize_conjuncts() {
    // The conjuncts is always on output tuple, so use _output_tuple_desc;
    std::vector<SlotDescriptor*> slots = _output_tuple_desc->slots();

    for (int slot_idx = 0; slot_idx < slots.size(); ++slot_idx) {
        auto type = slots[slot_idx]->type().type;
        if (slots[slot_idx]->type().type == TYPE_ARRAY) {
            type = slots[slot_idx]->type().children[0].type;
            if (type == TYPE_ARRAY) {
                continue;
            }
        }
        switch (type) {
#define M(NAME)                                                                              \
    case TYPE_##NAME: {                                                                      \
        ColumnValueRange<TYPE_##NAME> range(slots[slot_idx]->col_name(),                     \
                                            slots[slot_idx]->type().precision,               \
                                            slots[slot_idx]->type().scale);                  \
        _slot_id_to_value_range[slots[slot_idx]->id()] = std::pair {slots[slot_idx], range}; \
        break;                                                                               \
    }
#define APPLY_FOR_PRIMITIVE_TYPE(M) \
    M(TINYINT)                      \
    M(SMALLINT)                     \
    M(INT)                          \
    M(BIGINT)                       \
    M(LARGEINT)                     \
    M(CHAR)                         \
    M(DATE)                         \
    M(DATETIME)                     \
    M(DATEV2)                       \
    M(DATETIMEV2)                   \
    M(VARCHAR)                      \
    M(STRING)                       \
    M(HLL)                          \
    M(DECIMAL32)                    \
    M(DECIMAL64)                    \
    M(DECIMAL128I)                  \
    M(DECIMALV2)                    \
    M(BOOLEAN)                      \
    M(FLOAT)                        \
    M(DOUBLE)
            APPLY_FOR_PRIMITIVE_TYPE(M)
#undef M
        default: {
            VLOG_CRITICAL << "Unsupported Normalize Slot [ColName=" << slots[slot_idx]->col_name()
                          << "]";
            break;
        }
        }
    }
    if (_vconjunct_ctx_ptr) {
        if ((*_vconjunct_ctx_ptr)->root()) {
            VExpr* new_root;
            RETURN_IF_ERROR(_normalize_predicate((*_vconjunct_ctx_ptr)->root(), &new_root));
            if (new_root) {
                (*_vconjunct_ctx_ptr)->set_root(new_root);
            } else {
                (*_vconjunct_ctx_ptr)->mark_as_stale();
                _stale_vexpr_ctxs.push_back(std::move(_vconjunct_ctx_ptr));
                _vconjunct_ctx_ptr.reset(nullptr);
            }
        }
    }
    for (auto& it : _slot_id_to_value_range) {
        std::visit(
                [&](auto&& range) {
                    if (range.is_empty_value_range()) {
                        _eos = true;
                    }
                },
                it.second.second);
        _colname_to_value_range[it.second.first->col_name()] = it.second.second;
    }

    return Status::OK();
}

Status VScanNode::_normalize_predicate(VExpr* conjunct_expr_root, VExpr** output_expr) {
    static constexpr auto is_leaf = [](VExpr* expr) { return !expr->is_and_expr(); };
    auto in_predicate_checker = [](const std::vector<VExpr*>& children, const VSlotRef** slot,
                                   VExpr** child_contains_slot) {
        if (children.empty() ||
            VExpr::expr_without_cast(children[0])->node_type() != TExprNodeType::SLOT_REF) {
            // not a slot ref(column)
            return false;
        }
        *slot = reinterpret_cast<const VSlotRef*>(VExpr::expr_without_cast(children[0]));
        *child_contains_slot = children[0];
        return true;
    };
    auto eq_predicate_checker = [](const std::vector<VExpr*>& children, const VSlotRef** slot,
                                   VExpr** child_contains_slot) {
        for (const VExpr* child : children) {
            if (VExpr::expr_without_cast(child)->node_type() != TExprNodeType::SLOT_REF) {
                // not a slot ref(column)
                continue;
            }
            *slot = reinterpret_cast<const VSlotRef*>(VExpr::expr_without_cast(child));
            *child_contains_slot = const_cast<VExpr*>(child);
            return true;
        }
        return false;
    };

    if (conjunct_expr_root != nullptr) {
        if (is_leaf(conjunct_expr_root)) {
            auto impl = conjunct_expr_root->get_impl();
            // If impl is not null, which means this a conjuncts from runtime filter.
            VExpr* cur_expr = impl ? const_cast<VExpr*>(impl) : conjunct_expr_root;
            bool is_runtimer_filter_predicate = _rf_vexpr_set.find(conjunct_expr_root) != _rf_vexpr_set.end();
            bool is_compound_predicate = TExprNodeType::COMPOUND_PRED == cur_expr->node_type();
            SlotDescriptor* slot = nullptr;
            ColumnValueRangeType* range = nullptr;
            PushDownType pdt = PushDownType::UNACCEPTABLE;
            RETURN_IF_ERROR(_eval_const_conjuncts(cur_expr, *_vconjunct_ctx_ptr, &pdt));
            if (pdt == PushDownType::ACCEPTABLE) {
                *output_expr = nullptr;
                return Status::OK();
            }
            if (_is_predicate_acting_on_slot(cur_expr, in_predicate_checker, &slot, &range) ||
                _is_predicate_acting_on_slot(cur_expr, eq_predicate_checker, &slot, &range)) {
                std::visit(
                        [&](auto& value_range) {
                            Defer mark_runtime_filter_flag {[&]() {
                                value_range.mark_runtime_filter_predicate(is_runtimer_filter_predicate);
                            }};
                            RETURN_IF_PUSH_DOWN(_normalize_in_and_eq_predicate(
                                    cur_expr, *(_vconjunct_ctx_ptr.get()), slot, value_range,
                                    &pdt));
                            RETURN_IF_PUSH_DOWN(_normalize_not_in_and_not_eq_predicate(
                                    cur_expr, *(_vconjunct_ctx_ptr.get()), slot, value_range,
                                    &pdt));
                            RETURN_IF_PUSH_DOWN(_normalize_is_null_predicate(
                                    cur_expr, *(_vconjunct_ctx_ptr.get()), slot, value_range,
                                    &pdt));
                            RETURN_IF_PUSH_DOWN(_normalize_noneq_binary_predicate(
                                    cur_expr, *(_vconjunct_ctx_ptr.get()), slot, value_range,
                                    &pdt));
                            RETURN_IF_PUSH_DOWN(_normalize_match_predicate(
                                    cur_expr, *(_vconjunct_ctx_ptr.get()), slot, value_range, 
                                    &pdt));
                            if (_is_key_column(slot->col_name())) {
                                RETURN_IF_PUSH_DOWN(_normalize_bitmap_filter(
                                        cur_expr, *(_vconjunct_ctx_ptr.get()), slot, &pdt));
                                RETURN_IF_PUSH_DOWN(_normalize_bloom_filter(
                                        cur_expr, *(_vconjunct_ctx_ptr.get()), slot, &pdt));
                                if (_state->enable_function_pushdown()) {
                                    RETURN_IF_PUSH_DOWN(_normalize_function_filters(
                                            cur_expr, *(_vconjunct_ctx_ptr.get()), slot, &pdt));
                                }
                            }
                        },
                        *range);
            }
            if (pdt == PushDownType::UNACCEPTABLE && is_compound_predicate) {
                std::vector<ColumnValueRangeType> column_value_rangs;
                _normalize_compound_predicate(cur_expr, *(_vconjunct_ctx_ptr.get()),
                                &pdt, is_runtimer_filter_predicate, &column_value_rangs,
                                in_predicate_checker, eq_predicate_checker);
                _compound_value_ranges.push_back(column_value_rangs);
                *output_expr = conjunct_expr_root;
                return Status::OK();
            }

            if (pdt == PushDownType::ACCEPTABLE && _is_key_column(slot->col_name())) {
                *output_expr = nullptr;
                return Status::OK();
            } else {
                // for PARTIAL_ACCEPTABLE and UNACCEPTABLE, do not remove expr from the tree
                *output_expr = conjunct_expr_root;
                return Status::OK();
            }
        } else {
            VExpr* left_child;
            RETURN_IF_ERROR(_normalize_predicate(conjunct_expr_root->children()[0], &left_child));
            VExpr* right_child;
            RETURN_IF_ERROR(_normalize_predicate(conjunct_expr_root->children()[1], &right_child));

            if (left_child != nullptr && right_child != nullptr) {
                conjunct_expr_root->set_children({left_child, right_child});
                *output_expr = conjunct_expr_root;
                return Status::OK();
            } else {
                // here only close the and expr self, do not close the child
                conjunct_expr_root->set_children({});
                conjunct_expr_root->close(_state, *_vconjunct_ctx_ptr,
                                          (*_vconjunct_ctx_ptr)->get_function_state_scope());
            }

            // here do not close Expr* now
            *output_expr = left_child != nullptr ? left_child : right_child;
            return Status::OK();
        }
    }
    *output_expr = conjunct_expr_root;
    return Status::OK();
}

Status VScanNode::_normalize_bloom_filter(VExpr* expr, VExprContext* expr_ctx, SlotDescriptor* slot,
                                          PushDownType* pdt) {
    if (TExprNodeType::BLOOM_PRED == expr->node_type()) {
        DCHECK(expr->children().size() == 1);
        PushDownType temp_pdt = _should_push_down_bloom_filter();
        if (temp_pdt != PushDownType::UNACCEPTABLE) {
            _filter_predicates.bloom_filters.emplace_back(slot->col_name(),
                                                          expr->get_bloom_filter_func());
            *pdt = temp_pdt;
        }
    }
    return Status::OK();
}

Status VScanNode::_normalize_bitmap_filter(VExpr* expr, VExprContext* expr_ctx,
                                           SlotDescriptor* slot, PushDownType* pdt) {
    if (TExprNodeType::BITMAP_PRED == expr->node_type()) {
        DCHECK(expr->children().size() == 1);
        PushDownType temp_pdt = _should_push_down_bitmap_filter();
        if (temp_pdt != PushDownType::UNACCEPTABLE) {
            _filter_predicates.bitmap_filters.emplace_back(slot->col_name(),
                                                           expr->get_bitmap_filter_func());
            *pdt = temp_pdt;
        }
    }
    return Status::OK();
}

Status VScanNode::_normalize_function_filters(VExpr* expr, VExprContext* expr_ctx,
                                              SlotDescriptor* slot, PushDownType* pdt) {
    bool opposite = false;
    VExpr* fn_expr = expr;
    if (TExprNodeType::COMPOUND_PRED == expr->node_type() &&
        expr->fn().name.function_name == "not") {
        fn_expr = fn_expr->children()[0];
        opposite = true;
    }

    if (TExprNodeType::FUNCTION_CALL == fn_expr->node_type()) {
        doris_udf::FunctionContext* fn_ctx = nullptr;
        StringVal val;
        PushDownType temp_pdt;
        RETURN_IF_ERROR(_should_push_down_function_filter(
                reinterpret_cast<VectorizedFnCall*>(fn_expr), expr_ctx, &val, &fn_ctx, temp_pdt));
        if (temp_pdt != PushDownType::UNACCEPTABLE) {
            std::string col = slot->col_name();
            _push_down_functions.emplace_back(opposite, col, fn_ctx, val);
            *pdt = temp_pdt;
        }
    }
    return Status::OK();
}

bool VScanNode::_is_predicate_acting_on_slot(
        VExpr* expr,
        const std::function<bool(const std::vector<VExpr*>&, const VSlotRef**, VExpr**)>& checker,
        SlotDescriptor** slot_desc, ColumnValueRangeType** range) {
    const VSlotRef* slot_ref = nullptr;
    VExpr* child_contains_slot = nullptr;
    if (!checker(expr->children(), &slot_ref, &child_contains_slot)) {
        // not a slot ref(column)
        return false;
    }

    auto entry = _slot_id_to_value_range.find(slot_ref->slot_id());
    if (_slot_id_to_value_range.end() == entry) {
        return false;
    }
    *slot_desc = entry->second.first;
    _conjuct_column_unique_ids.emplace((*slot_desc)->col_unique_id());
    DCHECK(child_contains_slot != nullptr);
    if (child_contains_slot->type().type != (*slot_desc)->type().type ||
        child_contains_slot->type().precision != (*slot_desc)->type().precision ||
        child_contains_slot->type().scale != (*slot_desc)->type().scale) {
        if (!ignore_cast(*slot_desc, child_contains_slot)) {
            // the type of predicate not match the slot's type
            return false;
        }
    } else if (child_contains_slot->type().is_datetime_type() &&
               child_contains_slot->node_type() == doris::TExprNodeType::CAST_EXPR) {
        // Expr `CAST(CAST(datetime_col AS DATE) AS DATETIME) = datetime_literal` should not be
        // push down.
        return false;
    }
    *range = &(entry->second.second);
    return true;
}

Status VScanNode::_eval_const_conjuncts(VExpr* vexpr, VExprContext* expr_ctx, PushDownType* pdt) {
    char* constant_val = nullptr;
    if (vexpr->is_constant()) {
        ColumnPtrWrapper* const_col_wrapper = nullptr;
        RETURN_IF_ERROR(vexpr->get_const_col(expr_ctx, &const_col_wrapper));
        if (const ColumnConst* const_column =
                    check_and_get_column<ColumnConst>(const_col_wrapper->column_ptr)) {
            constant_val = const_cast<char*>(const_column->get_data_at(0).data);
            if (constant_val == nullptr || *reinterpret_cast<bool*>(constant_val) == false) {
                *pdt = PushDownType::ACCEPTABLE;
                _eos = true;
            }
        } else if (const ColumnVector<UInt8>* bool_column =
                           check_and_get_column<ColumnVector<UInt8>>(
                                   const_col_wrapper->column_ptr)) {
            // TODO: If `vexpr->is_constant()` is true, a const column is expected here.
            //  But now we still don't cover all predicates for const expression.
            //  For example, for query `SELECT col FROM tbl WHERE 'PROMOTION' LIKE 'AAA%'`,
            //  predicate `like` will return a ColumnVector<UInt8> which contains a single value.
            LOG(WARNING) << "Expr[" << vexpr->debug_string()
                         << "] should return a const column but actually is "
                         << const_col_wrapper->column_ptr->get_name();
            DCHECK_EQ(bool_column->size(), 1);
            if (bool_column->size() == 1) {
                constant_val = const_cast<char*>(bool_column->get_data_at(0).data);
                if (constant_val == nullptr || *reinterpret_cast<bool*>(constant_val) == false) {
                    *pdt = PushDownType::ACCEPTABLE;
                    _eos = true;
                }
            } else {
                LOG(WARNING) << "Constant predicate in scan node should return a bool column with "
                                "`size == 1` but actually is "
                             << bool_column->size();
            }
        } else {
            LOG(WARNING) << "Expr[" << vexpr->debug_string()
                         << "] should return a const column but actually is "
                         << const_col_wrapper->column_ptr->get_name();
        }
    }
    return Status::OK();
}

template <PrimitiveType T>
Status VScanNode::_normalize_in_and_eq_predicate(VExpr* expr, VExprContext* expr_ctx,
                                                 SlotDescriptor* slot, ColumnValueRange<T>& range,
                                                 PushDownType* pdt) {
    auto temp_range = ColumnValueRange<T>::create_empty_column_value_range(slot->type().precision,
                                                                           slot->type().scale);
    // 1. Normalize in conjuncts like 'where col in (v1, v2, v3)'
    if (TExprNodeType::IN_PRED == expr->node_type()) {
        HybridSetBase::IteratorBase* iter = nullptr;
        auto hybrid_set = expr->get_set_func();

        if (hybrid_set != nullptr) {
            // runtime filter produce VDirectInPredicate
            if (hybrid_set->size() <= _max_pushdown_conditions_per_column) {
                iter = hybrid_set->begin();
            } else {
                _filter_predicates.in_filters.emplace_back(slot->col_name(), expr->get_set_func());
                *pdt = PushDownType::ACCEPTABLE;
                return Status::OK();
            }
        } else {
            // normal in predicate
            VInPredicate* pred = static_cast<VInPredicate*>(expr);
            PushDownType temp_pdt = _should_push_down_in_predicate(pred, expr_ctx, false);
            if (temp_pdt == PushDownType::UNACCEPTABLE) {
                return Status::OK();
            }

            // begin to push InPredicate value into ColumnValueRange
            InState* state = reinterpret_cast<InState*>(
                    expr_ctx->fn_context(pred->fn_context_index())
                            ->get_function_state(FunctionContext::FRAGMENT_LOCAL));
            iter = state->hybrid_set->begin();
        }

        while (iter->has_next()) {
            // column in (nullptr) is always false so continue to
            // dispose next item
            if (nullptr == iter->get_value()) {
                iter->next();
                continue;
            }
            auto value = const_cast<void*>(iter->get_value());
            RETURN_IF_ERROR(_change_value_range<true>(
                    temp_range, value, ColumnValueRange<T>::add_fixed_value_range, ""));
            iter->next();
        }
        range.intersection(temp_range);
        *pdt = PushDownType::ACCEPTABLE;
    } else if (TExprNodeType::BINARY_PRED == expr->node_type()) {
        DCHECK(expr->children().size() == 2);
        auto eq_checker = [](const std::string& fn_name) { return fn_name == "eq"; };

        StringRef value;
        int slot_ref_child = -1;

        PushDownType temp_pdt;
        RETURN_IF_ERROR(_should_push_down_binary_predicate(
                reinterpret_cast<VectorizedFnCall*>(expr), expr_ctx, &value, &slot_ref_child,
                eq_checker, temp_pdt));
        if (temp_pdt == PushDownType::UNACCEPTABLE) {
            return Status::OK();
        }
        DCHECK(slot_ref_child >= 0);
        // where A = nullptr should return empty result set
        auto fn_name = std::string("");
        if (value.data != nullptr) {
            if constexpr (T == TYPE_CHAR || T == TYPE_VARCHAR || T == TYPE_STRING ||
                          T == TYPE_HLL) {
                auto val = StringValue(value.data, value.size);
                RETURN_IF_ERROR(_change_value_range<true>(
                        temp_range, reinterpret_cast<void*>(&val),
                        ColumnValueRange<T>::add_fixed_value_range, fn_name));
            } else {
                RETURN_IF_ERROR(_change_value_range<true>(
                        temp_range, reinterpret_cast<void*>(const_cast<char*>(value.data)),
                        ColumnValueRange<T>::add_fixed_value_range, fn_name));
            }
            range.intersection(temp_range);
        }
        *pdt = temp_pdt;
    }

    return Status::OK();
}

template <PrimitiveType T>
Status VScanNode::_normalize_not_in_and_not_eq_predicate(VExpr* expr, VExprContext* expr_ctx,
                                                         SlotDescriptor* slot,
                                                         ColumnValueRange<T>& range,
                                                         PushDownType* pdt) {
    bool is_fixed_range = range.is_fixed_value_range();
    auto not_in_range = ColumnValueRange<T>::create_empty_column_value_range(
            range.column_name(), slot->type().precision, slot->type().scale);
    PushDownType temp_pdt = PushDownType::UNACCEPTABLE;
    // 1. Normalize in conjuncts like 'where col in (v1, v2, v3)'
    if (TExprNodeType::IN_PRED == expr->node_type()) {
        VInPredicate* pred = static_cast<VInPredicate*>(expr);
        if ((temp_pdt = _should_push_down_in_predicate(pred, expr_ctx, true)) ==
            PushDownType::UNACCEPTABLE) {
            return Status::OK();
        }

        // begin to push InPredicate value into ColumnValueRange
        InState* state = reinterpret_cast<InState*>(
                expr_ctx->fn_context(pred->fn_context_index())
                        ->get_function_state(FunctionContext::FRAGMENT_LOCAL));
        HybridSetBase::IteratorBase* iter = state->hybrid_set->begin();
        auto fn_name = std::string("");
        if (!is_fixed_range && state->null_in_set) {
            _eos = true;
        }
        while (iter->has_next()) {
            // column not in (nullptr) is always true
            if (nullptr == iter->get_value()) {
                continue;
            }
            auto value = const_cast<void*>(iter->get_value());
            if (is_fixed_range) {
                RETURN_IF_ERROR(_change_value_range<true>(
                        range, value, ColumnValueRange<T>::remove_fixed_value_range, fn_name));
            } else {
                RETURN_IF_ERROR(_change_value_range<true>(
                        not_in_range, value, ColumnValueRange<T>::add_fixed_value_range, fn_name));
            }
            iter->next();
        }
    } else if (TExprNodeType::BINARY_PRED == expr->node_type()) {
        DCHECK(expr->children().size() == 2);

        auto ne_checker = [](const std::string& fn_name) { return fn_name == "ne"; };
        StringRef value;
        int slot_ref_child = -1;
        RETURN_IF_ERROR(_should_push_down_binary_predicate(
                reinterpret_cast<VectorizedFnCall*>(expr), expr_ctx, &value, &slot_ref_child,
                ne_checker, temp_pdt));
        if (temp_pdt == PushDownType::UNACCEPTABLE) {
            return Status::OK();
        }

        DCHECK(slot_ref_child >= 0);
        // where A = nullptr should return empty result set
        if (value.data != nullptr) {
            auto fn_name = std::string("");
            if constexpr (T == TYPE_CHAR || T == TYPE_VARCHAR || T == TYPE_STRING ||
                          T == TYPE_HLL) {
                auto val = StringValue(value.data, value.size);
                if (is_fixed_range) {
                    RETURN_IF_ERROR(_change_value_range<true>(
                            range, reinterpret_cast<void*>(&val),
                            ColumnValueRange<T>::remove_fixed_value_range, fn_name));
                } else {
                    RETURN_IF_ERROR(_change_value_range<true>(
                            not_in_range, reinterpret_cast<void*>(&val),
                            ColumnValueRange<T>::add_fixed_value_range, fn_name));
                }
            } else {
                if (is_fixed_range) {
                    RETURN_IF_ERROR(_change_value_range<true>(
                            range, reinterpret_cast<void*>(const_cast<char*>(value.data)),
                            ColumnValueRange<T>::remove_fixed_value_range, fn_name));
                } else {
                    RETURN_IF_ERROR(_change_value_range<true>(
                            not_in_range, reinterpret_cast<void*>(const_cast<char*>(value.data)),
                            ColumnValueRange<T>::add_fixed_value_range, fn_name));
                }
            }
        }
    } else {
        return Status::OK();
    }

    if (is_fixed_range ||
        not_in_range.get_fixed_value_size() <= _max_pushdown_conditions_per_column) {
        if (!is_fixed_range) {
            _not_in_value_ranges.push_back(not_in_range);
        }
        *pdt = temp_pdt;
    }
    return Status::OK();
}

template <PrimitiveType T>
Status VScanNode::_normalize_is_null_predicate(VExpr* expr, VExprContext* expr_ctx,
                                               SlotDescriptor* slot, ColumnValueRange<T>& range,
                                               PushDownType* pdt) {
    PushDownType temp_pdt = _should_push_down_is_null_predicate();
    if (temp_pdt == PushDownType::UNACCEPTABLE) {
        return Status::OK();
    }

    if (TExprNodeType::FUNCTION_CALL == expr->node_type()) {
        if (reinterpret_cast<VectorizedFnCall*>(expr)->fn().name.function_name == "is_null_pred") {
            auto temp_range = ColumnValueRange<T>::create_empty_column_value_range(
                    slot->type().precision, slot->type().scale);
            temp_range.set_contain_null(true);
            range.intersection(temp_range);
            *pdt = temp_pdt;
        } else if (reinterpret_cast<VectorizedFnCall*>(expr)->fn().name.function_name ==
                   "is_not_null_pred") {
            auto temp_range = ColumnValueRange<T>::create_empty_column_value_range(
                    slot->type().precision, slot->type().scale);
            temp_range.set_contain_null(false);
            range.intersection(temp_range);
            *pdt = temp_pdt;
        }
    }
    return Status::OK();
}

template <PrimitiveType T>
Status VScanNode::_normalize_noneq_binary_predicate(VExpr* expr, VExprContext* expr_ctx,
                                                    SlotDescriptor* slot,
                                                    ColumnValueRange<T>& range, PushDownType* pdt) {
    if (TExprNodeType::BINARY_PRED == expr->node_type()) {
        DCHECK(expr->children().size() == 2);

        auto noneq_checker = [](const std::string& fn_name) {
            return fn_name != "ne" && fn_name != "eq";
        };
        StringRef value;
        int slot_ref_child = -1;
        PushDownType temp_pdt;
        RETURN_IF_ERROR(_should_push_down_binary_predicate(
                reinterpret_cast<VectorizedFnCall*>(expr), expr_ctx, &value, &slot_ref_child,
                noneq_checker, temp_pdt));
        if (temp_pdt != PushDownType::UNACCEPTABLE) {
            DCHECK(slot_ref_child >= 0);
            const std::string& fn_name =
                    reinterpret_cast<VectorizedFnCall*>(expr)->fn().name.function_name;

            // where A = nullptr should return empty result set
            if (value.data != nullptr) {
                if constexpr (T == TYPE_CHAR || T == TYPE_VARCHAR || T == TYPE_STRING ||
                              T == TYPE_HLL) {
                    auto val = StringValue(value.data, value.size);
                    RETURN_IF_ERROR(_change_value_range<false>(range, reinterpret_cast<void*>(&val),
                                                               ColumnValueRange<T>::add_value_range,
                                                               fn_name, slot_ref_child));
                } else {
                    RETURN_IF_ERROR(_change_value_range<false>(
                            range, reinterpret_cast<void*>(const_cast<char*>(value.data)),
                            ColumnValueRange<T>::add_value_range, fn_name, slot_ref_child));
                }
                *pdt = temp_pdt;
            }
        }
    }
    return Status::OK();
}

template <PrimitiveType T>
Status VScanNode::_normalize_match_predicate(VExpr* expr, VExprContext* expr_ctx,
                                             SlotDescriptor* slot,
                                             ColumnValueRange<T>& range, PushDownType* pdt) {
    if (TExprNodeType::MATCH_PRED == expr->node_type()) {
        DCHECK(expr->children().size() == 2);

        // create empty range as temp range, temp range should do intersection on range
        auto temp_range = ColumnValueRange<T>::create_empty_column_value_range(
                slot->type().precision, slot->type().scale);
        // Normalize match conjuncts like 'where col match value'

        auto match_checker = [](const std::string& fn_name) {
	    return is_match_condition(fn_name);
        };
        StringRef value;
        int slot_ref_child = -1;
        PushDownType temp_pdt;
        RETURN_IF_ERROR(_should_push_down_binary_predicate(
                reinterpret_cast<VectorizedFnCall*>(expr), expr_ctx, &value, &slot_ref_child,
                match_checker, temp_pdt));
        if (temp_pdt != PushDownType::UNACCEPTABLE) {
            DCHECK(slot_ref_child >= 0);
            if (value.data != nullptr) {
                using CppType = typename PrimitiveTypeTraits<T>::CppType;
                if constexpr (T == TYPE_CHAR || T == TYPE_VARCHAR || T == TYPE_STRING ||
                              T == TYPE_HLL) {
                    auto val = StringValue(value.data, value.size);
                    ColumnValueRange<T>::add_match_value_range(temp_range,
                        to_match_type(expr->op()), reinterpret_cast<CppType*>(&val));
                } else {
                    ColumnValueRange<T>::add_match_value_range(temp_range,
                        to_match_type(expr->op()),
                        reinterpret_cast<CppType*>(const_cast<char*>(value.data)));
                }
                range.intersection(temp_range);
            }
            *pdt = temp_pdt;
        }
    }
    return Status::OK();
}

Status VScanNode::_normalize_compound_predicate(vectorized::VExpr* expr,
                    VExprContext* expr_ctx, 
                    PushDownType* pdt,
                    bool is_runtimer_filter_predicate,
                    std::vector<ColumnValueRangeType>* column_value_rangs,
                    const std::function<bool(const std::vector<VExpr*>&, const VSlotRef**, VExpr**)>& in_predicate_checker,
                    const std::function<bool(const std::vector<VExpr*>&, const VSlotRef**, VExpr**)>& eq_predicate_checker) {
    if (TExprNodeType::COMPOUND_PRED == expr->node_type()) {
        auto compound_fn_name = expr->fn().name.function_name;
        auto children_num = expr->children().size();
        for (auto i = 0; i < children_num; ++i) {
            VExpr* child_expr = expr->children()[i];
            if (TExprNodeType::BINARY_PRED == child_expr->node_type()) {
                SlotDescriptor* slot = nullptr;
                ColumnValueRangeType* range_on_slot = nullptr;
                if (_is_predicate_acting_on_slot(child_expr, in_predicate_checker, &slot, &range_on_slot) ||
                        _is_predicate_acting_on_slot(child_expr, eq_predicate_checker, &slot, &range_on_slot)) {
                    ColumnValueRangeType active_range = *range_on_slot; // copy, in order not to affect the range in the _colname_to_value_range
                    std::visit(
                        [&](auto& value_range) {
                            Defer mark_runtime_filter_flag {[&]() {
                                value_range.mark_runtime_filter_predicate(is_runtimer_filter_predicate);
                            }};
                            _normalize_binary_in_compound_predicate(
                                    child_expr, expr_ctx, slot, value_range, pdt,
                                    _get_compound_type_by_fn_name(compound_fn_name));
                        },
                        active_range);
                    
                    column_value_rangs->emplace_back(active_range);
                }
            } else if (TExprNodeType::MATCH_PRED == child_expr->node_type()) {
                SlotDescriptor* slot = nullptr;
                ColumnValueRangeType* range_on_slot = nullptr;
                if (_is_predicate_acting_on_slot(child_expr, in_predicate_checker, &slot, &range_on_slot) ||
                        _is_predicate_acting_on_slot(child_expr, eq_predicate_checker, &slot, &range_on_slot)) {
                    ColumnValueRangeType active_range = *range_on_slot; // copy, in order not to affect the range in the _colname_to_value_range
                    std::visit(
                        [&](auto& value_range) {
                            Defer mark_runtime_filter_flag {[&]() {
                                value_range.mark_runtime_filter_predicate(is_runtimer_filter_predicate);
                            }};
                            _normalize_match_in_compound_predicate(
                                    child_expr, expr_ctx, slot, value_range, pdt,
                                    _get_compound_type_by_fn_name(compound_fn_name));
                        },
                        active_range);
                    
                    column_value_rangs->emplace_back(active_range);
                }
            } else if (TExprNodeType::COMPOUND_PRED == child_expr->node_type()) {
                _normalize_compound_predicate(
                            child_expr, expr_ctx, 
                            pdt, is_runtimer_filter_predicate, column_value_rangs, 
                            in_predicate_checker, eq_predicate_checker);
            }
        }
    }
    
    return Status::OK();
}

template <PrimitiveType T>
Status VScanNode::_normalize_match_in_compound_predicate(vectorized::VExpr* expr, VExprContext* expr_ctx,
                        SlotDescriptor* slot, ColumnValueRange<T>& range,
                        PushDownType* pdt, const TCompoundType::type& compound_type) {
    DCHECK(expr->children().size() == 2);
    if (TExprNodeType::MATCH_PRED == expr->node_type()) {
       RETURN_IF_ERROR(_normalize_match_predicate(expr, expr_ctx, slot, range, pdt));
        range.set_compound_type(compound_type);
    }

    return Status::OK();

}

template <PrimitiveType T>
Status VScanNode::_normalize_binary_in_compound_predicate(
                vectorized::VExpr* expr, VExprContext* expr_ctx,
                SlotDescriptor* slot, ColumnValueRange<T>& range,
                PushDownType* pdt, const TCompoundType::type& compound_type) {
    DCHECK(expr->children().size() == 2);
    if (TExprNodeType::BINARY_PRED == expr->node_type()) {
        auto eq_checker = [](const std::string& fn_name) { return fn_name == "eq"; };
        auto ne_checker = [](const std::string& fn_name) { return fn_name == "ne"; };
        auto noneq_checker = [](const std::string& fn_name) {
            return fn_name != "ne" && fn_name != "eq";
        };

        StringRef value;
        int slot_ref_child = -1;
        PushDownType eq_pdt;
        RETURN_IF_ERROR(_should_push_down_binary_predicate(
                reinterpret_cast<VectorizedFnCall*>(expr), expr_ctx, &value, &slot_ref_child,
                eq_checker, eq_pdt));
        PushDownType ne_pdt;
        RETURN_IF_ERROR(_should_push_down_binary_predicate(
                reinterpret_cast<VectorizedFnCall*>(expr), expr_ctx, &value, &slot_ref_child,
                ne_checker, ne_pdt));
        PushDownType noneq_pdt;
        RETURN_IF_ERROR(_should_push_down_binary_predicate(
                reinterpret_cast<VectorizedFnCall*>(expr), expr_ctx, &value, &slot_ref_child,
                noneq_checker, noneq_pdt));

        if (eq_pdt == PushDownType::UNACCEPTABLE 
                && ne_pdt == PushDownType::UNACCEPTABLE
                && noneq_pdt == PushDownType::UNACCEPTABLE) {
            return Status::OK();
        }
        DCHECK(slot_ref_child >= 0);

        if (eq_pdt == PushDownType::ACCEPTABLE) {
            auto temp_range = ColumnValueRange<T>::create_empty_column_value_range(slot->type().precision,
                                                                           slot->type().scale);
            auto fn_name = std::string("");
            if (value.data != nullptr) {
                if constexpr (T == TYPE_CHAR || T == TYPE_VARCHAR || T == TYPE_STRING ||
                              T == TYPE_HLL) {
                    auto val = StringValue(value.data, value.size);
                    RETURN_IF_ERROR(_change_value_range<true>(
                            temp_range, reinterpret_cast<void*>(&val),
                            ColumnValueRange<T>::add_fixed_value_range, fn_name));
                } else {
                    RETURN_IF_ERROR(_change_value_range<true>(
                            temp_range, reinterpret_cast<void*>(const_cast<char*>(value.data)),
                            ColumnValueRange<T>::add_fixed_value_range, fn_name));
                }
                range.intersection(temp_range);
            }
            *pdt = eq_pdt;

            // exceed limit, no conditions will be pushed down to storage engine.
            if (range.get_fixed_value_size() > _max_pushdown_conditions_per_column) {
                range.set_whole_value_range();
                *pdt = PushDownType::UNACCEPTABLE;
            }
            range.set_compound_type(compound_type);
        }

        if (ne_pdt == PushDownType::ACCEPTABLE) {
            bool is_fixed_range = range.is_fixed_value_range();
            auto not_in_range = ColumnValueRange<T>::create_empty_column_value_range(range.column_name());
            auto fn_name = std::string("");
            if (value.data != nullptr) {
                if constexpr (T == TYPE_CHAR || T == TYPE_VARCHAR || T == TYPE_STRING ||
                              T == TYPE_HLL) {
                    auto val = StringValue(value.data, value.size);
                    if (is_fixed_range) {
                        RETURN_IF_ERROR(_change_value_range<true>(
                                range, reinterpret_cast<void*>(&val),
                                ColumnValueRange<T>::remove_fixed_value_range, fn_name));
                    } else {
                        RETURN_IF_ERROR(_change_value_range<true>(
                                not_in_range, reinterpret_cast<void*>(&val),
                                ColumnValueRange<T>::add_fixed_value_range, fn_name));
                    }
                } else {
                    if (is_fixed_range) {
                        RETURN_IF_ERROR(_change_value_range<true>(
                                range, reinterpret_cast<void*>(const_cast<char*>(value.data)),
                                ColumnValueRange<T>::remove_fixed_value_range, fn_name));
                    } else {
                        RETURN_IF_ERROR(_change_value_range<true>(
                                not_in_range, reinterpret_cast<void*>(const_cast<char*>(value.data)),
                                ColumnValueRange<T>::add_fixed_value_range, fn_name));
                    }
                }
                range.intersection(not_in_range);
            }
            *pdt = ne_pdt;
            range.set_compound_type(compound_type);
        }

        if (noneq_pdt == PushDownType::ACCEPTABLE) {
            const std::string& fn_name =
                    reinterpret_cast<VectorizedFnCall*>(expr)->fn().name.function_name;

            // where A = nullptr should return empty result set
            if (value.data != nullptr) {
                if constexpr (T == TYPE_CHAR || T == TYPE_VARCHAR || T == TYPE_STRING ||
                              T == TYPE_HLL) {
                    auto val = StringValue(value.data, value.size);
                    RETURN_IF_ERROR(_change_value_range<false>(range, reinterpret_cast<void*>(&val),
                                                               ColumnValueRange<T>::add_compound_value_range,
                                                               fn_name, slot_ref_child));
                } else {
                    RETURN_IF_ERROR(_change_value_range<false>(
                            range, reinterpret_cast<void*>(const_cast<char*>(value.data)),
                            ColumnValueRange<T>::add_compound_value_range, fn_name, slot_ref_child));
                }
                *pdt = noneq_pdt;
            }
            range.set_compound_type(compound_type);
        }
    }

    return Status::OK();
}

TCompoundType::type VScanNode::_get_compound_type_by_fn_name(const std::string& fn_name) {
    TCompoundType::type compound_type;
    if (fn_name == "and") {
        compound_type = TCompoundType::AND;
    } else if (fn_name == "or") {
        compound_type = TCompoundType::OR;
    } else if (fn_name == "not") {
        compound_type = TCompoundType::NOT;
    } else {
        compound_type = TCompoundType::UNKNOWN;
    }
    return compound_type;
}

template <bool IsFixed, PrimitiveType PrimitiveType, typename ChangeFixedValueRangeFunc>
Status VScanNode::_change_value_range(ColumnValueRange<PrimitiveType>& temp_range, void* value,
                                      const ChangeFixedValueRangeFunc& func,
                                      const std::string& fn_name, int slot_ref_child) {
    if constexpr (PrimitiveType == TYPE_DATE) {
        DateTimeValue date_value;
        reinterpret_cast<VecDateTimeValue*>(value)->convert_vec_dt_to_dt(&date_value);
        if constexpr (IsFixed) {
            if (!date_value.check_loss_accuracy_cast_to_date()) {
                func(temp_range,
                     reinterpret_cast<typename PrimitiveTypeTraits<PrimitiveType>::CppType*>(
                             &date_value));
            }
        } else {
            if (date_value.check_loss_accuracy_cast_to_date()) {
                if (fn_name == "lt" || fn_name == "ge") {
                    ++date_value;
                }
            }
            func(temp_range, to_olap_filter_type(fn_name, slot_ref_child),
                 reinterpret_cast<typename PrimitiveTypeTraits<PrimitiveType>::CppType*>(
                         &date_value));
        }
    } else if constexpr (PrimitiveType == TYPE_DATETIME) {
        DateTimeValue date_value;
        reinterpret_cast<VecDateTimeValue*>(value)->convert_vec_dt_to_dt(&date_value);
        if constexpr (IsFixed) {
            func(temp_range,
                 reinterpret_cast<typename PrimitiveTypeTraits<PrimitiveType>::CppType*>(
                         &date_value));
        } else {
            func(temp_range, to_olap_filter_type(fn_name, slot_ref_child),
                 reinterpret_cast<typename PrimitiveTypeTraits<PrimitiveType>::CppType*>(
                         reinterpret_cast<char*>(&date_value)));
        }
    } else if constexpr ((PrimitiveType == TYPE_DECIMALV2) || (PrimitiveType == TYPE_CHAR) ||
                         (PrimitiveType == TYPE_VARCHAR) || (PrimitiveType == TYPE_HLL) ||
                         (PrimitiveType == TYPE_DATETIMEV2) || (PrimitiveType == TYPE_TINYINT) ||
                         (PrimitiveType == TYPE_SMALLINT) || (PrimitiveType == TYPE_INT) ||
                         (PrimitiveType == TYPE_BIGINT) || (PrimitiveType == TYPE_LARGEINT) ||
                         (PrimitiveType == TYPE_DECIMAL32) || (PrimitiveType == TYPE_DECIMAL64) ||
                         (PrimitiveType == TYPE_DECIMAL128I) || (PrimitiveType == TYPE_STRING) ||
                         (PrimitiveType == TYPE_BOOLEAN) || (PrimitiveType == TYPE_DATEV2) ||
                         (PrimitiveType == TYPE_FLOAT) || (PrimitiveType == TYPE_DOUBLE)) {
        if constexpr (IsFixed) {
            func(temp_range,
                 reinterpret_cast<typename PrimitiveTypeTraits<PrimitiveType>::CppType*>(value));
        } else {
            func(temp_range, to_olap_filter_type(fn_name, slot_ref_child),
                 reinterpret_cast<typename PrimitiveTypeTraits<PrimitiveType>::CppType*>(value));
        }
    } else {
        static_assert(always_false_v<PrimitiveType>);
    }

    return Status::OK();
}

Status VScanNode::try_append_late_arrival_runtime_filter(int* arrived_rf_num) {
    if (_is_all_rf_applied) {
        *arrived_rf_num = _runtime_filter_descs.size();
        return Status::OK();
    }

    // This method will be called in scanner thread.
    // So need to add lock
    std::unique_lock<doris::Mutex> l(_rf_locks);
    if (_is_all_rf_applied) {
        *arrived_rf_num = _runtime_filter_descs.size();
        return Status::OK();
    }

    // 1. Check if are runtime filter ready but not applied.
    std::vector<VExpr*> vexprs;
    int current_arrived_rf_num = 0;
    for (size_t i = 0; i < _runtime_filter_descs.size(); ++i) {
        if (_runtime_filter_ctxs[i].apply_mark) {
            ++current_arrived_rf_num;
            continue;
        } else if (_runtime_filter_ctxs[i].runtime_filter->is_ready()) {
            _runtime_filter_ctxs[i].runtime_filter->get_prepared_vexprs(&vexprs, _row_descriptor);
            ++current_arrived_rf_num;
            _runtime_filter_ctxs[i].apply_mark = true;
        }
    }
    // 2. Append unapplied runtime filters to vconjunct_ctx_ptr
    if (!vexprs.empty()) {
        RETURN_IF_ERROR(_append_rf_into_conjuncts(vexprs));
    }
    if (current_arrived_rf_num == _runtime_filter_descs.size()) {
        _is_all_rf_applied = true;
    }

    *arrived_rf_num = current_arrived_rf_num;
    return Status::OK();
}

Status VScanNode::clone_vconjunct_ctx(VExprContext** _vconjunct_ctx) {
    if (_vconjunct_ctx_ptr) {
        std::unique_lock<doris::Mutex> l(_rf_locks);
        return (*_vconjunct_ctx_ptr)->clone(_state, _vconjunct_ctx);
    }
    return Status::OK();
}

Status VScanNode::_should_push_down_binary_predicate(
        VectorizedFnCall* fn_call, VExprContext* expr_ctx, StringRef* constant_val,
        int* slot_ref_child, const std::function<bool(const std::string&)>& fn_checker,
        VScanNode::PushDownType& pdt) {
    if (!fn_checker(fn_call->fn().name.function_name)) {
        pdt = PushDownType::UNACCEPTABLE;
        return Status::OK();
    }

    const auto& children = fn_call->children();
    DCHECK(children.size() == 2);
    for (size_t i = 0; i < children.size(); i++) {
        if (VExpr::expr_without_cast(children[i])->node_type() != TExprNodeType::SLOT_REF) {
            // not a slot ref(column)
            continue;
        }
        if (!children[1 - i]->is_constant()) {
            // only handle constant value
            pdt = PushDownType::UNACCEPTABLE;
            return Status::OK();
        } else {
            ColumnPtrWrapper* const_col_wrapper = nullptr;
            RETURN_IF_ERROR(children[1 - i]->get_const_col(expr_ctx, &const_col_wrapper));
            if (const ColumnConst* const_column =
                        check_and_get_column<ColumnConst>(const_col_wrapper->column_ptr)) {
                *slot_ref_child = i;
                *constant_val = const_column->get_data_at(0);
            } else {
                pdt = PushDownType::UNACCEPTABLE;
                return Status::OK();
            }
        }
    }
    pdt = PushDownType::ACCEPTABLE;
    return Status::OK();
}

VScanNode::PushDownType VScanNode::_should_push_down_in_predicate(VInPredicate* pred,
                                                                  VExprContext* expr_ctx,
                                                                  bool is_not_in) {
    if (pred->is_not_in() != is_not_in) {
        return PushDownType::UNACCEPTABLE;
    }
    return PushDownType::ACCEPTABLE;
}

} // namespace doris::vectorized<|MERGE_RESOLUTION|>--- conflicted
+++ resolved
@@ -119,8 +119,6 @@
     INIT_AND_SCOPE_GET_NEXT_SPAN(state->get_tracer(), _get_next_span, "VScanNode::get_next");
     SCOPED_TIMER(_get_next_timer);
     SCOPED_TIMER(_runtime_profile->total_time_counter());
-<<<<<<< HEAD
-    SCOPED_CONSUME_MEM_TRACKER(mem_tracker());
     // in inverted index apply logic, in order to optimize query performance,
     // we built some temporary columns into block, these columns only used in scan node level,
     // remove them when query leave scan node to avoid other nodes use block->columns() to make a wrong decision
@@ -133,8 +131,6 @@
         }
     }};
 
-=======
->>>>>>> 475fa2b1
     if (state->is_cancelled()) {
         // ISSUE: https://github.com/apache/doris/issues/16360
         // _scanner_ctx may be null here, see: `VScanNode::alloc_resource` (_eos == null)
