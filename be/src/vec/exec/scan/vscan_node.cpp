// Licensed to the Apache Software Foundation (ASF) under one
// or more contributor license agreements.  See the NOTICE file
// distributed with this work for additional information
// regarding copyright ownership.  The ASF licenses this file
// to you under the Apache License, Version 2.0 (the
// "License"); you may not use this file except in compliance
// with the License.  You may obtain a copy of the License at
//
//   http://www.apache.org/licenses/LICENSE-2.0
//
// Unless required by applicable law or agreed to in writing,
// software distributed under the License is distributed on an
// "AS IS" BASIS, WITHOUT WARRANTIES OR CONDITIONS OF ANY
// KIND, either express or implied.  See the License for the
// specific language governing permissions and limitations
// under the License.

#include "vec/exec/scan/vscan_node.h"

#include <gen_cpp/Metrics_types.h>
#include <gen_cpp/Opcodes_types.h>
#include <gen_cpp/PaloInternalService_types.h>
#include <gen_cpp/Types_types.h>
#include <opentelemetry/nostd/shared_ptr.h>
#include <string.h>

#include <algorithm>
#include <mutex>
#include <ostream>
#include <variant>

#include "common/config.h"
#include "common/consts.h"
#include "common/logging.h"
#include "common/status.h"
#include "exec/olap_utils.h"
#include "exprs/bloom_filter_func.h"
#include "exprs/hybrid_set.h"
#include "exprs/runtime_filter.h"
#include "runtime/descriptors.h"
#include "runtime/exec_env.h"
#include "runtime/primitive_type.h"
#include "runtime/runtime_filter_mgr.h"
#include "runtime/types.h"
#include "udf/udf.h"
#include "util/defer_op.h"
#include "util/runtime_profile.h"
#include "util/telemetry/telemetry.h"
#include "vec/columns/column.h"
#include "vec/columns/column_const.h"
#include "vec/columns/column_vector.h"
#include "vec/common/string_ref.h"
#include "vec/core/block.h"
#include "vec/core/types.h"
#include "vec/exec/scan/pip_scanner_context.h"
#include "vec/exec/scan/scanner_scheduler.h"
#include "vec/exprs/vcompound_pred.h"
#include "vec/exprs/vectorized_fn_call.h"
#include "vec/exprs/vexpr.h"
#include "vec/exprs/vexpr_context.h"
#include "vec/exprs/vin_predicate.h"
#include "vec/exprs/vslot_ref.h"
#include "vec/functions/in.h"
#include "vec/runtime/vdatetime_value.h"

namespace doris::vectorized {

#define RETURN_IF_PUSH_DOWN(stmt)            \
    if (pdt == PushDownType::UNACCEPTABLE) { \
        stmt;                                \
    } else {                                 \
        return;                              \
    }

static bool ignore_cast(SlotDescriptor* slot, VExpr* expr) {
    if (slot->type().is_date_type() && expr->type().is_date_type()) {
        return true;
    }
    if (slot->type().is_string_type() && expr->type().is_string_type()) {
        return true;
    }
    if (slot->type().is_array_type()) {
        if (slot->type().children[0].type == expr->type().type) {
            return true;
        }
        if (slot->type().children[0].is_date_type() && expr->type().is_date_type()) {
            return true;
        }
        if (slot->type().children[0].is_string_type() && expr->type().is_string_type()) {
            return true;
        }
    }
    return false;
}

Status VScanNode::init(const TPlanNode& tnode, RuntimeState* state) {
    RETURN_IF_ERROR(ExecNode::init(tnode, state));
    RETURN_IF_ERROR(RuntimeFilterConsumer::init(state));
    _state = state;
    _is_pipeline_scan = state->enable_pipeline_exec();

    const TQueryOptions& query_options = state->query_options();
    if (query_options.__isset.max_scan_key_num) {
        _max_scan_key_num = query_options.max_scan_key_num;
    } else {
        _max_scan_key_num = config::doris_max_scan_key_num;
    }
    if (query_options.__isset.max_pushdown_conditions_per_column) {
        _max_pushdown_conditions_per_column = query_options.max_pushdown_conditions_per_column;
    } else {
        _max_pushdown_conditions_per_column = config::max_pushdown_conditions_per_column;
    }
    return Status::OK();
}

Status VScanNode::prepare(RuntimeState* state) {
    RETURN_IF_ERROR(ExecNode::prepare(state));

    // init profile for runtime filter
    std::stringstream ss;
    for (auto& rf_ctx : _runtime_filter_ctxs) {
        rf_ctx.runtime_filter->init_profile(_runtime_profile.get());
        ss << rf_ctx.runtime_filter->get_name() << ", ";
    }
    _runtime_profile->add_info_string("RuntimeFilters: ", ss.str());

    if (_is_pipeline_scan) {
        if (_shared_scan_opt) {
            _shared_scanner_controller = state->get_query_ctx()->get_shared_scanner_controller();
            auto [should_create_scanner, queue_id] =
                    _shared_scanner_controller->should_build_scanner_and_queue_id(id());
            _should_create_scanner = should_create_scanner;
            _context_queue_id = queue_id;
        } else {
            _should_create_scanner = true;
            _context_queue_id = 0;
        }
<<<<<<< HEAD
    }

    // 1: running at not pipeline mode will init profile.
    // 2: the scan node should create scanner at pipeline mode will init profile.
    // during pipeline mode with more instances, olap scan node maybe not new VScanner object,
    // so the profile of VScanner and SegmentIterator infos are always empty, could not init those.
    if (!_is_pipeline_scan || _should_create_scanner) {
        RETURN_IF_ERROR(_init_profile());
    }
    // if you want to add some profile in scan node, even it have not new VScanner object
    // could add here, not in the _init_profile() function
    _get_next_timer = ADD_TIMER(_runtime_profile, "GetNextTime");
    _acquire_runtime_filter_timer = ADD_TIMER(_runtime_profile, "AcuireRuntimeFilterTime");
=======
    }

    // 1: running at not pipeline mode will init profile.
    // 2: the scan node should create scanner at pipeline mode will init profile.
    // during pipeline mode with more instances, olap scan node maybe not new VScanner object,
    // so the profile of VScanner and SegmentIterator infos are always empty, could not init those.
    if (!_is_pipeline_scan || _should_create_scanner) {
        RETURN_IF_ERROR(_init_profile());
    }
    // if you want to add some profile in scan node, even it have not new VScanner object
    // could add here, not in the _init_profile() function
    _get_next_timer = ADD_TIMER(_runtime_profile, "GetNextTime");

    _prepare_rf_timer(_runtime_profile.get());
>>>>>>> 7bda49b5

    _open_timer = ADD_TIMER(_runtime_profile, "OpenTime");
    _alloc_resource_timer = ADD_TIMER(_runtime_profile, "AllocateResourceTime");
    return Status::OK();
}

Status VScanNode::open(RuntimeState* state) {
    SCOPED_TIMER(_runtime_profile->total_time_counter());
    SCOPED_TIMER(_open_timer);
    RETURN_IF_CANCELLED(state);
    return ExecNode::open(state);
}

Status VScanNode::alloc_resource(RuntimeState* state) {
    SCOPED_TIMER(_alloc_resource_timer);
    if (_opened) {
        return Status::OK();
    }
    _input_tuple_desc = state->desc_tbl().get_tuple_descriptor(_input_tuple_id);
    _output_tuple_desc = state->desc_tbl().get_tuple_descriptor(_output_tuple_id);
    RETURN_IF_ERROR(ExecNode::alloc_resource(state));
    RETURN_IF_ERROR(_acquire_runtime_filter());
    RETURN_IF_ERROR(_process_conjuncts());
    if (_eos) {
        return Status::OK();
    }

    if (_is_pipeline_scan) {
        if (_should_create_scanner) {
<<<<<<< HEAD
            auto status = !_eos ? _prepare_scanners() : Status::OK();
            if (_scanner_ctx) {
                DCHECK(!_eos && _num_scanners->value() > 0);
                _scanner_ctx->set_max_queue_size(
                        _shared_scan_opt ? std::max(state->query_parallel_instance_num(), 1) : 1);
=======
            auto status =
                    !_eos ? _prepare_scanners(state->query_parallel_instance_num()) : Status::OK();
            if (_scanner_ctx) {
                DCHECK(!_eos && _num_scanners->value() > 0);
                RETURN_IF_ERROR(_scanner_ctx->init());
>>>>>>> 7bda49b5
                RETURN_IF_ERROR(
                        _state->exec_env()->scanner_scheduler()->submit(_scanner_ctx.get()));
            }
            if (_shared_scan_opt) {
                _shared_scanner_controller->set_scanner_context(id(),
                                                                _eos ? nullptr : _scanner_ctx);
            }
            RETURN_IF_ERROR(status);
        } else if (_shared_scanner_controller->scanner_context_is_ready(id())) {
            _scanner_ctx = _shared_scanner_controller->get_scanner_context(id());
            if (!_scanner_ctx) {
                _eos = true;
            }
        } else {
            return Status::WaitForScannerContext("Need wait for scanner context create");
        }
    } else {
<<<<<<< HEAD
        RETURN_IF_ERROR(!_eos ? _prepare_scanners() : Status::OK());
        if (_scanner_ctx) {
=======
        RETURN_IF_ERROR(!_eos ? _prepare_scanners(state->query_parallel_instance_num())
                              : Status::OK());
        if (_scanner_ctx) {
            RETURN_IF_ERROR(_scanner_ctx->init());
>>>>>>> 7bda49b5
            RETURN_IF_ERROR(_state->exec_env()->scanner_scheduler()->submit(_scanner_ctx.get()));
        }
    }

    RETURN_IF_CANCELLED(state);
    _opened = true;
    return Status::OK();
}

Status VScanNode::get_next(RuntimeState* state, vectorized::Block* block, bool* eos) {
    SCOPED_TIMER(_get_next_timer);
    SCOPED_TIMER(_runtime_profile->total_time_counter());
    // in inverted index apply logic, in order to optimize query performance,
    // we built some temporary columns into block, these columns only used in scan node level,
    // remove them when query leave scan node to avoid other nodes use block->columns() to make a wrong decision
    Defer drop_block_temp_column {[&]() {
<<<<<<< HEAD
=======
        std::unique_lock l(_block_lock);
>>>>>>> 7bda49b5
        auto all_column_names = block->get_names();
        for (auto& name : all_column_names) {
            if (name.rfind(BeConsts::BLOCK_TEMP_COLUMN_PREFIX, 0) == 0) {
                block->erase(name);
            }
        }
    }};

    if (state->is_cancelled()) {
        // ISSUE: https://github.com/apache/doris/issues/16360
        // _scanner_ctx may be null here, see: `VScanNode::alloc_resource` (_eos == null)
        if (_scanner_ctx) {
            _scanner_ctx->set_status_on_error(Status::Cancelled("query cancelled"));
            return _scanner_ctx->status();
        } else {
            return Status::Cancelled("query cancelled");
        }
    }

    if (_eos) {
        *eos = true;
        return Status::OK();
    }

    vectorized::BlockUPtr scan_block = nullptr;
    RETURN_IF_ERROR(_scanner_ctx->get_block_from_queue(state, &scan_block, eos, _context_queue_id));
    if (*eos) {
        DCHECK(scan_block == nullptr);
        return Status::OK();
    }

    // get scanner's block memory
    block->swap(*scan_block);
    _scanner_ctx->return_free_block(std::move(scan_block));

    reached_limit(block, eos);
    if (*eos) {
        // reach limit, stop the scanners.
        _scanner_ctx->set_should_stop();
    }

    return Status::OK();
}

Status VScanNode::_init_profile() {
    // 1. counters for scan node
    _rows_read_counter = ADD_COUNTER(_runtime_profile, "RowsRead", TUnit::UNIT);
    _total_throughput_counter =
            runtime_profile()->add_rate_counter("TotalReadThroughput", _rows_read_counter);
    _num_scanners = ADD_COUNTER(_runtime_profile, "NumScanners", TUnit::UNIT);

    // 2. counters for scanners
    _scanner_profile.reset(new RuntimeProfile("VScanner"));
    runtime_profile()->add_child(_scanner_profile.get(), true, nullptr);

<<<<<<< HEAD
    auto* memory_usage = _scanner_profile->create_child("PeakMemoryUsage", true, true);
    _runtime_profile->add_child(memory_usage, false, nullptr);
    _queued_blocks_memory_usage =
            memory_usage->AddHighWaterMarkCounter("QueuedBlocks", TUnit::BYTES);
    _free_blocks_memory_usage = memory_usage->AddHighWaterMarkCounter("FreeBlocks", TUnit::BYTES);
=======
    _memory_usage_counter = ADD_LABEL_COUNTER(_scanner_profile, "MemoryUsage");
    _queued_blocks_memory_usage =
            _scanner_profile->AddHighWaterMarkCounter("QueuedBlocks", TUnit::BYTES, "MemoryUsage");
    _free_blocks_memory_usage =
            _scanner_profile->AddHighWaterMarkCounter("FreeBlocks", TUnit::BYTES, "MemoryUsage");
>>>>>>> 7bda49b5
    _newly_create_free_blocks_num =
            ADD_COUNTER(_scanner_profile, "NewlyCreateFreeBlocksNum", TUnit::UNIT);
    // time of transfer thread to wait for block from scan thread
    _scanner_wait_batch_timer = ADD_TIMER(_scanner_profile, "ScannerBatchWaitTime");
    _scanner_sched_counter = ADD_COUNTER(_scanner_profile, "ScannerSchedCount", TUnit::UNIT);
    _scanner_ctx_sched_counter = ADD_COUNTER(_scanner_profile, "ScannerCtxSchedCount", TUnit::UNIT);
<<<<<<< HEAD
=======
    _scanner_ctx_sched_time = ADD_TIMER(_scanner_profile, "ScannerCtxSchedTime");
>>>>>>> 7bda49b5

    _scan_timer = ADD_TIMER(_scanner_profile, "ScannerGetBlockTime");
    _scan_cpu_timer = ADD_TIMER(_scanner_profile, "ScannerCpuTime");
    _prefilter_timer = ADD_TIMER(_scanner_profile, "ScannerPrefilterTime");
    _convert_block_timer = ADD_TIMER(_scanner_profile, "ScannerConvertBlockTime");
    _filter_timer = ADD_TIMER(_scanner_profile, "ScannerFilterTime");

    // time of scan thread to wait for worker thread of the thread pool
    _scanner_wait_worker_timer = ADD_TIMER(_runtime_profile, "ScannerWorkerWaitTime");

    _max_scanner_thread_num = ADD_COUNTER(_runtime_profile, "MaxScannerThreadNum", TUnit::UNIT);

    return Status::OK();
}

<<<<<<< HEAD
Status VScanNode::_start_scanners(const std::list<VScannerSPtr>& scanners) {
    if (_is_pipeline_scan) {
        _scanner_ctx = pipeline::PipScannerContext::create_shared(
                _state, this, _input_tuple_desc, _output_tuple_desc, scanners, limit(),
                _state->scan_queue_mem_limit(), _col_distribute_ids);
=======
Status VScanNode::_start_scanners(const std::list<VScannerSPtr>& scanners,
                                  const int query_parallel_instance_num) {
    if (_is_pipeline_scan) {
        int max_queue_size = _shared_scan_opt ? std::max(query_parallel_instance_num, 1) : 1;
        _scanner_ctx = pipeline::PipScannerContext::create_shared(
                _state, this, _input_tuple_desc, _output_tuple_desc, scanners, limit(),
                _state->scan_queue_mem_limit(), _col_distribute_ids, max_queue_size);
>>>>>>> 7bda49b5
    } else {
        _scanner_ctx =
                ScannerContext::create_shared(_state, this, _input_tuple_desc, _output_tuple_desc,
                                              scanners, limit(), _state->scan_queue_mem_limit());
<<<<<<< HEAD
    }
    RETURN_IF_ERROR(_scanner_ctx->init());
    return Status::OK();
}

Status VScanNode::_register_runtime_filter() {
    int filter_size = _runtime_filter_descs.size();
    _runtime_filter_ctxs.reserve(filter_size);
    _runtime_filter_ready_flag.reserve(filter_size);
    for (int i = 0; i < filter_size; ++i) {
        IRuntimeFilter* runtime_filter = nullptr;
        const auto& filter_desc = _runtime_filter_descs[i];
        if (filter_desc.__isset.opt_remote_rf && filter_desc.opt_remote_rf) {
            DCHECK(filter_desc.type == TRuntimeFilterType::BLOOM && filter_desc.has_remote_targets);
            // Optimize merging phase iff:
            // 1. All BE and FE has been upgraded (e.g. opt_remote_rf)
            // 2. This filter is bloom filter (only bloom filter should be used for merging)
            RETURN_IF_ERROR(_state->get_query_ctx()->runtime_filter_mgr()->register_filter(
                    RuntimeFilterRole::CONSUMER, filter_desc, _state->query_options(), id(),
                    false));
            RETURN_IF_ERROR(_state->get_query_ctx()->runtime_filter_mgr()->get_consume_filter(
                    filter_desc.filter_id, &runtime_filter));
        } else {
            RETURN_IF_ERROR(_state->runtime_filter_mgr()->register_filter(
                    RuntimeFilterRole::CONSUMER, filter_desc, _state->query_options(), id(),
                    false));
            RETURN_IF_ERROR(_state->runtime_filter_mgr()->get_consume_filter(filter_desc.filter_id,
                                                                             &runtime_filter));
        }
        _runtime_filter_ctxs.emplace_back(runtime_filter);
        _runtime_filter_ready_flag.emplace_back(false);
=======
>>>>>>> 7bda49b5
    }
    return Status::OK();
}

<<<<<<< HEAD
bool VScanNode::runtime_filters_are_ready_or_timeout() {
    if (!_blocked_by_rf) {
        return true;
    }
    for (size_t i = 0; i < _runtime_filter_descs.size(); ++i) {
        IRuntimeFilter* runtime_filter = _runtime_filter_ctxs[i].runtime_filter;
        if (!runtime_filter->is_ready_or_timeout()) {
            return false;
        }
    }
    _blocked_by_rf = false;
    return true;
}

Status VScanNode::_acquire_runtime_filter(bool wait) {
    SCOPED_TIMER(_acquire_runtime_filter_timer);
    VExprSPtrs vexprs;
    for (size_t i = 0; i < _runtime_filter_descs.size(); ++i) {
        IRuntimeFilter* runtime_filter = _runtime_filter_ctxs[i].runtime_filter;
        bool ready = runtime_filter->is_ready();
        if (!ready && wait) {
            ready = runtime_filter->await();
        }
        if (ready && !_runtime_filter_ctxs[i].apply_mark) {
            RETURN_IF_ERROR(runtime_filter->get_push_expr_ctxs(&vexprs));
            _runtime_filter_ctxs[i].apply_mark = true;
        } else if ((wait || !runtime_filter->is_ready_or_timeout()) &&
                   runtime_filter->current_state() == RuntimeFilterState::NOT_READY &&
                   !_runtime_filter_ctxs[i].apply_mark) {
            _blocked_by_rf = true;
        } else if (!_runtime_filter_ctxs[i].apply_mark) {
            DCHECK(runtime_filter->current_state() != RuntimeFilterState::NOT_READY);
            _is_all_rf_applied = false;
        }
    }

    RETURN_IF_ERROR(_append_rf_into_conjuncts(vexprs));
    if (_blocked_by_rf) {
        return Status::WaitForRf("Runtime filters are neither not ready nor timeout");
    }

    return Status::OK();
}

Status VScanNode::_append_rf_into_conjuncts(const VExprSPtrs& vexprs) {
    if (vexprs.empty()) {
        return Status::OK();
    }

    for (auto& expr : vexprs) {
        VExprContextSPtr conjunct = VExprContext::create_shared(expr);
        RETURN_IF_ERROR(conjunct->prepare(_state, _row_descriptor));
        RETURN_IF_ERROR(conjunct->open(_state));
        _rf_vexpr_set.insert(expr);
        _conjuncts.emplace_back(conjunct);
    }

    return Status::OK();
}

Status VScanNode::close(RuntimeState* state) {
    if (is_closed()) {
        return Status::OK();
    }
    RETURN_IF_ERROR(ExecNode::close(state));
    return Status::OK();
}

void VScanNode::release_resource(RuntimeState* state) {
    if (_scanner_ctx.get()) {
        if (!state->enable_pipeline_exec() || _should_create_scanner) {
            // stop and wait the scanner scheduler to be done
            // _scanner_ctx may not be created for some short circuit case.
            _scanner_ctx->set_should_stop();
            _scanner_ctx->clear_and_join(this, state);
        }
    }

    for (auto& ctx : _runtime_filter_ctxs) {
        IRuntimeFilter* runtime_filter = ctx.runtime_filter;
        runtime_filter->consumer_close();
    }

    for (auto& ctx : _stale_expr_ctxs) {
        ctx->close(state);
    }

    for (auto& ctx : _common_expr_ctxs_push_down) {
        ctx->close(state);
    }

    ExecNode::release_resource(state);
}

Status VScanNode::try_close() {
    if (_scanner_ctx.get()) {
        // mark this scanner ctx as should_stop to make sure scanners will not be scheduled anymore
        // TODO: there is a lock in `set_should_stop` may cause some slight impact
        _scanner_ctx->set_should_stop();
    }
=======
Status VScanNode::close(RuntimeState* state) {
    if (is_closed()) {
        return Status::OK();
    }
    RETURN_IF_ERROR(ExecNode::close(state));
    return Status::OK();
}

void VScanNode::release_resource(RuntimeState* state) {
    if (_scanner_ctx.get()) {
        if (!state->enable_pipeline_exec() || _should_create_scanner) {
            // stop and wait the scanner scheduler to be done
            // _scanner_ctx may not be created for some short circuit case.
            _scanner_ctx->set_should_stop();
            _scanner_ctx->clear_and_join(this, state);
        }
    }

    ExecNode::release_resource(state);
}

Status VScanNode::try_close(RuntimeState* state) {
    if (_scanner_ctx.get()) {
        // mark this scanner ctx as should_stop to make sure scanners will not be scheduled anymore
        // TODO: there is a lock in `set_should_stop` may cause some slight impact
        _scanner_ctx->set_should_stop();
    }
>>>>>>> 7bda49b5
    return Status::OK();
}

Status VScanNode::_normalize_conjuncts() {
    // The conjuncts is always on output tuple, so use _output_tuple_desc;
    std::vector<SlotDescriptor*> slots = _output_tuple_desc->slots();

    for (int slot_idx = 0; slot_idx < slots.size(); ++slot_idx) {
        _colname_to_slot_id[slots[slot_idx]->col_name()] = slots[slot_idx]->id();

        auto type = slots[slot_idx]->type().type;
        if (slots[slot_idx]->type().type == TYPE_ARRAY) {
            type = slots[slot_idx]->type().children[0].type;
            if (type == TYPE_ARRAY) {
                continue;
            }
        }
        switch (type) {
#define M(NAME)                                                                              \
    case TYPE_##NAME: {                                                                      \
        ColumnValueRange<TYPE_##NAME> range(                                                 \
                slots[slot_idx]->col_name(), slots[slot_idx]->is_nullable(),                 \
                slots[slot_idx]->type().precision, slots[slot_idx]->type().scale);           \
        _slot_id_to_value_range[slots[slot_idx]->id()] = std::pair {slots[slot_idx], range}; \
        break;                                                                               \
    }
#define APPLY_FOR_PRIMITIVE_TYPE(M) \
    M(TINYINT)                      \
    M(SMALLINT)                     \
    M(INT)                          \
    M(BIGINT)                       \
    M(LARGEINT)                     \
    M(CHAR)                         \
    M(DATE)                         \
    M(DATETIME)                     \
    M(DATEV2)                       \
    M(DATETIMEV2)                   \
    M(VARCHAR)                      \
    M(STRING)                       \
    M(HLL)                          \
    M(DECIMAL32)                    \
    M(DECIMAL64)                    \
    M(DECIMAL128I)                  \
    M(DECIMALV2)                    \
    M(BOOLEAN)                      \
    M(FLOAT)                        \
    M(DOUBLE)
            APPLY_FOR_PRIMITIVE_TYPE(M)
#undef M
        default: {
            VLOG_CRITICAL << "Unsupported Normalize Slot [ColName=" << slots[slot_idx]->col_name()
                          << "]";
            break;
        }
        }
    }

    for (auto it = _conjuncts.begin(); it != _conjuncts.end();) {
        auto& conjunct = *it;
        if (conjunct->root()) {
            VExprSPtr new_root;
            RETURN_IF_ERROR(_normalize_predicate(conjunct->root(), conjunct.get(), new_root));
            if (new_root) {
                conjunct->set_root(new_root);
                if (_should_push_down_common_expr()) {
                    _common_expr_ctxs_push_down.emplace_back(conjunct);
                    it = _conjuncts.erase(it);
                    continue;
                }
            } else { // All conjuncts are pushed down as predicate column
                _stale_expr_ctxs.emplace_back(conjunct);
                it = _conjuncts.erase(it);
                continue;
            }
        }
        ++it;
    }
    for (auto& it : _slot_id_to_value_range) {
        std::visit(
                [&](auto&& range) {
                    if (range.is_empty_value_range()) {
                        _eos = true;
                    }
                },
                it.second.second);
        _colname_to_value_range[it.second.first->col_name()] = it.second.second;
    }

    return Status::OK();
}

Status VScanNode::_normalize_predicate(const VExprSPtr& conjunct_expr_root, VExprContext* context,
                                       VExprSPtr& output_expr) {
    static constexpr auto is_leaf = [](auto&& expr) { return !expr->is_and_expr(); };
    auto in_predicate_checker = [](const VExprSPtrs& children, std::shared_ptr<VSlotRef>& slot,
                                   VExprSPtr& child_contains_slot) {
        if (children.empty() ||
            VExpr::expr_without_cast(children[0])->node_type() != TExprNodeType::SLOT_REF) {
            // not a slot ref(column)
            return false;
        }
        slot = std::dynamic_pointer_cast<VSlotRef>(VExpr::expr_without_cast(children[0]));
        child_contains_slot = children[0];
        return true;
    };
    auto eq_predicate_checker = [](const VExprSPtrs& children, std::shared_ptr<VSlotRef>& slot,
                                   VExprSPtr& child_contains_slot) {
        for (const auto& child : children) {
            if (VExpr::expr_without_cast(child)->node_type() != TExprNodeType::SLOT_REF) {
                // not a slot ref(column)
                continue;
            }
            slot = std::dynamic_pointer_cast<VSlotRef>(VExpr::expr_without_cast(child));
            CHECK(slot != nullptr);
            child_contains_slot = child;
            return true;
        }
        return false;
    };

    if (conjunct_expr_root != nullptr) {
        if (is_leaf(conjunct_expr_root)) {
            auto impl = conjunct_expr_root->get_impl();
            // If impl is not null, which means this a conjuncts from runtime filter.
            auto cur_expr = impl ? impl.get() : conjunct_expr_root.get();
            bool _is_runtime_filter_predicate =
                    _rf_vexpr_set.find(conjunct_expr_root) != _rf_vexpr_set.end();
            SlotDescriptor* slot = nullptr;
            ColumnValueRangeType* range = nullptr;
            PushDownType pdt = PushDownType::UNACCEPTABLE;
            RETURN_IF_ERROR(_eval_const_conjuncts(cur_expr, context, &pdt));
            if (pdt == PushDownType::ACCEPTABLE) {
                output_expr = nullptr;
                return Status::OK();
            }
            if (_is_predicate_acting_on_slot(cur_expr, in_predicate_checker, &slot, &range) ||
                _is_predicate_acting_on_slot(cur_expr, eq_predicate_checker, &slot, &range)) {
                std::visit(
                        [&](auto& value_range) {
                            Defer mark_runtime_filter_flag {[&]() {
                                value_range.mark_runtime_filter_predicate(
                                        _is_runtime_filter_predicate);
                            }};
                            RETURN_IF_PUSH_DOWN(_normalize_in_and_eq_predicate(
                                    cur_expr, context, slot, value_range, &pdt));
                            RETURN_IF_PUSH_DOWN(_normalize_not_in_and_not_eq_predicate(
                                    cur_expr, context, slot, value_range, &pdt));
                            RETURN_IF_PUSH_DOWN(_normalize_is_null_predicate(
                                    cur_expr, context, slot, value_range, &pdt));
                            RETURN_IF_PUSH_DOWN(_normalize_noneq_binary_predicate(
                                    cur_expr, context, slot, value_range, &pdt));
                            RETURN_IF_PUSH_DOWN(_normalize_match_predicate(cur_expr, context, slot,
                                                                           value_range, &pdt));
                            if (_is_key_column(slot->col_name())) {
                                RETURN_IF_PUSH_DOWN(
                                        _normalize_bitmap_filter(cur_expr, context, slot, &pdt));
                                RETURN_IF_PUSH_DOWN(
                                        _normalize_bloom_filter(cur_expr, context, slot, &pdt));
                                if (_state->enable_function_pushdown()) {
                                    RETURN_IF_PUSH_DOWN(_normalize_function_filters(
                                            cur_expr, context, slot, &pdt));
                                }
                            }
                        },
                        *range);
            }

            if (pdt == PushDownType::UNACCEPTABLE &&
                TExprNodeType::COMPOUND_PRED == cur_expr->node_type()) {
                _normalize_compound_predicate(cur_expr, context, &pdt, _is_runtime_filter_predicate,
                                              in_predicate_checker, eq_predicate_checker);
                output_expr = conjunct_expr_root; // remaining in conjunct tree
                return Status::OK();
            }

            if (pdt == PushDownType::ACCEPTABLE &&
                TExprNodeType::MATCH_PRED == cur_expr->node_type()) {
                // remaining it in the expr tree, in order to filter by function if the pushdown
                // match_predicate failed to apply inverted index in the storage layer
                output_expr = conjunct_expr_root; // remaining in conjunct tree
                return Status::OK();
            }

            if (pdt == PushDownType::ACCEPTABLE && _is_key_column(slot->col_name())) {
                output_expr = nullptr;
                return Status::OK();
            } else {
                // for PARTIAL_ACCEPTABLE and UNACCEPTABLE, do not remove expr from the tree
                output_expr = conjunct_expr_root;
                return Status::OK();
            }
        } else {
            VExprSPtr left_child;
            RETURN_IF_ERROR(
                    _normalize_predicate(conjunct_expr_root->children()[0], context, left_child));
            VExprSPtr right_child;
            RETURN_IF_ERROR(
                    _normalize_predicate(conjunct_expr_root->children()[1], context, right_child));

            if (left_child != nullptr && right_child != nullptr) {
                conjunct_expr_root->set_children({left_child, right_child});
                output_expr = conjunct_expr_root;
                return Status::OK();
            } else {
                if (left_child == nullptr) {
<<<<<<< HEAD
                    conjunct_expr_root->children()[0]->close(_state, context,
                                                             context->get_function_state_scope());
                }
                if (right_child == nullptr) {
                    conjunct_expr_root->children()[1]->close(_state, context,
=======
                    conjunct_expr_root->children()[0]->close(context,
                                                             context->get_function_state_scope());
                }
                if (right_child == nullptr) {
                    conjunct_expr_root->children()[1]->close(context,
>>>>>>> 7bda49b5
                                                             context->get_function_state_scope());
                }
                // here only close the and expr self, do not close the child
                conjunct_expr_root->set_children({});
<<<<<<< HEAD
                conjunct_expr_root->close(_state, context, context->get_function_state_scope());
=======
                conjunct_expr_root->close(context, context->get_function_state_scope());
>>>>>>> 7bda49b5
            }

            // here do not close VExpr* now
            output_expr = left_child != nullptr ? left_child : right_child;
            return Status::OK();
        }
    }
    output_expr = conjunct_expr_root;
    return Status::OK();
}

Status VScanNode::_normalize_bloom_filter(VExpr* expr, VExprContext* expr_ctx, SlotDescriptor* slot,
                                          PushDownType* pdt) {
    if (TExprNodeType::BLOOM_PRED == expr->node_type()) {
        DCHECK(expr->children().size() == 1);
        PushDownType temp_pdt = _should_push_down_bloom_filter();
        if (temp_pdt != PushDownType::UNACCEPTABLE) {
            _filter_predicates.bloom_filters.emplace_back(slot->col_name(),
                                                          expr->get_bloom_filter_func());
            *pdt = temp_pdt;
        }
    }
    return Status::OK();
}

Status VScanNode::_normalize_bitmap_filter(VExpr* expr, VExprContext* expr_ctx,
                                           SlotDescriptor* slot, PushDownType* pdt) {
    if (TExprNodeType::BITMAP_PRED == expr->node_type()) {
        DCHECK(expr->children().size() == 1);
        PushDownType temp_pdt = _should_push_down_bitmap_filter();
        if (temp_pdt != PushDownType::UNACCEPTABLE) {
            _filter_predicates.bitmap_filters.emplace_back(slot->col_name(),
                                                           expr->get_bitmap_filter_func());
            *pdt = temp_pdt;
        }
    }
    return Status::OK();
}

Status VScanNode::_normalize_function_filters(VExpr* expr, VExprContext* expr_ctx,
                                              SlotDescriptor* slot, PushDownType* pdt) {
    bool opposite = false;
    VExpr* fn_expr = expr;
    if (TExprNodeType::COMPOUND_PRED == expr->node_type() &&
        expr->fn().name.function_name == "not") {
        fn_expr = fn_expr->children()[0].get();
        opposite = true;
    }

    if (TExprNodeType::FUNCTION_CALL == fn_expr->node_type()) {
        doris::FunctionContext* fn_ctx = nullptr;
        StringRef val;
        PushDownType temp_pdt;
        RETURN_IF_ERROR(_should_push_down_function_filter(
                reinterpret_cast<VectorizedFnCall*>(fn_expr), expr_ctx, &val, &fn_ctx, temp_pdt));
        if (temp_pdt != PushDownType::UNACCEPTABLE) {
            std::string col = slot->col_name();
            _push_down_functions.emplace_back(opposite, col, fn_ctx, val);
            *pdt = temp_pdt;
        }
    }
    return Status::OK();
}

bool VScanNode::_is_predicate_acting_on_slot(
        VExpr* expr,
        const std::function<bool(const VExprSPtrs&, std::shared_ptr<VSlotRef>&, VExprSPtr&)>&
                checker,
        SlotDescriptor** slot_desc, ColumnValueRangeType** range) {
    std::shared_ptr<VSlotRef> slot_ref;
    VExprSPtr child_contains_slot;
    if (!checker(expr->children(), slot_ref, child_contains_slot)) {
        // not a slot ref(column)
        return false;
    }

    auto entry = _slot_id_to_value_range.find(slot_ref->slot_id());
    if (_slot_id_to_value_range.end() == entry) {
        return false;
    }
    *slot_desc = entry->second.first;
    _conjuct_column_unique_ids.emplace((*slot_desc)->col_unique_id());
    DCHECK(child_contains_slot != nullptr);
    if (child_contains_slot->type().type != (*slot_desc)->type().type ||
        child_contains_slot->type().precision != (*slot_desc)->type().precision ||
        child_contains_slot->type().scale != (*slot_desc)->type().scale) {
        if (!ignore_cast(*slot_desc, child_contains_slot.get())) {
            // the type of predicate not match the slot's type
            return false;
        }
    } else if (child_contains_slot->type().is_datetime_type() &&
               child_contains_slot->node_type() == doris::TExprNodeType::CAST_EXPR) {
        // Expr `CAST(CAST(datetime_col AS DATE) AS DATETIME) = datetime_literal` should not be
        // push down.
        return false;
    }
    *range = &(entry->second.second);
    return true;
}

Status VScanNode::_eval_const_conjuncts(VExpr* vexpr, VExprContext* expr_ctx, PushDownType* pdt) {
    char* constant_val = nullptr;
    if (vexpr->is_constant()) {
        std::shared_ptr<ColumnPtrWrapper> const_col_wrapper;
        RETURN_IF_ERROR(vexpr->get_const_col(expr_ctx, &const_col_wrapper));
        if (const ColumnConst* const_column =
                    check_and_get_column<ColumnConst>(const_col_wrapper->column_ptr)) {
            constant_val = const_cast<char*>(const_column->get_data_at(0).data);
            if (constant_val == nullptr || !*reinterpret_cast<bool*>(constant_val)) {
                *pdt = PushDownType::ACCEPTABLE;
                _eos = true;
            }
        } else if (const ColumnVector<UInt8>* bool_column =
                           check_and_get_column<ColumnVector<UInt8>>(
                                   const_col_wrapper->column_ptr)) {
            // TODO: If `vexpr->is_constant()` is true, a const column is expected here.
            //  But now we still don't cover all predicates for const expression.
            //  For example, for query `SELECT col FROM tbl WHERE 'PROMOTION' LIKE 'AAA%'`,
            //  predicate `like` will return a ColumnVector<UInt8> which contains a single value.
            LOG(WARNING) << "VExpr[" << vexpr->debug_string()
                         << "] should return a const column but actually is "
                         << const_col_wrapper->column_ptr->get_name();
            DCHECK_EQ(bool_column->size(), 1);
            if (bool_column->size() == 1) {
                constant_val = const_cast<char*>(bool_column->get_data_at(0).data);
                if (constant_val == nullptr || !*reinterpret_cast<bool*>(constant_val)) {
                    *pdt = PushDownType::ACCEPTABLE;
                    _eos = true;
                }
            } else {
                LOG(WARNING) << "Constant predicate in scan node should return a bool column with "
                                "`size == 1` but actually is "
                             << bool_column->size();
            }
        } else {
            LOG(WARNING) << "VExpr[" << vexpr->debug_string()
                         << "] should return a const column but actually is "
                         << const_col_wrapper->column_ptr->get_name();
        }
    }
    return Status::OK();
}

template <PrimitiveType T>
Status VScanNode::_normalize_in_and_eq_predicate(VExpr* expr, VExprContext* expr_ctx,
                                                 SlotDescriptor* slot, ColumnValueRange<T>& range,
                                                 PushDownType* pdt) {
    auto temp_range = ColumnValueRange<T>::create_empty_column_value_range(
            slot->is_nullable(), slot->type().precision, slot->type().scale);
    // 1. Normalize in conjuncts like 'where col in (v1, v2, v3)'
    if (TExprNodeType::IN_PRED == expr->node_type()) {
        HybridSetBase::IteratorBase* iter = nullptr;
        auto hybrid_set = expr->get_set_func();

        if (hybrid_set != nullptr) {
            // runtime filter produce VDirectInPredicate
            if (hybrid_set->size() <= _max_pushdown_conditions_per_column) {
                iter = hybrid_set->begin();
            } else {
                _filter_predicates.in_filters.emplace_back(slot->col_name(), expr->get_set_func());
                *pdt = PushDownType::ACCEPTABLE;
                return Status::OK();
            }
        } else {
            // normal in predicate
            VInPredicate* pred = static_cast<VInPredicate*>(expr);
            PushDownType temp_pdt = _should_push_down_in_predicate(pred, expr_ctx, false);
            if (temp_pdt == PushDownType::UNACCEPTABLE) {
                return Status::OK();
            }

            // begin to push InPredicate value into ColumnValueRange
            InState* state = reinterpret_cast<InState*>(
                    expr_ctx->fn_context(pred->fn_context_index())
                            ->get_function_state(FunctionContext::FRAGMENT_LOCAL));

            // xx in (col, xx, xx) should not be push down
            if (!state->use_set) {
                return Status::OK();
            }

            iter = state->hybrid_set->begin();
        }

        while (iter->has_next()) {
            // column in (nullptr) is always false so continue to
            // dispose next item
            if (nullptr == iter->get_value()) {
                iter->next();
                continue;
            }
            auto value = const_cast<void*>(iter->get_value());
            RETURN_IF_ERROR(_change_value_range<true>(
                    temp_range, value, ColumnValueRange<T>::add_fixed_value_range, ""));
            iter->next();
        }
        range.intersection(temp_range);
        *pdt = PushDownType::ACCEPTABLE;
    } else if (TExprNodeType::BINARY_PRED == expr->node_type()) {
        DCHECK(expr->children().size() == 2);
        auto eq_checker = [](const std::string& fn_name) { return fn_name == "eq"; };

        StringRef value;
        int slot_ref_child = -1;

        PushDownType temp_pdt;
        RETURN_IF_ERROR(_should_push_down_binary_predicate(
                reinterpret_cast<VectorizedFnCall*>(expr), expr_ctx, &value, &slot_ref_child,
                eq_checker, temp_pdt));
        if (temp_pdt == PushDownType::UNACCEPTABLE) {
            return Status::OK();
        }
        DCHECK(slot_ref_child >= 0);
        // where A = nullptr should return empty result set
        auto fn_name = std::string("");
        if (value.data != nullptr) {
            if constexpr (T == TYPE_CHAR || T == TYPE_VARCHAR || T == TYPE_STRING ||
                          T == TYPE_HLL) {
                auto val = StringRef(value.data, value.size);
                RETURN_IF_ERROR(_change_value_range<true>(
                        temp_range, reinterpret_cast<void*>(&val),
                        ColumnValueRange<T>::add_fixed_value_range, fn_name));
            } else {
                RETURN_IF_ERROR(_change_value_range<true>(
                        temp_range, reinterpret_cast<void*>(const_cast<char*>(value.data)),
                        ColumnValueRange<T>::add_fixed_value_range, fn_name));
            }
            range.intersection(temp_range);
        }
        *pdt = temp_pdt;
    }

    return Status::OK();
}

template <PrimitiveType T>
Status VScanNode::_normalize_not_in_and_not_eq_predicate(VExpr* expr, VExprContext* expr_ctx,
                                                         SlotDescriptor* slot,
                                                         ColumnValueRange<T>& range,
                                                         PushDownType* pdt) {
    bool is_fixed_range = range.is_fixed_value_range();
    auto not_in_range = ColumnValueRange<T>::create_empty_column_value_range(
            range.column_name(), slot->is_nullable(), slot->type().precision, slot->type().scale);
    PushDownType temp_pdt = PushDownType::UNACCEPTABLE;
    // 1. Normalize in conjuncts like 'where col in (v1, v2, v3)'
    if (TExprNodeType::IN_PRED == expr->node_type()) {
        VInPredicate* pred = static_cast<VInPredicate*>(expr);
        if ((temp_pdt = _should_push_down_in_predicate(pred, expr_ctx, true)) ==
            PushDownType::UNACCEPTABLE) {
            return Status::OK();
        }

        // begin to push InPredicate value into ColumnValueRange
        InState* state = reinterpret_cast<InState*>(
                expr_ctx->fn_context(pred->fn_context_index())
                        ->get_function_state(FunctionContext::FRAGMENT_LOCAL));

        // xx in (col, xx, xx) should not be push down
        if (!state->use_set) {
            return Status::OK();
        }

        HybridSetBase::IteratorBase* iter = state->hybrid_set->begin();
        auto fn_name = std::string("");
        if (!is_fixed_range && state->null_in_set) {
            _eos = true;
        }
        while (iter->has_next()) {
            // column not in (nullptr) is always true
            if (nullptr == iter->get_value()) {
                continue;
            }
            auto value = const_cast<void*>(iter->get_value());
            if (is_fixed_range) {
                RETURN_IF_ERROR(_change_value_range<true>(
                        range, value, ColumnValueRange<T>::remove_fixed_value_range, fn_name));
            } else {
                RETURN_IF_ERROR(_change_value_range<true>(
                        not_in_range, value, ColumnValueRange<T>::add_fixed_value_range, fn_name));
            }
            iter->next();
        }
    } else if (TExprNodeType::BINARY_PRED == expr->node_type()) {
        DCHECK(expr->children().size() == 2);

        auto ne_checker = [](const std::string& fn_name) { return fn_name == "ne"; };
        StringRef value;
        int slot_ref_child = -1;
        RETURN_IF_ERROR(_should_push_down_binary_predicate(
                reinterpret_cast<VectorizedFnCall*>(expr), expr_ctx, &value, &slot_ref_child,
                ne_checker, temp_pdt));
        if (temp_pdt == PushDownType::UNACCEPTABLE) {
            return Status::OK();
        }

        DCHECK(slot_ref_child >= 0);
        // where A = nullptr should return empty result set
        if (value.data != nullptr) {
            auto fn_name = std::string("");
            if constexpr (T == TYPE_CHAR || T == TYPE_VARCHAR || T == TYPE_STRING ||
                          T == TYPE_HLL) {
                auto val = StringRef(value.data, value.size);
                if (is_fixed_range) {
                    RETURN_IF_ERROR(_change_value_range<true>(
                            range, reinterpret_cast<void*>(&val),
                            ColumnValueRange<T>::remove_fixed_value_range, fn_name));
                } else {
                    RETURN_IF_ERROR(_change_value_range<true>(
                            not_in_range, reinterpret_cast<void*>(&val),
                            ColumnValueRange<T>::add_fixed_value_range, fn_name));
                }
            } else {
                if (is_fixed_range) {
                    RETURN_IF_ERROR(_change_value_range<true>(
                            range, reinterpret_cast<void*>(const_cast<char*>(value.data)),
                            ColumnValueRange<T>::remove_fixed_value_range, fn_name));
                } else {
                    RETURN_IF_ERROR(_change_value_range<true>(
                            not_in_range, reinterpret_cast<void*>(const_cast<char*>(value.data)),
                            ColumnValueRange<T>::add_fixed_value_range, fn_name));
                }
            }
        }
    } else {
        return Status::OK();
    }

    if (is_fixed_range ||
        not_in_range.get_fixed_value_size() <= _max_pushdown_conditions_per_column) {
        if (!is_fixed_range) {
            _not_in_value_ranges.push_back(not_in_range);
        }
        *pdt = temp_pdt;
    }
    return Status::OK();
}

template <PrimitiveType T>
Status VScanNode::_normalize_is_null_predicate(VExpr* expr, VExprContext* expr_ctx,
                                               SlotDescriptor* slot, ColumnValueRange<T>& range,
                                               PushDownType* pdt) {
    PushDownType temp_pdt = _should_push_down_is_null_predicate();
    if (temp_pdt == PushDownType::UNACCEPTABLE) {
        return Status::OK();
    }

    if (TExprNodeType::FUNCTION_CALL == expr->node_type()) {
        if (reinterpret_cast<VectorizedFnCall*>(expr)->fn().name.function_name == "is_null_pred") {
            auto temp_range = ColumnValueRange<T>::create_empty_column_value_range(
                    slot->is_nullable(), slot->type().precision, slot->type().scale);
            temp_range.set_contain_null(true);
            range.intersection(temp_range);
            *pdt = temp_pdt;
        } else if (reinterpret_cast<VectorizedFnCall*>(expr)->fn().name.function_name ==
                   "is_not_null_pred") {
            auto temp_range = ColumnValueRange<T>::create_empty_column_value_range(
                    slot->is_nullable(), slot->type().precision, slot->type().scale);
            temp_range.set_contain_null(false);
            range.intersection(temp_range);
            *pdt = temp_pdt;
        }
    }
    return Status::OK();
}

template <PrimitiveType T>
Status VScanNode::_normalize_noneq_binary_predicate(VExpr* expr, VExprContext* expr_ctx,
                                                    SlotDescriptor* slot,
                                                    ColumnValueRange<T>& range, PushDownType* pdt) {
    if (TExprNodeType::BINARY_PRED == expr->node_type()) {
        DCHECK(expr->children().size() == 2);

        auto noneq_checker = [](const std::string& fn_name) {
            return fn_name != "ne" && fn_name != "eq";
        };
        StringRef value;
        int slot_ref_child = -1;
        PushDownType temp_pdt;
        RETURN_IF_ERROR(_should_push_down_binary_predicate(
                reinterpret_cast<VectorizedFnCall*>(expr), expr_ctx, &value, &slot_ref_child,
                noneq_checker, temp_pdt));
        if (temp_pdt != PushDownType::UNACCEPTABLE) {
            DCHECK(slot_ref_child >= 0);
            const std::string& fn_name =
                    reinterpret_cast<VectorizedFnCall*>(expr)->fn().name.function_name;

            // where A = nullptr should return empty result set
            if (value.data != nullptr) {
                if constexpr (T == TYPE_CHAR || T == TYPE_VARCHAR || T == TYPE_STRING ||
                              T == TYPE_HLL) {
                    auto val = StringRef(value.data, value.size);
                    RETURN_IF_ERROR(_change_value_range<false>(range, reinterpret_cast<void*>(&val),
                                                               ColumnValueRange<T>::add_value_range,
                                                               fn_name, slot_ref_child));
                } else {
                    RETURN_IF_ERROR(_change_value_range<false>(
                            range, reinterpret_cast<void*>(const_cast<char*>(value.data)),
                            ColumnValueRange<T>::add_value_range, fn_name, slot_ref_child));
                }
                *pdt = temp_pdt;
            }
        }
    }
    return Status::OK();
}

Status VScanNode::_normalize_compound_predicate(
        vectorized::VExpr* expr, VExprContext* expr_ctx, PushDownType* pdt,
        bool _is_runtime_filter_predicate,
        const std::function<bool(const VExprSPtrs&, std::shared_ptr<VSlotRef>&, VExprSPtr&)>&
                in_predicate_checker,
        const std::function<bool(const VExprSPtrs&, std::shared_ptr<VSlotRef>&, VExprSPtr&)>&
                eq_predicate_checker) {
    if (TExprNodeType::COMPOUND_PRED == expr->node_type()) {
        auto compound_fn_name = expr->fn().name.function_name;
        auto children_num = expr->children().size();
        for (auto i = 0; i < children_num; ++i) {
            auto child_expr = expr->children()[i].get();
            if (TExprNodeType::BINARY_PRED == child_expr->node_type()) {
                SlotDescriptor* slot = nullptr;
                ColumnValueRangeType* range_on_slot = nullptr;
                if (_is_predicate_acting_on_slot(child_expr, in_predicate_checker, &slot,
                                                 &range_on_slot) ||
                    _is_predicate_acting_on_slot(child_expr, eq_predicate_checker, &slot,
                                                 &range_on_slot)) {
                    ColumnValueRangeType active_range =
                            *range_on_slot; // copy, in order not to affect the range in the _colname_to_value_range
                    std::visit(
                            [&](auto& value_range) {
                                Defer mark_runtime_filter_flag {[&]() {
                                    value_range.mark_runtime_filter_predicate(
                                            _is_runtime_filter_predicate);
                                }};
                                _normalize_binary_in_compound_predicate(child_expr, expr_ctx, slot,
                                                                        value_range, pdt);
                            },
                            active_range);

                    _compound_value_ranges.emplace_back(active_range);
                }
            } else if (TExprNodeType::MATCH_PRED == child_expr->node_type()) {
                SlotDescriptor* slot = nullptr;
                ColumnValueRangeType* range_on_slot = nullptr;
                if (_is_predicate_acting_on_slot(child_expr, in_predicate_checker, &slot,
                                                 &range_on_slot) ||
                    _is_predicate_acting_on_slot(child_expr, eq_predicate_checker, &slot,
                                                 &range_on_slot)) {
                    ColumnValueRangeType active_range =
                            *range_on_slot; // copy, in order not to affect the range in the _colname_to_value_range
                    std::visit(
                            [&](auto& value_range) {
                                Defer mark_runtime_filter_flag {[&]() {
                                    value_range.mark_runtime_filter_predicate(
                                            _is_runtime_filter_predicate);
                                }};
                                _normalize_match_in_compound_predicate(child_expr, expr_ctx, slot,
                                                                       value_range, pdt);
                            },
                            active_range);

                    _compound_value_ranges.emplace_back(active_range);
                }
            } else if (TExprNodeType::COMPOUND_PRED == child_expr->node_type()) {
                _normalize_compound_predicate(child_expr, expr_ctx, pdt,
                                              _is_runtime_filter_predicate, in_predicate_checker,
                                              eq_predicate_checker);
            }
        }
    }

    return Status::OK();
}

template <PrimitiveType T>
Status VScanNode::_normalize_binary_in_compound_predicate(vectorized::VExpr* expr,
                                                          VExprContext* expr_ctx,
                                                          SlotDescriptor* slot,
                                                          ColumnValueRange<T>& range,
                                                          PushDownType* pdt) {
    DCHECK(expr->children().size() == 2);
    if (TExprNodeType::BINARY_PRED == expr->node_type()) {
        auto eq_checker = [](const std::string& fn_name) { return fn_name == "eq"; };
        auto ne_checker = [](const std::string& fn_name) { return fn_name == "ne"; };
        auto noneq_checker = [](const std::string& fn_name) {
            return fn_name != "ne" && fn_name != "eq";
        };

        StringRef value;
        int slot_ref_child = -1;
        PushDownType eq_pdt;
        PushDownType ne_pdt;
        PushDownType noneq_pdt;
        RETURN_IF_ERROR(_should_push_down_binary_predicate(
                reinterpret_cast<VectorizedFnCall*>(expr), expr_ctx, &value, &slot_ref_child,
                eq_checker, eq_pdt));
        RETURN_IF_ERROR(_should_push_down_binary_predicate(
                reinterpret_cast<VectorizedFnCall*>(expr), expr_ctx, &value, &slot_ref_child,
                ne_checker, ne_pdt));
        RETURN_IF_ERROR(_should_push_down_binary_predicate(
                reinterpret_cast<VectorizedFnCall*>(expr), expr_ctx, &value, &slot_ref_child,
                noneq_checker, noneq_pdt));
        if (eq_pdt == PushDownType::UNACCEPTABLE && ne_pdt == PushDownType::UNACCEPTABLE &&
            noneq_pdt == PushDownType::UNACCEPTABLE) {
            return Status::OK();
        }
        DCHECK(slot_ref_child >= 0);
        const std::string& fn_name =
                reinterpret_cast<VectorizedFnCall*>(expr)->fn().name.function_name;
        if (eq_pdt == PushDownType::ACCEPTABLE || ne_pdt == PushDownType::ACCEPTABLE ||
            noneq_pdt == PushDownType::ACCEPTABLE) {
            if (value.data != nullptr) {
                if constexpr (T == TYPE_CHAR || T == TYPE_VARCHAR || T == TYPE_STRING ||
                              T == TYPE_HLL) {
                    auto val = StringRef(value.data, value.size);
                    RETURN_IF_ERROR(_change_value_range<false>(
                            range, reinterpret_cast<void*>(&val),
                            ColumnValueRange<T>::add_compound_value_range, fn_name,
                            slot_ref_child));
                } else {
                    RETURN_IF_ERROR(_change_value_range<false>(
                            range, reinterpret_cast<void*>(const_cast<char*>(value.data)),
                            ColumnValueRange<T>::add_compound_value_range, fn_name,
                            slot_ref_child));
                }
            }
            *pdt = PushDownType::ACCEPTABLE;
        }
    }
    return Status::OK();
}

template <PrimitiveType T>
Status VScanNode::_normalize_match_in_compound_predicate(vectorized::VExpr* expr,
                                                         VExprContext* expr_ctx,
                                                         SlotDescriptor* slot,
                                                         ColumnValueRange<T>& range,
                                                         PushDownType* pdt) {
    DCHECK(expr->children().size() == 2);
    if (TExprNodeType::MATCH_PRED == expr->node_type()) {
        RETURN_IF_ERROR(_normalize_match_predicate(expr, expr_ctx, slot, range, pdt));
    }

    return Status::OK();
}

template <PrimitiveType T>
Status VScanNode::_normalize_match_predicate(VExpr* expr, VExprContext* expr_ctx,
                                             SlotDescriptor* slot, ColumnValueRange<T>& range,
                                             PushDownType* pdt) {
    if (TExprNodeType::MATCH_PRED == expr->node_type()) {
        DCHECK(expr->children().size() == 2);

        // create empty range as temp range, temp range should do intersection on range
        auto temp_range = ColumnValueRange<T>::create_empty_column_value_range(
                slot->is_nullable(), slot->type().precision, slot->type().scale);
        // Normalize match conjuncts like 'where col match value'

        auto match_checker = [](const std::string& fn_name) { return is_match_condition(fn_name); };
        StringRef value;
        int slot_ref_child = -1;
        PushDownType temp_pdt;
        RETURN_IF_ERROR(_should_push_down_binary_predicate(
                reinterpret_cast<VectorizedFnCall*>(expr), expr_ctx, &value, &slot_ref_child,
                match_checker, temp_pdt));
        if (temp_pdt != PushDownType::UNACCEPTABLE) {
            DCHECK(slot_ref_child >= 0);
            if (value.data != nullptr) {
                using CppType = typename PrimitiveTypeTraits<T>::CppType;
                if constexpr (T == TYPE_CHAR || T == TYPE_VARCHAR || T == TYPE_STRING ||
                              T == TYPE_HLL) {
                    auto val = StringRef(value.data, value.size);
                    ColumnValueRange<T>::add_match_value_range(temp_range,
                                                               to_match_type(expr->op()),
                                                               reinterpret_cast<CppType*>(&val));
                } else {
                    ColumnValueRange<T>::add_match_value_range(
                            temp_range, to_match_type(expr->op()),
                            reinterpret_cast<CppType*>(const_cast<char*>(value.data)));
                }
                range.intersection(temp_range);
            }
            *pdt = temp_pdt;
        }
    }
    return Status::OK();
}

template <bool IsFixed, PrimitiveType PrimitiveType, typename ChangeFixedValueRangeFunc>
Status VScanNode::_change_value_range(ColumnValueRange<PrimitiveType>& temp_range, void* value,
                                      const ChangeFixedValueRangeFunc& func,
                                      const std::string& fn_name, int slot_ref_child) {
    if constexpr (PrimitiveType == TYPE_DATE) {
        VecDateTimeValue tmp_value;
        memcpy(&tmp_value, value, sizeof(VecDateTimeValue));
        if constexpr (IsFixed) {
            if (!tmp_value.check_loss_accuracy_cast_to_date()) {
                func(temp_range,
                     reinterpret_cast<typename PrimitiveTypeTraits<PrimitiveType>::CppType*>(
                             &tmp_value));
            }
        } else {
            if (tmp_value.check_loss_accuracy_cast_to_date()) {
                if (fn_name == "lt" || fn_name == "ge") {
                    ++tmp_value;
                }
            }
            func(temp_range, to_olap_filter_type(fn_name, slot_ref_child),
                 reinterpret_cast<typename PrimitiveTypeTraits<PrimitiveType>::CppType*>(
                         &tmp_value));
        }
    } else if constexpr (PrimitiveType == TYPE_DATETIME) {
        if constexpr (IsFixed) {
            func(temp_range,
                 reinterpret_cast<typename PrimitiveTypeTraits<PrimitiveType>::CppType*>(value));
        } else {
            func(temp_range, to_olap_filter_type(fn_name, slot_ref_child),
                 reinterpret_cast<typename PrimitiveTypeTraits<PrimitiveType>::CppType*>(
                         reinterpret_cast<char*>(value)));
        }
    } else if constexpr ((PrimitiveType == TYPE_DECIMALV2) || (PrimitiveType == TYPE_CHAR) ||
                         (PrimitiveType == TYPE_VARCHAR) || (PrimitiveType == TYPE_HLL) ||
                         (PrimitiveType == TYPE_DATETIMEV2) || (PrimitiveType == TYPE_TINYINT) ||
                         (PrimitiveType == TYPE_SMALLINT) || (PrimitiveType == TYPE_INT) ||
                         (PrimitiveType == TYPE_BIGINT) || (PrimitiveType == TYPE_LARGEINT) ||
                         (PrimitiveType == TYPE_DECIMAL32) || (PrimitiveType == TYPE_DECIMAL64) ||
                         (PrimitiveType == TYPE_DECIMAL128I) || (PrimitiveType == TYPE_STRING) ||
                         (PrimitiveType == TYPE_BOOLEAN) || (PrimitiveType == TYPE_DATEV2) ||
                         (PrimitiveType == TYPE_FLOAT) || (PrimitiveType == TYPE_DOUBLE)) {
        if constexpr (IsFixed) {
            func(temp_range,
                 reinterpret_cast<typename PrimitiveTypeTraits<PrimitiveType>::CppType*>(value));
        } else {
            func(temp_range, to_olap_filter_type(fn_name, slot_ref_child),
                 reinterpret_cast<typename PrimitiveTypeTraits<PrimitiveType>::CppType*>(value));
        }
    } else {
        static_assert(always_false_v<PrimitiveType>);
    }

    return Status::OK();
}

<<<<<<< HEAD
Status VScanNode::try_append_late_arrival_runtime_filter(int* arrived_rf_num) {
    if (_is_all_rf_applied) {
        *arrived_rf_num = _runtime_filter_descs.size();
        return Status::OK();
    }

    // This method will be called in scanner thread.
    // So need to add lock
    std::unique_lock l(_rf_locks);
    if (_is_all_rf_applied) {
        *arrived_rf_num = _runtime_filter_descs.size();
        return Status::OK();
    }

    // 1. Check if are runtime filter ready but not applied.
    VExprSPtrs exprs;
    int current_arrived_rf_num = 0;
    for (size_t i = 0; i < _runtime_filter_descs.size(); ++i) {
        if (_runtime_filter_ctxs[i].apply_mark) {
            ++current_arrived_rf_num;
            continue;
        } else if (_runtime_filter_ctxs[i].runtime_filter->is_ready()) {
            RETURN_IF_ERROR(_runtime_filter_ctxs[i].runtime_filter->get_prepared_exprs(
                    &exprs, _row_descriptor, _state));
            ++current_arrived_rf_num;
            _runtime_filter_ctxs[i].apply_mark = true;
        }
    }
    // 2. Append unapplied runtime filters to vconjunct_ctx_ptr
    if (!exprs.empty()) {
        RETURN_IF_ERROR(_append_rf_into_conjuncts(exprs));
    }
    if (current_arrived_rf_num == _runtime_filter_descs.size()) {
        _is_all_rf_applied = true;
    }

    *arrived_rf_num = current_arrived_rf_num;
    return Status::OK();
}

Status VScanNode::clone_conjunct_ctxs(VExprContextSPtrs& conjuncts) {
    if (!_conjuncts.empty()) {
        std::unique_lock l(_rf_locks);
        conjuncts.resize(_conjuncts.size());
        for (size_t i = 0; i != _conjuncts.size(); ++i) {
            RETURN_IF_ERROR(_conjuncts[i]->clone(_state, conjuncts[i]));
        }
    }
    return Status::OK();
}

=======
Status VScanNode::clone_conjunct_ctxs(VExprContextSPtrs& conjuncts) {
    if (!_conjuncts.empty()) {
        std::unique_lock l(_rf_locks);
        conjuncts.resize(_conjuncts.size());
        for (size_t i = 0; i != _conjuncts.size(); ++i) {
            RETURN_IF_ERROR(_conjuncts[i]->clone(_state, conjuncts[i]));
        }
    }
    return Status::OK();
}

>>>>>>> 7bda49b5
Status VScanNode::_should_push_down_binary_predicate(
        VectorizedFnCall* fn_call, VExprContext* expr_ctx, StringRef* constant_val,
        int* slot_ref_child, const std::function<bool(const std::string&)>& fn_checker,
        VScanNode::PushDownType& pdt) {
    if (!fn_checker(fn_call->fn().name.function_name)) {
        pdt = PushDownType::UNACCEPTABLE;
        return Status::OK();
    }

    const auto& children = fn_call->children();
    DCHECK(children.size() == 2);
    for (size_t i = 0; i < children.size(); i++) {
        if (VExpr::expr_without_cast(children[i])->node_type() != TExprNodeType::SLOT_REF) {
            // not a slot ref(column)
            continue;
        }
        if (!children[1 - i]->is_constant()) {
            // only handle constant value
            pdt = PushDownType::UNACCEPTABLE;
            return Status::OK();
        } else {
            std::shared_ptr<ColumnPtrWrapper> const_col_wrapper;
            RETURN_IF_ERROR(children[1 - i]->get_const_col(expr_ctx, &const_col_wrapper));
            if (const ColumnConst* const_column =
                        check_and_get_column<ColumnConst>(const_col_wrapper->column_ptr)) {
                *slot_ref_child = i;
                *constant_val = const_column->get_data_at(0);
            } else {
                pdt = PushDownType::UNACCEPTABLE;
                return Status::OK();
            }
        }
    }
    pdt = PushDownType::ACCEPTABLE;
    return Status::OK();
}

VScanNode::PushDownType VScanNode::_should_push_down_in_predicate(VInPredicate* pred,
                                                                  VExprContext* expr_ctx,
                                                                  bool is_not_in) {
    if (pred->is_not_in() != is_not_in) {
        return PushDownType::UNACCEPTABLE;
    }
    return PushDownType::ACCEPTABLE;
}

<<<<<<< HEAD
Status VScanNode::_prepare_scanners() {
=======
Status VScanNode::_prepare_scanners(const int query_parallel_instance_num) {
>>>>>>> 7bda49b5
    std::list<VScannerSPtr> scanners;
    RETURN_IF_ERROR(_init_scanners(&scanners));
    if (scanners.empty()) {
        _eos = true;
    } else {
        COUNTER_SET(_num_scanners, static_cast<int64_t>(scanners.size()));
<<<<<<< HEAD
        RETURN_IF_ERROR(_start_scanners(scanners));
=======
        RETURN_IF_ERROR(_start_scanners(scanners, query_parallel_instance_num));
>>>>>>> 7bda49b5
    }
    return Status::OK();
}
} // namespace doris::vectorized<|MERGE_RESOLUTION|>--- conflicted
+++ resolved
@@ -135,7 +135,6 @@
             _should_create_scanner = true;
             _context_queue_id = 0;
         }
-<<<<<<< HEAD
     }
 
     // 1: running at not pipeline mode will init profile.
@@ -148,23 +147,8 @@
     // if you want to add some profile in scan node, even it have not new VScanner object
     // could add here, not in the _init_profile() function
     _get_next_timer = ADD_TIMER(_runtime_profile, "GetNextTime");
-    _acquire_runtime_filter_timer = ADD_TIMER(_runtime_profile, "AcuireRuntimeFilterTime");
-=======
-    }
-
-    // 1: running at not pipeline mode will init profile.
-    // 2: the scan node should create scanner at pipeline mode will init profile.
-    // during pipeline mode with more instances, olap scan node maybe not new VScanner object,
-    // so the profile of VScanner and SegmentIterator infos are always empty, could not init those.
-    if (!_is_pipeline_scan || _should_create_scanner) {
-        RETURN_IF_ERROR(_init_profile());
-    }
-    // if you want to add some profile in scan node, even it have not new VScanner object
-    // could add here, not in the _init_profile() function
-    _get_next_timer = ADD_TIMER(_runtime_profile, "GetNextTime");
 
     _prepare_rf_timer(_runtime_profile.get());
->>>>>>> 7bda49b5
 
     _open_timer = ADD_TIMER(_runtime_profile, "OpenTime");
     _alloc_resource_timer = ADD_TIMER(_runtime_profile, "AllocateResourceTime");
@@ -194,19 +178,11 @@
 
     if (_is_pipeline_scan) {
         if (_should_create_scanner) {
-<<<<<<< HEAD
-            auto status = !_eos ? _prepare_scanners() : Status::OK();
-            if (_scanner_ctx) {
-                DCHECK(!_eos && _num_scanners->value() > 0);
-                _scanner_ctx->set_max_queue_size(
-                        _shared_scan_opt ? std::max(state->query_parallel_instance_num(), 1) : 1);
-=======
             auto status =
                     !_eos ? _prepare_scanners(state->query_parallel_instance_num()) : Status::OK();
             if (_scanner_ctx) {
                 DCHECK(!_eos && _num_scanners->value() > 0);
                 RETURN_IF_ERROR(_scanner_ctx->init());
->>>>>>> 7bda49b5
                 RETURN_IF_ERROR(
                         _state->exec_env()->scanner_scheduler()->submit(_scanner_ctx.get()));
             }
@@ -224,15 +200,10 @@
             return Status::WaitForScannerContext("Need wait for scanner context create");
         }
     } else {
-<<<<<<< HEAD
-        RETURN_IF_ERROR(!_eos ? _prepare_scanners() : Status::OK());
-        if (_scanner_ctx) {
-=======
         RETURN_IF_ERROR(!_eos ? _prepare_scanners(state->query_parallel_instance_num())
                               : Status::OK());
         if (_scanner_ctx) {
             RETURN_IF_ERROR(_scanner_ctx->init());
->>>>>>> 7bda49b5
             RETURN_IF_ERROR(_state->exec_env()->scanner_scheduler()->submit(_scanner_ctx.get()));
         }
     }
@@ -249,10 +220,7 @@
     // we built some temporary columns into block, these columns only used in scan node level,
     // remove them when query leave scan node to avoid other nodes use block->columns() to make a wrong decision
     Defer drop_block_temp_column {[&]() {
-<<<<<<< HEAD
-=======
         std::unique_lock l(_block_lock);
->>>>>>> 7bda49b5
         auto all_column_names = block->get_names();
         for (auto& name : all_column_names) {
             if (name.rfind(BeConsts::BLOCK_TEMP_COLUMN_PREFIX, 0) == 0) {
@@ -308,29 +276,18 @@
     _scanner_profile.reset(new RuntimeProfile("VScanner"));
     runtime_profile()->add_child(_scanner_profile.get(), true, nullptr);
 
-<<<<<<< HEAD
-    auto* memory_usage = _scanner_profile->create_child("PeakMemoryUsage", true, true);
-    _runtime_profile->add_child(memory_usage, false, nullptr);
-    _queued_blocks_memory_usage =
-            memory_usage->AddHighWaterMarkCounter("QueuedBlocks", TUnit::BYTES);
-    _free_blocks_memory_usage = memory_usage->AddHighWaterMarkCounter("FreeBlocks", TUnit::BYTES);
-=======
     _memory_usage_counter = ADD_LABEL_COUNTER(_scanner_profile, "MemoryUsage");
     _queued_blocks_memory_usage =
             _scanner_profile->AddHighWaterMarkCounter("QueuedBlocks", TUnit::BYTES, "MemoryUsage");
     _free_blocks_memory_usage =
             _scanner_profile->AddHighWaterMarkCounter("FreeBlocks", TUnit::BYTES, "MemoryUsage");
->>>>>>> 7bda49b5
     _newly_create_free_blocks_num =
             ADD_COUNTER(_scanner_profile, "NewlyCreateFreeBlocksNum", TUnit::UNIT);
     // time of transfer thread to wait for block from scan thread
     _scanner_wait_batch_timer = ADD_TIMER(_scanner_profile, "ScannerBatchWaitTime");
     _scanner_sched_counter = ADD_COUNTER(_scanner_profile, "ScannerSchedCount", TUnit::UNIT);
     _scanner_ctx_sched_counter = ADD_COUNTER(_scanner_profile, "ScannerCtxSchedCount", TUnit::UNIT);
-<<<<<<< HEAD
-=======
     _scanner_ctx_sched_time = ADD_TIMER(_scanner_profile, "ScannerCtxSchedTime");
->>>>>>> 7bda49b5
 
     _scan_timer = ADD_TIMER(_scanner_profile, "ScannerGetBlockTime");
     _scan_cpu_timer = ADD_TIMER(_scanner_profile, "ScannerCpuTime");
@@ -346,13 +303,6 @@
     return Status::OK();
 }
 
-<<<<<<< HEAD
-Status VScanNode::_start_scanners(const std::list<VScannerSPtr>& scanners) {
-    if (_is_pipeline_scan) {
-        _scanner_ctx = pipeline::PipScannerContext::create_shared(
-                _state, this, _input_tuple_desc, _output_tuple_desc, scanners, limit(),
-                _state->scan_queue_mem_limit(), _col_distribute_ids);
-=======
 Status VScanNode::_start_scanners(const std::list<VScannerSPtr>& scanners,
                                   const int query_parallel_instance_num) {
     if (_is_pipeline_scan) {
@@ -360,107 +310,11 @@
         _scanner_ctx = pipeline::PipScannerContext::create_shared(
                 _state, this, _input_tuple_desc, _output_tuple_desc, scanners, limit(),
                 _state->scan_queue_mem_limit(), _col_distribute_ids, max_queue_size);
->>>>>>> 7bda49b5
     } else {
         _scanner_ctx =
                 ScannerContext::create_shared(_state, this, _input_tuple_desc, _output_tuple_desc,
                                               scanners, limit(), _state->scan_queue_mem_limit());
-<<<<<<< HEAD
-    }
-    RETURN_IF_ERROR(_scanner_ctx->init());
-    return Status::OK();
-}
-
-Status VScanNode::_register_runtime_filter() {
-    int filter_size = _runtime_filter_descs.size();
-    _runtime_filter_ctxs.reserve(filter_size);
-    _runtime_filter_ready_flag.reserve(filter_size);
-    for (int i = 0; i < filter_size; ++i) {
-        IRuntimeFilter* runtime_filter = nullptr;
-        const auto& filter_desc = _runtime_filter_descs[i];
-        if (filter_desc.__isset.opt_remote_rf && filter_desc.opt_remote_rf) {
-            DCHECK(filter_desc.type == TRuntimeFilterType::BLOOM && filter_desc.has_remote_targets);
-            // Optimize merging phase iff:
-            // 1. All BE and FE has been upgraded (e.g. opt_remote_rf)
-            // 2. This filter is bloom filter (only bloom filter should be used for merging)
-            RETURN_IF_ERROR(_state->get_query_ctx()->runtime_filter_mgr()->register_filter(
-                    RuntimeFilterRole::CONSUMER, filter_desc, _state->query_options(), id(),
-                    false));
-            RETURN_IF_ERROR(_state->get_query_ctx()->runtime_filter_mgr()->get_consume_filter(
-                    filter_desc.filter_id, &runtime_filter));
-        } else {
-            RETURN_IF_ERROR(_state->runtime_filter_mgr()->register_filter(
-                    RuntimeFilterRole::CONSUMER, filter_desc, _state->query_options(), id(),
-                    false));
-            RETURN_IF_ERROR(_state->runtime_filter_mgr()->get_consume_filter(filter_desc.filter_id,
-                                                                             &runtime_filter));
-        }
-        _runtime_filter_ctxs.emplace_back(runtime_filter);
-        _runtime_filter_ready_flag.emplace_back(false);
-=======
->>>>>>> 7bda49b5
-    }
-    return Status::OK();
-}
-
-<<<<<<< HEAD
-bool VScanNode::runtime_filters_are_ready_or_timeout() {
-    if (!_blocked_by_rf) {
-        return true;
-    }
-    for (size_t i = 0; i < _runtime_filter_descs.size(); ++i) {
-        IRuntimeFilter* runtime_filter = _runtime_filter_ctxs[i].runtime_filter;
-        if (!runtime_filter->is_ready_or_timeout()) {
-            return false;
-        }
-    }
-    _blocked_by_rf = false;
-    return true;
-}
-
-Status VScanNode::_acquire_runtime_filter(bool wait) {
-    SCOPED_TIMER(_acquire_runtime_filter_timer);
-    VExprSPtrs vexprs;
-    for (size_t i = 0; i < _runtime_filter_descs.size(); ++i) {
-        IRuntimeFilter* runtime_filter = _runtime_filter_ctxs[i].runtime_filter;
-        bool ready = runtime_filter->is_ready();
-        if (!ready && wait) {
-            ready = runtime_filter->await();
-        }
-        if (ready && !_runtime_filter_ctxs[i].apply_mark) {
-            RETURN_IF_ERROR(runtime_filter->get_push_expr_ctxs(&vexprs));
-            _runtime_filter_ctxs[i].apply_mark = true;
-        } else if ((wait || !runtime_filter->is_ready_or_timeout()) &&
-                   runtime_filter->current_state() == RuntimeFilterState::NOT_READY &&
-                   !_runtime_filter_ctxs[i].apply_mark) {
-            _blocked_by_rf = true;
-        } else if (!_runtime_filter_ctxs[i].apply_mark) {
-            DCHECK(runtime_filter->current_state() != RuntimeFilterState::NOT_READY);
-            _is_all_rf_applied = false;
-        }
-    }
-
-    RETURN_IF_ERROR(_append_rf_into_conjuncts(vexprs));
-    if (_blocked_by_rf) {
-        return Status::WaitForRf("Runtime filters are neither not ready nor timeout");
-    }
-
-    return Status::OK();
-}
-
-Status VScanNode::_append_rf_into_conjuncts(const VExprSPtrs& vexprs) {
-    if (vexprs.empty()) {
-        return Status::OK();
-    }
-
-    for (auto& expr : vexprs) {
-        VExprContextSPtr conjunct = VExprContext::create_shared(expr);
-        RETURN_IF_ERROR(conjunct->prepare(_state, _row_descriptor));
-        RETURN_IF_ERROR(conjunct->open(_state));
-        _rf_vexpr_set.insert(expr);
-        _conjuncts.emplace_back(conjunct);
-    }
-
+    }
     return Status::OK();
 }
 
@@ -482,47 +336,6 @@
         }
     }
 
-    for (auto& ctx : _runtime_filter_ctxs) {
-        IRuntimeFilter* runtime_filter = ctx.runtime_filter;
-        runtime_filter->consumer_close();
-    }
-
-    for (auto& ctx : _stale_expr_ctxs) {
-        ctx->close(state);
-    }
-
-    for (auto& ctx : _common_expr_ctxs_push_down) {
-        ctx->close(state);
-    }
-
-    ExecNode::release_resource(state);
-}
-
-Status VScanNode::try_close() {
-    if (_scanner_ctx.get()) {
-        // mark this scanner ctx as should_stop to make sure scanners will not be scheduled anymore
-        // TODO: there is a lock in `set_should_stop` may cause some slight impact
-        _scanner_ctx->set_should_stop();
-    }
-=======
-Status VScanNode::close(RuntimeState* state) {
-    if (is_closed()) {
-        return Status::OK();
-    }
-    RETURN_IF_ERROR(ExecNode::close(state));
-    return Status::OK();
-}
-
-void VScanNode::release_resource(RuntimeState* state) {
-    if (_scanner_ctx.get()) {
-        if (!state->enable_pipeline_exec() || _should_create_scanner) {
-            // stop and wait the scanner scheduler to be done
-            // _scanner_ctx may not be created for some short circuit case.
-            _scanner_ctx->set_should_stop();
-            _scanner_ctx->clear_and_join(this, state);
-        }
-    }
-
     ExecNode::release_resource(state);
 }
 
@@ -532,7 +345,6 @@
         // TODO: there is a lock in `set_should_stop` may cause some slight impact
         _scanner_ctx->set_should_stop();
     }
->>>>>>> 7bda49b5
     return Status::OK();
 }
 
@@ -738,28 +550,16 @@
                 return Status::OK();
             } else {
                 if (left_child == nullptr) {
-<<<<<<< HEAD
-                    conjunct_expr_root->children()[0]->close(_state, context,
-                                                             context->get_function_state_scope());
-                }
-                if (right_child == nullptr) {
-                    conjunct_expr_root->children()[1]->close(_state, context,
-=======
                     conjunct_expr_root->children()[0]->close(context,
                                                              context->get_function_state_scope());
                 }
                 if (right_child == nullptr) {
                     conjunct_expr_root->children()[1]->close(context,
->>>>>>> 7bda49b5
                                                              context->get_function_state_scope());
                 }
                 // here only close the and expr self, do not close the child
                 conjunct_expr_root->set_children({});
-<<<<<<< HEAD
-                conjunct_expr_root->close(_state, context, context->get_function_state_scope());
-=======
                 conjunct_expr_root->close(context, context->get_function_state_scope());
->>>>>>> 7bda49b5
             }
 
             // here do not close VExpr* now
@@ -1402,47 +1202,6 @@
     return Status::OK();
 }
 
-<<<<<<< HEAD
-Status VScanNode::try_append_late_arrival_runtime_filter(int* arrived_rf_num) {
-    if (_is_all_rf_applied) {
-        *arrived_rf_num = _runtime_filter_descs.size();
-        return Status::OK();
-    }
-
-    // This method will be called in scanner thread.
-    // So need to add lock
-    std::unique_lock l(_rf_locks);
-    if (_is_all_rf_applied) {
-        *arrived_rf_num = _runtime_filter_descs.size();
-        return Status::OK();
-    }
-
-    // 1. Check if are runtime filter ready but not applied.
-    VExprSPtrs exprs;
-    int current_arrived_rf_num = 0;
-    for (size_t i = 0; i < _runtime_filter_descs.size(); ++i) {
-        if (_runtime_filter_ctxs[i].apply_mark) {
-            ++current_arrived_rf_num;
-            continue;
-        } else if (_runtime_filter_ctxs[i].runtime_filter->is_ready()) {
-            RETURN_IF_ERROR(_runtime_filter_ctxs[i].runtime_filter->get_prepared_exprs(
-                    &exprs, _row_descriptor, _state));
-            ++current_arrived_rf_num;
-            _runtime_filter_ctxs[i].apply_mark = true;
-        }
-    }
-    // 2. Append unapplied runtime filters to vconjunct_ctx_ptr
-    if (!exprs.empty()) {
-        RETURN_IF_ERROR(_append_rf_into_conjuncts(exprs));
-    }
-    if (current_arrived_rf_num == _runtime_filter_descs.size()) {
-        _is_all_rf_applied = true;
-    }
-
-    *arrived_rf_num = current_arrived_rf_num;
-    return Status::OK();
-}
-
 Status VScanNode::clone_conjunct_ctxs(VExprContextSPtrs& conjuncts) {
     if (!_conjuncts.empty()) {
         std::unique_lock l(_rf_locks);
@@ -1454,19 +1213,6 @@
     return Status::OK();
 }
 
-=======
-Status VScanNode::clone_conjunct_ctxs(VExprContextSPtrs& conjuncts) {
-    if (!_conjuncts.empty()) {
-        std::unique_lock l(_rf_locks);
-        conjuncts.resize(_conjuncts.size());
-        for (size_t i = 0; i != _conjuncts.size(); ++i) {
-            RETURN_IF_ERROR(_conjuncts[i]->clone(_state, conjuncts[i]));
-        }
-    }
-    return Status::OK();
-}
-
->>>>>>> 7bda49b5
 Status VScanNode::_should_push_down_binary_predicate(
         VectorizedFnCall* fn_call, VExprContext* expr_ctx, StringRef* constant_val,
         int* slot_ref_child, const std::function<bool(const std::string&)>& fn_checker,
@@ -1513,22 +1259,14 @@
     return PushDownType::ACCEPTABLE;
 }
 
-<<<<<<< HEAD
-Status VScanNode::_prepare_scanners() {
-=======
 Status VScanNode::_prepare_scanners(const int query_parallel_instance_num) {
->>>>>>> 7bda49b5
     std::list<VScannerSPtr> scanners;
     RETURN_IF_ERROR(_init_scanners(&scanners));
     if (scanners.empty()) {
         _eos = true;
     } else {
         COUNTER_SET(_num_scanners, static_cast<int64_t>(scanners.size()));
-<<<<<<< HEAD
-        RETURN_IF_ERROR(_start_scanners(scanners));
-=======
         RETURN_IF_ERROR(_start_scanners(scanners, query_parallel_instance_num));
->>>>>>> 7bda49b5
     }
     return Status::OK();
 }
