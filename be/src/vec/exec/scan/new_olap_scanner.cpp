// Licensed to the Apache Software Foundation (ASF) under one
// or more contributor license agreements.  See the NOTICE file
// distributed with this work for additional information
// regarding copyright ownership.  The ASF licenses this file
// to you under the Apache License, Version 2.0 (the
// "License"); you may not use this file except in compliance
// with the License.  You may obtain a copy of the License at
//
//   http://www.apache.org/licenses/LICENSE-2.0
//
// Unless required by applicable law or agreed to in writing,
// software distributed under the License is distributed on an
// "AS IS" BASIS, WITHOUT WARRANTIES OR CONDITIONS OF ANY
// KIND, either express or implied.  See the License for the
// specific language governing permissions and limitations
// under the License.

#include "vec/exec/scan/new_olap_scanner.h"

#include "olap/storage_engine.h"
#include "vec/exec/scan/new_olap_scan_node.h"
#include "vec/olap/block_reader.h"
#include "cloud/utils.h"

namespace doris::vectorized {

NewOlapScanner::NewOlapScanner(RuntimeState* state, NewOlapScanNode* parent, int64_t limit,
                               bool aggregation, bool need_agg_finalize,
                               const TPaloScanRange& scan_range, MemTracker* tracker)
        : VScanner(state, static_cast<VScanNode*>(parent), limit, tracker),
          _aggregation(aggregation),
          _need_agg_finalize(need_agg_finalize),
          _version(-1) {
    _tablet_schema = std::make_shared<TabletSchema>();
}

Status NewOlapScanner::prepare(
        const TPaloScanRange& scan_range, const std::vector<OlapScanRange*>& key_ranges,
        VExprContext** vconjunct_ctx_ptr, const std::vector<TCondition>& filters,
        const std::vector<std::pair<string, std::shared_ptr<BloomFilterFuncBase>>>& bloom_filters,
        const std::vector<FunctionFilter>& function_filters) {
    SCOPED_CONSUME_MEM_TRACKER(_mem_tracker);

    if (vconjunct_ctx_ptr != nullptr) {
        // Copy vconjunct_ctx_ptr from scan node to this scanner's _vconjunct_ctx.
        RETURN_IF_ERROR((*vconjunct_ctx_ptr)->clone(_state, &_vconjunct_ctx));
    }

    // set limit to reduce end of rowset and segment mem use
    _tablet_reader = std::make_unique<BlockReader>();
    _tablet_reader->set_batch_size(
            _parent->limit() == -1
                    ? _state->batch_size()
                    : std::min(static_cast<int64_t>(_state->batch_size()), _parent->limit()));

    // Get olap table
    TTabletId tablet_id = scan_range.tablet_id;
    _version = strtoul(scan_range.version.c_str(), nullptr, 10);
    {
#ifdef CLOUD_MODE
        {
            NewOlapScanNode* olap_parent = (NewOlapScanNode*)_parent;
            SCOPED_TIMER(olap_parent->_cloud_get_rowset_version_timer);
            RETURN_IF_ERROR(cloud::tablet_mgr()->get_tablet(tablet_id, &_tablet));
            RETURN_IF_ERROR(_tablet->cloud_sync_rowsets(_version));
        }
        RETURN_IF_ERROR(_tablet->cloud_capture_rs_readers({0, _version},
                                                          &_tablet_reader_params.rs_readers));
#else
        std::string err;
        _tablet = StorageEngine::instance()->tablet_manager()->get_tablet(tablet_id, true, &err);
        if (_tablet.get() == nullptr) {
            std::stringstream ss;
            ss << "failed to get tablet. tablet_id=" << tablet_id << ", reason=" << err;
            LOG(WARNING) << ss.str();
            return Status::InternalError(ss.str());
        }
<<<<<<< HEAD
=======

>>>>>>> 647c231a
        {
            std::shared_lock rdlock(_tablet->get_header_lock());
            const RowsetSharedPtr rowset = _tablet->rowset_with_max_version();
            if (rowset == nullptr) {
                std::stringstream ss;
                ss << "fail to get latest version of tablet: " << tablet_id;
                LOG(WARNING) << ss.str();
                return Status::InternalError(ss.str());
            }

            // acquire tablet rowset readers at the beginning of the scan node
            // to prevent this case: when there are lots of olap scanners to run for example 10000
            // the rowsets maybe compacted when the last olap scanner starts
            Version rd_version(0, _version);
            Status acquire_reader_st =
                    _tablet->capture_rs_readers(rd_version, &_tablet_reader_params.rs_readers);
            if (!acquire_reader_st.ok()) {
                LOG(WARNING) << "fail to init reader.res=" << acquire_reader_st;
                std::stringstream ss;
                ss << "failed to initialize storage reader. tablet=" << _tablet->full_name()
                   << ", res=" << acquire_reader_st
                   << ", backend=" << BackendOptions::get_localhost();
                return Status::InternalError(ss.str());
            }
        }
#endif
        _tablet_schema->copy_from(*_tablet->tablet_schema());
        TOlapScanNode& olap_scan_node = ((NewOlapScanNode*)_parent)->_olap_scan_node;
        if (olap_scan_node.__isset.columns_desc && !olap_scan_node.columns_desc.empty() &&
            olap_scan_node.columns_desc[0].col_unique_id >= 0) {
            // Originally scanner get TabletSchema from tablet object in BE.
            // To support lightweight schema change for adding / dropping columns,
            // tabletschema is bounded to rowset and tablet's schema maybe outdated,
            //  so we have to use schema from a query plan witch FE puts it in query plans.
            _tablet_schema->clear_columns();
            for (const auto& column_desc : olap_scan_node.columns_desc) {
                _tablet_schema->append_column(TabletColumn(column_desc));
            }
<<<<<<< HEAD
=======
        }

        {
            std::set<int32_t> exclude_read_column;
            if (_output_tuple_desc->slots().back()->col_name() == BeConsts::ROWID_COL) {
                // inject ROWID_COL
                TabletColumn rowid_column; 
                rowid_column.set_is_nullable(false);
                rowid_column.set_name(BeConsts::ROWID_COL);
                // avoid column reader init error
                rowid_column.set_has_default_value(true);
                // fake unique id
                rowid_column.set_unique_id(INT32_MAX);
                rowid_column.set_type(FieldType::OLAP_FIELD_TYPE_STRING);
                _tablet_schema->append_column(rowid_column);
            }
>>>>>>> 647c231a
        }
    }
    // Initialize tablet_reader_params
    return _init_tablet_reader_params(key_ranges, filters, bloom_filters, function_filters);
}

Status NewOlapScanner::open(RuntimeState* state) {
    RETURN_IF_ERROR(VScanner::open(state));
    SCOPED_CONSUME_MEM_TRACKER(_mem_tracker);

    auto res = _tablet_reader->init(_tablet_reader_params);
    if (!res.ok()) {
        std::stringstream ss;
        ss << "failed to initialize storage reader. tablet="
           << _tablet_reader_params.tablet->full_name() << ", res=" << res
           << ", backend=" << BackendOptions::get_localhost();
        return Status::InternalError(ss.str());
    }
    return Status::OK();
}

void NewOlapScanner::set_compound_filters(
        const std::vector<std::vector<TCondition>>& compound_filters) {
    _compound_filters = compound_filters;
}

// it will be called under tablet read lock because capture rs readers need
Status NewOlapScanner::_init_tablet_reader_params(
        const std::vector<OlapScanRange*>& key_ranges, const std::vector<TCondition>& filters,
        const std::vector<std::pair<string, std::shared_ptr<BloomFilterFuncBase>>>& bloom_filters,
        const std::vector<FunctionFilter>& function_filters) {
    // if the table with rowset [0-x] or [0-1] [2-y], and [0-1] is empty
    bool single_version =
            (_tablet_reader_params.rs_readers.size() == 1 &&
             _tablet_reader_params.rs_readers[0]->rowset()->start_version() == 0 &&
             !_tablet_reader_params.rs_readers[0]
                      ->rowset()
                      ->rowset_meta()
                      ->is_segments_overlapping()) ||
            (_tablet_reader_params.rs_readers.size() == 2 &&
             _tablet_reader_params.rs_readers[0]->rowset()->rowset_meta()->num_rows() == 0 &&
             _tablet_reader_params.rs_readers[1]->rowset()->start_version() == 2 &&
             !_tablet_reader_params.rs_readers[1]
                      ->rowset()
                      ->rowset_meta()
                      ->is_segments_overlapping());
    auto real_parent = reinterpret_cast<NewOlapScanNode*>(_parent);
    if (_state->skip_storage_engine_merge()) {
        _tablet_reader_params.direct_mode = true;
        _aggregation = true;
    } else {
        _tablet_reader_params.direct_mode =
                _aggregation || single_version ||
                real_parent->_olap_scan_node.__isset.push_down_agg_type_opt;
    }

    RETURN_IF_ERROR(_init_return_columns(!_tablet_reader_params.direct_mode));

    _tablet_reader_params.tablet = _tablet;
    _tablet_reader_params.tablet_schema = _tablet_schema;
    _tablet_reader_params.reader_type = READER_QUERY;
    _tablet_reader_params.aggregation = _aggregation;
    if (real_parent->_olap_scan_node.__isset.push_down_agg_type_opt)
        _tablet_reader_params.push_down_agg_type_opt =
                real_parent->_olap_scan_node.push_down_agg_type_opt;
    _tablet_reader_params.version = Version(0, _version);
    _tablet_reader_params.remaining_vconjunct_root = (_vconjunct_ctx == nullptr) ? nullptr : _vconjunct_ctx->root();
    _tablet_reader_params.output_columns = ((NewOlapScanNode*)_parent)->_no_condition_column_ids;

    // Condition
    for (auto& filter : filters) {
        if (is_match_condition(filter.condition_op) &&
            !_tablet_schema->is_inverted_index(_tablet_schema->field_index(filter.column_name))) {
            return Status::NotSupported("Match query must with inverted index, column `" +
                                        filter.column_name + "` is not inverted index column");
        }
        _tablet_reader_params.conditions.push_back(filter);
    }

    for (auto& filters : _compound_filters) {
        for (auto& filter : filters) {
            if (is_match_condition(filter.condition_op) &&
                !_tablet_schema->is_inverted_index(_tablet_schema->field_index(filter.column_name))) {
                return Status::NotSupported("Match query must with inverted index, column `" +
                                            filter.column_name + "` is not inverted index column");
            }
        }
    }
    std::copy(_compound_filters.cbegin(), _compound_filters.cend(),
            std::inserter(_tablet_reader_params.compound_conditions,
                        _tablet_reader_params.compound_conditions.begin()));

    std::copy(bloom_filters.cbegin(), bloom_filters.cend(),
              std::inserter(_tablet_reader_params.bloom_filters,
                            _tablet_reader_params.bloom_filters.begin()));

    std::copy(function_filters.cbegin(), function_filters.cend(),
              std::inserter(_tablet_reader_params.function_filters,
                            _tablet_reader_params.function_filters.begin()));
    if (!_state->skip_delete_predicate()) {
        auto& delete_preds = _tablet->delete_predicates();
        std::copy(delete_preds.cbegin(), delete_preds.cend(),
                  std::inserter(_tablet_reader_params.delete_predicates,
                                _tablet_reader_params.delete_predicates.begin()));
    }

    // Merge the columns in delete predicate that not in latest schema in to current tablet schema
    for (auto& del_pred_pb : _tablet_reader_params.delete_predicates) {
        _tablet_schema->merge_dropped_columns(_tablet->tablet_schema(del_pred_pb->version()));
    }

    // Range
    for (auto key_range : key_ranges) {
        if (key_range->begin_scan_range.size() == 1 &&
            key_range->begin_scan_range.get_value(0) == NEGATIVE_INFINITY) {
            continue;
        }

        _tablet_reader_params.start_key_include = key_range->begin_include;
        _tablet_reader_params.end_key_include = key_range->end_include;

        _tablet_reader_params.start_key.push_back(key_range->begin_scan_range);
        _tablet_reader_params.end_key.push_back(key_range->end_scan_range);
    }

    _tablet_reader_params.profile = _parent->runtime_profile();
    _tablet_reader_params.runtime_state = _state;

    _tablet_reader_params.origin_return_columns = &_return_columns;
    _tablet_reader_params.tablet_columns_convert_to_null_set = &_tablet_columns_convert_to_null_set;

    if (_tablet_reader_params.direct_mode) {
        _tablet_reader_params.return_columns = _return_columns;
    } else {
        // we need to fetch all key columns to do the right aggregation on storage engine side.
        for (size_t i = 0; i < _tablet_schema->num_key_columns(); ++i) {
            _tablet_reader_params.return_columns.push_back(i);
        }
        for (auto index : _return_columns) {
            if (_tablet_schema->column(index).is_key()) {
                continue;
            } else {
                _tablet_reader_params.return_columns.push_back(index);
            }
        }
    }

    // If a agg node is this scan node direct parent
    // we will not call agg object finalize method in scan node,
    // to avoid the unnecessary SerDe and improve query performance
    _tablet_reader_params.need_agg_finalize = _need_agg_finalize;

    if (!config::disable_storage_page_cache) {
        _tablet_reader_params.use_page_cache = true;
    }

    if (_tablet->enable_unique_key_merge_on_write()) {
        _tablet_reader_params.delete_bitmap = &_tablet->tablet_meta()->delete_bitmap();
    }

    if (!_state->skip_storage_engine_merge()) {
        TOlapScanNode& olap_scan_node = ((NewOlapScanNode*)_parent)->_olap_scan_node;
        bool use_topn_opt = ((NewOlapScanNode*)_parent)->_olap_scan_node.use_topn_opt;
        if (use_topn_opt && olap_scan_node.__isset.sort_info &&
            olap_scan_node.sort_info.is_asc_order.size() > 0) {
            _limit = _parent->_limit_per_scanner;
            _tablet_reader_params.read_orderby_key = true;
            if (!olap_scan_node.sort_info.is_asc_order[0]) {
                _tablet_reader_params.read_orderby_key_reverse = true;
            }
            _tablet_reader_params.read_orderby_key_num_prefix_columns =
                    olap_scan_node.sort_info.is_asc_order.size();
            // _tablet_reader_params.read_orderby_key_limit = _limit;
            _tablet_reader_params.filter_block_vconjunct_ctx_ptr = &_vconjunct_ctx;
        }

        _tablet_reader_params.use_topn_opt = use_topn_opt;
    }

    return Status::OK();
}

Status NewOlapScanner::_init_return_columns(bool need_seq_col) {
    NewOlapScanNode* olap_parent = (NewOlapScanNode*)_parent;
    for (auto slot : _output_tuple_desc->slots()) {
        if (!slot->is_materialized()) {
            continue;
        }
        if (olap_parent->is_pruned_column(slot->col_unique_id())) {
            continue;
        }
        int32_t index = slot->col_unique_id() >= 0
                                ? _tablet_schema->field_index(slot->col_unique_id())
                                : _tablet_schema->field_index(slot->col_name());

        if (index < 0) {
            std::stringstream ss;
            ss << "field name is invalid. field=" << slot->col_name();
            LOG(WARNING) << ss.str();
            return Status::InternalError(ss.str());
        }
        _return_columns.push_back(index);
        if (slot->is_nullable() && !_tablet_schema->column(index).is_nullable()) {
            _tablet_columns_convert_to_null_set.emplace(index);
        }
    }

    // expand the sequence column
    if (_tablet_schema->has_sequence_col() && need_seq_col) {
        bool has_replace_col = false;
        for (auto col : _return_columns) {
            if (_tablet_schema->column(col).aggregation() ==
                FieldAggregationMethod::OLAP_FIELD_AGGREGATION_REPLACE) {
                has_replace_col = true;
                break;
            }
        }
        if (auto sequence_col_idx = _tablet_schema->sequence_col_idx();
            has_replace_col && std::find(_return_columns.begin(), _return_columns.end(),
                                         sequence_col_idx) == _return_columns.end()) {
            _return_columns.push_back(sequence_col_idx);
        }
    }

    if (_return_columns.empty()) {
        return Status::InternalError("failed to build storage scanner, no materialized slot!");
    }
    return Status::OK();
}

Status NewOlapScanner::_get_block_impl(RuntimeState* state, Block* block, bool* eof) {
    // Read one block from block reader
    // ATTN: Here we need to let the _get_block_impl method guarantee the semantics of the interface,
    // that is, eof can be set to true only when the returned block is empty.
    RETURN_IF_ERROR(_tablet_reader->next_block_with_aggregation(block, nullptr, nullptr, eof));
    if (block->rows() > 0) {
        *eof = false;
    }
    _update_realtime_counters();
    return Status::OK();
}

Status NewOlapScanner::close(RuntimeState* state) {
    if (_is_closed) {
        return Status::OK();
    }

    // olap scan node will call scanner.close() when finished
    // will release resources here
    // if not clear rowset readers in read_params here
    // readers will be release when runtime state deconstructed but
    // deconstructor in reader references runtime state
    // so that it will core
    _tablet_reader_params.rs_readers.clear();
    _tablet_reader.reset();

    RETURN_IF_ERROR(VScanner::close(state));
    return Status::OK();
}

void NewOlapScanner::_update_realtime_counters() {
    NewOlapScanNode* olap_parent = (NewOlapScanNode*)_parent;
    auto& stats = _tablet_reader->stats();
    COUNTER_UPDATE(olap_parent->_read_compressed_counter, stats.compressed_bytes_read);
    _compressed_bytes_read += stats.compressed_bytes_read;
    _tablet_reader->mutable_stats()->compressed_bytes_read = 0;

    COUNTER_UPDATE(olap_parent->_raw_rows_counter, stats.raw_rows_read);
    // if raw_rows_read is reset, scanNode will scan all table rows which may cause BE crash
    _raw_rows_read += stats.raw_rows_read;
    _tablet_reader->mutable_stats()->raw_rows_read = 0;
}

void NewOlapScanner::_update_counters_before_close() {
    if (!_state->enable_profile()) return;

    if (_has_updated_counter) {
        return;
    }
    _has_updated_counter = true;

    VScanner::_update_counters_before_close();

    // Update counters for NewOlapScanner
    NewOlapScanNode* olap_parent = (NewOlapScanNode*)_parent;

    // Update counters from tablet reader's stats
    auto& stats = _tablet_reader->stats();
    COUNTER_UPDATE(olap_parent->_io_timer, stats.io_ns);
    COUNTER_UPDATE(olap_parent->_read_compressed_counter, stats.compressed_bytes_read);
    _compressed_bytes_read += stats.compressed_bytes_read;
    COUNTER_UPDATE(olap_parent->_decompressor_timer, stats.decompress_ns);
    COUNTER_UPDATE(olap_parent->_read_uncompressed_counter, stats.uncompressed_bytes_read);

    COUNTER_UPDATE(olap_parent->_block_load_timer, stats.block_load_ns);
    COUNTER_UPDATE(olap_parent->_block_load_counter, stats.blocks_load);
    COUNTER_UPDATE(olap_parent->_block_fetch_timer, stats.block_fetch_ns);
    COUNTER_UPDATE(olap_parent->_block_convert_timer, stats.block_convert_ns);

    COUNTER_UPDATE(olap_parent->_raw_rows_counter, stats.raw_rows_read);
    // if raw_rows_read is reset, scanNode will scan all table rows which may cause BE crash
    _raw_rows_read += _tablet_reader->mutable_stats()->raw_rows_read;
    COUNTER_UPDATE(olap_parent->_vec_cond_timer, stats.vec_cond_ns);
    COUNTER_UPDATE(olap_parent->_short_cond_timer, stats.short_cond_ns);
    COUNTER_UPDATE(olap_parent->_block_init_timer, stats.block_init_ns);
    COUNTER_UPDATE(olap_parent->_block_init_seek_timer, stats.block_init_seek_ns);
    COUNTER_UPDATE(olap_parent->_block_init_seek_counter, stats.block_init_seek_num);
    COUNTER_UPDATE(olap_parent->_first_read_timer, stats.first_read_ns);
    COUNTER_UPDATE(olap_parent->_first_read_seek_timer, stats.block_first_read_seek_ns);
    COUNTER_UPDATE(olap_parent->_first_read_seek_counter, stats.block_first_read_seek_num);
    COUNTER_UPDATE(olap_parent->_lazy_read_timer, stats.lazy_read_ns);
    COUNTER_UPDATE(olap_parent->_lazy_read_seek_timer, stats.block_lazy_read_seek_ns);
    COUNTER_UPDATE(olap_parent->_lazy_read_seek_counter, stats.block_lazy_read_seek_num);
    COUNTER_UPDATE(olap_parent->_output_col_timer, stats.output_col_ns);
    COUNTER_UPDATE(olap_parent->_rows_vec_cond_counter, stats.rows_vec_cond_filtered);

    COUNTER_UPDATE(olap_parent->_stats_filtered_counter, stats.rows_stats_filtered);
    COUNTER_UPDATE(olap_parent->_bf_filtered_counter, stats.rows_bf_filtered);
    COUNTER_UPDATE(olap_parent->_del_filtered_counter, stats.rows_del_filtered);
    COUNTER_UPDATE(olap_parent->_del_filtered_counter, stats.rows_del_by_bitmap);
    COUNTER_UPDATE(olap_parent->_del_filtered_counter, stats.rows_vec_del_cond_filtered);

    COUNTER_UPDATE(olap_parent->_conditions_filtered_counter, stats.rows_conditions_filtered);
    COUNTER_UPDATE(olap_parent->_key_range_filtered_counter, stats.rows_key_range_filtered);

    size_t timer_count = sizeof(stats.general_debug_ns) / sizeof(*stats.general_debug_ns);
    for (size_t i = 0; i < timer_count; ++i) {
        COUNTER_UPDATE(olap_parent->_general_debug_timer[i], stats.general_debug_ns[i]);
    }

    COUNTER_UPDATE(olap_parent->_total_pages_num_counter, stats.total_pages_num);
    COUNTER_UPDATE(olap_parent->_cached_pages_num_counter, stats.cached_pages_num);

    COUNTER_UPDATE(olap_parent->_bitmap_index_filter_counter, stats.rows_bitmap_index_filtered);
    COUNTER_UPDATE(olap_parent->_bitmap_index_filter_timer, stats.bitmap_index_filter_timer);

    COUNTER_UPDATE(olap_parent->_filtered_segment_counter, stats.filtered_segment_number);
    COUNTER_UPDATE(olap_parent->_total_segment_counter, stats.total_segment_number);

    COUNTER_UPDATE(olap_parent->_num_io_total, stats.file_cache_stats.num_io_total);
    COUNTER_UPDATE(olap_parent->_num_io_hit_cache, stats.file_cache_stats.num_io_hit_cache);
    COUNTER_UPDATE(olap_parent->_num_io_bytes_read_total,
                   stats.file_cache_stats.num_io_bytes_read_total);
    COUNTER_UPDATE(olap_parent->_num_io_bytes_read_from_file_cache,
                   stats.file_cache_stats.num_io_bytes_read_from_file_cache);
    COUNTER_UPDATE(olap_parent->_num_io_bytes_read_from_write_cache,
                   stats.file_cache_stats.num_io_bytes_read_from_write_cache);
    COUNTER_UPDATE(olap_parent->_num_io_written_in_file_cache,
                   stats.file_cache_stats.num_io_written_in_file_cache);
    COUNTER_UPDATE(olap_parent->_num_io_bytes_written_in_file_cache,
                   stats.file_cache_stats.num_io_bytes_written_in_file_cache);
    COUNTER_UPDATE(olap_parent->_num_io_bytes_skip_cache,
                   stats.file_cache_stats.num_io_bytes_skip_cache);

    // Update metrics
    DorisMetrics::instance()->query_scan_bytes->increment(_compressed_bytes_read);
    DorisMetrics::instance()->query_scan_rows->increment(_raw_rows_read);
    _tablet->query_scan_bytes->increment(_compressed_bytes_read);
    _tablet->query_scan_rows->increment(_raw_rows_read);
    _tablet->query_scan_count->increment(1);
}

} // namespace doris::vectorized<|MERGE_RESOLUTION|>--- conflicted
+++ resolved
@@ -75,10 +75,7 @@
             LOG(WARNING) << ss.str();
             return Status::InternalError(ss.str());
         }
-<<<<<<< HEAD
-=======
-
->>>>>>> 647c231a
+
         {
             std::shared_lock rdlock(_tablet->get_header_lock());
             const RowsetSharedPtr rowset = _tablet->rowset_with_max_version();
@@ -117,8 +114,6 @@
             for (const auto& column_desc : olap_scan_node.columns_desc) {
                 _tablet_schema->append_column(TabletColumn(column_desc));
             }
-<<<<<<< HEAD
-=======
         }
 
         {
@@ -135,7 +130,6 @@
                 rowid_column.set_type(FieldType::OLAP_FIELD_TYPE_STRING);
                 _tablet_schema->append_column(rowid_column);
             }
->>>>>>> 647c231a
         }
     }
     // Initialize tablet_reader_params
