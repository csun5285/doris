// Licensed to the Apache Software Foundation (ASF) under one
// or more contributor license agreements.  See the NOTICE file
// distributed with this work for additional information
// regarding copyright ownership.  The ASF licenses this file
// to you under the Apache License, Version 2.0 (the
// "License"); you may not use this file except in compliance
// with the License.  You may obtain a copy of the License at
//
//   http://www.apache.org/licenses/LICENSE-2.0
//
// Unless required by applicable law or agreed to in writing,
// software distributed under the License is distributed on an
// "AS IS" BASIS, WITHOUT WARRANTIES OR CONDITIONS OF ANY
// KIND, either express or implied.  See the License for the
// specific language governing permissions and limitations
// under the License.

#include "vec/exec/scan/new_olap_scanner.h"

#include "olap/storage_engine.h"
#include "vec/exec/scan/new_olap_scan_node.h"
#include "vec/olap/block_reader.h"
#include "cloud/utils.h"

namespace doris::vectorized {

NewOlapScanner::NewOlapScanner(RuntimeState* state, NewOlapScanNode* parent, int64_t limit,
                               bool aggregation, bool need_agg_finalize,
                               const TPaloScanRange& scan_range, RuntimeProfile* profile)
        : VScanner(state, static_cast<VScanNode*>(parent), limit),
          _aggregation(aggregation),
          _need_agg_finalize(need_agg_finalize),
          _version(-1),
          _profile(profile) {
    _tablet_schema = std::make_shared<TabletSchema>();
}

<<<<<<< HEAD
Status NewOlapScanner::prepare(
        const TPaloScanRange& scan_range, const std::vector<OlapScanRange*>& key_ranges,
        VExprContext** vconjunct_ctx_ptr, const std::vector<TCondition>& filters,
        const std::vector<std::pair<string, std::shared_ptr<BloomFilterFuncBase>>>& bloom_filters,
        const std::vector<std::pair<string, std::shared_ptr<HybridSetBase>>>& in_filters,
        const std::vector<FunctionFilter>& function_filters) {
=======
Status NewOlapScanner::prepare(const TPaloScanRange& scan_range,
                               const std::vector<OlapScanRange*>& key_ranges,
                               VExprContext** vconjunct_ctx_ptr,
                               const std::vector<TCondition>& filters,
                               const FilterPredicates& filter_predicates,
                               const std::vector<FunctionFilter>& function_filters) {
>>>>>>> 6b773939
    if (vconjunct_ctx_ptr != nullptr) {
        // Copy vconjunct_ctx_ptr from scan node to this scanner's _vconjunct_ctx.
        RETURN_IF_ERROR((*vconjunct_ctx_ptr)->clone(_state, &_vconjunct_ctx));
    }

    // set limit to reduce end of rowset and segment mem use
    _tablet_reader = std::make_unique<BlockReader>();
    _tablet_reader->set_batch_size(
            _parent->limit() == -1
                    ? _state->batch_size()
                    : std::min(static_cast<int64_t>(_state->batch_size()), _parent->limit()));

    // Get olap table
    TTabletId tablet_id = scan_range.tablet_id;
    _version = strtoul(scan_range.version.c_str(), nullptr, 10);
    {
#ifdef CLOUD_MODE
        {
            NewOlapScanNode* olap_parent = (NewOlapScanNode*)_parent;
            SCOPED_TIMER(olap_parent->_cloud_get_rowset_version_timer);
            RETURN_IF_ERROR(cloud::tablet_mgr()->get_tablet(tablet_id, &_tablet));
            RETURN_IF_ERROR(_tablet->cloud_sync_rowsets(_version));
        }
        RETURN_IF_ERROR(_tablet->cloud_capture_rs_readers({0, _version},
                                                          &_tablet_reader_params.rs_readers));
#else
        std::string err;
        _tablet = StorageEngine::instance()->tablet_manager()->get_tablet(tablet_id, true, &err);
        if (_tablet.get() == nullptr) {
            std::stringstream ss;
            ss << "failed to get tablet. tablet_id=" << tablet_id << ", reason=" << err;
            LOG(WARNING) << ss.str();
            return Status::InternalError(ss.str());
        }

        {
            std::shared_lock rdlock(_tablet->get_header_lock());
            const RowsetSharedPtr rowset = _tablet->rowset_with_max_version();
            if (rowset == nullptr) {
                std::stringstream ss;
                ss << "fail to get latest version of tablet: " << tablet_id;
                LOG(WARNING) << ss.str();
                return Status::InternalError(ss.str());
            }

            // acquire tablet rowset readers at the beginning of the scan node
            // to prevent this case: when there are lots of olap scanners to run for example 10000
            // the rowsets maybe compacted when the last olap scanner starts
            Version rd_version(0, _version);
            Status acquire_reader_st =
                    _tablet->capture_rs_readers(rd_version, &_tablet_reader_params.rs_readers);
            if (!acquire_reader_st.ok()) {
                LOG(WARNING) << "fail to init reader.res=" << acquire_reader_st;
                std::stringstream ss;
                ss << "failed to initialize storage reader. tablet=" << _tablet->full_name()
                   << ", res=" << acquire_reader_st
                   << ", backend=" << BackendOptions::get_localhost();
                return Status::InternalError(ss.str());
            }
        }
#endif
        _tablet_schema->copy_from(*_tablet->tablet_schema());
        TOlapScanNode& olap_scan_node = ((NewOlapScanNode*)_parent)->_olap_scan_node;
        if (olap_scan_node.__isset.columns_desc && !olap_scan_node.columns_desc.empty() &&
            olap_scan_node.columns_desc[0].col_unique_id >= 0) {
            // Originally scanner get TabletSchema from tablet object in BE.
            // To support lightweight schema change for adding / dropping columns,
            // tabletschema is bounded to rowset and tablet's schema maybe outdated,
            //  so we have to use schema from a query plan witch FE puts it in query plans.
            _tablet_schema->clear_columns();
            for (const auto& column_desc : olap_scan_node.columns_desc) {
                _tablet_schema->append_column(TabletColumn(column_desc));
            }
        }

<<<<<<< HEAD
        {
            std::set<int32_t> exclude_read_column;
            if (_output_tuple_desc->slots().back()->col_name() == BeConsts::ROWID_COL) {
                // inject ROWID_COL
                TabletColumn rowid_column; 
                rowid_column.set_is_nullable(false);
                rowid_column.set_name(BeConsts::ROWID_COL);
                // avoid column reader init error
                rowid_column.set_has_default_value(true);
                // fake unique id
                rowid_column.set_unique_id(INT32_MAX);
                rowid_column.set_type(FieldType::OLAP_FIELD_TYPE_STRING);
                _tablet_schema->append_column(rowid_column);
            }
=======
            // Initialize tablet_reader_params
            RETURN_IF_ERROR(_init_tablet_reader_params(key_ranges, filters, filter_predicates,
                                                       function_filters));
>>>>>>> 6b773939
        }
    }
    // Initialize tablet_reader_params
    return _init_tablet_reader_params(key_ranges, filters, bloom_filters, in_filters, function_filters);
}

Status NewOlapScanner::open(RuntimeState* state) {
    RETURN_IF_ERROR(VScanner::open(state));

    auto res = _tablet_reader->init(_tablet_reader_params);
    if (!res.ok()) {
        std::stringstream ss;
        ss << "failed to initialize storage reader. tablet="
           << _tablet_reader_params.tablet->full_name() << ", res=" << res
           << ", backend=" << BackendOptions::get_localhost();
        return Status::InternalError(ss.str());
    }

    return Status::OK();
}

void NewOlapScanner::set_compound_filters(
        const std::vector<std::vector<TCondition>>& compound_filters) {
    _compound_filters = compound_filters;
}

// it will be called under tablet read lock because capture rs readers need
Status NewOlapScanner::_init_tablet_reader_params(
        const std::vector<OlapScanRange*>& key_ranges, const std::vector<TCondition>& filters,
<<<<<<< HEAD
        const std::vector<std::pair<string, std::shared_ptr<BloomFilterFuncBase>>>& bloom_filters,
        const std::vector<std::pair<string, std::shared_ptr<HybridSetBase>>>& in_filters,
=======
        const FilterPredicates& filter_predicates,
>>>>>>> 6b773939
        const std::vector<FunctionFilter>& function_filters) {
    // if the table with rowset [0-x] or [0-1] [2-y], and [0-1] is empty
    bool single_version =
            (_tablet_reader_params.rs_readers.size() == 1 &&
             _tablet_reader_params.rs_readers[0]->rowset()->start_version() == 0 &&
             !_tablet_reader_params.rs_readers[0]
                      ->rowset()
                      ->rowset_meta()
                      ->is_segments_overlapping()) ||
            (_tablet_reader_params.rs_readers.size() == 2 &&
             _tablet_reader_params.rs_readers[0]->rowset()->rowset_meta()->num_rows() == 0 &&
             _tablet_reader_params.rs_readers[1]->rowset()->start_version() == 2 &&
             !_tablet_reader_params.rs_readers[1]
                      ->rowset()
                      ->rowset_meta()
                      ->is_segments_overlapping());
    auto real_parent = reinterpret_cast<NewOlapScanNode*>(_parent);
    if (_state->skip_storage_engine_merge()) {
        _tablet_reader_params.direct_mode = true;
        _aggregation = true;
    } else {
        _tablet_reader_params.direct_mode =
                _aggregation || single_version ||
                real_parent->_olap_scan_node.__isset.push_down_agg_type_opt;
    }

    RETURN_IF_ERROR(_init_return_columns());

    _tablet_reader_params.tablet = _tablet;
    _tablet_reader_params.tablet_schema = _tablet_schema;
    _tablet_reader_params.reader_type = READER_QUERY;
    _tablet_reader_params.aggregation = _aggregation;
    if (real_parent->_olap_scan_node.__isset.push_down_agg_type_opt) {
        _tablet_reader_params.push_down_agg_type_opt =
                real_parent->_olap_scan_node.push_down_agg_type_opt;
    }
    _tablet_reader_params.version = Version(0, _version);
    _tablet_reader_params.remaining_vconjunct_root = (_vconjunct_ctx == nullptr) ? nullptr : _vconjunct_ctx->root();
    _tablet_reader_params.output_columns = ((NewOlapScanNode*)_parent)->_maybe_read_column_ids;

    // Condition
    for (auto& filter : filters) {
        if (is_match_condition(filter.condition_op) &&
            !_tablet_schema->has_inverted_index(
                _tablet_schema->column(filter.column_name).unique_id())) {
            return Status::NotSupported("Match query must with inverted index, column `" +
                                        filter.column_name + "` is not inverted index column");
        }
        _tablet_reader_params.conditions.push_back(filter);
    }
<<<<<<< HEAD

    for (auto& filters : _compound_filters) {
        for (auto& filter : filters) {
            if (is_match_condition(filter.condition_op) &&
                !_tablet_schema->has_inverted_index(
                    _tablet_schema->column(filter.column_name).unique_id())) {
                return Status::NotSupported("Match query must with inverted index, column `" +
                                            filter.column_name + "` is not inverted index column");
            }
        }
    }
    std::copy(_compound_filters.cbegin(), _compound_filters.cend(),
            std::inserter(_tablet_reader_params.compound_conditions,
                        _tablet_reader_params.compound_conditions.begin()));

    std::copy(bloom_filters.cbegin(), bloom_filters.cend(),
=======
    std::copy(filter_predicates.bloom_filters.cbegin(), filter_predicates.bloom_filters.cend(),
>>>>>>> 6b773939
              std::inserter(_tablet_reader_params.bloom_filters,
                            _tablet_reader_params.bloom_filters.begin()));
    std::copy(filter_predicates.bitmap_filters.cbegin(), filter_predicates.bitmap_filters.cend(),
              std::inserter(_tablet_reader_params.bitmap_filters,
                            _tablet_reader_params.bitmap_filters.begin()));

    std::copy(filter_predicates.in_filters.cbegin(), filter_predicates.in_filters.cend(),
              std::inserter(_tablet_reader_params.in_filters,
                            _tablet_reader_params.in_filters.begin()));

    std::copy(in_filters.cbegin(), in_filters.cend(),
              std::inserter(_tablet_reader_params.in_filters,
                            _tablet_reader_params.in_filters.begin()));

    std::copy(function_filters.cbegin(), function_filters.cend(),
              std::inserter(_tablet_reader_params.function_filters,
                            _tablet_reader_params.function_filters.begin()));

    if (!_state->skip_delete_predicate()) {
        auto& delete_preds = _tablet->delete_predicates();
        std::copy(delete_preds.cbegin(), delete_preds.cend(),
                  std::inserter(_tablet_reader_params.delete_predicates,
                                _tablet_reader_params.delete_predicates.begin()));
    }

    // Merge the columns in delete predicate that not in latest schema in to current tablet schema
    for (auto& del_pred_pb : _tablet_reader_params.delete_predicates) {
        _tablet_schema->merge_dropped_columns(_tablet->tablet_schema(del_pred_pb->version()));
    }

    // Range
    for (auto key_range : key_ranges) {
        if (key_range->begin_scan_range.size() == 1 &&
            key_range->begin_scan_range.get_value(0) == NEGATIVE_INFINITY) {
            continue;
        }

        _tablet_reader_params.start_key_include = key_range->begin_include;
        _tablet_reader_params.end_key_include = key_range->end_include;

        _tablet_reader_params.start_key.push_back(key_range->begin_scan_range);
        _tablet_reader_params.end_key.push_back(key_range->end_scan_range);
    }

    _tablet_reader_params.profile = _parent->runtime_profile();
    _tablet_reader_params.runtime_state = _state;

    _tablet_reader_params.origin_return_columns = &_return_columns;
    _tablet_reader_params.tablet_columns_convert_to_null_set = &_tablet_columns_convert_to_null_set;

    if (_tablet_reader_params.direct_mode) {
        _tablet_reader_params.return_columns = _return_columns;
    } else {
        // we need to fetch all key columns to do the right aggregation on storage engine side.
        for (size_t i = 0; i < _tablet_schema->num_key_columns(); ++i) {
            _tablet_reader_params.return_columns.push_back(i);
        }
        for (auto index : _return_columns) {
            if (_tablet_schema->column(index).is_key()) {
                continue;
            } else {
                _tablet_reader_params.return_columns.push_back(index);
            }
        }
        // expand the sequence column
        if (_tablet_schema->has_sequence_col()) {
            bool has_replace_col = false;
            for (auto col : _return_columns) {
                if (_tablet_schema->column(col).aggregation() ==
                    FieldAggregationMethod::OLAP_FIELD_AGGREGATION_REPLACE) {
                    has_replace_col = true;
                    break;
                }
            }
            if (auto sequence_col_idx = _tablet_schema->sequence_col_idx();
                has_replace_col && std::find(_return_columns.begin(), _return_columns.end(),
                                             sequence_col_idx) == _return_columns.end()) {
                _tablet_reader_params.return_columns.push_back(sequence_col_idx);
            }
        }
    }

    // If a agg node is this scan node direct parent
    // we will not call agg object finalize method in scan node,
    // to avoid the unnecessary SerDe and improve query performance
    _tablet_reader_params.need_agg_finalize = _need_agg_finalize;

    if (!config::disable_storage_page_cache) {
        _tablet_reader_params.use_page_cache = true;
    }

    if (_tablet->enable_unique_key_merge_on_write()) {
        _tablet_reader_params.delete_bitmap = &_tablet->tablet_meta()->delete_bitmap();
    }

    if (!_state->skip_storage_engine_merge()) {
        TOlapScanNode& olap_scan_node = ((NewOlapScanNode*)_parent)->_olap_scan_node;
        bool use_topn_opt = ((NewOlapScanNode*)_parent)->_olap_scan_node.use_topn_opt;
        if (use_topn_opt && olap_scan_node.__isset.sort_info &&
            olap_scan_node.sort_info.is_asc_order.size() > 0) {
            _limit = _parent->_limit_per_scanner;
            _tablet_reader_params.read_orderby_key = true;
            if (!olap_scan_node.sort_info.is_asc_order[0]) {
                _tablet_reader_params.read_orderby_key_reverse = true;
            }
            _tablet_reader_params.read_orderby_key_num_prefix_columns =
                    olap_scan_node.sort_info.is_asc_order.size();
            _tablet_reader_params.read_orderby_key_limit = _limit;
            _tablet_reader_params.filter_block_vconjunct_ctx_ptr = &_vconjunct_ctx;
        }
<<<<<<< HEAD

        _tablet_reader_params.use_topn_opt = use_topn_opt;
=======
>>>>>>> 6b773939
    }
    return Status::OK();
}

Status NewOlapScanner::_init_return_columns() {
<<<<<<< HEAD
    NewOlapScanNode* olap_parent = (NewOlapScanNode*)_parent;
=======
>>>>>>> 6b773939
    for (auto slot : _output_tuple_desc->slots()) {
        if (!slot->is_materialized()) {
            continue;
        }
        if (olap_parent->is_pruned_column(slot->col_unique_id())) {
            continue;
        }
        int32_t index = slot->col_unique_id() >= 0
                                ? _tablet_schema->field_index(slot->col_unique_id())
                                : _tablet_schema->field_index(slot->col_name());

        if (index < 0) {
            std::stringstream ss;
            ss << "field name is invalid. field=" << slot->col_name();
            LOG(WARNING) << ss.str();
            return Status::InternalError(ss.str());
        }
        _return_columns.push_back(index);
        if (slot->is_nullable() && !_tablet_schema->column(index).is_nullable()) {
            _tablet_columns_convert_to_null_set.emplace(index);
        }
    }

    if (_return_columns.empty()) {
        return Status::InternalError("failed to build storage scanner, no materialized slot!");
    }
    return Status::OK();
}

Status NewOlapScanner::_get_block_impl(RuntimeState* state, Block* block, bool* eof) {
    if (!_profile_updated) {
        _profile_updated = _tablet_reader->update_profile(_profile);
    }
    // Read one block from block reader
    // ATTN: Here we need to let the _get_block_impl method guarantee the semantics of the interface,
    // that is, eof can be set to true only when the returned block is empty.
    RETURN_IF_ERROR(_tablet_reader->next_block_with_aggregation(block, nullptr, nullptr, eof));
    if (block->rows() > 0) {
        *eof = false;
    }
    _update_realtime_counters();
    return Status::OK();
}

Status NewOlapScanner::close(RuntimeState* state) {
    if (_is_closed) {
        return Status::OK();
    }

    // olap scan node will call scanner.close() when finished
    // will release resources here
    // if not clear rowset readers in read_params here
    // readers will be release when runtime state deconstructed but
    // deconstructor in reader references runtime state
    // so that it will core
    _tablet_reader_params.rs_readers.clear();
    _tablet_reader.reset();

    RETURN_IF_ERROR(VScanner::close(state));
    return Status::OK();
}

void NewOlapScanner::_update_realtime_counters() {
    NewOlapScanNode* olap_parent = (NewOlapScanNode*)_parent;
    auto& stats = _tablet_reader->stats();
    COUNTER_UPDATE(olap_parent->_read_compressed_counter, stats.compressed_bytes_read);
    _compressed_bytes_read += stats.compressed_bytes_read;
    _tablet_reader->mutable_stats()->compressed_bytes_read = 0;

    COUNTER_UPDATE(olap_parent->_raw_rows_counter, stats.raw_rows_read);
    // if raw_rows_read is reset, scanNode will scan all table rows which may cause BE crash
    _raw_rows_read += stats.raw_rows_read;
    _tablet_reader->mutable_stats()->raw_rows_read = 0;
}

void NewOlapScanner::_update_counters_before_close() {
    if (!_state->enable_profile() || _has_updated_counter) {
        return;
    }
    _has_updated_counter = true;

    VScanner::_update_counters_before_close();

    // Update counters for NewOlapScanner
    NewOlapScanNode* olap_parent = (NewOlapScanNode*)_parent;

    // Update counters from tablet reader's stats
    auto& stats = _tablet_reader->stats();
    COUNTER_UPDATE(olap_parent->_io_timer, stats.io_ns);
    COUNTER_UPDATE(olap_parent->_read_compressed_counter, stats.compressed_bytes_read);
    _compressed_bytes_read += stats.compressed_bytes_read;
    COUNTER_UPDATE(olap_parent->_decompressor_timer, stats.decompress_ns);
    COUNTER_UPDATE(olap_parent->_read_uncompressed_counter, stats.uncompressed_bytes_read);

    COUNTER_UPDATE(olap_parent->_block_load_timer, stats.block_load_ns);
    COUNTER_UPDATE(olap_parent->_block_load_counter, stats.blocks_load);
    COUNTER_UPDATE(olap_parent->_block_fetch_timer, stats.block_fetch_ns);
    COUNTER_UPDATE(olap_parent->_block_convert_timer, stats.block_convert_ns);

    COUNTER_UPDATE(olap_parent->_raw_rows_counter, stats.raw_rows_read);
    // if raw_rows_read is reset, scanNode will scan all table rows which may cause BE crash
    _raw_rows_read += _tablet_reader->mutable_stats()->raw_rows_read;
    COUNTER_UPDATE(olap_parent->_vec_cond_timer, stats.vec_cond_ns);
    COUNTER_UPDATE(olap_parent->_short_cond_timer, stats.short_cond_ns);
    COUNTER_UPDATE(olap_parent->_block_init_timer, stats.block_init_ns);
    COUNTER_UPDATE(olap_parent->_block_init_seek_timer, stats.block_init_seek_ns);
    COUNTER_UPDATE(olap_parent->_block_init_seek_counter, stats.block_init_seek_num);
    COUNTER_UPDATE(olap_parent->_block_conditions_filtered_timer,
                   stats.block_conditions_filtered_ns);
    COUNTER_UPDATE(olap_parent->_first_read_timer, stats.first_read_ns);
    COUNTER_UPDATE(olap_parent->_first_read_seek_timer, stats.block_first_read_seek_ns);
    COUNTER_UPDATE(olap_parent->_first_read_seek_counter, stats.block_first_read_seek_num);
    COUNTER_UPDATE(olap_parent->_lazy_read_timer, stats.lazy_read_ns);
    COUNTER_UPDATE(olap_parent->_lazy_read_seek_timer, stats.block_lazy_read_seek_ns);
    COUNTER_UPDATE(olap_parent->_lazy_read_seek_counter, stats.block_lazy_read_seek_num);
    COUNTER_UPDATE(olap_parent->_output_col_timer, stats.output_col_ns);
    COUNTER_UPDATE(olap_parent->_rows_vec_cond_counter, stats.rows_vec_cond_filtered);

    COUNTER_UPDATE(olap_parent->_stats_filtered_counter, stats.rows_stats_filtered);
    COUNTER_UPDATE(olap_parent->_bf_filtered_counter, stats.rows_bf_filtered);
    COUNTER_UPDATE(olap_parent->_del_filtered_counter, stats.rows_del_filtered);
    COUNTER_UPDATE(olap_parent->_del_filtered_counter, stats.rows_del_by_bitmap);
    COUNTER_UPDATE(olap_parent->_del_filtered_counter, stats.rows_vec_del_cond_filtered);

    COUNTER_UPDATE(olap_parent->_conditions_filtered_counter, stats.rows_conditions_filtered);
    COUNTER_UPDATE(olap_parent->_key_range_filtered_counter, stats.rows_key_range_filtered);

    size_t timer_count = sizeof(stats.general_debug_ns) / sizeof(*stats.general_debug_ns);
    for (size_t i = 0; i < timer_count; ++i) {
        COUNTER_UPDATE(olap_parent->_general_debug_timer[i], stats.general_debug_ns[i]);
    }

    COUNTER_UPDATE(olap_parent->_total_pages_num_counter, stats.total_pages_num);
    COUNTER_UPDATE(olap_parent->_cached_pages_num_counter, stats.cached_pages_num);

    COUNTER_UPDATE(olap_parent->_bitmap_index_filter_counter, stats.rows_bitmap_index_filtered);
    COUNTER_UPDATE(olap_parent->_bitmap_index_filter_timer, stats.bitmap_index_filter_timer);

    COUNTER_UPDATE(olap_parent->_inverted_index_filter_counter, stats.rows_inverted_index_filtered);
    COUNTER_UPDATE(olap_parent->_inverted_index_filter_timer, stats.inverted_index_filter_timer);

    COUNTER_UPDATE(olap_parent->_output_index_return_column_timer, stats.output_index_return_column_timer);

    COUNTER_UPDATE(olap_parent->_filtered_segment_counter, stats.filtered_segment_number);
    COUNTER_UPDATE(olap_parent->_total_segment_counter, stats.total_segment_number);

    COUNTER_UPDATE(olap_parent->_num_io_total, stats.file_cache_stats.num_io_total);
    COUNTER_UPDATE(olap_parent->_num_io_hit_cache, stats.file_cache_stats.num_io_hit_cache);
    COUNTER_UPDATE(olap_parent->_num_io_bytes_read_total,
                   stats.file_cache_stats.num_io_bytes_read_total);
    COUNTER_UPDATE(olap_parent->_num_io_bytes_read_from_file_cache,
                   stats.file_cache_stats.num_io_bytes_read_from_file_cache);
    COUNTER_UPDATE(olap_parent->_num_io_bytes_read_from_write_cache,
                   stats.file_cache_stats.num_io_bytes_read_from_write_cache);
    COUNTER_UPDATE(olap_parent->_num_io_written_in_file_cache,
                   stats.file_cache_stats.num_io_written_in_file_cache);
    COUNTER_UPDATE(olap_parent->_num_io_bytes_written_in_file_cache,
                   stats.file_cache_stats.num_io_bytes_written_in_file_cache);
    COUNTER_UPDATE(olap_parent->_num_io_bytes_skip_cache,
                   stats.file_cache_stats.num_io_bytes_skip_cache);

    // Update metrics
    DorisMetrics::instance()->query_scan_bytes->increment(_compressed_bytes_read);
    DorisMetrics::instance()->query_scan_rows->increment(_raw_rows_read);
    _tablet->query_scan_bytes->increment(_compressed_bytes_read);
    _tablet->query_scan_rows->increment(_raw_rows_read);
    _tablet->query_scan_count->increment(1);
}

} // namespace doris::vectorized<|MERGE_RESOLUTION|>--- conflicted
+++ resolved
@@ -35,21 +35,12 @@
     _tablet_schema = std::make_shared<TabletSchema>();
 }
 
-<<<<<<< HEAD
-Status NewOlapScanner::prepare(
-        const TPaloScanRange& scan_range, const std::vector<OlapScanRange*>& key_ranges,
-        VExprContext** vconjunct_ctx_ptr, const std::vector<TCondition>& filters,
-        const std::vector<std::pair<string, std::shared_ptr<BloomFilterFuncBase>>>& bloom_filters,
-        const std::vector<std::pair<string, std::shared_ptr<HybridSetBase>>>& in_filters,
-        const std::vector<FunctionFilter>& function_filters) {
-=======
 Status NewOlapScanner::prepare(const TPaloScanRange& scan_range,
                                const std::vector<OlapScanRange*>& key_ranges,
                                VExprContext** vconjunct_ctx_ptr,
                                const std::vector<TCondition>& filters,
                                const FilterPredicates& filter_predicates,
                                const std::vector<FunctionFilter>& function_filters) {
->>>>>>> 6b773939
     if (vconjunct_ctx_ptr != nullptr) {
         // Copy vconjunct_ctx_ptr from scan node to this scanner's _vconjunct_ctx.
         RETURN_IF_ERROR((*vconjunct_ctx_ptr)->clone(_state, &_vconjunct_ctx));
@@ -125,7 +116,6 @@
             }
         }
 
-<<<<<<< HEAD
         {
             std::set<int32_t> exclude_read_column;
             if (_output_tuple_desc->slots().back()->col_name() == BeConsts::ROWID_COL) {
@@ -140,15 +130,14 @@
                 rowid_column.set_type(FieldType::OLAP_FIELD_TYPE_STRING);
                 _tablet_schema->append_column(rowid_column);
             }
-=======
-            // Initialize tablet_reader_params
-            RETURN_IF_ERROR(_init_tablet_reader_params(key_ranges, filters, filter_predicates,
+        }
+
+	// Initialize tablet_reader_params
+        RETURN_IF_ERROR(_init_tablet_reader_params(key_ranges, filters, filter_predicates,
                                                        function_filters));
->>>>>>> 6b773939
-        }
-    }
-    // Initialize tablet_reader_params
-    return _init_tablet_reader_params(key_ranges, filters, bloom_filters, in_filters, function_filters);
+    }
+
+    return Status::OK();
 }
 
 Status NewOlapScanner::open(RuntimeState* state) {
@@ -174,12 +163,7 @@
 // it will be called under tablet read lock because capture rs readers need
 Status NewOlapScanner::_init_tablet_reader_params(
         const std::vector<OlapScanRange*>& key_ranges, const std::vector<TCondition>& filters,
-<<<<<<< HEAD
-        const std::vector<std::pair<string, std::shared_ptr<BloomFilterFuncBase>>>& bloom_filters,
-        const std::vector<std::pair<string, std::shared_ptr<HybridSetBase>>>& in_filters,
-=======
         const FilterPredicates& filter_predicates,
->>>>>>> 6b773939
         const std::vector<FunctionFilter>& function_filters) {
     // if the table with rowset [0-x] or [0-1] [2-y], and [0-1] is empty
     bool single_version =
@@ -230,7 +214,6 @@
         }
         _tablet_reader_params.conditions.push_back(filter);
     }
-<<<<<<< HEAD
 
     for (auto& filters : _compound_filters) {
         for (auto& filter : filters) {
@@ -246,10 +229,7 @@
             std::inserter(_tablet_reader_params.compound_conditions,
                         _tablet_reader_params.compound_conditions.begin()));
 
-    std::copy(bloom_filters.cbegin(), bloom_filters.cend(),
-=======
     std::copy(filter_predicates.bloom_filters.cbegin(), filter_predicates.bloom_filters.cend(),
->>>>>>> 6b773939
               std::inserter(_tablet_reader_params.bloom_filters,
                             _tablet_reader_params.bloom_filters.begin()));
     std::copy(filter_predicates.bitmap_filters.cbegin(), filter_predicates.bitmap_filters.cend(),
@@ -257,10 +237,6 @@
                             _tablet_reader_params.bitmap_filters.begin()));
 
     std::copy(filter_predicates.in_filters.cbegin(), filter_predicates.in_filters.cend(),
-              std::inserter(_tablet_reader_params.in_filters,
-                            _tablet_reader_params.in_filters.begin()));
-
-    std::copy(in_filters.cbegin(), in_filters.cend(),
               std::inserter(_tablet_reader_params.in_filters,
                             _tablet_reader_params.in_filters.begin()));
 
@@ -360,20 +336,14 @@
             _tablet_reader_params.read_orderby_key_limit = _limit;
             _tablet_reader_params.filter_block_vconjunct_ctx_ptr = &_vconjunct_ctx;
         }
-<<<<<<< HEAD
 
         _tablet_reader_params.use_topn_opt = use_topn_opt;
-=======
->>>>>>> 6b773939
     }
     return Status::OK();
 }
 
 Status NewOlapScanner::_init_return_columns() {
-<<<<<<< HEAD
     NewOlapScanNode* olap_parent = (NewOlapScanNode*)_parent;
-=======
->>>>>>> 6b773939
     for (auto slot : _output_tuple_desc->slots()) {
         if (!slot->is_materialized()) {
             continue;
