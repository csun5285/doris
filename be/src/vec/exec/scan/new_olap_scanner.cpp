// Licensed to the Apache Software Foundation (ASF) under one
// or more contributor license agreements.  See the NOTICE file
// distributed with this work for additional information
// regarding copyright ownership.  The ASF licenses this file
// to you under the Apache License, Version 2.0 (the
// "License"); you may not use this file except in compliance
// with the License.  You may obtain a copy of the License at
//
//   http://www.apache.org/licenses/LICENSE-2.0
//
// Unless required by applicable law or agreed to in writing,
// software distributed under the License is distributed on an
// "AS IS" BASIS, WITHOUT WARRANTIES OR CONDITIONS OF ANY
// KIND, either express or implied.  See the License for the
// specific language governing permissions and limitations
// under the License.

#include "vec/exec/scan/new_olap_scanner.h"

#include <gen_cpp/Descriptors_types.h>
#include <gen_cpp/PlanNodes_types.h>
#include <gen_cpp/Types_types.h>
#include <glog/logging.h>
#include <stdlib.h>

#include <algorithm>
#include <array>
#include <iterator>
#include <ostream>
#include <set>
#include <shared_mutex>

<<<<<<< HEAD
#include "cloud/cloud_tablet_mgr.h"
#include "cloud/olap/storage_engine.h"
#include "cloud/utils.h"
=======
>>>>>>> 7bda49b5
#include "common/config.h"
#include "common/consts.h"
#include "common/logging.h"
#include "exec/olap_utils.h"
#include "exprs/function_filter.h"
#include "io/cache/block/block_file_cache_profile.h"
#include "io/io_common.h"
#include "olap/olap_common.h"
#include "olap/olap_tuple.h"
#include "olap/rowset/rowset.h"
#include "olap/rowset/rowset_meta.h"
#include "olap/schema_cache.h"
<<<<<<< HEAD
=======
#include "olap/storage_engine.h"
>>>>>>> 7bda49b5
#include "olap/tablet_manager.h"
#include "olap/tablet_meta.h"
#include "olap/tablet_schema.h"
#include "olap/tablet_schema_cache.h"
#include "runtime/descriptors.h"
#include "runtime/runtime_state.h"
#include "service/backend_options.h"
#include "util/doris_metrics.h"
#include "util/runtime_profile.h"
#include "vec/core/block.h"
#include "vec/exec/scan/new_olap_scan_node.h"
#include "vec/exec/scan/vscan_node.h"
#include "vec/exprs/vexpr_context.h"
#include "vec/olap/block_reader.h"

namespace doris::vectorized {

NewOlapScanner::NewOlapScanner(RuntimeState* state, NewOlapScanNode* parent, int64_t limit,
                               bool aggregation, const TPaloScanRange& scan_range,
                               const std::vector<OlapScanRange*>& key_ranges,
                               const std::vector<RowsetReaderSharedPtr>& rs_readers,
                               const std::vector<std::pair<int, int>>& rs_reader_seg_offsets,
                               bool need_agg_finalize, RuntimeProfile* profile)
        : VScanner(state, static_cast<VScanNode*>(parent), limit, profile),
          _aggregation(aggregation),
          _need_agg_finalize(need_agg_finalize),
          _version(-1),
          _scan_range(scan_range),
          _key_ranges(key_ranges) {
    DCHECK(rs_readers.size() == rs_reader_seg_offsets.size());
    _tablet_reader_params.rs_readers = rs_readers;
    _tablet_reader_params.rs_readers_segment_offsets = rs_reader_seg_offsets;
    _tablet_schema = std::make_shared<TabletSchema>();
    _is_init = false;
}

static std::string read_columns_to_string(TabletSchemaSPtr tablet_schema,
                                          const std::vector<uint32_t>& read_columns) {
    // avoid too long for one line,
    // it is hard to display in `show profile` stmt if one line is too long.
    const int col_per_line = 10;
    int i = 0;
    std::string read_columns_string;
    read_columns_string += "[";
    for (auto it = read_columns.cbegin(); it != read_columns.cend(); it++) {
        if (it != read_columns.cbegin()) {
            read_columns_string += ", ";
        }
        read_columns_string += tablet_schema->columns().at(*it).name();
        if (i >= col_per_line) {
            read_columns_string += "\n";
            i = 0;
        } else {
            ++i;
        }
    }
    read_columns_string += "]";
    return read_columns_string;
}

<<<<<<< HEAD
Status NewOlapScanner::init() {
    _is_init = true;
    auto parent = static_cast<NewOlapScanNode*>(_parent);
    RETURN_IF_ERROR(VScanner::prepare(_state, parent->_conjuncts));
=======
Status NewOlapScanner::prepare(RuntimeState* state, const VExprContextSPtrs& conjuncts) {
    return VScanner::prepare(state, conjuncts);
}

Status NewOlapScanner::init() {
    _is_init = true;
    auto parent = static_cast<NewOlapScanNode*>(_parent);
>>>>>>> 7bda49b5

    for (auto& ctx : parent->_common_expr_ctxs_push_down) {
        VExprContextSPtr context;
        RETURN_IF_ERROR(ctx->clone(_state, context));
        _common_expr_ctxs_push_down.emplace_back(context);
    }

    // set limit to reduce end of rowset and segment mem use
    _tablet_reader = std::make_unique<BlockReader>();
    _tablet_reader->set_batch_size(
            _parent->limit() == -1
                    ? _state->batch_size()
                    : std::min(static_cast<int64_t>(_state->batch_size()), _parent->limit()));

    // Get olap table
    TTabletId tablet_id = _scan_range.tablet_id;
    _version = strtoul(_scan_range.version.c_str(), nullptr, 10);
    TabletSchemaSPtr cached_schema;
    std::string schema_key;
    {
<<<<<<< HEAD
#ifdef CLOUD_MODE
        // FIXME(plat1ko): use synced tablet in OlapScanNode
        RETURN_IF_ERROR(cloud::tablet_mgr()->get_tablet(tablet_id, &_tablet));
#else
=======
>>>>>>> 7bda49b5
        auto [tablet, status] =
                StorageEngine::instance()->tablet_manager()->get_tablet_and_status(tablet_id, true);
        RETURN_IF_ERROR(status);
        _tablet = std::move(tablet);
<<<<<<< HEAD
#endif
=======
>>>>>>> 7bda49b5
        TOlapScanNode& olap_scan_node = ((NewOlapScanNode*)_parent)->_olap_scan_node;
        if (olap_scan_node.__isset.schema_version && olap_scan_node.__isset.columns_desc &&
            !olap_scan_node.columns_desc.empty() &&
            olap_scan_node.columns_desc[0].col_unique_id >= 0) {
            schema_key = SchemaCache::get_schema_key(tablet_id, olap_scan_node.columns_desc,
                                                     olap_scan_node.schema_version,
                                                     SchemaCache::Type::TABLET_SCHEMA);
            cached_schema = SchemaCache::instance()->get_schema<TabletSchemaSPtr>(schema_key);
        }
        if (cached_schema) {
            _tablet_schema = cached_schema;
        } else {
            _tablet_schema->copy_from(*_tablet->tablet_schema());
            if (olap_scan_node.__isset.columns_desc && !olap_scan_node.columns_desc.empty() &&
                olap_scan_node.columns_desc[0].col_unique_id >= 0) {
                // Originally scanner get TabletSchema from tablet object in BE.
                // To support lightweight schema change for adding / dropping columns,
                // tabletschema is bounded to rowset and tablet's schema maybe outdated,
                //  so we have to use schema from a query plan witch FE puts it in query plans.
                _tablet_schema->clear_columns();
                for (const auto& column_desc : olap_scan_node.columns_desc) {
                    _tablet_schema->append_column(TabletColumn(column_desc));
                }
<<<<<<< HEAD
                _tablet_schema->set_schema_version(olap_scan_node.schema_version);
=======
                if (olap_scan_node.__isset.schema_version) {
                    _tablet_schema->set_schema_version(olap_scan_node.schema_version);
                }
>>>>>>> 7bda49b5
            }
            if (olap_scan_node.__isset.indexes_desc) {
                _tablet_schema->update_indexes_from_thrift(olap_scan_node.indexes_desc);
            }
        }

        {
            std::shared_lock rdlock(_tablet->get_header_lock());
            if (_tablet_reader_params.rs_readers.empty()) {
                const RowsetSharedPtr rowset = _tablet->rowset_with_max_version();
                if (rowset == nullptr) {
                    std::stringstream ss;
                    ss << "fail to get latest version of tablet: " << tablet_id;
                    LOG(WARNING) << ss.str();
                    return Status::InternalError(ss.str());
                }

                // acquire tablet rowset readers at the beginning of the scan node
                // to prevent this case: when there are lots of olap scanners to run for example 10000
                // the rowsets maybe compacted when the last olap scanner starts
                Version rd_version(0, _version);
                Status acquire_reader_st =
                        _tablet->capture_rs_readers(rd_version, &_tablet_reader_params.rs_readers);
                if (!acquire_reader_st.ok()) {
                    LOG(WARNING) << "fail to init reader.res=" << acquire_reader_st;
                    std::stringstream ss;
                    ss << "failed to initialize storage reader. tablet=" << _tablet->full_name()
                       << ", res=" << acquire_reader_st
                       << ", backend=" << BackendOptions::get_localhost();
                    return Status::InternalError(ss.str());
                }
            }

            // Initialize tablet_reader_params
            RETURN_IF_ERROR(_init_tablet_reader_params(_key_ranges, parent->_olap_filters,
                                                       parent->_filter_predicates,
                                                       parent->_push_down_functions));
        }
    }

    // add read columns in profile
    if (_state->enable_profile()) {
        _profile->add_info_string("ReadColumns",
                                  read_columns_to_string(_tablet_schema, _return_columns));
    }

    if (!cached_schema && !schema_key.empty()) {
        SchemaCache::instance()->insert_schema(schema_key, _tablet_schema);
    }

    return Status::OK();
}

Status NewOlapScanner::open(RuntimeState* state) {
    RETURN_IF_ERROR(VScanner::open(state));

    auto res = _tablet_reader->init(_tablet_reader_params);
    if (!res.ok()) {
        std::stringstream ss;
        ss << "failed to initialize storage reader. tablet="
           << _tablet_reader_params.tablet->full_name() << ", res=" << res
           << ", backend=" << BackendOptions::get_localhost();
        return Status::InternalError(ss.str());
    }

    return Status::OK();
}

void NewOlapScanner::set_compound_filters(const std::vector<TCondition>& compound_filters) {
    _compound_filters = compound_filters;
}

// it will be called under tablet read lock because capture rs readers need
Status NewOlapScanner::_init_tablet_reader_params(
        const std::vector<OlapScanRange*>& key_ranges, const std::vector<TCondition>& filters,
        const FilterPredicates& filter_predicates,
        const std::vector<FunctionFilter>& function_filters) {
    // if the table with rowset [0-x] or [0-1] [2-y], and [0-1] is empty
    bool single_version =
            (_tablet_reader_params.rs_readers.size() == 1 &&
             _tablet_reader_params.rs_readers[0]->rowset()->start_version() == 0 &&
             !_tablet_reader_params.rs_readers[0]
                      ->rowset()
                      ->rowset_meta()
                      ->is_segments_overlapping()) ||
            (_tablet_reader_params.rs_readers.size() == 2 &&
             _tablet_reader_params.rs_readers[0]->rowset()->rowset_meta()->num_rows() == 0 &&
             _tablet_reader_params.rs_readers[1]->rowset()->start_version() == 2 &&
             !_tablet_reader_params.rs_readers[1]
                      ->rowset()
                      ->rowset_meta()
                      ->is_segments_overlapping());
    auto real_parent = reinterpret_cast<NewOlapScanNode*>(_parent);
    if (_state->skip_storage_engine_merge()) {
        _tablet_reader_params.direct_mode = true;
        _aggregation = true;
    } else {
        _tablet_reader_params.direct_mode =
                _aggregation || single_version ||
                real_parent->_olap_scan_node.__isset.push_down_agg_type_opt;
    }

    RETURN_IF_ERROR(_init_return_columns());

    _tablet_reader_params.tablet = _tablet;
    _tablet_reader_params.tablet_schema = _tablet_schema;
    _tablet_reader_params.reader_type = ReaderType::READER_QUERY;
    _tablet_reader_params.aggregation = _aggregation;
    if (real_parent->_olap_scan_node.__isset.push_down_agg_type_opt) {
        _tablet_reader_params.push_down_agg_type_opt =
                real_parent->_olap_scan_node.push_down_agg_type_opt;
    }
    _tablet_reader_params.version = Version(0, _version);

    // TODO: If a new runtime filter arrives after `_conjuncts` move to `_common_expr_ctxs_push_down`,
    if (_common_expr_ctxs_push_down.empty()) {
        for (auto& conjunct : _conjuncts) {
            _tablet_reader_params.remaining_conjunct_roots.emplace_back(conjunct->root());
        }
    } else {
        for (auto& ctx : _common_expr_ctxs_push_down) {
            _tablet_reader_params.remaining_conjunct_roots.emplace_back(ctx->root());
        }
    }

    _tablet_reader_params.common_expr_ctxs_push_down = _common_expr_ctxs_push_down;
    _tablet_reader_params.output_columns = ((NewOlapScanNode*)_parent)->_maybe_read_column_ids;

    // Condition
    for (auto& filter : filters) {
        _tablet_reader_params.conditions.push_back(filter);
    }

    std::copy(_compound_filters.cbegin(), _compound_filters.cend(),
              std::inserter(_tablet_reader_params.conditions_except_leafnode_of_andnode,
                            _tablet_reader_params.conditions_except_leafnode_of_andnode.begin()));

    std::copy(filter_predicates.bloom_filters.cbegin(), filter_predicates.bloom_filters.cend(),
              std::inserter(_tablet_reader_params.bloom_filters,
                            _tablet_reader_params.bloom_filters.begin()));
    std::copy(filter_predicates.bitmap_filters.cbegin(), filter_predicates.bitmap_filters.cend(),
              std::inserter(_tablet_reader_params.bitmap_filters,
                            _tablet_reader_params.bitmap_filters.begin()));

    std::copy(filter_predicates.in_filters.cbegin(), filter_predicates.in_filters.cend(),
              std::inserter(_tablet_reader_params.in_filters,
                            _tablet_reader_params.in_filters.begin()));

    std::copy(function_filters.cbegin(), function_filters.cend(),
              std::inserter(_tablet_reader_params.function_filters,
                            _tablet_reader_params.function_filters.begin()));

    if (!_state->skip_delete_predicate()) {
        auto& delete_preds = _tablet->delete_predicates();
        std::copy(delete_preds.cbegin(), delete_preds.cend(),
                  std::inserter(_tablet_reader_params.delete_predicates,
                                _tablet_reader_params.delete_predicates.begin()));
    }

    // Merge the columns in delete predicate that not in latest schema in to current tablet schema
    for (auto& del_pred_rs : _tablet_reader_params.delete_predicates) {
        _tablet_schema->merge_dropped_columns(del_pred_rs->tablet_schema());
    }

    // Range
    for (auto key_range : key_ranges) {
        if (key_range->begin_scan_range.size() == 1 &&
            key_range->begin_scan_range.get_value(0) == NEGATIVE_INFINITY) {
            continue;
        }

        _tablet_reader_params.start_key_include = key_range->begin_include;
        _tablet_reader_params.end_key_include = key_range->end_include;

        _tablet_reader_params.start_key.push_back(key_range->begin_scan_range);
        _tablet_reader_params.end_key.push_back(key_range->end_scan_range);
    }

    _tablet_reader_params.profile = _parent->runtime_profile();
    _tablet_reader_params.runtime_state = _state;

    _tablet_reader_params.origin_return_columns = &_return_columns;
    _tablet_reader_params.tablet_columns_convert_to_null_set = &_tablet_columns_convert_to_null_set;

    if (_tablet_reader_params.direct_mode) {
        _tablet_reader_params.return_columns = _return_columns;
    } else {
        // we need to fetch all key columns to do the right aggregation on storage engine side.
        for (size_t i = 0; i < _tablet_schema->num_key_columns(); ++i) {
            _tablet_reader_params.return_columns.push_back(i);
        }
        for (auto index : _return_columns) {
            if (_tablet_schema->column(index).is_key()) {
                continue;
            } else {
                _tablet_reader_params.return_columns.push_back(index);
            }
        }
        // expand the sequence column
        if (_tablet_schema->has_sequence_col()) {
            bool has_replace_col = false;
            for (auto col : _return_columns) {
                if (_tablet_schema->column(col).aggregation() ==
                    FieldAggregationMethod::OLAP_FIELD_AGGREGATION_REPLACE) {
                    has_replace_col = true;
                    break;
                }
            }
            if (auto sequence_col_idx = _tablet_schema->sequence_col_idx();
                has_replace_col && std::find(_return_columns.begin(), _return_columns.end(),
                                             sequence_col_idx) == _return_columns.end()) {
                _tablet_reader_params.return_columns.push_back(sequence_col_idx);
            }
        }
    }

    // If a agg node is this scan node direct parent
    // we will not call agg object finalize method in scan node,
    // to avoid the unnecessary SerDe and improve query performance
    _tablet_reader_params.need_agg_finalize = _need_agg_finalize;

    if (!config::disable_storage_page_cache) {
        _tablet_reader_params.use_page_cache = true;
    }

    if (_tablet->enable_unique_key_merge_on_write() && !_state->skip_delete_bitmap()) {
        _tablet_reader_params.delete_bitmap = &_tablet->tablet_meta()->delete_bitmap();
    }

    if (!_state->skip_storage_engine_merge()) {
        TOlapScanNode& olap_scan_node = ((NewOlapScanNode*)_parent)->_olap_scan_node;
        // order by table keys optimization for topn
        // will only read head/tail of data file since it's already sorted by keys
        if (olap_scan_node.__isset.sort_info && olap_scan_node.sort_info.is_asc_order.size() > 0) {
            _limit = _parent->_limit_per_scanner;
            _tablet_reader_params.read_orderby_key = true;
            if (!olap_scan_node.sort_info.is_asc_order[0]) {
                _tablet_reader_params.read_orderby_key_reverse = true;
            }
            _tablet_reader_params.read_orderby_key_num_prefix_columns =
                    olap_scan_node.sort_info.is_asc_order.size();
            _tablet_reader_params.read_orderby_key_limit = _limit;
            _tablet_reader_params.filter_block_conjuncts = _conjuncts;
        }

        // runtime predicate push down optimization for topn
        _tablet_reader_params.use_topn_opt =
                ((NewOlapScanNode*)_parent)->_olap_scan_node.use_topn_opt;
    }

<<<<<<< HEAD
=======
    // If this is a Two-Phase read query, and we need to delay the release of Rowset
    // by rowset->update_delayed_expired_timestamp().This could expand the lifespan of Rowset
    if (_tablet_schema->field_index(BeConsts::ROWID_COL) >= 0) {
        constexpr static int delayed_s = 60;
        for (auto rs_reader : _tablet_reader_params.rs_readers) {
            uint64_t delayed_expired_timestamp =
                    UnixSeconds() + _tablet_reader_params.runtime_state->execution_timeout() +
                    delayed_s;
            rs_reader->rowset()->update_delayed_expired_timestamp(delayed_expired_timestamp);
        }
    }

>>>>>>> 7bda49b5
    return Status::OK();
}

Status NewOlapScanner::_init_return_columns() {
    for (auto slot : _output_tuple_desc->slots()) {
        if (!slot->is_materialized()) {
            continue;
        }
        if (!slot->need_materialize()) {
            continue;
        }
        int32_t index = slot->col_unique_id() >= 0
                                ? _tablet_schema->field_index(slot->col_unique_id())
                                : _tablet_schema->field_index(slot->col_name());

        if (index < 0) {
            std::stringstream ss;
            ss << "field name is invalid. field=" << slot->col_name()
               << ", field_name_to_index=" << _tablet_schema->get_all_field_names();
            return Status::InternalError(ss.str());
        }
        _return_columns.push_back(index);
        if (slot->is_nullable() && !_tablet_schema->column(index).is_nullable()) {
            _tablet_columns_convert_to_null_set.emplace(index);
        }
    }

    if (_return_columns.empty()) {
        return Status::InternalError("failed to build storage scanner, no materialized slot!");
    }
    return Status::OK();
}

doris::TabletStorageType NewOlapScanner::get_storage_type() {
    int local_reader = 0;
    for (const auto& reader : _tablet_reader_params.rs_readers) {
        local_reader += reader->rowset()->is_local();
<<<<<<< HEAD
    }
    int total_reader = _tablet_reader_params.rs_readers.size();

    if (local_reader == total_reader) {
        return doris::TabletStorageType::STORAGE_TYPE_LOCAL;
    } else if (local_reader == 0) {
        return doris::TabletStorageType::STORAGE_TYPE_REMOTE;
    }
=======
    }
    int total_reader = _tablet_reader_params.rs_readers.size();

    if (local_reader == total_reader) {
        return doris::TabletStorageType::STORAGE_TYPE_LOCAL;
    } else if (local_reader == 0) {
        return doris::TabletStorageType::STORAGE_TYPE_REMOTE;
    }
>>>>>>> 7bda49b5
    return doris::TabletStorageType::STORAGE_TYPE_REMOTE_AND_LOCAL;
}

Status NewOlapScanner::_get_block_impl(RuntimeState* state, Block* block, bool* eof) {
    // Read one block from block reader
    // ATTN: Here we need to let the _get_block_impl method guarantee the semantics of the interface,
    // that is, eof can be set to true only when the returned block is empty.
    RETURN_IF_ERROR(_tablet_reader->next_block_with_aggregation(block, eof));
    if (!_profile_updated) {
        _profile_updated = _tablet_reader->update_profile(_profile);
    }
    if (block->rows() > 0) {
        *eof = false;
    }
    _update_realtime_counters();
    return Status::OK();
}

Status NewOlapScanner::close(RuntimeState* state) {
    if (_is_closed) {
        return Status::OK();
    }

    // olap scan node will call scanner.close() when finished
    // will release resources here
    // if not clear rowset readers in read_params here
    // readers will be release when runtime state deconstructed but
    // deconstructor in reader references runtime state
    // so that it will core
    _tablet_reader_params.rs_readers.clear();
    _tablet_reader.reset();

    RETURN_IF_ERROR(VScanner::close(state));
    return Status::OK();
}

void NewOlapScanner::_update_realtime_counters() {
    NewOlapScanNode* olap_parent = (NewOlapScanNode*)_parent;
    auto& stats = _tablet_reader->stats();
    COUNTER_UPDATE(olap_parent->_read_compressed_counter, stats.compressed_bytes_read);
    _compressed_bytes_read += stats.compressed_bytes_read;
    _tablet_reader->mutable_stats()->compressed_bytes_read = 0;

    COUNTER_UPDATE(olap_parent->_raw_rows_counter, stats.raw_rows_read);
    // if raw_rows_read is reset, scanNode will scan all table rows which may cause BE crash
    _raw_rows_read += stats.raw_rows_read;
    _tablet_reader->mutable_stats()->raw_rows_read = 0;
}

void NewOlapScanner::_update_counters_before_close() {
    if (!_state->enable_profile() || _has_updated_counter) {
        return;
    }
    _has_updated_counter = true;

    VScanner::_update_counters_before_close();

    // Update counters for NewOlapScanner
    NewOlapScanNode* olap_parent = (NewOlapScanNode*)_parent;

    // Update counters from tablet reader's stats
    auto& stats = _tablet_reader->stats();
    COUNTER_UPDATE(olap_parent->_io_timer, stats.io_ns);
    COUNTER_UPDATE(olap_parent->_read_compressed_counter, stats.compressed_bytes_read);
    _compressed_bytes_read += stats.compressed_bytes_read;
    COUNTER_UPDATE(olap_parent->_decompressor_timer, stats.decompress_ns);
    COUNTER_UPDATE(olap_parent->_read_uncompressed_counter, stats.uncompressed_bytes_read);

    COUNTER_UPDATE(olap_parent->_block_load_timer, stats.block_load_ns);
    COUNTER_UPDATE(olap_parent->_block_load_counter, stats.blocks_load);
    COUNTER_UPDATE(olap_parent->_block_fetch_timer, stats.block_fetch_ns);
    COUNTER_UPDATE(olap_parent->_block_convert_timer, stats.block_convert_ns);

    COUNTER_UPDATE(olap_parent->_raw_rows_counter, stats.raw_rows_read);
    // if raw_rows_read is reset, scanNode will scan all table rows which may cause BE crash
    _raw_rows_read += _tablet_reader->mutable_stats()->raw_rows_read;
    COUNTER_UPDATE(olap_parent->_vec_cond_timer, stats.vec_cond_ns);
    COUNTER_UPDATE(olap_parent->_short_cond_timer, stats.short_cond_ns);
    COUNTER_UPDATE(olap_parent->_expr_filter_timer, stats.expr_filter_ns);
    COUNTER_UPDATE(olap_parent->_block_init_timer, stats.block_init_ns);
    COUNTER_UPDATE(olap_parent->_block_init_seek_timer, stats.block_init_seek_ns);
    COUNTER_UPDATE(olap_parent->_block_init_seek_counter, stats.block_init_seek_num);
    COUNTER_UPDATE(olap_parent->_block_conditions_filtered_timer,
                   stats.block_conditions_filtered_ns);
<<<<<<< HEAD
    COUNTER_UPDATE(olap_parent->_block_init_iters_timer, stats.block_init_iters_ns);
    COUNTER_UPDATE(olap_parent->_block_init_prefetch_timer, stats.block_init_prefetch_ns);
=======
>>>>>>> 7bda49b5
    COUNTER_UPDATE(olap_parent->_first_read_timer, stats.first_read_ns);
    COUNTER_UPDATE(olap_parent->_second_read_timer, stats.second_read_ns);
    COUNTER_UPDATE(olap_parent->_first_read_seek_timer, stats.block_first_read_seek_ns);
    COUNTER_UPDATE(olap_parent->_first_read_seek_counter, stats.block_first_read_seek_num);
    COUNTER_UPDATE(olap_parent->_lazy_read_timer, stats.lazy_read_ns);
    COUNTER_UPDATE(olap_parent->_lazy_read_seek_timer, stats.block_lazy_read_seek_ns);
    COUNTER_UPDATE(olap_parent->_lazy_read_seek_counter, stats.block_lazy_read_seek_num);
    COUNTER_UPDATE(olap_parent->_output_col_timer, stats.output_col_ns);
    COUNTER_UPDATE(olap_parent->_rows_vec_cond_filtered_counter, stats.rows_vec_cond_filtered);
    COUNTER_UPDATE(olap_parent->_rows_short_circuit_cond_filtered_counter,
                   stats.rows_short_circuit_cond_filtered);
    COUNTER_UPDATE(olap_parent->_rows_vec_cond_input_counter, stats.vec_cond_input_rows);
    COUNTER_UPDATE(olap_parent->_rows_short_circuit_cond_input_counter,
                   stats.short_circuit_cond_input_rows);

    for (auto& [id, info] : stats.filter_info) {
        olap_parent->add_filter_info(id, info);
    }

    COUNTER_UPDATE(olap_parent->_stats_filtered_counter, stats.rows_stats_filtered);
    COUNTER_UPDATE(olap_parent->_dict_filtered_counter, stats.rows_dict_filtered);
    COUNTER_UPDATE(olap_parent->_bf_filtered_counter, stats.rows_bf_filtered);
    COUNTER_UPDATE(olap_parent->_del_filtered_counter, stats.rows_del_filtered);
    COUNTER_UPDATE(olap_parent->_del_filtered_counter, stats.rows_del_by_bitmap);
    COUNTER_UPDATE(olap_parent->_del_filtered_counter, stats.rows_vec_del_cond_filtered);

    COUNTER_UPDATE(olap_parent->_conditions_filtered_counter, stats.rows_conditions_filtered);
    COUNTER_UPDATE(olap_parent->_key_range_filtered_counter, stats.rows_key_range_filtered);

    COUNTER_UPDATE(olap_parent->_total_pages_num_counter, stats.total_pages_num);
    COUNTER_UPDATE(olap_parent->_cached_pages_num_counter, stats.cached_pages_num);

    COUNTER_UPDATE(olap_parent->_bitmap_index_filter_counter, stats.rows_bitmap_index_filtered);
    COUNTER_UPDATE(olap_parent->_bitmap_index_filter_timer, stats.bitmap_index_filter_timer);

    COUNTER_UPDATE(olap_parent->_inverted_index_filter_counter, stats.rows_inverted_index_filtered);
    COUNTER_UPDATE(olap_parent->_inverted_index_filter_timer, stats.inverted_index_filter_timer);
    COUNTER_UPDATE(olap_parent->_inverted_index_query_cache_hit_counter,
                   stats.inverted_index_query_cache_hit);
    COUNTER_UPDATE(olap_parent->_inverted_index_query_cache_miss_counter,
                   stats.inverted_index_query_cache_miss);
    COUNTER_UPDATE(olap_parent->_inverted_index_query_timer, stats.inverted_index_query_timer);
    COUNTER_UPDATE(olap_parent->_inverted_index_query_bitmap_copy_timer,
                   stats.inverted_index_query_bitmap_copy_timer);
    COUNTER_UPDATE(olap_parent->_inverted_index_query_bitmap_op_timer,
                   stats.inverted_index_query_bitmap_op_timer);
    COUNTER_UPDATE(olap_parent->_inverted_index_searcher_open_timer,
                   stats.inverted_index_searcher_open_timer);
    COUNTER_UPDATE(olap_parent->_inverted_index_searcher_search_timer,
                   stats.inverted_index_searcher_search_timer);

    if (config::enable_file_cache) {
        io::FileCacheProfileReporter cache_profile(olap_parent->_segment_profile.get());
        cache_profile.update(&stats.file_cache_stats);
    }

    COUNTER_UPDATE(olap_parent->_output_index_result_column_timer,
                   stats.output_index_result_column_timer);

    COUNTER_UPDATE(olap_parent->_filtered_segment_counter, stats.filtered_segment_number);
    COUNTER_UPDATE(olap_parent->_total_segment_counter, stats.total_segment_number);

    // Update metrics
    DorisMetrics::instance()->query_scan_bytes->increment(_compressed_bytes_read);
    DorisMetrics::instance()->query_scan_rows->increment(_raw_rows_read);
    _tablet->query_scan_bytes->increment(_compressed_bytes_read);
    _tablet->query_scan_rows->increment(_raw_rows_read);
    _tablet->query_scan_count->increment(1);
}

} // namespace doris::vectorized<|MERGE_RESOLUTION|>--- conflicted
+++ resolved
@@ -30,12 +30,9 @@
 #include <set>
 #include <shared_mutex>
 
-<<<<<<< HEAD
 #include "cloud/cloud_tablet_mgr.h"
 #include "cloud/olap/storage_engine.h"
 #include "cloud/utils.h"
-=======
->>>>>>> 7bda49b5
 #include "common/config.h"
 #include "common/consts.h"
 #include "common/logging.h"
@@ -48,10 +45,9 @@
 #include "olap/rowset/rowset.h"
 #include "olap/rowset/rowset_meta.h"
 #include "olap/schema_cache.h"
-<<<<<<< HEAD
-=======
+#ifndef CLOUD_MODE
 #include "olap/storage_engine.h"
->>>>>>> 7bda49b5
+#endif
 #include "olap/tablet_manager.h"
 #include "olap/tablet_meta.h"
 #include "olap/tablet_schema.h"
@@ -112,20 +108,13 @@
     return read_columns_string;
 }
 
-<<<<<<< HEAD
+Status NewOlapScanner::prepare(RuntimeState* state, const VExprContextSPtrs& conjuncts) {
+    return VScanner::prepare(state, conjuncts);
+}
+
 Status NewOlapScanner::init() {
     _is_init = true;
     auto parent = static_cast<NewOlapScanNode*>(_parent);
-    RETURN_IF_ERROR(VScanner::prepare(_state, parent->_conjuncts));
-=======
-Status NewOlapScanner::prepare(RuntimeState* state, const VExprContextSPtrs& conjuncts) {
-    return VScanner::prepare(state, conjuncts);
-}
-
-Status NewOlapScanner::init() {
-    _is_init = true;
-    auto parent = static_cast<NewOlapScanNode*>(_parent);
->>>>>>> 7bda49b5
 
     for (auto& ctx : parent->_common_expr_ctxs_push_down) {
         VExprContextSPtr context;
@@ -146,21 +135,15 @@
     TabletSchemaSPtr cached_schema;
     std::string schema_key;
     {
-<<<<<<< HEAD
 #ifdef CLOUD_MODE
         // FIXME(plat1ko): use synced tablet in OlapScanNode
         RETURN_IF_ERROR(cloud::tablet_mgr()->get_tablet(tablet_id, &_tablet));
 #else
-=======
->>>>>>> 7bda49b5
         auto [tablet, status] =
                 StorageEngine::instance()->tablet_manager()->get_tablet_and_status(tablet_id, true);
         RETURN_IF_ERROR(status);
         _tablet = std::move(tablet);
-<<<<<<< HEAD
 #endif
-=======
->>>>>>> 7bda49b5
         TOlapScanNode& olap_scan_node = ((NewOlapScanNode*)_parent)->_olap_scan_node;
         if (olap_scan_node.__isset.schema_version && olap_scan_node.__isset.columns_desc &&
             !olap_scan_node.columns_desc.empty() &&
@@ -184,13 +167,9 @@
                 for (const auto& column_desc : olap_scan_node.columns_desc) {
                     _tablet_schema->append_column(TabletColumn(column_desc));
                 }
-<<<<<<< HEAD
-                _tablet_schema->set_schema_version(olap_scan_node.schema_version);
-=======
                 if (olap_scan_node.__isset.schema_version) {
                     _tablet_schema->set_schema_version(olap_scan_node.schema_version);
                 }
->>>>>>> 7bda49b5
             }
             if (olap_scan_node.__isset.indexes_desc) {
                 _tablet_schema->update_indexes_from_thrift(olap_scan_node.indexes_desc);
@@ -441,8 +420,6 @@
                 ((NewOlapScanNode*)_parent)->_olap_scan_node.use_topn_opt;
     }
 
-<<<<<<< HEAD
-=======
     // If this is a Two-Phase read query, and we need to delay the release of Rowset
     // by rowset->update_delayed_expired_timestamp().This could expand the lifespan of Rowset
     if (_tablet_schema->field_index(BeConsts::ROWID_COL) >= 0) {
@@ -455,7 +432,6 @@
         }
     }
 
->>>>>>> 7bda49b5
     return Status::OK();
 }
 
@@ -493,7 +469,6 @@
     int local_reader = 0;
     for (const auto& reader : _tablet_reader_params.rs_readers) {
         local_reader += reader->rowset()->is_local();
-<<<<<<< HEAD
     }
     int total_reader = _tablet_reader_params.rs_readers.size();
 
@@ -502,16 +477,6 @@
     } else if (local_reader == 0) {
         return doris::TabletStorageType::STORAGE_TYPE_REMOTE;
     }
-=======
-    }
-    int total_reader = _tablet_reader_params.rs_readers.size();
-
-    if (local_reader == total_reader) {
-        return doris::TabletStorageType::STORAGE_TYPE_LOCAL;
-    } else if (local_reader == 0) {
-        return doris::TabletStorageType::STORAGE_TYPE_REMOTE;
-    }
->>>>>>> 7bda49b5
     return doris::TabletStorageType::STORAGE_TYPE_REMOTE_AND_LOCAL;
 }
 
@@ -596,11 +561,8 @@
     COUNTER_UPDATE(olap_parent->_block_init_seek_counter, stats.block_init_seek_num);
     COUNTER_UPDATE(olap_parent->_block_conditions_filtered_timer,
                    stats.block_conditions_filtered_ns);
-<<<<<<< HEAD
     COUNTER_UPDATE(olap_parent->_block_init_iters_timer, stats.block_init_iters_ns);
     COUNTER_UPDATE(olap_parent->_block_init_prefetch_timer, stats.block_init_prefetch_ns);
-=======
->>>>>>> 7bda49b5
     COUNTER_UPDATE(olap_parent->_first_read_timer, stats.first_read_ns);
     COUNTER_UPDATE(olap_parent->_second_read_timer, stats.second_read_ns);
     COUNTER_UPDATE(olap_parent->_first_read_seek_timer, stats.block_first_read_seek_ns);
