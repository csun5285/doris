--- conflicted
+++ resolved
@@ -19,11 +19,7 @@
 
 namespace doris::vectorized {
 NewJdbcScanner::NewJdbcScanner(RuntimeState* state, NewJdbcScanNode* parent, int64_t limit,
-<<<<<<< HEAD
-                               TupleId tuple_id, std::string query_string)
-=======
                                const TupleId& tuple_id, const std::string& query_string)
->>>>>>> 6b773939
         : VScanner(state, static_cast<VScanNode*>(parent), limit),
           _is_init(false),
           _jdbc_eos(false),
