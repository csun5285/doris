// Licensed to the Apache Software Foundation (ASF) under one
// or more contributor license agreements.  See the NOTICE file
// distributed with this work for additional information
// regarding copyright ownership.  The ASF licenses this file
// to you under the Apache License, Version 2.0 (the
// "License"); you may not use this file except in compliance
// with the License.  You may obtain a copy of the License at
//
//   http://www.apache.org/licenses/LICENSE-2.0
//
// Unless required by applicable law or agreed to in writing,
// software distributed under the License is distributed on an
// "AS IS" BASIS, WITHOUT WARRANTIES OR CONDITIONS OF ANY
// KIND, either express or implied.  See the License for the
// specific language governing permissions and limitations
// under the License.

#include "scanner_scheduler.h"

#include "common/config.h"
#include "util/async_io.h"
#include "util/priority_thread_pool.hpp"
#include "util/priority_work_stealing_thread_pool.hpp"
#include "util/telemetry/telemetry.h"
#include "util/thread.h"
#include "util/threadpool.h"
#include "vec/core/block.h"
#include "vec/exec/scan/vscanner.h"
#include "vec/exprs/vexpr.h"

namespace doris::vectorized {

ScannerScheduler::ScannerScheduler() {}

ScannerScheduler::~ScannerScheduler() {
    if (!_is_init) {
        return;
    }

    for (int i = 0; i < QUEUE_NUM; i++) {
        _pending_queues[i]->shutdown();
    }

    _is_closed = true;

    _scheduler_pool->shutdown();
    _local_scan_thread_pool->shutdown();
    _remote_scan_thread_pool->shutdown();

    _scheduler_pool->wait();
    _local_scan_thread_pool->join();
    _remote_scan_thread_pool->join();

    for (int i = 0; i < QUEUE_NUM; i++) {
        delete _pending_queues[i];
    }
    delete[] _pending_queues;
}

Status ScannerScheduler::init(ExecEnv* env) {
    // 1. scheduling thread pool and scheduling queues
    ThreadPoolBuilder("SchedulingThreadPool")
            .set_min_threads(QUEUE_NUM)
            .set_max_threads(QUEUE_NUM)
            .build(&_scheduler_pool);

    _pending_queues = new BlockingQueue<ScannerContext*>*[QUEUE_NUM];
    for (int i = 0; i < QUEUE_NUM; i++) {
        _pending_queues[i] = new BlockingQueue<ScannerContext*>(INT32_MAX);
        _scheduler_pool->submit_func([this, i] { this->_schedule_thread(i); });
    }

    // 2. local scan thread pool
    _local_scan_thread_pool.reset(new PriorityWorkStealingThreadPool(
            config::doris_scanner_thread_pool_thread_num, env->store_paths().size(),
            config::doris_scanner_thread_pool_queue_size, "local_scan"));

    // 3. remote scan thread pool
    _remote_scan_thread_pool.reset(
            new PriorityThreadPool(config::doris_scanner_thread_pool_thread_num,
                                   config::doris_scanner_thread_pool_queue_size, "remote_scan"));

    _is_init = true;
    return Status::OK();
}

Status ScannerScheduler::submit(ScannerContext* ctx) {
    if (ctx->queue_idx == -1) {
        ctx->queue_idx = (_queue_idx++ % QUEUE_NUM);
    }
    if (!_pending_queues[ctx->queue_idx]->blocking_put(ctx)) {
        return Status::InternalError("failed to submit scanner context to scheduler");
    }
    return Status::OK();
}

void ScannerScheduler::_schedule_thread(int queue_id) {
    BlockingQueue<ScannerContext*>* queue = _pending_queues[queue_id];
    while (!_is_closed) {
        ScannerContext* ctx;
        bool ok = queue->blocking_get(&ctx);
        if (!ok) {
            // maybe closed
            continue;
        }

        _schedule_scanners(ctx);
        // If ctx is done, no need to schedule it again.
        // But should notice that there may still scanners running in scanner pool.
    }
    return;
}

[[maybe_unused]] static void* run_scanner_bthread(void* arg) {
    auto f = reinterpret_cast<std::function<void()>*>(arg);
    (*f)();
    delete f;
    return nullptr;
}

void ScannerScheduler::_schedule_scanners(ScannerContext* ctx) {
    ctx->incr_num_ctx_scheduling(1);
    if (ctx->done()) {
        ctx->update_num_running(0, -1);
        return;
    }

    std::list<VScanner*> this_run;
    ctx->get_next_batch_of_scanners(&this_run);
    if (this_run.empty()) {
        // There will be 2 cases when this_run is empty:
        // 1. The blocks queue reaches limit.
        //      The consumer will continue scheduling the ctx.
        // 2. All scanners are running.
        //      There running scanner will schedule the ctx after they are finished.
        // So here we just return to stop scheduling ctx.
        ctx->update_num_running(0, -1);
        return;
    }

    ctx->update_num_running(this_run.size(), -1);
#if !defined(USE_BTHREAD_SCANNER)
    // Submit scanners to thread pool
    // TODO(cmy): How to handle this "nice"?
    int nice = 1;
    auto iter = this_run.begin();
    ctx->incr_num_scanner_scheduling(this_run.size());
    if (ctx->thread_token != nullptr) {
        while (iter != this_run.end()) {
            (*iter)->start_wait_worker_timer();
            auto s = ctx->thread_token->submit_func(
                    [this, scanner = *iter, ctx] { this->_scanner_scan(this, ctx, scanner); });
            if (s.ok()) {
                this_run.erase(iter++);
            } else {
                ctx->set_status_on_error(s);
                break;
            }
        }
    } else {
        while (iter != this_run.end()) {
            PriorityThreadPool::Task task;
            task.work_function = [this, scanner = *iter, ctx] {
                this->_scanner_scan(this, ctx, scanner);
            };
            task.priority = nice;
            task.queue_id = (*iter)->queue_id();
            (*iter)->start_wait_worker_timer();

            TabletStorageType type = (*iter)->get_storage_type();
            bool ret = false;
            if (type == TabletStorageType::STORAGE_TYPE_LOCAL) {
                ret = _local_scan_thread_pool->offer(task);
            } else {
                ret = _remote_scan_thread_pool->offer(task);
            }
            if (ret) {
                this_run.erase(iter++);
            } else {
                ctx->set_status_on_error(
                        Status::InternalError("failed to submit scanner to scanner pool"));
                break;
            }
        }
    }
#else
    int nice = 1;
    auto cur_span = opentelemetry::trace::Tracer::GetCurrentSpan();
    auto iter = this_run.begin();
    ctx->incr_num_scanner_scheduling(this_run.size());
    while (iter != this_run.end()) {
        (*iter)->start_wait_worker_timer();
        AsyncIOCtx io_ctx {.nice = nice};

        auto f = new std::function<void()> ([this, scanner = *iter, parent_span = cur_span, ctx, io_ctx]{
            AsyncIOCtx* set_io_ctx =
                    static_cast<AsyncIOCtx*>(bthread_getspecific(AsyncIO::btls_io_ctx_key));
            if (set_io_ctx == nullptr) {
                set_io_ctx = new AsyncIOCtx(io_ctx);
                CHECK_EQ(0, bthread_setspecific(AsyncIO::btls_io_ctx_key, set_io_ctx));
            } else {
                LOG(WARNING) << "New bthread should not have io_nice_key";
            }
            opentelemetry::trace::Scope scope {parent_span};
            this->_scanner_scan(this, ctx, scanner);
        });
        bthread_t btid;
        int ret = bthread_start_background(&btid, nullptr, run_scanner_bthread, (void*)f);

        if (ret == 0) {
            this_run.erase(iter++);
            ctx->_btids.push_back(btid);
        }
        else {
            delete f;
            LOG(FATAL) << "failed to submit scanner to bthread";
            ctx->set_status_on_error(
                    Status::InternalError("failed to submit scanner to bthread"));
            break;
        }
    }
#endif
}

void ScannerScheduler::_scanner_scan(ScannerScheduler* scheduler, ScannerContext* ctx,
                                     VScanner* scanner) {
<<<<<<< HEAD
    INIT_AND_SCOPE_REENTRANT_SPAN_IF(ctx->state()->enable_profile(), ctx->state()->get_tracer(),
                                     ctx->scan_span(), "VScanner::scan");
#if !defined(USE_BTHREAD_SCANNER)
=======
>>>>>>> 6b773939
    SCOPED_ATTACH_TASK(scanner->runtime_state());
    SCOPED_CONSUME_MEM_TRACKER(scanner->runtime_state()->scanner_mem_tracker());
    Thread::set_self_name("_scanner_scan");
#endif
    scanner->update_wait_worker_timer();
    // Do not use ScopedTimer. There is no guarantee that, the counter
    // (_scan_cpu_timer, the class member) is not destroyed after `_running_thread==0`.
    ThreadCpuStopWatch cpu_watch;
    cpu_watch.start();
    Status status = Status::OK();
    bool eos = false;
    RuntimeState* state = ctx->state();
    DCHECK(nullptr != state);
    if (!scanner->is_open()) {
        status = scanner->open(state);
        if (!status.ok()) {
            ctx->set_status_on_error(status);
            eos = true;
        }
        scanner->set_opened();
    }

    scanner->try_append_late_arrival_runtime_filter();

    // Because we use thread pool to scan data from storage. One scanner can't
    // use this thread too long, this can starve other query's scanner. So, we
    // need yield this thread when we do enough work. However, OlapStorage read
    // data in pre-aggregate mode, then we can't use storage returned data to
    // judge if we need to yield. So we record all raw data read in this round
    // scan, if this exceeds row number or bytes threshold, we yield this thread.
    std::vector<vectorized::Block*> blocks;
    int64_t raw_rows_read = scanner->raw_rows_read();
    int64_t raw_rows_threshold = raw_rows_read + config::doris_scanner_row_num;
    int64_t raw_bytes_read = 0;
    int64_t raw_bytes_threshold = config::doris_scanner_row_bytes;
    bool get_free_block = true;
    int num_rows_in_block = 0;

    // Only set to true when ctx->done() return true.
    // Use this flag because we need distinguish eos from `should_stop`.
    // If eos is true, we still need to return blocks,
    // but is should_stop is true, no need to return blocks
    bool should_stop = false;
    // Has to wait at least one full block, or it will cause a lot of schedule task in priority
    // queue, it will affect query latency and query concurrency for example ssb 3.3.
    while (!eos && raw_bytes_read < raw_bytes_threshold &&
           ((raw_rows_read < raw_rows_threshold && get_free_block) ||
            num_rows_in_block < state->batch_size())) {
        if (UNLIKELY(ctx->done())) {
            // No need to set status on error here.
            // Because done() maybe caused by "should_stop"
            should_stop = true;
            break;
        }

        auto block = ctx->get_free_block(&get_free_block);
        status = scanner->get_block(state, block, &eos);
        VLOG_ROW << "VOlapScanNode input rows: " << block->rows() << ", eos: " << eos;
        if (!status.ok()) {
            LOG(WARNING) << "Scan thread read VOlapScanner failed: " << status.to_string();
            // Add block ptr in blocks, prevent mem leak in read failed
            blocks.push_back(block);
            break;
        }

        raw_bytes_read += block->bytes();
        num_rows_in_block += block->rows();
        if (UNLIKELY(block->rows() == 0)) {
            ctx->return_free_block(block);
        } else {
            if (!blocks.empty() && blocks.back()->rows() + block->rows() <= state->batch_size()) {
                vectorized::MutableBlock(blocks.back()).merge(*block);
                ctx->return_free_block(block);
            } else {
                blocks.push_back(block);
            }
        }
        raw_rows_read = scanner->raw_rows_read();
    } // end for while

    // if we failed, check status.
    if (UNLIKELY(!status.ok())) {
        // _transfer_done = true;
        ctx->set_status_on_error(status);
        eos = true;
        std::for_each(blocks.begin(), blocks.end(), std::default_delete<vectorized::Block>());
    } else if (should_stop) {
        // No need to return blocks because of should_stop, just delete them
        std::for_each(blocks.begin(), blocks.end(), std::default_delete<vectorized::Block>());
    } else if (!blocks.empty()) {
        ctx->append_blocks_to_queue(blocks);
    }

    if (eos || should_stop) {
        scanner->mark_to_need_to_close();
    }

    ctx->push_back_scanner_and_reschedule(scanner);
}

} // namespace doris::vectorized<|MERGE_RESOLUTION|>--- conflicted
+++ resolved
@@ -224,12 +224,7 @@
 
 void ScannerScheduler::_scanner_scan(ScannerScheduler* scheduler, ScannerContext* ctx,
                                      VScanner* scanner) {
-<<<<<<< HEAD
-    INIT_AND_SCOPE_REENTRANT_SPAN_IF(ctx->state()->enable_profile(), ctx->state()->get_tracer(),
-                                     ctx->scan_span(), "VScanner::scan");
 #if !defined(USE_BTHREAD_SCANNER)
-=======
->>>>>>> 6b773939
     SCOPED_ATTACH_TASK(scanner->runtime_state());
     SCOPED_CONSUME_MEM_TRACKER(scanner->runtime_state()->scanner_mem_tracker());
     Thread::set_self_name("_scanner_scan");
