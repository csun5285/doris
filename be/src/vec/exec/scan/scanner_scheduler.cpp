// Licensed to the Apache Software Foundation (ASF) under one
// or more contributor license agreements.  See the NOTICE file
// distributed with this work for additional information
// regarding copyright ownership.  The ASF licenses this file
// to you under the Apache License, Version 2.0 (the
// "License"); you may not use this file except in compliance
// with the License.  You may obtain a copy of the License at
//
//   http://www.apache.org/licenses/LICENSE-2.0
//
// Unless required by applicable law or agreed to in writing,
// software distributed under the License is distributed on an
// "AS IS" BASIS, WITHOUT WARRANTIES OR CONDITIONS OF ANY
// KIND, either express or implied.  See the License for the
// specific language governing permissions and limitations
// under the License.

#include "scanner_scheduler.h"
#include <cstddef>

#include "common/config.h"
#include "util/async_io.h"
#include "util/priority_thread_pool.hpp"
#include "util/priority_work_stealing_thread_pool.hpp"
#include "util/telemetry/telemetry.h"
#include "util/thread.h"
#include "util/threadpool.h"
#include "vec/core/block.h"
#include "vec/exec/scan/new_olap_scanner.h"
#include "vec/exec/scan/vscanner.h"
#include "vec/exprs/vexpr.h"
#include "vfile_scanner.h"

namespace doris::vectorized {

ScannerScheduler::ScannerScheduler() {}

ScannerScheduler::~ScannerScheduler() {
    if (!_is_init) {
        return;
    }

    for (int i = 0; i < QUEUE_NUM; i++) {
        _pending_queues[i]->shutdown();
    }

    _is_closed = true;

    _scheduler_pool->shutdown();
    _local_scan_thread_pool->shutdown();
    _remote_scan_thread_pool->shutdown();

    _scheduler_pool->wait();
    _local_scan_thread_pool->join();
    _remote_scan_thread_pool->join();

    for (int i = 0; i < QUEUE_NUM; i++) {
        delete _pending_queues[i];
    }
    delete[] _pending_queues;
}

Status ScannerScheduler::init(ExecEnv* env) {
    // 1. scheduling thread pool and scheduling queues
    ThreadPoolBuilder("SchedulingThreadPool")
            .set_min_threads(QUEUE_NUM)
            .set_max_threads(QUEUE_NUM)
            .build(&_scheduler_pool);

    _pending_queues = new BlockingQueue<ScannerContext*>*[QUEUE_NUM];
    for (int i = 0; i < QUEUE_NUM; i++) {
        _pending_queues[i] = new BlockingQueue<ScannerContext*>(INT32_MAX);
        _scheduler_pool->submit_func([this, i] { this->_schedule_thread(i); });
    }

    // 2. local scan thread pool
    _local_scan_thread_pool.reset(new PriorityWorkStealingThreadPool(
            config::doris_scanner_thread_pool_thread_num, env->store_paths().size(),
            config::doris_scanner_thread_pool_queue_size, "local_scan"));

    // 3. remote scan thread pool
    _remote_scan_thread_pool.reset(
            new PriorityThreadPool(config::doris_scanner_thread_pool_thread_num,
                                   config::doris_scanner_thread_pool_queue_size, "remote_scan"));

    ThreadPoolBuilder("LimitedScanThreadPool")
            .set_min_threads(config::doris_scanner_thread_pool_thread_num)
            .set_max_threads(config::doris_scanner_thread_pool_thread_num)
            .set_max_queue_size(config::doris_scanner_thread_pool_queue_size)
            .build(&_limited_scan_thread_pool);

    _is_init = true;
    return Status::OK();
}

Status ScannerScheduler::submit(ScannerContext* ctx) {
    if (ctx->queue_idx == -1) {
        ctx->queue_idx = (_queue_idx++ % QUEUE_NUM);
    }
    if (!_pending_queues[ctx->queue_idx]->blocking_put(ctx)) {
        return Status::InternalError("failed to submit scanner context to scheduler");
    }
    return Status::OK();
}

std::unique_ptr<ThreadPoolToken> ScannerScheduler::new_limited_scan_pool_token(
        ThreadPool::ExecutionMode mode, int max_concurrency) {
    return _limited_scan_thread_pool->new_token(mode, max_concurrency);
}

void ScannerScheduler::_schedule_thread(int queue_id) {
    BlockingQueue<ScannerContext*>* queue = _pending_queues[queue_id];
    while (!_is_closed) {
        ScannerContext* ctx;
        bool ok = queue->blocking_get(&ctx);
        if (!ok) {
            // maybe closed
            continue;
        }

        _schedule_scanners(ctx);
        // If ctx is done, no need to schedule it again.
        // But should notice that there may still scanners running in scanner pool.
    }
    return;
}

[[maybe_unused]] static void* run_scanner_bthread(void* arg) {
    auto f = reinterpret_cast<std::function<void()>*>(arg);
    (*f)();
    delete f;
    return nullptr;
}

void ScannerScheduler::_schedule_scanners(ScannerContext* ctx) {
    ctx->incr_num_ctx_scheduling(1);
    if (ctx->done()) {
        ctx->update_num_running(0, -1);
        return;
    }

    std::list<VScanner*> this_run;
    ctx->get_next_batch_of_scanners(&this_run);
    if (this_run.empty()) {
        // There will be 2 cases when this_run is empty:
        // 1. The blocks queue reaches limit.
        //      The consumer will continue scheduling the ctx.
        // 2. All scanners are running.
        //      There running scanner will schedule the ctx after they are finished.
        // So here we just return to stop scheduling ctx.
        ctx->update_num_running(0, -1);
        return;
    }

    ctx->update_num_running(this_run.size(), -1);
    int nice = 1;
    auto iter = this_run.begin();
    auto sumbit_to_thread_pool = [&] {
        // Submit scanners to thread pool
        // TODO(cmy): How to handle this "nice"?
        ctx->incr_num_scanner_scheduling(this_run.size());
        if (ctx->thread_token != nullptr) {
            while (iter != this_run.end()) {
                (*iter)->start_wait_worker_timer();
                auto s = ctx->thread_token->submit_func(
                        [this, scanner = *iter, ctx] { this->_scanner_scan(this, ctx, scanner); });
                if (s.ok()) {
                    this_run.erase(iter++);
                } else {
                    ctx->set_status_on_error(s);
                    break;
                }
            }
        } else {
            while (iter != this_run.end()) {
                PriorityThreadPool::Task task;
                task.work_function = [this, scanner = *iter, ctx] {
                    this->_scanner_scan(this, ctx, scanner);
                };
                task.priority = nice;
                task.queue_id = (*iter)->queue_id();
                (*iter)->start_wait_worker_timer();

                TabletStorageType type = (*iter)->get_storage_type();
                bool ret = false;
                if (type == TabletStorageType::STORAGE_TYPE_LOCAL) {
                    ret = _local_scan_thread_pool->offer(task);
                } else {
                    ret = _remote_scan_thread_pool->offer(task);
                }
                if (ret) {
                    this_run.erase(iter++);
                } else {
                    ctx->set_status_on_error(
                            Status::InternalError("failed to submit scanner to scanner pool"));
                    break;
                }
            }
        }
    };
#if !defined(USE_BTHREAD_SCANNER)
    sumbit_to_thread_pool();
#else
    // Only OlapScanner uses bthread scanner
    // Todo: Make other scanners support bthread scanner
    if (dynamic_cast<NewOlapScanner*>(*iter) == nullptr) {
        return sumbit_to_thread_pool();
    }
    auto cur_span = opentelemetry::trace::Tracer::GetCurrentSpan();
    ctx->incr_num_scanner_scheduling(this_run.size());
    while (iter != this_run.end()) {
        (*iter)->start_wait_worker_timer();
        AsyncIOCtx io_ctx {.nice = nice};

        auto f = new std::function<void()> ([this, scanner = *iter, parent_span = cur_span, ctx, io_ctx]{
            AsyncIOCtx* set_io_ctx =
                    static_cast<AsyncIOCtx*>(bthread_getspecific(AsyncIO::btls_io_ctx_key));
            if (set_io_ctx == nullptr) {
                set_io_ctx = new AsyncIOCtx(io_ctx);
                CHECK_EQ(0, bthread_setspecific(AsyncIO::btls_io_ctx_key, set_io_ctx));
            } else {
                LOG(WARNING) << "New bthread should not have io_nice_key";
            }
            opentelemetry::trace::Scope scope {parent_span};
            this->_scanner_scan(this, ctx, scanner);
        });
        bthread_t btid;
        int ret = bthread_start_background(&btid, nullptr, run_scanner_bthread, (void*)f);

        if (ret == 0) {
            this_run.erase(iter++);
            ctx->_btids.push_back(btid);
        }
        else {
            delete f;
            LOG(FATAL) << "failed to submit scanner to bthread";
            ctx->set_status_on_error(
                    Status::InternalError("failed to submit scanner to bthread"));
            break;
        }
    }
#endif
}

void ScannerScheduler::_scanner_scan(ScannerScheduler* scheduler, ScannerContext* ctx,
                                     VScanner* scanner) {
<<<<<<< HEAD
    auto tracker_config = [&] {
        SCOPED_ATTACH_TASK(scanner->runtime_state());
        SCOPED_CONSUME_MEM_TRACKER(scanner->runtime_state()->scanner_mem_tracker());
        Thread::set_self_name("_scanner_scan");
    };
#if !defined(USE_BTHREAD_SCANNER)
    tracker_config();
#else
    if (dynamic_cast<NewOlapScanner*>(scanner) == nullptr) {
        tracker_config();
    }
#endif
=======
    SCOPED_ATTACH_TASK(scanner->runtime_state());
    Thread::set_self_name("_scanner_scan");
>>>>>>> 475fa2b1
    scanner->update_wait_worker_timer();
    scanner->start_scan_cpu_timer();
    Status status = Status::OK();
    bool eos = false;
    RuntimeState* state = ctx->state();
    DCHECK(nullptr != state);
    if (!scanner->is_open()) {
        status = scanner->open(state);
        if (!status.ok()) {
            ctx->set_status_on_error(status);
            eos = true;
        }
        scanner->set_opened();
    }

    scanner->try_append_late_arrival_runtime_filter();

    // Because we use thread pool to scan data from storage. One scanner can't
    // use this thread too long, this can starve other query's scanner. So, we
    // need yield this thread when we do enough work. However, OlapStorage read
    // data in pre-aggregate mode, then we can't use storage returned data to
    // judge if we need to yield. So we record all raw data read in this round
    // scan, if this exceeds row number or bytes threshold, we yield this thread.
    std::vector<vectorized::Block*> blocks;
    int64_t raw_rows_read = scanner->raw_rows_read();
    int64_t raw_rows_threshold = raw_rows_read + config::doris_scanner_row_num;
    int64_t raw_bytes_read = 0;
    int64_t raw_bytes_threshold = config::doris_scanner_row_bytes;
    bool get_free_block = true;
    int num_rows_in_block = 0;

    // Only set to true when ctx->done() return true.
    // Use this flag because we need distinguish eos from `should_stop`.
    // If eos is true, we still need to return blocks,
    // but is should_stop is true, no need to return blocks
    bool should_stop = false;
    // Has to wait at least one full block, or it will cause a lot of schedule task in priority
    // queue, it will affect query latency and query concurrency for example ssb 3.3.
    while (!eos && raw_bytes_read < raw_bytes_threshold &&
           ((raw_rows_read < raw_rows_threshold && get_free_block) ||
            num_rows_in_block < state->batch_size())) {
        if (UNLIKELY(ctx->done())) {
            // No need to set status on error here.
            // Because done() maybe caused by "should_stop"
            should_stop = true;
            break;
        }

        auto block = ctx->get_free_block(&get_free_block);
        status = scanner->get_block(state, block, &eos);
        VLOG_ROW << "VScanNode input rows: " << block->rows() << ", eos: " << eos;
        // The VFileScanner for external table may try to open not exist files,
        // Because FE file cache for external table may out of date.
        // So, NOT_FOUND for VFileScanner is not a fail case.
        // Will remove this after file reader refactor.
        if (!status.ok() && (typeid(*scanner) != typeid(doris::vectorized::VFileScanner) ||
                             (typeid(*scanner) == typeid(doris::vectorized::VFileScanner) &&
                              !status.is_not_found()))) {
            LOG(WARNING) << "Scan thread read VScanner failed: " << status.to_string();
            // Add block ptr in blocks, prevent mem leak in read failed
            blocks.push_back(block);
            break;
        }
        if (status.is_not_found()) {
            // The only case in this if branch is external table file delete and fe cache has not been updated yet.
            // Set status to OK.
            status = Status::OK();
            eos = true;
        }

        raw_bytes_read += block->bytes();
        num_rows_in_block += block->rows();
        if (UNLIKELY(block->rows() == 0)) {
            ctx->return_free_block(block);
        } else {
            if (!blocks.empty() && blocks.back()->rows() + block->rows() <= state->batch_size()
                    // block may miss match bettween dynamic blocks
                    // merge is not supported by dynamic block
                    && blocks.back()->get_block_type() != BlockType::DYNAMIC) {
                vectorized::MutableBlock(blocks.back()).merge(*block);
                ctx->return_free_block(block);
            } else {
                blocks.push_back(block);
            }
        }
        raw_rows_read = scanner->raw_rows_read();
    } // end for while

    // if we failed, check status.
    if (UNLIKELY(!status.ok())) {
        // _transfer_done = true;
        ctx->set_status_on_error(status);
        eos = true;
        std::for_each(blocks.begin(), blocks.end(), std::default_delete<vectorized::Block>());
    } else if (should_stop) {
        // No need to return blocks because of should_stop, just delete them
        std::for_each(blocks.begin(), blocks.end(), std::default_delete<vectorized::Block>());
    } else if (!blocks.empty()) {
        ctx->append_blocks_to_queue(blocks);
    }

    scanner->update_scan_cpu_timer();
    if (eos || should_stop) {
        scanner->mark_to_need_to_close();
    }

    ctx->push_back_scanner_and_reschedule(scanner);
}

} // namespace doris::vectorized<|MERGE_RESOLUTION|>--- conflicted
+++ resolved
@@ -244,10 +244,8 @@
 
 void ScannerScheduler::_scanner_scan(ScannerScheduler* scheduler, ScannerContext* ctx,
                                      VScanner* scanner) {
-<<<<<<< HEAD
     auto tracker_config = [&] {
         SCOPED_ATTACH_TASK(scanner->runtime_state());
-        SCOPED_CONSUME_MEM_TRACKER(scanner->runtime_state()->scanner_mem_tracker());
         Thread::set_self_name("_scanner_scan");
     };
 #if !defined(USE_BTHREAD_SCANNER)
@@ -257,10 +255,6 @@
         tracker_config();
     }
 #endif
-=======
-    SCOPED_ATTACH_TASK(scanner->runtime_state());
-    Thread::set_self_name("_scanner_scan");
->>>>>>> 475fa2b1
     scanner->update_wait_worker_timer();
     scanner->start_scan_cpu_timer();
     Status status = Status::OK();
