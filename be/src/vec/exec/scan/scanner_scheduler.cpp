--- conflicted
+++ resolved
@@ -227,11 +227,7 @@
 #else
     // Only OlapScanner uses bthread scanner
     // Todo: Make other scanners support bthread scanner
-<<<<<<< HEAD
-    if (dynamic_pointer_cast<NewOlapScanner>(*iter) == nullptr) {
-=======
     if (dynamic_cast<NewOlapScanner*>(*iter) == nullptr) {
->>>>>>> 7bda49b5
         return submit_to_thread_pool();
     }
     ctx->incr_num_scanner_scheduling(this_run.size());
@@ -264,10 +260,7 @@
         }
     }
 #endif
-<<<<<<< HEAD
-=======
     ctx->incr_ctx_scheduling_time(watch.elapsed_time());
->>>>>>> 7bda49b5
 }
 
 void ScannerScheduler::_scanner_scan(ScannerScheduler* scheduler, ScannerContext* ctx,
@@ -276,11 +269,7 @@
 #if !defined(USE_BTHREAD_SCANNER)
     Thread::set_self_name("_scanner_scan");
 #else
-<<<<<<< HEAD
-    if (dynamic_pointer_cast<NewOlapScanner>(scanner) == nullptr) {
-=======
     if (dynamic_cast<NewOlapScanner*>(scanner) == nullptr) {
->>>>>>> 7bda49b5
         Thread::set_self_name("_scanner_scan");
     }
 #endif
