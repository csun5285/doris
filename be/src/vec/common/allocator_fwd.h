--- conflicted
+++ resolved
@@ -24,11 +24,7 @@
 #pragma once
 
 #include <cstddef>
-<<<<<<< HEAD
-template <bool clear_memory_, bool mmap_populate = false, bool use_mmap = true>
-=======
 template <bool clear_memory_, bool mmap_populate = false, bool use_mmap = false>
->>>>>>> 7bda49b5
 class Allocator;
 
 template <typename Base, size_t N = 64, size_t Alignment = 1>
