// Licensed to the Apache Software Foundation (ASF) under one
// or more contributor license agreements.  See the NOTICE file
// distributed with this work for additional information
// regarding copyright ownership.  The ASF licenses this file
// to you under the Apache License, Version 2.0 (the
// "License"); you may not use this file except in compliance
// with the License.  You may obtain a copy of the License at
//
//   http://www.apache.org/licenses/LICENSE-2.0
//
// Unless required by applicable law or agreed to in writing,
// software distributed under the License is distributed on an
// "AS IS" BASIS, WITHOUT WARRANTIES OR CONDITIONS OF ANY
// KIND, either express or implied.  See the License for the
// specific language governing permissions and limitations
// under the License.
// This file is copied from
// https://github.com/ClickHouse/ClickHouse/blob/master/src/Common/Allocator.h
// and modified by Doris

#pragma once

// TODO: Readable

#include <fmt/format.h>
#include <stdint.h>
#include <string.h>

#include "common/config.h"
#include "common/status.h"
<<<<<<< HEAD
#include "runtime/memory/chunk.h"
#include "runtime/memory/chunk_allocator.h"
=======
>>>>>>> 7bda49b5
#include "util/sse_util.hpp"

#ifdef NDEBUG
#define ALLOCATOR_ASLR 0
#else
#define ALLOCATOR_ASLR 1
#endif

#if !defined(__APPLE__) && !defined(__FreeBSD__)
#else
#define _DARWIN_C_SOURCE
#endif

#include <sys/mman.h>

#include <algorithm>
#include <cstdlib>
#include <string>

// IWYU pragma: no_include <opentelemetry/common/threadlocal.h>
#include "common/compiler_util.h" // IWYU pragma: keep
#ifdef THREAD_SANITIZER
/// Thread sanitizer does not intercept mremap. The usage of mremap will lead to false positives.
#define DISABLE_MREMAP 1
#endif
#include "common/exception.h"
#include "vec/common/mremap.h"

/// Required for older Darwin builds, that lack definition of MAP_ANONYMOUS
#ifndef MAP_ANONYMOUS
#define MAP_ANONYMOUS MAP_ANON
#endif

<<<<<<< HEAD
/**
 * Memory allocation between 4KB and 64MB will be through ChunkAllocator,
 * those less than 4KB will be through malloc (for example, tcmalloc),
 * and those greater than 64MB will be through MMAP.
 * In the actual test, chunkallocator allocates less than 4KB of memory slower than malloc,
 * and chunkallocator allocates more than 64MB of memory slower than MMAP,
 * but the 4KB threshold is an empirical value, which needs to be determined
 * by more detailed test later.
  */
static constexpr size_t CHUNK_THRESHOLD = 4096;

=======
>>>>>>> 7bda49b5
static constexpr size_t MMAP_MIN_ALIGNMENT = 4096;
static constexpr size_t MALLOC_MIN_ALIGNMENT = 8;

// The memory for __int128 should be aligned to 16 bytes.
// By the way, in 64-bit system, the address of a block returned by malloc or realloc in GNU systems
// is always a multiple of sixteen. (https://www.gnu.org/software/libc/manual/html_node/Aligned-Memory-Blocks.html)
static constexpr int ALLOCATOR_ALIGNMENT_16 = 16;

/** Responsible for allocating / freeing memory. Used, for example, in PODArray, Arena.
  * Also used in hash tables.
  * The interface is different from std::allocator
  * - the presence of the method realloc, which for large chunks of memory uses mremap;
  * - passing the size into the `free` method;
  * - by the presence of the `alignment` argument;
  * - the possibility of zeroing memory (used in hash tables);
  * - random hint address for mmap
  * - mmap_threshold for using mmap less or more
  */
template <bool clear_memory_, bool mmap_populate, bool use_mmap>
class Allocator {
public:
    void sys_memory_check(size_t size) const;
    void memory_tracker_check(size_t size) const;
    // If sys memory or tracker exceeds the limit, but there is no external catch bad_alloc,
    // alloc will continue to execute, so the consume memtracker is forced.
    void memory_check(size_t size) const;
    // Increases consumption of this tracker by 'bytes'.
    void consume_memory(size_t size) const;
    void release_memory(size_t size) const;
    void throw_bad_alloc(const std::string& err) const;

    /// Allocate memory range.
    void* alloc(size_t size, size_t alignment = 0) {
        memory_check(size);
        void* buf;

<<<<<<< HEAD
        if (size >= doris::config::mmap_threshold && use_mmap) {
=======
        if (use_mmap && size >= doris::config::mmap_threshold) {
>>>>>>> 7bda49b5
            if (alignment > MMAP_MIN_ALIGNMENT)
                throw doris::Exception(
                        doris::ErrorCode::INVALID_ARGUMENT,
                        "Too large alignment {}: more than page size when allocating {}.",
                        alignment, size);

            consume_memory(size);
            buf = mmap(nullptr, size, PROT_READ | PROT_WRITE, mmap_flags, -1, 0);
            if (MAP_FAILED == buf) {
                release_memory(size);
                throw_bad_alloc(fmt::format("Allocator: Cannot mmap {}.", size));
            }

            /// No need for zero-fill, because mmap guarantees it.
<<<<<<< HEAD
        } else if (!doris::config::disable_chunk_allocator_in_vec && size >= CHUNK_THRESHOLD) {
            doris::Chunk chunk;
            if (!doris::ChunkAllocator::instance()->allocate_align(size, &chunk)) {
                throw_bad_alloc(fmt::format("Allocator: Cannot allocate chunk {}.", size));
            }
            buf = chunk.data;
            if constexpr (clear_memory) memset(buf, 0, chunk.size);
=======
>>>>>>> 7bda49b5
        } else {
            if (alignment <= MALLOC_MIN_ALIGNMENT) {
                if constexpr (clear_memory)
                    buf = ::calloc(size, 1);
                else
                    buf = ::malloc(size);

                if (nullptr == buf) {
                    throw_bad_alloc(fmt::format("Allocator: Cannot malloc {}.", size));
                }
            } else {
                buf = nullptr;
                int res = posix_memalign(&buf, alignment, size);

                if (0 != res) {
                    throw_bad_alloc(
                            fmt::format("Cannot allocate memory (posix_memalign) {}.", size));
                }

                if constexpr (clear_memory) memset(buf, 0, size);
            }
        }
        return buf;
    }

    /// Free memory range.
<<<<<<< HEAD
    void free(void* buf, size_t size) {
        if (size >= doris::config::mmap_threshold && use_mmap) {
=======
    void free(void* buf, size_t size = -1) {
        if (use_mmap && size >= doris::config::mmap_threshold) {
            DCHECK(size != -1);
>>>>>>> 7bda49b5
            if (0 != munmap(buf, size)) {
                throw_bad_alloc(fmt::format("Allocator: Cannot munmap {}.", size));
            } else {
                release_memory(size);
            }
        } else {
            ::free(buf);
        }
    }

    // Free memory range by ::free.
    void free_no_munmap(void* buf) {
        CHECK(!use_mmap);
        ::free(buf);
    }

    /** Enlarge memory range.
      * Data from old range is moved to the beginning of new range.
      * Address of memory range could change.
      */
    void* realloc(void* buf, size_t old_size, size_t new_size, size_t alignment = 0) {
        if (old_size == new_size) {
            /// nothing to do.
            /// BTW, it's not possible to change alignment while doing realloc.
<<<<<<< HEAD
        } else if (old_size < CHUNK_THRESHOLD && new_size < CHUNK_THRESHOLD &&
                   alignment <= MALLOC_MIN_ALIGNMENT) {
=======
        } else if (!use_mmap || (old_size < doris::config::mmap_threshold &&
                                 new_size < doris::config::mmap_threshold &&
                                 alignment <= MALLOC_MIN_ALIGNMENT)) {
>>>>>>> 7bda49b5
            memory_check(new_size);
            /// Resize malloc'd memory region with no special alignment requirement.
            void* new_buf = ::realloc(buf, new_size);
            if (nullptr == new_buf) {
                throw_bad_alloc(fmt::format("Allocator: Cannot realloc from {} to {}.", old_size,
                                            new_size));
            }

            buf = new_buf;
            if constexpr (clear_memory)
                if (new_size > old_size)
                    memset(reinterpret_cast<char*>(buf) + old_size, 0, new_size - old_size);
        } else if (old_size >= doris::config::mmap_threshold &&
<<<<<<< HEAD
                   new_size >= doris::config::mmap_threshold && use_mmap) {
=======
                   new_size >= doris::config::mmap_threshold) {
>>>>>>> 7bda49b5
            memory_check(new_size);
            /// Resize mmap'd memory region.
            consume_memory(new_size - old_size);
            // On apple and freebsd self-implemented mremap used (common/mremap.h)
            buf = clickhouse_mremap(buf, old_size, new_size, MREMAP_MAYMOVE, PROT_READ | PROT_WRITE,
                                    mmap_flags, -1, 0);
            if (MAP_FAILED == buf) {
                release_memory(new_size - old_size);
                throw_bad_alloc(fmt::format("Allocator: Cannot mremap memory chunk from {} to {}.",
                                            old_size, new_size));
            }

            /// No need for zero-fill, because mmap guarantees it.

            if constexpr (mmap_populate) {
                // MAP_POPULATE seems have no effect for mremap as for mmap,
                // Clear enlarged memory range explicitly to pre-fault the pages
                if (new_size > old_size)
                    memset(reinterpret_cast<char*>(buf) + old_size, 0, new_size - old_size);
            }
        } else {
            memory_check(new_size);
<<<<<<< HEAD
            // CHUNK_THRESHOLD <= old_size <= MMAP_THRESHOLD use system realloc is slow, use ChunkAllocator.
=======
>>>>>>> 7bda49b5
            // Big allocs that requires a copy.
            void* new_buf = alloc(new_size, alignment);
            memcpy(new_buf, buf, std::min(old_size, new_size));
            free(buf, old_size);
            buf = new_buf;
        }

        return buf;
    }

protected:
    static constexpr size_t get_stack_threshold() { return 0; }

    static constexpr bool clear_memory = clear_memory_;

    // Freshly mmapped pages are copy-on-write references to a global zero page.
    // On the first write, a page fault occurs, and an actual writable page is
    // allocated. If we are going to use this memory soon, such as when resizing
    // hash tables, it makes sense to pre-fault the pages by passing
    // MAP_POPULATE to mmap(). This takes some time, but should be faster
    // overall than having a hot loop interrupted by page faults.
    // It is only supported on Linux.
    static constexpr int mmap_flags = MAP_PRIVATE | MAP_ANONYMOUS
#if defined(OS_LINUX)
                                      | (mmap_populate ? MAP_POPULATE : 0)
#endif
            ;
};

/** Allocator with optimization to place small memory ranges in automatic memory.
  */
template <typename Base, size_t N, size_t Alignment>
class AllocatorWithStackMemory : private Base {
private:
    alignas(Alignment) char stack_memory[N];

public:
    /// Do not use boost::noncopyable to avoid the warning about direct base
    /// being inaccessible due to ambiguity, when derived classes are also
    /// noncopiable (-Winaccessible-base).
    AllocatorWithStackMemory(const AllocatorWithStackMemory&) = delete;
    AllocatorWithStackMemory& operator=(const AllocatorWithStackMemory&) = delete;
    AllocatorWithStackMemory() = default;
    ~AllocatorWithStackMemory() = default;

    void* alloc(size_t size) {
        if (size <= N) {
            if constexpr (Base::clear_memory) memset(stack_memory, 0, N);
            return stack_memory;
        }

        return Base::alloc(size, Alignment);
    }

    void free(void* buf, size_t size) {
        if (size > N) Base::free(buf, size);
    }

    void* realloc(void* buf, size_t old_size, size_t new_size) {
        /// Was in stack_memory, will remain there.
        if (new_size <= N) return buf;

        /// Already was big enough to not fit in stack_memory.
        if (old_size > N) return Base::realloc(buf, old_size, new_size, Alignment);

        /// Was in stack memory, but now will not fit there.
        void* new_buf = Base::alloc(new_size, Alignment);
        memcpy(new_buf, buf, old_size);
        return new_buf;
    }

protected:
    static constexpr size_t get_stack_threshold() { return N; }
};<|MERGE_RESOLUTION|>--- conflicted
+++ resolved
@@ -28,11 +28,6 @@
 
 #include "common/config.h"
 #include "common/status.h"
-<<<<<<< HEAD
-#include "runtime/memory/chunk.h"
-#include "runtime/memory/chunk_allocator.h"
-=======
->>>>>>> 7bda49b5
 #include "util/sse_util.hpp"
 
 #ifdef NDEBUG
@@ -66,20 +61,6 @@
 #define MAP_ANONYMOUS MAP_ANON
 #endif
 
-<<<<<<< HEAD
-/**
- * Memory allocation between 4KB and 64MB will be through ChunkAllocator,
- * those less than 4KB will be through malloc (for example, tcmalloc),
- * and those greater than 64MB will be through MMAP.
- * In the actual test, chunkallocator allocates less than 4KB of memory slower than malloc,
- * and chunkallocator allocates more than 64MB of memory slower than MMAP,
- * but the 4KB threshold is an empirical value, which needs to be determined
- * by more detailed test later.
-  */
-static constexpr size_t CHUNK_THRESHOLD = 4096;
-
-=======
->>>>>>> 7bda49b5
 static constexpr size_t MMAP_MIN_ALIGNMENT = 4096;
 static constexpr size_t MALLOC_MIN_ALIGNMENT = 8;
 
@@ -116,11 +97,7 @@
         memory_check(size);
         void* buf;
 
-<<<<<<< HEAD
-        if (size >= doris::config::mmap_threshold && use_mmap) {
-=======
         if (use_mmap && size >= doris::config::mmap_threshold) {
->>>>>>> 7bda49b5
             if (alignment > MMAP_MIN_ALIGNMENT)
                 throw doris::Exception(
                         doris::ErrorCode::INVALID_ARGUMENT,
@@ -135,16 +112,6 @@
             }
 
             /// No need for zero-fill, because mmap guarantees it.
-<<<<<<< HEAD
-        } else if (!doris::config::disable_chunk_allocator_in_vec && size >= CHUNK_THRESHOLD) {
-            doris::Chunk chunk;
-            if (!doris::ChunkAllocator::instance()->allocate_align(size, &chunk)) {
-                throw_bad_alloc(fmt::format("Allocator: Cannot allocate chunk {}.", size));
-            }
-            buf = chunk.data;
-            if constexpr (clear_memory) memset(buf, 0, chunk.size);
-=======
->>>>>>> 7bda49b5
         } else {
             if (alignment <= MALLOC_MIN_ALIGNMENT) {
                 if constexpr (clear_memory)
@@ -171,14 +138,9 @@
     }
 
     /// Free memory range.
-<<<<<<< HEAD
-    void free(void* buf, size_t size) {
-        if (size >= doris::config::mmap_threshold && use_mmap) {
-=======
     void free(void* buf, size_t size = -1) {
         if (use_mmap && size >= doris::config::mmap_threshold) {
             DCHECK(size != -1);
->>>>>>> 7bda49b5
             if (0 != munmap(buf, size)) {
                 throw_bad_alloc(fmt::format("Allocator: Cannot munmap {}.", size));
             } else {
@@ -187,12 +149,6 @@
         } else {
             ::free(buf);
         }
-    }
-
-    // Free memory range by ::free.
-    void free_no_munmap(void* buf) {
-        CHECK(!use_mmap);
-        ::free(buf);
     }
 
     /** Enlarge memory range.
@@ -203,14 +159,9 @@
         if (old_size == new_size) {
             /// nothing to do.
             /// BTW, it's not possible to change alignment while doing realloc.
-<<<<<<< HEAD
-        } else if (old_size < CHUNK_THRESHOLD && new_size < CHUNK_THRESHOLD &&
-                   alignment <= MALLOC_MIN_ALIGNMENT) {
-=======
         } else if (!use_mmap || (old_size < doris::config::mmap_threshold &&
                                  new_size < doris::config::mmap_threshold &&
                                  alignment <= MALLOC_MIN_ALIGNMENT)) {
->>>>>>> 7bda49b5
             memory_check(new_size);
             /// Resize malloc'd memory region with no special alignment requirement.
             void* new_buf = ::realloc(buf, new_size);
@@ -224,11 +175,7 @@
                 if (new_size > old_size)
                     memset(reinterpret_cast<char*>(buf) + old_size, 0, new_size - old_size);
         } else if (old_size >= doris::config::mmap_threshold &&
-<<<<<<< HEAD
-                   new_size >= doris::config::mmap_threshold && use_mmap) {
-=======
                    new_size >= doris::config::mmap_threshold) {
->>>>>>> 7bda49b5
             memory_check(new_size);
             /// Resize mmap'd memory region.
             consume_memory(new_size - old_size);
@@ -251,10 +198,6 @@
             }
         } else {
             memory_check(new_size);
-<<<<<<< HEAD
-            // CHUNK_THRESHOLD <= old_size <= MMAP_THRESHOLD use system realloc is slow, use ChunkAllocator.
-=======
->>>>>>> 7bda49b5
             // Big allocs that requires a copy.
             void* new_buf = alloc(new_size, alignment);
             memcpy(new_buf, buf, std::min(old_size, new_size));
