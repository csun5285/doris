--- conflicted
+++ resolved
@@ -102,14 +102,6 @@
 static constexpr size_t MMAP_MIN_ALIGNMENT = 4096;
 static constexpr size_t MALLOC_MIN_ALIGNMENT = 8;
 
-<<<<<<< HEAD
-#define RETURN_BAD_ALLOC(err)                                              \
-    do {                                                                   \
-        LOG(ERROR) << err;                                                 \
-        if (doris::enable_thread_cache_bad_alloc) throw std::bad_alloc {}; \
-        doris::MemTrackerLimiter::print_log_process_usage(err);            \
-        return nullptr;                                                    \
-=======
 #define RETURN_BAD_ALLOC(err)                                       \
     do {                                                            \
         LOG(WARNING) << err;                                        \
@@ -126,7 +118,6 @@
         } else {                                                    \
             throw std::bad_alloc {};                                \
         }                                                           \
->>>>>>> 6b773939
     } while (0)
 
 /** Responsible for allocating / freeing memory. Used, for example, in PODArray, Arena.
@@ -206,14 +197,9 @@
             if (0 != munmap(buf, size)) {
                 auto err = fmt::format("Allocator: Cannot munmap {}.", size);
                 LOG(ERROR) << err;
-<<<<<<< HEAD
-                if (doris::enable_thread_cache_bad_alloc) throw std::bad_alloc {};
-                doris::MemTrackerLimiter::print_log_process_usage(err);
-=======
                 if (!doris::enable_thread_catch_bad_alloc)
                     doris::MemTrackerLimiter::print_log_process_usage(err);
                 throw std::bad_alloc {};
->>>>>>> 6b773939
             } else {
                 RELEASE_THREAD_MEM_TRACKER(size);
             }
