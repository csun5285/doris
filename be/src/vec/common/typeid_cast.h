// Licensed to the Apache Software Foundation (ASF) under one
// or more contributor license agreements.  See the NOTICE file
// distributed with this work for additional information
// regarding copyright ownership.  The ASF licenses this file
// to you under the Apache License, Version 2.0 (the
// "License"); you may not use this file except in compliance
// with the License.  You may obtain a copy of the License at
//
//   http://www.apache.org/licenses/LICENSE-2.0
//
// Unless required by applicable law or agreed to in writing,
// software distributed under the License is distributed on an
// "AS IS" BASIS, WITHOUT WARRANTIES OR CONDITIONS OF ANY
// KIND, either express or implied.  See the License for the
// specific language governing permissions and limitations
// under the License.
// This file is copied from
// https://github.com/ClickHouse/ClickHouse/blob/master/src/Common/typeid_cast.h
// and modified by Doris

#pragma once

#include <string>
#include <type_traits>
#include <typeindex>
#include <typeinfo>

#include "common/exception.h"
#include "common/status.h"
#include "vec/common/demangle.h"

#define TYPEID_MAP(_A)                                              \
    template <>                                                     \
    inline constexpr TypeIndex TypeToTypeIndex<_A> = TypeIndex::_A; \
    template <>                                                     \
    struct TypeIndexToTypeHelper<TypeIndex::_A> : std::true_type {  \
        using T = _A;                                               \
    };
<<<<<<< HEAD

#define TYPEID_MAP(_A)                                              \
    template <>                                                     \
    inline constexpr TypeIndex TypeToTypeIndex<_A> = TypeIndex::_A; \
    template <>                                                     \
    struct TypeIndexToTypeHelper<TypeIndex::_A> : std::true_type {  \
        using T = _A;                                               \
    };
=======
>>>>>>> 7bda49b5

/** Checks type by comparing typeid.
  * The exact match of the type is checked. That is, cast to the ancestor will be unsuccessful.
  * In the rest, behaves like a dynamic_cast.
  */
template <typename To, typename From>
std::enable_if_t<std::is_reference_v<To>, To> typeid_cast(From& from) {
    try {
        if (typeid(from) == typeid(To)) {
            return static_cast<To>(from);
        }
    } catch (const std::exception& e) {
        throw doris::Exception(doris::ErrorCode::BAD_CAST, e.what());
    }

    throw doris::Exception(doris::ErrorCode::BAD_CAST,
                           "Bad cast from type " + demangle(typeid(from).name()) + " to " +
                                   demangle(typeid(To).name()));
}

template <typename To, typename From>
To typeid_cast(From* from) {
    try {
        if (typeid(*from) == typeid(std::remove_pointer_t<To>)) {
            return static_cast<To>(from);
        } else {
            return nullptr;
        }
    } catch (const std::exception& e) {
        throw doris::Exception(doris::ErrorCode::BAD_CAST, e.what());
    }
}<|MERGE_RESOLUTION|>--- conflicted
+++ resolved
@@ -36,17 +36,6 @@
     struct TypeIndexToTypeHelper<TypeIndex::_A> : std::true_type {  \
         using T = _A;                                               \
     };
-<<<<<<< HEAD
-
-#define TYPEID_MAP(_A)                                              \
-    template <>                                                     \
-    inline constexpr TypeIndex TypeToTypeIndex<_A> = TypeIndex::_A; \
-    template <>                                                     \
-    struct TypeIndexToTypeHelper<TypeIndex::_A> : std::true_type {  \
-        using T = _A;                                               \
-    };
-=======
->>>>>>> 7bda49b5
 
 /** Checks type by comparing typeid.
   * The exact match of the type is checked. That is, cast to the ancestor will be unsuccessful.
