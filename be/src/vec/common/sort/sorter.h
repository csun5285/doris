// Licensed to the Apache Software Foundation (ASF) under one
// or more contributor license agreements.  See the NOTICE file
// distributed with this work for additional information
// regarding copyright ownership.  The ASF licenses this file
// to you under the Apache License, Version 2.0 (the
// "License"); you may not use this file except in compliance
// with the License.  You may obtain a copy of the License at
//
//   http://www.apache.org/licenses/LICENSE-2.0
//
// Unless required by applicable law or agreed to in writing,
// software distributed under the License is distributed on an
// "AS IS" BASIS, WITHOUT WARRANTIES OR CONDITIONS OF ANY
// KIND, either express or implied.  See the License for the
// specific language governing permissions and limitations
// under the License.

#pragma once
#include <gen_cpp/Metrics_types.h>
#include <stddef.h>
#include <stdint.h>

#include <deque>
#include <memory>
#include <queue>
#include <vector>

#include "common/status.h"
#include "runtime/runtime_state.h"
#include "util/runtime_profile.h"
#include "vec/common/sort/vsort_exec_exprs.h"
#include "vec/core/block.h"
#include "vec/core/block_spill_reader.h"
#include "vec/core/field.h"
#include "vec/core/sort_cursor.h"
#include "vec/core/sort_description.h"
#include "vec/runtime/vsorted_run_merger.h"
#include "vec/utils/util.hpp"

namespace doris {
class ObjectPool;
class RowDescriptor;
} // namespace doris

namespace doris::vectorized {

// TODO: now we only use merge sort
class MergeSorterState {
    ENABLE_FACTORY_CREATOR(MergeSorterState);

public:
    MergeSorterState(const RowDescriptor& row_desc, int64_t offset, int64_t limit,
                     RuntimeState* state, RuntimeProfile* profile)
            // create_empty_block should ignore invalid slots, unsorted_block
            // should be same structure with arrival block from child node
            // since block from child node may ignored these slots
            : unsorted_block_(Block::create_unique(
                      VectorizedUtils::create_empty_block(row_desc, true /*ignore invalid slot*/))),
              offset_(offset),
              limit_(limit),
              profile_(profile) {
        external_sort_bytes_threshold_ = state->external_sort_bytes_threshold();
        if (profile != nullptr) {
            block_spill_profile_ = profile->create_child("BlockSpill", true, true);
<<<<<<< HEAD
            profile->add_child(block_spill_profile_, false, nullptr);

=======
>>>>>>> 7bda49b5
            spilled_block_count_ = ADD_COUNTER(block_spill_profile_, "BlockCount", TUnit::UNIT);
            spilled_original_block_size_ =
                    ADD_COUNTER(block_spill_profile_, "BlockBytes", TUnit::BYTES);
        }
    }

    ~MergeSorterState() = default;

    Status add_sorted_block(Block& block);

    Status build_merge_tree(const SortDescription& sort_description);

    Status merge_sort_read(doris::RuntimeState* state, doris::vectorized::Block* block, bool* eos);

    size_t data_size() const {
        size_t size = unsorted_block_->allocated_bytes();
        for (const auto& block : sorted_blocks_) {
            size += block.allocated_bytes();
        }
        return size;
    }

    uint64_t num_rows() const { return num_rows_; }

    bool is_spilled() const { return is_spilled_; }

    const Block& last_sorted_block() const { return sorted_blocks_.back(); }

    std::vector<Block>& get_sorted_block() { return sorted_blocks_; }
    std::priority_queue<MergeSortCursor>& get_priority_queue() { return priority_queue_; }
    std::vector<MergeSortCursorImpl>& get_cursors() { return cursors_; }

    std::unique_ptr<Block> unsorted_block_;

private:
    int _calc_spill_blocks_to_merge() const;

    void _build_merge_tree_not_spilled(const SortDescription& sort_description);

    Status _merge_sort_read_not_spilled(int batch_size, doris::vectorized::Block* block, bool* eos);

    Status _merge_spilled_blocks(const SortDescription& sort_description);

    Status _create_intermediate_merger(int num_blocks, const SortDescription& sort_description);

    std::priority_queue<MergeSortCursor> priority_queue_;
    std::vector<MergeSortCursorImpl> cursors_;
    std::vector<Block> sorted_blocks_;
    uint64_t num_rows_ = 0;

    int64_t offset_;
    int64_t limit_;

    size_t avg_row_bytes_ = 0;
    int spill_block_batch_size_ = 0;
    int64_t external_sort_bytes_threshold_;

    bool is_spilled_ = false;
    bool init_merge_sorted_block_ = true;
    std::deque<int64_t> spilled_sorted_block_streams_;
    std::vector<BlockSpillReaderUPtr> spilled_block_readers_;
    Block merge_sorted_block_;
    std::unique_ptr<VSortedRunMerger> merger_;

    RuntimeProfile* profile_;
    RuntimeProfile* block_spill_profile_;
    RuntimeProfile::Counter* spilled_block_count_;
    RuntimeProfile::Counter* spilled_original_block_size_;
};

class Sorter {
public:
    Sorter(VSortExecExprs& vsort_exec_exprs, int limit, int64_t offset, ObjectPool* pool,
           std::vector<bool>& is_asc_order, std::vector<bool>& nulls_first)
            : _vsort_exec_exprs(vsort_exec_exprs),
              _limit(limit),
              _offset(offset),
              _pool(pool),
              _is_asc_order(is_asc_order),
              _nulls_first(nulls_first),
              _materialize_sort_exprs(vsort_exec_exprs.need_materialize_tuple()) {}

    virtual ~Sorter() = default;

    virtual void init_profile(RuntimeProfile* runtime_profile) {
        _partial_sort_timer = ADD_TIMER(runtime_profile, "PartialSortTime");
        _merge_block_timer = ADD_TIMER(runtime_profile, "MergeBlockTime");
    }

    virtual Status append_block(Block* block) = 0;

    virtual Status prepare_for_read() = 0;

    virtual Status get_next(RuntimeState* state, Block* block, bool* eos) = 0;

    virtual size_t data_size() const = 0;

    virtual bool is_spilled() const { return false; }

    // for topn runtime predicate
    const SortDescription& get_sort_description() { return _sort_description; }
    virtual Field get_top_value() { return Field {Field::Types::Null}; }

protected:
    Status partial_sort(Block& src_block, Block& dest_block);

    SortDescription _sort_description;
    VSortExecExprs& _vsort_exec_exprs;
    int _limit;
    int64_t _offset;
    ObjectPool* _pool;
    std::vector<bool>& _is_asc_order;
    std::vector<bool>& _nulls_first;

    RuntimeProfile::Counter* _partial_sort_timer = nullptr;
    RuntimeProfile::Counter* _merge_block_timer = nullptr;

    std::priority_queue<MergeSortBlockCursor> _block_priority_queue;
    bool _materialize_sort_exprs;
};

class FullSorter final : public Sorter {
    ENABLE_FACTORY_CREATOR(FullSorter);

public:
    FullSorter(VSortExecExprs& vsort_exec_exprs, int limit, int64_t offset, ObjectPool* pool,
               std::vector<bool>& is_asc_order, std::vector<bool>& nulls_first,
               const RowDescriptor& row_desc, RuntimeState* state, RuntimeProfile* profile);

    ~FullSorter() override = default;

    Status append_block(Block* block) override;

    Status prepare_for_read() override;

    Status get_next(RuntimeState* state, Block* block, bool* eos) override;

    size_t data_size() const override;

    bool is_spilled() const override { return _state->is_spilled(); }

private:
    bool _reach_limit() {
        return _state->unsorted_block_->rows() > buffered_block_size_ ||
               _state->unsorted_block_->bytes() > buffered_block_bytes_;
    }

    Status _do_sort();

    std::unique_ptr<MergeSorterState> _state;

    static constexpr size_t INITIAL_BUFFERED_BLOCK_SIZE = 1024 * 1024;
    static constexpr size_t INITIAL_BUFFERED_BLOCK_BYTES = 64 << 20;

    static constexpr size_t SPILL_BUFFERED_BLOCK_SIZE = 4 * 1024 * 1024;
    static constexpr size_t SPILL_BUFFERED_BLOCK_BYTES = 256 << 20;

    size_t buffered_block_size_ = INITIAL_BUFFERED_BLOCK_SIZE;
    size_t buffered_block_bytes_ = INITIAL_BUFFERED_BLOCK_BYTES;
};

} // namespace doris::vectorized<|MERGE_RESOLUTION|>--- conflicted
+++ resolved
@@ -62,11 +62,6 @@
         external_sort_bytes_threshold_ = state->external_sort_bytes_threshold();
         if (profile != nullptr) {
             block_spill_profile_ = profile->create_child("BlockSpill", true, true);
-<<<<<<< HEAD
-            profile->add_child(block_spill_profile_, false, nullptr);
-
-=======
->>>>>>> 7bda49b5
             spilled_block_count_ = ADD_COUNTER(block_spill_profile_, "BlockCount", TUnit::UNIT);
             spilled_original_block_size_ =
                     ADD_COUNTER(block_spill_profile_, "BlockBytes", TUnit::BYTES);
