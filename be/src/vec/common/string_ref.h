// Licensed to the Apache Software Foundation (ASF) under one
// or more contributor license agreements.  See the NOTICE file
// distributed with this work for additional information
// regarding copyright ownership.  The ASF licenses this file
// to you under the Apache License, Version 2.0 (the
// "License"); you may not use this file except in compliance
// with the License.  You may obtain a copy of the License at
//
//   http://www.apache.org/licenses/LICENSE-2.0
//
// Unless required by applicable law or agreed to in writing,
// software distributed under the License is distributed on an
// "AS IS" BASIS, WITHOUT WARRANTIES OR CONDITIONS OF ANY
// KIND, either express or implied.  See the License for the
// specific language governing permissions and limitations
// under the License.
// This file is copied from
// https://github.com/ClickHouse/ClickHouse/blob/master/base/base/StringRef.h
// and modified by Doris

#pragma once

#include <functional>
#include <ostream>
#include <string>
#include <string_view>
#include <vector>

#include "gutil/hash/city.h"
#include "gutil/hash/hash128to64.h"
#include "udf/udf.h"
#include "util/slice.h"
#include "vec/common/unaligned.h"
#include "vec/core/types.h"

#if defined(__SSE2__)
#include <emmintrin.h>
#endif

#if defined(__SSE4_2__)
#include <nmmintrin.h>
#include <smmintrin.h>
#endif

#if defined(__aarch64__)
#include <sse2neon.h>
#endif

#if defined(__SSE2__) || defined(__aarch64__)

/** Compare strings for equality.
  * The approach is controversial and does not win in all cases.
  * For more information, see hash_map_string_2.cpp
  */

inline bool compareSSE2(const char* p1, const char* p2) {
    return 0xFFFF ==
           _mm_movemask_epi8(_mm_cmpeq_epi8(_mm_loadu_si128(reinterpret_cast<const __m128i*>(p1)),
                                            _mm_loadu_si128(reinterpret_cast<const __m128i*>(p2))));
}

inline bool compareSSE2x4(const char* p1, const char* p2) {
    return 0xFFFF ==
           _mm_movemask_epi8(_mm_and_si128(
                   _mm_and_si128(
                           _mm_cmpeq_epi8(_mm_loadu_si128(reinterpret_cast<const __m128i*>(p1)),
                                          _mm_loadu_si128(reinterpret_cast<const __m128i*>(p2))),
                           _mm_cmpeq_epi8(
                                   _mm_loadu_si128(reinterpret_cast<const __m128i*>(p1) + 1),
                                   _mm_loadu_si128(reinterpret_cast<const __m128i*>(p2) + 1))),
                   _mm_and_si128(
                           _mm_cmpeq_epi8(
                                   _mm_loadu_si128(reinterpret_cast<const __m128i*>(p1) + 2),
                                   _mm_loadu_si128(reinterpret_cast<const __m128i*>(p2) + 2)),
                           _mm_cmpeq_epi8(
                                   _mm_loadu_si128(reinterpret_cast<const __m128i*>(p1) + 3),
                                   _mm_loadu_si128(reinterpret_cast<const __m128i*>(p2) + 3)))));
}

inline bool memequalSSE2Wide(const char* p1, const char* p2, size_t size) {
    /** The order of branches and the trick with overlapping comparisons
      * are the same as in memcpy implementation.
      * See the comments in
      * https://github.com/ClickHouse/ClickHouse/blob/master/base/glibc-compatibility/memcpy/memcpy.h
      */

    if (size <= 16) {
        if (size >= 8) {
            /// Chunks of [8,16] bytes.
            return unaligned_load<uint64_t>(p1) == unaligned_load<uint64_t>(p2) &&
                   unaligned_load<uint64_t>(p1 + size - 8) ==
                           unaligned_load<uint64_t>(p2 + size - 8);
        } else if (size >= 4) {
            /// Chunks of [4,7] bytes.
            return unaligned_load<uint32_t>(p1) == unaligned_load<uint32_t>(p2) &&
                   unaligned_load<uint32_t>(p1 + size - 4) ==
                           unaligned_load<uint32_t>(p2 + size - 4);
        } else if (size >= 2) {
            /// Chunks of [2,3] bytes.
            return unaligned_load<uint16_t>(p1) == unaligned_load<uint16_t>(p2) &&
                   unaligned_load<uint16_t>(p1 + size - 2) ==
                           unaligned_load<uint16_t>(p2 + size - 2);
        } else if (size >= 1) {
            /// A single byte.
            return *p1 == *p2;
        }
        return true;
    }

    while (size >= 64) {
        if (compareSSE2x4(p1, p2)) {
            p1 += 64;
            p2 += 64;
            size -= 64;
        } else
            return false;
    }

    switch (size / 16) {
    case 3:
        if (!compareSSE2(p1 + 32, p2 + 32)) return false;
        [[fallthrough]];
    case 2:
        if (!compareSSE2(p1 + 16, p2 + 16)) return false;
        [[fallthrough]];
    case 1:
        if (!compareSSE2(p1, p2)) return false;
    }

    return compareSSE2(p1 + size - 16, p2 + size - 16);
}

#endif

/// The thing to avoid creating strings to find substrings in the hash table.
struct StringRef {
    const char* data = nullptr;
    size_t size = 0;

    StringRef(const char* data_, size_t size_) : data(data_), size(size_) {}
    StringRef(const unsigned char* data_, size_t size_)
            : data(reinterpret_cast<const char*>(data_)), size(size_) {}
    StringRef(const std::string& s) : data(s.data()), size(s.size()) {}
    StringRef() = default;

    std::string to_string() const { return std::string(data, size); }
    std::string_view to_string_view() const { return std::string_view(data, size); }
    doris::Slice to_slice() const { return doris::Slice(data, size); }

    // this is just for show, eg. print data to error log, to avoid print large string.
    std::string to_prefix(size_t length) const { return std::string(data, std::min(length, size)); }

    explicit operator std::string() const { return to_string(); }

    StringRef substring(int start_pos, int new_len) const {
        return StringRef(data + start_pos, (new_len < 0) ? (size - start_pos) : new_len);
    }

    StringVal to_string_val() {
        return StringVal(reinterpret_cast<uint8_t*>(const_cast<char*>(data)), size);
    }

    static StringRef from_string_val(StringVal sv) {
        return StringRef(reinterpret_cast<char*>(sv.ptr), sv.len);
    }

<<<<<<< HEAD
    bool empty() const { return size == 0; }

=======
>>>>>>> 6b773939
    bool start_with(StringRef& search_string) const {
        DCHECK(size >= search_string.size);
        if (search_string.size == 0) return true;

#if defined(__SSE2__) || defined(__aarch64__)
        return memequalSSE2Wide(data, search_string.data, search_string.size);
#else
        return 0 == memcmp(data, search_string.data, search_string.size);
#endif
    }
    bool end_with(StringRef& search_string) const {
        DCHECK(size >= search_string.size);
        if (search_string.size == 0) return true;

#if defined(__SSE2__) || defined(__aarch64__)
        return memequalSSE2Wide(data + size - search_string.size, search_string.data,
                                search_string.size);
#else
        return 0 ==
               memcmp(data + size - search_string.size, search_string.data, search_string.size);
#endif
    }
};

using StringRefs = std::vector<StringRef>;

inline bool operator==(StringRef lhs, StringRef rhs) {
    if (lhs.size != rhs.size) return false;

    if (lhs.size == 0) return true;

#if defined(__SSE2__) || defined(__aarch64__)
    return memequalSSE2Wide(lhs.data, rhs.data, lhs.size);
#else
    return 0 == memcmp(lhs.data, rhs.data, lhs.size);
#endif
}

inline bool operator!=(StringRef lhs, StringRef rhs) {
    return !(lhs == rhs);
}

inline bool operator<(StringRef lhs, StringRef rhs) {
    int cmp = memcmp(lhs.data, rhs.data, std::min(lhs.size, rhs.size));
    return cmp < 0 || (cmp == 0 && lhs.size < rhs.size);
}

inline bool operator>(StringRef lhs, StringRef rhs) {
    int cmp = memcmp(lhs.data, rhs.data, std::min(lhs.size, rhs.size));
    return cmp > 0 || (cmp == 0 && lhs.size > rhs.size);
}

/** Hash functions.
  * You can use either CityHash64,
  *  or a function based on the crc32 statement,
  *  which is obviously less qualitative, but on real data sets,
  *  when used in a hash table, works much faster.
  * For more information, see hash_map_string_3.cpp
  */

struct StringRefHash64 {
    size_t operator()(StringRef x) const { return util_hash::CityHash64(x.data, x.size); }
};

#if defined(__SSE4_2__) || defined(__aarch64__)

/// Parts are taken from CityHash.

inline doris::vectorized::UInt64 hash_len16(doris::vectorized::UInt64 u,
                                            doris::vectorized::UInt64 v) {
    return Hash128to64(uint128(u, v));
}

inline doris::vectorized::UInt64 shift_mix(doris::vectorized::UInt64 val) {
    return val ^ (val >> 47);
}

inline doris::vectorized::UInt64 rotate_by_at_least1(doris::vectorized::UInt64 val, int shift) {
    return (val >> shift) | (val << (64 - shift));
}

inline size_t hash_less_than8(const char* data, size_t size) {
    static constexpr doris::vectorized::UInt64 k2 = 0x9ae16a3b2f90404fULL;
    static constexpr doris::vectorized::UInt64 k3 = 0xc949d7c7509e6557ULL;

    if (size >= 4) {
        doris::vectorized::UInt64 a = unaligned_load<uint32_t>(data);
        return hash_len16(size + (a << 3), unaligned_load<uint32_t>(data + size - 4));
    }

    if (size > 0) {
        uint8_t a = data[0];
        uint8_t b = data[size >> 1];
        uint8_t c = data[size - 1];
        uint32_t y = static_cast<uint32_t>(a) + (static_cast<uint32_t>(b) << 8);
        uint32_t z = size + (static_cast<uint32_t>(c) << 2);
        return shift_mix(y * k2 ^ z * k3) * k2;
    }

    return k2;
}

inline size_t hash_less_than16(const char* data, size_t size) {
    if (size > 8) {
        doris::vectorized::UInt64 a = unaligned_load<doris::vectorized::UInt64>(data);
        doris::vectorized::UInt64 b = unaligned_load<doris::vectorized::UInt64>(data + size - 8);
        return hash_len16(a, rotate_by_at_least1(b + size, size)) ^ b;
    }

    return hash_less_than8(data, size);
}

struct CRC32Hash {
    size_t operator()(StringRef x) const {
        const char* pos = x.data;
        size_t size = x.size;

        if (size == 0) return 0;

        if (size < 8) {
            return hash_less_than8(x.data, x.size);
        }

        const char* end = pos + size;
        size_t res = -1ULL;

        do {
            doris::vectorized::UInt64 word = unaligned_load<doris::vectorized::UInt64>(pos);
            res = _mm_crc32_u64(res, word);

            pos += 8;
        } while (pos + 8 < end);

        doris::vectorized::UInt64 word = unaligned_load<doris::vectorized::UInt64>(
                end - 8); /// I'm not sure if this is normal.
        res = _mm_crc32_u64(res, word);

        return res;
    }
};

struct StringRefHash : CRC32Hash {};

#else

struct CRC32Hash {
    size_t operator()(StringRef /* x */) const {
        throw std::logic_error {"Not implemented CRC32Hash without SSE"};
    }
};

struct StringRefHash : StringRefHash64 {};

#endif

namespace std {
template <>
struct hash<StringRef> : public StringRefHash {};
} // namespace std

namespace ZeroTraits {
inline bool check(const StringRef& x) {
    return 0 == x.size;
}
inline void set(StringRef& x) {
    x.size = 0;
}
} // namespace ZeroTraits

inline std::ostream& operator<<(std::ostream& os, const StringRef& str) {
    if (str.data) os.write(str.data, str.size);

    return os;
}<|MERGE_RESOLUTION|>--- conflicted
+++ resolved
@@ -164,11 +164,10 @@
         return StringRef(reinterpret_cast<char*>(sv.ptr), sv.len);
     }
 
-<<<<<<< HEAD
+    // SELECTDB_CODE_BEGIN
     bool empty() const { return size == 0; }
-
-=======
->>>>>>> 6b773939
+    // SELECTDB_CODE_END
+
     bool start_with(StringRef& search_string) const {
         DCHECK(size >= search_string.size);
         if (search_string.size == 0) return true;
