--- conflicted
+++ resolved
@@ -449,11 +449,6 @@
                     }
                 } else if (const auto& not_null_column =
                                    check_and_get_column<const ColumnDecimal128>(col)) {
-<<<<<<< HEAD
-                    auto ptr = not_null_column->get_data().data();
-                    for (size_t row_id = 0; row_id < sz; row_id++) {
-                        auto v = ptr[row_id];
-=======
                     auto col_ptr = not_null_column->get_data().data();
                     for (size_t row_id = 0; row_id < sz; row_id++) {
                         auto v = col_ptr[row_id];
@@ -488,7 +483,6 @@
                     auto col_ptr = not_null_column->get_data().data();
                     for (size_t row_id = 0; row_id < sz; row_id++) {
                         auto v = col_ptr[row_id].value;
->>>>>>> 6b773939
                         orc::Int128 value(v >> 64, (uint64_t)v);
                         cur_batch->values[row_id] = value;
                     }
