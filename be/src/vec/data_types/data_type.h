--- conflicted
+++ resolved
@@ -30,10 +30,7 @@
 #include <string>
 #include <vector>
 
-<<<<<<< HEAD
-=======
 #include "common/exception.h"
->>>>>>> 7bda49b5
 #include "common/status.h"
 #include "runtime/define_primitive_type.h"
 #include "vec/common/cow.h"
@@ -356,12 +353,9 @@
 inline bool is_map(const DataTypePtr& data_type) {
     return WhichDataType(data_type).is_map();
 }
-<<<<<<< HEAD
-=======
 inline bool is_struct(const DataTypePtr& data_type) {
     return WhichDataType(data_type).is_struct();
 }
->>>>>>> 7bda49b5
 inline bool is_nothing(const DataTypePtr& data_type) {
     return WhichDataType(data_type).is_nothing();
 }
