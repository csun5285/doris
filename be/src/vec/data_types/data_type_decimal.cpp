--- conflicted
+++ resolved
@@ -164,15 +164,6 @@
 DataTypePtr create_decimal(UInt64 precision_value, UInt64 scale_value, bool use_v2) {
     if (precision_value < min_decimal_precision() ||
         precision_value > max_decimal_precision<Decimal128>()) {
-<<<<<<< HEAD
-        LOG(WARNING) << "Wrong precision " << precision_value;
-        return nullptr;
-    }
-
-    if (static_cast<UInt64>(scale_value) > precision_value) {
-        LOG(WARNING) << "Negative scales and scales larger than precision are not supported";
-        return nullptr;
-=======
         throw doris::Exception(doris::ErrorCode::NOT_IMPLEMENTED_ERROR,
                                "Wrong precision {}, min: {}, max: {}", precision_value,
                                min_decimal_precision(), max_decimal_precision<Decimal128>());
@@ -183,7 +174,6 @@
                                "Negative scales and scales larger than precision are not "
                                "supported, scale_value: {}, precision_value: {}",
                                scale_value, precision_value);
->>>>>>> 7bda49b5
     }
 
     if (use_v2) {
