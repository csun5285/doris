--- conflicted
+++ resolved
@@ -158,18 +158,8 @@
     static constexpr size_t max_precision() { return max_decimal_precision<T>(); }
 
     DataTypeDecimal(UInt32 precision = 27, UInt32 scale = 9) : precision(precision), scale(scale) {
-<<<<<<< HEAD
-        if (UNLIKELY(precision < 1 || precision > max_precision())) {
-            LOG(FATAL) << fmt::format("Precision {} is out of bounds", precision);
-        }
-
-        if (UNLIKELY(static_cast<UInt32>(scale) > max_precision())) {
-            LOG(FATAL) << fmt::format("Scale {} is out of bounds", scale);
-        }
-=======
         check_type_precision(precision);
         check_type_scale(scale);
->>>>>>> 7bda49b5
     }
 
     DataTypeDecimal(const DataTypeDecimal& rhs) : precision(rhs.precision), scale(rhs.scale) {}
@@ -317,8 +307,6 @@
     static T get_scale_multiplier(UInt32 scale);
 
     bool parse_from_string(const std::string& str, T* res) const;
-<<<<<<< HEAD
-=======
 
     static void check_type_precision(const vectorized::UInt32 precision) {
         if (precision > max_decimal_precision<T>() || precision < 1) {
@@ -336,7 +324,6 @@
                             max_decimal_precision<T>());
         }
     }
->>>>>>> 7bda49b5
 
 private:
     const UInt32 precision;
@@ -377,12 +364,6 @@
 }
 
 inline UInt32 get_decimal_scale(const IDataType& data_type, UInt32 default_value = 0) {
-<<<<<<< HEAD
-    if (auto* decimal_type = check_decimal<Decimal32>(data_type)) return decimal_type->get_scale();
-    if (auto* decimal_type = check_decimal<Decimal64>(data_type)) return decimal_type->get_scale();
-    if (auto* decimal_type = check_decimal<Decimal128>(data_type)) return decimal_type->get_scale();
-    if (auto* decimal_type = check_decimal<Decimal128I>(data_type))
-=======
     if (auto* decimal_type = check_decimal<Decimal32>(data_type)) {
         return decimal_type->get_scale();
     }
@@ -390,7 +371,6 @@
         return decimal_type->get_scale();
     }
     if (auto* decimal_type = check_decimal<Decimal128>(data_type)) {
->>>>>>> 7bda49b5
         return decimal_type->get_scale();
     }
     if (auto* decimal_type = check_decimal<Decimal128I>(data_type)) {
