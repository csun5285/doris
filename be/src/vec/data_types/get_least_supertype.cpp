// Licensed to the Apache Software Foundation (ASF) under one
// or more contributor license agreements.  See the NOTICE file
// distributed with this work for additional information
// regarding copyright ownership.  The ASF licenses this file
// to you under the Apache License, Version 2.0 (the
// "License"); you may not use this file except in compliance
// with the License.  You may obtain a copy of the License at
//
//   http://www.apache.org/licenses/LICENSE-2.0
//
// Unless required by applicable law or agreed to in writing,
// software distributed under the License is distributed on an
// "AS IS" BASIS, WITHOUT WARRANTIES OR CONDITIONS OF ANY
// KIND, either express or implied.  See the License for the
// specific language governing permissions and limitations
// under the License.
// This file is copied from
// https://github.com/ClickHouse/ClickHouse/blob/master/src/DataTypes/getLeastSupertype.cpp
// and modified by Doris

#include "vec/data_types/get_least_supertype.h"

#include <unordered_set>

#include "vec/common/typeid_cast.h"
#include "vec/data_types/data_type_date_time.h"
#include "vec/data_types/data_type_decimal.h"
#include "vec/data_types/data_type_nothing.h"
#include "vec/data_types/data_type_nullable.h"
#include "vec/data_types/data_type_number.h"
#include "vec/data_types/data_type_string.h"
#include "vec/data_types/data_type_time_v2.h"

namespace doris::vectorized {

namespace {

String get_exception_message_prefix(const DataTypes& types) {
    std::stringstream res;
    res << "There is no supertype for types ";

    bool first = true;
    for (const auto& type : types) {
        if (!first) res << ", ";
        first = false;

        res << type->get_name();
    }

    return res.str();
}
} // namespace

Status get_numeric_type(const TypeIndexSet& types, DataTypePtr* type) {
    bool all_numbers = true;

    size_t max_bits_of_signed_integer = 0;
    size_t max_bits_of_unsigned_integer = 0;
    size_t max_mantissa_bits_of_floating = 0;

    auto maximize = [](size_t& what, size_t value) {
        if (value > what) what = value;
    };

    for (const auto& type : types) {
        if (type == TypeIndex::UInt8)
            maximize(max_bits_of_unsigned_integer, 8);
        else if (type == TypeIndex::UInt16)
            maximize(max_bits_of_unsigned_integer, 16);
        else if (type == TypeIndex::UInt32)
            maximize(max_bits_of_unsigned_integer, 32);
        else if (type == TypeIndex::UInt64)
            maximize(max_bits_of_unsigned_integer, 64);
        else if (type == TypeIndex::UInt128)
            maximize(max_bits_of_unsigned_integer, 128);
        else if (type == TypeIndex::Int8 || type == TypeIndex::Enum8)
            maximize(max_bits_of_signed_integer, 8);
        else if (type == TypeIndex::Int16 || type == TypeIndex::Enum16)
            maximize(max_bits_of_signed_integer, 16);
        else if (type == TypeIndex::Int32)
            maximize(max_bits_of_signed_integer, 32);
        else if (type == TypeIndex::Int64)
            maximize(max_bits_of_signed_integer, 64);
        else if (type == TypeIndex::Int128)
            maximize(max_bits_of_signed_integer, 128);
        else if (type == TypeIndex::Float32)
            maximize(max_mantissa_bits_of_floating, 24);
        else if (type == TypeIndex::Float64)
            maximize(max_mantissa_bits_of_floating, 53);
        else
            all_numbers = false;
    }

    if (max_bits_of_signed_integer || max_bits_of_unsigned_integer ||
        max_mantissa_bits_of_floating) {
        if (!all_numbers) {
            LOG(INFO) << " because some of them are numbers and some of them are not";
            *type = nullptr;
            return Status::InvalidArgument("some of them are numbers and some of them are not");
        }

        /// If there are signed and unsigned types of same bit-width, the result must be signed number with at least one more bit.
        /// Example, common of Int32, UInt32 = Int64.

        size_t min_bit_width_of_integer =
                std::max(max_bits_of_signed_integer, max_bits_of_unsigned_integer);

        /// If unsigned is not covered by signed.
        if (max_bits_of_signed_integer &&
            max_bits_of_unsigned_integer >= max_bits_of_signed_integer)
            ++min_bit_width_of_integer;

        /// If the result must be floating.
        if (max_mantissa_bits_of_floating) {
            size_t min_mantissa_bits =
                    std::max(min_bit_width_of_integer, max_mantissa_bits_of_floating);
            if (min_mantissa_bits <= 24) {
                *type = std::make_shared<DataTypeFloat32>();
                return Status::OK();
            } else if (min_mantissa_bits <= 53) {
                *type = std::make_shared<DataTypeFloat64>();
                return Status::OK();
            } else {
                LOG(INFO) << " because some of them are integers and some are floating point "
                             "but there is no floating point type, that can exactly represent "
                             "all required integers";
                *type = nullptr;
                return Status::InvalidArgument(
                        "there is no floating point type, that can exactly represent "
                        "all required integers");
            }
        }

        /// If the result must be signed integer.
        if (max_bits_of_signed_integer) {
            if (min_bit_width_of_integer <= 8) {
                *type = std::make_shared<DataTypeInt8>();
                return Status::OK();
            } else if (min_bit_width_of_integer <= 16) {
                *type = std::make_shared<DataTypeInt16>();
                return Status::OK();
            } else if (min_bit_width_of_integer <= 32) {
                *type = std::make_shared<DataTypeInt32>();
                return Status::OK();
            } else if (min_bit_width_of_integer <= 64) {
                *type = std::make_shared<DataTypeInt64>();
                return Status::OK();
            } else {
                LOG(INFO) << " because some of them are signed integers and some are unsigned "
                             "integers, but there is no signed integer type, that can exactly "
                             "represent all required unsigned integer values";
                return Status::InvalidArgument(
                        "there is no signed integer type, that can exactly "
                        "represent all required unsigned integer values");
            }
        }

        /// All unsigned.
        {
            if (min_bit_width_of_integer <= 8) {
                *type = std::make_shared<DataTypeUInt8>();
                return Status::OK();
            } else if (min_bit_width_of_integer <= 16) {
                *type = std::make_shared<DataTypeUInt16>();
                return Status::OK();
            } else if (min_bit_width_of_integer <= 32) {
                *type = std::make_shared<DataTypeUInt32>();
                return Status::OK();
            } else if (min_bit_width_of_integer <= 64) {
                *type = std::make_shared<DataTypeUInt64>();
                return Status::OK();
            } else {
                LOG(FATAL) << "Logical error: "
                           << "but as all data types are unsigned integers, we must have found "
                              "maximum unsigned integer type";
                *type = nullptr;
                return Status::InvalidArgument(
                        "all data types are unsigned integers, we must have found "
                        "maximum unsigned integer type");
            }
        }
    }
    *type = nullptr;
    return Status::OK();
}

// TODO conflict type resolve
Status get_least_supertype(const DataTypes& types, DataTypePtr* type, bool compatible_with_string) {
    /// Trivial cases

    if (types.empty()) {
        *type = std::make_shared<DataTypeNothing>();
        return Status::OK();
    }

    if (types.size() == 1) {
        *type = types[0];
        return Status::OK();
    }

    /// All types are equal
    {
        bool all_equal = true;
        for (size_t i = 1, size = types.size(); i < size; ++i) {
            if (!types[i]->equals(*types[0])) {
                all_equal = false;
                break;
            }
        }

        if (all_equal) {
            *type = types[0];
            return Status::OK();
        }
    }

    /// Recursive rules

    /// If there are Nothing types, skip them
    {
        DataTypes non_nothing_types;
        non_nothing_types.reserve(types.size());

        for (const auto& type : types)
            if (!typeid_cast<const DataTypeNothing*>(type.get()))
                non_nothing_types.emplace_back(type);

        if (non_nothing_types.size() < types.size())
            return get_least_supertype(non_nothing_types, type, compatible_with_string);
    }

    /// For Nullable
    {
        bool have_nullable = false;

        DataTypes nested_types;
        nested_types.reserve(types.size());

        for (const auto& type : types) {
            if (const DataTypeNullable* type_nullable =
                        typeid_cast<const DataTypeNullable*>(type.get())) {
                have_nullable = true;

                if (!type_nullable->only_null())
                    nested_types.emplace_back(type_nullable->get_nested_type());
            } else
                nested_types.emplace_back(type);
        }

        if (have_nullable) {
            DataTypePtr nested_type;
            Status st = get_least_supertype(nested_types, &nested_type, compatible_with_string);
            if (!st.ok()) {
                return st;
            }
            *type = std::make_shared<DataTypeNullable>(nested_type);
            return st;
        }
    }

    /// Non-recursive rules

    phmap::flat_hash_set<TypeIndex> type_ids;
    for (const auto& type : types) type_ids.insert(type->get_type_id());

    /// For String and FixedString, or for different FixedStrings, the common type is String.
    /// No other types are compatible with Strings. TODO Enums?
    {
        UInt32 have_string = type_ids.count(TypeIndex::String);
        UInt32 have_fixed_string = type_ids.count(TypeIndex::FixedString);

        if (have_string || have_fixed_string) {
            bool all_strings = type_ids.size() == (have_string + have_fixed_string);
            if (!all_strings && !compatible_with_string) {
                LOG(INFO)
                        << get_exception_message_prefix(types)
                        << " because some of them are String/FixedString and some of them are not";
                return Status::InvalidArgument(
                        "some of them are String/FixedString and some of them are not");
            }

            *type = std::make_shared<DataTypeString>();
            return Status::OK();
        }
    }

    /// For Date and DateTime, the common type is DateTime. No other types are compatible.
    {
        UInt32 have_date = type_ids.count(TypeIndex::Date);
        UInt32 have_datetime = type_ids.count(TypeIndex::DateTime);

        if (have_date || have_datetime) {
            bool all_date_or_datetime = type_ids.size() == (have_date + have_datetime);
            if (!all_date_or_datetime) {
                LOG(INFO) << get_exception_message_prefix(types)
                          << " because some of them are Date/DateTime and some of them are not";
                return Status::InvalidArgument(
                        "because some of them are Date/DateTime and some of them are not");
            }

            *type = std::make_shared<DataTypeDateTime>();
            return Status::OK();
        }
    }

    {
        UInt32 have_date_v2 = type_ids.count(TypeIndex::DateV2);

        UInt32 have_datetime_v2 = type_ids.count(TypeIndex::DateTimeV2);

        if (have_date_v2 || have_datetime_v2) {
            bool all_datev2_or_datetimev2 = type_ids.size() == (have_date_v2 + have_datetime_v2);
            if (!all_datev2_or_datetimev2) {
                LOG(FATAL)
                        << get_exception_message_prefix(types)
                        << " because some of them are DateV2/DateTimeV2 and some of them are not";
            }

            *type = std::make_shared<DataTypeDateTimeV2>();
            return Status::OK();
        }
    }

    /// Decimals
    {
        UInt32 have_decimal32 = type_ids.count(TypeIndex::Decimal32);
        UInt32 have_decimal64 = type_ids.count(TypeIndex::Decimal64);
        UInt32 have_decimal128 = type_ids.count(TypeIndex::Decimal128);
        UInt32 have_decimal128i = type_ids.count(TypeIndex::Decimal128I);

        if (have_decimal32 || have_decimal64 || have_decimal128 || have_decimal128i) {
            UInt32 num_supported =
                    have_decimal32 + have_decimal64 + have_decimal128 + have_decimal128i;

            std::vector<TypeIndex> int_ids = {
                    TypeIndex::Int8,  TypeIndex::UInt8,  TypeIndex::Int16, TypeIndex::UInt16,
                    TypeIndex::Int32, TypeIndex::UInt32, TypeIndex::Int64, TypeIndex::UInt64};
            std::vector<UInt32> num_ints(int_ids.size(), 0);

            TypeIndex max_int = TypeIndex::Nothing;
            for (size_t i = 0; i < int_ids.size(); ++i) {
                UInt32 num = type_ids.count(int_ids[i]);
                num_ints[i] = num;
                num_supported += num;
                if (num) max_int = int_ids[i];
            }

            if (num_supported != type_ids.size()) {
                LOG(INFO) << get_exception_message_prefix(types)
                          << " because some of them have no lossless convertion to Decimal";
                return Status::InvalidArgument(
                        "some of them have no lossless convertion to Decimal");
            }

            UInt32 max_scale = 0;
            for (const auto& type : types) {
                UInt32 scale = get_decimal_scale(*type, 0);
                if (scale > max_scale) max_scale = scale;
            }

            UInt32 min_precision = max_scale + least_decimal_precision_for(max_int);

            /// special cases Int32 -> Dec32, Int64 -> Dec64
            if (max_scale == 0) {
                if (max_int == TypeIndex::Int32)
                    min_precision = DataTypeDecimal<Decimal32>::max_precision();
                else if (max_int == TypeIndex::Int64)
                    min_precision = DataTypeDecimal<Decimal64>::max_precision();
            }

            if (min_precision > DataTypeDecimal<Decimal128>::max_precision()) {
                LOG(INFO) << fmt::format("{} because the least supertype is Decimal({},{})",
                                         get_exception_message_prefix(types), min_precision,
                                         max_scale);
                return Status::InvalidArgument(
                        fmt::format("{} because the least supertype is Decimal({},{})",
                                    get_exception_message_prefix(types), min_precision, max_scale));
            }

            if (have_decimal128 || min_precision > DataTypeDecimal<Decimal64>::max_precision()) {
                *type = std::make_shared<DataTypeDecimal<Decimal128>>(
                        DataTypeDecimal<Decimal128>::max_precision(), max_scale);
<<<<<<< HEAD
                return Status::OK();
            }
            if (have_decimal64 || min_precision > DataTypeDecimal<Decimal32>::max_precision()) {
                *type = std::make_shared<DataTypeDecimal<Decimal64>>(
=======
            if (have_decimal128i || min_precision > DataTypeDecimal<Decimal64>::max_precision())
                return std::make_shared<DataTypeDecimal<Decimal128I>>(
                        DataTypeDecimal<Decimal128I>::max_precision(), max_scale);
            if (have_decimal64 || min_precision > DataTypeDecimal<Decimal32>::max_precision())
                return std::make_shared<DataTypeDecimal<Decimal64>>(
>>>>>>> 6b773939
                        DataTypeDecimal<Decimal64>::max_precision(), max_scale);
                return Status::OK();
            }
            *type = std::make_shared<DataTypeDecimal<Decimal32>>(
                    DataTypeDecimal<Decimal32>::max_precision(), max_scale);
            return Status::OK();
        }
    }

    /// For numeric types, the most complicated part.
    {
        DataTypePtr numeric_type = nullptr;
        Status st = get_numeric_type(type_ids, &numeric_type);
        if (numeric_type) {
            DCHECK(st.ok());
            *type = numeric_type;
            return Status::OK();
        }
    }

    /// All other data types (UUID, AggregateFunction, Enum...) are compatible only if they are the same (checked in trivial cases).
    *type = nullptr;
    return Status::InvalidArgument(get_exception_message_prefix(types));
}

Status get_least_supertype(const TypeIndexSet& types, DataTypePtr* type,
                           bool compatible_with_string) {
    TypeIndexSet types_set;
    for (const auto& t : types) {
        if (WhichDataType(t).is_nothing()) continue;

        if (!WhichDataType(t).is_simple()) {
            LOG(INFO) << "Cannot get common type by type ids with parametric type"
                      << getTypeName(t);
            *type = nullptr;
            return Status::InvalidArgument(
                    "Cannot get common type by type ids with parametric type");
        }

        types_set.insert(t);
    }

    if (types_set.empty()) {
        *type = std::make_shared<DataTypeNothing>();
        return Status::OK();
    }

    if (types.count(TypeIndex::String)) {
        if (types.size() != 1 && !compatible_with_string) {
            LOG(INFO) << " because some of them are String and some of them are not";
            *type = nullptr;
            return Status::InvalidArgument("some of them are String and some of them are not");
        }

        *type = std::make_shared<DataTypeString>();
        return Status::OK();
    }

    /// For numeric types, the most complicated part.
    DataTypePtr numeric_type = nullptr;
    Status st = get_numeric_type(types, &numeric_type);
    if (numeric_type) {
        DCHECK(st.ok());
        *type = numeric_type;
        return Status::OK();
    }
    /// All other data types (UUID, AggregateFunction, Enum...) are compatible only if they are the same (checked in trivial cases).
    *type = nullptr;
    return Status::InvalidArgument("unknown type");
}

} // namespace doris::vectorized<|MERGE_RESOLUTION|>--- conflicted
+++ resolved
@@ -380,18 +380,15 @@
             if (have_decimal128 || min_precision > DataTypeDecimal<Decimal64>::max_precision()) {
                 *type = std::make_shared<DataTypeDecimal<Decimal128>>(
                         DataTypeDecimal<Decimal128>::max_precision(), max_scale);
-<<<<<<< HEAD
+                return Status::OK();
+            }
+            if (have_decimal128i || min_precision > DataTypeDecimal<Decimal64>::max_precision()) {
+                *type =std::make_shared<DataTypeDecimal<Decimal128I>>(
+                        DataTypeDecimal<Decimal128I>::max_precision(), max_scale);
                 return Status::OK();
             }
             if (have_decimal64 || min_precision > DataTypeDecimal<Decimal32>::max_precision()) {
                 *type = std::make_shared<DataTypeDecimal<Decimal64>>(
-=======
-            if (have_decimal128i || min_precision > DataTypeDecimal<Decimal64>::max_precision())
-                return std::make_shared<DataTypeDecimal<Decimal128I>>(
-                        DataTypeDecimal<Decimal128I>::max_precision(), max_scale);
-            if (have_decimal64 || min_precision > DataTypeDecimal<Decimal32>::max_precision())
-                return std::make_shared<DataTypeDecimal<Decimal64>>(
->>>>>>> 6b773939
                         DataTypeDecimal<Decimal64>::max_precision(), max_scale);
                 return Status::OK();
             }
