// Licensed to the Apache Software Foundation (ASF) under one
// or more contributor license agreements.  See the NOTICE file
// distributed with this work for additional information
// regarding copyright ownership.  The ASF licenses this file
// to you under the Apache License, Version 2.0 (the
// "License"); you may not use this file except in compliance
// with the License.  You may obtain a copy of the License at
//
//   http://www.apache.org/licenses/LICENSE-2.0
//
// Unless required by applicable law or agreed to in writing,
// software distributed under the License is distributed on an
// "AS IS" BASIS, WITHOUT WARRANTIES OR CONDITIONS OF ANY
// KIND, either express or implied.  See the License for the
// specific language governing permissions and limitations
// under the License.

#pragma once

#include <fmt/format.h>
#include <gen_cpp/Types_types.h>
#include <glog/logging.h>
#include <stddef.h>

#include <algorithm>
#include <boost/iterator/iterator_facade.hpp>
#include <memory>
#include <string>

// IWYU pragma: no_include <opentelemetry/common/threadlocal.h>
#include "common/compiler_util.h" // IWYU pragma: keep
#include "common/status.h"
#include "runtime/define_primitive_type.h"
#include "vec/core/types.h"
#include "vec/data_types/data_type.h"
#include "vec/data_types/data_type_number_base.h"
#include "vec/data_types/serde/data_type_datetimev2_serde.h"
#include "vec/data_types/serde/data_type_datev2_serde.h"
#include "vec/data_types/serde/data_type_number_serde.h"
#include "vec/data_types/serde/data_type_serde.h"

namespace doris {
class PColumnMeta;

namespace vectorized {
class BufferWritable;
class ReadBuffer;
class IColumn;
} // namespace vectorized
} // namespace doris

namespace doris::vectorized {

/**
 * Use UInt32 as underlying type to represent DateV2 type.
 * Specifically, a dateV2 type is represented as (YYYY (23 bits), MM (4 bits), dd (5 bits)).
 */
class DataTypeDateV2 final : public DataTypeNumberBase<UInt32> {
public:
    TypeIndex get_type_id() const override { return TypeIndex::DateV2; }
    PrimitiveType get_type_as_primitive_type() const override { return TYPE_DATEV2; }
    TPrimitiveType::type get_type_as_tprimitive_type() const override {
        return TPrimitiveType::DATEV2;
    }
    const char* get_family_name() const override { return "DateV2"; }
    std::string do_get_name() const override { return "DateV2"; }

    bool can_be_inside_nullable() const override { return true; }

    DataTypeSerDeSPtr get_serde() const override { return std::make_shared<DataTypeDateV2SerDe>(); }

    Field get_field(const TExprNode& node) const override {
        DateV2Value<DateV2ValueType> value;
        if (value.from_date_str(node.date_literal.value.c_str(), node.date_literal.value.size())) {
            return value.to_date_int_val();
        } else {
            throw doris::Exception(doris::ErrorCode::INVALID_ARGUMENT,
                                   "Invalid value: {} for type DateV2", node.date_literal.value);
        }
    }
    bool equals(const IDataType& rhs) const override;
    std::string to_string(const IColumn& column, size_t row_num) const override;
    void to_string(const IColumn& column, size_t row_num, BufferWritable& ostr) const override;
    Status from_string(ReadBuffer& rb, IColumn* column) const override;

    MutableColumnPtr create_column() const override;

    static void cast_to_date(const UInt32 from, Int64& to);
    static void cast_to_date_time(const UInt32 from, Int64& to);
    static void cast_to_date_time_v2(const UInt32 from, UInt64& to);
    static void cast_from_date(const Int64 from, UInt32& to);
    static void cast_from_date_time(const Int64 from, UInt32& to);
};

/**
 * Use UInt64 as underlying type to represent DateTimeV2 type.
 *                                                    +---------------date part---------------+-----------------------time part------------------------+
 *                                                    |                  27 bits              |                         37 bits                        |
 * Specifically, a dateTimeV2 type is represented as (YYYY (18 bits), MM (4 bits), dd (5 bits), HH (5 bits), mm (6 bits), SS (6 bits), ssssss (20 bits)).
 */
class DataTypeDateTimeV2 final : public DataTypeNumberBase<UInt64> {
public:
    static constexpr bool is_parametric = true;

    DataTypeDateTimeV2(UInt32 scale = 0) : _scale(scale) {
        if (UNLIKELY(scale > 6)) {
            LOG(FATAL) << fmt::format("Scale {} is out of bounds", scale);
        }
    }

    DataTypeDateTimeV2(const DataTypeDateTimeV2& rhs) : _scale(rhs._scale) {}
    TypeIndex get_type_id() const override { return TypeIndex::DateTimeV2; }
    PrimitiveType get_type_as_primitive_type() const override { return TYPE_DATETIMEV2; }
    TPrimitiveType::type get_type_as_tprimitive_type() const override {
        return TPrimitiveType::DATETIMEV2;
    }
    const char* get_family_name() const override { return "DateTimeV2"; }
    std::string do_get_name() const override { return "DateTimeV2"; }

    bool can_be_inside_nullable() const override { return true; }

    bool equals(const IDataType& rhs) const override;
    std::string to_string(const IColumn& column, size_t row_num) const override;
    void to_string(const IColumn& column, size_t row_num, BufferWritable& ostr) const override;
    Status from_string(ReadBuffer& rb, IColumn* column) const override;
    DataTypeSerDeSPtr get_serde() const override {
        return std::make_shared<DataTypeDateTimeV2SerDe>(_scale);
    };

    Field get_field(const TExprNode& node) const override {
        DateV2Value<DateTimeV2ValueType> value;
        if (value.from_date_str(node.date_literal.value.c_str(), node.date_literal.value.size())) {
            return value.to_date_int_val();
        } else {
            throw doris::Exception(doris::ErrorCode::INVALID_ARGUMENT,
                                   "Invalid value: {} for type DateTimeV2",
                                   node.date_literal.value);
        }
    }
    MutableColumnPtr create_column() const override;

<<<<<<< HEAD
    UInt32 get_scale() const { return _scale; }
=======
    UInt32 get_scale() const override { return _scale; }
>>>>>>> 7bda49b5

    void to_pb_column_meta(PColumnMeta* col_meta) const override;

    static void cast_to_date(const UInt64 from, Int64& to);
    static void cast_to_date_time(const UInt64 from, Int64& to);
    static void cast_to_date_v2(const UInt64 from, UInt32& to);
    static void cast_from_date(const Int64 from, UInt64& to);
    static void cast_from_date_time(const Int64 from, UInt64& to);

private:
    UInt32 _scale;
};

DataTypePtr create_datetimev2(UInt64 scale);

template <typename DataType>
constexpr bool IsDataTypeDateTimeV2 = false;
template <>
inline constexpr bool IsDataTypeDateTimeV2<DataTypeDateTimeV2> = true;

} // namespace doris::vectorized<|MERGE_RESOLUTION|>--- conflicted
+++ resolved
@@ -139,11 +139,7 @@
     }
     MutableColumnPtr create_column() const override;
 
-<<<<<<< HEAD
-    UInt32 get_scale() const { return _scale; }
-=======
     UInt32 get_scale() const override { return _scale; }
->>>>>>> 7bda49b5
 
     void to_pb_column_meta(PColumnMeta* col_meta) const override;
 
