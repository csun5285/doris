// Licensed to the Apache Software Foundation (ASF) under one
// or more contributor license agreements.  See the NOTICE file
// distributed with this work for additional information
// regarding copyright ownership.  The ASF licenses this file
// to you under the Apache License, Version 2.0 (the
// "License"); you may not use this file except in compliance
// with the License.  You may obtain a copy of the License at
//
//   http://www.apache.org/licenses/LICENSE-2.0
//
// Unless required by applicable law or agreed to in writing,
// software distributed under the License is distributed on an
// "AS IS" BASIS, WITHOUT WARRANTIES OR CONDITIONS OF ANY
// KIND, either express or implied.  See the License for the
// specific language governing permissions and limitations
// under the License.
// This file is copied from
// https://github.com/ClickHouse/ClickHouse/blob/master/src/Interpreters/tests/gtest_lru_file_cache.cpp
// and modified by Doris

#include <gen_cpp/Types_types.h>
#include <gtest/gtest-message.h>
#include <gtest/gtest-test-part.h>
#include <stddef.h>

// IWYU pragma: no_include <bits/chrono.h>
#include <sys/statfs.h>

#include <chrono> // IWYU pragma: keep
#include <condition_variable>
#include <cstdint>
#include <filesystem>
#include <list>
#include <memory>
#include <mutex>
#include <optional>
#include <string>
#include <thread>
#include <vector>

#include "common/config.h"
#include "common/sync_point.h"
#include "gtest/gtest_pred_impl.h"
#include "io/cache/block/block_file_cache.h"
#include "io/cache/block/block_file_cache_factory.h"
#include "io/cache/block/block_file_cache_fwd.h"
#include "io/cache/block/block_file_cache_settings.h"
#include "io/cache/block/block_file_segment.h"
#include "io/fs/local_file_system.h"
#include "io/fs/path.h"
#include "io/io_common.h"
#include "olap/options.h"
#include "util/slice.h"
#include "util/time.h"
#include "io/fs/file_reader_options.h"
#include "io/cache/block/cached_remote_file_reader.h"
#include "io/cache/block/block_file_cache_profile.h"

namespace doris::io {

extern int disk_used_percentage(const std::string& path, std::pair<int, int>* percent);

namespace fs = std::filesystem;

fs::path caches_dir = fs::current_path() / "lru_cache_test";
std::string cache_base_path = caches_dir / "cache1" / "";
std::string tmp_file = caches_dir / "tmp_file";

void assert_range([[maybe_unused]] size_t assert_n, io::FileBlockSPtr file_block,
                  const io::FileBlock::Range& expected_range, io::FileBlock::State expected_state) {
    auto range = file_block->range();

    ASSERT_EQ(range.left, expected_range.left);
    ASSERT_EQ(range.right, expected_range.right);
    ASSERT_EQ(file_block->state(), expected_state);
}

std::vector<io::FileBlockSPtr> fromHolder(const io::FileBlocksHolder& holder) {
    return std::vector<io::FileBlockSPtr>(holder.file_segments.begin(), holder.file_segments.end());
}

std::string getFileBlockPath(const std::string& base_path, const io::Key& key, size_t offset) {
    auto key_str = key.to_string();
    if constexpr (io::BlockFileCache::USE_CACHE_VERSION2) {
        return fs::path(base_path) / key_str.substr(0, 3) / key_str / std::to_string(offset);
    } else {
        return fs::path(base_path) / key_str / std::to_string(offset);
    }
}

void download(io::FileBlockSPtr file_block, size_t size = 0) {
    const auto& key = file_block->key();
    if (size == 0) {
        size = file_block->range().size();
    }

    auto key_str = key.to_string();
    auto subdir = io::BlockFileCache::USE_CACHE_VERSION2
                          ? fs::path(cache_base_path) / key_str.substr(0, 3) /
                                    (key_str + "_" + std::to_string(file_block->expiration_time()))
                          : fs::path(cache_base_path) /
                                    (key_str + "_" + std::to_string(file_block->expiration_time()));
    ASSERT_TRUE(fs::exists(subdir));

    std::string data(size, '0');
    Slice result(data.data(), size);
    ASSERT_TRUE(file_block->append(result).ok());
    ASSERT_TRUE(file_block->finalize_write().ok());
}

void complete(const io::FileBlocksHolder& holder) {
    for (const auto& file_block : holder.file_segments) {
        ASSERT_TRUE(file_block->get_or_set_downloader() == io::FileBlock::get_caller_id());
        download(file_block);
    }
}

<<<<<<< HEAD
TEST(BlockFileCache, init) {
    config::file_cache_enter_disk_resource_limit_mode_percent = 99;
=======
class BlockFileCacheTest : public testing::Test {
public:
    static void SetUpTestSuite() {
        config::file_cache_enter_disk_resource_limit_mode_percent = 99;
        bool exists {false};
        ASSERT_TRUE(global_local_filesystem()->exists(caches_dir, &exists).ok());
        if (!exists) {
            ASSERT_TRUE(global_local_filesystem()->create_directory(caches_dir).ok());
        }
        ASSERT_TRUE(global_local_filesystem()->exists(tmp_file, &exists).ok());
        if (!exists) {
            FileWriterPtr writer;
            ASSERT_TRUE(global_local_filesystem()->create_file(tmp_file, &writer).ok());
            for (int i = 0 ; i < 10; i++) {
                std::string data(1 * 1024 * 1024, '0' + i);
                ASSERT_TRUE(writer->append(Slice(data.data(), data.size())).ok());
            }
            std::string data(1, '0');
            ASSERT_TRUE(writer->append(Slice(data.data(), data.size())).ok());
            ASSERT_TRUE(writer->finalize().ok());
            ASSERT_TRUE(writer->close().ok());
        }
    }
    static void TearDownTestSuite() { 
        config::file_cache_enter_disk_resource_limit_mode_percent = 90;
    }
};

TEST_F(BlockFileCacheTest, init) {
>>>>>>> f474d0b3
    std::string string = std::string(R"(
        [
        {
            "path" : "/mnt/ssd01/clickbench/hot/be/file_cache",
            "total_size" : 193273528320,
            "query_limit" : 38654705664
        },
        {
            "path" : "/mnt/ssd01/clickbench/hot/be/file_cache",
            "total_size" : 193273528320,
            "query_limit" : 38654705664
        }
        ]
        )");
    config::enable_file_cache_query_limit = true;
    std::vector<CachePath> cache_paths;
    EXPECT_TRUE(parse_conf_cache_paths(string, cache_paths));
    EXPECT_EQ(cache_paths.size(), 2);
    for (const auto& cache_path : cache_paths) {
        io::FileCacheSettings settings = cache_path.init_settings();
        EXPECT_EQ(settings.total_size, 193273528320);
        EXPECT_EQ(settings.max_query_cache_size, 38654705664);
    }

    // err normal
    std::string err_string = std::string(R"(
        [
        {
            "path" : "/mnt/ssd01/clickbench/hot/be/file_cache",
            "total_size" : "193273528320",
            "query_limit" : 38654705664
        }
        ]
        )");
    cache_paths.clear();
    EXPECT_FALSE(parse_conf_cache_paths(err_string, cache_paths));

    // err query_limit
    err_string = std::string(R"(
        [
        {
            "path" : "/mnt/ssd01/clickbench/hot/be/file_cache",
            "normal" : 193273528320,
            "persistent" : 193273528320,
            "query_limit" : "38654705664"
        }
        ]
        )");
    cache_paths.clear();
    EXPECT_FALSE(parse_conf_cache_paths(err_string, cache_paths));
}

void test_file_cache(io::FileCacheType cache_type) {
    TUniqueId query_id;
    query_id.hi = 1;
    query_id.lo = 1;

    TUniqueId other_query_id;
    other_query_id.hi = 2;
    other_query_id.lo = 2;

    io::FileCacheSettings settings;
    switch (cache_type) {
    case io::FileCacheType::INDEX:
        settings.index_queue_elements = 5;
        settings.index_queue_size = 30;
        break;
    case io::FileCacheType::NORMAL:
        settings.query_queue_size = 30;
        settings.query_queue_elements = 5;
        break;
    case io::FileCacheType::DISPOSABLE:
        settings.disposable_queue_size = 30;
        settings.disposable_queue_elements = 5;
        break;
    default:
        break;
    }
    settings.total_size = 30;
    settings.max_file_block_size = 30;
    settings.max_query_cache_size = 30;
    io::CacheContext context, other_context;
    context.cache_type = other_context.cache_type = cache_type;
    context.query_id = query_id;
    other_context.query_id = other_query_id;
    auto key = io::BlockFileCache::hash("key1");
    {
        io::BlockFileCache cache(cache_base_path, settings);
        ASSERT_TRUE(cache.initialize());
        while (true) {
            if (cache.get_lazy_open_success()) {
                break;
            };
            std::this_thread::sleep_for(std::chrono::milliseconds(1));
        }
        {
            auto holder = cache.get_or_set(key, 0, 10, context); /// Add range [0, 9]
            auto segments = fromHolder(holder);
            /// Range was not present in cache. It should be added in cache as one while file segment.
            ASSERT_EQ(segments.size(), 1);
            assert_range(1, segments[0], io::FileBlock::Range(0, 9), io::FileBlock::State::EMPTY);
            ASSERT_TRUE(segments[0]->get_or_set_downloader() == io::FileBlock::get_caller_id());
            assert_range(2, segments[0], io::FileBlock::Range(0, 9),
                         io::FileBlock::State::DOWNLOADING);
            download(segments[0]);
            assert_range(3, segments[0], io::FileBlock::Range(0, 9),
                         io::FileBlock::State::DOWNLOADED);
        }
        /// Current cache:    [__________]
        ///                   ^          ^
        ///                   0          9
        ASSERT_EQ(cache.get_file_blocks_num(cache_type), 1);
        ASSERT_EQ(cache.get_used_cache_size(cache_type), 10);
        {
            /// Want range [5, 14], but [0, 9] already in cache, so only [10, 14] will be put in cache.
            auto holder = cache.get_or_set(key, 5, 10, context);
            auto segments = fromHolder(holder);
            ASSERT_EQ(segments.size(), 2);

            assert_range(4, segments[0], io::FileBlock::Range(0, 9),
                         io::FileBlock::State::DOWNLOADED);
            assert_range(5, segments[1], io::FileBlock::Range(10, 14), io::FileBlock::State::EMPTY);

            ASSERT_TRUE(segments[1]->get_or_set_downloader() == io::FileBlock::get_caller_id());
            download(segments[1]);
            assert_range(6, segments[1], io::FileBlock::Range(10, 14),
                         io::FileBlock::State::DOWNLOADED);
        }

        /// Current cache:    [__________][_____]
        ///                   ^          ^^     ^
        ///                   0          910    14
        ASSERT_EQ(cache.get_file_blocks_num(cache_type), 2);
        ASSERT_EQ(cache.get_used_cache_size(cache_type), 15);

        {
            auto holder = cache.get_or_set(key, 9, 1, context); /// Get [9, 9]
            auto segments = fromHolder(holder);
            ASSERT_EQ(segments.size(), 1);
            assert_range(7, segments[0], io::FileBlock::Range(0, 9),
                         io::FileBlock::State::DOWNLOADED);
        }
        {
            auto holder = cache.get_or_set(key, 9, 2, context); /// Get [9, 10]
            auto segments = fromHolder(holder);
            ASSERT_EQ(segments.size(), 2);
            assert_range(8, segments[0], io::FileBlock::Range(0, 9),
                         io::FileBlock::State::DOWNLOADED);
            assert_range(9, segments[1], io::FileBlock::Range(10, 14),
                         io::FileBlock::State::DOWNLOADED);
        }
        {
            auto holder = cache.get_or_set(key, 10, 1, context); /// Get [10, 10]
            auto segments = fromHolder(holder);
            ASSERT_EQ(segments.size(), 1);
            assert_range(10, segments[0], io::FileBlock::Range(10, 14),
                         io::FileBlock::State::DOWNLOADED);
        }
        complete(cache.get_or_set(key, 17, 4, context)); /// Get [17, 20]
        complete(cache.get_or_set(key, 24, 3, context)); /// Get [24, 26]

        /// Current cache:    [__________][_____]   [____]    [___]
        ///                   ^          ^^     ^   ^    ^    ^   ^
        ///                   0          910    14  17   20   24  26
        ///
        ASSERT_EQ(cache.get_file_blocks_num(cache_type), 4);
        ASSERT_EQ(cache.get_used_cache_size(cache_type), 22);
        {
            auto holder = cache.get_or_set(key, 0, 31, context); /// Get [0, 25]
            auto segments = fromHolder(holder);
            ASSERT_EQ(segments.size(), 7);
            assert_range(11, segments[0], io::FileBlock::Range(0, 9),
                         io::FileBlock::State::DOWNLOADED);
            assert_range(12, segments[1], io::FileBlock::Range(10, 14),
                         io::FileBlock::State::DOWNLOADED);
            /// Missing [15, 16] should be added in cache.
            assert_range(13, segments[2], io::FileBlock::Range(15, 16),
                         io::FileBlock::State::EMPTY);
            ASSERT_TRUE(segments[2]->get_or_set_downloader() == io::FileBlock::get_caller_id());
            download(segments[2]);

            assert_range(14, segments[3], io::FileBlock::Range(17, 20),
                         io::FileBlock::State::DOWNLOADED);

            assert_range(15, segments[4], io::FileBlock::Range(21, 23),
                         io::FileBlock::State::EMPTY);

            assert_range(16, segments[5], io::FileBlock::Range(24, 26),
                         io::FileBlock::State::DOWNLOADED);

            assert_range(16, segments[6], io::FileBlock::Range(27, 30),
                         io::FileBlock::State::SKIP_CACHE);
            /// Current cache:    [__________][_____][   ][____________]
            ///                   ^                       ^            ^
            ///                   0                        20          26
            ///

            /// Range [27, 30] must be evicted in previous getOrSet [0, 25].
            /// Let's not invalidate pointers to returned segments from range [0, 25] and
            /// as max elements size is reached, next attempt to put something in cache should fail.
            /// This will also check that [27, 27] was indeed evicted.

            auto holder1 = cache.get_or_set(key, 27, 4, context);
            auto segments_1 = fromHolder(holder1); /// Get [27, 30]
            ASSERT_EQ(segments_1.size(), 1);
            assert_range(17, segments_1[0], io::FileBlock::Range(27, 30),
                         io::FileBlock::State::SKIP_CACHE);
        }
        /// Current cache:    [__________][_____][_][____]    [___]
        ///                   ^          ^^     ^   ^    ^    ^   ^
        ///                   0          910    14  17   20   24  26
        ///
        {
            auto holder = cache.get_or_set(key, 12, 10, context); /// Get [12, 21]
            auto segments = fromHolder(holder);
            ASSERT_EQ(segments.size(), 4);

            assert_range(18, segments[0], io::FileBlock::Range(10, 14),
                         io::FileBlock::State::DOWNLOADED);
            assert_range(19, segments[1], io::FileBlock::Range(15, 16),
                         io::FileBlock::State::DOWNLOADED);
            assert_range(20, segments[2], io::FileBlock::Range(17, 20),
                         io::FileBlock::State::DOWNLOADED);
            assert_range(21, segments[3], io::FileBlock::Range(21, 21),
                         io::FileBlock::State::EMPTY);

            ASSERT_TRUE(segments[3]->get_or_set_downloader() == io::FileBlock::get_caller_id());
            download(segments[3]);
            ASSERT_TRUE(segments[3]->state() == io::FileBlock::State::DOWNLOADED);
        }
        /// Current cache:    [__________][_____][_][____][_]    [___]
        ///                   ^          ^^     ^   ^    ^       ^   ^
        ///                   0          910    14  17   20      24  26

        ASSERT_EQ(cache.get_file_blocks_num(cache_type), 6);
        {
            auto holder = cache.get_or_set(key, 23, 5, context); /// Get [23, 28]
            auto segments = fromHolder(holder);
            ASSERT_EQ(segments.size(), 3);

            assert_range(22, segments[0], io::FileBlock::Range(23, 23),
                         io::FileBlock::State::EMPTY);
            assert_range(23, segments[1], io::FileBlock::Range(24, 26),
                         io::FileBlock::State::DOWNLOADED);
            assert_range(24, segments[2], io::FileBlock::Range(27, 27),
                         io::FileBlock::State::EMPTY);

            ASSERT_TRUE(segments[0]->get_or_set_downloader() == io::FileBlock::get_caller_id());
            ASSERT_TRUE(segments[2]->get_or_set_downloader() == io::FileBlock::get_caller_id());
            download(segments[0]);
            download(segments[2]);
        }
        /// Current cache:    [__________][_____][_][____][_]  [_][___][_]
        ///                   ^          ^^     ^   ^    ^        ^   ^
        ///                   0          910    14  17   20       24  26

        ASSERT_EQ(cache.get_file_blocks_num(cache_type), 8);
        {
            auto holder5 = cache.get_or_set(key, 2, 3, context); /// Get [2, 4]
            auto s5 = fromHolder(holder5);
            ASSERT_EQ(s5.size(), 1);
            assert_range(25, s5[0], io::FileBlock::Range(0, 9), io::FileBlock::State::DOWNLOADED);

            auto holder1 = cache.get_or_set(key, 30, 2, context); /// Get [30, 31]
            auto s1 = fromHolder(holder1);
            ASSERT_EQ(s1.size(), 1);
            assert_range(26, s1[0], io::FileBlock::Range(30, 31), io::FileBlock::State::EMPTY);

            ASSERT_TRUE(s1[0]->get_or_set_downloader() == io::FileBlock::get_caller_id());
            download(s1[0]);

            /// Current cache:    [__________][_____][_][____][_]  [_][___][_]    [__]
            ///                   ^          ^^     ^   ^    ^        ^   ^  ^    ^  ^
            ///                   0          910    14  17   20       24  26 27   30 31

            auto holder2 = cache.get_or_set(key, 23, 1, context); /// Get [23, 23]
            auto s2 = fromHolder(holder2);
            ASSERT_EQ(s2.size(), 1);

            auto holder3 = cache.get_or_set(key, 24, 3, context); /// Get [24, 26]
            auto s3 = fromHolder(holder3);
            ASSERT_EQ(s3.size(), 1);

            auto holder4 = cache.get_or_set(key, 27, 1, context); /// Get [27, 27]
            auto s4 = fromHolder(holder4);
            ASSERT_EQ(s4.size(), 1);

            /// All cache is now unreleasable because pointers are still hold
            auto holder6 = cache.get_or_set(key, 0, 40, context);
            auto f = fromHolder(holder6);
            ASSERT_EQ(f.size(), 12);

            assert_range(29, f[9], io::FileBlock::Range(28, 29), io::FileBlock::State::SKIP_CACHE);
            assert_range(30, f[11], io::FileBlock::Range(32, 39), io::FileBlock::State::SKIP_CACHE);
        }
        {
            auto holder = cache.get_or_set(key, 2, 3, context); /// Get [2, 4]
            auto segments = fromHolder(holder);
            ASSERT_EQ(segments.size(), 1);
            assert_range(31, segments[0], io::FileBlock::Range(0, 9),
                         io::FileBlock::State::DOWNLOADED);
        }
        /// Current cache:    [__________][_____][_][____][_]  [_][___][_]    [__]
        ///                   ^          ^^     ^   ^    ^        ^   ^  ^    ^  ^
        ///                   0          910    14  17   20       24  26 27   30 31

        {
            auto holder = cache.get_or_set(key, 25, 5, context); /// Get [25, 29]
            auto segments = fromHolder(holder);
            ASSERT_EQ(segments.size(), 3);

            assert_range(32, segments[0], io::FileBlock::Range(24, 26),
                         io::FileBlock::State::DOWNLOADED);
            assert_range(33, segments[1], io::FileBlock::Range(27, 27),
                         io::FileBlock::State::DOWNLOADED);

            assert_range(34, segments[2], io::FileBlock::Range(28, 29),
                         io::FileBlock::State::EMPTY);
            ASSERT_TRUE(segments[2]->get_or_set_downloader() == io::FileBlock::get_caller_id());
            ASSERT_TRUE(segments[2]->state() == io::FileBlock::State::DOWNLOADING);

            bool lets_start_download = false;
            std::mutex mutex;
            std::condition_variable cv;

            std::thread other_1([&] {
                auto holder_2 =
                        cache.get_or_set(key, 25, 5, other_context); /// Get [25, 29] once again.
                auto segments_2 = fromHolder(holder_2);
                ASSERT_EQ(segments.size(), 3);

                assert_range(35, segments_2[0], io::FileBlock::Range(24, 26),
                             io::FileBlock::State::DOWNLOADED);
                assert_range(36, segments_2[1], io::FileBlock::Range(27, 27),
                             io::FileBlock::State::DOWNLOADED);
                assert_range(37, segments_2[2], io::FileBlock::Range(28, 29),
                             io::FileBlock::State::DOWNLOADING);

                ASSERT_TRUE(segments[2]->get_or_set_downloader() != io::FileBlock::get_caller_id());
                ASSERT_TRUE(segments[2]->state() == io::FileBlock::State::DOWNLOADING);

                {
                    std::lock_guard lock(mutex);
                    lets_start_download = true;
                }
                cv.notify_one();

                while (segments_2[2]->wait() == io::FileBlock::State::DOWNLOADING) {
                }
                ASSERT_TRUE(segments_2[2]->state() == io::FileBlock::State::DOWNLOADED);
            });

            {
                std::unique_lock lock(mutex);
                cv.wait(lock, [&] { return lets_start_download; });
            }

            download(segments[2]);
            ASSERT_TRUE(segments[2]->state() == io::FileBlock::State::DOWNLOADED);

            other_1.join();
        }
        ASSERT_EQ(cache.get_file_blocks_num(cache_type), 5);
        /// Current cache:    [__________] [___][_][__][__]
        ///                   ^          ^ ^   ^  ^    ^  ^
        ///                   0          9 24  26 27   30 31

        {
            /// Now let's check the similar case but getting ERROR state after segment->wait(), when
            /// state is changed not manually via segment->complete(state) but from destructor of holder
            /// and notify_all() is also called from destructor of holder.

            std::optional<io::FileBlocksHolder> holder;
            holder.emplace(cache.get_or_set(key, 3, 23, context)); /// Get [3, 25]

            auto segments = fromHolder(*holder);
            ASSERT_EQ(segments.size(), 3);

            assert_range(38, segments[0], io::FileBlock::Range(0, 9),
                         io::FileBlock::State::DOWNLOADED);

            assert_range(39, segments[1], io::FileBlock::Range(10, 23),
                         io::FileBlock::State::EMPTY);
            ASSERT_TRUE(segments[1]->get_or_set_downloader() == io::FileBlock::get_caller_id());
            ASSERT_TRUE(segments[1]->state() == io::FileBlock::State::DOWNLOADING);
            assert_range(38, segments[2], io::FileBlock::Range(24, 26),
                         io::FileBlock::State::DOWNLOADED);

            bool lets_start_download = false;
            std::mutex mutex;
            std::condition_variable cv;

            std::thread other_1([&] {
                auto holder_2 =
                        cache.get_or_set(key, 3, 23, other_context); /// Get [3, 25] once again
                auto segments_2 = fromHolder(*holder);
                ASSERT_EQ(segments_2.size(), 3);

                assert_range(41, segments_2[0], io::FileBlock::Range(0, 9),
                             io::FileBlock::State::DOWNLOADED);
                assert_range(42, segments_2[1], io::FileBlock::Range(10, 23),
                             io::FileBlock::State::DOWNLOADING);
                assert_range(43, segments_2[2], io::FileBlock::Range(24, 26),
                             io::FileBlock::State::DOWNLOADED);

                ASSERT_TRUE(segments_2[1]->get_downloader() != io::FileBlock::get_caller_id());
                ASSERT_TRUE(segments_2[1]->state() == io::FileBlock::State::DOWNLOADING);

                {
                    std::lock_guard lock(mutex);
                    lets_start_download = true;
                }
                cv.notify_one();

                while (segments_2[1]->wait() == io::FileBlock::State::DOWNLOADING) {
                }
                ASSERT_TRUE(segments_2[1]->state() == io::FileBlock::State::EMPTY);
                ASSERT_TRUE(segments_2[1]->get_or_set_downloader() ==
                            io::FileBlock::get_caller_id());
                download(segments_2[1]);
            });

            {
                std::unique_lock lock(mutex);
                cv.wait(lock, [&] { return lets_start_download; });
            }

            holder.reset();
            other_1.join();
            ASSERT_TRUE(segments[1]->state() == io::FileBlock::State::DOWNLOADED);
        }
    }
    /// Current cache:    [__________][___][___][_][__]
    ///                   ^          ^      ^    ^  ^ ^
    ///                   0          9      24  26 27  29
    {
        /// Test LRUCache::restore().

        io::BlockFileCache cache2(cache_base_path, settings);
        ASSERT_TRUE(cache2.initialize().ok());
        while(true) {
            if (cache2.get_lazy_open_success()){
                break;
            };
            std::this_thread::sleep_for(std::chrono::milliseconds(1));
        }
        auto holder1 = cache2.get_or_set(key, 2, 28, context); /// Get [2, 29]

        auto segments1 = fromHolder(holder1);
        ASSERT_EQ(segments1.size(), 5);

        assert_range(44, segments1[0], io::FileBlock::Range(0, 9),
                     io::FileBlock::State::DOWNLOADED);
        assert_range(45, segments1[1], io::FileBlock::Range(10, 23),
                     io::FileBlock::State::DOWNLOADED);
        assert_range(45, segments1[2], io::FileBlock::Range(24, 26),
                     io::FileBlock::State::DOWNLOADED);
        assert_range(46, segments1[3], io::FileBlock::Range(27, 27),
                     io::FileBlock::State::DOWNLOADED);
        assert_range(47, segments1[4], io::FileBlock::Range(28, 29),
                     io::FileBlock::State::DOWNLOADED);
    }

    {
        /// Test max file segment size
        auto settings2 = settings;
        settings2.index_queue_elements = 5;
        settings2.index_queue_size = 30;
        settings2.disposable_queue_size = 0;
        settings2.disposable_queue_elements = 0;
        settings2.query_queue_size = 0;
        settings2.query_queue_elements = 0;
        settings2.max_file_block_size = 10;
        io::BlockFileCache cache2(caches_dir / "cache2", settings2);
        ASSERT_TRUE(cache2.initialize().ok());
        while(true) {
            if (cache2.get_lazy_open_success()){
                break;
            };
            std::this_thread::sleep_for(std::chrono::milliseconds(1));
        }
        auto holder1 = cache2.get_or_set(key, 0, 25, context); /// Get [0, 24]
        auto segments1 = fromHolder(holder1);

        ASSERT_EQ(segments1.size(), 3);
        assert_range(48, segments1[0], io::FileBlock::Range(0, 9), io::FileBlock::State::EMPTY);
        assert_range(49, segments1[1], io::FileBlock::Range(10, 19), io::FileBlock::State::EMPTY);
        assert_range(50, segments1[2], io::FileBlock::Range(20, 24), io::FileBlock::State::EMPTY);
    }
}

TEST_F(BlockFileCacheTest, normal) {
    if (fs::exists(cache_base_path)) {
        fs::remove_all(cache_base_path);
    }

    fs::create_directories(cache_base_path);
    test_file_cache(io::FileCacheType::INDEX);
    if (fs::exists(cache_base_path)) {
        fs::remove_all(cache_base_path);
    }

    fs::create_directories(cache_base_path);
    test_file_cache(io::FileCacheType::NORMAL);
    if (fs::exists(cache_base_path)) {
        fs::remove_all(cache_base_path);
    }
}

TEST_F(BlockFileCacheTest, resize) {
    if (fs::exists(cache_base_path)) {
        fs::remove_all(cache_base_path);
    }
    fs::create_directories(cache_base_path);
    test_file_cache(io::FileCacheType::INDEX);
    /// Current cache:    [__________][___][___][_][__]
    ///                   ^          ^      ^    ^  ^ ^
    ///                   0          9      24  26 27  29
    io::FileCacheSettings settings;
    settings.index_queue_elements = 5;
    settings.index_queue_size = 10;
    settings.disposable_queue_size = 0;
    settings.disposable_queue_elements = 0;
    settings.query_queue_size = 0;
    settings.query_queue_elements = 0;
    settings.max_file_block_size = 100;
    io::BlockFileCache cache(cache_base_path, settings);
    ASSERT_TRUE(cache.initialize());
    while (true) {
        if (cache.get_lazy_open_success()) {
            break;
        };
        std::this_thread::sleep_for(std::chrono::milliseconds(1));
    }
    if (fs::exists(cache_base_path)) {
        fs::remove_all(cache_base_path);
    }
}

TEST_F(BlockFileCacheTest, query_limit_heap_use_after_free) {
    if (fs::exists(cache_base_path)) {
        fs::remove_all(cache_base_path);
    }
    doris::config::enable_file_cache_query_limit = true;
    fs::create_directories(cache_base_path);
    io::FileCacheSettings settings;
    settings.index_queue_elements = 0;
    settings.index_queue_size = 0;
    settings.disposable_queue_size = 0;
    settings.disposable_queue_elements = 0;
    settings.query_queue_size = 15;
    settings.query_queue_elements = 5;
    settings.max_file_block_size = 10;
    settings.max_query_cache_size = 15;
    settings.total_size = 15;
    io::BlockFileCache cache(cache_base_path, settings);
    ASSERT_TRUE(cache.initialize());
    while (true) {
        if (cache.get_lazy_open_success()) {
            break;
        };
        std::this_thread::sleep_for(std::chrono::milliseconds(1));
    }
    io::CacheContext context;
    context.cache_type = io::FileCacheType::NORMAL;
    auto key = io::BlockFileCache::hash("key1");
    {
        auto holder = cache.get_or_set(key, 0, 9, context); /// Add range [0, 8]
        auto blocks = fromHolder(holder);
        ASSERT_GE(blocks.size(), 1);
        assert_range(1, blocks[0], io::FileBlock::Range(0, 8), io::FileBlock::State::EMPTY);
        ASSERT_TRUE(blocks[0]->get_or_set_downloader() == io::FileBlock::get_caller_id());
        assert_range(2, blocks[0], io::FileBlock::Range(0, 8), io::FileBlock::State::DOWNLOADING);
        download(blocks[0]);
    }
    TUniqueId query_id;
    query_id.hi = 1;
    query_id.lo = 1;
    context.query_id = query_id;
    auto query_context_holder = cache.get_query_context_holder(query_id);
    {
        auto holder = cache.get_or_set(key, 9, 1, context); /// Add range [9, 9]
        auto blocks = fromHolder(holder);
        ASSERT_GE(blocks.size(), 1);
        assert_range(1, blocks[0], io::FileBlock::Range(9, 9), io::FileBlock::State::EMPTY);
        ASSERT_TRUE(blocks[0]->get_or_set_downloader() == io::FileBlock::get_caller_id());
        assert_range(2, blocks[0], io::FileBlock::Range(9, 9), io::FileBlock::State::DOWNLOADING);
        download(blocks[0]);
    }
    {
        auto holder = cache.get_or_set(key, 10, 5, context); /// Add range [10, 14]
        auto blocks = fromHolder(holder);
        ASSERT_GE(blocks.size(), 1);
        assert_range(3, blocks[0], io::FileBlock::Range(10, 14), io::FileBlock::State::EMPTY);
        ASSERT_TRUE(blocks[0]->get_or_set_downloader() == io::FileBlock::get_caller_id());
        assert_range(4, blocks[0], io::FileBlock::Range(10, 14), io::FileBlock::State::DOWNLOADING);
        download(blocks[0]);
    }
    {
        auto holder = cache.get_or_set(key, 0, 9, context); /// Add range [0, 8]
        auto blocks = fromHolder(holder);
        ASSERT_GE(blocks.size(), 1);
        assert_range(5, blocks[0], io::FileBlock::Range(0, 8), io::FileBlock::State::DOWNLOADED);
    }
    {
        auto holder = cache.get_or_set(key, 15, 1, context); /// Add range [15, 15]
        auto blocks = fromHolder(holder);
        ASSERT_GE(blocks.size(), 1);
        assert_range(6, blocks[0], io::FileBlock::Range(15, 15), io::FileBlock::State::EMPTY);
        ASSERT_TRUE(blocks[0]->get_or_set_downloader() == io::FileBlock::get_caller_id());
        assert_range(7, blocks[0], io::FileBlock::Range(15, 15), io::FileBlock::State::DOWNLOADING);
        download(blocks[0]);
    }
    {
        auto holder = cache.get_or_set(key, 16, 9, context); /// Add range [16, 24]
        auto blocks = fromHolder(holder);
        ASSERT_GE(blocks.size(), 1);
        assert_range(8, blocks[0], io::FileBlock::Range(16, 24), io::FileBlock::State::SKIP_CACHE);
    }
    if (fs::exists(cache_base_path)) {
        fs::remove_all(cache_base_path);
    }
}

TEST_F(BlockFileCacheTest, query_limit_dcheck) {
    if (fs::exists(cache_base_path)) {
        fs::remove_all(cache_base_path);
    }
    doris::config::enable_file_cache_query_limit = true;
    fs::create_directories(cache_base_path);
    io::FileCacheSettings settings;
    settings.index_queue_elements = 0;
    settings.index_queue_size = 0;
    settings.disposable_queue_size = 0;
    settings.disposable_queue_elements = 0;
    settings.query_queue_size = 15;
    settings.query_queue_elements = 5;
    settings.max_file_block_size = 10;
    settings.max_query_cache_size = 15;
    settings.total_size = 15;
    io::BlockFileCache cache(cache_base_path, settings);
    ASSERT_TRUE(cache.initialize());
    while (true) {
        if (cache.get_lazy_open_success()) {
            break;
        };
        std::this_thread::sleep_for(std::chrono::milliseconds(1));
    }
    io::CacheContext context;
    context.cache_type = io::FileCacheType::NORMAL;
    auto key = io::BlockFileCache::hash("key1");
    {
        auto holder = cache.get_or_set(key, 0, 9, context); /// Add range [0, 8]
        auto blocks = fromHolder(holder);
        ASSERT_GE(blocks.size(), 1);
        assert_range(1, blocks[0], io::FileBlock::Range(0, 8), io::FileBlock::State::EMPTY);
        ASSERT_TRUE(blocks[0]->get_or_set_downloader() == io::FileBlock::get_caller_id());
        assert_range(2, blocks[0], io::FileBlock::Range(0, 8), io::FileBlock::State::DOWNLOADING);
        download(blocks[0]);
    }
    TUniqueId query_id;
    query_id.hi = 1;
    query_id.lo = 1;
    context.query_id = query_id;
    auto query_context_holder = cache.get_query_context_holder(query_id);
    {
        auto holder = cache.get_or_set(key, 9, 1, context); /// Add range [9, 9]
        auto blocks = fromHolder(holder);
        ASSERT_GE(blocks.size(), 1);
        assert_range(1, blocks[0], io::FileBlock::Range(9, 9), io::FileBlock::State::EMPTY);
        ASSERT_TRUE(blocks[0]->get_or_set_downloader() == io::FileBlock::get_caller_id());
        assert_range(2, blocks[0], io::FileBlock::Range(9, 9), io::FileBlock::State::DOWNLOADING);
        download(blocks[0]);
    }
    {
        auto holder = cache.get_or_set(key, 10, 5, context); /// Add range [10, 14]
        auto blocks = fromHolder(holder);
        ASSERT_GE(blocks.size(), 1);
        assert_range(3, blocks[0], io::FileBlock::Range(10, 14), io::FileBlock::State::EMPTY);
        ASSERT_TRUE(blocks[0]->get_or_set_downloader() == io::FileBlock::get_caller_id());
        assert_range(4, blocks[0], io::FileBlock::Range(10, 14), io::FileBlock::State::DOWNLOADING);
        download(blocks[0]);
    }
    {
        auto holder = cache.get_or_set(key, 0, 9, context); /// Add range [0, 8]
        auto blocks = fromHolder(holder);
        ASSERT_GE(blocks.size(), 1);
        assert_range(5, blocks[0], io::FileBlock::Range(0, 8), io::FileBlock::State::DOWNLOADED);
    }
    {
        auto holder = cache.get_or_set(key, 15, 1, context); /// Add range [15, 15]
        auto blocks = fromHolder(holder);
        ASSERT_GE(blocks.size(), 1);
        assert_range(6, blocks[0], io::FileBlock::Range(15, 15), io::FileBlock::State::EMPTY);
        ASSERT_TRUE(blocks[0]->get_or_set_downloader() == io::FileBlock::get_caller_id());
        assert_range(7, blocks[0], io::FileBlock::Range(15, 15), io::FileBlock::State::DOWNLOADING);
        download(blocks[0]);
    }
    // double add
    {
        auto holder = cache.get_or_set(key, 9, 1, context); /// Add range [9, 9]
        auto blocks = fromHolder(holder);
        ASSERT_GE(blocks.size(), 1);
        assert_range(1, blocks[0], io::FileBlock::Range(9, 9), io::FileBlock::State::EMPTY);
        ASSERT_TRUE(blocks[0]->get_or_set_downloader() == io::FileBlock::get_caller_id());
        assert_range(2, blocks[0], io::FileBlock::Range(9, 9), io::FileBlock::State::DOWNLOADING);
        download(blocks[0]);
    }
    {
        auto holder = cache.get_or_set(key, 30, 5, context); /// Add range [30, 34]
        auto blocks = fromHolder(holder);
        ASSERT_GE(blocks.size(), 1);
        assert_range(1, blocks[0], io::FileBlock::Range(30, 34), io::FileBlock::State::EMPTY);
        ASSERT_TRUE(blocks[0]->get_or_set_downloader() == io::FileBlock::get_caller_id());
        assert_range(2, blocks[0], io::FileBlock::Range(30, 34), io::FileBlock::State::DOWNLOADING);
        download(blocks[0]);
    }
    {
        auto holder = cache.get_or_set(key, 40, 5, context); /// Add range [40, 44]
        auto blocks = fromHolder(holder);
        ASSERT_GE(blocks.size(), 1);
        assert_range(1, blocks[0], io::FileBlock::Range(40, 44), io::FileBlock::State::EMPTY);
        ASSERT_TRUE(blocks[0]->get_or_set_downloader() == io::FileBlock::get_caller_id());
        assert_range(2, blocks[0], io::FileBlock::Range(40, 44), io::FileBlock::State::DOWNLOADING);
        download(blocks[0]);
    }
    {
        auto holder = cache.get_or_set(key, 50, 5, context); /// Add range [50, 54]
        auto blocks = fromHolder(holder);
        ASSERT_GE(blocks.size(), 1);
        assert_range(1, blocks[0], io::FileBlock::Range(50, 54), io::FileBlock::State::EMPTY);
        ASSERT_TRUE(blocks[0]->get_or_set_downloader() == io::FileBlock::get_caller_id());
        assert_range(2, blocks[0], io::FileBlock::Range(50, 54), io::FileBlock::State::DOWNLOADING);
        download(blocks[0]);
    }
    if (fs::exists(cache_base_path)) {
        fs::remove_all(cache_base_path);
    }
}

TEST_F(BlockFileCacheTest, reset_range) {
    if (fs::exists(cache_base_path)) {
        fs::remove_all(cache_base_path);
    }
    doris::config::enable_file_cache_query_limit = true;
    fs::create_directories(cache_base_path);
    io::FileCacheSettings settings;
    settings.index_queue_elements = 0;
    settings.index_queue_size = 0;
    settings.disposable_queue_size = 0;
    settings.disposable_queue_elements = 0;
    settings.query_queue_size = 15;
    settings.query_queue_elements = 5;
    settings.max_file_block_size = 10;
    settings.max_query_cache_size = 15;
    settings.total_size = 15;
    io::BlockFileCache cache(cache_base_path, settings);
    EXPECT_EQ(cache.capacity(), 15);
    ASSERT_TRUE(cache.initialize());
    while (true) {
        if (cache.get_lazy_open_success()) {
            break;
        };
        std::this_thread::sleep_for(std::chrono::milliseconds(1));
    }
    io::CacheContext context;
    context.cache_type = io::FileCacheType::NORMAL;
    auto key = io::BlockFileCache::hash("key1");
    {
        auto holder = cache.get_or_set(key, 0, 9, context); /// Add range [0, 8]
        auto blocks = fromHolder(holder);
        ASSERT_EQ(blocks.size(), 1);
        assert_range(1, blocks[0], io::FileBlock::Range(0, 8), io::FileBlock::State::EMPTY);
        ASSERT_TRUE(blocks[0]->get_or_set_downloader() == io::FileBlock::get_caller_id());
        ASSERT_TRUE(blocks[0]->is_downloader());
        assert_range(2, blocks[0], io::FileBlock::Range(0, 8), io::FileBlock::State::DOWNLOADING);
        download(blocks[0], 6);
    }
    {
        auto holder = cache.get_or_set(key, 0, 9, context); /// Add range [0, 8]
        auto blocks = fromHolder(holder);
        ASSERT_EQ(blocks.size(), 2);
        assert_range(1, blocks[0], io::FileBlock::Range(0, 5), io::FileBlock::State::DOWNLOADED);
        assert_range(2, blocks[1], io::FileBlock::Range(6, 8), io::FileBlock::State::EMPTY);
    }
    std::cout << cache.dump_structure(key) << std::endl;
    if (fs::exists(cache_base_path)) {
        fs::remove_all(cache_base_path);
    }
}

TEST_F(BlockFileCacheTest, change_cache_type) {
    if (fs::exists(cache_base_path)) {
        fs::remove_all(cache_base_path);
    }
    doris::config::enable_file_cache_query_limit = true;
    fs::create_directories(cache_base_path);
    io::FileCacheSettings settings;
    settings.index_queue_elements = 5;
    settings.index_queue_size = 15;
    settings.disposable_queue_size = 0;
    settings.disposable_queue_elements = 0;
    settings.query_queue_size = 15;
    settings.query_queue_elements = 5;
    settings.max_file_block_size = 10;
    settings.max_query_cache_size = 15;
    settings.total_size = 30;
    io::BlockFileCache cache(cache_base_path, settings);
    ASSERT_TRUE(cache.initialize());
    while (true) {
        if (cache.get_lazy_open_success()) {
            break;
        };
        std::this_thread::sleep_for(std::chrono::milliseconds(1));
    }
    io::CacheContext context;
    context.cache_type = io::FileCacheType::NORMAL;
    auto key = io::BlockFileCache::hash("key1");
    {
        auto holder = cache.get_or_set(key, 0, 9, context); /// Add range [0, 8]
        auto blocks = fromHolder(holder);
        ASSERT_EQ(blocks.size(), 1);
        assert_range(1, blocks[0], io::FileBlock::Range(0, 8), io::FileBlock::State::EMPTY);
        ASSERT_TRUE(blocks[0]->get_or_set_downloader() == io::FileBlock::get_caller_id());
        assert_range(2, blocks[0], io::FileBlock::Range(0, 8), io::FileBlock::State::DOWNLOADING);
        size_t size = blocks[0]->range().size();
        std::string data(size, '0');
        Slice result(data.data(), size);
        ASSERT_TRUE(blocks[0]->append(result).ok());
        blocks[0]->change_cache_type_self(io::FileCacheType::INDEX);
        ASSERT_TRUE(blocks[0]->finalize_write().ok());
        auto key_str = key.to_string();
        auto subdir = fs::path(cache_base_path) /
                      (key_str + "_" + std::to_string(blocks[0]->expiration_time()));
        ASSERT_TRUE(fs::exists(subdir / "0_idx"));
    }
    if (fs::exists(cache_base_path)) {
        fs::remove_all(cache_base_path);
    }
}

TEST_F(BlockFileCacheTest, fd_cache_remove) {
    if (fs::exists(cache_base_path)) {
        fs::remove_all(cache_base_path);
    }
    doris::config::enable_file_cache_query_limit = true;
    fs::create_directories(cache_base_path);
    io::FileCacheSettings settings;
    settings.index_queue_elements = 0;
    settings.index_queue_size = 0;
    settings.disposable_queue_size = 0;
    settings.disposable_queue_elements = 0;
    settings.query_queue_size = 15;
    settings.query_queue_elements = 5;
    settings.max_file_block_size = 10;
    settings.max_query_cache_size = 15;
    settings.total_size = 15;
    io::BlockFileCache cache(cache_base_path, settings);
    ASSERT_TRUE(cache.initialize());
    while (true) {
        if (cache.get_lazy_open_success()) {
            break;
        };
        std::this_thread::sleep_for(std::chrono::milliseconds(1));
    }
    io::CacheContext context;
    context.cache_type = io::FileCacheType::NORMAL;
    auto key = io::BlockFileCache::hash("key1");
    {
        auto holder = cache.get_or_set(key, 0, 9, context); /// Add range [0, 8]
        auto blocks = fromHolder(holder);
        ASSERT_EQ(blocks.size(), 1);
        assert_range(1, blocks[0], io::FileBlock::Range(0, 8), io::FileBlock::State::EMPTY);
        ASSERT_TRUE(blocks[0]->get_or_set_downloader() == io::FileBlock::get_caller_id());
        assert_range(2, blocks[0], io::FileBlock::Range(0, 8), io::FileBlock::State::DOWNLOADING);
        download(blocks[0]);
        std::unique_ptr<char[]> buffer = std::make_unique<char[]>(9);
        ASSERT_TRUE(blocks[0]->read_at(Slice(buffer.get(), 9), 0).ok());
        EXPECT_TRUE(io::BlockFileCache::contains_file_reader(std::make_pair(key, 0)));
    }
    {
        auto holder = cache.get_or_set(key, 9, 1, context); /// Add range [9, 9]
        auto blocks = fromHolder(holder);
        ASSERT_EQ(blocks.size(), 1);
        assert_range(1, blocks[0], io::FileBlock::Range(9, 9), io::FileBlock::State::EMPTY);
        ASSERT_TRUE(blocks[0]->get_or_set_downloader() == io::FileBlock::get_caller_id());
        assert_range(2, blocks[0], io::FileBlock::Range(9, 9), io::FileBlock::State::DOWNLOADING);
        download(blocks[0]);
        std::unique_ptr<char[]> buffer = std::make_unique<char[]>(1);
        ASSERT_TRUE(blocks[0]->read_at(Slice(buffer.get(), 1), 0).ok());
        EXPECT_TRUE(io::BlockFileCache::contains_file_reader(std::make_pair(key, 9)));
    }
    {
        auto holder = cache.get_or_set(key, 10, 5, context); /// Add range [10, 14]
        auto blocks = fromHolder(holder);
        ASSERT_EQ(blocks.size(), 1);
        assert_range(3, blocks[0], io::FileBlock::Range(10, 14), io::FileBlock::State::EMPTY);
        ASSERT_TRUE(blocks[0]->get_or_set_downloader() == io::FileBlock::get_caller_id());
        assert_range(4, blocks[0], io::FileBlock::Range(10, 14), io::FileBlock::State::DOWNLOADING);
        download(blocks[0]);
        std::unique_ptr<char[]> buffer = std::make_unique<char[]>(5);
        ASSERT_TRUE(blocks[0]->read_at(Slice(buffer.get(), 5), 0).ok());
        EXPECT_TRUE(io::BlockFileCache::contains_file_reader(std::make_pair(key, 10)));
    }
    {
        auto holder = cache.get_or_set(key, 15, 10, context); /// Add range [15, 24]
        auto blocks = fromHolder(holder);
        ASSERT_EQ(blocks.size(), 1);
        assert_range(3, blocks[0], io::FileBlock::Range(15, 24), io::FileBlock::State::EMPTY);
        ASSERT_TRUE(blocks[0]->get_or_set_downloader() == io::FileBlock::get_caller_id());
        assert_range(4, blocks[0], io::FileBlock::Range(15, 24), io::FileBlock::State::DOWNLOADING);
        download(blocks[0]);
        std::unique_ptr<char[]> buffer = std::make_unique<char[]>(10);
        ASSERT_TRUE(blocks[0]->read_at(Slice(buffer.get(), 10), 0).ok());
        EXPECT_TRUE(io::BlockFileCache::contains_file_reader(std::make_pair(key, 15)));
    }
    EXPECT_FALSE(io::BlockFileCache::contains_file_reader(std::make_pair(key, 0)));
    EXPECT_EQ(io::BlockFileCache::file_reader_cache_size(), 2);
    if (fs::exists(cache_base_path)) {
        fs::remove_all(cache_base_path);
    }
}

TEST_F(BlockFileCacheTest, fd_cache_evict) {
    if (fs::exists(cache_base_path)) {
        fs::remove_all(cache_base_path);
    }
    doris::config::enable_file_cache_query_limit = true;
    fs::create_directories(cache_base_path);
    io::FileCacheSettings settings;
    settings.index_queue_elements = 0;
    settings.index_queue_size = 0;
    settings.disposable_queue_size = 0;
    settings.disposable_queue_elements = 0;
    settings.query_queue_size = 15;
    settings.query_queue_elements = 5;
    settings.max_file_block_size = 10;
    settings.max_query_cache_size = 15;
    settings.total_size = 15;
    io::BlockFileCache cache(cache_base_path, settings);
    ASSERT_TRUE(cache.initialize());
    while (true) {
        if (cache.get_lazy_open_success()) {
            break;
        };
        std::this_thread::sleep_for(std::chrono::milliseconds(1));
    }
    io::CacheContext context;
    context.cache_type = io::FileCacheType::NORMAL;
    auto key = io::BlockFileCache::hash("key1");
    std::string remove_file_name;
    config::file_cache_max_file_reader_cache_size = 2;
    {
        auto holder = cache.get_or_set(key, 0, 9, context); /// Add range [0, 8]
        auto blocks = fromHolder(holder);
        ASSERT_EQ(blocks.size(), 1);
        assert_range(1, blocks[0], io::FileBlock::Range(0, 8), io::FileBlock::State::EMPTY);
        ASSERT_TRUE(blocks[0]->get_or_set_downloader() == io::FileBlock::get_caller_id());
        assert_range(2, blocks[0], io::FileBlock::Range(0, 8), io::FileBlock::State::DOWNLOADING);
        download(blocks[0]);
        std::unique_ptr<char[]> buffer = std::make_unique<char[]>(9);
        ASSERT_TRUE(blocks[0]->read_at(Slice(buffer.get(), 9), 0).ok());
        remove_file_name = blocks[0]->get_path_in_local_cache();
        EXPECT_TRUE(io::BlockFileCache::contains_file_reader(std::make_pair(key, 0)));
    }
    {
        auto holder = cache.get_or_set(key, 9, 1, context); /// Add range [9, 9]
        auto blocks = fromHolder(holder);
        ASSERT_EQ(blocks.size(), 1);
        assert_range(1, blocks[0], io::FileBlock::Range(9, 9), io::FileBlock::State::EMPTY);
        ASSERT_TRUE(blocks[0]->get_or_set_downloader() == io::FileBlock::get_caller_id());
        assert_range(2, blocks[0], io::FileBlock::Range(9, 9), io::FileBlock::State::DOWNLOADING);
        download(blocks[0]);
        std::unique_ptr<char[]> buffer = std::make_unique<char[]>(1);
        ASSERT_TRUE(blocks[0]->read_at(Slice(buffer.get(), 1), 0).ok());
        EXPECT_TRUE(io::BlockFileCache::contains_file_reader(std::make_pair(key, 9)));
    }
    {
        auto holder = cache.get_or_set(key, 10, 5, context); /// Add range [10, 14]
        auto blocks = fromHolder(holder);
        ASSERT_EQ(blocks.size(), 1);
        assert_range(3, blocks[0], io::FileBlock::Range(10, 14), io::FileBlock::State::EMPTY);
        ASSERT_TRUE(blocks[0]->get_or_set_downloader() == io::FileBlock::get_caller_id());
        assert_range(4, blocks[0], io::FileBlock::Range(10, 14), io::FileBlock::State::DOWNLOADING);
        download(blocks[0]);
        std::unique_ptr<char[]> buffer = std::make_unique<char[]>(5);
        ASSERT_TRUE(blocks[0]->read_at(Slice(buffer.get(), 5), 0).ok());
        EXPECT_TRUE(io::BlockFileCache::contains_file_reader(std::make_pair(key, 10)));
    }
    EXPECT_FALSE(io::BlockFileCache::contains_file_reader(std::make_pair(key, 0)));
    EXPECT_EQ(io::BlockFileCache::file_reader_cache_size(), 2);
    if (fs::exists(cache_base_path)) {
        fs::remove_all(cache_base_path);
    }
}

template <std::size_t N>
int get_disk_info(const char* const (&argv)[N], int* percent) {
    assert((N > 0) && (argv[N - 1] == nullptr));
    std::vector<std::string> rets;
    int pipefds[2];
    if (::pipe(pipefds) == -1) {
        std::cerr << "Error creating pipe" << std::endl;
        return -1;
    }
    pid_t pid = ::vfork();
    if (pid == -1) {
        std::cerr << "Error forking process" << std::endl;
        return -1;
    } else if (pid == 0) {
        ::close(pipefds[0]);
        ::dup2(pipefds[1], STDOUT_FILENO);
        ::execvp("df", const_cast<char* const*>(argv));
        std::cerr << "Error executing command" << std::endl;
        _Exit(-1);
    } else {
        waitpid(pid, nullptr, 0);
        close(pipefds[1]);
        char buffer[PATH_MAX];
        ssize_t nbytes;
        while ((nbytes = read(pipefds[0], buffer, PATH_MAX)) > 0) {
            buffer[nbytes - 1] = '\0';
            rets.push_back(buffer);
        }
        ::close(pipefds[0]);
    }

    // df return
    // 已用%
    // 73%
    // str save 73
    std::string str = rets[0].substr(rets[0].rfind('\n'), rets[0].rfind('%') - rets[0].rfind('\n'));
    *percent = std::stoi(str);
    return 0;
}

TEST_F(BlockFileCacheTest, disk_used_percentage_test) {
    std::string dir = "/dev";
    std::pair<int, int> percent;
    disk_used_percentage(dir, &percent);
    int disk_used, inode_used;
    auto ret = get_disk_info({ (char*)"df", (char*)"--output=pcent", (char*)"/dev", (char*)nullptr }, &disk_used);
    ASSERT_TRUE(!ret);
    ret = get_disk_info({ (char*)"df", (char*)"--output=ipcent", (char*)"/dev", (char*)nullptr }, &inode_used);
    ASSERT_TRUE(!ret);
    ASSERT_EQ(percent.first, disk_used);
    ASSERT_EQ(percent.second, inode_used);
}

void test_file_cache_run_in_resource_limit(io::FileCacheType cache_type) {
    TUniqueId query_id;
    query_id.hi = 1;
    query_id.lo = 1;

    TUniqueId other_query_id;
    other_query_id.hi = 2;
    other_query_id.lo = 2;

    io::FileCacheSettings settings;
    switch (cache_type) {
        case io::FileCacheType::INDEX:
            settings.index_queue_elements = 5;
            settings.index_queue_size = 60;
            break;
        case io::FileCacheType::NORMAL:
            settings.query_queue_size = 30;
            settings.query_queue_elements = 5;
            break;
        case io::FileCacheType::DISPOSABLE:
            settings.disposable_queue_size = 30;
            settings.disposable_queue_elements = 5;
            break;
        default:
            break;
    }
    settings.total_size = 100;
    settings.max_file_block_size = 30;
    settings.max_query_cache_size = 30;
    io::CacheContext context, other_context, index_context;
    context.cache_type = other_context.cache_type = cache_type;
    context.query_id = query_id;
    other_context.query_id = other_query_id;
    auto key_1 = io::BlockFileCache::hash("key1");
    index_context.cache_type = io::FileCacheType::INDEX;
    {
        io::BlockFileCache cache(cache_base_path, settings);
        cache._index_queue.hot_data_interval = 0;
        ASSERT_TRUE(cache.initialize());
        while (true) {
            if (cache.get_lazy_open_success()) {
                break;
            };
            std::this_thread::sleep_for(std::chrono::milliseconds(1));
        }
        {
            auto key_index = io::BlockFileCache::hash("key_index");
            auto holder_index = cache.get_or_set(key_index, 0, 50, index_context); // Add index range [0, 49]
            auto segments_index = fromHolder(holder_index);
            segments_index[0]->get_or_set_downloader();
            download(segments_index[0]);
            assert_range(0, segments_index[0], io::FileBlock::Range(0, 29),
                         io::FileBlock::State::DOWNLOADED);
            assert_range(1, segments_index[1], io::FileBlock::Range(30, 49),
                         io::FileBlock::State::EMPTY);
            segments_index[1]->get_or_set_downloader();
            download(segments_index[1]);
            assert_range(2, segments_index[1], io::FileBlock::Range(30, 49),
                         io::FileBlock::State::DOWNLOADED);

            auto holder_index_1 = cache.get_or_set(key_index, 50, 10, index_context); // Add index range [50, 59]
            auto segments_index_1 = fromHolder(holder_index_1);
            segments_index_1[0]->get_or_set_downloader();
            download(segments_index_1[0]);
            assert_range(0, segments_index_1[0], io::FileBlock::Range(50, 59),
                         io::FileBlock::State::DOWNLOADED);
        }
        ASSERT_EQ(cache.get_file_blocks_num(io::FileCacheType::INDEX), 3);
        ASSERT_EQ(cache.get_used_cache_size(io::FileCacheType::INDEX), 60);
        {
            cache._disk_resource_limit_mode = true;
            auto holder = cache.get_or_set(key_1, 0, 10, context); /// Add range [0, 9]
            auto segments = fromHolder(holder);
            /// Range was not present in cache. It should be added in cache as one while file segment.
            ASSERT_EQ(segments.size(), 1);
            assert_range(3, segments[0], io::FileBlock::Range(0, 9),
                         io::FileBlock::State::EMPTY);
            ASSERT_TRUE(segments[0]->get_or_set_downloader() == io::FileBlock::get_caller_id());
            assert_range(4, segments[0], io::FileBlock::Range(0, 9),
                         io::FileBlock::State::DOWNLOADING);
            download(segments[0]);
            assert_range(5, segments[0], io::FileBlock::Range(0, 9),
                         io::FileBlock::State::DOWNLOADED);

            // ATTN: in disk limit mode, will remove 5*size
            /// Current index cache:    [__________][_______][_____]
            ///                         ^          ^^       ^^     ^
            ///                         0         29 30    4950    59
            // get size 10, in disk limit mode, will remove size 5 * 10 by other lru queue
            // so will remove index queue range 0~49
            ASSERT_EQ(cache.get_file_blocks_num(io::FileCacheType::INDEX), 1);
            ASSERT_EQ(cache.get_used_cache_size(io::FileCacheType::INDEX), 10);
        }
    }
}

// run in disk space or disk inode not enough mode
TEST_F(BlockFileCacheTest, run_in_resource_limit_mode) {
    if (fs::exists(cache_base_path)) {
        fs::remove_all(cache_base_path);
    }
    fs::create_directories(cache_base_path);
    {
        test_file_cache_run_in_resource_limit(io::FileCacheType::NORMAL);

        if (fs::exists(cache_base_path)) {
            fs::remove_all(cache_base_path);
        }
        fs::create_directories(cache_base_path);
        test_file_cache(io::FileCacheType::NORMAL);
    }
}

TEST_F(BlockFileCacheTest, fix_tmp_file) {
    if (fs::exists(cache_base_path)) {
        fs::remove_all(cache_base_path);
    }
    fs::create_directories(cache_base_path);
    test_file_cache(io::FileCacheType::NORMAL);
    auto sp = SyncPoint::get_instance();
    Defer defer {[sp] { sp->clear_all_call_backs(); }};
    sp->enable_processing();
    TUniqueId query_id;
    query_id.hi = 1;
    query_id.lo = 1;
    io::FileCacheSettings settings;
    settings.query_queue_size = 30;
    settings.query_queue_elements = 5;
    settings.total_size = 30;
    settings.max_file_block_size = 30;
    settings.max_query_cache_size = 30;
    io::CacheContext context, other_context;
    context.cache_type = other_context.cache_type = io::FileCacheType::NORMAL;
    context.query_id = query_id;
    auto key = io::BlockFileCache::hash("key1");
    std::atomic_bool flag1 {false}, flag2 {false};
    sp->set_call_back("CloudFileCache::TmpFile1", [&](auto&&) {
        while (!flag1) {
        }
    });
    sp->set_call_back("CloudFileCache::TmpFile2", [&](auto&&) { flag2 = true; });
    io::BlockFileCache cache(cache_base_path, settings);
    ASSERT_TRUE(cache.initialize());
    auto holder = cache.get_or_set(key, 100, 1, context); /// Add range [9, 9]
    auto segments = fromHolder(holder);
    ASSERT_EQ(segments.size(), 1);
    assert_range(1, segments[0], io::FileBlock::Range(100, 100), io::FileBlock::State::EMPTY);
    ASSERT_TRUE(segments[0]->get_or_set_downloader() == io::FileBlock::get_caller_id());
    assert_range(2, segments[0], io::FileBlock::Range(100, 100), io::FileBlock::State::DOWNLOADING);
    auto key_str = key.to_string();
    auto subdir = fs::path(cache_base_path) /
                  (key_str + "_" + std::to_string(segments[0]->expiration_time()));
    ASSERT_TRUE(fs::exists(subdir));
    size_t size = segments[0]->range().size();
    std::string data(size, '0');
    Slice result(data.data(), size);
    ASSERT_TRUE(segments[0]->append(result));
    flag1 = true;
    while (!flag2) {
    }
    ASSERT_TRUE(segments[0]->finalize_write());
    if (fs::exists(cache_base_path)) {
        fs::remove_all(cache_base_path);
    }
}

TEST_F(BlockFileCacheTest, test_lazy_load) {
    if (fs::exists(cache_base_path)) {
        fs::remove_all(cache_base_path);
    }
    fs::create_directories(cache_base_path);
    test_file_cache(io::FileCacheType::NORMAL);
    auto sp = SyncPoint::get_instance();
    Defer defer {[sp] { sp->clear_all_call_backs(); }};
    sp->enable_processing();
    TUniqueId query_id;
    query_id.hi = 1;
    query_id.lo = 1;
    io::FileCacheSettings settings;
    settings.query_queue_size = 30;
    settings.query_queue_elements = 5;
    settings.total_size = 30;
    settings.max_file_block_size = 30;
    settings.max_query_cache_size = 30;
    io::CacheContext context, other_context;
    context.cache_type = other_context.cache_type = io::FileCacheType::NORMAL;
    context.query_id = query_id;
    auto key = io::BlockFileCache::hash("key1");
    std::atomic_bool flag1 {false};
    sp->set_call_back("CloudFileCache::TmpFile2", [&](auto&&) {  while (!flag1) {
        } });
    io::BlockFileCache cache(cache_base_path, settings);
    ASSERT_TRUE(cache.initialize());
    std::this_thread::sleep_for(std::chrono::milliseconds(10)); // wait to load disk
    auto holder = cache.get_or_set(key, 100, 1, context); /// Add range [9, 9]
    auto segments = fromHolder(holder);
    ASSERT_EQ(segments.size(), 1);
    assert_range(1, segments[0], io::FileBlock::Range(100, 100), io::FileBlock::State::EMPTY);
    ASSERT_TRUE(segments[0]->get_or_set_downloader() == io::FileBlock::get_caller_id());
    assert_range(2, segments[0], io::FileBlock::Range(100, 100), io::FileBlock::State::DOWNLOADING);
    auto key_str = key.to_string();
    auto subdir = fs::path(cache_base_path) /
                  (key_str + "_" + std::to_string(segments[0]->expiration_time()));
    ASSERT_TRUE(fs::exists(subdir));
    size_t size = segments[0]->range().size();
    std::string data(size, '0');
    Slice result(data.data(), size);
    ASSERT_TRUE(segments[0]->append(result));
    ASSERT_TRUE(segments[0]->finalize_write());
    flag1 = true;
    while (true) {
        if (cache.get_lazy_open_success()) {
            break;
        };
        std::this_thread::sleep_for(std::chrono::milliseconds(1));
    }
    EXPECT_EQ(cache.get_file_blocks_num(io::FileCacheType::NORMAL), 6);
    if (fs::exists(cache_base_path)) {
        fs::remove_all(cache_base_path);
    }
}

TEST_F(BlockFileCacheTest, test_lazy_load_with_limit) {
    if (fs::exists(cache_base_path)) {
        fs::remove_all(cache_base_path);
    }
    fs::create_directories(cache_base_path);
    test_file_cache(io::FileCacheType::NORMAL);
    auto sp = SyncPoint::get_instance();
    Defer defer {[sp] { sp->clear_all_call_backs(); }};
    sp->enable_processing();
    TUniqueId query_id;
    query_id.hi = 1;
    query_id.lo = 1;
    io::FileCacheSettings settings;
    settings.query_queue_size = 30;
    settings.query_queue_elements = 5;
    settings.total_size = 30;
    settings.max_file_block_size = 30;
    settings.max_query_cache_size = 30;
    io::CacheContext context, other_context;
    context.cache_type = other_context.cache_type = io::FileCacheType::NORMAL;
    context.query_id = query_id;
    auto key = io::BlockFileCache::hash("key1");
    std::atomic_bool flag1 {false};
    sp->set_call_back("CloudFileCache::TmpFile2", [&](auto&&) {  while (!flag1) {
        } });
    io::BlockFileCache cache(cache_base_path, settings);
    ASSERT_TRUE(cache.initialize());
    std::this_thread::sleep_for(std::chrono::milliseconds(10)); // wait to load disk
    cache._disk_resource_limit_mode = true;
    auto holder = cache.get_or_set(key, 100, 1, context); /// Add range [9, 9]
    auto segments = fromHolder(holder);
    ASSERT_EQ(segments.size(), 1);
    assert_range(1, segments[0], io::FileBlock::Range(100, 100), io::FileBlock::State::EMPTY);
    ASSERT_TRUE(segments[0]->get_or_set_downloader() == io::FileBlock::get_caller_id());
    assert_range(2, segments[0], io::FileBlock::Range(100, 100), io::FileBlock::State::DOWNLOADING);
    auto key_str = key.to_string();
    auto subdir = fs::path(cache_base_path) /
                  (key_str + "_" + std::to_string(segments[0]->expiration_time()));
    ASSERT_TRUE(fs::exists(subdir));
    size_t size = segments[0]->range().size();
    std::string data(size, '0');
    Slice result(data.data(), size);
    ASSERT_TRUE(segments[0]->append(result));
    ASSERT_TRUE(segments[0]->finalize_write());
    flag1 = true;
    while (true) {
        if (cache.get_lazy_open_success()) {
            break;
        };
        std::this_thread::sleep_for(std::chrono::milliseconds(1));
    }
    EXPECT_EQ(cache.get_file_blocks_num(io::FileCacheType::NORMAL), 5);
    if (fs::exists(cache_base_path)) {
        fs::remove_all(cache_base_path);
    }
}

TEST_F(BlockFileCacheTest, ttl_normal) {
    if (fs::exists(cache_base_path)) {
        fs::remove_all(cache_base_path);
    }
    fs::create_directories(cache_base_path);
    test_file_cache(io::FileCacheType::NORMAL);
    auto sp = SyncPoint::get_instance();
    Defer defer {[sp] { sp->clear_call_back("BlockFileCache::set_sleep_time"); }};
    sp->set_call_back("BlockFileCache::set_sleep_time",
                      [](auto&& args) { *try_any_cast<int64_t*>(args[0]) = 1; });
    sp->enable_processing();
    TUniqueId query_id;
    query_id.hi = 1;
    query_id.lo = 1;
    io::FileCacheSettings settings;
    settings.query_queue_size = 30;
    settings.query_queue_elements = 5;
    settings.total_size = 30;
    settings.max_file_block_size = 30;
    settings.max_query_cache_size = 30;
    io::CacheContext context;
    context.cache_type = io::FileCacheType::TTL;
    context.query_id = query_id;
    int64_t cur_time = UnixSeconds();
    context.expiration_time = cur_time + 120;
    int64_t modify_time = cur_time + 5;
    auto key2 = io::BlockFileCache::hash("key2");
    io::BlockFileCache cache(cache_base_path, settings);
    ASSERT_TRUE(cache.initialize());
    while (true) {
        if (cache.get_lazy_open_success()) {
            break;
        };
        std::this_thread::sleep_for(std::chrono::milliseconds(1));
    }
    {
        auto holder = cache.get_or_set(key2, 50, 10, context); /// Add range [50, 59]
        auto segments = fromHolder(holder);
        ASSERT_EQ(segments.size(), 1);
        assert_range(1, segments[0], io::FileBlock::Range(50, 59), io::FileBlock::State::EMPTY);
        ASSERT_TRUE(segments[0]->get_or_set_downloader() == io::FileBlock::get_caller_id());
        download(segments[0]);
        assert_range(1, segments[0], io::FileBlock::Range(50, 59),
                     io::FileBlock::State::DOWNLOADED);
        EXPECT_EQ(segments[0]->cache_type(), io::FileCacheType::TTL);
    }
    {
        cache.modify_expiration_time(key2, modify_time);
        context.expiration_time = modify_time;
        auto holder = cache.get_or_set(key2, 50, 10, context); /// Add range [50, 59]
        auto segments = fromHolder(holder);
        EXPECT_EQ(segments[0]->expiration_time(), modify_time);
    }
    std::this_thread::sleep_for(std::chrono::seconds(10));
    {
        context.cache_type = io::FileCacheType::INDEX;
        context.expiration_time = 0;
        auto holder = cache.get_or_set(key2, 50, 10, context); /// Add range [50, 59]
        auto segments = fromHolder(holder);
        ASSERT_EQ(segments.size(), 1);
        assert_range(1, segments[0], io::FileBlock::Range(50, 59),
                     io::FileBlock::State::DOWNLOADED);
        EXPECT_EQ(segments[0]->cache_type(), io::FileCacheType::NORMAL);
        EXPECT_EQ(segments[0]->expiration_time(), 0);
        std::string buffer(10, '1');
        EXPECT_TRUE(segments[0]->read_at(Slice(buffer.data(), 10), 0).ok());
        EXPECT_EQ(buffer, std::string(10, '0'));
    }
    if (fs::exists(cache_base_path)) {
        fs::remove_all(cache_base_path);
    }
}

TEST_F(BlockFileCacheTest, ttl_change_to_normal) {
    if (fs::exists(cache_base_path)) {
        fs::remove_all(cache_base_path);
    }
    fs::create_directories(cache_base_path);
    test_file_cache(io::FileCacheType::NORMAL);
    TUniqueId query_id;
    query_id.hi = 1;
    query_id.lo = 1;
    io::FileCacheSettings settings;
    settings.query_queue_size = 30;
    settings.query_queue_elements = 5;
    settings.total_size = 30;
    settings.max_file_block_size = 30;
    settings.max_query_cache_size = 30;
    io::CacheContext context;
    context.cache_type = io::FileCacheType::TTL;
    context.query_id = query_id;
    int64_t cur_time = UnixSeconds();
    context.expiration_time = cur_time + 180;
    auto key2 = io::BlockFileCache::hash("key2");
    io::BlockFileCache cache(cache_base_path, settings);
    ASSERT_TRUE(cache.initialize());
    while (true) {
        if (cache.get_lazy_open_success()) {
            break;
        };
        std::this_thread::sleep_for(std::chrono::milliseconds(1));
    }
    {
        auto holder = cache.get_or_set(key2, 50, 10, context); /// Add range [50, 59]
        auto segments = fromHolder(holder);
        ASSERT_EQ(segments.size(), 1);
        assert_range(1, segments[0], io::FileBlock::Range(50, 59), io::FileBlock::State::EMPTY);
        ASSERT_TRUE(segments[0]->get_or_set_downloader() == io::FileBlock::get_caller_id());
        download(segments[0]);
        assert_range(1, segments[0], io::FileBlock::Range(50, 59),
                     io::FileBlock::State::DOWNLOADED);
        EXPECT_EQ(segments[0]->cache_type(), io::FileCacheType::TTL);
    }
    {
        context.cache_type = io::FileCacheType::NORMAL;
        context.expiration_time = 0;
        auto holder = cache.get_or_set(key2, 50, 10, context); /// Add range [50, 59]
        EXPECT_TRUE(fs::exists(cache.get_path_in_local_cache(key2, 0, 50, io::FileCacheType::NORMAL)));
        auto segments = fromHolder(holder);
        ASSERT_EQ(segments.size(), 1);
        assert_range(1, segments[0], io::FileBlock::Range(50, 59),
                     io::FileBlock::State::DOWNLOADED);
        EXPECT_EQ(segments[0]->cache_type(), io::FileCacheType::NORMAL);
        EXPECT_EQ(segments[0]->expiration_time(), 0);
        std::string buffer(10, '1');
        EXPECT_TRUE(segments[0]->read_at(Slice(buffer.data(), 10), 0).ok());
        EXPECT_EQ(buffer, std::string(10, '0'));
    }
    if (fs::exists(cache_base_path)) {
        fs::remove_all(cache_base_path);
    }
}

TEST_F(BlockFileCacheTest, ttl_change_expiration_time) {
    if (fs::exists(cache_base_path)) {
        fs::remove_all(cache_base_path);
    }
    fs::create_directories(cache_base_path);
    test_file_cache(io::FileCacheType::NORMAL);
    TUniqueId query_id;
    query_id.hi = 1;
    query_id.lo = 1;
    io::FileCacheSettings settings;
    settings.query_queue_size = 30;
    settings.query_queue_elements = 5;
    settings.total_size = 30;
    settings.max_file_block_size = 30;
    settings.max_query_cache_size = 30;
    io::CacheContext context;
    context.cache_type = io::FileCacheType::TTL;
    context.query_id = query_id;
    int64_t cur_time = UnixSeconds();
    context.expiration_time = cur_time + 180;
    int64_t change_time = cur_time + 120;
    auto key2 = io::BlockFileCache::hash("key2");
    io::BlockFileCache cache(cache_base_path, settings);
    ASSERT_TRUE(cache.initialize());
    while (true) {
        if (cache.get_lazy_open_success()) {
            break;
        };
        std::this_thread::sleep_for(std::chrono::milliseconds(1));
    }
    {
        auto holder = cache.get_or_set(key2, 50, 10, context); /// Add range [50, 59]
        auto segments = fromHolder(holder);
        ASSERT_EQ(segments.size(), 1);
        assert_range(1, segments[0], io::FileBlock::Range(50, 59), io::FileBlock::State::EMPTY);
        ASSERT_TRUE(segments[0]->get_or_set_downloader() == io::FileBlock::get_caller_id());
        download(segments[0]);
        assert_range(1, segments[0], io::FileBlock::Range(50, 59),
                     io::FileBlock::State::DOWNLOADED);
        EXPECT_EQ(segments[0]->cache_type(), io::FileCacheType::TTL);
    }
    {
        context.cache_type = io::FileCacheType::TTL;
        context.expiration_time = change_time;
        auto holder = cache.get_or_set(key2, 50, 10, context); /// Add range [50, 59]
        EXPECT_TRUE(fs::exists(cache.get_path_in_local_cache(key2, change_time, 50, io::FileCacheType::TTL)));
        auto segments = fromHolder(holder);
        ASSERT_EQ(segments.size(), 1);
        assert_range(1, segments[0], io::FileBlock::Range(50, 59),
                     io::FileBlock::State::DOWNLOADED);
        EXPECT_EQ(segments[0]->cache_type(), io::FileCacheType::TTL);
        EXPECT_EQ(segments[0]->expiration_time(), change_time);
        std::string buffer(10, '1');
        EXPECT_TRUE(segments[0]->read_at(Slice(buffer.data(), 10), 0).ok());
        EXPECT_EQ(buffer, std::string(10, '0'));
    }
    if (fs::exists(cache_base_path)) {
        fs::remove_all(cache_base_path);
    }
}

TEST_F(BlockFileCacheTest, ttl_reverse) {
    if (fs::exists(cache_base_path)) {
        fs::remove_all(cache_base_path);
    }
    fs::create_directories(cache_base_path);
    test_file_cache(io::FileCacheType::NORMAL);
    TUniqueId query_id;
    query_id.hi = 1;
    query_id.lo = 1;
    io::FileCacheSettings settings;
    settings.query_queue_size = 30;
    settings.query_queue_elements = 5;
    settings.total_size = 30;
    settings.max_file_block_size = 5;
    settings.max_query_cache_size = 30;
    io::CacheContext context;
    context.cache_type = io::FileCacheType::TTL;
    context.query_id = query_id;
    int64_t cur_time = UnixSeconds();
    context.expiration_time = cur_time + 180;
    auto key2 = io::BlockFileCache::hash("key2");
    io::BlockFileCache cache(cache_base_path, settings);
    ASSERT_TRUE(cache.initialize());
    while (true) {
        if (cache.get_lazy_open_success()) {
            break;
        };
        std::this_thread::sleep_for(std::chrono::milliseconds(1));
    }
    {
        auto holder = cache.get_or_set(key2, 0, 30, context); /// Add range [0, 29]
        auto segments = fromHolder(holder);
        for (auto& block : segments) {
            ASSERT_TRUE(block->get_or_set_downloader() == io::FileBlock::get_caller_id());
            download(block);
        }
        EXPECT_EQ(segments.size() , 6);
    }
    {
        auto holder = cache.get_or_set(key2, 50, 5, context); /// Add range [50, 54]
        auto segments = fromHolder(holder);
        assert_range(1, segments[0], io::FileBlock::Range(50, 54), io::FileBlock::State::SKIP_CACHE);
    }
    {
        context.cache_type = io::FileCacheType::NORMAL;
        auto holder = cache.get_or_set(key2, 50, 5, context); /// Add range [50, 54]
        auto segments = fromHolder(holder);
        assert_range(1, segments[0], io::FileBlock::Range(50, 54), io::FileBlock::State::SKIP_CACHE);
    }
    
    if (fs::exists(cache_base_path)) {
        fs::remove_all(cache_base_path);
    }
}

TEST_F(BlockFileCacheTest, io_error) {
    if (fs::exists(cache_base_path)) {
        fs::remove_all(cache_base_path);
    }
    fs::create_directories(cache_base_path);
    config::file_cache_max_file_reader_cache_size = 0;
    test_file_cache(io::FileCacheType::NORMAL);
    TUniqueId query_id;
    query_id.hi = 1;
    query_id.lo = 1;
    io::FileCacheSettings settings;
    settings.query_queue_size = 30;
    settings.query_queue_elements = 5;
    settings.total_size = 30;
    settings.max_file_block_size = 30;
    settings.max_query_cache_size = 30;
    io::CacheContext context, other_context;
    context.cache_type = other_context.cache_type = io::FileCacheType::NORMAL;
    context.query_id = query_id;
    auto key = io::BlockFileCache::hash("key1");
    io::BlockFileCache cache(cache_base_path, settings);
    ASSERT_TRUE(cache.initialize());
    while (true) {
        if (cache.get_lazy_open_success()) {
            break;
        };
        std::this_thread::sleep_for(std::chrono::milliseconds(1));
    }
    auto sp = SyncPoint::get_instance();
    sp->enable_processing();
    {
        Defer defer {[sp] { sp->clear_all_call_backs(); }};
        sp->set_call_back("LocalFileSystem::open_file_impl", [&](auto&& values) {
            std::pair<Status, bool>* pairs = try_any_cast<std::pair<Status, bool>*>(values.back());
            pairs->second = true;
        });
        auto holder = cache.get_or_set(key, 0, 10, context); /// Add range [0, 9]
        auto segments = fromHolder(holder);
        ASSERT_EQ(segments.size(), 1);
        assert_range(1, segments[0], io::FileBlock::Range(0, 9), io::FileBlock::State::DOWNLOADED);
        auto buffer = std::make_unique<char[]>(10);
        EXPECT_FALSE(segments[0]->read_at(Slice(buffer.get(), 10), 0).ok());
    }
    {
        Defer defer {[sp] { sp->clear_all_call_backs(); }};
        sp->set_call_back("LocalFileReader::read_at_impl", [&](auto&& values) {
            std::pair<Status, bool>* pairs = try_any_cast<std::pair<Status, bool>*>(values.back());
            pairs->second = true;
        });
        auto holder = cache.get_or_set(key, 0, 10, context); /// Add range [0, 9]
        auto segments = fromHolder(holder);
        ASSERT_EQ(segments.size(), 1);
        assert_range(1, segments[0], io::FileBlock::Range(0, 9), io::FileBlock::State::DOWNLOADED);
        auto buffer = std::make_unique<char[]>(10);
        EXPECT_FALSE(segments[0]->read_at(Slice(buffer.get(), 10), 0).ok());
    }
    {
        Defer defer {[sp] { sp->clear_all_call_backs(); }};
        sp->set_call_back("LocalFileSystem::create_file_impl", [&](auto&& values) {
            std::pair<Status, bool>* pairs = try_any_cast<std::pair<Status, bool>*>(values.back());
            pairs->second = true;
        });
        auto holder = cache.get_or_set(key, 50, 10, context); /// Add range [50, 59]
        auto segments = fromHolder(holder);
        ASSERT_EQ(segments.size(), 1);
        assert_range(1, segments[0], io::FileBlock::Range(50, 59), io::FileBlock::State::EMPTY);
        std::string data(10, '0');
        Slice result(data.data(), 10);
        EXPECT_FALSE(segments[0]->append(result).ok());
    }
    {
        Defer defer {[sp] { sp->clear_all_call_backs(); }};
        sp->set_call_back("LocalFileWriter::appendv", [&](auto&& values) {
            std::pair<Status, bool>* pairs = try_any_cast<std::pair<Status, bool>*>(values.back());
            pairs->second = true;
        });
        auto holder = cache.get_or_set(key, 50, 10, context); /// Add range [50, 59]
        auto segments = fromHolder(holder);
        ASSERT_EQ(segments.size(), 1);
        assert_range(1, segments[0], io::FileBlock::Range(50, 59), io::FileBlock::State::EMPTY);
        ASSERT_TRUE(segments[0]->get_or_set_downloader() == io::FileBlock::get_caller_id());
        std::string data(10, '0');
        Slice result(data.data(), 10);
        EXPECT_FALSE(segments[0]->append(result).ok());
    }
    {
        Defer defer {[sp] { sp->clear_all_call_backs(); }};
        sp->set_call_back("LocalFileWriter::close", [&](auto&& values) {
            std::pair<Status, bool>* pairs = try_any_cast<std::pair<Status, bool>*>(values.back());
            pairs->second = true;
        });
        auto holder = cache.get_or_set(key, 50, 10, context); /// Add range [50, 59]
        auto segments = fromHolder(holder);
        ASSERT_EQ(segments.size(), 1);
        assert_range(1, segments[0], io::FileBlock::Range(50, 59), io::FileBlock::State::EMPTY);
        ASSERT_TRUE(segments[0]->get_or_set_downloader() == io::FileBlock::get_caller_id());
        std::string data(10, '0');
        Slice result(data.data(), 10);
        EXPECT_TRUE(segments[0]->append(result).ok());
        EXPECT_FALSE(segments[0]->finalize_write().ok());
    }
    {
        Defer defer {[sp] { sp->clear_all_call_backs(); }};
        sp->set_call_back("FileBlock::rename_error", [](auto&& args) {
            *try_any_cast<Status*>(args[0]) = Status::IOError("inject io error");
        });
        auto holder = cache.get_or_set(key, 50, 10, context); /// Add range [50, 59]
        auto segments = fromHolder(holder);
        ASSERT_EQ(segments.size(), 1);
        assert_range(1, segments[0], io::FileBlock::Range(50, 59), io::FileBlock::State::EMPTY);
        ASSERT_TRUE(segments[0]->get_or_set_downloader() == io::FileBlock::get_caller_id());
        std::string data(10, '0');
        Slice result(data.data(), 10);
        EXPECT_TRUE(segments[0]->append(result).ok());
        EXPECT_FALSE(segments[0]->finalize_write().ok());
    }
    {
        auto holder = cache.get_or_set(key, 50, 10, context); /// Add range [50, 59]
        auto segments = fromHolder(holder);
        ASSERT_EQ(segments.size(), 1);
        assert_range(1, segments[0], io::FileBlock::Range(50, 59), io::FileBlock::State::EMPTY);
        ASSERT_TRUE(segments[0]->get_or_set_downloader() == io::FileBlock::get_caller_id());
        download(segments[0]);
        assert_range(1, segments[0], io::FileBlock::Range(50, 59),
                     io::FileBlock::State::DOWNLOADED);
    }
    if (fs::exists(cache_base_path)) {
        fs::remove_all(cache_base_path);
    }
}

TEST_F(BlockFileCacheTest, remove_directly_when_normal_change_to_ttl) {
    if (fs::exists(cache_base_path)) {
        fs::remove_all(cache_base_path);
    }
    fs::create_directories(cache_base_path);
    TUniqueId query_id;
    query_id.hi = 1;
    query_id.lo = 1;
    io::FileCacheSettings settings;
    settings.query_queue_size = 30;
    settings.query_queue_elements = 5;
    settings.index_queue_size = 30;
    settings.index_queue_elements = 5;
    settings.disposable_queue_size = 30;
    settings.disposable_queue_elements = 5;
    settings.total_size = 90;
    settings.max_file_block_size = 30;
    settings.max_query_cache_size = 30;
    io::CacheContext context;
    context.query_id = query_id;
    auto key1 = io::BlockFileCache::hash("key1");
    io::BlockFileCache cache(cache_base_path, settings);
    ASSERT_TRUE(cache.initialize());
    while (true) {
        if (cache.get_lazy_open_success()) {
            break;
        };
        std::this_thread::sleep_for(std::chrono::milliseconds(1));
    }

    context.expiration_time = 0;
    context.cache_type = io::FileCacheType::NORMAL;
    {
        auto holder = cache.get_or_set(key1, 0, 5, context);
        auto segments = fromHolder(holder);
        ASSERT_EQ(segments.size(), 1);
        assert_range(1, segments[0], io::FileBlock::Range(0, 4), io::FileBlock::State::EMPTY);
        ASSERT_TRUE(segments[0]->get_or_set_downloader() == io::FileBlock::get_caller_id());
        download(segments[0]);
        assert_range(1, segments[0], io::FileBlock::Range(0, 4),
                        io::FileBlock::State::DOWNLOADED);
    }

    context.cache_type = io::FileCacheType::TTL;
    context.expiration_time = UnixSeconds() + 3600;
    {
        auto holder = cache.get_or_set(key1, 0, 5, context);
        auto segments = fromHolder(holder);
        ASSERT_EQ(segments.size(), 1);
        assert_range(1, segments[0], io::FileBlock::Range(0, 4),
                        io::FileBlock::State::DOWNLOADED);
    }
    cache.remove_if_cached(key1);

    EXPECT_EQ(cache._cur_cache_size, 0);
    if (fs::exists(cache_base_path)) {
        fs::remove_all(cache_base_path);
    }
}

TEST_F(BlockFileCacheTest, recyle_cache_async) {
    if (fs::exists(cache_base_path)) {
        fs::remove_all(cache_base_path);
    }
    fs::create_directories(cache_base_path);
    TUniqueId query_id;
    query_id.hi = 1;
    query_id.lo = 1;
    io::FileCacheSettings settings;
    settings.query_queue_size = 30;
    settings.query_queue_elements = 5;
    settings.index_queue_size = 30;
    settings.index_queue_elements = 5;
    settings.disposable_queue_size = 30;
    settings.disposable_queue_elements = 5;
    settings.total_size = 90;
    settings.max_file_block_size = 30;
    settings.max_query_cache_size = 30;
    io::CacheContext context;
    context.query_id = query_id;
    auto key = io::BlockFileCache::hash("key1");
    io::BlockFileCache cache(cache_base_path, settings);
    auto sp = SyncPoint::get_instance();
    Defer defer {[sp] { 
        sp->clear_call_back("BlockFileCache::set_remove_batch");
        sp->clear_call_back("BlockFileCache::recycle_deleted_blocks");
        sp->clear_call_back("BlockFileCache::set_sleep_time");
    }};
    sp->set_call_back("BlockFileCache::set_sleep_time",
                      [](auto&& args) { *try_any_cast<int64_t*>(args[0]) = 1; });
    sp->set_call_back("BlockFileCache::set_remove_batch",
                      [](auto&& args) { *try_any_cast<int*>(args[0]) = 2; });
    sp->set_call_back("BlockFileCache::recycle_deleted_blocks", [&](auto&&) {
        context.cache_type = io::FileCacheType::NORMAL;
        cache.get_or_set(key, 0, 5, context);
    });
    sp->enable_processing();
    ASSERT_TRUE(cache.initialize());
    while (true) {
        if (cache.get_lazy_open_success()) {
            break;
        };
        std::this_thread::sleep_for(std::chrono::milliseconds(1));
    }
    for (int64_t offset = 0; offset < 60; offset += 5) {
        context.cache_type = static_cast<io::FileCacheType>((offset / 5) % 3);
        auto holder = cache.get_or_set(key, offset, 5, context);
        auto segments = fromHolder(holder);
        ASSERT_EQ(segments.size(), 1);
        assert_range(1, segments[0], io::FileBlock::Range(offset, offset + 4), io::FileBlock::State::EMPTY);
        ASSERT_TRUE(segments[0]->get_or_set_downloader() == io::FileBlock::get_caller_id());
        download(segments[0]);
        assert_range(1, segments[0], io::FileBlock::Range(offset, offset + 4),
                     io::FileBlock::State::DOWNLOADED);
    }
    cache.clear_file_cache_async();
    while (cache._async_clear_file_cache) ;
    EXPECT_EQ(cache._cur_cache_size, 5);
    if (fs::exists(cache_base_path)) {
        fs::remove_all(cache_base_path);
    }
}

TEST_F(BlockFileCacheTest, recyle_cache_async_ttl) {
    if (fs::exists(cache_base_path)) {
        fs::remove_all(cache_base_path);
    }
    fs::create_directories(cache_base_path);
    TUniqueId query_id;
    query_id.hi = 1;
    query_id.lo = 1;
    io::FileCacheSettings settings;
    settings.query_queue_size = 120;
    settings.query_queue_elements = 20;
    settings.index_queue_size = 30;
    settings.index_queue_elements = 5;
    settings.disposable_queue_size = 30;
    settings.disposable_queue_elements = 5;
    settings.total_size = 1800;
    settings.max_file_block_size = 30;
    settings.max_query_cache_size = 30;
    io::CacheContext context;
    context.query_id = query_id;
    auto key = io::BlockFileCache::hash("key1");
    auto key2 = io::BlockFileCache::hash("key2");
    io::BlockFileCache cache(cache_base_path, settings);
    context.cache_type = io::FileCacheType::TTL;
    context.expiration_time = UnixSeconds() + 3600;
    auto sp = SyncPoint::get_instance();
    Defer defer {[sp] { 
        sp->clear_call_back("BlockFileCache::set_remove_batch");
        sp->clear_call_back("BlockFileCache::recycle_deleted_blocks");
        sp->clear_call_back("BlockFileCache::set_sleep_time");
    }};
    sp->set_call_back("BlockFileCache::set_sleep_time",
                      [](auto&& args) { *try_any_cast<int64_t*>(args[0]) = 1; });
    sp->set_call_back("BlockFileCache::set_remove_batch",
                      [](auto&& args) { *try_any_cast<int*>(args[0]) = 2; });
    sp->set_call_back("BlockFileCache::recycle_deleted_blocks", [&](auto&&) {
        context.cache_type = io::FileCacheType::TTL;
        cache.get_or_set(key, 0, 5, context);
    });
    sp->enable_processing();
    ASSERT_TRUE(cache.initialize());
    while (true) {
        if (cache.get_lazy_open_success()) {
            break;
        };
        std::this_thread::sleep_for(std::chrono::milliseconds(1));
    }
    for (int64_t offset = 0; offset < 60; offset += 5) {
        auto holder = cache.get_or_set(key, offset, 5, context);
        auto segments = fromHolder(holder);
        ASSERT_EQ(segments.size(), 1);
        assert_range(1, segments[0], io::FileBlock::Range(offset, offset + 4), io::FileBlock::State::EMPTY);
        ASSERT_TRUE(segments[0]->get_or_set_downloader() == io::FileBlock::get_caller_id());
        download(segments[0]);
        assert_range(1, segments[0], io::FileBlock::Range(offset, offset + 4),
                     io::FileBlock::State::DOWNLOADED);
    }
    for (int64_t offset = 0; offset < 60; offset += 5) {
        auto holder = cache.get_or_set(key2, offset, 5, context);
        auto segments = fromHolder(holder);
        ASSERT_EQ(segments.size(), 1);
        assert_range(1, segments[0], io::FileBlock::Range(offset, offset + 4), io::FileBlock::State::EMPTY);
        ASSERT_TRUE(segments[0]->get_or_set_downloader() == io::FileBlock::get_caller_id());
        download(segments[0]);
        assert_range(1, segments[0], io::FileBlock::Range(offset, offset + 4),
                     io::FileBlock::State::DOWNLOADED);
    }
    cache.clear_file_cache_async();
    while (cache._async_clear_file_cache) ;
    EXPECT_EQ(cache._cur_cache_size, 5);
    if (fs::exists(cache_base_path)) {
        fs::remove_all(cache_base_path);
    }
}

TEST_F(BlockFileCacheTest, remove_directly) {
    if (fs::exists(cache_base_path)) {
        fs::remove_all(cache_base_path);
    }
    fs::create_directories(cache_base_path);
    TUniqueId query_id;
    query_id.hi = 1;
    query_id.lo = 1;
    io::FileCacheSettings settings;
    settings.query_queue_size = 30;
    settings.query_queue_elements = 5;
    settings.index_queue_size = 30;
    settings.index_queue_elements = 5;
    settings.disposable_queue_size = 30;
    settings.disposable_queue_elements = 5;
    settings.total_size = 90;
    settings.max_file_block_size = 30;
    settings.max_query_cache_size = 30;
    io::CacheContext context;
    context.query_id = query_id;
    auto key1 = io::BlockFileCache::hash("key1");
    auto key2 = io::BlockFileCache::hash("key2");
    io::BlockFileCache cache(cache_base_path, settings);
    context.cache_type = io::FileCacheType::TTL;
    context.expiration_time = UnixSeconds() + 3600;
    ASSERT_TRUE(cache.initialize());
    while (true) {
        if (cache.get_lazy_open_success()) {
            break;
        };
        std::this_thread::sleep_for(std::chrono::milliseconds(1));
    }
    {
        auto holder = cache.get_or_set(key1, 0, 5, context);
        auto segments = fromHolder(holder);
        ASSERT_EQ(segments.size(), 1);
        assert_range(1, segments[0], io::FileBlock::Range(0, 4), io::FileBlock::State::EMPTY);
        ASSERT_TRUE(segments[0]->get_or_set_downloader() == io::FileBlock::get_caller_id());
        download(segments[0]);
        assert_range(1, segments[0], io::FileBlock::Range(0, 4),
                        io::FileBlock::State::DOWNLOADED);
    }

    context.expiration_time = 0;
    context.cache_type = io::FileCacheType::NORMAL;
    {
        auto holder = cache.get_or_set(key2, 0, 5, context);
        auto segments = fromHolder(holder);
        ASSERT_EQ(segments.size(), 1);
        assert_range(1, segments[0], io::FileBlock::Range(0, 4), io::FileBlock::State::EMPTY);
        ASSERT_TRUE(segments[0]->get_or_set_downloader() == io::FileBlock::get_caller_id());
        download(segments[0]);
        assert_range(1, segments[0], io::FileBlock::Range(0, 4),
                        io::FileBlock::State::DOWNLOADED);
    }
    cache.remove_if_cached(key1);
    cache.remove_if_cached(key2);

    EXPECT_EQ(cache._cur_cache_size, 0);
    if (fs::exists(cache_base_path)) {
        fs::remove_all(cache_base_path);
    }
}

TEST_F(BlockFileCacheTest, test_factory_1) {
    std::string cache_path2 = caches_dir / "cache2" / "";
    std::string cache_path3 = caches_dir / "cache3" / "";
    if (fs::exists(cache_base_path)) {
        fs::remove_all(cache_base_path);
    }
    if (fs::exists(cache_path2)) {
        fs::remove_all(cache_path2);
    }
    auto sp = SyncPoint::get_instance();
    Defer defer {[sp] { 
        sp->clear_call_back("BlockFileCache::set_remove_batch");
        sp->clear_call_back("BlockFileCache::set_sleep_time");
    }};
    sp->set_call_back("BlockFileCache::set_sleep_time",
                      [](auto&& args) { *try_any_cast<int64_t*>(args[0]) = 1; });
    sp->set_call_back("BlockFileCache::set_remove_batch",
                      [](auto&& args) { *try_any_cast<int*>(args[0]) = 2; });
    sp->enable_processing();
    io::FileCacheSettings settings;
    settings.query_queue_size = 30;
    settings.query_queue_elements = 5;
    settings.index_queue_size = 30;
    settings.index_queue_elements = 5;
    settings.disposable_queue_size = 30;
    settings.disposable_queue_elements = 5;
    settings.total_size = 90;
    settings.max_file_block_size = 30;
    settings.max_query_cache_size = 30;
    ASSERT_TRUE(FileCacheFactory::instance().create_file_cache(cache_base_path, settings).ok());
    ASSERT_TRUE(FileCacheFactory::instance().create_file_cache(cache_path2, settings).ok());
    EXPECT_EQ(FileCacheFactory::instance().get_cache_instance_size(), 2);
    EXPECT_EQ(FileCacheFactory::instance().get_total_cache_size(), 180);
    EXPECT_EQ(FileCacheFactory::instance().get_by_path(cache_path2)->get_base_path(), cache_path2);
    auto key1 = io::BlockFileCache::hash("key1");
    EXPECT_EQ(FileCacheFactory::instance().get_by_path(key1)->get_base_path(), cache_base_path);
    EXPECT_EQ(FileCacheFactory::instance().get_by_path(cache_path3), nullptr);

    io::CacheContext context;
    auto cache = FileCacheFactory::instance().get_by_path(key1);
    int i = 0;
    while (i++ < 1000) {
        if (cache->get_lazy_open_success()) {
            break;
        };
        std::this_thread::sleep_for(std::chrono::milliseconds(1));
    }
    ASSERT_LT(i, 1000);
    context.cache_type = io::FileCacheType::NORMAL;
    for (int64_t offset = 0; offset < 60; offset += 5) {
        auto holder = cache->get_or_set(key1, offset, 5, context);
        auto segments = fromHolder(holder);
        ASSERT_EQ(segments.size(), 1);
        assert_range(1, segments[0], io::FileBlock::Range(offset, offset + 4), io::FileBlock::State::EMPTY);
        ASSERT_TRUE(segments[0]->get_or_set_downloader() == io::FileBlock::get_caller_id());
        download(segments[0]);
        assert_range(1, segments[0], io::FileBlock::Range(offset, offset + 4),
                     io::FileBlock::State::DOWNLOADED);
    }
    FileCacheFactory::instance().clear_file_caches();
    while (cache->_async_clear_file_cache) ;
    EXPECT_EQ(cache->_cur_cache_size, 0);
    if (fs::exists(cache_base_path)) {
        fs::remove_all(cache_base_path);
    }
    FileCacheFactory::instance()._caches.clear();
    FileCacheFactory::instance()._path_to_cache.clear();
    FileCacheFactory::instance()._total_cache_size = 0;
}

TEST_F(BlockFileCacheTest, test_factory_2) {
    if (fs::exists(cache_base_path)) {
        fs::remove_all(cache_base_path);
    }
    test_file_cache(io::FileCacheType::NORMAL);
    config::clear_file_cache = true;
    io::FileCacheSettings settings;
    settings.query_queue_size = 30;
    settings.query_queue_elements = 5;
    settings.index_queue_size = 30;
    settings.index_queue_elements = 5;
    settings.disposable_queue_size = 30;
    settings.disposable_queue_elements = 5;
    settings.total_size = 90;
    settings.max_file_block_size = 30;
    settings.max_query_cache_size = 30;
    ASSERT_TRUE(FileCacheFactory::instance().create_file_cache(cache_base_path, settings).ok());
    auto key = io::BlockFileCache::hash("key1");
    auto cache = FileCacheFactory::instance().get_by_path(key);
    int i = 0;
    while (i++ < 1000) {
        if (cache->get_lazy_open_success()) {
            break;
        };
        std::this_thread::sleep_for(std::chrono::milliseconds(1));
    }
    ASSERT_LT(i, 1000);
    EXPECT_EQ(cache->_cur_cache_size, 0);
    if (fs::exists(cache_base_path)) {
        fs::remove_all(cache_base_path);
    }
    config::clear_file_cache = false;
    FileCacheFactory::instance()._caches.clear();
    FileCacheFactory::instance()._path_to_cache.clear();
    FileCacheFactory::instance()._total_cache_size = 0;
}

TEST_F(BlockFileCacheTest, test_factory_3) {
    if (fs::exists(cache_base_path)) {
        fs::remove_all(cache_base_path);
    }
    io::FileCacheSettings settings;
    settings.query_queue_size = INT64_MAX;
    settings.query_queue_elements = 100000000;
    settings.index_queue_size = 0;
    settings.index_queue_elements = 0;
    settings.disposable_queue_size = 0;
    settings.disposable_queue_elements = 0;
    settings.total_size = INT64_MAX;
    settings.max_file_block_size = 30;
    settings.max_query_cache_size = 30;
    ASSERT_TRUE(FileCacheFactory::instance().create_file_cache(cache_base_path, settings).ok());
    auto key = io::BlockFileCache::hash("key1");
    auto cache = FileCacheFactory::instance().get_by_path(key);
    int i = 0;
    while (i++ < 1000) {
        if (cache->get_lazy_open_success()) {
            break;
        };
        std::this_thread::sleep_for(std::chrono::milliseconds(1));
    }
    ASSERT_LT(i, 1000);
    EXPECT_LT(cache->capacity(), INT64_MAX);
    if (fs::exists(cache_base_path)) {
        fs::remove_all(cache_base_path);
    }
    FileCacheFactory::instance()._caches.clear();
    FileCacheFactory::instance()._path_to_cache.clear();
    FileCacheFactory::instance()._total_cache_size = 0;
}

TEST_F(BlockFileCacheTest, test_hash_key) {
    auto key1 = io::BlockFileCache::hash("key1");
    EXPECT_EQ(key1.to_string(), "f36131fb4ba563c17e727cd0cdd63689");
}

TEST_F(BlockFileCacheTest, test_cache_context) {
    {
        io::IOContext io_ctx;
        io_ctx.read_segment_index = true;
        CacheContext cache_context;
        cache_context.cache_type = FileCacheType::INDEX;
        EXPECT_EQ(CacheContext(&io_ctx), cache_context);
    }
    {
        TUniqueId query_id;
        query_id.hi = 1;
        query_id.lo = 2;
        io::IOContext io_ctx;
        io_ctx.query_id = &query_id;
        CacheContext cache_context;
        cache_context.query_id = query_id;
        cache_context.cache_type = FileCacheType::NORMAL;
        EXPECT_EQ(CacheContext(&io_ctx), cache_context);
    }
    {
        io::IOContext io_ctx;
        io_ctx.is_disposable = true;
        CacheContext cache_context;
        cache_context.cache_type = FileCacheType::DISPOSABLE;
        EXPECT_EQ(CacheContext(&io_ctx), cache_context);
    }
    {
        io::IOContext io_ctx;
        int64_t expiration_time = UnixSeconds() + 120;
        io_ctx.expiration_time = expiration_time;
        CacheContext cache_context;
        cache_context.cache_type = FileCacheType::TTL;
        cache_context.expiration_time = expiration_time;
        EXPECT_EQ(CacheContext(&io_ctx), cache_context);
    }
}

TEST_F(BlockFileCacheTest, test_disposable) {
    if (fs::exists(cache_base_path)) {
        fs::remove_all(cache_base_path);
    }

    fs::create_directories(cache_base_path);
    test_file_cache(io::FileCacheType::NORMAL);
    io::FileCacheSettings settings;
    settings.query_queue_size = 30;
    settings.query_queue_elements = 5;
    settings.total_size = 30;
    settings.max_file_block_size = 30;
    settings.max_query_cache_size = 30;
    io::CacheContext context;
    context.cache_type = FileCacheType::DISPOSABLE;
    auto key = io::BlockFileCache::hash("key1");
    io::BlockFileCache cache(cache_base_path, settings);
    ASSERT_TRUE(cache.initialize());
    while (true) {
        if (cache.get_lazy_open_success()) {
            break;
        };
        std::this_thread::sleep_for(std::chrono::milliseconds(1));
    }
    std::string queue_str;
    {
        std::lock_guard lock(cache._mutex);
        queue_str = cache._normal_queue.to_string(lock);
    }
    cache.get_or_set(key, 28, 1, context);
    {
        std::lock_guard lock(cache._mutex);
        EXPECT_EQ(queue_str, cache._normal_queue.to_string(lock));
    }
    EXPECT_EQ(cache.get_used_cache_size(FileCacheType::DISPOSABLE), 0);
}

TEST_F(BlockFileCacheTest, test_query_limit) {
    {
        config::enable_file_cache_query_limit = true;
        if (fs::exists(cache_base_path)) {
            fs::remove_all(cache_base_path);
        }
        fs::create_directories(cache_base_path);
        TUniqueId query_id;
        query_id.hi = 1;
        query_id.lo = 1;
        io::FileCacheSettings settings;
        settings.query_queue_size = 30;
        settings.query_queue_elements = 5;
        settings.index_queue_size = 0;
        settings.index_queue_elements = 0;
        settings.disposable_queue_size = 0;
        settings.disposable_queue_elements = 0;
        settings.total_size = 30;
        settings.max_file_block_size = 30;
        settings.max_query_cache_size = 15;
        io::CacheContext context;
        context.query_id = query_id;
        auto key = io::BlockFileCache::hash("key1");

        ASSERT_TRUE(FileCacheFactory::instance().create_file_cache(cache_base_path, settings).ok());
        auto cache = FileCacheFactory::instance().get_by_path(key);
        int i = 0;
        while (i++ < 1000) {
            if (cache->get_lazy_open_success()) {
                break;
            };
            std::this_thread::sleep_for(std::chrono::milliseconds(1));
        }
        ASSERT_LT(i, 1000);
        auto query_context_holder = FileCacheFactory::instance().get_query_context_holders(query_id);
        for (int64_t offset = 0; offset < 60; offset += 5) {
            auto holder = cache->get_or_set(key, offset, 5, context);
            auto segments = fromHolder(holder);
            ASSERT_EQ(segments.size(), 1);
            assert_range(1, segments[0], io::FileBlock::Range(offset, offset + 4), io::FileBlock::State::EMPTY);
            ASSERT_TRUE(segments[0]->get_or_set_downloader() == io::FileBlock::get_caller_id());
            download(segments[0]);
            assert_range(1, segments[0], io::FileBlock::Range(offset, offset + 4),
                        io::FileBlock::State::DOWNLOADED);
        }
        EXPECT_EQ(cache->_cur_cache_size, 15);
        if (fs::exists(cache_base_path)) {
            fs::remove_all(cache_base_path);
        }
    }
    FileCacheFactory::instance()._caches.clear();
    FileCacheFactory::instance()._path_to_cache.clear();
    FileCacheFactory::instance()._total_cache_size = 0;
}

TEST_F(BlockFileCacheTest, state_to_string) {
    EXPECT_EQ(FileBlock::state_to_string(FileBlock::State::EMPTY), "EMPTY");
    EXPECT_EQ(FileBlock::state_to_string(FileBlock::State::SKIP_CACHE), "SKIP_CACHE");
    EXPECT_EQ(FileBlock::state_to_string(FileBlock::State::DOWNLOADING), "DOWNLOADING");
    EXPECT_EQ(FileBlock::state_to_string(FileBlock::State::DOWNLOADED), "DOWNLOADED");
}

TEST_F(BlockFileCacheTest, string_to_cache_type) {
    EXPECT_EQ(BlockFileCache::string_to_cache_type("idx"), FileCacheType::INDEX);
    EXPECT_EQ(BlockFileCache::string_to_cache_type("disposable"), FileCacheType::DISPOSABLE);
    EXPECT_EQ(BlockFileCache::string_to_cache_type("ttl"), FileCacheType::TTL);
}

TEST_F(BlockFileCacheTest, append_many_time) {
    if (fs::exists(cache_base_path)) {
        fs::remove_all(cache_base_path);
    }
    fs::create_directories(cache_base_path);
    io::FileCacheSettings settings;
    settings.query_queue_size = 30;
    settings.query_queue_elements = 5;
    settings.index_queue_size = 0;
    settings.index_queue_elements = 0;
    settings.disposable_queue_size = 0;
    settings.disposable_queue_elements = 0;
    settings.total_size = 30;
    settings.max_file_block_size = 30;
    settings.max_query_cache_size = 15;
    auto key = io::BlockFileCache::hash("key1");
    io::CacheContext context;
    context.cache_type = FileCacheType::NORMAL;
    io::BlockFileCache cache(cache_base_path, settings);
    ASSERT_TRUE(cache.initialize());
    while (true) {
        if (cache.get_lazy_open_success()) {
            break;
        };
        std::this_thread::sleep_for(std::chrono::milliseconds(1));
    }
    {
        auto holder = cache.get_or_set(key, 0, 5, context);
        for (int64_t i = 0; i < 5; i++) {
            auto segments = fromHolder(holder);
            ASSERT_EQ(segments.size(), 1);
            ASSERT_TRUE(segments[0]->get_or_set_downloader() == io::FileBlock::get_caller_id());
            ASSERT_TRUE(segments[0]->append(Slice("0", 1)).ok());
            std::lock_guard lock(segments[0]->_mutex);
            EXPECT_EQ(segments[0]->get_downloaded_size(lock), i+1);
        }
    }
    {
        auto holder = cache.get_or_set(key, 0, 5, context);
        auto segments = fromHolder(holder);
        assert_range(1, segments[0], io::FileBlock::Range(0, 4), io::FileBlock::State::DOWNLOADED);
        EXPECT_TRUE(segments[0]->change_cache_type(FileCacheType::NORMAL));
        segments[0]->change_cache_type_self(FileCacheType::INDEX);
        EXPECT_TRUE(fs::exists(segments[0]->get_path_in_local_cache()));
        segments[0]->change_cache_type_self(FileCacheType::INDEX);
    }
    {
        auto sp = SyncPoint::get_instance();
        sp->enable_processing();
        Defer defer {[sp] { sp->clear_all_call_backs(); }};
        sp->set_call_back("LocalFileWriter::close", [&](auto&& values) {
            std::pair<Status, bool>* pairs = try_any_cast<std::pair<Status, bool>*>(values.back());
            pairs->second = true;
        });
        auto holder = cache.get_or_set(key, 5, 5, context);
        auto segments = fromHolder(holder);
        ASSERT_EQ(segments.size(), 1);
        ASSERT_TRUE(segments[0]->get_or_set_downloader() == io::FileBlock::get_caller_id());
        ASSERT_TRUE(segments[0]->append(Slice("00000", 5)).ok());
    }
    {
        auto holder = cache.get_or_set(key, 5, 5, context);
        auto segments = fromHolder(holder);
        assert_range(1, segments[0], io::FileBlock::Range(5, 9), io::FileBlock::State::EMPTY);
    }
    {
        auto holder = cache.get_or_set(key, 5, 5, context);
        auto segments = fromHolder(holder);
        ASSERT_EQ(segments.size(), 1);
        ASSERT_TRUE(segments[0]->get_or_set_downloader() == io::FileBlock::get_caller_id());
        ASSERT_TRUE(segments[0]->append(Slice("00000", 5)).ok());
        ASSERT_TRUE(segments[0]->finalize_write().ok());
        assert_range(1, segments[0], io::FileBlock::Range(5, 9), io::FileBlock::State::DOWNLOADED);
        ASSERT_TRUE(segments[0]->finalize_write().ok());
        assert_range(1, segments[0], io::FileBlock::Range(5, 9), io::FileBlock::State::DOWNLOADED);
        EXPECT_EQ(segments[0]->wait(), FileBlock::State::DOWNLOADED);
    }
    {
        auto holder = cache.get_or_set(key, 10, 5, context);
        auto segments = fromHolder(holder);
        ASSERT_EQ(segments.size(), 1);
        ASSERT_TRUE(segments[0]->get_or_set_downloader() == io::FileBlock::get_caller_id());
        ASSERT_TRUE(segments[0]->finalize_write().ok());
        assert_range(1, segments[0], io::FileBlock::Range(10, 14), io::FileBlock::State::EMPTY);
        EXPECT_EQ(segments[0]->wait(), FileBlock::State::EMPTY);
    }
    if (fs::exists(cache_base_path)) {
        fs::remove_all(cache_base_path);
    }
}


TEST_F(BlockFileCacheTest, query_file_cache) {
    if (fs::exists(cache_base_path)) {
        fs::remove_all(cache_base_path);
    }
    TUniqueId id;
    id.hi = id.lo = 1;
    config::enable_file_cache_query_limit = false;
    fs::create_directories(cache_base_path);
    io::FileCacheSettings settings;
    settings.query_queue_size = 30;
    settings.query_queue_elements = 5;
    settings.index_queue_size = 0;
    settings.index_queue_elements = 0;
    settings.disposable_queue_size = 0;
    settings.disposable_queue_elements = 0;
    settings.total_size = 30;
    settings.max_file_block_size = 30;
    settings.max_query_cache_size = 15;
    auto key = io::BlockFileCache::hash("key1");
    io::CacheContext context;
    context.cache_type = FileCacheType::NORMAL;
    {
        io::BlockFileCache cache(cache_base_path, settings);
        ASSERT_TRUE(cache.initialize());
        while (true) {
            if (cache.get_lazy_open_success()) {
                break;
            };
            std::this_thread::sleep_for(std::chrono::milliseconds(1));
        }
        EXPECT_EQ(cache.get_query_context_holder(id), nullptr);
    }
    config::enable_file_cache_query_limit = true;
    io::BlockFileCache cache(cache_base_path, settings);
    ASSERT_TRUE(cache.initialize());
    while (true) {
        if (cache.get_lazy_open_success()) {
            break;
        };
        std::this_thread::sleep_for(std::chrono::milliseconds(1));
    }
    id.hi = id.lo = 0;
    EXPECT_EQ(cache.get_query_context_holder(id)->context, nullptr);
    id.hi = id.lo = 1;
    auto query_ctx_1 = cache.get_query_context_holder(id);
    ASSERT_NE(query_ctx_1, nullptr);
    for (int64_t offset = 0; offset < 60; offset += 5) {
        auto holder = cache.get_or_set(key, offset, 5, context);
        auto segments = fromHolder(holder);
        ASSERT_EQ(segments.size(), 1);
        assert_range(1, segments[0], io::FileBlock::Range(offset, offset + 4), io::FileBlock::State::EMPTY);
        ASSERT_TRUE(segments[0]->get_or_set_downloader() == io::FileBlock::get_caller_id());
        download(segments[0]);
        assert_range(1, segments[0], io::FileBlock::Range(offset, offset + 4),
                    io::FileBlock::State::DOWNLOADED);
    }
    auto query_ctx_2 = cache.get_query_context_holder(id);
    EXPECT_EQ(query_ctx_1->query_id, query_ctx_2->query_id);
    std::lock_guard lock(cache._mutex);
    EXPECT_EQ(query_ctx_1->context->get_cache_size(lock), query_ctx_2->context->get_cache_size(lock));
    if (fs::exists(cache_base_path)) {
        fs::remove_all(cache_base_path);
    }
}

TEST_F(BlockFileCacheTest, query_file_cache_reserve) {
    if (fs::exists(cache_base_path)) {
        fs::remove_all(cache_base_path);
    }
    TUniqueId id;
    id.hi = id.lo = 1;
    fs::create_directories(cache_base_path);
    io::FileCacheSettings settings;
    settings.query_queue_size = 30;
    settings.query_queue_elements = 5;
    settings.index_queue_size = 0;
    settings.index_queue_elements = 0;
    settings.disposable_queue_size = 0;
    settings.disposable_queue_elements = 0;
    settings.total_size = 30;
    settings.max_file_block_size = 30;
    settings.max_query_cache_size = 15;
    auto key = io::BlockFileCache::hash("key1");
    auto key2 = io::BlockFileCache::hash("key2");
    io::CacheContext context;
    context.cache_type = FileCacheType::NORMAL;
    context.query_id = id;
    config::enable_file_cache_query_limit = true;
    io::BlockFileCache cache(cache_base_path, settings);
    ASSERT_TRUE(cache.initialize());
    while (true) {
        if (cache.get_lazy_open_success()) {
            break;
        };
        std::this_thread::sleep_for(std::chrono::milliseconds(1));
    }
    auto query_ctx_1 = cache.get_query_context_holder(id);
    ASSERT_NE(query_ctx_1, nullptr);
    {
        auto holder = cache.get_or_set(key, 0, 5, context);
        auto segments = fromHolder(holder);
        ASSERT_EQ(segments.size(), 1);
        assert_range(1, segments[0], io::FileBlock::Range(0, 4), io::FileBlock::State::EMPTY);
        ASSERT_TRUE(segments[0]->get_or_set_downloader() == io::FileBlock::get_caller_id());
        download(segments[0]);
        assert_range(1, segments[0], io::FileBlock::Range(0, 4),
                    io::FileBlock::State::DOWNLOADED);
    }
    {
        auto holder = cache.get_or_set(key2, 0, 5, context);
        auto segments = fromHolder(holder);
        ASSERT_EQ(segments.size(), 1);
        assert_range(1, segments[0], io::FileBlock::Range(0, 4), io::FileBlock::State::EMPTY);
        ASSERT_TRUE(segments[0]->get_or_set_downloader() == io::FileBlock::get_caller_id());
        download(segments[0]);
        assert_range(1, segments[0], io::FileBlock::Range(0, 4),
                    io::FileBlock::State::DOWNLOADED);
    }
    context.query_id.hi = context.query_id.lo = 0;
    for (int64_t offset = 5; offset < 30; offset += 5) {
        auto holder = cache.get_or_set(key, offset, 5, context);
        auto segments = fromHolder(holder);
        ASSERT_EQ(segments.size(), 1);
        assert_range(1, segments[0], io::FileBlock::Range(offset, offset + 4), io::FileBlock::State::EMPTY);
        ASSERT_TRUE(segments[0]->get_or_set_downloader() == io::FileBlock::get_caller_id());
        download(segments[0]);
        assert_range(1, segments[0], io::FileBlock::Range(offset, offset + 4),
                    io::FileBlock::State::DOWNLOADED);
    }
    context.query_id.hi = context.query_id.lo = 1;
    for (int64_t offset = 35; offset < 65; offset += 5) {
        auto holder = cache.get_or_set(key, offset, 5, context);
        auto segments = fromHolder(holder);
        ASSERT_EQ(segments.size(), 1);
        assert_range(1, segments[0], io::FileBlock::Range(offset, offset + 4), io::FileBlock::State::EMPTY);
        ASSERT_TRUE(segments[0]->get_or_set_downloader() == io::FileBlock::get_caller_id());
        download(segments[0]);
        assert_range(1, segments[0], io::FileBlock::Range(offset, offset + 4),
                    io::FileBlock::State::DOWNLOADED);
    }
    if (fs::exists(cache_base_path)) {
        fs::remove_all(cache_base_path);
    }
}

TEST_F(BlockFileCacheTest, cached_remote_file_reader) {
    if (fs::exists(cache_base_path)) {
        fs::remove_all(cache_base_path);
    }
    fs::create_directories(cache_base_path);
    TUniqueId query_id;
    query_id.hi = 1;
    query_id.lo = 1;
    io::FileCacheSettings settings;
    settings.query_queue_size = 6291456;
    settings.query_queue_elements = 6;
    settings.index_queue_size = 1048576;
    settings.index_queue_elements = 1;
    settings.disposable_queue_size = 1048576;
    settings.disposable_queue_elements = 1;
    settings.total_size = 8388608;
    settings.max_file_block_size = 1048576;
    settings.max_query_cache_size = 0;
    io::CacheContext context;
    context.query_id = query_id;
    ASSERT_TRUE(FileCacheFactory::instance().create_file_cache(cache_base_path, settings).ok());
    FileReaderSPtr local_reader;
    ASSERT_TRUE(global_local_filesystem()->open_file(tmp_file, &local_reader));
    auto count = [](io::FileCacheStatistics* stats) {
        io::FileCacheProfile::instance().update(1, stats);
    };
    io::FileBlockCachePathPolicy cache_policy;
    io::FileReaderOptions opts(io::cache_type_from_string("file_block_cache"), cache_policy);
    opts.is_doris_table = true;
    opts.metrics_hook = count;
    CachedRemoteFileReader reader(local_reader, &opts);
    auto key = io::BlockFileCache::hash("tmp_file");
    EXPECT_EQ(reader._cache_key, key);
    EXPECT_EQ(local_reader->path().native(), reader.path().native());
    EXPECT_EQ(global_local_filesystem()->id(), reader.fs()->id());
    EXPECT_EQ(local_reader->size(), reader.size());
    EXPECT_FALSE(reader.closed());
    EXPECT_EQ(local_reader->path().native(), reader.get_remote_reader()->path().native());
    {
        std::string buffer;
        buffer.resize(64*1024);
        IOContext io_ctx;
        RuntimeProfile profile("file_cache_test");
        FileCacheProfileReporter reporter(&profile);
        FileCacheStatistics stats;
        io_ctx.file_cache_stats = &stats;
        size_t bytes_read {0};
        ASSERT_TRUE(reader.read_at(32222, Slice(buffer.data(), buffer.size()), &bytes_read, &io_ctx).ok());
        EXPECT_EQ(std::string(64*1024, '0'), buffer);
        reporter.update(&stats);
    }
    {
        std::string buffer;
        buffer.resize(64*1024);
        IOContext io_ctx;
        FileCacheStatistics stats;
        io_ctx.file_cache_stats = &stats;
        size_t bytes_read {0};
        EXPECT_FALSE(reader.read_at(10*1024*1024+2, Slice(buffer.data(), buffer.size()), &bytes_read, &io_ctx).ok());
    }
    {
        std::string buffer;
        IOContext io_ctx;
        FileCacheStatistics stats;
        io_ctx.file_cache_stats = &stats;
        size_t bytes_read {0};
        EXPECT_TRUE(reader.read_at(0, Slice(buffer.data(), buffer.size()), &bytes_read, &io_ctx).ok());
        EXPECT_EQ(bytes_read, 0);
    }
    {
        std::string buffer;
        buffer.resize(64*1024);
        IOContext io_ctx;
        FileCacheStatistics stats;
        io_ctx.file_cache_stats = &stats;
        size_t bytes_read {0};
        ASSERT_TRUE(reader.read_at(32222, Slice(buffer.data(), buffer.size()), &bytes_read, &io_ctx).ok());
        EXPECT_EQ(std::string(64*1024, '0'), buffer);
    }
    {
        std::string buffer;
        buffer.resize(64*1024);
        IOContext io_ctx;
        FileCacheStatistics stats;
        io_ctx.file_cache_stats = &stats;
        io_ctx.disable_file_cache = true;
        size_t bytes_read {0};
        ASSERT_TRUE(reader.read_at(0, Slice(buffer.data(), buffer.size()), &bytes_read, &io_ctx).ok());
        EXPECT_EQ(std::string(64*1024, '0'), buffer);
    }
    {
        std::string buffer;
        buffer.resize(1);
        IOContext io_ctx;
        FileCacheStatistics stats;
        io_ctx.file_cache_stats = &stats;
        io_ctx.disable_file_cache = true;
        size_t bytes_read {0};
        ASSERT_TRUE(reader.read_at(10*1024*1024, Slice(buffer.data(), buffer.size()), &bytes_read, &io_ctx).ok());
        EXPECT_EQ(std::string(1, '0'), buffer);
    }
    {
        std::string buffer;
        buffer.resize(10 * 1024 * 1024 + 1);
        IOContext io_ctx;
        FileCacheStatistics stats;
        io_ctx.file_cache_stats = &stats;
        size_t bytes_read {0};
        ASSERT_TRUE(reader.read_at(0, Slice(buffer.data(), buffer.size()), &bytes_read, &io_ctx).ok());
        for (int i = 0 ; i < 10; i++) {
            std::string data(1 * 1024 * 1024, '0' + i);
            EXPECT_EQ(data, buffer.substr(i * 1024 * 1024, 1 * 1024 * 1024));
        }
        std::string data(1, '0');
        EXPECT_EQ(data, buffer.substr(10 * 1024 * 1024, 1));
    }
    EXPECT_TRUE(reader.close().ok());
    EXPECT_TRUE(reader.closed());
    io::FileCacheProfile::instance()._table_metrics[0]->update_table_metrics();
    if (fs::exists(cache_base_path)) {
        fs::remove_all(cache_base_path);
    }
    FileCacheFactory::instance()._caches.clear();
    FileCacheFactory::instance()._path_to_cache.clear();
    FileCacheFactory::instance()._total_cache_size = 0;
}

TEST_F(BlockFileCacheTest, cached_remote_file_reader_error_handle) {
    if (fs::exists(cache_base_path)) {
        fs::remove_all(cache_base_path);
    }
    fs::create_directories(cache_base_path);
    TUniqueId query_id;
    query_id.hi = 1;
    query_id.lo = 1;
    io::FileCacheSettings settings;
    settings.query_queue_size = 6291456;
    settings.query_queue_elements = 6;
    settings.index_queue_size = 1048576;
    settings.index_queue_elements = 1;
    settings.disposable_queue_size = 1048576;
    settings.disposable_queue_elements = 1;
    settings.total_size = 8388608;
    settings.max_file_block_size = 1048576;
    settings.max_query_cache_size = 0;
    io::CacheContext context;
    context.query_id = query_id;
    ASSERT_TRUE(FileCacheFactory::instance().create_file_cache(cache_base_path, settings).ok());
    FileReaderSPtr local_reader;
    ASSERT_TRUE(global_local_filesystem()->open_file(tmp_file, &local_reader));
    auto count = [](io::FileCacheStatistics* stats) {
        io::FileCacheProfile::instance().update(1, stats);
    };
    io::FileBlockCachePathPolicy cache_policy;
    io::FileReaderOptions opts(io::cache_type_from_string("file_block_cache"), cache_policy);
    opts.is_doris_table = true;
    opts.metrics_hook = count;
    CachedRemoteFileReader reader(local_reader, &opts);
    auto sp = SyncPoint::get_instance();
    sp->enable_processing();
    {
        Defer defer {[sp] { sp->clear_call_back("LocalFileWriter::appendv"); }};
        sp->set_call_back("LocalFileWriter::appendv", [&](auto&& values) {
            std::pair<Status, bool>* pairs = try_any_cast<std::pair<Status, bool>*>(values.back());
            pairs->second = true;
        });
        std::string buffer;
        buffer.resize(64*1024);
        IOContext io_ctx;
        FileCacheStatistics stats;
        io_ctx.file_cache_stats = &stats;
        size_t bytes_read {0};
        ASSERT_TRUE(reader.read_at(0, Slice(buffer.data(), buffer.size()), &bytes_read, &io_ctx).ok());
        EXPECT_EQ(std::string(64*1024, '0'), buffer);
    }
    {
        Defer defer {[sp] { sp->clear_call_back("LocalFileWriter::close"); }};
        sp->set_call_back("LocalFileWriter::close", [&](auto&& values) {
            std::pair<Status, bool>* pairs = try_any_cast<std::pair<Status, bool>*>(values.back());
            pairs->second = true;
        });
        std::string buffer;
        buffer.resize(64*1024);
        IOContext io_ctx;
        FileCacheStatistics stats;
        io_ctx.file_cache_stats = &stats;
        size_t bytes_read {0};
        ASSERT_TRUE(reader.read_at(0, Slice(buffer.data(), buffer.size()), &bytes_read, &io_ctx).ok());
        EXPECT_EQ(std::string(64*1024, '0'), buffer);
    }
    EXPECT_TRUE(reader.close().ok());
    EXPECT_TRUE(reader.closed());
    if (fs::exists(cache_base_path)) {
        fs::remove_all(cache_base_path);
    }
    FileCacheFactory::instance()._caches.clear();
    FileCacheFactory::instance()._path_to_cache.clear();
    FileCacheFactory::instance()._total_cache_size = 0;
}

TEST_F(BlockFileCacheTest, cached_remote_file_reader_init) {
    if (fs::exists(cache_base_path)) {
        fs::remove_all(cache_base_path);
    }
    fs::create_directories(cache_base_path);
    TUniqueId query_id;
    query_id.hi = 1;
    query_id.lo = 1;
    io::FileCacheSettings settings;
    settings.query_queue_size = 83886080;
    settings.query_queue_elements = 80;
    settings.index_queue_size = 10485760;
    settings.index_queue_elements = 10;
    settings.disposable_queue_size = 10485760;
    settings.disposable_queue_elements = 10;
    settings.total_size = 104857600;
    settings.max_file_block_size = 1048576;
    settings.max_query_cache_size = 0;
    io::CacheContext context;
    context.query_id = query_id;
    ASSERT_TRUE(FileCacheFactory::instance().create_file_cache(cache_base_path, settings).ok());
    FileReaderSPtr local_reader;
    ASSERT_TRUE(global_local_filesystem()->open_file(tmp_file, &local_reader));
    auto count = [](io::FileCacheStatistics* stats) {
        io::FileCacheProfile::instance().update(1, stats);
    };
    io::FileBlockCachePathPolicy cache_policy;
    io::FileReaderOptions opts(io::cache_type_from_string("file_block_cache"), cache_policy);
    opts.is_doris_table = false;
    opts.metrics_hook = count;
    {
        opts.modification_time = UnixSeconds() - 1000;
        CachedRemoteFileReader reader(local_reader, &opts);
        auto key = io::BlockFileCache::hash(fmt::format("{}:{}", local_reader->path().native(), opts.modification_time));
        EXPECT_EQ(reader._cache_key, key);
    }
    {
        opts.has_cache_base_path = true;
        opts.cache_base_path = cache_base_path;
        CachedRemoteFileReader reader(local_reader, &opts);
        EXPECT_EQ(reader._cache->get_base_path(), cache_base_path);
    }
    {
        opts.has_cache_base_path = true;
        opts.cache_base_path = caches_dir / "cache2" / "";
        CachedRemoteFileReader reader(local_reader, &opts);
        EXPECT_EQ(reader._cache->get_base_path(), cache_base_path);
    }
    io::FileCacheProfile::instance()._table_metrics[0]->update_table_metrics();
    if (fs::exists(cache_base_path)) {
        fs::remove_all(cache_base_path);
    }
    FileCacheFactory::instance()._caches.clear();
    FileCacheFactory::instance()._path_to_cache.clear();
    FileCacheFactory::instance()._total_cache_size = 0;
}

TEST_F(BlockFileCacheTest, cached_remote_file_reader_concurrent) {
    if (fs::exists(cache_base_path)) {
        fs::remove_all(cache_base_path);
    }
    fs::create_directories(cache_base_path);
    TUniqueId query_id;
    query_id.hi = 1;
    query_id.lo = 1;
    io::FileCacheSettings settings;
    settings.query_queue_size = 6291456;
    settings.query_queue_elements = 6;
    settings.index_queue_size = 1048576;
    settings.index_queue_elements = 1;
    settings.disposable_queue_size = 1048576;
    settings.disposable_queue_elements = 1;
    settings.total_size = 8388608;
    settings.max_file_block_size = 1048576;
    settings.max_query_cache_size = 0;
    io::CacheContext context;
    context.query_id = query_id;
    ASSERT_TRUE(FileCacheFactory::instance().create_file_cache(cache_base_path, settings).ok());
    FileReaderSPtr local_reader;
    ASSERT_TRUE(global_local_filesystem()->open_file(tmp_file, &local_reader));
    auto count = [](io::FileCacheStatistics* stats) {
        io::FileCacheProfile::instance().update(1, stats);
    };
    io::FileBlockCachePathPolicy cache_policy;
    io::FileReaderOptions opts(io::cache_type_from_string("file_block_cache"), cache_policy);
    opts.is_doris_table = true;
    opts.metrics_hook = count;
    bool flag1 = false;
    auto reader = std::make_shared<CachedRemoteFileReader>(local_reader, &opts);
    auto sp = SyncPoint::get_instance();
    sp->enable_processing();
    Defer defer {[sp] { 
        sp->clear_call_back("CachedRemoteFileReader::DOWNLOADING"); 
        sp->clear_call_back("CachedRemoteFileReader::EMPTY"); 
    }};
    sp->set_call_back("CachedRemoteFileReader::DOWNLOADING", [&](auto&&) {
        flag1 = true;
    });
    sp->set_call_back("CachedRemoteFileReader::EMPTY", [&](auto&&) {
        while (!flag1) {
        }
    });
    std::thread thread([&]() {
        std::string buffer;
        buffer.resize(64*1024);
        IOContext io_ctx;
        FileCacheStatistics stats;
        io_ctx.file_cache_stats = &stats;
        size_t bytes_read {0};
        ASSERT_TRUE(reader->read_at(100, Slice(buffer.data(), buffer.size()), &bytes_read, &io_ctx).ok());
        EXPECT_EQ(std::string(64*1024, '0'), buffer);
    });
    std::string buffer;
    buffer.resize(64*1024);
    IOContext io_ctx;
    FileCacheStatistics stats;
    io_ctx.file_cache_stats = &stats;
    size_t bytes_read {0};
    ASSERT_TRUE(reader->read_at(100, Slice(buffer.data(), buffer.size()), &bytes_read, &io_ctx).ok());
    EXPECT_EQ(std::string(64*1024, '0'), buffer);
    if (thread.joinable()) {
        thread.join();
    }
    EXPECT_TRUE(reader->close().ok());
    EXPECT_TRUE(reader->closed());
    if (fs::exists(cache_base_path)) {
        fs::remove_all(cache_base_path);
    }
    FileCacheFactory::instance()._caches.clear();
    FileCacheFactory::instance()._path_to_cache.clear();
    FileCacheFactory::instance()._total_cache_size = 0;
}

TEST_F(BlockFileCacheTest, cached_remote_file_reader_concurrent_2) {
    if (fs::exists(cache_base_path)) {
        fs::remove_all(cache_base_path);
    }
    fs::create_directories(cache_base_path);
    TUniqueId query_id;
    query_id.hi = 1;
    query_id.lo = 1;
    io::FileCacheSettings settings;
    settings.query_queue_size = 6291456;
    settings.query_queue_elements = 6;
    settings.index_queue_size = 1048576;
    settings.index_queue_elements = 1;
    settings.disposable_queue_size = 1048576;
    settings.disposable_queue_elements = 1;
    settings.total_size = 8388608;
    settings.max_file_block_size = 1048576;
    settings.max_query_cache_size = 0;
    io::CacheContext context;
    context.query_id = query_id;
    ASSERT_TRUE(FileCacheFactory::instance().create_file_cache(cache_base_path, settings).ok());
    FileReaderSPtr local_reader;
    ASSERT_TRUE(global_local_filesystem()->open_file(tmp_file, &local_reader));
    auto count = [](io::FileCacheStatistics* stats) {
        io::FileCacheProfile::instance().update(1, stats);
    };
    io::FileBlockCachePathPolicy cache_policy;
    io::FileReaderOptions opts(io::cache_type_from_string("file_block_cache"), cache_policy);
    opts.is_doris_table = true;
    opts.metrics_hook = count;
    auto reader = std::make_shared<CachedRemoteFileReader>(local_reader, &opts);
    auto sp = SyncPoint::get_instance();
    sp->enable_processing();
    Defer defer {[sp] { 
        sp->clear_call_back("CachedRemoteFileReader::DOWNLOADING"); 
        sp->clear_call_back("CachedRemoteFileReader::EMPTY"); 
        sp->clear_call_back("CachedRemoteFileReader::max_wait_time"); 
    }};
    sp->set_call_back("CachedRemoteFileReader::EMPTY", [&](auto&&) {
        std::this_thread::sleep_for(std::chrono::seconds(3));
    });
    sp->set_call_back("CachedRemoteFileReader::max_wait_time", [](auto&& args) { 
        *try_any_cast<int64_t*>(args[0]) = 2; 
    });
    std::thread thread([&]() {
        std::string buffer;
        buffer.resize(64*1024);
        IOContext io_ctx;
        FileCacheStatistics stats;
        io_ctx.file_cache_stats = &stats;
        size_t bytes_read {0};
        ASSERT_TRUE(reader->read_at(100, Slice(buffer.data(), buffer.size()), &bytes_read, &io_ctx).ok());
        EXPECT_EQ(std::string(64*1024, '0'), buffer);
    });
    std::string buffer;
    buffer.resize(64*1024);
    IOContext io_ctx;
    FileCacheStatistics stats;
    io_ctx.file_cache_stats = &stats;
    size_t bytes_read {0};
    ASSERT_TRUE(reader->read_at(100, Slice(buffer.data(), buffer.size()), &bytes_read, &io_ctx).ok());
    EXPECT_EQ(std::string(64*1024, '0'), buffer);
    if (thread.joinable()) {
        thread.join();
    }
    EXPECT_TRUE(reader->close().ok());
    EXPECT_TRUE(reader->closed());
    if (fs::exists(cache_base_path)) {
        fs::remove_all(cache_base_path);
    }
    FileCacheFactory::instance()._caches.clear();
    FileCacheFactory::instance()._path_to_cache.clear();
    FileCacheFactory::instance()._total_cache_size = 0;
}

TEST_F(BlockFileCacheTest, test_hot_data) {
    if (fs::exists(cache_base_path)) {
        fs::remove_all(cache_base_path);
    }
    fs::create_directories(cache_base_path);
    io::FileCacheSettings settings;
    settings.query_queue_size = 30;
    settings.query_queue_elements = 5;
    settings.index_queue_size = 30;
    settings.index_queue_elements = 5;
    settings.disposable_queue_size = 30;
    settings.disposable_queue_elements = 5;
    settings.total_size = 90;
    settings.max_file_block_size = 30;
    settings.max_query_cache_size = 30;
    io::CacheContext context;
    auto key1 = io::BlockFileCache::hash("key1");
    auto key2 = io::BlockFileCache::hash("key2");
    int64_t expiration_time = UnixSeconds() + 300;
    io::BlockFileCache cache(cache_base_path, settings);
    ASSERT_TRUE(cache.initialize());
    while (true) {
        if (cache.get_lazy_open_success()) {
            break;
        };
        std::this_thread::sleep_for(std::chrono::milliseconds(1));
    }
    cache._normal_queue.hot_data_interval = 1;
    {
        context.cache_type = FileCacheType::INDEX;
        auto holder = cache.get_or_set(key1, 0, 5, context);
        auto segments = fromHolder(holder);
        ASSERT_EQ(segments.size(), 1);
        assert_range(1, segments[0], io::FileBlock::Range(0, 4), io::FileBlock::State::EMPTY);
        ASSERT_TRUE(segments[0]->get_or_set_downloader() == io::FileBlock::get_caller_id());
        download(segments[0]);
        assert_range(1, segments[0], io::FileBlock::Range(0, 4),
                    io::FileBlock::State::DOWNLOADED);
    }
    {
        context.cache_type = FileCacheType::INDEX;
        auto holder = cache.get_or_set(key1, 15, 5, context);
        auto segments = fromHolder(holder);
        ASSERT_EQ(segments.size(), 1);
        assert_range(1, segments[0], io::FileBlock::Range(15, 19), io::FileBlock::State::EMPTY);
        ASSERT_TRUE(segments[0]->get_or_set_downloader() == io::FileBlock::get_caller_id());
        download(segments[0]);
        assert_range(1, segments[0], io::FileBlock::Range(15, 19),
                    io::FileBlock::State::DOWNLOADED);
    }
    {
        context.cache_type = FileCacheType::DISPOSABLE;
        auto holder = cache.get_or_set(key1, 5, 5, context);
        auto segments = fromHolder(holder);
        ASSERT_EQ(segments.size(), 1);
        assert_range(1, segments[0], io::FileBlock::Range(5, 9), io::FileBlock::State::EMPTY);
        ASSERT_TRUE(segments[0]->get_or_set_downloader() == io::FileBlock::get_caller_id());
        download(segments[0]);
        assert_range(1, segments[0], io::FileBlock::Range(5, 9),
                    io::FileBlock::State::DOWNLOADED);
    }
    {
        context.cache_type = FileCacheType::NORMAL;
        auto holder = cache.get_or_set(key1, 10, 5, context);
        auto segments = fromHolder(holder);
        ASSERT_EQ(segments.size(), 1);
        assert_range(1, segments[0], io::FileBlock::Range(10, 14), io::FileBlock::State::EMPTY);
        ASSERT_TRUE(segments[0]->get_or_set_downloader() == io::FileBlock::get_caller_id());
        download(segments[0]);
        assert_range(1, segments[0], io::FileBlock::Range(10, 14),
                    io::FileBlock::State::DOWNLOADED);
    }
    {
        context.cache_type = FileCacheType::TTL;
        context.expiration_time = expiration_time;
        auto holder = cache.get_or_set(key2, 0, 5, context);
        auto segments = fromHolder(holder);
        ASSERT_EQ(segments.size(), 1);
        assert_range(1, segments[0], io::FileBlock::Range(0, 4), io::FileBlock::State::EMPTY);
        ASSERT_TRUE(segments[0]->get_or_set_downloader() == io::FileBlock::get_caller_id());
        download(segments[0]);
        assert_range(1, segments[0], io::FileBlock::Range(0, 4),
                    io::FileBlock::State::DOWNLOADED);
    }
    std::this_thread::sleep_for(std::chrono::seconds(1));
    EXPECT_EQ(cache.get_hot_segments_meta(key1).size(), 2);
    EXPECT_EQ(cache.get_hot_segments_meta(key2).size(), 1);
}

} // namespace doris::io<|MERGE_RESOLUTION|>--- conflicted
+++ resolved
@@ -115,10 +115,6 @@
     }
 }
 
-<<<<<<< HEAD
-TEST(BlockFileCache, init) {
-    config::file_cache_enter_disk_resource_limit_mode_percent = 99;
-=======
 class BlockFileCacheTest : public testing::Test {
 public:
     static void SetUpTestSuite() {
@@ -148,7 +144,6 @@
 };
 
 TEST_F(BlockFileCacheTest, init) {
->>>>>>> f474d0b3
     std::string string = std::string(R"(
         [
         {
