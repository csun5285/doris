--- conflicted
+++ resolved
@@ -156,13 +156,8 @@
     PUniqueId load_id;
     load_id.set_hi(0);
     load_id.set_lo(0);
-<<<<<<< HEAD
-    WriteRequest write_req = {10005, 270068377, WriteType::LOAD, 20003, 0,
-                              30003, load_id,   tuple_desc,      &(tuple_desc->slots())};
-=======
     WriteRequest write_req = {10005,   270068377,  WriteType::LOAD,        20003, 30003,
                               load_id, tuple_desc, &(tuple_desc->slots()), false, &param};
->>>>>>> 475fa2b1
     DeltaWriter* delta_writer = nullptr;
     DeltaWriter::open(&write_req, &delta_writer);
     ASSERT_NE(delta_writer, nullptr);
