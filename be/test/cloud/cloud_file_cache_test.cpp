#include "cloud/io/cloud_file_cache.h"

#include <gen_cpp/Types_types.h>
#include <gtest/gtest.h>

#include <atomic>
#include <chrono>
#include <filesystem>
#include <thread>

#include "cloud/io/cloud_file_cache.h"
#include "cloud/io/cloud_file_cache_fwd.h"
#include "cloud/io/cloud_file_cache_settings.h"
#include "cloud/io/cloud_file_segment.h"
<<<<<<< HEAD
#include "cloud/io/file_reader.h"
=======
#include "cloud/io/cloud_lru_file_cache.h"
>>>>>>> c300ae79
#include "cloud/io/tmp_file_mgr.h"
#include "common/config.h"
#include "olap/options.h"
#include "util/slice.h"

namespace doris::cloud {

namespace fs = std::filesystem;

fs::path caches_dir = fs::current_path() / "lru_cache_test";
std::string cache_base_path = caches_dir / "cache1" / "";

void assert_range([[maybe_unused]] size_t assert_n, io::FileSegmentSPtr file_segment,
                  const io::FileSegment::Range& expected_range,
                  io::FileSegment::State expected_state) {
    auto range = file_segment->range();

    ASSERT_EQ(range.left, expected_range.left);
    ASSERT_EQ(range.right, expected_range.right);
    ASSERT_EQ(file_segment->state(), expected_state);
}

std::vector<io::FileSegmentSPtr> fromHolder(const io::FileSegmentsHolder& holder) {
    return std::vector<io::FileSegmentSPtr>(holder.file_segments.begin(),
                                            holder.file_segments.end());
}

<<<<<<< HEAD
std::string getFileSegmentPath(const std::string& base_path, const io::Key& key, size_t offset) {
    auto key_str = key.to_string();
    return fs::path(base_path) / key_str / std::to_string(offset);
}

=======
>>>>>>> c300ae79
void download(io::FileSegmentSPtr file_segment) {
    const auto& key = file_segment->key();
    size_t size = file_segment->range().size();

    auto key_str = key.to_string();
    auto subdir = fs::path(cache_base_path) /
                  (key_str + "_" + std::to_string(file_segment->expiration_time()));
    ASSERT_TRUE(fs::exists(subdir));

    std::string data(size, '0');
    Slice result(data.data(), size);
    file_segment->append(result);
    file_segment->finalize_write();
}

void complete(const io::FileSegmentsHolder& holder) {
    for (const auto& file_segment : holder.file_segments) {
        ASSERT_TRUE(file_segment->get_or_set_downloader() == io::FileSegment::get_caller_id());
        download(file_segment);
    }
}

TEST(LRUFileCache, init) {
    std::string string = std::string(R"(
        [
        {
            "path" : "/mnt/ssd01/clickbench/hot/be/file_cache",
            "total_size" : 193273528320,
            "query_limit" : 38654705664
        },
        {
            "path" : "/mnt/ssd01/clickbench/hot/be/file_cache",
            "total_size" : 193273528320,
            "query_limit" : 38654705664
        }
        ]
        )");
    config::enable_file_cache_query_limit = true;
    std::vector<CachePath> cache_paths;
    EXPECT_TRUE(parse_conf_cache_paths(string, cache_paths));
    EXPECT_EQ(cache_paths.size(), 2);
    for (const auto& cache_path : cache_paths) {
        io::FileCacheSettings settings = cache_path.init_settings();
        EXPECT_EQ(settings.total_size, 193273528320);
        EXPECT_EQ(settings.max_query_cache_size, 38654705664);
    }

    // err normal
    std::string err_string = std::string(R"(
        [
        {
            "path" : "/mnt/ssd01/clickbench/hot/be/file_cache",
            "total_size" : "193273528320",
            "query_limit" : 38654705664
        }
        ]
        )");
    cache_paths.clear();
    EXPECT_FALSE(parse_conf_cache_paths(err_string, cache_paths));

    // err query_limit
    err_string = std::string(R"(
        [
        {
            "path" : "/mnt/ssd01/clickbench/hot/be/file_cache",
            "normal" : 193273528320,
            "persistent" : 193273528320,
            "query_limit" : "38654705664"
        }
        ]
        )");
    cache_paths.clear();
    EXPECT_FALSE(parse_conf_cache_paths(err_string, cache_paths));
}

TEST(TmpFileCache, init) {
    config::tmp_file_dirs = (R"(
        [
        {
            "path" : "/mnt/ssd01/clickbench/hot/be/tmp",
            "max_cache_bytes" : "193273528320",
            "max_upload_bytes" : 193273528320
        }
        ]
        )");
    EXPECT_FALSE(io::TmpFileMgr::create_tmp_file_mgrs());

    config::tmp_file_dirs = (R"(
        [
        {
            "path" : "/mnt/ssd01/clickbench/hot/be/tmp",
            "max_cache_bytes" : 193273528320,
            "max_upload_bytes" : "193273528320"
        }
        ]
        )");
    EXPECT_FALSE(io::TmpFileMgr::create_tmp_file_mgrs());

    config::tmp_file_dirs = (R"(
        [
        {
            "path" : "/mnt/ssd01/clickbench/hot/be/tmp",
            "max_cache_bytes" : 193273528320,
            "max_upload_bytes" : 193273528320
        }
        ]
        )");
    EXPECT_TRUE(io::TmpFileMgr::create_tmp_file_mgrs());
}

void test_file_cache(io::CacheType cache_type) {
    TUniqueId query_id;
    query_id.hi = 1;
    query_id.lo = 1;

    TUniqueId other_query_id;
    other_query_id.hi = 2;
    other_query_id.lo = 2;

    io::FileCacheSettings settings;
    switch (cache_type) {
    case io::CacheType::INDEX:
        settings.index_queue_elements = 5;
        settings.index_queue_size = 30;
        break;
    case io::CacheType::NORMAL:
        settings.query_queue_size = 30;
        settings.query_queue_elements = 5;
        break;
    case io::CacheType::DISPOSABLE:
        settings.disposable_queue_size = 30;
        settings.disposable_queue_elements = 5;
        break;
    default:
        break;
    }
    settings.total_size = 30;
    settings.max_file_segment_size = 30;
    settings.max_query_cache_size = 30;
    io::CacheContext context, other_context;
    context.cache_type = other_context.cache_type = cache_type;
    context.query_id = query_id;
    other_context.query_id = other_query_id;
<<<<<<< HEAD
    auto key = io::CloudFileCache::hash("key1");
    {
        io::CloudFileCache cache(cache_base_path, settings);
=======
    auto key = io::LRUFileCache::hash("key1");
    {
        io::LRUFileCache cache(cache_base_path, settings);
>>>>>>> c300ae79
        ASSERT_TRUE(cache.initialize());
        {
            auto holder = cache.get_or_set(key, 0, 10, context); /// Add range [0, 9]
            auto segments = fromHolder(holder);
            /// Range was not present in cache. It should be added in cache as one while file segment.
            ASSERT_GE(segments.size(), 1);
            assert_range(1, segments[0], io::FileSegment::Range(0, 9),
                         io::FileSegment::State::EMPTY);
            ASSERT_TRUE(segments[0]->get_or_set_downloader() == io::FileSegment::get_caller_id());
            assert_range(2, segments[0], io::FileSegment::Range(0, 9),
                         io::FileSegment::State::DOWNLOADING);
            download(segments[0]);
            assert_range(3, segments[0], io::FileSegment::Range(0, 9),
                         io::FileSegment::State::DOWNLOADED);
        }
        /// Current cache:    [__________]
        ///                   ^          ^
        ///                   0          9
        ASSERT_EQ(cache.get_file_segments_num(cache_type), 1);
        ASSERT_EQ(cache.get_used_cache_size(cache_type), 10);
        {
            /// Want range [5, 14], but [0, 9] already in cache, so only [10, 14] will be put in cache.
            auto holder = cache.get_or_set(key, 5, 10, context);
            auto segments = fromHolder(holder);
            ASSERT_EQ(segments.size(), 2);

            assert_range(4, segments[0], io::FileSegment::Range(0, 9),
                         io::FileSegment::State::DOWNLOADED);
            assert_range(5, segments[1], io::FileSegment::Range(10, 14),
                         io::FileSegment::State::EMPTY);

            ASSERT_TRUE(segments[1]->get_or_set_downloader() == io::FileSegment::get_caller_id());
            download(segments[1]);
            assert_range(6, segments[1], io::FileSegment::Range(10, 14),
                         io::FileSegment::State::DOWNLOADED);
        }

        /// Current cache:    [__________][_____]
        ///                   ^          ^^     ^
        ///                   0          910    14
        ASSERT_EQ(cache.get_file_segments_num(cache_type), 2);
        ASSERT_EQ(cache.get_used_cache_size(cache_type), 15);

        {
            auto holder = cache.get_or_set(key, 9, 1, context); /// Get [9, 9]
            auto segments = fromHolder(holder);
            ASSERT_EQ(segments.size(), 1);
            assert_range(7, segments[0], io::FileSegment::Range(0, 9),
                         io::FileSegment::State::DOWNLOADED);
        }
        {
            auto holder = cache.get_or_set(key, 9, 2, context); /// Get [9, 10]
            auto segments = fromHolder(holder);
            ASSERT_EQ(segments.size(), 2);
            assert_range(8, segments[0], io::FileSegment::Range(0, 9),
                         io::FileSegment::State::DOWNLOADED);
            assert_range(9, segments[1], io::FileSegment::Range(10, 14),
                         io::FileSegment::State::DOWNLOADED);
        }
        {
            auto holder = cache.get_or_set(key, 10, 1, context); /// Get [10, 10]
            auto segments = fromHolder(holder);
            ASSERT_EQ(segments.size(), 1);
            assert_range(10, segments[0], io::FileSegment::Range(10, 14),
                         io::FileSegment::State::DOWNLOADED);
        }
        complete(cache.get_or_set(key, 17, 4, context)); /// Get [17, 20]
        complete(cache.get_or_set(key, 24, 3, context)); /// Get [24, 26]

        /// Current cache:    [__________][_____]   [____]    [___]
        ///                   ^          ^^     ^   ^    ^    ^   ^
        ///                   0          910    14  17   20   24  26
        ///
        ASSERT_EQ(cache.get_file_segments_num(cache_type), 4);
        ASSERT_EQ(cache.get_used_cache_size(cache_type), 22);
        {
            auto holder = cache.get_or_set(key, 0, 31, context); /// Get [0, 25]
            auto segments = fromHolder(holder);
            ASSERT_EQ(segments.size(), 7);
            assert_range(11, segments[0], io::FileSegment::Range(0, 9),
                         io::FileSegment::State::DOWNLOADED);
            assert_range(12, segments[1], io::FileSegment::Range(10, 14),
                         io::FileSegment::State::DOWNLOADED);
            /// Missing [15, 16] should be added in cache.
            assert_range(13, segments[2], io::FileSegment::Range(15, 16),
                         io::FileSegment::State::EMPTY);
            ASSERT_TRUE(segments[2]->get_or_set_downloader() == io::FileSegment::get_caller_id());
            download(segments[2]);

            assert_range(14, segments[3], io::FileSegment::Range(17, 20),
                         io::FileSegment::State::DOWNLOADED);

            assert_range(15, segments[4], io::FileSegment::Range(21, 23),
                         io::FileSegment::State::EMPTY);

            assert_range(16, segments[5], io::FileSegment::Range(24, 26),
                         io::FileSegment::State::DOWNLOADED);

            assert_range(16, segments[6], io::FileSegment::Range(27, 30),
                         io::FileSegment::State::SKIP_CACHE);
            /// Current cache:    [__________][_____][   ][____________]
            ///                   ^                       ^            ^
            ///                   0                        20          26
            ///

            /// Range [27, 30] must be evicted in previous getOrSet [0, 25].
            /// Let's not invalidate pointers to returned segments from range [0, 25] and
            /// as max elements size is reached, next attempt to put something in cache should fail.
            /// This will also check that [27, 27] was indeed evicted.

            auto holder1 = cache.get_or_set(key, 27, 4, context);
            auto segments_1 = fromHolder(holder1); /// Get [27, 30]
            ASSERT_EQ(segments_1.size(), 1);
            assert_range(17, segments_1[0], io::FileSegment::Range(27, 30),
                         io::FileSegment::State::SKIP_CACHE);
        }
        /// Current cache:    [__________][_____][_][____]    [___]
        ///                   ^          ^^     ^   ^    ^    ^   ^
        ///                   0          910    14  17   20   24  26
        ///
        {
            auto holder = cache.get_or_set(key, 12, 10, context); /// Get [12, 21]
            auto segments = fromHolder(holder);
            ASSERT_EQ(segments.size(), 4);

            assert_range(18, segments[0], io::FileSegment::Range(10, 14),
                         io::FileSegment::State::DOWNLOADED);
            assert_range(19, segments[1], io::FileSegment::Range(15, 16),
                         io::FileSegment::State::DOWNLOADED);
            assert_range(20, segments[2], io::FileSegment::Range(17, 20),
                         io::FileSegment::State::DOWNLOADED);

            assert_range(21, segments[3], io::FileSegment::Range(21, 21),
                         io::FileSegment::State::EMPTY);

            ASSERT_TRUE(segments[3]->get_or_set_downloader() == io::FileSegment::get_caller_id());
            download(segments[3]);
            ASSERT_TRUE(segments[3]->state() == io::FileSegment::State::DOWNLOADED);
        }
        /// Current cache:    [__________][_____][_][____][_]    [___]
        ///                   ^          ^^     ^   ^    ^       ^   ^
        ///                   0          910    14  17   20      24  26

        ASSERT_EQ(cache.get_file_segments_num(cache_type), 6);
        {
            auto holder = cache.get_or_set(key, 23, 5, context); /// Get [23, 28]
            auto segments = fromHolder(holder);
            ASSERT_EQ(segments.size(), 3);

            assert_range(22, segments[0], io::FileSegment::Range(23, 23),
                         io::FileSegment::State::EMPTY);
            assert_range(23, segments[1], io::FileSegment::Range(24, 26),
                         io::FileSegment::State::DOWNLOADED);
            assert_range(24, segments[2], io::FileSegment::Range(27, 27),
                         io::FileSegment::State::EMPTY);

            ASSERT_TRUE(segments[0]->get_or_set_downloader() == io::FileSegment::get_caller_id());
            ASSERT_TRUE(segments[2]->get_or_set_downloader() == io::FileSegment::get_caller_id());
            download(segments[0]);
            download(segments[2]);
        }
        /// Current cache:    [__________][_____][_][____][_]  [_][___][_]
        ///                   ^          ^^     ^   ^    ^        ^   ^
        ///                   0          910    14  17   20       24  26

        ASSERT_EQ(cache.get_file_segments_num(cache_type), 8);
        {
            auto holder5 = cache.get_or_set(key, 2, 3, context); /// Get [2, 4]
            auto s5 = fromHolder(holder5);
            ASSERT_EQ(s5.size(), 1);
            assert_range(25, s5[0], io::FileSegment::Range(0, 9),
                         io::FileSegment::State::DOWNLOADED);

            auto holder1 = cache.get_or_set(key, 30, 2, context); /// Get [30, 31]
            auto s1 = fromHolder(holder1);
            ASSERT_EQ(s1.size(), 1);
            assert_range(26, s1[0], io::FileSegment::Range(30, 31), io::FileSegment::State::EMPTY);

            ASSERT_TRUE(s1[0]->get_or_set_downloader() == io::FileSegment::get_caller_id());
            download(s1[0]);

            /// Current cache:    [__________][_____][_][____][_]  [_][___][_]    [__]
            ///                   ^          ^^     ^   ^    ^        ^   ^  ^    ^  ^
            ///                   0          910    14  17   20       24  26 27   30 31

            auto holder2 = cache.get_or_set(key, 23, 1, context); /// Get [23, 23]
            auto s2 = fromHolder(holder2);
            ASSERT_EQ(s2.size(), 1);

            auto holder3 = cache.get_or_set(key, 24, 3, context); /// Get [24, 26]
            auto s3 = fromHolder(holder3);
            ASSERT_EQ(s3.size(), 1);

            auto holder4 = cache.get_or_set(key, 27, 1, context); /// Get [27, 27]
            auto s4 = fromHolder(holder4);
            ASSERT_EQ(s4.size(), 1);

            /// All cache is now unreleasable because pointers are still hold
            auto holder6 = cache.get_or_set(key, 0, 40, context);
            auto f = fromHolder(holder6);
            ASSERT_EQ(f.size(), 12);

            assert_range(29, f[9], io::FileSegment::Range(28, 29),
                         io::FileSegment::State::SKIP_CACHE);
            assert_range(30, f[11], io::FileSegment::Range(32, 39),
                         io::FileSegment::State::SKIP_CACHE);
        }
        {
            auto holder = cache.get_or_set(key, 2, 3, context); /// Get [2, 4]
            auto segments = fromHolder(holder);
            ASSERT_EQ(segments.size(), 1);
            assert_range(31, segments[0], io::FileSegment::Range(0, 9),
                         io::FileSegment::State::DOWNLOADED);
        }
        /// Current cache:    [__________][_____][_][____][_]  [_][___][_]    [__]
        ///                   ^          ^^     ^   ^    ^        ^   ^  ^    ^  ^
        ///                   0          910    14  17   20       24  26 27   30 31

        {
            auto holder = cache.get_or_set(key, 25, 5, context); /// Get [25, 29]
            auto segments = fromHolder(holder);
            ASSERT_EQ(segments.size(), 3);

            assert_range(32, segments[0], io::FileSegment::Range(24, 26),
                         io::FileSegment::State::DOWNLOADED);
            assert_range(33, segments[1], io::FileSegment::Range(27, 27),
                         io::FileSegment::State::DOWNLOADED);

            assert_range(34, segments[2], io::FileSegment::Range(28, 29),
                         io::FileSegment::State::EMPTY);
            ASSERT_TRUE(segments[2]->get_or_set_downloader() == io::FileSegment::get_caller_id());
            ASSERT_TRUE(segments[2]->state() == io::FileSegment::State::DOWNLOADING);

            bool lets_start_download = false;
            std::mutex mutex;
            std::condition_variable cv;

            std::thread other_1([&] {
                auto holder_2 =
                        cache.get_or_set(key, 25, 5, other_context); /// Get [25, 29] once again.
                auto segments_2 = fromHolder(holder_2);
                ASSERT_EQ(segments.size(), 3);

                assert_range(35, segments_2[0], io::FileSegment::Range(24, 26),
                             io::FileSegment::State::DOWNLOADED);
                assert_range(36, segments_2[1], io::FileSegment::Range(27, 27),
                             io::FileSegment::State::DOWNLOADED);
                assert_range(37, segments_2[2], io::FileSegment::Range(28, 29),
                             io::FileSegment::State::DOWNLOADING);

                ASSERT_TRUE(segments[2]->get_or_set_downloader() !=
                            io::FileSegment::get_caller_id());
                ASSERT_TRUE(segments[2]->state() == io::FileSegment::State::DOWNLOADING);

                {
                    std::lock_guard lock(mutex);
                    lets_start_download = true;
                }
                cv.notify_one();

                while (segments_2[2]->wait() == io::FileSegment::State::DOWNLOADING) {
                }
                ASSERT_TRUE(segments_2[2]->state() == io::FileSegment::State::DOWNLOADED);
            });

            {
                std::unique_lock lock(mutex);
                cv.wait(lock, [&] { return lets_start_download; });
            }

            download(segments[2]);
            ASSERT_TRUE(segments[2]->state() == io::FileSegment::State::DOWNLOADED);

            other_1.join();
        }
        ASSERT_EQ(cache.get_file_segments_num(cache_type), 5);
        /// Current cache:    [__________] [___][_][__][__]
        ///                   ^          ^ ^   ^  ^    ^  ^
        ///                   0          9 24  26 27   30 31

        {
            /// Now let's check the similar case but getting ERROR state after segment->wait(), when
            /// state is changed not manually via segment->complete(state) but from destructor of holder
            /// and notify_all() is also called from destructor of holder.

            std::optional<io::FileSegmentsHolder> holder;
            holder.emplace(cache.get_or_set(key, 3, 23, context)); /// Get [3, 25]

            auto segments = fromHolder(*holder);
            ASSERT_EQ(segments.size(), 3);

            assert_range(38, segments[0], io::FileSegment::Range(0, 9),
                         io::FileSegment::State::DOWNLOADED);

            assert_range(39, segments[1], io::FileSegment::Range(10, 23),
                         io::FileSegment::State::EMPTY);
            ASSERT_TRUE(segments[1]->get_or_set_downloader() == io::FileSegment::get_caller_id());
            ASSERT_TRUE(segments[1]->state() == io::FileSegment::State::DOWNLOADING);
            assert_range(38, segments[2], io::FileSegment::Range(24, 26),
                         io::FileSegment::State::DOWNLOADED);


            bool lets_start_download = false;
            std::mutex mutex;
            std::condition_variable cv;

            std::thread other_1([&] {
                auto holder_2 =
                        cache.get_or_set(key, 3, 23, other_context); /// Get [3, 25] once again
                auto segments_2 = fromHolder(*holder);
                ASSERT_EQ(segments_2.size(), 3);

                assert_range(41, segments_2[0], io::FileSegment::Range(0, 9),
                             io::FileSegment::State::DOWNLOADED);
                assert_range(42, segments_2[1], io::FileSegment::Range(10, 23),
                             io::FileSegment::State::DOWNLOADING);
                assert_range(43, segments_2[2], io::FileSegment::Range(24, 26),
                             io::FileSegment::State::DOWNLOADED);

                ASSERT_TRUE(segments_2[1]->get_downloader() != io::FileSegment::get_caller_id());
                ASSERT_TRUE(segments_2[1]->state() == io::FileSegment::State::DOWNLOADING);

                {
                    std::lock_guard lock(mutex);
                    lets_start_download = true;
                }
                cv.notify_one();

                while (segments_2[1]->wait() == io::FileSegment::State::DOWNLOADING) {
                }
                ASSERT_TRUE(segments_2[1]->state() == io::FileSegment::State::EMPTY);
                ASSERT_TRUE(segments_2[1]->get_or_set_downloader() ==
                            io::FileSegment::get_caller_id());
                download(segments_2[1]);
            });

            {
                std::unique_lock lock(mutex);
                cv.wait(lock, [&] { return lets_start_download; });
            }

            holder.reset();
            other_1.join();
            ASSERT_TRUE(segments[1]->state() == io::FileSegment::State::DOWNLOADED);
        }
    }
    /// Current cache:    [__________][___][___][_][__]
<<<<<<< HEAD
    ///                   ^          ^      ^    ^  ^ ^
=======
    ///                   ^          ^      ^    ^  ^ ^ 
>>>>>>> c300ae79
    ///                   0          9      24  26 27  29
    {
        /// Test LRUCache::restore().

        io::CloudFileCache cache2(cache_base_path, settings);
        cache2.initialize();
        auto holder1 = cache2.get_or_set(key, 2, 28, context); /// Get [2, 29]

        auto segments1 = fromHolder(holder1);
        ASSERT_EQ(segments1.size(), 5);

        assert_range(44, segments1[0], io::FileSegment::Range(0, 9),
                     io::FileSegment::State::DOWNLOADED);
        assert_range(45, segments1[1], io::FileSegment::Range(10, 23),
                     io::FileSegment::State::DOWNLOADED);
        assert_range(45, segments1[2], io::FileSegment::Range(24, 26),
                     io::FileSegment::State::DOWNLOADED);
        assert_range(46, segments1[3], io::FileSegment::Range(27, 27),
                     io::FileSegment::State::DOWNLOADED);
        assert_range(47, segments1[4], io::FileSegment::Range(28, 29),
                     io::FileSegment::State::DOWNLOADED);
    }

    {
        /// Test max file segment size
        auto settings2 = settings;
        settings2.index_queue_elements = 5;
        settings2.index_queue_size = 30;
        settings2.disposable_queue_size = 0;
        settings2.disposable_queue_elements = 0;
        settings2.query_queue_size = 0;
        settings2.query_queue_elements = 0;
        settings2.max_file_segment_size = 10;
        io::CloudFileCache cache2(caches_dir / "cache2", settings2);

        auto holder1 = cache2.get_or_set(key, 0, 25, context); /// Get [0, 24]
        auto segments1 = fromHolder(holder1);

        ASSERT_EQ(segments1.size(), 3);
        assert_range(48, segments1[0], io::FileSegment::Range(0, 9), io::FileSegment::State::EMPTY);
        assert_range(49, segments1[1], io::FileSegment::Range(10, 19),
                     io::FileSegment::State::EMPTY);
        assert_range(50, segments1[2], io::FileSegment::Range(20, 24),
                     io::FileSegment::State::EMPTY);
    }
}

TEST(LRUFileCache, normal) {
    if (fs::exists(cache_base_path)) {
        fs::remove_all(cache_base_path);
    }
    fs::create_directories(cache_base_path);
    test_file_cache(io::CacheType::DISPOSABLE);
    if (fs::exists(cache_base_path)) {
        fs::remove_all(cache_base_path);
    }

    fs::create_directories(cache_base_path);
    test_file_cache(io::CacheType::INDEX);
    if (fs::exists(cache_base_path)) {
        fs::remove_all(cache_base_path);
    }

    fs::create_directories(cache_base_path);
    test_file_cache(io::CacheType::NORMAL);
    if (fs::exists(cache_base_path)) {
        fs::remove_all(cache_base_path);
    }
}

TEST(LRUFileCache, resize) {
    if (fs::exists(cache_base_path)) {
        fs::remove_all(cache_base_path);
    }
    fs::create_directories(cache_base_path);
    test_file_cache(io::CacheType::INDEX);
    /// Current cache:    [__________][___][___][_][__]
<<<<<<< HEAD
    ///                   ^          ^      ^    ^  ^ ^
=======
    ///                   ^          ^      ^    ^  ^ ^ 
>>>>>>> c300ae79
    ///                   0          9      24  26 27  29
    io::FileCacheSettings settings;
    settings.index_queue_elements = 5;
    settings.index_queue_size = 10;
    settings.disposable_queue_size = 0;
    settings.disposable_queue_elements = 0;
    settings.query_queue_size = 0;
    settings.query_queue_elements = 0;
    settings.max_file_segment_size = 100;
<<<<<<< HEAD
    io::CloudFileCache cache(cache_base_path, settings);
=======
    io::LRUFileCache cache(cache_base_path, settings);
>>>>>>> c300ae79
    ASSERT_TRUE(cache.initialize());
    if (fs::exists(cache_base_path)) {
        fs::remove_all(cache_base_path);
    }
}

TEST(LRUFileCache, query_limit_heap_use_after_free) {
    if (fs::exists(cache_base_path)) {
        fs::remove_all(cache_base_path);
    }
    doris::config::enable_file_cache_query_limit = true;
    fs::create_directories(cache_base_path);
    io::FileCacheSettings settings;
    settings.index_queue_elements = 0;
    settings.index_queue_size = 0;
    settings.disposable_queue_size = 0;
    settings.disposable_queue_elements = 0;
    settings.query_queue_size = 15;
    settings.query_queue_elements = 5;
    settings.max_file_segment_size = 10;
    settings.max_query_cache_size = 15;
    settings.total_size = 15;
<<<<<<< HEAD
    io::CloudFileCache cache(cache_base_path, settings);
    ASSERT_TRUE(cache.initialize());
    io::CacheContext context;
    context.cache_type = io::CacheType::NORMAL;
    auto key = io::CloudFileCache::hash("key1");
=======
    io::LRUFileCache cache(cache_base_path, settings);
    ASSERT_TRUE(cache.initialize());
    io::CacheContext context;
    context.cache_type = io::CacheType::NORMAL;
    auto key = io::LRUFileCache::hash("key1");
>>>>>>> c300ae79
    {
        auto holder = cache.get_or_set(key, 0, 9, context); /// Add range [0, 8]
        auto segments = fromHolder(holder);
        ASSERT_GE(segments.size(), 1);
        assert_range(1, segments[0], io::FileSegment::Range(0, 8), io::FileSegment::State::EMPTY);
        ASSERT_TRUE(segments[0]->get_or_set_downloader() == io::FileSegment::get_caller_id());
        assert_range(2, segments[0], io::FileSegment::Range(0, 8),
                     io::FileSegment::State::DOWNLOADING);
        download(segments[0]);
    }
    TUniqueId query_id;
    query_id.hi = 1;
    query_id.lo = 1;
    context.query_id = query_id;
    auto query_context_holder = cache.get_query_context_holder(query_id);
    {
        auto holder = cache.get_or_set(key, 9, 1, context); /// Add range [9, 9]
        auto segments = fromHolder(holder);
        ASSERT_GE(segments.size(), 1);
        assert_range(1, segments[0], io::FileSegment::Range(9, 9), io::FileSegment::State::EMPTY);
        ASSERT_TRUE(segments[0]->get_or_set_downloader() == io::FileSegment::get_caller_id());
        assert_range(2, segments[0], io::FileSegment::Range(9, 9),
                     io::FileSegment::State::DOWNLOADING);
        download(segments[0]);
    }
    {
        auto holder = cache.get_or_set(key, 10, 5, context); /// Add range [10, 14]
        auto segments = fromHolder(holder);
        ASSERT_GE(segments.size(), 1);
        assert_range(3, segments[0], io::FileSegment::Range(10, 14), io::FileSegment::State::EMPTY);
        ASSERT_TRUE(segments[0]->get_or_set_downloader() == io::FileSegment::get_caller_id());
        assert_range(4, segments[0], io::FileSegment::Range(10, 14),
                     io::FileSegment::State::DOWNLOADING);
        download(segments[0]);
    }
    {
        auto holder = cache.get_or_set(key, 0, 9, context); /// Add range [0, 8]
        auto segments = fromHolder(holder);
        ASSERT_GE(segments.size(), 1);
        assert_range(5, segments[0], io::FileSegment::Range(0, 8),
                     io::FileSegment::State::DOWNLOADED);
    }
    {
        auto holder = cache.get_or_set(key, 15, 1, context); /// Add range [15, 15]
        auto segments = fromHolder(holder);
        ASSERT_GE(segments.size(), 1);
        assert_range(6, segments[0], io::FileSegment::Range(15, 15), io::FileSegment::State::EMPTY);
        ASSERT_TRUE(segments[0]->get_or_set_downloader() == io::FileSegment::get_caller_id());
        assert_range(7, segments[0], io::FileSegment::Range(15, 15),
                     io::FileSegment::State::DOWNLOADING);
        download(segments[0]);
    }
    {
        auto holder = cache.get_or_set(key, 16, 9, context); /// Add range [16, 24]
        auto segments = fromHolder(holder);
        ASSERT_GE(segments.size(), 1);
        assert_range(8, segments[0], io::FileSegment::Range(16, 24),
                     io::FileSegment::State::SKIP_CACHE);
    }
    if (fs::exists(cache_base_path)) {
        fs::remove_all(cache_base_path);
    }
}

TEST(LRUFileCache, query_limit_dcheck) {
    if (fs::exists(cache_base_path)) {
        fs::remove_all(cache_base_path);
    }
    doris::config::enable_file_cache_query_limit = true;
    fs::create_directories(cache_base_path);
    io::FileCacheSettings settings;
    settings.index_queue_elements = 0;
    settings.index_queue_size = 0;
    settings.disposable_queue_size = 0;
    settings.disposable_queue_elements = 0;
    settings.query_queue_size = 15;
    settings.query_queue_elements = 5;
    settings.max_file_segment_size = 10;
    settings.max_query_cache_size = 15;
    settings.total_size = 15;
<<<<<<< HEAD
    io::CloudFileCache cache(cache_base_path, settings);
    ASSERT_TRUE(cache.initialize());
    io::CacheContext context;
    context.cache_type = io::CacheType::NORMAL;
    auto key = io::CloudFileCache::hash("key1");
=======
    io::LRUFileCache cache(cache_base_path, settings);
    ASSERT_TRUE(cache.initialize());
    io::CacheContext context;
    context.cache_type = io::CacheType::NORMAL;
    auto key = io::LRUFileCache::hash("key1");
>>>>>>> c300ae79
    {
        auto holder = cache.get_or_set(key, 0, 9, context); /// Add range [0, 8]
        auto segments = fromHolder(holder);
        ASSERT_GE(segments.size(), 1);
        assert_range(1, segments[0], io::FileSegment::Range(0, 8), io::FileSegment::State::EMPTY);
        ASSERT_TRUE(segments[0]->get_or_set_downloader() == io::FileSegment::get_caller_id());
        assert_range(2, segments[0], io::FileSegment::Range(0, 8),
                     io::FileSegment::State::DOWNLOADING);
        download(segments[0]);
    }
    TUniqueId query_id;
    query_id.hi = 1;
    query_id.lo = 1;
    context.query_id = query_id;
    auto query_context_holder = cache.get_query_context_holder(query_id);
    {
        auto holder = cache.get_or_set(key, 9, 1, context); /// Add range [9, 9]
        auto segments = fromHolder(holder);
        ASSERT_GE(segments.size(), 1);
        assert_range(1, segments[0], io::FileSegment::Range(9, 9), io::FileSegment::State::EMPTY);
        ASSERT_TRUE(segments[0]->get_or_set_downloader() == io::FileSegment::get_caller_id());
        assert_range(2, segments[0], io::FileSegment::Range(9, 9),
                     io::FileSegment::State::DOWNLOADING);
        download(segments[0]);
    }
    {
        auto holder = cache.get_or_set(key, 10, 5, context); /// Add range [10, 14]
        auto segments = fromHolder(holder);
        ASSERT_GE(segments.size(), 1);
        assert_range(3, segments[0], io::FileSegment::Range(10, 14), io::FileSegment::State::EMPTY);
        ASSERT_TRUE(segments[0]->get_or_set_downloader() == io::FileSegment::get_caller_id());
        assert_range(4, segments[0], io::FileSegment::Range(10, 14),
                     io::FileSegment::State::DOWNLOADING);
        download(segments[0]);
    }
    {
        auto holder = cache.get_or_set(key, 0, 9, context); /// Add range [0, 8]
        auto segments = fromHolder(holder);
        ASSERT_GE(segments.size(), 1);
        assert_range(5, segments[0], io::FileSegment::Range(0, 8),
                     io::FileSegment::State::DOWNLOADED);
    }
    {
        auto holder = cache.get_or_set(key, 15, 1, context); /// Add range [15, 15]
        auto segments = fromHolder(holder);
        ASSERT_GE(segments.size(), 1);
        assert_range(6, segments[0], io::FileSegment::Range(15, 15), io::FileSegment::State::EMPTY);
        ASSERT_TRUE(segments[0]->get_or_set_downloader() == io::FileSegment::get_caller_id());
        assert_range(7, segments[0], io::FileSegment::Range(15, 15),
                     io::FileSegment::State::DOWNLOADING);
        download(segments[0]);
    }
    // double add
    {
        auto holder = cache.get_or_set(key, 9, 1, context); /// Add range [9, 9]
        auto segments = fromHolder(holder);
        ASSERT_GE(segments.size(), 1);
        assert_range(1, segments[0], io::FileSegment::Range(9, 9), io::FileSegment::State::EMPTY);
        ASSERT_TRUE(segments[0]->get_or_set_downloader() == io::FileSegment::get_caller_id());
        assert_range(2, segments[0], io::FileSegment::Range(9, 9),
                     io::FileSegment::State::DOWNLOADING);
        download(segments[0]);
    }
    {
        auto holder = cache.get_or_set(key, 30, 5, context); /// Add range [30, 34]
        auto segments = fromHolder(holder);
        ASSERT_GE(segments.size(), 1);
        assert_range(1, segments[0], io::FileSegment::Range(30, 34), io::FileSegment::State::EMPTY);
        ASSERT_TRUE(segments[0]->get_or_set_downloader() == io::FileSegment::get_caller_id());
        assert_range(2, segments[0], io::FileSegment::Range(30, 34),
                     io::FileSegment::State::DOWNLOADING);
        download(segments[0]);
    }
    {
        auto holder = cache.get_or_set(key, 40, 5, context); /// Add range [40, 44]
        auto segments = fromHolder(holder);
        ASSERT_GE(segments.size(), 1);
        assert_range(1, segments[0], io::FileSegment::Range(40, 44), io::FileSegment::State::EMPTY);
        ASSERT_TRUE(segments[0]->get_or_set_downloader() == io::FileSegment::get_caller_id());
        assert_range(2, segments[0], io::FileSegment::Range(40, 44),
                     io::FileSegment::State::DOWNLOADING);
        download(segments[0]);
    }
    {
        auto holder = cache.get_or_set(key, 50, 5, context); /// Add range [50, 54]
        auto segments = fromHolder(holder);
        ASSERT_GE(segments.size(), 1);
        assert_range(1, segments[0], io::FileSegment::Range(50, 54), io::FileSegment::State::EMPTY);
        ASSERT_TRUE(segments[0]->get_or_set_downloader() == io::FileSegment::get_caller_id());
        assert_range(2, segments[0], io::FileSegment::Range(50, 54),
                     io::FileSegment::State::DOWNLOADING);
        download(segments[0]);
    }
    if (fs::exists(cache_base_path)) {
        fs::remove_all(cache_base_path);
    }
}

} // namespace doris::cloud<|MERGE_RESOLUTION|>--- conflicted
+++ resolved
@@ -12,11 +12,7 @@
 #include "cloud/io/cloud_file_cache_fwd.h"
 #include "cloud/io/cloud_file_cache_settings.h"
 #include "cloud/io/cloud_file_segment.h"
-<<<<<<< HEAD
 #include "cloud/io/file_reader.h"
-=======
-#include "cloud/io/cloud_lru_file_cache.h"
->>>>>>> c300ae79
 #include "cloud/io/tmp_file_mgr.h"
 #include "common/config.h"
 #include "olap/options.h"
@@ -44,14 +40,11 @@
                                             holder.file_segments.end());
 }
 
-<<<<<<< HEAD
 std::string getFileSegmentPath(const std::string& base_path, const io::Key& key, size_t offset) {
     auto key_str = key.to_string();
     return fs::path(base_path) / key_str / std::to_string(offset);
 }
 
-=======
->>>>>>> c300ae79
 void download(io::FileSegmentSPtr file_segment) {
     const auto& key = file_segment->key();
     size_t size = file_segment->range().size();
@@ -195,15 +188,9 @@
     context.cache_type = other_context.cache_type = cache_type;
     context.query_id = query_id;
     other_context.query_id = other_query_id;
-<<<<<<< HEAD
     auto key = io::CloudFileCache::hash("key1");
     {
         io::CloudFileCache cache(cache_base_path, settings);
-=======
-    auto key = io::LRUFileCache::hash("key1");
-    {
-        io::LRUFileCache cache(cache_base_path, settings);
->>>>>>> c300ae79
         ASSERT_TRUE(cache.initialize());
         {
             auto holder = cache.get_or_set(key, 0, 10, context); /// Add range [0, 9]
@@ -551,11 +538,7 @@
         }
     }
     /// Current cache:    [__________][___][___][_][__]
-<<<<<<< HEAD
     ///                   ^          ^      ^    ^  ^ ^
-=======
-    ///                   ^          ^      ^    ^  ^ ^ 
->>>>>>> c300ae79
     ///                   0          9      24  26 27  29
     {
         /// Test LRUCache::restore().
@@ -633,11 +616,7 @@
     fs::create_directories(cache_base_path);
     test_file_cache(io::CacheType::INDEX);
     /// Current cache:    [__________][___][___][_][__]
-<<<<<<< HEAD
     ///                   ^          ^      ^    ^  ^ ^
-=======
-    ///                   ^          ^      ^    ^  ^ ^ 
->>>>>>> c300ae79
     ///                   0          9      24  26 27  29
     io::FileCacheSettings settings;
     settings.index_queue_elements = 5;
@@ -647,11 +626,7 @@
     settings.query_queue_size = 0;
     settings.query_queue_elements = 0;
     settings.max_file_segment_size = 100;
-<<<<<<< HEAD
     io::CloudFileCache cache(cache_base_path, settings);
-=======
-    io::LRUFileCache cache(cache_base_path, settings);
->>>>>>> c300ae79
     ASSERT_TRUE(cache.initialize());
     if (fs::exists(cache_base_path)) {
         fs::remove_all(cache_base_path);
@@ -674,19 +649,11 @@
     settings.max_file_segment_size = 10;
     settings.max_query_cache_size = 15;
     settings.total_size = 15;
-<<<<<<< HEAD
     io::CloudFileCache cache(cache_base_path, settings);
     ASSERT_TRUE(cache.initialize());
     io::CacheContext context;
     context.cache_type = io::CacheType::NORMAL;
     auto key = io::CloudFileCache::hash("key1");
-=======
-    io::LRUFileCache cache(cache_base_path, settings);
-    ASSERT_TRUE(cache.initialize());
-    io::CacheContext context;
-    context.cache_type = io::CacheType::NORMAL;
-    auto key = io::LRUFileCache::hash("key1");
->>>>>>> c300ae79
     {
         auto holder = cache.get_or_set(key, 0, 9, context); /// Add range [0, 8]
         auto segments = fromHolder(holder);
@@ -767,19 +734,11 @@
     settings.max_file_segment_size = 10;
     settings.max_query_cache_size = 15;
     settings.total_size = 15;
-<<<<<<< HEAD
     io::CloudFileCache cache(cache_base_path, settings);
     ASSERT_TRUE(cache.initialize());
     io::CacheContext context;
     context.cache_type = io::CacheType::NORMAL;
     auto key = io::CloudFileCache::hash("key1");
-=======
-    io::LRUFileCache cache(cache_base_path, settings);
-    ASSERT_TRUE(cache.initialize());
-    io::CacheContext context;
-    context.cache_type = io::CacheType::NORMAL;
-    auto key = io::LRUFileCache::hash("key1");
->>>>>>> c300ae79
     {
         auto holder = cache.get_or_set(key, 0, 9, context); /// Add range [0, 8]
         auto segments = fromHolder(holder);
