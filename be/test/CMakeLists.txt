--- conflicted
+++ resolved
@@ -133,82 +133,6 @@
     # http/stream_load_test.cpp
     # http/metrics_action_test.cpp
 )
-<<<<<<< HEAD
-=======
-set(IO_TEST_FILES
-    io/cache/remote_file_cache_test.cpp
-)
-set(OLAP_TEST_FILES
-    olap/engine_storage_migration_task_test.cpp
-    olap/timestamped_version_tracker_test.cpp
-    olap/tablet_schema_helper.cpp
-    olap/delta_writer_test.cpp
-    olap/delete_handler_test.cpp
-    olap/row_block_test.cpp
-    olap/row_block_v2_test.cpp
-    olap/byte_buffer_test.cpp
-    olap/lru_cache_test.cpp
-    olap/bloom_filter_test.cpp
-    olap/bloom_filter_column_predicate_test.cpp
-    olap/comparison_predicate_test.cpp
-    olap/in_list_predicate_test.cpp
-    olap/null_predicate_test.cpp
-    olap/file_helper_test.cpp
-    olap/file_utils_test.cpp
-    olap/cumulative_compaction_policy_test.cpp
-    olap/row_cursor_test.cpp
-    olap/skiplist_test.cpp
-    olap/olap_meta_test.cpp
-    olap/decimal12_test.cpp
-    olap/column_vector_test.cpp
-    olap/storage_types_test.cpp
-    olap/aggregate_func_test.cpp
-    olap/rowset/segment_v2/bitshuffle_page_test.cpp
-    olap/rowset/segment_v2/plain_page_test.cpp
-    olap/rowset/segment_v2/bitmap_index_test.cpp
-    olap/rowset/segment_v2/binary_plain_page_test.cpp
-    olap/rowset/segment_v2/binary_prefix_page_test.cpp
-    olap/rowset/segment_v2/column_reader_writer_test.cpp
-    olap/rowset/segment_v2/encoding_info_test.cpp
-    olap/rowset/segment_v2/ordinal_page_index_test.cpp
-    olap/rowset/segment_v2/rle_page_test.cpp
-    olap/rowset/segment_v2/binary_dict_page_test.cpp
-    olap/rowset/segment_v2/segment_test.cpp
-    olap/rowset/segment_v2/row_ranges_test.cpp
-    olap/rowset/segment_v2/frame_of_reference_page_test.cpp
-    olap/rowset/segment_v2/block_bloom_filter_test.cpp
-    olap/rowset/segment_v2/bloom_filter_index_reader_writer_test.cpp
-    olap/rowset/segment_v2/zone_map_index_test.cpp
-    olap/tablet_meta_test.cpp
-    olap/tablet_meta_manager_test.cpp
-    olap/tablet_mgr_test.cpp
-    olap/tablet_test.cpp
-    olap/rowset/rowset_meta_manager_test.cpp
-    olap/rowset/rowset_meta_test.cpp
-    olap/rowset/beta_rowset_test.cpp
-    olap/rowset/unique_rowset_id_generator_test.cpp
-    olap/rowset/rowset_tree_test.cpp
-    olap/txn_manager_test.cpp
-    olap/generic_iterators_test.cpp
-    olap/key_coder_test.cpp
-    olap/short_key_index_test.cpp
-    olap/primary_key_index_test.cpp
-    olap/page_cache_test.cpp
-    olap/hll_test.cpp
-    olap/selection_vector_test.cpp
-    olap/block_column_predicate_test.cpp
-    olap/options_test.cpp
-    olap/common_test.cpp
-    olap/primary_key_index_test.cpp
-    # olap/memtable_flush_executor_test.cpp
-    # olap/push_handler_test.cpp
-    olap/tablet_cooldown_test.cpp
-    olap/rowid_conversion_test.cpp
-    olap/remote_rowset_gc_test.cpp
-    olap/segcompaction_test.cpp
-    olap/ordered_data_compaction_test.cpp
-)
->>>>>>> b700471a
 
 set(RUNTIME_TEST_FILES
     # runtime/buffered_tuple_stream_test.cpp
@@ -382,7 +306,7 @@
     vec/runtime/vdatetime_value_test.cpp
     vec/utils/arrow_column_to_doris_column_test.cpp
     vec/olap/char_type_padding_test.cpp
-    vec/olap/vertical_compaction_test.cpp
+    #vec/olap/vertical_compaction_test.cpp
 )
 
 set(IO_TEST_FILES
@@ -440,11 +364,13 @@
         olap/block_column_predicate_test.cpp
         olap/options_test.cpp
         olap/common_test.cpp
-        olap/primary_key_index_test.cpp
+        #olap/segcompaction_test.cpp
+        #olap/ordered_data_compaction_test.cpp
     )
 else()  
     set(OLAP_TEST_FILES
         olap/engine_storage_migration_task_test.cpp
+        olap/timestamped_version_tracker_test.cpp
         olap/tablet_schema_helper.cpp
         olap/delta_writer_test.cpp
         olap/delete_handler_test.cpp
@@ -503,13 +429,14 @@
         olap/block_column_predicate_test.cpp
         olap/options_test.cpp
         olap/common_test.cpp
-        olap/primary_key_index_test.cpp
         # olap/memtable_flush_executor_test.cpp
         # olap/push_handler_test.cpp
         olap/tablet_cooldown_test.cpp
         # TODO(liuchangliang): need to be fixed
         #olap/rowid_conversion_test.cpp
         olap/remote_rowset_gc_test.cpp
+        #olap/segcompaction_test.cpp
+        #olap/ordered_data_compaction_test.cpp
     )   
 endif()
 
@@ -542,7 +469,6 @@
     cloud/cloud_file_cache_test.cpp
 )
 
-<<<<<<< HEAD
 if (CLOUD_MODE)
     add_executable(cloud_be_test
         ${CLOUD_TEST_FILES}
@@ -564,10 +490,8 @@
     )
 
     target_link_libraries(cloud_be_test ${TEST_LINK_LIBS})
-    set_target_properties(cloud_be_test PROPERTIES COMPILE_FLAGS "-fno-access-control" ENABLE_EXPORTS 1)    
-=======
-target_link_libraries(doris_be_test ${TEST_LINK_LIBS})
-set_target_properties(doris_be_test PROPERTIES COMPILE_FLAGS "-fno-access-control")
+    set_target_properties(cloud_be_test PROPERTIES COMPILE_FLAGS "-fno-access-control" ENABLE_EXPORTS 1)
+endif()
 
 if (OS_MACOSX AND ARCH_ARM)
     find_program(DSYMUTIL NAMES dsymutil)
@@ -576,7 +500,6 @@
         COMMAND ${DSYMUTIL} $<TARGET_FILE:doris_be_test>
         COMMAND ${CMAKE_STRIP} -S $<TARGET_FILE:doris_be_test>
     )
->>>>>>> b700471a
 endif()
 
 if (BUILD_BENCHMARK_TOOL AND BUILD_BENCHMARK_TOOL STREQUAL "ON")
