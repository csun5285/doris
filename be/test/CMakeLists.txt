--- conflicted
+++ resolved
@@ -133,86 +133,6 @@
     # http/stream_load_test.cpp
     # http/metrics_action_test.cpp
 )
-<<<<<<< HEAD
-# TODO(yuxuan): fix it
-# TODO(changliang): fix it
-<<<<<<< HEAD
-=======
-=======
->>>>>>> 6b773939
-set(IO_TEST_FILES
-    io/cache/remote_file_cache_test.cpp
-)
-set(OLAP_TEST_FILES
-    olap/engine_storage_migration_task_test.cpp
-    olap/timestamped_version_tracker_test.cpp
-    olap/tablet_schema_helper.cpp
-    olap/delta_writer_test.cpp
-    olap/delete_handler_test.cpp
-    olap/row_block_test.cpp
-    olap/row_block_v2_test.cpp
-    olap/byte_buffer_test.cpp
-    olap/lru_cache_test.cpp
-    olap/bloom_filter_test.cpp
-    olap/bloom_filter_column_predicate_test.cpp
-    olap/comparison_predicate_test.cpp
-    olap/in_list_predicate_test.cpp
-    olap/null_predicate_test.cpp
-    olap/file_helper_test.cpp
-    olap/file_utils_test.cpp
-    olap/cumulative_compaction_policy_test.cpp
-    olap/row_cursor_test.cpp
-    olap/skiplist_test.cpp
-    olap/olap_meta_test.cpp
-    olap/decimal12_test.cpp
-    olap/column_vector_test.cpp
-    olap/storage_types_test.cpp
-    olap/aggregate_func_test.cpp
-    olap/rowset/segment_v2/bitshuffle_page_test.cpp
-    olap/rowset/segment_v2/plain_page_test.cpp
-    olap/rowset/segment_v2/bitmap_index_test.cpp
-    olap/rowset/segment_v2/binary_plain_page_test.cpp
-    olap/rowset/segment_v2/binary_prefix_page_test.cpp
-    olap/rowset/segment_v2/column_reader_writer_test.cpp
-    olap/rowset/segment_v2/encoding_info_test.cpp
-    olap/rowset/segment_v2/ordinal_page_index_test.cpp
-    olap/rowset/segment_v2/rle_page_test.cpp
-    olap/rowset/segment_v2/binary_dict_page_test.cpp
-    olap/rowset/segment_v2/segment_test.cpp
-    olap/rowset/segment_v2/row_ranges_test.cpp
-    olap/rowset/segment_v2/frame_of_reference_page_test.cpp
-    olap/rowset/segment_v2/block_bloom_filter_test.cpp
-    olap/rowset/segment_v2/bloom_filter_index_reader_writer_test.cpp
-    olap/rowset/segment_v2/zone_map_index_test.cpp
-    olap/tablet_meta_test.cpp
-    olap/tablet_meta_manager_test.cpp
-    olap/tablet_mgr_test.cpp
-    olap/tablet_test.cpp
-    olap/rowset/rowset_meta_manager_test.cpp
-    olap/rowset/rowset_meta_test.cpp
-    olap/rowset/beta_rowset_test.cpp
-    olap/rowset/unique_rowset_id_generator_test.cpp
-    olap/rowset/rowset_tree_test.cpp
-    olap/txn_manager_test.cpp
-    olap/generic_iterators_test.cpp
-    olap/key_coder_test.cpp
-    olap/short_key_index_test.cpp
-    olap/primary_key_index_test.cpp
-    olap/page_cache_test.cpp
-    olap/hll_test.cpp
-    olap/selection_vector_test.cpp
-    olap/block_column_predicate_test.cpp
-    olap/options_test.cpp
-    olap/common_test.cpp
-    olap/primary_key_index_test.cpp
-    # olap/memtable_flush_executor_test.cpp
-    # olap/push_handler_test.cpp
-    olap/tablet_cooldown_test.cpp
-    olap/rowid_conversion_test.cpp
-    olap/remote_rowset_gc_test.cpp
-    olap/segcompaction_test.cpp
-)
->>>>>>> apache/branch-1.2-lts
 
 set(RUNTIME_TEST_FILES
     # runtime/buffered_tuple_stream_test.cpp
@@ -386,9 +306,7 @@
     vec/utils/arrow_column_to_doris_column_test.cpp
     vec/olap/char_type_padding_test.cpp
 )
-<<<<<<< HEAD
-
-<<<<<<< HEAD
+
 set(IO_TEST_FILES
     io/s3_file_writer_test.cpp
 )
@@ -543,26 +461,6 @@
     cloud/cloud_tablet_test.cpp
     cloud/cloud_prefetch_test.cpp
     cloud/cloud_file_cache_test.cpp
-=======
-=======
->>>>>>> 6b773939
-add_executable(doris_be_test
-    ${AGENT_TEST_FILES}
-    ${COMMON_TEST_FILES}
-    ${ENV_TEST_FILES}
-    ${EXEC_TEST_FILES}
-    ${EXPRS_TEST_FILES}
-    ${GEO_TEST_FILES}
-    ${GUTIL_TEST_FILES}
-    ${HTTP_TEST_FILES}
-    ${IO_TEST_FILES}
-    ${OLAP_TEST_FILES}
-    ${RUNTIME_TEST_FILES}
-    ${TESTUTIL_TEST_FILES}
-    ${UDF_TEST_FILES}
-    ${UTIL_TEST_FILES}
-    ${VEC_TEST_FILES}
->>>>>>> apache/branch-1.2-lts
 )
 
 if (CLOUD_MODE)
