// Licensed to the Apache Software Foundation (ASF) under one
// or more contributor license agreements.  See the NOTICE file
// distributed with this work for additional information
// regarding copyright ownership.  The ASF licenses this file
// to you under the Apache License, Version 2.0 (the
// "License"); you may not use this file except in compliance
// with the License.  You may obtain a copy of the License at
//
//   http://www.apache.org/licenses/LICENSE-2.0
//
// Unless required by applicable law or agreed to in writing,
// software distributed under the License is distributed on an
// "AS IS" BASIS, WITHOUT WARRANTIES OR CONDITIONS OF ANY
// KIND, either express or implied.  See the License for the
// specific language governing permissions and limitations
// under the License.

#include <glog/logging.h>
#include <gtest/gtest.h>
#include <stdio.h>
#include <stdlib.h>

#include <string>

#include "exec/schema_scanner.h"
#include "io/buffered_reader.h"
#include "io/file_reader.h"
#include "io/local_file_reader.h"
#include "runtime/string_value.h"
#include "util/runtime_profile.h"
#include "util/timezone_utils.h"
#include "vec/core/block.h"
#include "vec/core/column_with_type_and_name.h"
#include "vec/data_types/data_type_factory.hpp"
#include "vec/exec/format/parquet/parquet_thrift_util.h"
#include "vec/exec/format/parquet/vparquet_column_chunk_reader.h"
#include "vec/exec/format/parquet/vparquet_column_reader.h"
#include "vec/exec/format/parquet/vparquet_file_metadata.h"
#include "vec/exec/format/parquet/vparquet_group_reader.h"

namespace doris {
namespace vectorized {

class ParquetThriftReaderTest : public testing::Test {
public:
    ParquetThriftReaderTest() {}
};

TEST_F(ParquetThriftReaderTest, normal) {
    LocalFileReader reader("./be/test/exec/test_data/parquet_scanner/localfile.parquet", 0);

    auto st = reader.open();
    EXPECT_TRUE(st.ok());

    std::shared_ptr<FileMetaData> meta_data;
    parse_thrift_footer(&reader, meta_data);
    tparquet::FileMetaData t_metadata = meta_data->to_thrift();

    LOG(WARNING) << "=====================================";
    for (auto value : t_metadata.row_groups) {
        LOG(WARNING) << "row group num_rows: " << value.num_rows;
    }
    LOG(WARNING) << "=====================================";
    for (auto value : t_metadata.schema) {
        LOG(WARNING) << "schema column name: " << value.name;
        LOG(WARNING) << "schema column type: " << value.type;
        LOG(WARNING) << "schema column repetition_type: " << value.repetition_type;
        LOG(WARNING) << "schema column num children: " << value.num_children;
    }
}

TEST_F(ParquetThriftReaderTest, complex_nested_file) {
    // hive-complex.parquet is the part of following table:
    // complex_nested_table(
    //   `name` string,
    //   `income` array<array<int>>,
    //   `hobby` array<map<string,string>>,
    //   `friend` map<string,string>,
    //   `mark` struct<math:int,english:int>)
    LocalFileReader reader("./be/test/exec/test_data/parquet_scanner/hive-complex.parquet", 0);

    auto st = reader.open();
    EXPECT_TRUE(st.ok());

    std::shared_ptr<FileMetaData> metadata;
    parse_thrift_footer(&reader, metadata);
    tparquet::FileMetaData t_metadata = metadata->to_thrift();
    FieldDescriptor schemaDescriptor;
    schemaDescriptor.parse_from_thrift(t_metadata.schema);

    // table columns
    ASSERT_EQ(schemaDescriptor.get_column_index("name"), 0);
    auto name = schemaDescriptor.get_column("name");
    ASSERT_TRUE(name->children.size() == 0 && name->physical_column_index >= 0);
    ASSERT_TRUE(name->repetition_level == 0 && name->definition_level == 1);

    ASSERT_EQ(schemaDescriptor.get_column_index("income"), 1);
    auto income = schemaDescriptor.get_column("income");
    // should be parsed as ARRAY<ARRAY<INT32>>
    ASSERT_TRUE(income->type.type == TYPE_ARRAY);
    ASSERT_TRUE(income->children.size() == 1);
    ASSERT_TRUE(income->children[0].type.type == TYPE_ARRAY);
    ASSERT_TRUE(income->children[0].children.size() == 1);
    auto i_physical = income->children[0].children[0];
    // five levels for ARRAY<ARRAY<INT32>>
    // income --- bag --- array_element --- bag --- array_element
    //  opt       rep          opt          rep         opt
    // R=0,D=1  R=1,D=2       R=1,D=3     R=2,D=4      R=2,D=5
    ASSERT_TRUE(i_physical.repetition_level == 2 && i_physical.definition_level == 5);

    ASSERT_EQ(schemaDescriptor.get_column_index("hobby"), 2);
    auto hobby = schemaDescriptor.get_column("hobby");
    // should be parsed as ARRAY<MAP<STRUCT<STRING,STRING>>>
    ASSERT_TRUE(hobby->children.size() == 1 && hobby->children[0].children.size() == 1 &&
                hobby->children[0].children[0].children.size() == 2);
    ASSERT_TRUE(hobby->type.type == TYPE_ARRAY && hobby->children[0].type.type == TYPE_MAP &&
                hobby->children[0].children[0].type.type == TYPE_STRUCT);
    // hobby(opt) --- bag(rep) --- array_element(opt) --- map(rep)
    //                                                      \------- key(req)
    //                                                      \------- value(opt)
    // R=0,D=1        R=1,D=2          R=1,D=3             R=2,D=4
    //                                                       \------ R=2,D=4
    //                                                       \------ R=2,D=5
    auto h_key = hobby->children[0].children[0].children[0];
    auto h_value = hobby->children[0].children[0].children[1];
    ASSERT_TRUE(h_key.repetition_level == 2 && h_key.definition_level == 4);
    ASSERT_TRUE(h_value.repetition_level == 2 && h_value.definition_level == 5);

    ASSERT_EQ(schemaDescriptor.get_column_index("friend"), 3);
    ASSERT_EQ(schemaDescriptor.get_column_index("mark"), 4);
}

static int fill_nullable_column(ColumnPtr& doris_column, level_t* definitions, size_t num_values) {
    CHECK(doris_column->is_nullable());
    auto* nullable_column = reinterpret_cast<vectorized::ColumnNullable*>(
            (*std::move(doris_column)).mutate().get());
    NullMap& map_data = nullable_column->get_null_map_data();
    int null_cnt = 0;
    for (int i = 0; i < num_values; ++i) {
        bool nullable = definitions[i] == 0;
        if (nullable) {
            null_cnt++;
        }
        map_data.emplace_back(nullable);
    }
    return null_cnt;
}

static Status get_column_values(FileReader* file_reader, tparquet::ColumnChunk* column_chunk,
                                FieldSchema* field_schema, ColumnPtr& doris_column,
                                DataTypePtr& data_type, level_t* definitions) {
    tparquet::ColumnMetaData chunk_meta = column_chunk->meta_data;
    size_t start_offset = chunk_meta.__isset.dictionary_page_offset
                                  ? chunk_meta.dictionary_page_offset
                                  : chunk_meta.data_page_offset;
    size_t chunk_size = chunk_meta.total_compressed_size;
    BufferedFileStreamReader stream_reader(file_reader, start_offset, chunk_size, 1024);

    cctz::time_zone ctz;
    TimezoneUtils::find_cctz_time_zone(TimezoneUtils::default_time_zone, ctz);
    ColumnChunkReader chunk_reader(&stream_reader, column_chunk, field_schema, &ctz);
    // initialize chunk reader
    chunk_reader.init();
    // seek to next page header
    chunk_reader.next_page();
    // load page data into underlying container
    chunk_reader.load_page_data();
    int rows = chunk_reader.remaining_num_values();
    // definition levels
    if (field_schema->definition_level == 0) { // required field
        std::fill(definitions, definitions + rows, 1);
    } else {
        chunk_reader.get_def_levels(definitions, rows);
    }
    MutableColumnPtr data_column;
    if (doris_column->is_nullable()) {
        // fill nullable values
        fill_nullable_column(doris_column, definitions, rows);
        auto* nullable_column = reinterpret_cast<vectorized::ColumnNullable*>(
                (*std::move(doris_column)).mutate().get());
        data_column = nullable_column->get_nested_column_ptr();
    } else {
        data_column = doris_column->assume_mutable();
    }
    ColumnSelectVector run_length_map;
    // decode page data
    if (field_schema->definition_level == 0) {
        // required column
        std::vector<u_short> null_map = {(u_short)rows};
        run_length_map.set_run_length_null_map(null_map, rows, nullptr);
        return chunk_reader.decode_values(data_column, data_type, run_length_map);
    } else {
        // column with null values
        level_t level_type = definitions[0];
        int num_values = 1;
        for (int i = 1; i < rows; ++i) {
            if (definitions[i] != level_type) {
                if (level_type == 0) {
                    // null values
                    chunk_reader.insert_null_values(data_column, num_values);
                } else {
                    std::vector<u_short> null_map = {(u_short)num_values};
                    run_length_map.set_run_length_null_map(null_map, rows, nullptr);
                    RETURN_IF_ERROR(
                            chunk_reader.decode_values(data_column, data_type, run_length_map));
                }
                level_type = definitions[i];
                num_values = 1;
            } else {
                num_values++;
            }
        }
        if (level_type == 0) {
            // null values
            chunk_reader.insert_null_values(data_column, num_values);
        } else {
            std::vector<u_short> null_map = {(u_short)num_values};
            run_length_map.set_run_length_null_map(null_map, rows, nullptr);
            RETURN_IF_ERROR(chunk_reader.decode_values(data_column, data_type, run_length_map));
        }
        return Status::OK();
    }
}

static void create_block(std::unique_ptr<vectorized::Block>& block) {
    // Current supported column type:
    SchemaScanner::ColumnDesc column_descs[] = {
            {"tinyint_col", TYPE_TINYINT, sizeof(int8_t), true},
            {"smallint_col", TYPE_SMALLINT, sizeof(int16_t), true},
            {"int_col", TYPE_INT, sizeof(int32_t), true},
            {"bigint_col", TYPE_BIGINT, sizeof(int64_t), true},
            {"boolean_col", TYPE_BOOLEAN, sizeof(bool), true},
            {"float_col", TYPE_FLOAT, sizeof(float_t), true},
            {"double_col", TYPE_DOUBLE, sizeof(double_t), true},
            {"string_col", TYPE_STRING, sizeof(StringValue), true},
            // binary is not supported, use string instead
            {"binary_col", TYPE_STRING, sizeof(StringValue), true},
            // 64-bit-length, see doris::get_slot_size in primitive_type.cpp
            {"timestamp_col", TYPE_DATETIME, sizeof(DateTimeValue), true},
            {"decimal_col", TYPE_DECIMALV2, sizeof(DecimalV2Value), true},
            {"char_col", TYPE_CHAR, sizeof(StringValue), true},
            {"varchar_col", TYPE_VARCHAR, sizeof(StringValue), true},
            {"date_col", TYPE_DATE, sizeof(DateTimeValue), true},
            {"date_v2_col", TYPE_DATEV2, sizeof(uint32_t), true},
            {"timestamp_v2_col", TYPE_DATETIMEV2, sizeof(DateTimeValue), true, 18, 0}};
    SchemaScanner schema_scanner(column_descs,
                                 sizeof(column_descs) / sizeof(SchemaScanner::ColumnDesc));
    ObjectPool object_pool;
    SchemaScannerParam param;
    schema_scanner.init(&param, &object_pool);
    auto tuple_slots = const_cast<TupleDescriptor*>(schema_scanner.tuple_desc())->slots();
    block.reset(new vectorized::Block());
    for (const auto& slot_desc : tuple_slots) {
        auto data_type = slot_desc->get_data_type_ptr();
        MutableColumnPtr data_column = data_type->create_column();
        block->insert(
                ColumnWithTypeAndName(std::move(data_column), data_type, slot_desc->col_name()));
    }
}

static void read_parquet_data_and_check(const std::string& parquet_file,
                                        const std::string& result_file, int rows) {
    /*
     * table schema in parquet file:
     * create table `decoder`(
     * `tinyint_col` tinyint, // 0
     * `smallint_col` smallint, // 1
     * `int_col` int, // 2
     * `bigint_col` bigint, // 3
     * `boolean_col` boolean, // 4
     * `float_col` float, // 5
     * `double_col` double, // 6
     * `string_col` string, // 7
     * `binary_col` binary, // 8
     * `timestamp_col` timestamp, // 9
     * `decimal_col` decimal(10,2), // 10
     * `char_col` char(10), // 11
     * `varchar_col` varchar(50), // 12
     * `date_col` date, // 13
     * `list_string` array<string>) // 14
     */

    LocalFileReader reader(parquet_file, 0);
    auto st = reader.open();
    EXPECT_TRUE(st.ok());

    std::unique_ptr<vectorized::Block> block;
    create_block(block);
    std::shared_ptr<FileMetaData> metadata;
    parse_thrift_footer(&reader, metadata);
    tparquet::FileMetaData t_metadata = metadata->to_thrift();
    FieldDescriptor schema_descriptor;
    schema_descriptor.parse_from_thrift(t_metadata.schema);
    level_t defs[rows];

    for (int c = 0; c < 14; ++c) {
        auto& column_name_with_type = block->get_by_position(c);
        auto& data_column = column_name_with_type.column;
        auto& data_type = column_name_with_type.type;
        get_column_values(&reader, &t_metadata.row_groups[0].columns[c],
                          const_cast<FieldSchema*>(schema_descriptor.get_column(c)), data_column,
                          data_type, defs);
    }
    // `date_v2_col` date, // 14 - 13, DATEV2
    {
        auto& column_name_with_type = block->get_by_position(14);
        auto& data_column = column_name_with_type.column;
        auto& data_type = column_name_with_type.type;
        get_column_values(&reader, &t_metadata.row_groups[0].columns[13],
                          const_cast<FieldSchema*>(schema_descriptor.get_column(13)), data_column,
                          data_type, defs);
    }
    // `timestamp_v2_col` timestamp, // 15 - 9, DATETIMEV2
    {
        auto& column_name_with_type = block->get_by_position(15);
        auto& data_column = column_name_with_type.column;
        auto& data_type = column_name_with_type.type;
        get_column_values(&reader, &t_metadata.row_groups[0].columns[9],
                          const_cast<FieldSchema*>(schema_descriptor.get_column(9)), data_column,
                          data_type, defs);
    }

    LocalFileReader result(result_file, 0);
    auto rst = result.open();
    EXPECT_TRUE(rst.ok());
    uint8_t result_buf[result.size() + 1];
    result_buf[result.size()] = '\0';
    int64_t bytes_read;
    bool eof;
    result.read(result_buf, result.size(), &bytes_read, &eof);
    ASSERT_STREQ(block->dump_data(0, rows).c_str(), reinterpret_cast<char*>(result_buf));
}

TEST_F(ParquetThriftReaderTest, type_decoder) {
    read_parquet_data_and_check("./be/test/exec/test_data/parquet_scanner/type-decoder.parquet",
                                "./be/test/exec/test_data/parquet_scanner/type-decoder.txt", 10);
}

TEST_F(ParquetThriftReaderTest, dict_decoder) {
    read_parquet_data_and_check("./be/test/exec/test_data/parquet_scanner/dict-decoder.parquet",
                                "./be/test/exec/test_data/parquet_scanner/dict-decoder.txt", 12);
}

TEST_F(ParquetThriftReaderTest, group_reader) {
    SchemaScanner::ColumnDesc column_descs[] = {
            {"tinyint_col", TYPE_TINYINT, sizeof(int8_t), true},
            {"smallint_col", TYPE_SMALLINT, sizeof(int16_t), true},
            {"int_col", TYPE_INT, sizeof(int32_t), true},
            {"bigint_col", TYPE_BIGINT, sizeof(int64_t), true},
            {"boolean_col", TYPE_BOOLEAN, sizeof(bool), true},
            {"float_col", TYPE_FLOAT, sizeof(float_t), true},
            {"double_col", TYPE_DOUBLE, sizeof(double_t), true},
            {"string_col", TYPE_STRING, sizeof(StringValue), true},
            {"binary_col", TYPE_STRING, sizeof(StringValue), true},
            {"timestamp_col", TYPE_DATETIME, sizeof(DateTimeValue), true},
            {"decimal_col", TYPE_DECIMALV2, sizeof(DecimalV2Value), true},
            {"char_col", TYPE_CHAR, sizeof(StringValue), true},
            {"varchar_col", TYPE_VARCHAR, sizeof(StringValue), true},
            {"date_col", TYPE_DATE, sizeof(DateTimeValue), true}};
    int num_cols = sizeof(column_descs) / sizeof(SchemaScanner::ColumnDesc);
    SchemaScanner schema_scanner(column_descs, num_cols);
    ObjectPool object_pool;
    SchemaScannerParam param;
    schema_scanner.init(&param, &object_pool);
    auto tuple_slots = const_cast<TupleDescriptor*>(schema_scanner.tuple_desc())->slots();

    TSlotDescriptor tslot_desc;
    {
        tslot_desc.id = 14;
        tslot_desc.parent = 0;
        TTypeDesc type;
        {
            TTypeNode node;
            node.__set_type(TTypeNodeType::ARRAY);
            node.contains_null = true;
            TTypeNode inner;
            inner.__set_type(TTypeNodeType::SCALAR);
            TScalarType scalar_type;
            scalar_type.__set_type(TPrimitiveType::STRING);
            inner.__set_scalar_type(scalar_type);
            inner.contains_null = true;
            type.types.push_back(node);
            type.types.push_back(inner);
        }
        tslot_desc.slotType = type;
        tslot_desc.columnPos = 14;
        tslot_desc.byteOffset = 0;
        tslot_desc.nullIndicatorByte = 0;
        tslot_desc.nullIndicatorBit = -1;
        tslot_desc.colName = "list_string";
        tslot_desc.slotIdx = 14;
        tslot_desc.isMaterialized = true;
    }
    SlotDescriptor string_slot(tslot_desc);
    tuple_slots.emplace_back(&string_slot);

    std::vector<ParquetReadColumn> read_columns;
    RowGroupReader::LazyReadContext lazy_read_ctx;
    for (const auto& slot : tuple_slots) {
        lazy_read_ctx.all_read_columns.emplace_back(slot->col_name());
        read_columns.emplace_back(ParquetReadColumn(7, slot->col_name()));
    }
    LocalFileReader file_reader("./be/test/exec/test_data/parquet_scanner/type-decoder.parquet", 0);
    auto st = file_reader.open();
    EXPECT_TRUE(st.ok());

    // prepare metadata
    std::shared_ptr<FileMetaData> meta_data;
    parse_thrift_footer(&file_reader, meta_data);
    tparquet::FileMetaData t_metadata = meta_data->to_thrift();

    cctz::time_zone ctz;
    TimezoneUtils::find_cctz_time_zone(TimezoneUtils::default_time_zone, ctz);
    auto row_group = t_metadata.row_groups[0];
    std::shared_ptr<RowGroupReader> row_group_reader;
<<<<<<< HEAD
    row_group_reader.reset(
            new RowGroupReader(&file_reader, read_columns, 0, row_group, &ctz, lazy_read_ctx));
    std::vector<RowRange> row_ranges = std::vector<RowRange>();
=======
    row_group_reader.reset(new RowGroupReader(&file_reader, read_columns,
                                              RowGroupIndex(0, 0, 10000), row_group, &ctz,
                                              lazy_read_ctx));
>>>>>>> 6b773939
    auto col_offsets = std::unordered_map<int, tparquet::OffsetIndex>();
    auto stg = row_group_reader->init(meta_data->schema(), col_offsets);
    std::vector<RowRange> row_ranges = std::vector<RowRange>();
    row_group_reader->set_row_ranges(row_ranges);
    EXPECT_TRUE(stg.ok());

    vectorized::Block block;
    for (const auto& slot_desc : tuple_slots) {
        auto data_type =
                vectorized::DataTypeFactory::instance().create_data_type(slot_desc->type(), true);
        MutableColumnPtr data_column = data_type->create_column();
        block.insert(
                ColumnWithTypeAndName(std::move(data_column), data_type, slot_desc->col_name()));
    }
    bool batch_eof = false;
    size_t read_rows = 0;
    auto stb = row_group_reader->next_batch(&block, 1024, &read_rows, &batch_eof);
    EXPECT_TRUE(stb.ok());

    LocalFileReader result("./be/test/exec/test_data/parquet_scanner/group-reader.txt", 0);
    auto rst = result.open();
    EXPECT_TRUE(rst.ok());
    uint8_t result_buf[result.size() + 1];
    result_buf[result.size()] = '\0';
    int64_t bytes_read;
    bool eof;
    result.read(result_buf, result.size(), &bytes_read, &eof);
    ASSERT_STREQ(block.dump_data(0, 10).c_str(), reinterpret_cast<char*>(result_buf));
}
} // namespace vectorized

} // namespace doris<|MERGE_RESOLUTION|>--- conflicted
+++ resolved
@@ -413,15 +413,9 @@
     TimezoneUtils::find_cctz_time_zone(TimezoneUtils::default_time_zone, ctz);
     auto row_group = t_metadata.row_groups[0];
     std::shared_ptr<RowGroupReader> row_group_reader;
-<<<<<<< HEAD
-    row_group_reader.reset(
-            new RowGroupReader(&file_reader, read_columns, 0, row_group, &ctz, lazy_read_ctx));
-    std::vector<RowRange> row_ranges = std::vector<RowRange>();
-=======
     row_group_reader.reset(new RowGroupReader(&file_reader, read_columns,
                                               RowGroupIndex(0, 0, 10000), row_group, &ctz,
                                               lazy_read_ctx));
->>>>>>> 6b773939
     auto col_offsets = std::unordered_map<int, tparquet::OffsetIndex>();
     auto stg = row_group_reader->init(meta_data->schema(), col_offsets);
     std::vector<RowRange> row_ranges = std::vector<RowRange>();
