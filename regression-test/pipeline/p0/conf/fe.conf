--- conflicted
+++ resolved
@@ -41,7 +41,6 @@
 # Default value is ${DORIS_HOME}/doris-meta
 # meta_dir = ${DORIS_HOME}/doris-meta
 
-<<<<<<< HEAD
 http_port = 8030
 rpc_port = 9020
 query_port = 9030
@@ -49,12 +48,10 @@
 mysql_service_nio_enabled = true
 cloud_http_port = 18030
 # Choose one if there are more than one ip except loopback address. 
-=======
 disable_decimalv2 = false
 disable_datev1 = false
 catalog_trash_expire_second=1
 # Choose one if there are more than one ip except loopback address.
->>>>>>> 7bda49b5
 # Note that there should at most one ip match this list.
 # If no ip match this rule, will choose one randomly.
 # use CIDR format, e.g. 10.10.10.0/24
@@ -74,7 +71,6 @@
 # qe_max_connection = 1024
 # qe_query_timeout_second = 300
 # qe_slow_log_ms = 5000
-<<<<<<< HEAD
 meta_service_endpoint = 127.0.0.1:5000
 cloud_unique_id = selectdb-cloud-release_fe
 stream_load_default_timeout_second = 72000
@@ -85,8 +81,6 @@
 tablet_stat_update_interval_second = 30
 enable_ssl = true
 merge_on_write_forced_to_false = true
-=======
-#
 
 #enable ssl for test
 enable_ssl = true
@@ -104,5 +98,4 @@
 # enable mtmv
 enable_mtmv = true
 
-dynamic_partition_check_interval_seconds=3
->>>>>>> 7bda49b5
+dynamic_partition_check_interval_seconds=3