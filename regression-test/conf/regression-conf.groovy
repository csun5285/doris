// Licensed to the Apache Software Foundation (ASF) under one
// or more contributor license agreements.  See the NOTICE file
// distributed with this work for additional information
// regarding copyright ownership.  The ASF licenses this file
// to you under the Apache License, Version 2.0 (the
// "License"); you may not use this file except in compliance
// with the License.  You may obtain a copy of the License at
//
//   http://www.apache.org/licenses/LICENSE-2.0
//
// Unless required by applicable law or agreed to in writing,
// software distributed under the License is distributed on an
// "AS IS" BASIS, WITHOUT WARRANTIES OR CONDITIONS OF ANY
// KIND, either express or implied.  See the License for the
// specific language governing permissions and limitations
// under the License.

/* ******* Do not commit this file unless you know what you are doing ******* */

// **Note**: default db will be create if not exist
defaultDb = "regression_test"

jdbcUrl = "jdbc:mysql://127.0.0.1:8902/?"
jdbcUser = "root"
jdbcPassword = ""

<<<<<<< HEAD
feHttpAddress = "127.0.0.1:8900"
=======
feSourceThriftAddress = "127.0.0.1:9020"
feTargetThriftAddress = "127.0.0.1:9020"
syncerAddress = "127.0.0.1:9190"
feSyncerUser = "root"
feSyncerPassword = ""

feHttpAddress = "127.0.0.1:8030"
>>>>>>> 5cd7d5d0
feHttpUser = "root"
feHttpPassword = ""

beHttpAddress = "127.0.0.1"
instanceId = "gavin-debug"
cloudUniqueId = ""
metaServiceHttpAddress = "127.0.0.1:5000"
recycleServiceHttpAddress = "127.0.0.1:5100"
feCloudHttpAddress = "127.0.0.1:8904"

// set DORIS_HOME by system properties
// e.g. java -DDORIS_HOME=./
suitePath = "/mnt/disk1/gavinchou/debug/regression/regression-test/suites"
dataPath = "/mnt/disk1/gavinchou/debug/regression/regression-test/data"
sf1DataPath = "/mnt/disk1/gavinchou/debug/regression/data"

// will test <group>/<suite>.groovy
// empty group will test all group
testGroups = ""
// empty suite will test all suite
testSuites = ""
// empty directories will test all directories
testDirectories = ""

// this groups will not be executed
excludeGroups = ""

// this suites will not be executed
excludeSuites = "test_clean_label, \
test_alter_user,test_explain_tpch_sf_1_q4,test_explain_tpch_sf_1_q20, \
test_explain_tpch_sf_1_q21,test_explain_tpch_sf_1_q13,test_explain_tpch_sf_1_q22, \
test_ctl,redundant_conjuncts,test_disable_management_cluster"
// this directories will not be executed
excludeDirectories = "backup_restore,compaction, cold_heat_separation, javaudf_p0, \
tpcds_sf1000_p2,primary_index,github_events_p2,,schema_change_p0, \
schema_change, cloud/smoke, cloud/multi_cluster, load_p0/broker_load, \
tpch_sf1_p1/tpch_sf1/explain"

excludeSuites = ""
excludeDirectories = ""

customConf1 = "test_custom_conf_value"

// for test csv with header
enableHdfs=false // set to true if hdfs is ready
hdfsFs = "hdfs://127.0.0.1:9000"
hdfsUser = "doris-test"
hdfsPasswd = ""
brokerName = "broker_name"

<<<<<<< HEAD
// s3Endpoint = "cos.ap-beijing.myqcloud.com"
// s3BucketName = "doris-build-1308700295"
// ak = "AKIDAE2aqpY0B7oFPIvHMBj01lFSO3RYOxFH"
// sk = "nJYWDepkQqzrWv3uWsxlJ0ScV7SXLs88"

s3Endpoint = "cos.ap-hongkong.myqcloud.com"
s3BucketName = "doris-build-hk-1308700295"
ak = "AKIDPhmeKo46sPhkZ9USWQEqGTSDsW5Xr6IL"
sk = "xmT2Uoz0vgGkbKr6A4mGWcWCiBVcYJSV"
s3Region = "ap-hongkong"
s3Provider = "COS"


// enableJdbcTest：开启 jdbc 外表测试，需要启动 MySQL 和 Postgresql 的 container。
// mysql_57_port 和 pg_14_port 分别对应 MySQL 和 Postgresql 的对外端口，默认为 3316 和 5442。
// enableHiveTest：开启 hive 外表测试，需要启动 hive 的 container。
// hms_port 对应 hive metastore 的对外端口，默认为 9183。
enableEsTest=true
=======
// broker load test config
enableBrokerLoad=true
ak=""
sk=""

// jdbc connector test config
// To enable jdbc test, you need first start mysql/pg container.
// See `docker/thirdparties/start-thirdparties-docker.sh`
enableJdbcTest=false
mysql_57_port=3316
pg_14_port=5442
oracle_11_port=1521
sqlserver_2022_port=1433
clickhouse_22_port=8123
doris_port=9030

// hive catalog test config
// To enable hive test, you need first start hive container.
// See `docker/thirdparties/start-thirdparties-docker.sh`
enableHiveTest=false
hms_port=9183
hdfs_port=8120

// elasticsearch catalog test config
// See `docker/thirdparties/start-thirdparties-docker.sh`
enableEsTest=false
>>>>>>> 5cd7d5d0
es_6_port=19200
es_7_port=29200
es_8_port=39200

// stage iam test
stageIamEndpoint = ""
stageIamRegion = ""
stageIamBucket = ""

<<<<<<< HEAD
// used for oss and obs, which does not support external id. Create role (or agency) and use for all instances.
stageIamRole = ""
stageIamArn = ""
=======
//hive  catalog test config for bigdata
enableExternalHiveTest = false
extHiveHmsHost = "***.**.**.**"
extHiveHmsPort = 7004
extHdfsPort = 4007
extHiveHmsUser = "****"
extHiveHmsPassword= "***********"

//paimon catalog test config for bigdata
enableExternalPaimonTest = false

//mysql jdbc connector test config for bigdata
enableExternalMysqlTest = false
extMysqlHost = "***.**.**.**"
extMysqlPort = 3306
extMysqlUser = "****"
extMysqlPassword = "***********"

//postgresql jdbc connector test config for bigdata
enableExternalPgTest = false
extPgHost = "***.**.**.*"
extPgPort = 5432
extPgUser = "****"
extPgPassword = "***********"

// elasticsearch external test config for bigdata
enableExternalEsTest = false
extEsHost = "***********"
extEsPort = 9200
extEsUser = "*******"
extEsPassword = "***********"
>>>>>>> 5cd7d5d0

// used for cos and s3, which support external id.
// this is policy arn for s3
stageIamPolicy = "smoke_test_policy"
stageIamAk = ""
stageIamSk = ""

// used for cos, which sdk does not return arn, so construct arn by user id.
stageIamUserId = ""
// If the failure suite num exceeds this config
// all following suite will be skipped to fast quit the run.
// <=0 means no limit.
max_failure_num=0

// used for exporting test
s3ExportBucketName = ""

externalEnvIp="127.0.0.1"<|MERGE_RESOLUTION|>--- conflicted
+++ resolved
@@ -24,9 +24,6 @@
 jdbcUser = "root"
 jdbcPassword = ""
 
-<<<<<<< HEAD
-feHttpAddress = "127.0.0.1:8900"
-=======
 feSourceThriftAddress = "127.0.0.1:9020"
 feTargetThriftAddress = "127.0.0.1:9020"
 syncerAddress = "127.0.0.1:9190"
@@ -34,7 +31,6 @@
 feSyncerPassword = ""
 
 feHttpAddress = "127.0.0.1:8030"
->>>>>>> 5cd7d5d0
 feHttpUser = "root"
 feHttpPassword = ""
 
@@ -85,7 +81,6 @@
 hdfsPasswd = ""
 brokerName = "broker_name"
 
-<<<<<<< HEAD
 // s3Endpoint = "cos.ap-beijing.myqcloud.com"
 // s3BucketName = "doris-build-1308700295"
 // ak = "AKIDAE2aqpY0B7oFPIvHMBj01lFSO3RYOxFH"
@@ -98,13 +93,6 @@
 s3Region = "ap-hongkong"
 s3Provider = "COS"
 
-
-// enableJdbcTest：开启 jdbc 外表测试，需要启动 MySQL 和 Postgresql 的 container。
-// mysql_57_port 和 pg_14_port 分别对应 MySQL 和 Postgresql 的对外端口，默认为 3316 和 5442。
-// enableHiveTest：开启 hive 外表测试，需要启动 hive 的 container。
-// hms_port 对应 hive metastore 的对外端口，默认为 9183。
-enableEsTest=true
-=======
 // broker load test config
 enableBrokerLoad=true
 ak=""
@@ -131,7 +119,6 @@
 // elasticsearch catalog test config
 // See `docker/thirdparties/start-thirdparties-docker.sh`
 enableEsTest=false
->>>>>>> 5cd7d5d0
 es_6_port=19200
 es_7_port=29200
 es_8_port=39200
@@ -141,11 +128,10 @@
 stageIamRegion = ""
 stageIamBucket = ""
 
-<<<<<<< HEAD
 // used for oss and obs, which does not support external id. Create role (or agency) and use for all instances.
 stageIamRole = ""
 stageIamArn = ""
-=======
+
 //hive  catalog test config for bigdata
 enableExternalHiveTest = false
 extHiveHmsHost = "***.**.**.**"
@@ -177,7 +163,6 @@
 extEsPort = 9200
 extEsUser = "*******"
 extEsPassword = "***********"
->>>>>>> 5cd7d5d0
 
 // used for cos and s3, which support external id.
 // this is policy arn for s3
