--- conflicted
+++ resolved
@@ -16,15 +16,6 @@
 // under the License.
 
 suite("test_hive_analyze_db", "p2,external,hive,external_remote,external_remote_hive") {
-<<<<<<< HEAD
-    String enabled = context.config.otherConfigs.get("enableExternalHiveTest")
-    if (enabled != null && enabled.equalsIgnoreCase("true")) {
-        String extHiveHmsHost = context.config.otherConfigs.get("extHiveHmsHost")
-        String extHiveHmsPort = context.config.otherConfigs.get("extHiveHmsPort")
-        String catalog_name = "test_hive_analyze_db"
-        sql """drop catalog if exists ${catalog_name};"""
-        sql """
-=======
 
      def verify_column_stats_result = { column, result, count, ndv, nulls, size, avg_size, min, max ->
          def found = false;
@@ -50,7 +41,6 @@
          String catalog_name = "test_hive_analyze_db"
          sql """drop catalog if exists ${catalog_name};"""
          sql """
->>>>>>> d75ba6ef
             create catalog if not exists ${catalog_name} properties (
                 'type'='hms',
                 'hadoop.username' = 'hadoop',
