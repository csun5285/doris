--- conflicted
+++ resolved
@@ -16,8 +16,6 @@
 // under the License.
 
 suite("test_hive_statistic_cache", "p2,external,hive,external_remote,external_remote_hive") {
-<<<<<<< HEAD
-=======
 
     def wait_row_count_reported = { table, expected ->
         for (int i = 0; i < 10; i++) {
@@ -33,7 +31,6 @@
         }
     }
 
->>>>>>> d75ba6ef
     String enabled = context.config.otherConfigs.get("enableExternalHiveTest")
     if (enabled != null && enabled.equalsIgnoreCase("true")) {
         String extHiveHmsHost = context.config.otherConfigs.get("extHiveHmsHost")
