--- conflicted
+++ resolved
@@ -23,10 +23,6 @@
     qt_sql """ select cast ("0.0000031417" as datetime) """
     qt_sql """ select cast (NULL AS CHAR(1)); """
     qt_sql """ select cast ('20190101' AS CHAR(2)); """
-<<<<<<< HEAD
-    qt_sql """ select cast ('1.23' AS int); """
-    qt_sql_null_cast_bitmap """ select cast (case when BITMAP_EMPTY() is NULL then null else null end as bitmap) is NULL; """
-=======
     qt_sql """ select cast(cast(10000.00001 as double) as string); """
     qt_sql """ select cast('123.123' as float); """
 
@@ -67,5 +63,4 @@
     qt_select2 "select uid, datetimev2, cast(datetimev2 as string), datev2_val, cast(datev2_val as string), date_val, cast(date_val as string), decimalv2_val, cast(decimalv2_val as string),  decimalv3_val, cast(decimalv3_val as string) from ${tableName}  order by uid"
     // test cast from string to date,datetimev2,decimalv2,decimalv3
     qt_select3 "select uid, datetimev2_str, cast(datetimev2_str as datetimev2(5)), datev2_str, cast(datev2_str as datev2), date_str, cast(date_str as date), decimalv2_str, cast(decimalv2_str as decimal(9,5)),  decimalv3_str, cast(decimalv3_str as decimalv3(12,6)) from ${tableName}  order by uid"
->>>>>>> d75ba6ef
 }
