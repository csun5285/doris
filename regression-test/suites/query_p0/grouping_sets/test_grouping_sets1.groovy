--- conflicted
+++ resolved
@@ -191,10 +191,6 @@
               ) idt_765
             group by
               GROUPING SETS((idt_765.entry_date),())
-<<<<<<< HEAD
-          ) t_1 on t_0.dim_207 = t_1.dim_207;
-=======
           ) t_1 on t_0.dim_207 = t_1.dim_207 order by publish_date;
->>>>>>> c300ae79
     """
 }