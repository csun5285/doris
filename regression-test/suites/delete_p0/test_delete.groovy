// Licensed to the Apache Software Foundation (ASF) under one
// or more contributor license agreements.  See the NOTICE file
// distributed with this work for additional information
// regarding copyright ownership.  The ASF licenses this file
// to you under the Apache License, Version 2.0 (the
// "License"); you may not use this file except in compliance
// with the License.  You may obtain a copy of the License at
//
//   http://www.apache.org/licenses/LICENSE-2.0
//
// Unless required by applicable law or agreed to in writing,
// software distributed under the License is distributed on an
// "AS IS" BASIS, WITHOUT WARRANTIES OR CONDITIONS OF ANY
// KIND, either express or implied.  See the License for the
// specific language governing permissions and limitations
// under the License.

suite("test_delete") {
    def tableName = "delete_regression_test"

    sql """ DROP TABLE IF EXISTS ${tableName} """
    sql """ CREATE TABLE IF NOT EXISTS ${tableName} (c1 varchar(190) NOT NULL COMMENT "",c2 bigint(20) NOT NULL COMMENT "", c3 varchar(160) NULL COMMENT "" ) ENGINE=OLAP DUPLICATE KEY(c1, c2) COMMENT "OLAP" DISTRIBUTED BY HASH(c3) BUCKETS 3 
    PROPERTIES ( "replication_num" = "1" );"""

    sql """INSERT INTO ${tableName} VALUES ('abcdef',1,'fjdsajfldjafljdslajfdl'),('abcdef',2,'fjdsajfldjafljdslajfdl'),('abcdef',4,'fjdsajfldjafljdslajfdl'),('abcdef',5,'fjdsajfldjafljdslajfdl')"""
    sql """delete from ${tableName} where c1 = 'fjdsajfldjafljdslajfdl';"""
    sql """INSERT INTO ${tableName} VALUES ('abcdef',1,'fjdsajfldjafljdslajfdl'),('abcdef',2,'fjdsajfldjafljdslajfdl'),('abcdef',4,'fjdsajfldjafljdslajfdl'),('abcdef',5,'fjdsajfldjafljdslajfdl');"""
    
    qt_sql """select count(*) from ${tableName};"""
    qt_sql """select count(c2) from ${tableName};"""
    qt_sql """select count(c2) from ${tableName} where c1 = 'abcdef';"""
    qt_sql """select count(c1) from ${tableName};"""
    qt_sql """select count(c1) from ${tableName} where c1 = 'abcdef';"""

    sql """ DROP TABLE IF EXISTS ${tableName} """

    sql """ CREATE TABLE IF NOT EXISTS delete_regression_test (k1 varchar(190) NOT NULL COMMENT "", k2 DATEV2 NOT NULL COMMENT "", k3 DATETIMEV2 NOT NULL COMMENT "", k4 DATETIMEV2(3) NOT NULL COMMENT "", v1 DATEV2 NOT NULL COMMENT "", v2 DATETIMEV2 NOT NULL COMMENT "", v3 DATETIMEV2(3) NOT NULL COMMENT "" ) ENGINE=OLAP DUPLICATE KEY(k1, k2, k3, k4) COMMENT "OLAP" DISTRIBUTED BY HASH(k1, k2, k3, k4) BUCKETS 3
    PROPERTIES ( "replication_num" = "1" );"""

    sql """ INSERT INTO delete_regression_test VALUES ('abcdef','2022-08-16','2022-08-16 11:11:11.111111','2022-08-16 11:11:11.111111','2022-08-16','2022-08-16 11:11:11.111111','2022-08-16 11:11:11.111111'),('abcdef','2022-08-12','2022-08-16 12:11:11.111111','2022-08-16 12:11:11.111111','2022-08-12','2022-08-16 12:11:11.111111','2022-08-16 12:11:11.111111'); """
    sql """ delete from ${tableName} where k2 = '2022-08-16' """
    qt_sql1 """select * from ${tableName} ORDER BY k2;"""
    sql """ delete from ${tableName} where k1 = 'abcdef' """

    sql """ INSERT INTO ${tableName} VALUES ('abcdef','2022-08-16','2022-08-16 11:11:11.111111','2022-08-16 11:11:11.111111','2022-08-16','2022-08-16 11:11:11.111111','2022-08-16 11:11:11.111111'),('abcdef','2022-08-12','2022-08-16 12:11:11.111111','2022-08-16 12:11:11.111111','2022-08-12','2022-08-16 12:11:11.111111','2022-08-16 12:11:11.111111'); """
    sql """ delete from ${tableName} where k3 = '2022-08-16 11:11:11' """
    qt_sql2 """select * from ${tableName} ORDER BY k2;"""
    sql """ delete from ${tableName} where k1 = 'abcdef' """

    sql """ INSERT INTO ${tableName} VALUES ('abcdef','2022-08-16','2022-08-16 11:11:11.111111','2022-08-16 11:11:11.111111','2022-08-16','2022-08-16 11:11:11.111111','2022-08-16 11:11:11.111111'),('abcdef','2022-08-12','2022-08-16 12:11:11.111111','2022-08-16 12:11:11.111111','2022-08-12','2022-08-16 12:11:11.111111','2022-08-16 12:11:11.111111'); """
    sql """ delete from ${tableName} where k4 = '2022-08-16 11:11:11' """
    qt_sql3 """select * from ${tableName} ORDER BY k2;"""
    sql """ delete from ${tableName} where k4 = '2022-08-16 11:11:11.111' """
    qt_sql4 """select * from ${tableName} ORDER BY k2;"""
    sql """ delete from delete_regression_test where k1 = 'abcdef' """

    sql """ INSERT INTO ${tableName} VALUES ('abcdef','2022-08-16','2022-08-16 11:11:11.111111','2022-08-16 11:11:11.111111','2022-08-16','2022-08-16 11:11:11.111111','2022-08-16 11:11:11.111111'),('abcdef','2022-08-12','2022-08-16 12:11:11.111111','2022-08-16 12:11:11.111111','2022-08-12','2022-08-16 12:11:11.111111','2022-08-16 12:11:11.111111'); """
    sql """ delete from ${tableName} where v1 = '2022-08-16' """
    qt_sql5 """select * from ${tableName} ORDER BY k2;"""
    sql """ delete from delete_regression_test where k1 = 'abcdef' """

    sql """ INSERT INTO ${tableName} VALUES ('abcdef','2022-08-16','2022-08-16 11:11:11.111111','2022-08-16 11:11:11.111111','2022-08-16','2022-08-16 11:11:11.111111','2022-08-16 11:11:11.111111'),('abcdef','2022-08-12','2022-08-16 12:11:11.111111','2022-08-16 12:11:11.111111','2022-08-12','2022-08-16 12:11:11.111111','2022-08-16 12:11:11.111111'); """
    sql """ delete from ${tableName} where v2 = '2022-08-16 11:11:11' """
    qt_sql6 """select * from ${tableName} ORDER BY k2;"""
    sql """ delete from delete_regression_test where k1 = 'abcdef' """

    sql """ INSERT INTO ${tableName} VALUES ('abcdef','2022-08-16','2022-08-16 11:11:11.111111','2022-08-16 11:11:11.111111','2022-08-16','2022-08-16 11:11:11.111111','2022-08-16 11:11:11.111111'),('abcdef','2022-08-12','2022-08-16 12:11:11.111111','2022-08-16 12:11:11.111111','2022-08-12','2022-08-16 12:11:11.111111','2022-08-16 12:11:11.111111'); """
    sql """ delete from ${tableName} where v3 = '2022-08-16 11:11:11' """
    qt_sql7 """select * from ${tableName} ORDER BY k2;"""
    sql """ delete from ${tableName} where v3 = '2022-08-16 11:11:11.111' """
    qt_sql8 """select * from ${tableName} ORDER BY k2;"""
    sql """ delete from delete_regression_test where k1 = 'abcdef' """

    sql """ DROP TABLE IF EXISTS ${tableName} """

    sql """ DROP TABLE IF EXISTS tb_test1 """
    sql """  CREATE TABLE IF NOT EXISTS `tb_test1` (
  	    `dt` date NULL,
  	    `code` int(11) NULL
	) ENGINE=OLAP
    DUPLICATE KEY(`dt`, `code`)
    COMMENT 'OLAP'
    PARTITION BY RANGE(`dt`)
    (PARTITION m202206 VALUES [('2022-06-01'), ('2022-07-01')),
    PARTITION m202207 VALUES [('2022-07-01'), ('2022-08-01')),
    PARTITION m202208 VALUES [('2022-08-01'), ('2022-09-01')),
    PARTITION m202209 VALUES [('2022-09-01'), ('2022-10-01')),
    PARTITION m202210 VALUES [('2022-10-01'), ('2022-11-01')),
    PARTITION m202211 VALUES [('2022-11-01'), ('2022-12-01')),
    PARTITION m202212 VALUES [('2022-12-01'), ('2023-01-01')),
    PARTITION m202301 VALUES [('2023-01-01'), ('2023-02-01')),
    PARTITION m202302 VALUES [('2023-02-01'), ('2023-03-01')),
    PARTITION m202303 VALUES [('2023-03-01'), ('2023-04-01')),
    PARTITION m202304 VALUES [('2023-04-01'), ('2023-05-01')))
    DISTRIBUTED BY HASH(`dt`, `code`) BUCKETS 10
    PROPERTIES (
        "replication_allocation" = "tag.location.default: 1",
        "dynamic_partition.enable" = "true",
        "dynamic_partition.time_unit" = "MONTH",
        "dynamic_partition.time_zone" = "Asia/Shanghai",
        "dynamic_partition.start" = "-2147483648",
        "dynamic_partition.end" = "1",
        "dynamic_partition.prefix" = "m",
        "dynamic_partition.replication_allocation" = "tag.location.default: 1",
        "dynamic_partition.buckets" = "10",
        "dynamic_partition.create_history_partition" = "false",
        "dynamic_partition.history_partition_num" = "-1",
        "dynamic_partition.hot_partition_num" = "0",
        "dynamic_partition.reserved_history_periods" = "NULL",
        "dynamic_partition.storage_policy" = "",
        "dynamic_partition.start_day_of_month" = "1",
        "in_memory" = "false",
        "storage_format" = "V2",
        "disable_auto_compaction" = "false"
    );
	"""
    sql """ insert into tb_test1 values ('2022-10-01', 123); """
    qt_sql9 """select * from tb_test1;"""
    sql """ delete from tb_test1 where DT = '20221001'; """
    qt_sql10 """select * from tb_test1;"""

    sql """ DROP TABLE IF EXISTS delete_test_tb """
    sql """
        CREATE TABLE IF NOT EXISTS `delete_test_tb` (
          `k1` varchar(30)  NULL,
          `v1` varchar(30) NULL
        )
        UNIQUE KEY(`k1`)
        DISTRIBUTED BY HASH(`k1`) BUCKETS 4
        PROPERTIES
        (
            "replication_num" = "1"
        );
    """

    sql """
        insert into delete_test_tb values
            (' ', '1'), ('  ', '2'), ('   ', '3'), ('    ', '4'),
            ('abc', '5'), ("'d", '6'), ("'e'", '7'), ("f'", '8');
    """

    qt_check_data """
        select k1, v1 from delete_test_tb order by v1;
    """

    sql """
        delete from delete_test_tb where k1 = '  ';
    """
    qt_check_data2 """
        select k1, v1 from delete_test_tb order by v1;
    """

     sql """
        delete from delete_test_tb where k1 = '    ';
    """
    qt_check_data3 """
        select k1, v1 from delete_test_tb order by v1;
    """

    sql """
        delete from delete_test_tb where k1 = "'d";
    """
    qt_check_data4 """
        select k1, v1 from delete_test_tb order by v1;
    """

    sql """
        delete from delete_test_tb where k1 = "'e'";
    """
    qt_check_data5 """
        select k1, v1 from delete_test_tb order by v1;
    """

    sql """
        delete from delete_test_tb where k1 = "f'";
    """
    qt_check_data6 """
        select k1, v1 from delete_test_tb order by v1;
    """

    sql """ DROP TABLE IF EXISTS delete_test_tb2 """
    sql """
        CREATE TABLE IF NOT EXISTS `delete_test_tb2` (
          `k1` int  NULL,
          `k2` decimal(9, 2) NULL,
          `v1` double NULL
        )
        UNIQUE KEY(`k1`, `k2`)
        DISTRIBUTED BY HASH(`k1`) BUCKETS 4
        PROPERTIES
        (
            "replication_num" = "1"
        );
    """

    sql """
        insert into delete_test_tb2 values
            (1, 1.12, 1.1), (2, 2.23, 2.2), (3, 3.34, 3.3), (null, 4.45, 4.4),
            (5, null, 5.5), (null, null, 6.6);
    """

    qt_check_numeric """ select k1, k2, v1 from delete_test_tb2 order by k1, k2; """;

    sql """ delete from  delete_test_tb2 where k1 = 1; """
    qt_check_numeric """ select k1, k2, v1 from delete_test_tb2 order by k1, k2; """;

    sql """ delete from  delete_test_tb2 where k2 = 2.23; """
    qt_check_numeric2 """ select k1, k2, v1 from delete_test_tb2 order by k1, k2; """;

    sql """ delete from  delete_test_tb2 where k1 = 3 and k2 = 3.3; """
    qt_check_numeric3 """ select k1, k2, v1 from delete_test_tb2 order by k1, k2; """;

    sql """ delete from  delete_test_tb2 where k1 = 3 and k2 = 3.34; """
    qt_check_numeric4 """ select k1, k2, v1 from delete_test_tb2 order by k1, k2; """;

    sql """ delete from  delete_test_tb2 where k1 is not null and k2 = 4.45; """
    qt_check_numeric4 """ select k1, k2, v1 from delete_test_tb2 order by k1, k2; """;

    sql """ delete from  delete_test_tb2 where k1 is null and k2 = 4.45; """
    qt_check_numeric4 """ select k1, k2, v1 from delete_test_tb2 order by k1, k2; """;
    
    sql """ DROP TABLE IF EXISTS test1 """

    sql '''
<<<<<<< HEAD
        CREATE TABLE IF NOT EXISTS test1 (
=======
        CREATE TABLE test1 (
>>>>>>> 5cd7d5d0
            x varchar(10) NOT NULL,
            id varchar(10) NOT NULL
        )
        ENGINE=OLAP
        UNIQUE KEY(`x`)COMMENT "OLAP"
        DISTRIBUTED BY HASH(`x`) 
        BUCKETS 96
        PROPERTIES (
            "replication_num" = "1",
            "enable_unique_key_merge_on_write" = "true"
        );
    '''
    
    sql 'insert into test1 values("a", "a"), ("bb", "bb"), ("ccc", "ccc")'
    sql 'delete from test1 where length(x)=2'
    
    qt_delete_fn 'select * from test1 order by x'
    
    sql 'truncate table test1'

    sql 'insert into test1 values("a", "a"), ("bb", "bb"), ("ccc", "ccc")'
    sql 'delete from test1 where length(id) >= 2'

    test {
        sql 'select * from test1 order by x'
        result([['a', 'a']])
    }
}<|MERGE_RESOLUTION|>--- conflicted
+++ resolved
@@ -222,11 +222,7 @@
     sql """ DROP TABLE IF EXISTS test1 """
 
     sql '''
-<<<<<<< HEAD
         CREATE TABLE IF NOT EXISTS test1 (
-=======
-        CREATE TABLE test1 (
->>>>>>> 5cd7d5d0
             x varchar(10) NOT NULL,
             id varchar(10) NOT NULL
         )
