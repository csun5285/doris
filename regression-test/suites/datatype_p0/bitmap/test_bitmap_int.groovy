--- conflicted
+++ resolved
@@ -73,11 +73,8 @@
 
     qt_sql64_4 """SELECT id_bitmap  FROM test_bitmap  WHERE id_bitmap is null LIMIT 20;"""
 
-<<<<<<< HEAD
-=======
     qt_sql64_5 """select case when 1 = 0 then bitmap_from_string('0') else bitmap_from_string('0') end as new_bitmap;"""
 
->>>>>>> ae923f70
     sql "DROP TABLE IF EXISTS test_bitmap"
 
 }
