--- conflicted
+++ resolved
@@ -18,11 +18,6 @@
 import java.text.SimpleDateFormat;
 import java.util.Date;
 
-<<<<<<< HEAD
-suite("create_table_use_partion_policy") {
-    def create_table_partion_use_not_create_policy = try_sql """
-        CREATE TABLE IF NOT EXISTS create_table_partion_use_not_create_policy
-=======
 suite("create_table_use_partition_policy") {
     sql """ADMIN SET FRONTEND CONFIG ("enable_storage_policy" = "true");"""
 
@@ -32,7 +27,6 @@
 
     def create_table_partition_use_not_create_policy = try_sql """
         CREATE TABLE IF NOT EXISTS create_table_partition_use_not_create_policy
->>>>>>> 6b773939
         (
             k1 DATE,
             k2 INT,
@@ -107,11 +101,7 @@
 
     // success
     def create_table_partition_use_created_policy = try_sql """
-<<<<<<< HEAD
-        CREATE TABLE IF NOT EXISTS create_table_partion_use_created_policy
-=======
         CREATE TABLE IF NOT EXISTS create_table_partition_use_created_policy
->>>>>>> 6b773939
         (
             k1 DATE,
             k2 INT,
@@ -129,11 +119,7 @@
     """
 
     def create_table_partition_use_created_policy_1 = try_sql """
-<<<<<<< HEAD
-        CREATE TABLE IF NOT EXISTS create_table_partion_use_created_policy_1
-=======
         CREATE TABLE IF NOT EXISTS create_table_partition_use_created_policy_1
->>>>>>> 6b773939
         (
             k1 DATEV2,
             k2 INT,
@@ -151,11 +137,7 @@
     """
 
     def create_table_partition_use_created_policy_2 = try_sql """
-<<<<<<< HEAD
-        CREATE TABLE IF NOT EXISTS create_table_partion_use_created_policy_2
-=======
         CREATE TABLE IF NOT EXISTS create_table_partition_use_created_policy_2
->>>>>>> 6b773939
         (
             k1 DATETIMEV2(3),
             k2 INT,
