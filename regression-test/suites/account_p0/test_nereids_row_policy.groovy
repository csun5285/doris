--- conflicted
+++ resolved
@@ -88,7 +88,6 @@
     sql "DROP USER IF EXISTS ${user}"
     sql "CREATE USER ${user} IDENTIFIED BY '123abc!@#'"
     sql "GRANT SELECT_PRIV ON internal.${dbName}.${tableName} TO ${user}"
-<<<<<<< HEAD
     //cloud-mode
     if (!context.config.metaServiceHttpAddress.isEmpty()) {
         def clusters = sql " SHOW CLUSTERS; "
@@ -96,10 +95,8 @@
         def validCluster = clusters[0][0]
         sql """GRANT USAGE_PRIV ON CLUSTER ${validCluster} TO ${user}""";
     }
-=======
 
     sql 'sync'
->>>>>>> d75ba6ef
 
     // no policy
     assertQueryResult 3
