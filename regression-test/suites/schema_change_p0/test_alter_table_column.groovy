// Licensed to the Apache Software Foundation (ASF) under one
// or more contributor license agreements.  See the NOTICE file
// distributed with this work for additional information
// regarding copyright ownership.  The ASF licenses this file
// to you under the Apache License, Version 2.0 (the
// "License"); you may not use this file except in compliance
// with the License.  You may obtain a copy of the License at
//
//   http://www.apache.org/licenses/LICENSE-2.0
//
// Unless required by applicable law or agreed to in writing,
// software distributed under the License is distributed on an
// "AS IS" BASIS, WITHOUT WARRANTIES OR CONDITIONS OF ANY
// KIND, either express or implied.  See the License for the
// specific language governing permissions and limitations
// under the License.

suite("test_alter_table_column") {
    def tbName1 = "alter_table_column_dup"

    def getJobState = { tableName ->
        def jobStateResult = sql """  SHOW ALTER TABLE COLUMN WHERE IndexName='${tableName}' ORDER BY createtime DESC LIMIT 1 """
        return jobStateResult[0][9]
    }
    sql "DROP TABLE IF EXISTS ${tbName1}"
    sql """
            CREATE TABLE IF NOT EXISTS ${tbName1} (
                k1 INT,
                value1 INT
            )
            DUPLICATE KEY (k1)
            DISTRIBUTED BY HASH(k1) BUCKETS 5 properties("replication_num" = "1", "light_schema_change" = "false");
        """

    // alter and test light schema change
    try_sql """ALTER TABLE ${tbName1} SET ("light_schema_change" = "true");"""

    sql """
            ALTER TABLE ${tbName1} 
            ADD COLUMN k2 INT KEY AFTER k1,
            ADD COLUMN value2 VARCHAR(255) AFTER value1,
            ADD COLUMN value3 VARCHAR(255) AFTER value2,
            MODIFY COLUMN value2 INT AFTER value3;
        """
    int max_try_secs = 60
    while (max_try_secs--) {
        String res = getJobState(tbName1)
        if (res == "FINISHED") {
            sleep(3000)
            break
        } else {
            Thread.sleep(2000)
            if (max_try_secs < 1) {
                println "test timeout," + "state:" + res
                assertEquals("FINISHED",res)
            }
        }
    }
    Thread.sleep(200)
    sql """
            ALTER TABLE ${tbName1}   
            ORDER BY(k1,k2,value1,value2,value3),
            DROP COLUMN value3;
        """
    max_try_secs = 60
    while (max_try_secs--) {
        String res = getJobState(tbName1)
        if (res == "FINISHED") {
            sleep(3000)
            break
        } else {
            Thread.sleep(2000)
            if (max_try_secs < 1) {
                println "test timeout," + "state:" + res
                assertEquals("FINISHED",res)
            }
        }
    }

    sql "SHOW ALTER TABLE COLUMN;"
    sql "insert into ${tbName1} values(1,1,10,20);"
    sql "insert into ${tbName1} values(1,1,30,40);"
    qt_sql "desc ${tbName1};"
    qt_sql "select * from ${tbName1} order by value1;"
    sql "DROP TABLE ${tbName1} FORCE;"

    def tbName2 = "alter_table_column_agg"
    sql "DROP TABLE IF EXISTS ${tbName2}"
    sql """
            CREATE TABLE IF NOT EXISTS ${tbName2} (
                k1 INT,
                value1 INT SUM
            )
            AGGREGATE KEY (k1)
            DISTRIBUTED BY HASH(k1) BUCKETS 5 properties("replication_num" = "1", "light_schema_change" = "true");
        """
    sql """
            ALTER TABLE ${tbName2} 
            ADD COLUMN k2 INT KEY AFTER k1,
            ADD COLUMN value2 INT SUM AFTER value1;
        """
    max_try_secs = 60
    while (max_try_secs--) {
        String res = getJobState(tbName2)
        if (res == "FINISHED") {
            sleep(3000)
            break
        } else {
            Thread.sleep(2000)
            if (max_try_secs < 1) {
                println "test timeout," + "state:" + res
                assertEquals("FINISHED",res)
            }
        }
    }

    sql "SHOW ALTER TABLE COLUMN"
    sql "insert into ${tbName2} values(1,1,10,20);"
    sql "insert into ${tbName2} values(1,1,30,40);"
    qt_sql "desc ${tbName2};"
    qt_sql "select * from ${tbName2} order by value2;"
    sql "DROP TABLE ${tbName2} FORCE;"

    def tbNameAddArray = "alter_table_add_array_column_dup"
    sql "DROP TABLE IF EXISTS ${tbNameAddArray}"
    sql """
            CREATE TABLE IF NOT EXISTS ${tbNameAddArray} (
                k1 INT,
                value1 INT
            )
            DUPLICATE KEY (k1)
            DISTRIBUTED BY HASH(k1) BUCKETS 5 properties(
                "replication_num" = "1", 
                "light_schema_change" = "true",
                "disable_auto_compaction" = "true");
        """

    sql "insert into ${tbNameAddArray} values(1,2)"
    sql "insert into ${tbNameAddArray} values(3,4)"
    sql """
            ALTER TABLE ${tbNameAddArray} 
            ADD COLUMN value2 ARRAY<INT> DEFAULT '[]' AFTER value1,
            ADD COLUMN value3 ARRAY<INT> AFTER value2,
            ADD COLUMN value4 ARRAY<INT> NOT NULL DEFAULT '[]' AFTER value3;
        """
    max_try_secs = 60
    while (max_try_secs--) {
        String res = getJobState(tbNameAddArray)
        if (res == "FINISHED") {
            break
        } else {
            Thread.sleep(2000)
            if (max_try_secs < 1) {
                println "test timeout," + "state:" + res
                assertEquals("FINISHED",res)
            }
        }
    }
    
    Thread.sleep(200)
    qt_sql "desc ${tbNameAddArray};"
    qt_sql "select * from ${tbNameAddArray} order by k1;"
    sql "DROP TABLE ${tbNameAddArray} FORCE;"

    // vector search
    def check_load_result = {checklabel, testTablex ->
        Integer max_try_milli_secs = 10000
        while (max_try_milli_secs) {
            def result = sql "show load where label = '${checklabel}'"
            if(result[0][2] == "FINISHED") {
                qt_select "select * from ${testTablex} order by k1"
                break
            } else {
                sleep(1000) // wait 1 second every time
                max_try_milli_secs -= 1000
                if(max_try_milli_secs <= 0) {
                    assertEquals(1, 2)
                }
            }
        }
    }

    sql "DROP TABLE IF EXISTS baseall"
    sql """
        CREATE TABLE IF NOT EXISTS `baseall` (
            `k0` boolean null comment "",
            `k1` tinyint(4) null comment "",
            `k2` smallint(6) null comment "",
            `k3` int(11) null comment "",
            `k4` bigint(20) null comment "",
            `k5` decimal(9, 3) null comment "",
            `k6` char(5) null comment "",
            `k10` date null comment "",
            `k11` datetime null comment "",
            `k7` varchar(20) null comment "",
            `k8` double max null comment "",
            `k9` float sum null comment "",
            `k12` string replace null comment "",
            `k13` largeint(40) replace null comment ""
        ) engine=olap
        DISTRIBUTED BY HASH(`k1`) BUCKETS 5 properties("replication_num" = "1")
        """

    streamLoad {
        table "baseall"
        set 'column_separator', ','
        file "baseall.txt"
    }
<<<<<<< HEAD
=======
    sql "sync"
>>>>>>> 40d35bd0

    def tbName3 = "p_test"
    sql "DROP TABLE IF EXISTS ${tbName3};"
    sql """
            CREATE TABLE IF NOT EXISTS ${tbName3} (
                `k1` int(11) NULL COMMENT "",
                `k2` int(11) NULL COMMENT "",
                `v1` int(11) SUM NULL COMMENT ""
            ) ENGINE=OLAP
            AGGREGATE KEY(`k1`, `k2`)
            DISTRIBUTED BY HASH(`k1`) BUCKETS 5
            PROPERTIES (
                "storage_type" = "COLUMN",
                "replication_num" = "1"
            );
        """
    def label = UUID.randomUUID().toString()
    sql """
            INSERT INTO ${tbName3} WITH LABEL `${label}` SELECT k1, k2, k3 FROM baseall;
        """
    check_load_result.call(label, tbName3)

    def res1 = sql "select * from ${tbName3} order by k1"
    def res2 = sql "select k1, k2, k3 from baseall order by k1"
    check2_doris(res1, res2)

    sql "alter table ${tbName3} add column v2 int sum NULL"
    max_try_secs = 60
    while (max_try_secs--) {
        String res = getJobState(tbName3)
        if (res == "FINISHED") {
            sleep(3000)
            break
        } else {
            Thread.sleep(2000)
            if (max_try_secs < 1) {
                println "test timeout," + "state:" + res
                assertEquals("FINISHED",res)
            }
        }
    }
    def res3 = sql "select * from ${tbName3} order by k1"
    def res4 = sql "select k1, k2, k3, null from baseall order by k1"
    check2_doris(res3, res4)
    sql "DROP TABLE ${tbName3} FORCE;"

}<|MERGE_RESOLUTION|>--- conflicted
+++ resolved
@@ -206,10 +206,8 @@
         set 'column_separator', ','
         file "baseall.txt"
     }
-<<<<<<< HEAD
-=======
+
     sql "sync"
->>>>>>> 40d35bd0
 
     def tbName3 = "p_test"
     sql "DROP TABLE IF EXISTS ${tbName3};"
