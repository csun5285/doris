--- conflicted
+++ resolved
@@ -153,11 +153,7 @@
                     "",
                     "type:LOAD_RUN_FAIL; msg:errCode = 2, detailMessage = failed to find default value expr for slot: x1",
                     "",
-<<<<<<< HEAD
-                    "type:LOAD_RUN_FAIL; msg:errCode = 2, detailMessage = failed to init reader for file s3://doris-build-hk-1308700295/regression/load/data/part-00000-cb9099f7-a053-4f9a-80af-c659cfa947cc-c000.snappy.parquet, err: No columns found in parquet file",
-=======
-                    "",
->>>>>>> 6b773939
+                    "",
                     "type:LOAD_RUN_FAIL; msg:errCode = 2, detailMessage = failed to find default value expr for slot: x1",
                     "",
                     "",
