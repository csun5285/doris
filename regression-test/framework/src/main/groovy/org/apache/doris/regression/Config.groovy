--- conflicted
+++ resolved
@@ -149,20 +149,6 @@
             }
             config = Config.fromConfigObject(configObj)
         }
-<<<<<<< HEAD
-
-        String customConfFilePath = confFile.getParentFile().getPath() + "/regression-conf-custom.groovy"
-        File custFile = new File(customConfFilePath)
-        if (custFile.exists() && custFile.isFile()) {
-            log.info("Load custom config file ${customConfFilePath}".toString())
-            def configSlurper = new ConfigSlurper()
-            def systemProperties = Maps.newLinkedHashMap(System.getProperties())
-            configSlurper.setBinding(systemProperties)
-            ConfigObject configObj = configSlurper.parse(new File(customConfFilePath).toURI().toURL())
-            config = Config.fromConfigObject(configObj)
-        }
-=======
->>>>>>> 6b773939
         fillDefaultConfig(config)
 
         config.suitePath = FileUtils.getCanonicalPath(cmd.getOptionValue(pathOpt, config.suitePath))
