--- conflicted
+++ resolved
@@ -46,10 +46,7 @@
 import static org.apache.doris.regression.util.DataUtils.sortByToString
 
 import java.io.File
-<<<<<<< HEAD
-=======
-
->>>>>>> e21ffac4
+
 @Slf4j
 class Suite implements GroovyInterceptable {
     final SuiteContext context
