#!/usr/bin/env bash
# shellcheck disable=2034

# Licensed to the Apache Software Foundation (ASF) under one
# or more contributor license agreements.  See the NOTICE file
# distributed with this work for additional information
# regarding copyright ownership.  The ASF licenses this file
# to you under the Apache License, Version 2.0 (the
# "License"); you may not use this file except in compliance
# with the License.  You may obtain a copy of the License at
#
#   http://www.apache.org/licenses/LICENSE-2.0
#
# Unless required by applicable law or agreed to in writing,
# software distributed under the License is distributed on an
# "AS IS" BASIS, WITHOUT WARRANTIES OR CONDITIONS OF ANY
# KIND, either express or implied.  See the License for the
# specific language governing permissions and limitations
# under the License.

#################################################################################
# This script will
# 1. Check prerequisite libraries. Including:
#    cmake byacc flex automake libtool binutils-dev libiberty-dev bison
# 2. Compile and install all thirdparties which are downloaded
#    using *download-thirdparty.sh*.
#
# This script will run *download-thirdparty.sh* once again
# to check if all thirdparties have been downloaded, unpacked and patched.
#################################################################################

set -eo pipefail

curdir="$(cd "$(dirname "${BASH_SOURCE[0]}")" &>/dev/null && pwd)"

export DORIS_HOME="${curdir}/.."
export TP_DIR="${curdir}"

# include custom environment variables
if [[ -f "${DORIS_HOME}/env.sh" ]]; then
    export BUILD_THIRDPARTY_WIP=1
    . "${DORIS_HOME}/env.sh"
    export BUILD_THIRDPARTY_WIP=
fi

# Check args
usage() {
    echo "
Usage: $0 [options...] [packages...]
  Optional options:
     -j <num>               build thirdparty parallel
     --clean                clean the extracted data
     --continue <package>   continue to build the remaining packages (starts from the specified package)
  "
    exit 1
}

if ! OPTS="$(getopt \
    -n "$0" \
    -o 'hj:' \
    -l 'help,clean,continue:' \
    -- "$@")"; then
    usage
fi

eval set -- "${OPTS}"

KERNEL="$(uname -s)"

if [[ "${KERNEL}" == 'Darwin' ]]; then
    PARALLEL="$(($(sysctl -n hw.logicalcpu) / 4 + 1))"
else
    PARALLEL="$(($(nproc) / 4 + 1))"
fi

while true; do
    case "$1" in
    -j)
        PARALLEL="$2"
        shift 2
        ;;
    -h)
        HELP=1
        shift
        ;;
    --help)
        HELP=1
        shift
        ;;
    --clean)
        CLEAN=1
        shift
        ;;
    --continue)
        CONTINUE=1
        start_package="${2}"
        shift 2
        ;;
    --)
        shift
        break
        ;;
    *)
        echo "Internal error"
        exit 1
        ;;
    esac
done

if [[ "${CONTINUE}" -eq 1 ]]; then
    if [[ -z "${start_package}" ]] || [[ "${#}" -ne 0 ]]; then
        usage
    fi
fi

read -r -a packages <<<"${@}"

if [[ "${HELP}" -eq 1 ]]; then
    usage
fi

echo "Get params:
    PARALLEL            -- ${PARALLEL}
    CLEAN               -- ${CLEAN}
    PACKAGES            -- ${packages[*]}
    CONTINUE            -- ${start_package}
"

if [[ ! -f "${TP_DIR}/download-thirdparty.sh" ]]; then
    echo "Download thirdparty script is missing".
    exit 1
fi

if [[ ! -f "${TP_DIR}/vars.sh" ]]; then
    echo "vars.sh is missing".
    exit 1
fi

. "${TP_DIR}/vars.sh"

cd "${TP_DIR}"

if [[ "${CLEAN}" -eq 1 ]] && [[ -d "${TP_SOURCE_DIR}" ]]; then
    echo 'Clean the extracted data ...'
    find "${TP_SOURCE_DIR}" -mindepth 1 -maxdepth 1 -type d -exec rm -rf {} \;
    echo 'Success!'
fi

# Download thirdparties.
"${TP_DIR}/download-thirdparty.sh"

export LD_LIBRARY_PATH="${TP_DIR}/installed/lib:${LD_LIBRARY_PATH}"

# toolchain specific warning options and settings
if [[ "${CC}" == *gcc ]]; then
    warning_uninitialized='-Wno-maybe-uninitialized'
    warning_stringop_truncation='-Wno-stringop-truncation'
    warning_class_memaccess='-Wno-class-memaccess'
    warning_array_parameter='-Wno-array-parameter'
    warning_narrowing='-Wno-narrowing'
    warning_dangling_reference='-Wno-dangling-reference'
    boost_toolset='gcc'
elif [[ "${CC}" == *clang ]]; then
    warning_uninitialized='-Wno-uninitialized'
    warning_shadow='-Wno-shadow'
    warning_dangling_gsl='-Wno-dangling-gsl'
    warning_unused_but_set_variable='-Wno-unused-but-set-variable'
    warning_defaulted_function_deleted='-Wno-defaulted-function-deleted'
    warning_reserved_identifier='-Wno-reserved-identifier'
    warning_suggest_override='-Wno-suggest-override -Wno-suggest-destructor-override'
    warning_option_ignored='-Wno-option-ignored'
    warning_narrowing='-Wno-c++11-narrowing'
    boost_toolset='clang'
    libhdfs_cxx17='-std=c++1z'

    test_warning_result="$("${CC}" -xc++ "${warning_unused_but_set_variable}" /dev/null 2>&1 || true)"
    if echo "${test_warning_result}" | grep 'unknown warning option' >/dev/null; then
        warning_unused_but_set_variable=''
    fi
fi

# prepare installed prefix
mkdir -p "${TP_DIR}/installed/lib64"
pushd "${TP_DIR}/installed"/
ln -sf lib64 lib
popd

# Configure the search paths for pkg-config and cmake
export PKG_CONFIG_PATH="${TP_DIR}/installed/lib64/pkgconfig"
export CMAKE_PREFIX_PATH="${TP_DIR}/installed"

echo "PKG_CONFIG_PATH: ${PKG_CONFIG_PATH}"
echo "CMAKE_PREFIX_PATH: ${CMAKE_PREFIX_PATH}"

check_prerequest() {
    local CMD="$1"
    local NAME="$2"
    if ! eval "${CMD}"; then
        echo "${NAME} is missing"
        exit 1
    else
        echo "${NAME} is found"
    fi
}

# sudo apt-get install cmake
# sudo yum install cmake
check_prerequest "${CMAKE_CMD} --version" "cmake"

# sudo apt-get install byacc
# sudo yum install byacc
check_prerequest "byacc -V" "byacc"

# sudo apt-get install flex
# sudo yum install flex
check_prerequest "flex -V" "flex"

# sudo apt-get install automake
# sudo yum install automake
check_prerequest "automake --version" "automake"

# sudo apt-get install libtool
# sudo yum install libtool
check_prerequest "libtoolize --version" "libtool"

# aclocal_version should equal to automake_version
aclocal_version=$(aclocal --version | sed -n '1p' | awk 'NF>1{print $NF}')
automake_version=$(automake --version | sed -n '1p' | awk 'NF>1{print $NF}')
if [[ "${aclocal_version}" != "${automake_version}" ]]; then
    echo "Error: aclocal version(${aclocal_version}) is not equal to automake version(${automake_version})."
    exit 1
fi

# sudo apt-get install binutils-dev
# sudo yum install binutils-devel
#check_prerequest "locate libbfd.a" "binutils-dev"

# sudo apt-get install libiberty-dev
# no need in centos 7.1
#check_prerequest "locate libiberty.a" "libiberty-dev"

# sudo apt-get install bison
# sudo yum install bison
# necessary only when compiling be
#check_prerequest "bison --version" "bison"

#########################
# build all thirdparties
#########################

# Name of cmake build directory in each thirdpary project.
# Do not use `build`, because many projects contained a file named `BUILD`
# and if the filesystem is not case sensitive, `mkdir` will fail.
BUILD_DIR=doris_build

check_if_source_exist() {
    if [[ -z $1 ]]; then
        echo "dir should specified to check if exist."
        exit 1
    fi

    if [[ ! -d "${TP_SOURCE_DIR}/$1" ]]; then
        echo "${TP_SOURCE_DIR}/$1 does not exist."
        exit 1
    fi
    echo "===== begin build $1"
}

check_if_archive_exist() {
    if [[ -z $1 ]]; then
        echo "archive should specified to check if exist."
        exit 1
    fi

    if [[ ! -f "${TP_SOURCE_DIR}/$1" ]]; then
        echo "${TP_SOURCE_DIR}/$1 does not exist."
        exit 1
    fi
}

remove_all_dylib() {
    if [[ "${KERNEL}" == 'Darwin' ]]; then
        find "${TP_INSTALL_DIR}/lib64" -name "*.dylib" -delete
    fi
}

if [[ -z "${STRIP_TP_LIB}" ]]; then
    if [[ "${KERNEL}" != 'Darwin' ]]; then
        STRIP_TP_LIB='ON'
    else
        STRIP_TP_LIB='OFF'
    fi
fi

if [[ "${STRIP_TP_LIB}" = "ON" ]]; then
    echo "Strip thirdparty libraries"
else
    echo "Do not strip thirdparty libraries"
fi

strip_lib() {
    if [[ "${STRIP_TP_LIB}" = "ON" ]]; then
        if [[ -z $1 ]]; then
            echo "Must specify the library to be stripped."
            exit 1
        fi
        if [[ ! -f "${TP_LIB_DIR}/$1" ]]; then
            echo "Library to be stripped (${TP_LIB_DIR}/$1) does not exist."
            exit 1
        fi
        strip --strip-debug --strip-unneeded "${TP_LIB_DIR}/$1"
    fi
}

#libbacktrace
build_libbacktrace() {
    check_if_source_exist "${LIBBACKTRACE_SOURCE}"
    cd "${TP_SOURCE_DIR}/${LIBBACKTRACE_SOURCE}"

    CPPFLAGS="-I${TP_INCLUDE_DIR}" \
        CXXFLAGS="-I${TP_INCLUDE_DIR}" \
        LDFLAGS="-L${TP_LIB_DIR}" \
        ./configure --prefix="${TP_INSTALL_DIR}"

    make -j "${PARALLEL}"
    make install
}

# libevent
build_libevent() {
    check_if_source_exist "${LIBEVENT_SOURCE}"
    cd "${TP_SOURCE_DIR}/${LIBEVENT_SOURCE}"

    mkdir -p "${BUILD_DIR}"
    cd "${BUILD_DIR}"

    CFLAGS="-std=c99 -D_BSD_SOURCE -fno-omit-frame-pointer -g -ggdb -O2 -I${TP_INCLUDE_DIR}" \
        CPPLAGS="-I${TP_INCLUDE_DIR}" \
        LDFLAGS="-L${TP_LIB_DIR}" \
        "${CMAKE_CMD}" -G "${GENERATOR}" -DCMAKE_INSTALL_PREFIX="${TP_INSTALL_DIR}" -DEVENT__DISABLE_TESTS=ON \
        -DEVENT__DISABLE_OPENSSL=ON -DEVENT__DISABLE_SAMPLES=ON -DEVENT__DISABLE_REGRESS=ON ..

    "${BUILD_SYSTEM}" -j "${PARALLEL}"
    "${BUILD_SYSTEM}" install

    remove_all_dylib
    strip_lib libevent.a
}

build_openssl() {
    MACHINE_TYPE="$(uname -m)"
    OPENSSL_PLATFORM="linux-x86_64"
    if [[ "${KERNEL}" == 'Darwin' ]]; then
        OPENSSL_PLATFORM="darwin64-${MACHINE_TYPE}-cc"
    elif [[ "${MACHINE_TYPE}" == "aarch64" ]]; then
        OPENSSL_PLATFORM="linux-aarch64"
    fi

    check_if_source_exist "${OPENSSL_SOURCE}"
    cd "${TP_SOURCE_DIR}/${OPENSSL_SOURCE}"

    CPPFLAGS="-I${TP_INCLUDE_DIR}" \
        CXXFLAGS="-I${TP_INCLUDE_DIR}" \
        LDFLAGS="-L${TP_LIB_DIR}" \
        LIBDIR="lib" \
        ./Configure --prefix="${TP_INSTALL_DIR}" --with-rand-seed=devrandom -shared "${OPENSSL_PLATFORM}"
    # NOTE(amos): Never use '&&' to concat commands as it will eat error code
    # See https://mywiki.wooledge.org/BashFAQ/105 for more detail.
    make -j "${PARALLEL}"
    make install_sw
    # NOTE(zc): remove this dynamic library files to make libcurl static link.
    # If I don't remove this files, I don't known how to make libcurl link static library
    if [[ -f "${TP_INSTALL_DIR}/lib64/libcrypto.so" ]]; then
        rm -rf "${TP_INSTALL_DIR}"/lib64/libcrypto.so*
    fi
    if [[ -f "${TP_INSTALL_DIR}/lib64/libssl.so" ]]; then
        rm -rf "${TP_INSTALL_DIR}"/lib64/libssl.so*
    fi
    remove_all_dylib
}

# thrift
build_thrift() {
    check_if_source_exist "${THRIFT_SOURCE}"
    cd "${TP_SOURCE_DIR}/${THRIFT_SOURCE}"

    if [[ "${KERNEL}" != 'Darwin' ]]; then
        cflags="-I${TP_INCLUDE_DIR}"
        cxxflags="-I${TP_INCLUDE_DIR} ${warning_unused_but_set_variable} -Wno-inconsistent-missing-override"
        ldflags="-L${TP_LIB_DIR} --static"
    else
        cflags="-I${TP_INCLUDE_DIR} -Wno-implicit-function-declaration -Wno-inconsistent-missing-override"
        cxxflags="-I${TP_INCLUDE_DIR} ${warning_unused_but_set_variable} -Wno-inconsistent-missing-override"
        ldflags="-L${TP_LIB_DIR}"
    fi

    # NOTE(amos): libtool discard -static. --static works.
    ./configure CFLAGS="${cflags}" CXXFLAGS="${cxxflags}" LDFLAGS="${ldflags}" LIBS="-lcrypto -ldl -lssl" \
        --prefix="${TP_INSTALL_DIR}" --docdir="${TP_INSTALL_DIR}/doc" --enable-static --disable-shared --disable-tests \
        --disable-tutorial --without-qt4 --without-qt5 --without-csharp --without-erlang --without-nodejs --without-nodets --without-swift \
        --without-lua --without-perl --without-php --without-php_extension --without-dart --without-ruby --without-cl \
        --without-haskell --without-go --without-haxe --without-d --without-python -without-java --without-dotnetcore -without-rs --with-cpp \
        --with-libevent="${TP_INSTALL_DIR}" --with-boost="${TP_INSTALL_DIR}" --with-openssl="${TP_INSTALL_DIR}"

    if [[ -f compiler/cpp/thrifty.hh ]]; then
        mv compiler/cpp/thrifty.hh compiler/cpp/thrifty.h
    fi

    make -j "${PARALLEL}"
    make install
    strip_lib libthrift.a
    strip_lib libthriftnb.a
}

# protobuf
build_protobuf() {
    check_if_source_exist "${PROTOBUF_SOURCE}"
    cd "${TP_SOURCE_DIR}/${PROTOBUF_SOURCE}"
    rm -fr gmock

    # NOTE(amos): -Wl,--undefined=pthread_create force searching for pthread symbols.
    # See https://stackoverflow.com/a/65348893/1329147 for detailed explanation.
    mkdir gmock
    cd gmock
    tar xf "${TP_SOURCE_DIR}/${GTEST_NAME}"

    mv "${GTEST_SOURCE}" gtest

    cd "${TP_SOURCE_DIR}/${PROTOBUF_SOURCE}"

    ./autogen.sh

    if [[ "${KERNEL}" == 'Darwin' ]]; then
        ldflags="-L${TP_LIB_DIR}"
    else
        ldflags="-L${TP_LIB_DIR} -static-libstdc++ -static-libgcc -Wl,--undefined=pthread_create"
    fi

    CXXFLAGS="-fPIC -O2 -I${TP_INCLUDE_DIR}" \
        LDFLAGS="${ldflags}" \
        ./configure --prefix="${TP_INSTALL_DIR}" --disable-shared --enable-static --with-zlib="${TP_INSTALL_DIR}/include"

    # ATTN: If protoc is not built fully statically the linktime libc may newer than runtime.
    #       This will casue protoc cannot run
    #       If you really need to dynamically link protoc, please set the environment variable DYN_LINK_PROTOC=1

    if [[ "${DYN_LINK_PROTOC:-0}" == "1" || "${KERNEL}" == 'Darwin' ]]; then
        echo "link protoc dynamiclly"
    else
        cd src
        sed -i 's/^AM_LDFLAGS\(.*\)$/AM_LDFLAGS\1 -all-static/' Makefile
        cd -
    fi

    make -j "${PARALLEL}"
    make install
    strip_lib libprotobuf.a
    strip_lib libprotoc.a
}

# gflags
build_gflags() {
    check_if_source_exist "${GFLAGS_SOURCE}"

    cd "${TP_SOURCE_DIR}/${GFLAGS_SOURCE}"

    mkdir -p "${BUILD_DIR}"
    cd "${BUILD_DIR}"

    rm -rf CMakeCache.txt CMakeFiles/

    "${CMAKE_CMD}" -G "${GENERATOR}" -DCMAKE_INSTALL_PREFIX="${TP_INSTALL_DIR}" \
        -DCMAKE_BUILD_TYPE=Release -DCMAKE_POSITION_INDEPENDENT_CODE=On ../

    "${BUILD_SYSTEM}" -j "${PARALLEL}"
    "${BUILD_SYSTEM}" install
}

# glog
build_glog() {
    check_if_source_exist "${GLOG_SOURCE}"
    cd "${TP_SOURCE_DIR}/${GLOG_SOURCE}"

    # to generate config.guess and config.sub to support aarch64
    rm -rf config.*
    autoreconf -i

    CPPFLAGS="-I${TP_INCLUDE_DIR} -fpermissive -fPIC" \
        LDFLAGS="-L${TP_LIB_DIR}" \
        ./configure --prefix="${TP_INSTALL_DIR}" --enable-frame-pointers --disable-shared --enable-static

    make -j "${PARALLEL}"
    make install
    strip_lib libglog.a
}

# gtest
build_gtest() {
    check_if_source_exist "${GTEST_SOURCE}"

    cd "${TP_SOURCE_DIR}/${GTEST_SOURCE}"

    mkdir -p "${BUILD_DIR}"
    cd "${BUILD_DIR}"

    rm -rf CMakeCache.txt CMakeFiles/
    "${CMAKE_CMD}" ../ -G "${GENERATOR}" -DCMAKE_INSTALL_PREFIX="${TP_INSTALL_DIR}" -DCMAKE_POSITION_INDEPENDENT_CODE=On
    # -DCMAKE_CXX_FLAGS="$warning_uninitialized"

    "${BUILD_SYSTEM}" -j "${PARALLEL}"
    "${BUILD_SYSTEM}" install
    strip_lib libgtest.a
}

# rapidjson
build_rapidjson() {
    check_if_source_exist "${RAPIDJSON_SOURCE}"
    cd "${TP_SOURCE_DIR}/${RAPIDJSON_SOURCE}"

    mkdir -p "${BUILD_DIR}"
    cd "${BUILD_DIR}"

    rm -rf CMakeCache.txt CMakeFiles/

    "${CMAKE_CMD}" ../ -DCMAKE_INSTALL_PREFIX="${TP_INSTALL_DIR}" -DRAPIDJSON_BUILD_DOC=OFF \
        -DRAPIDJSON_BUILD_EXAMPLES=OFF -DRAPIDJSON_BUILD_TESTS=OFF

    make -j "${PARALLEL}"
    make install
}

# snappy
build_snappy() {
    check_if_source_exist "${SNAPPY_SOURCE}"
    cd "${TP_SOURCE_DIR}/${SNAPPY_SOURCE}"

    mkdir -p "${BUILD_DIR}"
    cd "${BUILD_DIR}"

    rm -rf CMakeCache.txt CMakeFiles/

    CFLAGS="-O3" CXXFLAGS="-O3" "${CMAKE_CMD}" -G "${GENERATOR}" -DCMAKE_INSTALL_PREFIX="${TP_INSTALL_DIR}" \
        -DCMAKE_POSITION_INDEPENDENT_CODE=ON \
        -DCMAKE_INSTALL_INCLUDEDIR="${TP_INCLUDE_DIR}"/snappy \
        -DSNAPPY_BUILD_TESTS=0 ../

    "${BUILD_SYSTEM}" -j "${PARALLEL}"
    "${BUILD_SYSTEM}" install

    #build for libarrow.a
    cp "${TP_INCLUDE_DIR}/snappy/snappy-c.h" "${TP_INCLUDE_DIR}/snappy-c.h"
    cp "${TP_INCLUDE_DIR}/snappy/snappy-sinksource.h" "${TP_INCLUDE_DIR}/snappy-sinksource.h"
    cp "${TP_INCLUDE_DIR}/snappy/snappy-stubs-public.h" "${TP_INCLUDE_DIR}/snappy-stubs-public.h"
    cp "${TP_INCLUDE_DIR}/snappy/snappy.h" "${TP_INCLUDE_DIR}/snappy.h"
}

# gperftools
build_gperftools() {
    check_if_source_exist "${GPERFTOOLS_SOURCE}"
    cd "${TP_SOURCE_DIR}/${GPERFTOOLS_SOURCE}"
    if [[ ! -f configure ]]; then
        ./autogen.sh
    fi

    CPPFLAGS="-I${TP_INCLUDE_DIR}" \
        LDFLAGS="-L${TP_LIB_DIR}" \
        LD_LIBRARY_PATH="${TP_LIB_DIR}" \
        LDFLAGS="-L${TP_LIB_DIR}" \
        LD_LIBRARY_PATH="${TP_LIB_DIR}" \
        ./configure --prefix="${TP_INSTALL_DIR}/gperftools" --disable-shared --enable-static --disable-libunwind --with-pic --enable-frame-pointers

    make -j "${PARALLEL}"
    make install
}

# zlib
build_zlib() {
    check_if_source_exist "${ZLIB_SOURCE}"
    cd "${TP_SOURCE_DIR}/${ZLIB_SOURCE}"

    CFLAGS="-O3 -fPIC" \
        CPPFLAGS="-I${TP_INCLUDE_DIR}" \
        LDFLAGS="-L${TP_LIB_DIR}" \
        ./configure --prefix="${TP_INSTALL_DIR}" --static

    make -j "${PARALLEL}"
    make install

    # minizip
    cd contrib/minizip
    autoreconf --force --install
    ./configure --prefix="${TP_INSTALL_DIR}" --enable-static=yes --enable-shared=no
    make -j "${PARALLEL}"
    make install
}

# lz4
build_lz4() {
    check_if_source_exist "${LZ4_SOURCE}"
    cd "${TP_SOURCE_DIR}/${LZ4_SOURCE}"

    # clean old symbolic links
    local old_symbolic_links=('lz4c' 'lz4cat' 'unlz4')
    for link in "${old_symbolic_links[@]}"; do
        rm -f "${TP_INSTALL_DIR}/bin/${link}"
    done

    make -j "${PARALLEL}" install PREFIX="${TP_INSTALL_DIR}" BUILD_SHARED=no INCLUDEDIR="${TP_INCLUDE_DIR}/lz4"
}

# zstd
build_zstd() {
    check_if_source_exist "${ZSTD_SOURCE}"
    cd "${TP_SOURCE_DIR}/${ZSTD_SOURCE}/build/cmake"

    mkdir -p "${BUILD_DIR}"
    cd "${BUILD_DIR}"

    "${CMAKE_CMD}" -G "${GENERATOR}" -DBUILD_TESTING=OFF -DZSTD_BUILD_TESTS=OFF -DZSTD_BUILD_STATIC=ON \
        -DZSTD_BUILD_PROGRAMS=OFF -DZSTD_BUILD_SHARED=OFF -DCMAKE_INSTALL_PREFIX="${TP_INSTALL_DIR}" ..

    "${BUILD_SYSTEM}" -j "${PARALLEL}" install
    strip_lib libzstd.a
}

# bzip
build_bzip() {
    check_if_source_exist "${BZIP_SOURCE}"
    cd "${TP_SOURCE_DIR}/${BZIP_SOURCE}"

    make -j "${PARALLEL}" install PREFIX="${TP_INSTALL_DIR}"
}

# lzo2
build_lzo2() {
    check_if_source_exist "${LZO2_SOURCE}"
    cd "${TP_SOURCE_DIR}/${LZO2_SOURCE}"

    CPPFLAGS="-I${TP_INCLUDE_DIR}" \
        LDFLAGS="-L${TP_LIB_DIR}" \
        ./configure --prefix="${TP_INSTALL_DIR}" --disable-shared --enable-static

    make -j "${PARALLEL}"
    make install
    strip_lib liblzo2.a
}

# curl
build_curl() {
    check_if_source_exist "${CURL_SOURCE}"
    cd "${TP_SOURCE_DIR}/${CURL_SOURCE}"

    if [[ "${KERNEL}" != 'Darwin' ]]; then
        libs='-lcrypto -lssl -lcrypto -ldl -static'
    else
        libs='-lcrypto -lssl -lcrypto -ldl'
    fi

    CPPFLAGS="-I${TP_INCLUDE_DIR} -DNGHTTP2_STATICLIB" \
        LDFLAGS="-L${TP_LIB_DIR}" LIBS="${libs}" \
        PKG_CONFIG="pkg-config --static" \
        ./configure --prefix="${TP_INSTALL_DIR}" --disable-shared --enable-static \
        --without-librtmp --with-ssl="${TP_INSTALL_DIR}" --without-libidn2 --disable-ldap --enable-ipv6 \
        --without-libssh2 --without-brotli

    make curl_LDFLAGS=-all-static -j "${PARALLEL}"
    make curl_LDFLAGS=-all-static install
    strip_lib libcurl.a
}

# re2
build_re2() {
    check_if_source_exist "${RE2_SOURCE}"
    cd "${TP_SOURCE_DIR}/${RE2_SOURCE}"

    "${CMAKE_CMD}" -DCMAKE_BUILD_TYPE=Release -G "${GENERATOR}" -DBUILD_SHARED_LIBS=0 -DCMAKE_INSTALL_PREFIX="${TP_INSTALL_DIR}"
    "${BUILD_SYSTEM}" -j "${PARALLEL}" install
    strip_lib libre2.a
}

# hyperscan
build_hyperscan() {
    check_if_source_exist "${RAGEL_SOURCE}"
    cd "${TP_SOURCE_DIR}/${RAGEL_SOURCE}"

    if [[ "${KERNEL}" != 'Darwin' ]]; then
        cxxflags='-static'
    else
        cxxflags=''
    fi

    CXXFLAGS="${cxxflags}" \
        ./configure --prefix="${TP_INSTALL_DIR}"
    make install

    check_if_source_exist "${HYPERSCAN_SOURCE}"
    cd "${TP_SOURCE_DIR}/${HYPERSCAN_SOURCE}"

    # We don't need to build tools/hsbench which depends on sqlite3 installed.
    rm -rf "${TP_SOURCE_DIR}/${HYPERSCAN_SOURCE}/tools/hsbench"

    mkdir -p "${BUILD_DIR}"
    cd "${BUILD_DIR}"

    CXXFLAGS="-D_HAS_AUTO_PTR_ETC=0" \
        "${CMAKE_CMD}" -G "${GENERATOR}" -DBUILD_SHARED_LIBS=0 -DCMAKE_BUILD_TYPE=RelWithDebInfo \
        -DBOOST_ROOT="${TP_INSTALL_DIR}" -DCMAKE_INSTALL_PREFIX="${TP_INSTALL_DIR}" -DBUILD_EXAMPLES=OFF ..
    "${BUILD_SYSTEM}" -j "${PARALLEL}" install
    strip_lib libhs.a
}

# boost
build_boost() {
    check_if_source_exist "${BOOST_SOURCE}"
    cd "${TP_SOURCE_DIR}/${BOOST_SOURCE}"

    if [[ "${KERNEL}" != 'Darwin' ]]; then
        cxxflags='-static'
    else
        cxxflags=''
    fi

    CXXFLAGS="${cxxflags}" \
        ./bootstrap.sh --prefix="${TP_INSTALL_DIR}" --with-toolset="${boost_toolset}"
    # -q: Fail at first error
    ./b2 -q link=static runtime-link=static -j "${PARALLEL}" \
        --without-mpi --without-graph --without-graph_parallel --without-python \
        cxxflags="-std=c++17 -g -I${TP_INCLUDE_DIR} -L${TP_LIB_DIR}" install
}

# mysql
build_mysql() {
    check_if_source_exist "${MYSQL_SOURCE}"
    check_if_source_exist "${BOOST_SOURCE}"

    cd "${TP_SOURCE_DIR}/${MYSQL_SOURCE}"

    mkdir -p "${BUILD_DIR}"
    cd "${BUILD_DIR}"

    rm -rf CMakeCache.txt CMakeFiles/

    if [[ ! -d "${BOOST_SOURCE}" ]]; then
        cp -rf "${TP_SOURCE_DIR}/${BOOST_SOURCE}" ./
    fi

    if [[ "${KERNEL}" != 'Darwin' ]]; then
        cflags='-static -pthread -lrt'
        cxxflags='-static -pthread -lrt'
    else
        cflags='-pthread'
        cxxflags='-pthread'
    fi

    CFLAGS="${cflags}" CXXFLAGS="${cxxflags}" \
        "${CMAKE_CMD}" -G "${GENERATOR}" ../ -DCMAKE_LINK_SEARCH_END_STATIC=1 \
        -DWITH_BOOST="$(pwd)/${BOOST_SOURCE}" -DCMAKE_INSTALL_PREFIX="${TP_INSTALL_DIR}/mysql" \
        -DWITHOUT_SERVER=1 -DWITH_ZLIB=1 -DZLIB_ROOT="${TP_INSTALL_DIR}" \
        -DCMAKE_CXX_FLAGS_RELWITHDEBINFO="-O3 -g -fabi-version=2 -fno-omit-frame-pointer -fno-strict-aliasing -std=gnu++11" \
        -DDISABLE_SHARED=1 -DBUILD_SHARED_LIBS=0 -DZLIB_LIBRARY="${TP_INSTALL_DIR}/lib/libz.a" -DENABLE_DTRACE=0
    "${BUILD_SYSTEM}" -j "${PARALLEL}" mysqlclient

    # copy headers manually
    rm -rf ../../../installed/include/mysql/
    mkdir ../../../installed/include/mysql/ -p
    cp -R ./include/* ../../../installed/include/mysql/
    cp -R ../include/* ../../../installed/include/mysql/
    cp ../libbinlogevents/export/binary_log_types.h ../../../installed/include/mysql/
    echo "mysql headers are installed."

    # copy libmysqlclient.a
    cp libmysql/libmysqlclient.a ../../../installed/lib/
    echo "mysql client lib is installed."
    strip_lib libmysqlclient.a
}

#leveldb
build_leveldb() {
    check_if_source_exist "${LEVELDB_SOURCE}"
    cd "${TP_SOURCE_DIR}/${LEVELDB_SOURCE}"

    mkdir -p "${BUILD_DIR}"
    cd "${BUILD_DIR}"

    rm -rf CMakeCache.txt CMakeFiles/

    CXXFLAGS="-fPIC" "${CMAKE_CMD}" -G "${GENERATOR}" -DCMAKE_INSTALL_PREFIX="${TP_INSTALL_DIR}" -DLEVELDB_BUILD_BENCHMARKS=OFF \
        -DLEVELDB_BUILD_TESTS=OFF ..
    "${BUILD_SYSTEM}" -j "${PARALLEL}" install
    strip_lib libleveldb.a
}

# brpc
build_brpc() {
    check_if_source_exist "${BRPC_SOURCE}"

    cd "${TP_SOURCE_DIR}/${BRPC_SOURCE}"

    mkdir -p "${BUILD_DIR}"
    cd "${BUILD_DIR}"

    rm -rf CMakeCache.txt CMakeFiles/

    if [[ "${KERNEL}" != 'Darwin' ]]; then
        ldflags="-L${TP_LIB_DIR} -static-libstdc++ -static-libgcc"
    else
        ldflags="-L${TP_LIB_DIR}"
    fi

    # Currently, BRPC can't be built for static libraries only (without .so). Therefore, we should add `-fPIC`
    # to the dependencies which are required by BRPC. Dependencies: zlib, glog, protobuf, leveldb
    LDFLAGS="${ldflags}" \
        "${CMAKE_CMD}" -G "${GENERATOR}" -DBUILD_SHARED_LIBS=1 -DWITH_GLOG=ON -DCMAKE_INSTALL_PREFIX="${TP_INSTALL_DIR}" \
        -DCMAKE_LIBRARY_PATH="${TP_INSTALL_DIR}/lib64" -DCMAKE_INCLUDE_PATH="${TP_INSTALL_DIR}/include" \
        -DBUILD_BRPC_TOOLS=OFF \
        -DPROTOBUF_PROTOC_EXECUTABLE="${TP_INSTALL_DIR}/bin/protoc" ..

    "${BUILD_SYSTEM}" -j "${PARALLEL}"
    "${BUILD_SYSTEM}" install

    remove_all_dylib
    strip_lib libbrpc.a
}

# rocksdb
build_rocksdb() {
    check_if_source_exist "${ROCKSDB_SOURCE}"

    cd "${TP_SOURCE_DIR}/${ROCKSDB_SOURCE}"

    if [[ "${KERNEL}" != 'Darwin' ]]; then
        ldflags='-static-libstdc++ -static-libgcc'
    else
        if [[ "$(uname -m)" != 'x86_64' ]]; then
            ldflags=''
        else
            ldflags="-L${TP_LIB_DIR} -ljemalloc_doris"
        fi
    fi

    # -Wno-range-loop-construct gcc-11
    CFLAGS="-I ${TP_INCLUDE_DIR} -I ${TP_INCLUDE_DIR}/snappy -I ${TP_INCLUDE_DIR}/lz4" \
        CXXFLAGS="-include cstdint -Wno-deprecated-copy ${warning_stringop_truncation} ${warning_shadow} ${warning_dangling_gsl} \
    ${warning_defaulted_function_deleted} ${warning_unused_but_set_variable} -Wno-pessimizing-move -Wno-range-loop-construct" \
        LDFLAGS="${ldflags}" \
        PORTABLE=1 make USE_RTTI=1 -j "${PARALLEL}" static_lib
    cp librocksdb.a ../../installed/lib/librocksdb.a
    cp -r include/rocksdb ../../installed/include/
    strip_lib librocksdb.a
}

# cyrus_sasl
build_cyrus_sasl() {
    check_if_source_exist "${CYRUS_SASL_SOURCE}"
    cd "${TP_SOURCE_DIR}/${CYRUS_SASL_SOURCE}"

    CFLAGS="-fPIC -Wno-implicit-function-declaration" \
        CPPFLAGS="-I${TP_INCLUDE_DIR}" \
        LDFLAGS="-L${TP_LIB_DIR}" \
        LIBS="-lcrypto" \
        ./configure --prefix="${TP_INSTALL_DIR}" --enable-static --enable-shared=no --with-openssl="${TP_INSTALL_DIR}" --with-pic --enable-gssapi="${TP_INSTALL_DIR}" --with-gss_impl=mit --with-dblib=none

    if [[ "${KERNEL}" != 'Darwin' ]]; then
        make -j "${PARALLEL}"
        make install
    else
        make -j "${PARALLEL}"
        make framedir="${TP_INCLUDE_DIR}/sasl" install
    fi
}

# librdkafka
build_librdkafka() {
    check_if_source_exist "${LIBRDKAFKA_SOURCE}"

    cd "${TP_SOURCE_DIR}/${LIBRDKAFKA_SOURCE}"

    # NOTE(amos): librdkafka uses a weird autoconf variant (mklove) which doesn't allow extending PKG_CONFIG with spaces in cmd.
    # As a result, we use a patch to hard code "--static" into PKG_CONFIG instead.
    # PKG_CONFIG="pkg-config --static"

    CPPFLAGS="-I${TP_INCLUDE_DIR}" \
        LDFLAGS="-L${TP_LIB_DIR} -lssl -lcrypto -lzstd -lz -lsasl2 \
        -lgssapi_krb5 -lkrb5 -lkrb5support -lk5crypto -lcom_err -lresolv" \
        ./configure --prefix="${TP_INSTALL_DIR}" --enable-static --enable-sasl --disable-c11threads

    make -j "${PARALLEL}"
    make install

    remove_all_dylib
    strip_lib librdkafka.a
    strip_lib librdkafka++.a
}

# libunixodbc
build_libunixodbc() {
    check_if_source_exist "${ODBC_SOURCE}"

    cd "${TP_SOURCE_DIR}/${ODBC_SOURCE}"

    CFLAGS="-I${TP_INCLUDE_DIR} -Wno-int-conversion -Wno-implicit-function-declaration" \
        LDFLAGS="-L${TP_LIB_DIR}" \
        ./configure --prefix="${TP_INSTALL_DIR}" --with-included-ltdl --enable-static=yes --enable-shared=no

    make -j "${PARALLEL}"
    make install
}

# flatbuffers
build_flatbuffers() {
    check_if_source_exist "${FLATBUFFERS_SOURCE}"
    cd "${TP_SOURCE_DIR}/${FLATBUFFERS_SOURCE}"

    mkdir -p "${BUILD_DIR}"
    cd "${BUILD_DIR}"

    rm -rf CMakeCache.txt CMakeFiles/

    if [[ "${KERNEL}" != 'Darwin' ]]; then
        ldflags='-static-libstdc++ -static-libgcc'
    else
        ldflags=''
    fi

    LDFLAGS="${ldflags}" \
        "${CMAKE_CMD}" -G "${GENERATOR}" \
        -DFLATBUFFERS_CXX_FLAGS="${warning_class_memaccess} ${warning_unused_but_set_variable}" \
        -DFLATBUFFERS_BUILD_TESTS=OFF \
        ..

    "${BUILD_SYSTEM}" -j "${PARALLEL}"

    cp flatc ../../../installed/bin/flatc
    cp -r ../include/flatbuffers ../../../installed/include/flatbuffers
    cp libflatbuffers.a ../../../installed/lib/libflatbuffers.a
}

# arrow
build_arrow() {
    check_if_source_exist "${ARROW_SOURCE}"
    cd "${TP_SOURCE_DIR}/${ARROW_SOURCE}/cpp"

    mkdir -p release
    cd release

    export ARROW_BROTLI_URL="${TP_SOURCE_DIR}/${BROTLI_NAME}"
    export ARROW_GLOG_URL="${TP_SOURCE_DIR}/${GLOG_NAME}"
    export ARROW_LZ4_URL="${TP_SOURCE_DIR}/${LZ4_NAME}"
    export ARROW_FLATBUFFERS_URL="${TP_SOURCE_DIR}/${FLATBUFFERS_NAME}"
    export ARROW_ZSTD_URL="${TP_SOURCE_DIR}/${ZSTD_NAME}"
    export ARROW_JEMALLOC_URL="${TP_SOURCE_DIR}/${JEMALLOC_ARROW_NAME}"
    export ARROW_Thrift_URL="${TP_SOURCE_DIR}/${THRIFT_NAME}"
    export ARROW_SNAPPY_URL="${TP_SOURCE_DIR}/${SNAPPY_NAME}"
    export ARROW_ZLIB_URL="${TP_SOURCE_DIR}/${ZLIB_NAME}"
    export ARROW_XSIMD_URL="${TP_SOURCE_DIR}/${XSIMD_NAME}"
    export ARROW_ORC_URL="${TP_SOURCE_DIR}/${ORC_NAME}"

    if [[ "${KERNEL}" != 'Darwin' ]]; then
        ldflags="-L${TP_LIB_DIR} -static-libstdc++ -static-libgcc"
    else
        ldflags="-L${TP_LIB_DIR}"
    fi

    LDFLAGS="${ldflags}" \
        "${CMAKE_CMD}" -G "${GENERATOR}" -DARROW_PARQUET=ON -DARROW_IPC=ON -DARROW_BUILD_SHARED=OFF \
        -DARROW_BUILD_STATIC=ON -DARROW_WITH_BROTLI=ON -DARROW_WITH_LZ4=ON -DARROW_USE_GLOG=ON \
        -DARROW_WITH_SNAPPY=ON -DARROW_WITH_ZLIB=ON -DARROW_WITH_ZSTD=ON -DARROW_JSON=ON \
        -DARROW_WITH_UTF8PROC=OFF -DARROW_WITH_RE2=ON -DARROW_ORC=ON \
        -DCMAKE_INSTALL_PREFIX="${TP_INSTALL_DIR}" \
        -DCMAKE_INSTALL_LIBDIR=lib64 \
        -DARROW_BOOST_USE_SHARED=OFF \
        -DBoost_USE_STATIC_RUNTIME=ON \
        -DARROW_GFLAGS_USE_SHARED=OFF \
        -Dgflags_ROOT="${TP_INSTALL_DIR}" \
        -DGLOG_ROOT="${TP_INSTALL_DIR}" \
        -DRE2_ROOT="${TP_INSTALL_DIR}" \
        -DZLIB_LIBRARY="${TP_INSTALL_DIR}/lib/libz.a" -DZLIB_INCLUDE_DIR="${TP_INSTALL_DIR}/include" \
        -DRapidJSON_ROOT="${TP_INSTALL_DIR}" \
        -DORC_ROOT="${TP_INSTALL_DIR}" \
        -DBrotli_SOURCE=BUNDLED \
        -DLZ4_LIB="${TP_INSTALL_DIR}/lib/liblz4.a" -DLZ4_INCLUDE_DIR="${TP_INSTALL_DIR}/include/lz4" \
        -DLz4_SOURCE=SYSTEM \
        -DZSTD_LIB="${TP_INSTALL_DIR}/lib/libzstd.a" -DZSTD_INCLUDE_DIR="${TP_INSTALL_DIR}/include" \
        -Dzstd_SOURCE=SYSTEM \
        -DSnappy_LIB="${TP_INSTALL_DIR}/lib/libsnappy.a" -DSnappy_INCLUDE_DIR="${TP_INSTALL_DIR}/include" \
        -DSnappy_SOURCE=SYSTEM \
        -DBOOST_ROOT="${TP_INSTALL_DIR}" --no-warn-unused-cli \
        -DThrift_ROOT="${TP_INSTALL_DIR}" ..

    "${BUILD_SYSTEM}" -j "${PARALLEL}"
    "${BUILD_SYSTEM}" install

    #copy dep libs
    cp -rf ./jemalloc_ep-prefix/src/jemalloc_ep/dist/lib/libjemalloc_pic.a "${TP_INSTALL_DIR}/lib64/libjemalloc.a"
    cp -rf ./brotli_ep/src/brotli_ep-install/lib/libbrotlienc-static.a "${TP_INSTALL_DIR}/lib64/libbrotlienc.a"
    cp -rf ./brotli_ep/src/brotli_ep-install/lib/libbrotlidec-static.a "${TP_INSTALL_DIR}/lib64/libbrotlidec.a"
    cp -rf ./brotli_ep/src/brotli_ep-install/lib/libbrotlicommon-static.a "${TP_INSTALL_DIR}/lib64/libbrotlicommon.a"
    strip_lib libarrow.a
    strip_lib libjemalloc.a
    strip_lib libparquet.a
}

# abseil
build_abseil() {
    check_if_source_exist "${ABSEIL_SOURCE}"
    cd "${TP_SOURCE_DIR}/${ABSEIL_SOURCE}"

    LDFLAGS="-L${TP_LIB_DIR}" \
        "${CMAKE_CMD}" -B "${BUILD_DIR}" -DCMAKE_INSTALL_PREFIX="${TP_INSTALL_DIR}" \
        -DABSL_ENABLE_INSTALL=ON \
        -DBUILD_DEPS=ON \
        -DCMAKE_BUILD_TYPE=Release \
        -DBUILD_SHARED_LIBS=OFF \
        -DCMAKE_CXX_STANDARD=11

    cmake --build "${BUILD_DIR}" -j "${PARALLEL}"
    cmake --install "${BUILD_DIR}" --prefix "${TP_INSTALL_DIR}"
}

# s2
build_s2() {
    check_if_source_exist "${S2_SOURCE}"
    cd "${TP_SOURCE_DIR}/${S2_SOURCE}"

    mkdir -p "${BUILD_DIR}"
    cd "${BUILD_DIR}"

    rm -rf CMakeCache.txt CMakeFiles/

    LDFLAGS="-L${TP_LIB_DIR}" \
        ${CMAKE_CMD} -G "${GENERATOR}" -DBUILD_SHARED_LIBS=OFF -DCMAKE_INSTALL_PREFIX="${TP_INSTALL_DIR}" \
        -DCMAKE_PREFIX_PATH="${TP_INSTALL_DIR}" \
        -DBUILD_SHARED_LIBS=OFF \
        -DWITH_GFLAGS=ON \
        -DCMAKE_BUILD_TYPE=Release \
        -DCMAKE_LIBRARY_PATH="${TP_INSTALL_DIR}" ..

    "${BUILD_SYSTEM}" -j "${PARALLEL}"
    "${BUILD_SYSTEM}" install
    strip_lib libs2.a
}

# bitshuffle
build_bitshuffle() {
    check_if_source_exist "${BITSHUFFLE_SOURCE}"
    local ld="${DORIS_BIN_UTILS}/ld"
    local ar="${DORIS_BIN_UTILS}/ar"

    if [[ ! -f "${ld}" ]]; then ld="$(command -v ld)"; fi
    if [[ ! -f "${ar}" ]]; then ar="$(command -v ar)"; fi

    cd "${TP_SOURCE_DIR}/${BITSHUFFLE_SOURCE}"
    PREFIX="${TP_INSTALL_DIR}"

    # This library has significant optimizations when built with AVX2/AVX512. However,
    # we still need to support non-AVX2-capable hardware. So, we build it three times,
    # with the flag AVX2, AVX512 each and once without, and use some linker tricks to
    # suffix the AVX2 symbols with '_avx2', AVX512 symbols with '_avx512'
    arches=('default' 'avx2' 'avx512')
    MACHINE_TYPE="$(uname -m)"
    # Becuase aarch64 don't support avx2, disable it.
    if [[ "${MACHINE_TYPE}" == "aarch64" || "${MACHINE_TYPE}" == 'arm64' ]]; then
        arches=('default')
    fi

    to_link=""
    for arch in "${arches[@]}"; do
        arch_flag=""
        if [[ "${arch}" == "avx2" ]]; then
            arch_flag="-mavx2"
        fi
        if [[ "${arch}" == "avx512" ]]; then
            arch_flag="-mavx512bw -mavx512f"
        fi
        tmp_obj="bitshuffle_${arch}_tmp.o"
        dst_obj="bitshuffle_${arch}.o"
        "${CC}" ${EXTRA_CFLAGS:+${EXTRA_CFLAGS}} ${arch_flag:+${arch_flag}} -std=c99 "-I${PREFIX}/include/lz4" -O3 -DNDEBUG -c \
            "src/bitshuffle_core.c" \
            "src/bitshuffle.c" \
            "src/iochain.c"
        # Merge the object files together to produce a combined .o file.
        "${ld}" -r -o "${tmp_obj}" bitshuffle_core.o bitshuffle.o iochain.o
        # For the AVX2 symbols, suffix them.
        if [[ "${arch}" == "avx2" ]] || [[ "${arch}" == "avx512" ]]; then
            local nm="${DORIS_BIN_UTILS}/nm"
            local objcopy="${DORIS_BIN_UTILS}/objcopy"

            if [[ ! -f "${nm}" ]]; then nm="$(command -v nm)"; fi
            if [[ ! -f "${objcopy}" ]]; then
                if ! objcopy="$(command -v objcopy)"; then
                    objcopy="${TP_INSTALL_DIR}/binutils/bin/objcopy"
                fi
            fi

            # Create a mapping file with '<old_sym> <suffixed_sym>' on each line.
            "${nm}" --defined-only --extern-only "${tmp_obj}" | while read -r addr type sym; do
                echo "${sym} ${sym}_${arch}"
            done >renames.txt
            "${objcopy}" --redefine-syms=renames.txt "${tmp_obj}" "${dst_obj}"
        else
            mv "${tmp_obj}" "${dst_obj}"
        fi
        to_link="${to_link} ${dst_obj}"
    done
    local links
    read -r -a links <<<"${to_link}"
    rm -f libbitshuffle.a
    "${ar}" rs libbitshuffle.a "${links[@]}"
    mkdir -p "${PREFIX}/include/bitshuffle"
    cp libbitshuffle.a "${PREFIX}"/lib/
    cp "${TP_SOURCE_DIR}/${BITSHUFFLE_SOURCE}/src/bitshuffle.h" "${PREFIX}/include/bitshuffle/bitshuffle.h"
    cp "${TP_SOURCE_DIR}/${BITSHUFFLE_SOURCE}/src/bitshuffle_core.h" "${PREFIX}/include/bitshuffle/bitshuffle_core.h"
}

# croaring bitmap
build_croaringbitmap() {
    avx_flag=''
    if [[ -n "${USE_AVX2}" && "${USE_AVX2}" -eq 0 ]]; then
        echo "set USE_AVX2=${USE_AVX2} to FORCE disable AVX2 in croaringbitmap"
        avx_flag="-DROARING_DISABLE_AVX=ON"
    fi

    check_if_source_exist "${CROARINGBITMAP_SOURCE}"
    cd "${TP_SOURCE_DIR}/${CROARINGBITMAP_SOURCE}"

    mkdir -p "${BUILD_DIR}"
    cd "${BUILD_DIR}"

    rm -rf CMakeCache.txt CMakeFiles/

    if [[ "${KERNEL}" != 'Darwin' ]]; then
        ldflags="-L${TP_LIB_DIR} -static-libstdc++ -static-libgcc"
    else
        ldflags="-L${TP_LIB_DIR}"
    fi

    CXXFLAGS="-O3" \
        LDFLAGS="${ldflags}" \
        "${CMAKE_CMD}" -G "${GENERATOR}" ${avx_flag:+${avx_flag}} -DROARING_BUILD_STATIC=ON -DCMAKE_INSTALL_PREFIX="${TP_INSTALL_DIR}" \
        -DENABLE_ROARING_TESTS=OFF ..

    "${BUILD_SYSTEM}" -j "${PARALLEL}"
    "${BUILD_SYSTEM}" install
}

# fmt
build_fmt() {
    check_if_source_exist "${FMT_SOURCE}"
    cd "${TP_SOURCE_DIR}/${FMT_SOURCE}"

    mkdir -p "${BUILD_DIR}"
    cd "${BUILD_DIR}"

    rm -rf CMakeCache.txt CMakeFiles/

    "${CMAKE_CMD}" -G "${GENERATOR}" -DBUILD_SHARED_LIBS=FALSE -DFMT_TEST=OFF -DFMT_DOC=OFF -DCMAKE_INSTALL_PREFIX="${TP_INSTALL_DIR}" ..
    "${BUILD_SYSTEM}" -j"${PARALLEL}"
    "${BUILD_SYSTEM}" install
}

# parallel_hashmap
build_parallel_hashmap() {
    check_if_source_exist "${PARALLEL_HASHMAP_SOURCE}"
    cd "${TP_SOURCE_DIR}/${PARALLEL_HASHMAP_SOURCE}"
    cp -r parallel_hashmap "${TP_INSTALL_DIR}/include/"
}

# pdqsort
build_pdqsort() {
    check_if_archive_exist "${PDQSORT_FILE}"
    cd "${TP_SOURCE_DIR}"
    cp "${PDQSORT_FILE}" "${TP_INSTALL_DIR}/include/"
}

# libdivide
build_libdivide() {
    check_if_source_exist "${LIBDIVIDE_SOURCE}"
    cd "${TP_SOURCE_DIR}/${LIBDIVIDE_SOURCE}"
    cp -r libdivide.h "${TP_INSTALL_DIR}/include/"
}

#orc
build_orc() {
    check_if_source_exist "${ORC_SOURCE}"
    cd "${TP_SOURCE_DIR}/${ORC_SOURCE}"

    mkdir -p "${BUILD_DIR}"
    cd "${BUILD_DIR}"

    rm -rf CMakeCache.txt CMakeFiles/

    CXXFLAGS="-O3 -Wno-array-bounds ${warning_reserved_identifier} ${warning_suggest_override}" \
        "${CMAKE_CMD}" -G "${GENERATOR}" ../ -DBUILD_JAVA=OFF \
        -DPROTOBUF_HOME="${TP_INSTALL_DIR}" \
        -DSNAPPY_HOME="${TP_INSTALL_DIR}" \
        -DLZ4_HOME="${TP_INSTALL_DIR}" \
        -DLZ4_INCLUDE_DIR="${TP_INSTALL_DIR}/include/lz4" \
        -DZLIB_HOME="${TP_INSTALL_DIR}" \
        -DZSTD_HOME="${TP_INSTALL_DIR}" \
        -DZSTD_INCLUDE_DIR="${TP_INSTALL_DIR}/include" \
        -DBUILD_LIBHDFSPP=OFF \
        -DBUILD_CPP_TESTS=OFF \
        -DSTOP_BUILD_ON_WARNING=OFF \
        -DCMAKE_INSTALL_PREFIX="${TP_INSTALL_DIR}"

    "${BUILD_SYSTEM}" -j "${PARALLEL}"
    "${BUILD_SYSTEM}" install
    strip_lib liborc.a
}

#cctz
build_cctz() {
    check_if_source_exist "${CCTZ_SOURCE}"
    cd "${TP_SOURCE_DIR}/${CCTZ_SOURCE}"

    mkdir -p "${BUILD_DIR}"
    cd "${BUILD_DIR}"

    rm -rf CMakeCache.txt CMakeFiles/

    "${CMAKE_CMD}" -G "${GENERATOR}" -DCMAKE_BUILD_TYPE=Release -DCMAKE_INSTALL_PREFIX="${TP_INSTALL_DIR}" -DBUILD_TESTING=OFF ..
    "${BUILD_SYSTEM}" -j "${PARALLEL}" install
}

# all js and csss related
build_js_and_css() {
    check_if_source_exist "${DATATABLES_SOURCE}"
    check_if_source_exist 'Bootstrap-3.3.7'
    check_if_source_exist 'jQuery-3.6.0'

    mkdir -p "${TP_INSTALL_DIR}/webroot"
    cd "${TP_SOURCE_DIR}"
    cp -r "${DATATABLES_SOURCE}" "${TP_INSTALL_DIR}/webroot/"
    cp -r Bootstrap-3.3.7 "${TP_INSTALL_DIR}/webroot/"
    cp -r jQuery-3.6.0 "${TP_INSTALL_DIR}/webroot/"
    cp bootstrap-table.min.js "${TP_INSTALL_DIR}/webroot/Bootstrap-3.3.7/js"
    cp bootstrap-table.min.css "${TP_INSTALL_DIR}/webroot/Bootstrap-3.3.7/css"
}

build_tsan_header() {
    cd "${TP_SOURCE_DIR}"
    if [[ ! -f "${TSAN_HEADER_FILE}" ]]; then
        echo "${TSAN_HEADER_FILE} should exist."
        exit 1
    fi

    mkdir -p "${TP_INSTALL_DIR}/include/sanitizer"
    cp "${TSAN_HEADER_FILE}" "${TP_INSTALL_DIR}/include/sanitizer/"
}

# aws_sdk
build_aws_sdk() {
    check_if_source_exist "${AWS_SDK_SOURCE}"
    cd "${TP_SOURCE_DIR}/${AWS_SDK_SOURCE}"

    rm -rf "${BUILD_DIR}"

    # -Wno-nonnull gcc-11
    "${CMAKE_CMD}" -G "${GENERATOR}" -B"${BUILD_DIR}" -DCMAKE_BUILD_TYPE=RelWithDebInfo -DCMAKE_INSTALL_PREFIX="${TP_INSTALL_DIR}" \
        -DCMAKE_PREFIX_PATH="${TP_INSTALL_DIR}" -DBUILD_SHARED_LIBS=OFF -DENABLE_TESTING=OFF \
        -DCURL_LIBRARY_RELEASE="${TP_INSTALL_DIR}/lib/libcurl.a" -DZLIB_LIBRARY_RELEASE="${TP_INSTALL_DIR}/lib/libz.a" \
        -DBUILD_ONLY="core;s3;s3-crt;transfer" \
        -DCMAKE_CXX_FLAGS="-Wno-nonnull -Wno-deprecated-declarations ${warning_dangling_reference}" -DCPP_STANDARD=17

    cd "${BUILD_DIR}"

    "${BUILD_SYSTEM}" -j "${PARALLEL}"
    "${BUILD_SYSTEM}" install
    strip_lib libaws-cpp-sdk-s3-crt.a
    strip_lib libaws-cpp-sdk-s3.a
    strip_lib libaws-cpp-sdk-core.a
    strip_lib libs2n.a
    strip_lib libaws-crt-cpp.a
    strip_lib libaws-c-http.a
    strip_lib libaws-c-common.a
    strip_lib libaws-c-auth.a
    strip_lib libaws-c-io.a
    strip_lib libaws-c-mqtt.a
    strip_lib libaws-c-s3.a
    strip_lib libaws-c-event-stream.a
    strip_lib libaws-c-cal.a
    strip_lib libaws-cpp-sdk-transfer.a
    strip_lib libaws-checksums.a
    strip_lib libaws-c-compression.a
}

# lzma
build_lzma() {
    if [[ ! -x "$(command -v autopoint)" ]]; then
        echo "autopoint is required by $0, install it first"
        return 255
    fi

    check_if_source_exist "${LZMA_SOURCE}"
    cd "${TP_SOURCE_DIR}/${LZMA_SOURCE}"

    export ACLOCAL_PATH='/usr/share/aclocal'

    sh autogen.sh

    mkdir -p "${BUILD_DIR}"
    cd "${BUILD_DIR}"

    ../configure --prefix="${TP_INSTALL_DIR}" --enable-shared=no --with-pic

    make -j "${PARALLEL}"
    make install
    strip_lib liblzma.a
}

# xml2
build_xml2() {
    if [[ ! -x "$(command -v pkg-config)" ]]; then
        echo "pkg-config is required by $0, install it first"
        return 255
    fi

    check_if_source_exist "${XML2_SOURCE}"
    cd "${TP_SOURCE_DIR}/${XML2_SOURCE}"

    export ACLOCAL_PATH='/usr/share/aclocal'

    sed '/(libtoolize/,/}/d' autogen.sh | bash
    make distclean

    mkdir -p "${BUILD_DIR}"
    cd "${BUILD_DIR}"

    CPPLAGS="-I${TP_INCLUDE_DIR}" \
        LDFLAGS="-L${TP_LIB_DIR}" \
        ../configure --prefix="${TP_INSTALL_DIR}" --enable-shared=no --with-pic --with-python=no --with-lzma="${TP_INSTALL_DIR}"

    make -j "${PARALLEL}"
    make install
    strip_lib libxml2.a
}

# idn
build_idn() {
    check_if_source_exist "${IDN_SOURCE}"
    cd "${TP_SOURCE_DIR}/${IDN_SOURCE}"

    mkdir -p "${BUILD_DIR}"
    cd "${BUILD_DIR}"

    ../configure --prefix="${TP_INSTALL_DIR}" --enable-shared=no --with-pic

    make -j "${PARALLEL}"
    make install
}

# gsasl
build_gsasl() {
    check_if_source_exist "${GSASL_SOURCE}"
    cd "${TP_SOURCE_DIR}/${GSASL_SOURCE}"

    mkdir -p "${BUILD_DIR}"
    cd "${BUILD_DIR}"

    KRB5_CONFIG="${TP_INSTALL_DIR}/bin/krb5-config" \
        CFLAGS="-I${TP_INCLUDE_DIR} -Wno-implicit-function-declaration" \
        ../configure --prefix="${TP_INSTALL_DIR}" --with-gssapi-impl=mit --enable-shared=no --with-pic --with-libidn-prefix="${TP_INSTALL_DIR}"

    make -j "${PARALLEL}"
    make install
}

# krb5
build_krb5() {
    check_if_source_exist "${KRB5_SOURCE}"
    cd "${TP_SOURCE_DIR}/${KRB5_SOURCE}/src"

    mkdir -p "${BUILD_DIR}"
    cd "${BUILD_DIR}"

    if [[ "${KERNEL}" == 'Darwin' ]]; then
        with_crypto_impl='--with-crypto-impl=openssl'
    fi

    CFLAGS="-fcommon -fPIC -I${TP_INSTALL_DIR}/include" LDFLAGS="-L${TP_INSTALL_DIR}/lib" \
        ../configure --prefix="${TP_INSTALL_DIR}" --disable-shared --enable-static \
        --without-keyutils ${with_crypto_impl:+${with_crypto_impl}}

    make -j "${PARALLEL}"
    make install
}

# hdfs3
build_hdfs3() {
    check_if_source_exist "${HDFS3_SOURCE}"
    cd "${TP_SOURCE_DIR}/${HDFS3_SOURCE}"

    mkdir -p "${BUILD_DIR}"
    cd "${BUILD_DIR}"
    rm -rf ./*

    if [[ "$(uname -m)" == "x86_64" ]]; then
        SSE_OPTION='-DENABLE_SSE=ON'
    else
        SSE_OPTION='-DENABLE_SSE=OFF'
    fi
    cmake -DCMAKE_BUILD_TYPE=RelWithDebInfo -DCMAKE_INSTALL_PREFIX="${TP_INSTALL_DIR}" \
        -DBUILD_STATIC_LIBS=ON -DBUILD_SHARED_LIBS=OFF -DBUILD_TEST=OFF "${SSE_OPTION}" \
        -DProtobuf_PROTOC_EXECUTABLE="${TP_INSTALL_DIR}/bin/protoc" \
        -DProtobuf_INCLUDE_DIR="${TP_INSTALL_DIR}/include" \
        -DProtobuf_LIBRARIES="${TP_INSTALL_DIR}/lib/libprotoc.a" \
        -DKERBEROS_INCLUDE_DIRS="${TP_INSTALL_DIR}/include" \
        -DKERBEROS_LIBRARIES="${TP_INSTALL_DIR}/lib/libkrb5.a" \
        -DGSASL_INCLUDE_DIR="${TP_INSTALL_DIR}/include" \
        -DGSASL_LIBRARIES="${TP_INSTALL_DIR}/lib/libgsasl.a" \
        -DCMAKE_CXX_FLAGS='-include cstdint' \
        ..

    make CXXFLAGS="${libhdfs_cxx17}" -j "${PARALLEL}"
    make install
    strip_lib libhdfs3.a
}

# jemalloc
build_jemalloc() {
    check_if_source_exist "${JEMALLOC_DORIS_SOURCE}"
    cd "${TP_SOURCE_DIR}/${JEMALLOC_DORIS_SOURCE}"

    mkdir -p "${BUILD_DIR}"
    cd "${BUILD_DIR}"

    cflags='-O3 -fno-omit-frame-pointer -fPIC -g'
    CFLAGS="${cflags}" ../configure --prefix="${TP_INSTALL_DIR}" --with-jemalloc-prefix=je --enable-prof --disable-cxx --disable-libdl --disable-shared

    make -j "${PARALLEL}"
    make install
    mv "${TP_INSTALL_DIR}"/lib/libjemalloc.a "${TP_INSTALL_DIR}"/lib/libjemalloc_doris.a
}

# benchmark
build_benchmark() {
    check_if_source_exist "${BENCHMARK_SOURCE}"

    cd "${TP_SOURCE_DIR}/${BENCHMARK_SOURCE}"

    cmake -E make_directory "build"

    if [[ "${KERNEL}" != 'Darwin' ]]; then
        cxxflags='-lresolv -pthread -lrt'
    else
        cxxflags='-lresolv -pthread'
    fi

    # NOTE(amos): -DHAVE_STD_REGEX=1 avoid runtime checks as it will fail when compiling with non-standard toolchain
    CXXFLAGS="${cxxflags}" cmake -E chdir "build" \
        cmake ../ -DBENCHMARK_ENABLE_GTEST_TESTS=OFF -DBENCHMARK_ENABLE_TESTING=OFF -DCMAKE_BUILD_TYPE=Release -DHAVE_STD_REGEX=1
    cmake --build "build" --config Release

    mkdir -p "${TP_INCLUDE_DIR}/benchmark"
    cp "${TP_SOURCE_DIR}/${BENCHMARK_SOURCE}/include/benchmark/benchmark.h" "${TP_INCLUDE_DIR}/benchmark/"
    cp "${TP_SOURCE_DIR}/${BENCHMARK_SOURCE}/include/benchmark/export.h" "${TP_INCLUDE_DIR}/benchmark/"
    cp "${TP_SOURCE_DIR}/${BENCHMARK_SOURCE}/build/src/libbenchmark.a" "${TP_LIB_DIR}"
}

# simdjson
build_simdjson() {
    check_if_source_exist "${SIMDJSON_SOURCE}"
    cd "${TP_SOURCE_DIR}/${SIMDJSON_SOURCE}"

    mkdir -p "${BUILD_DIR}"
    cd "${BUILD_DIR}"

    CXXFLAGS="-O3" CFLAGS="-O3" \
        "${CMAKE_CMD}" -DSIMDJSON_EXCEPTIONS=OFF \
        -DSIMDJSON_DEVELOPER_MODE=OFF -DSIMDJSON_BUILD_STATIC=ON \
        -DSIMDJSON_JUST_LIBRARY=ON -DSIMDJSON_ENABLE_THREADS=ON ..
    "${CMAKE_CMD}" --build . --config Release

    cp "${TP_SOURCE_DIR}/${SIMDJSON_SOURCE}/${BUILD_DIR}/libsimdjson.a" "${TP_INSTALL_DIR}/lib64"
    cp -r "${TP_SOURCE_DIR}/${SIMDJSON_SOURCE}/include"/* "${TP_INCLUDE_DIR}/"
}

# nlohmann_json
build_nlohmann_json() {
    check_if_source_exist "${NLOHMANN_JSON_SOURCE}"
    cd "${TP_SOURCE_DIR}/${NLOHMANN_JSON_SOURCE}"

    mkdir -p "${BUILD_DIR}"
    cd "${BUILD_DIR}"

    "${CMAKE_CMD}" -G "${GENERATOR}" -DCMAKE_INSTALL_PREFIX="${TP_INSTALL_DIR}" -DCMAKE_PREFIX_PATH="${TP_INSTALL_DIR}" -DJSON_BuildTests=OFF ..

    "${BUILD_SYSTEM}" -j "${PARALLEL}"
    "${BUILD_SYSTEM}" install
}

# opentelemetry
build_opentelemetry() {
    check_if_source_exist "${OPENTELEMETRY_SOURCE}"
    cd "${TP_SOURCE_DIR}/${OPENTELEMETRY_SOURCE}"

    mkdir -p "${BUILD_DIR}"
    cd "${BUILD_DIR}"

    "${CMAKE_CMD}" -G "${GENERATOR}" -DCMAKE_INSTALL_PREFIX="${TP_INSTALL_DIR}" -DCMAKE_PREFIX_PATH="${TP_INSTALL_DIR}" -DBUILD_TESTING=OFF \
        -DWITH_OTLP=ON -DWITH_OTLP_GRPC=OFF -DWITH_OTLP_HTTP=ON -DWITH_ZIPKIN=ON -DWITH_EXAMPLES=OFF ..

    "${BUILD_SYSTEM}" -j "${PARALLEL}"
    "${BUILD_SYSTEM}" install
    strip_lib libopentelemetry_exporter_zipkin_trace.a
    strip_lib libopentelemetry_trace.a
    strip_lib libopentelemetry_proto.a
    strip_lib libopentelemetry_resources.a
    strip_lib libopentelemetry_exporter_ostream_span.a
    strip_lib libopentelemetry_http_client_curl.a
    strip_lib libopentelemetry_exporter_otlp_http_client.a
}

# sse2neon
build_sse2neon() {
    check_if_source_exist "${SSE2NEON_SOURCE}"
    cd "${TP_SOURCE_DIR}/${SSE2NEON_SOURCE}"
    cp sse2neon.h "${TP_INSTALL_DIR}/include/"
}

# xxhash
build_xxhash() {
    check_if_source_exist "${XXHASH_SOURCE}"
    cd "${TP_SOURCE_DIR}/${XXHASH_SOURCE}"

    make -j "${PARALLEL}"
    cp -r ./*.h "${TP_INSTALL_DIR}/include/"
    cp libxxhash.a "${TP_INSTALL_DIR}/lib64"
}

build_binutils() {
    check_if_source_exist "${BINUTILS_SOURCE}"
    cd "${TP_SOURCE_DIR}/${BINUTILS_SOURCE}"

    rm -rf "${BUILD_DIR}"
    mkdir -p "${BUILD_DIR}"
    cd "${BUILD_DIR}"

    ../configure --prefix="${TP_INSTALL_DIR}/binutils" --includedir="${TP_INCLUDE_DIR}" --libdir="${TP_LIB_DIR}" \
        --enable-install-libiberty --without-msgpack
    make -j "${PARALLEL}"
    make install-bfd install-libiberty install-binutils
}

build_gettext() {
    check_if_source_exist "${GETTEXT_SOURCE}"
    cd "${TP_SOURCE_DIR}/${GETTEXT_SOURCE}"

    rm -rf "${BUILD_DIR}"
    mkdir -p "${BUILD_DIR}"
    cd "${BUILD_DIR}"

    ../gettext-runtime/configure --prefix="${TP_INSTALL_DIR}" --disable-java
    cd intl
    make -j "${PARALLEL}"
    make install

    remove_all_dylib
}

# concurrentqueue
build_concurrentqueue() {
    check_if_source_exist "${CONCURRENTQUEUE_SOURCE}"
    cd "${TP_SOURCE_DIR}/${CONCURRENTQUEUE_SOURCE}"
    cp ./*.h "${TP_INSTALL_DIR}/include/"
}

# fast_float
build_fast_float() {
    check_if_source_exist "${FAST_FLOAT_SOURCE}"
    cd "${TP_SOURCE_DIR}/${FAST_FLOAT_SOURCE}"
    cp -r ./include/fast_float "${TP_INSTALL_DIR}/include/"
}

# hadoop_libs
build_hadoop_libs() {
    check_if_source_exist "${HADOOP_LIBS_SOURCE}"
    cd "${TP_SOURCE_DIR}/${HADOOP_LIBS_SOURCE}"
    echo "THIRDPARTY_INSTALLED=${TP_INSTALL_DIR}" >env.sh
    ./build.sh

    mkdir -p "${TP_INSTALL_DIR}/include/hadoop_hdfs/"
    mkdir -p "${TP_INSTALL_DIR}/lib/hadoop_hdfs/"
    cp -r ./hadoop-dist/target/hadoop-libhdfs-3.3.4/* "${TP_INSTALL_DIR}/lib/hadoop_hdfs/"
    cp -r ./hadoop-dist/target/hadoop-libhdfs-3.3.4/include/hdfs.h "${TP_INSTALL_DIR}/include/hadoop_hdfs/"
<<<<<<< HEAD
}

build_poco() {
    check_if_source_exist "${POCO_SOURCE}"
    cd "${TP_SOURCE_DIR}/${POCO_SOURCE}"
    rm -rf "${BUILD_DIR}"
    mkdir -p "${BUILD_DIR}"
    cd "${BUILD_DIR}"
    ../configure --prefix="${TP_INSTALL_DIR}"
    cmake .. -DPOCO_STATIC=ON -DCMAKE_BUILD_TYPE=Release -DENABLE_DATA_MYSQL=OFF -DENABLE_DATA_ODBC=OFF
    make -j "${PARALLEL}"
    mkdir -p "${TP_INSTALL_DIR}/lib64/poco"
    cp -r ./lib/* "${TP_INSTALL_DIR}/lib64/poco/"
}

build_cos_sdk() {
    build_poco
    check_if_source_exist "${COS_SDK_SOURCE}"
    cd "${TP_SOURCE_DIR}/${COS_SDK_SOURCE}"
    cp -r ./third_party/include/Poco/ "${TP_INSTALL_DIR}/include/"
    cp -r ./include/cos "${TP_INSTALL_DIR}/include/"
    # rm -rf ./third_party
    rm -rf "${BUILD_DIR}"
    mkdir -p "${BUILD_DIR}"
    cd "${BUILD_DIR}"
    cmake .. -DTP_INSTALL_DIR=${TP_INSTALL_DIR} -DCMAKE_BUILD_TYPE=Release
    make -j "${PARALLEL}"
    cp ./lib/libcossdk.a "${TP_INSTALL_DIR}/lib64/"
=======
    rm -rf "${TP_INSTALL_DIR}/lib/hadoop_hdfs/native/*.a"
    find ./hadoop-dist/target/hadoop-3.3.4/lib/native/ -type f ! -name '*.a' -exec cp {} "${TP_INSTALL_DIR}/lib/hadoop_hdfs/native/" \;
    find ./hadoop-dist/target/hadoop-3.3.4/lib/native/ -type l -exec cp -P {} "${TP_INSTALL_DIR}/lib/hadoop_hdfs/native/" \;
>>>>>>> 7bda49b5
}

if [[ "${#packages[@]}" -eq 0 ]]; then
    packages=(
        libunixodbc
        openssl
        libevent
        zlib
        lz4
        bzip
        lzo2
        zstd
        boost # must before thrift
        protobuf
        gflags
        gtest
        glog
        rapidjson
        snappy
        gperftools
        curl
        re2
        hyperscan
        thrift
        leveldb
        brpc
        jemalloc
        rocksdb
        krb5 # before cyrus_sasl
        cyrus_sasl
        librdkafka
        flatbuffers
        orc
        arrow
        abseil
        s2
        bitshuffle
        croaringbitmap
        fmt
        parallel_hashmap
        pdqsort
        libdivide
        cctz
        tsan_header
        mysql
        aws_sdk
        js_and_css
        lzma
        xml2
        idn
        gsasl
        hdfs3
        benchmark
        simdjson
        nlohmann_json
        opentelemetry
        libbacktrace
        sse2neon
        xxhash
        concurrentqueue
        fast_float
<<<<<<< HEAD
        poco
        cos_sdk
=======
>>>>>>> 7bda49b5
    )
    if [[ "$(uname -s)" == 'Darwin' ]]; then
        read -r -a packages <<<"binutils gettext ${packages[*]}"
    elif [[ "$(uname -s)" == 'Linux' ]]; then
        read -r -a packages <<<"${packages[*]} hadoop_libs"
    fi
fi

for package in "${packages[@]}"; do
    if [[ "${package}" == "${start_package}" ]]; then
        PACKAGE_FOUND=1
    fi
    if [[ "${CONTINUE}" -eq 0 ]] || [[ "${PACKAGE_FOUND}" -eq 1 ]]; then
        command="build_${package}"
        ${command}
    fi
done

echo "Finished to build all thirdparties"<|MERGE_RESOLUTION|>--- conflicted
+++ resolved
@@ -1583,7 +1583,6 @@
     mkdir -p "${TP_INSTALL_DIR}/lib/hadoop_hdfs/"
     cp -r ./hadoop-dist/target/hadoop-libhdfs-3.3.4/* "${TP_INSTALL_DIR}/lib/hadoop_hdfs/"
     cp -r ./hadoop-dist/target/hadoop-libhdfs-3.3.4/include/hdfs.h "${TP_INSTALL_DIR}/include/hadoop_hdfs/"
-<<<<<<< HEAD
 }
 
 build_poco() {
@@ -1612,11 +1611,9 @@
     cmake .. -DTP_INSTALL_DIR=${TP_INSTALL_DIR} -DCMAKE_BUILD_TYPE=Release
     make -j "${PARALLEL}"
     cp ./lib/libcossdk.a "${TP_INSTALL_DIR}/lib64/"
-=======
     rm -rf "${TP_INSTALL_DIR}/lib/hadoop_hdfs/native/*.a"
     find ./hadoop-dist/target/hadoop-3.3.4/lib/native/ -type f ! -name '*.a' -exec cp {} "${TP_INSTALL_DIR}/lib/hadoop_hdfs/native/" \;
     find ./hadoop-dist/target/hadoop-3.3.4/lib/native/ -type l -exec cp -P {} "${TP_INSTALL_DIR}/lib/hadoop_hdfs/native/" \;
->>>>>>> 7bda49b5
 }
 
 if [[ "${#packages[@]}" -eq 0 ]]; then
@@ -1678,11 +1675,8 @@
         xxhash
         concurrentqueue
         fast_float
-<<<<<<< HEAD
         poco
         cos_sdk
-=======
->>>>>>> 7bda49b5
     )
     if [[ "$(uname -s)" == 'Darwin' ]]; then
         read -r -a packages <<<"binutils gettext ${packages[*]}"
