--- conflicted
+++ resolved
@@ -1788,15 +1788,13 @@
 build_clucene
 build_fast_float
 
-<<<<<<< HEAD
 # Full build done
 cd "${TP_DIR}"
 if [[ -f version.txt ]]; then
     cp -f version.txt ${TP_INSTALL_DIR}/version.txt
-=======
+fi
 if [[ "$(uname -m)" == 'x86_64' ]]; then
     build_hadoop_libs_x86
->>>>>>> ca78c132
 fi
 
 echo "Finished to build all thirdparties"