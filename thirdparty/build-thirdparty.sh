--- conflicted
+++ resolved
@@ -1698,12 +1698,9 @@
         xxhash
         concurrentqueue
         fast_float
-<<<<<<< HEAD
         poco
         cos_sdk
-=======
         libunwind
->>>>>>> 0f37f1c3
     )
     if [[ "$(uname -s)" == 'Darwin' ]]; then
         read -r -a packages <<<"binutils gettext ${packages[*]}"
