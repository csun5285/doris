# Changelog

This file contains version of the third-party dependency libraries in the build-env image. The docker build-env image is apache/doris, and the tag is `build-env-${version}`

<<<<<<< HEAD
=======
## v20230625

- Modified benchmark 1.5.6 -> 1.8.0

>>>>>>> 7bda49b5
## v20230531

- Modified hadoop libhdfs 3.3.4.2 -> 3.3.4.3
- Modified aws sdk 1.9.211 -> 1.9.272

## v20230525

- Removed:  clucene changed to submodule
- Modified: hadoop libhdfs 3.3.4.2

## v20230517
- Modified: opentelemetry-proto 0.18 -> 0.19 
- Modified: opentelemetry-cpp 1.4.0 -> 1.8.3

## v20230425
- Modified: clucene 2.4.9 -> 2.4.11

## v20230412
- Modified: sse2neon 1.5.1 -> 1.6.0
- Modified: libhdfs3 2.3.8 -> 2.3.9

## v20230411
- Modified: clucene 2.4.8 -> 2.4.9
- Modified: sse2neon 1.5.1 -> 1.6.0
- Modified: libhdfs3 2.3.8 -> 2.3.9

## v20230328
- Modified: brpc 1.2.0 -> 1.4.0
- Modified: boost 1.73.0 -> 1.81.0
- Modified: clucene 2.4.6 -> 2.4.8

## v20230228
- Modified: thrift 0.13 -> 0.16

## v20230221
- Modified: clucene 2.4.4 -> 2.4.6

## v20230218
- Modified: libhdfs3 2.3.7 -> 2.3.8
- Modified: jemalloc 5.2.1 -> 5.3.0

## v20230130
- Modified: libhdfs3 2.3.6 -> 2.3.7

## v20230120
- Modified: libhdfs3 2.3.5 -> 2.3.6

## v20230117
- Modified: bitshuffle 0.3.5 -> 0.5.1

## v20230112
- Added: clucene 2.4.4

## v20230111
- Fixed: libgsasl enable GSSAPI

## v20230110
- Modified: libhdfs3 2.3.4 -> 2.3.5

## v20230105
- Modified: openssl 1.1.1m -> 1.1.1s fix CVE-2022-1292

## v20221230
- Modified: libhdfs3 2.3.2 -> 2.3.4

## v20221228
- Modified: simdjson 1.0.2 -> 3.0.1

## v20221213
- Modified: protobuf 3.14.0 -> 3.15.0

## v20221212
- Modified: s2geometry 0.9.0 -> 0.10.0
- Added: Abseil, it is dependency of new s2geometry

## v20221209
- Modified: update parallel-hashmap from 1.33 to 1.3.8

## v20221015

- Modified: zstd 1.5.0 -> 1.5.2

## v20220914

- Added: xxhash 0.8.1
- Added: jemalloc 5.2.1, Build jemalloc separately, and name it as jemalloc_doris, to distinguish it from jemalloc in arrow.

## v20220811
- Modified: brpc 1.1.0 -> 1.2.0 fix _dl_sym undefined reference on Ubuntu22.04

## v20220802

- Modified: libhdfs3 2.3.1 -> 2.3.2

## v20220718

- Modified: brpc 1.0.0 -> 1.1.0
- Modified: leveldb 1.20 -> 1.23

## v20220606
- Added: vectorscan 5.4.7, and a patch for compilation

## v20220613
- Modified: update libhdfs3 from 2.3.0 to 2.3.1 fix client uuid set error

## v20220608
- Remove: remove libhdfs3 without kerberos support
- Modified: make libhdfs3 with kerberos support as default
- Modified: change libhdfs3 to https://github.com/yangzhg/libhdfs3/releases/tag/v2.3.0 . This version support arm CPUs

## v20220607
- Added: opentelemetry-cpp 1.4.0, it was introduced for tracing.
- Added: opentelemetry-proto 0.18.0, it is depended on by opentelemetry-cpp.
- Added: nlohmann/json 3.10.1, it is depended on by opentelemetry-cpp.

## v20220606
- Added: hyperscan 5.4.0, and a patch for compilation
- Added: ragel 6.1.0, it is used by hyperscan to generate files before compilation

## v20220522

- Added: libgsasl 1.8.0, this version of gsasl is only used for libhdfs3 with kerberos
- Added: krb5 1.19

Now there will be 2 set of libhdfs, one is without kerberos, the other is with kerberos, saved in `thirdparty/installed/libhdfs_with_kerberos/`

## v20220321
- Added: libbacktrace, it is used by boost stacktrace to print exception stack.

## v20220316
- Modified: CRoaring 0.3.4 -> 0.4.0

## v20220310
- Modified: arrow 5.0.0 -> 7.0.0
- Modified: aws-sdk-cpp 1.8.108 -> 1.9.211
- Modified: orc 1.6.6 -> 1.7.2

- Removed: aws-c-common: 0.4.63,aws-c-event-stream: 0.2.6, aws-checksums: 0.1.10, aws-c-io-0.7.0 aws-s2n: 0.10.0, aws-c-cal: 0.4.5; those libs are managed by aws-sdk-cpp now

## v20220211

- Added: simdjson 1.0.2

## v20211229

- Modified: OpenSSL with --with-rand-seed=devrandom
- Modified: brpc 1.0.0-rc02 -> 1.0.0

## v20211220

- Modified: OpenSSL 1.0.2k -> 1.1.1m
- Modified: cmake 3.19.8 -> 3.22.1
- Added: ccache

## v20211215

### Changes

- Added: cyrus-sasl
- Modified: librdkafka

## build-env-1.4.2

### Changes

- Added: breakpad

## build-env-1.4.1

### Changes

Openssl 1.1.1l introduces the getentropy() method, which requires glibc 2.25 or higher,
which will cause Doris BE to fail to run in the low-version glibc environment.
Temporarily roll back the openssl version.

- OpenSSL 1.1.1l -> 1.0.2k

## build-env-1.4.0

### Changes

- libevent -> 2.1.12
- OpenSSL 1.0.2k -> 1.1.1l
- thrift 0.9.3 -> 0.13.0
- protobuf 3.5.1 -> 3.14.0
- gflags 2.2.0 -> 2.2.2
- glog 0.3.3 -> 0.4.0
- googletest 1.8.0 -> 1.10.0
- snappy 1.1.7 -> 1.1.8
- gperftools 2.7 -> 2.9.1
- lz4 1.7.5 -> 1.9.3
- curl 7.54.1 -> 7.79.0
- re2 2017-05-01 -> 2021-02-02
- zstd 1.3.7 -> 1.5.0
- brotli 1.0.7 -> 1.0.9
- flatbuffers 1.10.0 -> 2.0.0
- apache-arrow 0.15.1 -> 5.0.0
- CRoaring 0.2.60 -> 0.3.4
- orc 1.5.8 -> 1.6.6
- libdivide 4.0.0 -> 5.0
- brpc 0.97 -> 1.0.0-rc02
- librdkafka 1.6.5 -> 1.8.0

### versions

- libevent-release: 2.1.12
- openssl: 1.1.1l
- thrift: 0.13.0
- protobuf: 3.14.0
- gflags: 2.2.2
- glog: 0.4.0
- googletest: 1.10.0
- snappy: 1.1.8
- gperftools: 2.9.1
- zlib: 1.2.11 
- lz4: 1.9.3
- bzip2: 1.0.8
- lzo: 2.10
- rapidjson: 1a803826f1197b5e30703afe4b9c0e7dd48074f5
- curl: 7.79.0
- re2: 2021-02-02
- boost: 1.73.0
- mysql-server: 5.7.18
- unixODBC: 2.3.7
- leveldb: 1.20
- incubator-brpc: 1.0.0-rc02
- rocksdb: 5.14.2
- librdkafka: 1.8.0
- zstd: 1.5.0
- brotli: 1.0.9
- flatbuffers: 2.0.0
- apache-arrow: 5.0.0
- s2geometry: 0.9.0
- bitshuffle: 0.3.5
- CRoaring: 0.3.4
- fmt: 7.1.3
- parallel-hashmap: 1.33
- orc: 1.6.6
- jemalloc: 5.2.1
- cctz: 2.3
- DataTables: 1.10.25
- aws-c-common: 0.4.63
- aws-c-event-stream: 0.2.6
- aws-checksums: 0.1.10
- aws-c-io-0.7.0
- aws-s2n: 0.10.0
- aws-c-cal: 0.4.5
- aws-sdk-cpp: 1.8.108
- liblzma: master
- libxml2: v2.9.10
- libgsasl: 1.10.0
- libhdfs3: master
- libdivide: 5.0
- pdqsort: git20180419
- benchmark: 1.5.6

## build_env-1.3.1

### versions
- libevent: 24236aed01798303745470e6c498bf606e88724a
- openssl: 1.0.2k
- thrift: 0.9.3
- cfe: 3.4.2.src
- protobuf: 3.5.1
- gflags: 2.2.0
- glog: 0.3.3
- googletest: 1.8.0
- snappy: 1.1.7
- gperftools: 2.7
- zlib: 1.2.11
- lz4: 1.7.5
- bzip2: 1.0.8
- lzo: 2.10
- rapidjson: 1a803826f1197b5e30703afe4b9c0e7dd48074f5
- curl: 7.54.1
- re2: 2017-05-01
- boost: 1.73.0
- mysql-server: 5.7.18
- unixODBC: 2.3.7
- leveldb: 1.20
- incubator-brpc: 0.9.7
- rocksdb: 5.14.2
- librdkafka: 1.6.1-RC3
- zstd: 1.3.7
- double-conversion: 3.1.1
- brotli: 1.0.7
- flatbuffers: 1.10.0
- arrow-apache: 0.15.1
- s2geometry: 0.9.0
- bitshuffle: 0.3.5
- CRoaring: 0.2.60
- fmt: 7.1.3
- parallel-hashmap: 1.33
- orc: 1.5.8
- jemalloc: 5.2.1
- cctz: 2.3
- DataTables: 1.10.25
- aws-c-common: 0.4.63
- aws-c-event-stream: 0.2.6
- aws-checksums: 0.1.10
- aws-c-io: 0.7.0
- s2n-tls: 0.10.0
- aws-c-cal: 0.4.5
- aws-sdk-cpp: 1.8.108
- liblzma: master
- libxml2: 2.9.10
- libgsasl: 1.10.0
- libhdfs3: master
- libdivide: 4.0.0
- pdqsort: git20180419
- benchmark: 1.5.6<|MERGE_RESOLUTION|>--- conflicted
+++ resolved
@@ -2,13 +2,10 @@
 
 This file contains version of the third-party dependency libraries in the build-env image. The docker build-env image is apache/doris, and the tag is `build-env-${version}`
 
-<<<<<<< HEAD
-=======
 ## v20230625
 
 - Modified benchmark 1.5.6 -> 1.8.0
 
->>>>>>> 7bda49b5
 ## v20230531
 
 - Modified hadoop libhdfs 3.3.4.2 -> 3.3.4.3
