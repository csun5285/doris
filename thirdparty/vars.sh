#!/bin/bash
# shellcheck disable=2034

# Licensed to the Apache Software Foundation (ASF) under one
# or more contributor license agreements.  See the NOTICE file
# distributed with this work for additional information
# regarding copyright ownership.  The ASF licenses this file
# to you under the Apache License, Version 2.0 (the
# "License"); you may not use this file except in compliance
# with the License.  You may obtain a copy of the License at
#
#   http://www.apache.org/licenses/LICENSE-2.0
#
# Unless required by applicable law or agreed to in writing,
# software distributed under the License is distributed on an
# "AS IS" BASIS, WITHOUT WARRANTIES OR CONDITIONS OF ANY
# KIND, either express or implied.  See the License for the
# specific language governing permissions and limitations
# under the License.

############################################################
# You may have to set variables bellow,
# which are used for compiling thirdparties and palo itself.
############################################################

###################################################
# DO NOT change variables bellow unless you known
# what you are doing.
###################################################

# thirdparties will be downloaded and unpacked here
export TP_SOURCE_DIR="${TP_DIR:-.}/src"

# thirdparties will be installed to here
export TP_INSTALL_DIR="${TP_DIR:-.}/installed"

# patches for all thirdparties
export TP_PATCH_DIR="${TP_DIR:-.}/patches"

# header files of all thirdparties will be intalled to here
export TP_INCLUDE_DIR="${TP_INSTALL_DIR}/include"

# libraries of all thirdparties will be intalled to here
export TP_LIB_DIR="${TP_INSTALL_DIR}/lib"

# all java libraries will be unpacked to here
export TP_JAR_DIR="${TP_INSTALL_DIR}/lib/jar"

# source of all dependencies, default unuse it
# export REPOSITORY_URL=

#####################################################
# Download url, filename and unpaced filename
# of all thirdparties
#####################################################

CLUCENE_DOWNLOAD="https://doris-thirdparty-1308700295.cos.ap-beijing.myqcloud.com/thirdparty/clucene-v0.5.1.zip"
CLUCENE_VERSION=v0.5.1
CLUCENE_NAME=clucene-v0.5.1.zip
CLUCENE_SOURCE=clucene-v0.5.1
CLUCENE_MD5SUM="eed00cf53045acb2de9f0f9369d04bea"

# libevent
LIBEVENT_DOWNLOAD="https://github.com/libevent/libevent/archive/release-2.1.12-stable.tar.gz"
LIBEVENT_NAME=libevent-release-2.1.12-stable.tar.gz
LIBEVENT_SOURCE=libevent-release-2.1.12-stable
LIBEVENT_MD5SUM="0d5a27436bf7ff8253420c8cf09f47ca"

# openssl
OPENSSL_DOWNLOAD="https://github.com/openssl/openssl/archive/OpenSSL_1_1_1s.tar.gz"
OPENSSL_NAME=openssl-OpenSSL_1_1_1s.tar.gz
OPENSSL_SOURCE=openssl-OpenSSL_1_1_1s
OPENSSL_MD5SUM="7e79a7560dee77c0758baa33c61af4b4"

# thrift
THRIFT_DOWNLOAD="http://archive.apache.org/dist/thrift/0.13.0/thrift-0.13.0.tar.gz"
THRIFT_NAME=thrift-0.13.0.tar.gz
THRIFT_SOURCE=thrift-0.13.0
THRIFT_MD5SUM="38a27d391a2b03214b444cb13d5664f1"

# protobuf
PROTOBUF_DOWNLOAD="https://github.com/google/protobuf/archive/v3.14.0.tar.gz"
PROTOBUF_NAME=protobuf-3.14.0.tar.gz
PROTOBUF_SOURCE=protobuf-3.14.0
PROTOBUF_MD5SUM="0c9d2a96f3656ba7ef3b23b533fb6170"

# gflags
GFLAGS_DOWNLOAD="https://github.com/gflags/gflags/archive/v2.2.2.tar.gz"
GFLAGS_NAME=gflags-2.2.2.tar.gz
GFLAGS_SOURCE=gflags-2.2.2
GFLAGS_MD5SUM="1a865b93bacfa963201af3f75b7bd64c"

# glog
GLOG_DOWNLOAD="https://github.com/google/glog/archive/v0.4.0.tar.gz"
GLOG_NAME=glog-0.4.0.tar.gz
GLOG_SOURCE=glog-0.4.0
GLOG_MD5SUM="0daea8785e6df922d7887755c3d100d0"

# gtest
GTEST_DOWNLOAD="https://github.com/google/googletest/archive/release-1.11.0.tar.gz"
GTEST_NAME=googletest-release-1.11.0.tar.gz
GTEST_SOURCE=googletest-release-1.11.0
GTEST_MD5SUM="e8a8df240b6938bb6384155d4c37d937"

# snappy
SNAPPY_DOWNLOAD="https://github.com/google/snappy/archive/1.1.8.tar.gz"
SNAPPY_NAME=snappy-1.1.8.tar.gz
SNAPPY_SOURCE=snappy-1.1.8
SNAPPY_MD5SUM="70e48cba7fecf289153d009791c9977f"

# gperftools
GPERFTOOLS_DOWNLOAD="https://github.com/gperftools/gperftools/releases/download/gperftools-2.10/gperftools-2.10.tar.gz"
GPERFTOOLS_NAME=gperftools-2.10.tar.gz
GPERFTOOLS_SOURCE=gperftools-2.10
GPERFTOOLS_MD5SUM="62bf6c76ba855ed580de5e139bd2a483"

# zlib
ZLIB_DOWNLOAD="https://sourceforge.net/projects/libpng/files/zlib/1.2.11/zlib-1.2.11.tar.gz"
ZLIB_NAME=zlib-1.2.11.tar.gz
ZLIB_SOURCE=zlib-1.2.11
ZLIB_MD5SUM="1c9f62f0778697a09d36121ead88e08e"

# lz4
LZ4_DOWNLOAD="https://github.com/lz4/lz4/archive/v1.9.3.tar.gz"
LZ4_NAME=lz4-1.9.3.tar.gz
LZ4_SOURCE=lz4-1.9.3
LZ4_MD5SUM="3a1ab1684e14fc1afc66228ce61b2db3"

# bzip
BZIP_DOWNLOAD="https://fossies.org/linux/misc/bzip2-1.0.8.tar.gz"
BZIP_DOWNLOAD="ftp://sourceware.org/pub/bzip2/bzip2-1.0.8.tar.gz"
BZIP_NAME=bzip2-1.0.8.tar.gz
BZIP_SOURCE=bzip2-1.0.8
BZIP_MD5SUM="67e051268d0c475ea773822f7500d0e5"

# lzo2
LZO2_DOWNLOAD="http://www.oberhumer.com/opensource/lzo/download/lzo-2.10.tar.gz"
LZO2_NAME=lzo-2.10.tar.gz
LZO2_SOURCE=lzo-2.10
LZO2_MD5SUM="39d3f3f9c55c87b1e5d6888e1420f4b5"

# rapidjson
RAPIDJSON_DOWNLOAD="https://github.com/Tencent/rapidjson/archive/1a803826f1197b5e30703afe4b9c0e7dd48074f5.zip"
RAPIDJSON_NAME=rapidjson-1a803826f1197b5e30703afe4b9c0e7dd48074f5.zip
RAPIDJSON_SOURCE=rapidjson-1a803826f1197b5e30703afe4b9c0e7dd48074f5
RAPIDJSON_MD5SUM="f2212a77e055a15501477f1e390007ea"

# curl
CURL_DOWNLOAD="https://curl.se/download/curl-7.79.0.tar.gz"
CURL_NAME=curl-7.79.0.tar.gz
CURL_SOURCE=curl-7.79.0
CURL_MD5SUM="b40e4dc4bbc9e109c330556cd58c8ec8"

# RE2
RE2_DOWNLOAD="https://github.com/google/re2/archive/2021-02-02.tar.gz"
RE2_NAME=re2-2021-02-02.tar.gz
RE2_SOURCE=re2-2021-02-02
RE2_MD5SUM="48bc665463a86f68243c5af1bac75cd0"

# hyperscan
HYPERSCAN_DOWNLOAD="https://github.com/intel/hyperscan/archive/refs/tags/v5.4.0.tar.gz"
HYPERSCAN_NAME=hyperscan-5.4.0.tar.gz
HYPERSCAN_SOURCE=hyperscan-5.4.0
HYPERSCAN_MD5SUM="65e08385038c24470a248f6ff2fa379b"

# vectorscan (support arm for hyperscan)
MACHINE_TYPE=$(uname -m)
if [[ "${MACHINE_TYPE}" == "aarch64" || "${MACHINE_TYPE}" == 'arm64' ]]; then
    echo "use vectorscan instead of hyperscan on aarch64"
    HYPERSCAN_DOWNLOAD="https://github.com/VectorCamp/vectorscan/archive/refs/tags/vectorscan/5.4.7.tar.gz"
    HYPERSCAN_NAME=vectorscan-5.4.7.tar.gz
    HYPERSCAN_SOURCE=vectorscan-vectorscan-5.4.7
    HYPERSCAN_MD5SUM="ae924ccce79ef9bf6bf118693ae14fe5"
fi

# ragel (dependency for hyperscan)
RAGEL_DOWNLOAD="http://www.colm.net/files/ragel/ragel-6.10.tar.gz"
RAGEL_NAME=ragel-6.10.tar.gz
RAGEL_SOURCE=ragel-6.10
RAGEL_MD5SUM="748cae8b50cffe9efcaa5acebc6abf0d"

# boost
BOOST_DOWNLOAD="https://boostorg.jfrog.io/artifactory/main/release/1.73.0/source/boost_1_73_0.tar.gz"
BOOST_NAME=boost_1_73_0.tar.gz
BOOST_SOURCE=boost_1_73_0
BOOST_MD5SUM="4036cd27ef7548b8d29c30ea10956196"

# mysql
MYSQL_DOWNLOAD="https://github.com/mysql/mysql-server/archive/mysql-5.7.18.tar.gz"
MYSQL_NAME=mysql-5.7.18.tar.gz
MYSQL_SOURCE=mysql-server-mysql-5.7.18
MYSQL_MD5SUM="58598b10dce180e4d1fbdd7cf5fa68d6"

# unix odbc
ODBC_DOWNLOAD="http://www.unixodbc.org/unixODBC-2.3.7.tar.gz"
ODBC_NAME=unixODBC-2.3.7.tar.gz
ODBC_SOURCE=unixODBC-2.3.7
ODBC_MD5SUM="274a711b0c77394e052db6493840c6f9"

# leveldb
LEVELDB_DOWNLOAD="https://github.com/google/leveldb/archive/refs/tags/1.23.tar.gz"
LEVELDB_NAME=leveldb-1.23.tar.gz
LEVELDB_SOURCE=leveldb-1.23
LEVELDB_MD5SUM="afbde776fb8760312009963f09a586c7"

# brpc
BRPC_DOWNLOAD="https://github.com/apache/brpc/archive/refs/tags/1.2.0.tar.gz"
BRPC_NAME="brpc-1.2.0.tar.gz"
BRPC_SOURCE="brpc-1.2.0"
BRPC_MD5SUM="c3c148e672dc660ad48d8bd973f95dcf"

# rocksdb
ROCKSDB_DOWNLOAD="https://github.com/facebook/rocksdb/archive/v5.14.2.tar.gz"
ROCKSDB_NAME=rocksdb-5.14.2.tar.gz
ROCKSDB_SOURCE=rocksdb-5.14.2
ROCKSDB_MD5SUM="b72720ea3b1e9ca9e4ed0febfef65b14"

# cyrus-sasl
CYRUS_SASL_DOWNLOAD="https://github.com/cyrusimap/cyrus-sasl/releases/download/cyrus-sasl-2.1.27/cyrus-sasl-2.1.27.tar.gz"
CYRUS_SASL_NAME=cyrus-sasl-2.1.27.tar.gz
CYRUS_SASL_SOURCE=cyrus-sasl-2.1.27
CYRUS_SASL_MD5SUM="a33820c66e0622222c5aefafa1581083"

# librdkafka-1.8.2
LIBRDKAFKA_DOWNLOAD="https://github.com/edenhill/librdkafka/archive/refs/tags/v1.8.2.tar.gz"
LIBRDKAFKA_NAME=librdkafka-1.8.2.tar.gz
LIBRDKAFKA_SOURCE=librdkafka-1.8.2
LIBRDKAFKA_MD5SUM="0abec0888d10c9553cdcbcbf9172d558"

# zstd
ZSTD_DOWNLOAD="https://github.com/facebook/zstd/releases/download/v1.5.2/zstd-1.5.2.tar.gz"
ZSTD_NAME=zstd-1.5.2.tar.gz
ZSTD_SOURCE=zstd-1.5.2
ZSTD_MD5SUM="072b10f71f5820c24761a65f31f43e73"

# brotli
BROTLI_DOWNLOAD="https://github.com/google/brotli/archive/v1.0.9.tar.gz"
BROTLI_NAME="brotli-1.0.9.tar.gz"
BROTLI_SOURCE="brotli-1.0.9"
BROTLI_MD5SUM="c2274f0c7af8470ad514637c35bcee7d"

# flatbuffers
FLATBUFFERS_DOWNLOAD="https://github.com/google/flatbuffers/archive/v2.0.0.tar.gz"
FLATBUFFERS_NAME=flatbuffers-2.0.0.tar.gz
FLATBUFFERS_SOURCE=flatbuffers-2.0.0
FLATBUFFERS_MD5SUM="a27992324c3cbf86dd888268a23d17bd"

# arrow
ARROW_DOWNLOAD="https://archive.apache.org/dist/arrow/arrow-7.0.0/apache-arrow-7.0.0.tar.gz"
ARROW_NAME="apache-arrow-7.0.0.tar.gz"
ARROW_SOURCE="apache-arrow-7.0.0"
ARROW_MD5SUM="316ade159901646849b3b4760fa52816"

# S2
S2_DOWNLOAD="https://github.com/google/s2geometry/archive/v0.9.0.tar.gz"
S2_NAME=s2geometry-0.9.0.tar.gz
S2_SOURCE=s2geometry-0.9.0
S2_MD5SUM="293552c7646193b8b4a01556808fe155"

# bitshuffle
BITSHUFFLE_DOWNLOAD="https://github.com/kiyo-masui/bitshuffle/archive/0.3.5.tar.gz"
BITSHUFFLE_NAME=bitshuffle-0.3.5.tar.gz
BITSHUFFLE_SOURCE=bitshuffle-0.3.5
BITSHUFFLE_MD5SUM="2648ec7ccd0b896595c6636d926fc867"

# croaringbitmap
CROARINGBITMAP_DOWNLOAD="https://github.com/RoaringBitmap/CRoaring/archive/refs/tags/v0.4.0.tar.gz"
CROARINGBITMAP_NAME=CRoaring-0.4.0.tar.gz
CROARINGBITMAP_SOURCE=CRoaring-0.4.0
CROARINGBITMAP_MD5SUM="7c5cb6f2089cedc5ad9373f538a83334"

# fmt
FMT_DOWNLOAD="https://github.com/fmtlib/fmt/archive/7.1.3.tar.gz"
FMT_NAME="fmt-7.1.3.tar.gz"
FMT_SOURCE="fmt-7.1.3"
FMT_MD5SUM="2522ec65070c0bda0ca288677ded2831"

# parallel-hashmap
PARALLEL_HASHMAP_DOWNLOAD="https://github.com/greg7mdp/parallel-hashmap/archive/1.33.tar.gz"
PARALLEL_HASHMAP_NAME="parallel-hashmap-1.33.tar.gz"
PARALLEL_HASHMAP_SOURCE="parallel-hashmap-1.33"
PARALLEL_HASHMAP_MD5SUM="7626b5215f745c4ce59b5a4e41d16235"

# orc
ORC_DOWNLOAD="https://archive.apache.org/dist/orc/orc-1.7.2/orc-1.7.2.tar.gz"
ORC_NAME=orc-1.7.2.tar.gz
ORC_SOURCE=orc-1.7.2
ORC_MD5SUM="6cab37935eacdec7d078d327746a8578"

# jemalloc
JEMALLOC_DOWNLOAD="https://github.com/jemalloc/jemalloc/releases/download/5.2.1/jemalloc-5.2.1.tar.bz2"
JEMALLOC_NAME="jemalloc-5.2.1.tar.bz2"
JEMALLOC_SOURCE="jemalloc-5.2.1"
JEMALLOC_MD5SUM="3d41fbf006e6ebffd489bdb304d009ae"

# cctz
CCTZ_DOWNLOAD="https://github.com/google/cctz/archive/v2.3.tar.gz"
CCTZ_NAME="cctz-2.3.tar.gz"
CCTZ_SOURCE="cctz-2.3"
CCTZ_MD5SUM="209348e50b24dbbdec6d961059c2fc92"

# datatables, bootstrap 3 and jQuery 3
# The origin download url is always changing: https://datatables.net/download/builder?bs-3.3.7/jq-3.3.1/dt-1.10.25
# So we put it in our own http server.
# If someone can offer an official url for DataTables, please update this.
DATATABLES_DOWNLOAD="https://github.com/apache/doris-thirdparty/releases/download/datatables-1.12.1/DataTables.zip"
DATATABLES_NAME="DataTables.zip"
DATATABLES_SOURCE="DataTables-1.12.1"
DATATABLES_MD5SUM="a3dd92a2a8b7254443e102a43036d743"

# bootstrap table js
BOOTSTRAP_TABLE_JS_DOWNLOAD="https://unpkg.com/bootstrap-table@1.17.1/dist/bootstrap-table.min.js"
BOOTSTRAP_TABLE_JS_NAME="bootstrap-table.min.js"
BOOTSTRAP_TABLE_JS_FILE="bootstrap-table.min.js"
BOOTSTRAP_TABLE_JS_MD5SUM="6cc9c41eaf7e81e54e220061cc9c0432"

# bootstrap table css
BOOTSTRAP_TABLE_CSS_DOWNLOAD="https://unpkg.com/bootstrap-table@1.17.1/dist/bootstrap-table.min.css"
BOOTSTRAP_TABLE_CSS_NAME="bootstrap-table.min.css"
BOOTSTRAP_TABLE_CSS_FILE="bootstrap-table.min.css"
BOOTSTRAP_TABLE_CSS_MD5SUM="23389d4456da412e36bae30c469a766a"

# aws sdk
AWS_SDK_DOWNLOAD="https://github.com/aws/aws-sdk-cpp/archive/refs/tags/1.9.211.tar.gz"
AWS_SDK_NAME="aws-sdk-cpp-1.9.211.tar.gz"
AWS_SDK_SOURCE="aws-sdk-cpp-1.9.211"
AWS_SDK_MD5SUM="667b8e08baf0b9967c19224198e33160"

# tsan_header
TSAN_HEADER_DOWNLOAD="https://gcc.gnu.org/git/?p=gcc.git;a=blob_plain;f=libsanitizer/include/sanitizer/tsan_interface_atomic.h;hb=refs/heads/releases/gcc-7"
TSAN_HEADER_NAME="tsan_interface_atomic.h"
TSAN_HEADER_FILE="tsan_interface_atomic.h"
TSAN_HEADER_MD5SUM="d72679bea167d6a513d959f5abd149dc"

# lzma
LZMA_DOWNLOAD="https://github.com/kobolabs/liblzma/archive/refs/heads/master.zip"
LZMA_NAME="liblzma-master.zip"
LZMA_SOURCE="liblzma-master"
LZMA_MD5SUM="ef11f2fbbfa6893b629f207a32bf730e"

# xml2
XML2_DOWNLOAD="https://gitlab.gnome.org/GNOME/libxml2/-/archive/v2.9.10/libxml2-v2.9.10.tar.gz"
XML2_NAME="libxml2-v2.9.10.tar.gz"
XML2_SOURCE="libxml2-v2.9.10"
XML2_MD5SUM="b18faee9173c3378c910f6d7d1493115"

# idn
IDN_DOWNLOAD="https://ftpmirror.gnu.org/libidn/libidn-1.38.tar.gz"
IDN_NAME="libidn-1.38.tar.gz"
IDN_SOURCE="libidn-1.38"
IDN_MD5SUM="718ff3700dd71f830c592ebe97249193"

# gsasl
GSASL_DOWNLOAD="https://ftpmirror.gnu.org/gsasl/libgsasl-1.8.0.tar.gz"
GSASL_NAME="libgsasl-1.8.0.tar.gz"
GSASL_SOURCE="libgsasl-1.8.0"
GSASL_MD5SUM="5dbdf859f6e60e05813370e2b193b92b"

# krb5
KRB5_DOWNLOAD="https://kerberos.org/dist/krb5/1.19/krb5-1.19.tar.gz"
KRB5_NAME="krb5-1.19.tar.gz"
KRB5_SOURCE="krb5-1.19"
KRB5_MD5SUM="aaf18447a5a014aa3b7e81814923f4c9"

# hdfs3
HDFS3_DOWNLOAD="https://github.com/apache/doris-thirdparty/archive/refs/tags/libhdfs3-v2.3.8.tar.gz"
HDFS3_NAME="doris-thirdparty-libhdfs3-v2.3.8.tar.gz"
HDFS3_SOURCE="doris-thirdparty-libhdfs3-v2.3.8"
HDFS3_MD5SUM="3a9890bb43d0caee183ea7a49df2e4f3"

#libdivide
LIBDIVIDE_DOWNLOAD="https://github.com/ridiculousfish/libdivide/archive/5.0.tar.gz"
LIBDIVIDE_NAME="libdivide-5.0.tar.gz"
LIBDIVIDE_SOURCE="libdivide-5.0"
LIBDIVIDE_MD5SUM="7fd16b0bb4ab6812b2e2fdc7bfb81641"

#pdqsort
PDQSORT_DOWNLOAD="http://ftp.cise.ufl.edu/ubuntu/pool/universe/p/pdqsort/pdqsort_0.0.0+git20180419.orig.tar.gz"
PDQSORT_NAME="pdqsort.tar.gz"
PDQSORT_SOURCE="pdqsort-0.0.0+git20180419"
PDQSORT_MD5SUM="39261c3e7b40aa7505662fac29f22d20"

# benchmark
BENCHMARK_DOWNLOAD="https://github.com/google/benchmark/archive/v1.5.6.tar.gz"
BENCHMARK_NAME=benchmark-1.5.6.tar.gz
BENCHMARK_SOURCE=benchmark-1.5.6
BENCHMARK_MD5SUM="668b9e10d8b0795e5d461894db18db3c"

# xsimd
# for arrow-7.0.0, if arrow upgrade, this version may also need to be changed
XSIMD_DOWNLOAD="https://github.com/xtensor-stack/xsimd/archive/aeec9c872c8b475dedd7781336710f2dd2666cb2.tar.gz"
XSIMD_NAME=xsimd-aeec9c872c8b475dedd7781336710f2dd2666cb2.tar.gz
XSIMD_SOURCE=xsimd-aeec9c872c8b475dedd7781336710f2dd2666cb2
XSIMD_MD5SUM="d024855f71c0a2837a6918c0f8f66245"

# simdjson
SIMDJSON_DOWNLOAD="https://github.com/simdjson/simdjson/archive/refs/tags/v1.0.2.tar.gz"
SIMDJSON_NAME=simdjson-1.0.2.tar.gz
SIMDJSON_SOURCE=simdjson-1.0.2
SIMDJSON_MD5SUM="5bb34cca7087a99c450dbdfe406bdc7d"

# nlohmann_json
NLOHMANN_JSON_DOWNLOAD="https://github.com/nlohmann/json/archive/refs/tags/v3.10.1.tar.gz"
NLOHMANN_JSON_NAME=json-3.10.1.tar.gz
NLOHMANN_JSON_SOURCE=json-3.10.1
NLOHMANN_JSON_MD5SUM="7b369d567afc0dffdcf5800fd9abb836"

# opentelemetry-proto
OPENTELEMETRY_PROTO_DOWNLOAD="https://github.com/open-telemetry/opentelemetry-proto/archive/refs/tags/v0.18.0.tar.gz"
OPENTELEMETRY_PROTO_NAME=opentelemetry-proto-0.18.0.tar.gz
OPENTELEMETRY_PROTO_SOURCE=opentelemetry-proto-0.18.0
OPENTELEMETRY_PROTO_MD5SUM="5179f58bb4edbd805590bffd2cf4df85"

# opentelemetry
OPENTELEMETRY_DOWNLOAD="https://github.com/open-telemetry/opentelemetry-cpp/archive/refs/tags/v1.4.0.tar.gz"
OPENTELEMETRY_NAME=opentelemetry-cpp-1.4.0.tar.gz
OPENTELEMETRY_SOURCE=opentelemetry-cpp-1.4.0
OPENTELEMETRY_MD5SUM="511b670dd1abb596da53684d23742c5f"

# libbacktrace
LIBBACKTRACE_DOWNLOAD="https://codeload.github.com/ianlancetaylor/libbacktrace/zip/2446c66076480ce07a6bd868badcbceb3eeecc2e"
LIBBACKTRACE_NAME=libbacktrace-2446c66076480ce07a6bd868badcbceb3eeecc2e.zip
LIBBACKTRACE_SOURCE=libbacktrace-2446c66076480ce07a6bd868badcbceb3eeecc2e
LIBBACKTRACE_MD5SUM="6c79a8012870a24610c0d9c3621b23fe"

# sse2noen
SSE2NEON_DOWNLOAD="https://github.com/DLTcollab/sse2neon/archive/refs/tags/v1.5.1.tar.gz"
SSE2NEON_NAME=sse2neon-1.5.1.tar.gz
SSE2NEON_SOURCE=sse2neon-1.5.1
SSE2NEON_MD5SUM="9de5dc2970aa7efac7faee59e2826c51"

# xxhash
XXHASH_DOWNLOAD="https://github.com/Cyan4973/xxHash/archive/refs/tags/v0.8.1.tar.gz"
XXHASH_NAME=xxHash-0.8.1.tar.gz
XXHASH_SOURCE=xxHash-0.8.1
XXHASH_MD5SUM="b67c587f5ff4894253da0095ba7ea393"

# concurrentqueue
CONCURRENTQUEUE_DOWNLOAD="https://github.com/cameron314/concurrentqueue/archive/refs/tags/v1.0.3.tar.gz"
CONCURRENTQUEUE_NAME=concurrentqueue-1.0.3.tar.gz
CONCURRENTQUEUE_SOURCE=concurrentqueue-1.0.3
CONCURRENTQUEUE_MD5SUM="118e5bb661b567634647312991e10222"

# fast_float
FAST_FLOAT_DOWNLOAD="https://github.com/fastfloat/fast_float/archive/refs/tags/v3.9.0.tar.gz"
FAST_FLOAT_NAME=fast_float-3.9.0.tar.gz
FAST_FLOAT_SOURCE=fast_float-3.9.0
FAST_FLOAT_MD5SUM="5656b0d8b150a3b157cfb092d214f6ea"

# all thirdparties which need to be downloaded is set in array TP_ARCHIVES
export TP_ARCHIVES=(
    'LIBEVENT'
    'OPENSSL'
    'THRIFT'
    'PROTOBUF'
    'GFLAGS'
    'GLOG'
    'GTEST'
    'RAPIDJSON'
    'SNAPPY'
    'GPERFTOOLS'
    'ZLIB'
    'LZ4'
    'BZIP'
    'LZO2'
    'CURL'
    'RE2'
    'HYPERSCAN'
    'RAGEL'
    'BOOST'
    'MYSQL'
    'ODBC'
    'LEVELDB'
    'BRPC'
    'ROCKSDB'
    'CYRUS_SASL'
    'LIBRDKAFKA'
    'FLATBUFFERS'
    'ARROW'
    'BROTLI'
    'ZSTD'
    'S2'
    'BITSHUFFLE'
    'CROARINGBITMAP'
    'FMT'
    'PARALLEL_HASHMAP'
    'ORC'
    'JEMALLOC'
    'CCTZ'
    'DATATABLES'
    'BOOTSTRAP_TABLE_JS'
    'BOOTSTRAP_TABLE_CSS'
    'TSAN_HEADER'
    'AWS_SDK'
    'LZMA'
    'XML2'
    'IDN'
    'GSASL'
    'KRB5'
    'HDFS3'
    'LIBDIVIDE'
    'PDQSORT'
    'BENCHMARK'
    'XSIMD'
    'SIMDJSON'
    'NLOHMANN_JSON'
    'OPENTELEMETRY_PROTO'
    'OPENTELEMETRY'
    'LIBBACKTRACE'
    'SSE2NEON'
    'XXHASH'
    'CONCURRENTQUEUE'
<<<<<<< HEAD
=======
    'FAST_FLOAT'
>>>>>>> c300ae79
    'CLUCENE'
)

if [[ "$(uname -s)" == 'Darwin' ]]; then
    #binutils
    BINUTILS_DOWNLOAD='https://ftpmirror.gnu.org/gnu/binutils/binutils-2.39.tar.gz'
    BINUTILS_NAME=binutils-2.39.tar.gz
    BINUTILS_SOURCE=binutils-2.39
    BINUTILS_MD5SUM='ab6825df57514ec172331e988f55fc10'

    #gettext
    GETTEXT_DOWNLOAD='https://ftpmirror.gnu.org/gettext/gettext-0.21.tar.gz'
    GETTEXT_NAME='gettext-0.21.tar.gz'
    GETTEXT_SOURCE='gettext-0.21'
    GETTEXT_MD5SUM='28b1cd4c94a74428723ed966c38cf479'

    read -r -a TP_ARCHIVES <<<"${TP_ARCHIVES[*]} BINUTILS GETTEXT"
    export TP_ARCHIVES
fi<|MERGE_RESOLUTION|>--- conflicted
+++ resolved
@@ -510,10 +510,7 @@
     'SSE2NEON'
     'XXHASH'
     'CONCURRENTQUEUE'
-<<<<<<< HEAD
-=======
     'FAST_FLOAT'
->>>>>>> c300ae79
     'CLUCENE'
 )
 
