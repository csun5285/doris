#
# Licensed to the Apache Software Foundation (ASF) under one or more
# contributor license agreements.  See the NOTICE file distributed with
# this work for additional information regarding copyright ownership.
# The ASF licenses this file to You under the Apache License, Version 2.0
# (the "License"); you may not use this file except in compliance with
# the License.  You may obtain a copy of the License at
#
#     http://www.apache.org/licenses/LICENSE-2.0
#
# Unless required by applicable law or agreed to in writing, software
# distributed under the License is distributed on an "AS IS" BASIS,
# WITHOUT WARRANTIES OR CONDITIONS OF ANY KIND, either express or implied.
# See the License for the specific language governing permissions and
# limitations under the License.
#

github:
  description: Apache Doris is an MPP-based interactive SQL data warehousing for reporting and analysis.
  homepage: https://doris.apache.org/
  labels:
    - real-time
    - query-engine
    - olap
<<<<<<< HEAD
    - dbms
    - apache
    - doris
    - database
    - distributed-system
    - big-data
=======
    - lakehouse
    - etl
    - elt
    - sql
    - snowflake
    - redshift
    - bigquery
    - hive
>>>>>>> 7bda49b5
    - iceberg
    - hudi
    - delta-lake
    - spark
    - hadoop
<<<<<<< HEAD
    - analytics
    - tpch
    - ssb
    - vectorized
=======
    - dbt
    - database
>>>>>>> 7bda49b5

  enabled_merge_buttons:
    squash: true
    merge: false
    rebase: false
  
  protected_branches:
    selectdb-cloud-dev:
      required_status_checks:
        strict: false
        contexts:
          - CheckStyle
<<<<<<< HEAD
          - MS UT (UT)
          - FE UT (UT)
          - CLOUT BE UT (UT)
          - LOCAL BE UT (UT)

      require_code_owner_reviews: true
      required_approving_review_count: 1
  
  notifications:
    pullrequests_status: core@selectdb.com
  
  collaborators:
    - gavinchou
=======
          - P0 Regression (Doris Regression)
          - FE UT (Doris FE UT)
          - BE UT (Doris BE UT)
          - Build Broker
          - Build Documents
          - BE UT (Clang)
          - ShellCheck
          - clickbench (benchmark)
          - BE UT (macOS)
          - Build Third Party Libraries (Linux)
          - Build Third Party Libraries (macOS)
          - COMPILE (DORIS_COMPILE)
          - Need_2_Approval

      required_pull_request_reviews:
        dismiss_stale_reviews: true
        required_approving_review_count: 1
    branch-1.1-lts:
      required_status_checks:
        # if strict is true, means "Require branches to be up to date before merging".
        strict: false
        contexts:
          - License Check

      required_pull_request_reviews:
        dismiss_stale_reviews: true
        required_approving_review_count: 1
  collaborators:
    - LemonLiTree
    - zy-kkk
    - Yukang-Lian
    - xiaokang
    - TangSiyang2001
    - platoneko
    - Lchangliang
    - freemandealer
    - nanfeng1999
    - gitccl

notifications:
    pullrequests_status:  commits@doris.apache.org
>>>>>>> 7bda49b5
<|MERGE_RESOLUTION|>--- conflicted
+++ resolved
@@ -16,20 +16,12 @@
 #
 
 github:
-  description: Apache Doris is an MPP-based interactive SQL data warehousing for reporting and analysis.
-  homepage: https://doris.apache.org/
+  description: Apache Doris is an easy-to-use, high performance and unified analytics database. 
+  homepage: https://doris.apache.org
   labels:
     - real-time
     - query-engine
     - olap
-<<<<<<< HEAD
-    - dbms
-    - apache
-    - doris
-    - database
-    - distributed-system
-    - big-data
-=======
     - lakehouse
     - etl
     - elt
@@ -38,48 +30,27 @@
     - redshift
     - bigquery
     - hive
->>>>>>> 7bda49b5
     - iceberg
     - hudi
     - delta-lake
     - spark
     - hadoop
-<<<<<<< HEAD
-    - analytics
-    - tpch
-    - ssb
-    - vectorized
-=======
     - dbt
     - database
->>>>>>> 7bda49b5
 
   enabled_merge_buttons:
-    squash: true
-    merge: false
-    rebase: false
-  
+    squash:  true
+    merge:   false
+    rebase:  false
   protected_branches:
-    selectdb-cloud-dev:
+    master:
       required_status_checks:
+        # if strict is true, means "Require branches to be up to date before merging".
         strict: false
         contexts:
+          - License Check
+          - Clang Formatter
           - CheckStyle
-<<<<<<< HEAD
-          - MS UT (UT)
-          - FE UT (UT)
-          - CLOUT BE UT (UT)
-          - LOCAL BE UT (UT)
-
-      require_code_owner_reviews: true
-      required_approving_review_count: 1
-  
-  notifications:
-    pullrequests_status: core@selectdb.com
-  
-  collaborators:
-    - gavinchou
-=======
           - P0 Regression (Doris Regression)
           - FE UT (Doris FE UT)
           - BE UT (Doris BE UT)
@@ -121,4 +92,3 @@
 
 notifications:
     pullrequests_status:  commits@doris.apache.org
->>>>>>> 7bda49b5
