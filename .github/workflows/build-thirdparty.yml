--- conflicted
+++ resolved
@@ -95,11 +95,7 @@
           sudo DEBIAN_FRONTEND=noninteractive apt install --yes "${packages[@]}"
 
           mkdir -p "${DEFAULT_DIR}"
-<<<<<<< HEAD
-          wget https://github.com/amosbird/ldb_toolchain_gen/releases/download/v0.17/ldb_toolchain_gen.sh \
-=======
           wget https://github.com/amosbird/ldb_toolchain_gen/releases/download/v0.18/ldb_toolchain_gen.sh \
->>>>>>> 7bda49b5
             -q -O /tmp/ldb_toolchain_gen.sh
           bash /tmp/ldb_toolchain_gen.sh "${DEFAULT_DIR}/ldb-toolchain"
 
