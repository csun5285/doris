--- conflicted
+++ resolved
@@ -22,8 +22,4 @@
 # this 'version' must be set !!!
 # otherwise the adapters will not be found after the 'dbt init xxx' command 
 
-<<<<<<< HEAD
-version = "1.3.0"
-=======
-version = "0.2.1"
->>>>>>> 7bda49b5
+version = "0.2.1"