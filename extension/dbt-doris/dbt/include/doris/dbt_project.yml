--- conflicted
+++ resolved
@@ -19,11 +19,7 @@
 # under the License.
 
 name: dbt_doris
-<<<<<<< HEAD
-version: 1.3.0
-=======
 version: 0.2.1
->>>>>>> 7bda49b5
 config-version: 2
 
 macro-paths: ["macros"]