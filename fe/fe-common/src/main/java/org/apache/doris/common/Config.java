// Licensed to the Apache Software Foundation (ASF) under one
// or more contributor license agreements.  See the NOTICE file
// distributed with this work for additional information
// regarding copyright ownership.  The ASF licenses this file
// to you under the Apache License, Version 2.0 (the
// "License"); you may not use this file except in compliance
// with the License.  You may obtain a copy of the License at
//
//   http://www.apache.org/licenses/LICENSE-2.0
//
// Unless required by applicable law or agreed to in writing,
// software distributed under the License is distributed on an
// "AS IS" BASIS, WITHOUT WARRANTIES OR CONDITIONS OF ANY
// KIND, either express or implied.  See the License for the
// specific language governing permissions and limitations
// under the License.

package org.apache.doris.common;

import org.apache.doris.common.ExperimentalUtil.ExperimentalType;

public class Config extends ConfigBase {

    @ConfField(description = {"用户自定义配置文件的路径，用于存放 fe_custom.conf。该文件中的配置会覆盖 fe.conf 中的配置",
            "The path of the user-defined configuration file, used to store fe_custom.conf. "
                    + "The configuration in this file will override the configuration in fe.conf"})
    public static String custom_config_dir = EnvUtils.getDorisHome() + "/conf";

    @ConfField(description = {"fe.log 和 fe.audit.log 的最大文件大小。超过这个大小后，日志文件会被切分",
            "The maximum file size of fe.log and fe.audit.log. After exceeding this size, the log file will be split"})
    public static int log_roll_size_mb = 1024; // 1 GB

    /**
     * sys_log_dir:
     *      This specifies FE log dir. FE will produces 2 log files:
     *      fe.log:      all logs of FE process.
     *      fe.warn.log  all WARN and ERROR log of FE process.
     *
     * sys_log_level:
     *      INFO, WARN, ERROR, FATAL
     *
     * sys_log_roll_num:
     *      Maximal FE log files to be kept within an sys_log_roll_interval.
     *      default is 10, which means there will be at most 10 log files in a day
     *
     * sys_log_verbose_modules:
     *      Verbose modules. VERBOSE level is implemented by log4j DEBUG level.
     *      eg:
     *          sys_log_verbose_modules = org.apache.doris.catalog
     *      This will only print debug log of files in package org.apache.doris.catalog and all its sub packages.
     *
     * sys_log_roll_interval:
     *      DAY:  log suffix is yyyyMMdd
     *      HOUR: log suffix is yyyyMMddHH
     *
     * sys_log_delete_age:
     *      default is 7 days, if log's last modify time is 7 days ago, it will be deleted.
     *      support format:
     *          7d      7 days
     *          10h     10 hours
     *          60m     60 mins
     *          120s    120 seconds
     *
     * sys_log_enable_compress:
     *      default is false. if true, will compress fe.log & fe.warn.log by gzip
     */
    @ConfField(description = {"FE 日志文件的存放路径，用于存放 fe.log。",
            "The path of the FE log file, used to store fe.log"})
    public static String sys_log_dir = System.getenv("DORIS_HOME") + "/log";

    @ConfField(description = {"FE 日志的级别", "The level of FE log"}, options = {"INFO", "WARN", "ERROR", "FATAL"})
    public static String sys_log_level = "INFO";

    @ConfField(description = {"FE 日志的输出模式，其中 NORMAL 为默认的输出模式，日志同步输出且包含位置信息，"
            + "BRIEF 模式是日志同步输出但不包含位置信息，ASYNC 模式是日志异步输出且不包含位置信息，三种日志输出模式的性能依次递增",
            "The output mode of FE log, and NORMAL mode is the default output mode, which means the logs are "
                    + "synchronized and contain location information. BRIEF mode is synchronized and does not contain"
                    + " location information. ASYNC mode is asynchronous and does not contain location information."
                    + " The performance of the three log output modes increases in sequence"},
            options = {"NORMAL", "BRIEF", "ASYNC"})
    public static String sys_log_mode = "NORMAL";

    @ConfField(description = {"FE 日志文件的最大数量。超过这个数量后，最老的日志文件会被删除",
            "The maximum number of FE log files. After exceeding this number, the oldest log file will be deleted"})
    public static int sys_log_roll_num = 10;

    @ConfField(description = {
            "Verbose 模块。VERBOSE 级别的日志是通过 log4j 的 DEBUG 级别实现的。"
                    + "如设置为 `org.apache.doris.catalog`，则会打印这个 package 下的类的 DEBUG 日志。",
            "Verbose module. The VERBOSE level log is implemented by the DEBUG level of log4j. "
                    + "If set to `org.apache.doris.catalog`, "
                    + "the DEBUG log of the class under this package will be printed."})
    public static String[] sys_log_verbose_modules = {};
    @ConfField(description = {"FE 日志文件的切分周期", "The split cycle of the FE log file"}, options = {"DAY", "HOUR"})
    public static String sys_log_roll_interval = "DAY";
    @ConfField(description = {
            "FE 日志文件的最大存活时间。超过这个时间后，日志文件会被删除。支持的格式包括：7d, 10h, 60m, 120s",
            "The maximum survival time of the FE log file. After exceeding this time, the log file will be deleted. "
                    + "Supported formats include: 7d, 10h, 60m, 120s"})
    public static String sys_log_delete_age = "7d";
    @ConfField(description = {"是否压缩 FE 的历史日志", "enable compression for FE log file"})
    public static boolean sys_log_enable_compress = false;

    @ConfField(description = {"FE 审计日志文件的存放路径，用于存放 fe.audit.log。",
            "The path of the FE audit log file, used to store fe.audit.log"})
    public static String audit_log_dir = System.getenv("DORIS_HOME") + "/log";
    @ConfField(description = {"FE 审计日志文件的最大数量。超过这个数量后，最老的日志文件会被删除",
            "The maximum number of FE audit log files. "
                    + "After exceeding this number, the oldest log file will be deleted"})
    public static int audit_log_roll_num = 90;
    @ConfField(description = {"FE 审计日志文件的种类", "The type of FE audit log file"},
            options = {"slow_query", "query", "load", "stream_load"})
    public static String[] audit_log_modules = {"slow_query", "query", "load", "stream_load"};
    @ConfField(mutable = true, description = {"慢查询的阈值，单位为毫秒。如果一个查询的响应时间超过这个阈值，"
            + "则会被记录在 audit log 中。",
            "The threshold of slow query, in milliseconds. "
                    + "If the response time of a query exceeds this threshold, it will be recorded in audit log."})
    public static long qe_slow_log_ms = 5000;
    @ConfField(description = {"FE 审计日志文件的切分周期", "The split cycle of the FE audit log file"},
            options = {"DAY", "HOUR"})
    public static String audit_log_roll_interval = "DAY";
    @ConfField(description = {
            "FE 审计日志文件的最大存活时间。超过这个时间后，日志文件会被删除。支持的格式包括：7d, 10h, 60m, 120s",
            "The maximum survival time of the FE audit log file. "
                    + "After exceeding this time, the log file will be deleted. "
                    + "Supported formats include: 7d, 10h, 60m, 120s"})
    public static String audit_log_delete_age = "30d";
    @ConfField(description = {"是否压缩 FE 的 Audit 日志", "enable compression for FE audit log file"})
    public static boolean audit_log_enable_compress = false;

    @ConfField(description = {"插件的安装目录", "The installation directory of the plugin"})
    public static String plugin_dir = System.getenv("DORIS_HOME") + "/plugins";

    @ConfField(mutable = true, masterOnly = true, description = {"是否启用插件", "Whether to enable the plugin"})
    public static boolean plugin_enable = true;

    @ConfField(description = {
            "JDBC 驱动的存放路径。在创建 JDBC Catalog 时，如果指定的驱动文件路径不是绝对路径，则会在这个目录下寻找",
            "The path to save jdbc drivers. When creating JDBC Catalog,"
                    + "if the specified driver file path is not an absolute path, Doris will find jars from this path"})
    public static String jdbc_drivers_dir = System.getenv("DORIS_HOME") + "/jdbc_drivers";

    @ConfField(mutable = true, masterOnly = true, description = {"broker load 时，单个节点上 load 执行计划的默认并行度",
            "The default parallelism of the load execution plan on a single node when the broker load is submitted"})
    public static int default_load_parallelism = 1;

    @ConfField(mutable = true, masterOnly = true, description = {
            "已完成或取消的导入作业信息的 label 会在这个时间后被删除。被删除的 label 可以被重用。",
            "Labels of finished or cancelled load jobs will be removed after this time"
                    + "The removed labels can be reused."})
    public static int label_keep_max_second = 3 * 24 * 3600; // 3 days

    @ConfField(mutable = true, masterOnly = true, description = {
            "针对一些高频的导入作业，比如 INSERT, STREAMING LOAD, ROUTINE_LOAD_TASK, DELETE"
                    + "如果导入作业或者任务已经完成，且超过这个时间后，会被删除。被删除的作业或者任务可以被重用。",
            "For some high frequency load jobs such as INSERT, STREAMING LOAD, ROUTINE_LOAD_TASK, DELETE"
                    + "Remove the finished job or task if expired. The removed job or task can be reused."})
    public static int streaming_label_keep_max_second = 43200; // 12 hour

    @ConfField(mutable = true, masterOnly = true, description = {
            "针对 ALTER, EXPORT 作业，如果作业已经完成，且超过这个时间后，会被删除。",
            "For ALTER, EXPORT jobs, remove the finished job if expired."})
    public static int history_job_keep_max_second = 7 * 24 * 3600; // 7 days

    @ConfField(description = {"事务的清理周期，单位为秒。每个周期内，将会清理已经结束的并且过期的历史事务信息",
            "The clean interval of transaction, in seconds. "
                    + "In each cycle, the expired history transaction will be cleaned"})
    public static int transaction_clean_interval_second = 30;

    @ConfField(description = {"导入作业的清理周期，单位为秒。每个周期内，将会清理已经结束的并且过期的导入作业",
            "The clean interval of load job, in seconds. "
                    + "In each cycle, the expired history load job will be cleaned"})
    public static int label_clean_interval_second = 1 * 3600; // 1 hours

    @ConfField(description = {"元数据的存储目录", "The directory to save Doris meta data"})
    public static String meta_dir = System.getenv("DORIS_HOME") + "/doris-meta";

    @ConfField(description = {"临时文件的存储目录", "The directory to save Doris temp data"})
    public static String tmp_dir = System.getenv("DORIS_HOME") + "/temp_dir";

    @ConfField(description = {"元数据日志的存储类型。BDB: 日志存储在 BDBJE 中。LOCAL：日志存储在本地文件中（仅用于测试）",
            "The storage type of the metadata log. BDB: Logs are stored in BDBJE. "
                    + "LOCAL: logs are stored in a local file (for testing only)"}, options = {"BDB", "LOCAL"})
    public static String edit_log_type = "bdb";

    @ConfField(description = {"BDBJE 的端口号", "The port of BDBJE"})
    public static int edit_log_port = 9010;

    @ConfField(mutable = true, masterOnly = true, description = {
            "BDBJE 的日志滚动大小。当日志条目数超过这个值后，会触发日志滚动",
            "The log roll size of BDBJE. When the number of log entries exceeds this value, the log will be rolled"})
    public static int edit_log_roll_num = 50000;

    @ConfField(description = {"元数据同步的容忍延迟时间，单位为秒。如果元数据的延迟超过这个值，非主 FE 会停止提供服务",
            "The toleration delay time of meta data synchronization, in seconds. "
                    + "If the delay of meta data exceeds this value, non-master FE will stop offering service"})
    public static int meta_delay_toleration_second = 300;    // 5 min

    @ConfField(description = {"元数据日志的写同步策略。如果仅部署一个 Follower FE，"
            + "则推荐设置为 `SYNC`，如果有多个 Follower FE，则可以设置为 `WRITE_NO_SYNC`。"
            + "可参阅：http://docs.oracle.com/cd/E17277_02/html/java/com/sleepycat/je/Durability.SyncPolicy.html",
            "The sync policy of meta data log. If you only deploy one Follower FE, "
                    + "set this to `SYNC`. If you deploy more than 3 Follower FE, "
                    + "you can set this and the following `replica_sync_policy` to `WRITE_NO_SYNC`. "
                    + "See: http://docs.oracle.com/cd/E17277_02/html/java/com/sleepycat/je/Durability.SyncPolicy.html"},
            options = {"SYNC", "NO_SYNC", "WRITE_NO_SYNC"})
    public static String master_sync_policy = "SYNC"; // SYNC, NO_SYNC, WRITE_NO_SYNC

    @ConfField(description = {"同 `master_sync_policy`", "Same as `master_sync_policy`"},
            options = {"SYNC", "NO_SYNC", "WRITE_NO_SYNC"})
    public static String replica_sync_policy = "SYNC"; // SYNC, NO_SYNC, WRITE_NO_SYNC

    @ConfField(description = {"BDBJE 节点间同步策略，"
            + "可参阅：http://docs.oracle.com/cd/E17277_02/html/java/com/sleepycat/je/Durability.ReplicaAckPolicy.html",
            "The replica ack policy of bdbje. "
                    + "See: http://docs.oracle.com/cd/E17277_02/html/java/com/sleepycat/je/Durability.ReplicaAckPolicy.html"},
            options = {"ALL", "NONE", "SIMPLE_MAJORITY"})
    public static String replica_ack_policy = "SIMPLE_MAJORITY"; // ALL, NONE, SIMPLE_MAJORITY

    @ConfField(description = {"BDBJE 主从节点间心跳超时时间，单位为秒。默认值为 30 秒，与 BDBJE 的默认值相同。"
            + "如果网络不稳定，或者 Java GC 经常导致长时间的暂停，可以适当增大这个值，减少误报超时的概率",
            "The heartbeat timeout of bdbje between master and follower, in seconds. "
                    + "The default is 30 seconds, which is same as default value in bdbje. "
                    + "If the network is experiencing transient problems, "
                    + "of some unexpected long java GC annoying you, "
                    + "you can try to increase this value to decrease the chances of false timeouts"})
    public static int bdbje_heartbeat_timeout_second = 30;

    @ConfField(description = {"BDBJE 操作的锁超时时间，单位为秒。如果 FE 的 WARN 日志中出现大量的 LockTimeoutException，"
            + "可以适当增大这个值",
            "The lock timeout of bdbje operation, in seconds. "
                    + "If there are many LockTimeoutException in FE WARN log, you can try to increase this value"})
    public static int bdbje_lock_timeout_second = 5;

    @ConfField(description = {"BDBJE 主从节点间同步的超时时间，单位为秒。如果出现大量的 ReplicaWriteException，"
            + "可以适当增大这个值",
            "The replica ack timeout of bdbje between master and follower, in seconds. "
                    + "If there are many ReplicaWriteException in FE WARN log, you can try to increase this value"})
    public static int bdbje_replica_ack_timeout_second = 10;

    @ConfField(description = {"BDBJE 所需的空闲磁盘空间大小。如果空闲磁盘空间小于这个值，则BDBJE将无法写入。",
            "Amount of free disk space required by BDBJE. "
                    + "If the free disk space is less than this value, BDBJE will not be able to write."})
    public static int bdbje_reserved_disk_bytes = 1 * 1024 * 1024 * 1024; // 1G

    @ConfField(masterOnly = true, description = {"心跳线程池的线程数",
            "Num of thread to handle heartbeat events"})
    public static int heartbeat_mgr_threads_num = 8;

    @ConfField(masterOnly = true, description = {"心跳线程池的队列大小",
            "Queue size to store heartbeat task in heartbeat_mgr"})
    public static int heartbeat_mgr_blocking_queue_size = 1024;

    @ConfField(masterOnly = true, description = {"Agent任务线程池的线程数",
            "Num of thread to handle agent task in agent task thread-pool"})
    public static int max_agent_task_threads_num = 4096;

    @ConfField(description = {"BDBJE 重加入集群时，最多回滚的事务数。如果回滚的事务数超过这个值，"
            + "则 BDBJE 将无法重加入集群，需要手动清理 BDBJE 的数据。",
            "The max txn number which bdbje can rollback when trying to rejoin the group. "
                    + "If the number of rollback txn is larger than this value, "
                    + "bdbje will not be able to rejoin the group, and you need to clean up bdbje data manually."})
    public static int txn_rollback_limit = 100;

    @ConfField(description = {"优先使用的网络地址，如果 FE 有多个网络地址，"
            + "可以通过这个配置来指定优先使用的网络地址。"
            + "这是一个分号分隔的列表，每个元素是一个 CIDR 表示的网络地址",
            "The preferred network address. If FE has multiple network addresses, "
                    + "this configuration can be used to specify the preferred network address. "
                    + "This is a semicolon-separated list, "
                    + "each element is a CIDR representation of the network address"})
    public static String priority_networks = "";

    @ConfField(mutable = true, description = {"是否忽略元数据延迟，如果 FE 的元数据延迟超过这个阈值，"
            + "则非 Master FE 仍然提供读服务。这个配置可以用于当 Master FE 因为某些原因停止了较长时间，"
            + "但是仍然希望非 Master FE 可以提供读服务。",
            "If true, non-master FE will ignore the meta data delay gap between Master FE and its self, "
                    + "even if the metadata delay gap exceeds this threshold. "
                    + "Non-master FE will still offer read service. "
                    + "This is helpful when you try to stop the Master FE for a relatively long time for some reason, "
                    + "but still wish the non-master FE can offer read service."})
    public static boolean ignore_meta_check = false;

    @ConfField(description = {"非 Master FE 与 Master FE 的最大时钟偏差，单位为毫秒。"
            + "这个配置用于在非 Master FE 与 Master FE 之间建立 BDBJE 连接时检查时钟偏差，"
            + "如果时钟偏差超过这个阈值，则 BDBJE 连接会被放弃。",
            "The maximum clock skew between non-master FE to Master FE host, in milliseconds. "
                    + "This value is checked whenever a non-master FE establishes a connection to master FE via BDBJE. "
                    + "The connection is abandoned if the clock skew is larger than this value."})
    public static long max_bdbje_clock_delta_ms = 5000; // 5s

    @ConfField(description = {"是否启用所有 http 接口的认证",
            "Whether to enable all http interface authentication"}, expType = ExperimentalType.EXPERIMENTAL)
    public static boolean enable_all_http_auth = false;

    @ConfField(description = {"FE http 端口，目前所有 FE 的 http 端口必须相同",
            "Fe http port, currently all FE's http port must be same"})
    public static int http_port = 8030;

    @ConfField(description = {"FE https 端口，目前所有 FE 的 https 端口必须相同",
            "Fe https port, currently all FE's https port must be same"})
    public static int https_port = 8050;

    @ConfField(description = {"FE https 服务的 key store 路径",
            "The key store path of FE https service"})
    public static String key_store_path = System.getenv("DORIS_HOME")
            + "/conf/ssl/doris_ssl_certificate.keystore";

    @ConfField(description = {"FE https 服务的 key store 密码",
            "The key store password of FE https service"})
    public static String key_store_password = "";

    @ConfField(description = {"FE https 服务的 key store 类型",
            "The key store type of FE https service"})
    public static String key_store_type = "JKS";

    @ConfField(description = {"FE https 服务的 key store 别名",
            "The key store alias of FE https service"})
    public static String key_store_alias = "doris_ssl_certificate";

    @ConfField(description = {"是否启用 https，如果启用，http 端口将不可用",
            "Whether to enable https, if enabled, http port will not be available"},
            expType = ExperimentalType.EXPERIMENTAL)
    public static boolean enable_https = false;

    @ConfField(description = {"Jetty 的 acceptor 线程数。Jetty的线程架构模型很简单，分为三个线程池：acceptor、selector 和 worker。"
            + "acceptor 负责接受新的连接，然后交给 selector 处理HTTP报文协议的解包，最后由 worker 处理请求。"
            + "前两个线程池采用非阻塞模型，并且一个线程可以处理很多socket的读写，所以线程池的数量少。"
            + "对于大多数项目，只需要 1-2 个 acceptor 线程，2 到 4 个就足够了。Worker 的数量取决于应用的QPS和IO事件的比例。"
            + "越高QPS，或者IO占比越高，等待的线程越多，需要的线程总数越多。",
            "The number of acceptor threads for Jetty. Jetty's thread architecture model is very simple, "
                    + "divided into three thread pools: acceptor, selector and worker. "
                    + "The acceptor is responsible for accepting new connections, "
                    + "and then handing it over to the selector to process the unpacking of the HTTP message protocol, "
                    + "and finally the worker processes the request. "
                    + "The first two thread pools adopt a non-blocking model, "
                    + "and one thread can handle many socket reads and writes, "
                    + "so the number of thread pools is small. For most projects, "
                    + "only 1-2 acceptor threads are needed, 2 to 4 should be enough. "
                    + "The number of workers depends on the ratio of QPS and IO events of the application. "
                    + "The higher the QPS, or the higher the IO ratio, the more threads are waiting, "
                    + "and the more threads are required."})
    public static int jetty_server_acceptors = 2;
    @ConfField(description = {"Jetty 的 selector 线程数。", "The number of selector threads for Jetty."})
    public static int jetty_server_selectors = 4;
    @ConfField(description = {"Jetty 的 worker 线程数。0 表示使用默认线程池。",
            "The number of worker threads for Jetty. 0 means using the default thread pool."})
    public static int jetty_server_workers = 0;

    @ConfField(description = {"Jetty 的线程池的默认最小线程数。",
            "The default minimum number of threads for jetty."})
    public static int jetty_threadPool_minThreads = 20;
    @ConfField(description = {"Jetty 的线程池的默认最大线程数。",
            "The default maximum number of threads for jetty."})
    public static int jetty_threadPool_maxThreads = 400;

    @ConfField(description = {"Jetty 的最大 HTTP POST 大小，单位是字节，默认值是 100MB。",
            "The maximum HTTP POST size of Jetty, in bytes, the default value is 100MB."})
    public static int jetty_server_max_http_post_size = 100 * 1024 * 1024;

    @ConfField(description = {"Jetty 的最大 HTTP header 大小，单位是字节，默认值是 1MB。",
            "The maximum HTTP header size of Jetty, in bytes, the default value is 1MB."})
    public static int jetty_server_max_http_header_size = 1048576;

    @ConfField(description = {"是否禁用 mini load，默认禁用",
            "Whether to disable mini load, disabled by default"})
    public static boolean disable_mini_load = true;

    @ConfField(description = {"mysql nio server 的 backlog 数量。"
            + "如果调大这个值，则需同时调整 /proc/sys/net/core/somaxconn 的值",
            "The backlog number of mysql nio server. "
                    + "If you enlarge this value, you should enlarge the value in "
                    + "`/proc/sys/net/core/somaxconn` at the same time"})
    public static int mysql_nio_backlog_num = 1024;

    @ConfField(description = {"thrift client 的连接超时时间，单位是毫秒。0 表示不设置超时时间。",
            "The connection timeout of thrift client, in milliseconds. 0 means no timeout."})
    public static int thrift_client_timeout_ms = 0;

    @ConfField(description = {"thrift server 的 backlog 数量。"
            + "如果调大这个值，则需同时调整 /proc/sys/net/core/somaxconn 的值",
            "The backlog number of thrift server. "
                    + "If you enlarge this value, you should enlarge the value in "
                    + "`/proc/sys/net/core/somaxconn` at the same time"})
    public static int thrift_backlog_num = 1024;

    @ConfField(description = {"FE thrift server 的端口号", "The port of FE thrift server"})
    public static int rpc_port = 9020;

    @ConfField(description = {"FE MySQL server 的端口号", "The port of FE MySQL server"})
    public static int query_port = 9030;

    @ConfField(description = {"MySQL 服务的 IO 线程数", "The number of IO threads in MySQL service"})
    public static int mysql_service_io_threads_num = 4;

    @ConfField(description = {"MySQL 服务的最大任务线程数", "The max number of task threads in MySQL service"})
    public static int max_mysql_service_task_threads_num = 4096;

    @ConfField(description = {"BackendServiceProxy数量, 用于池化GRPC channel",
            "BackendServiceProxy pool size for pooling GRPC channels."})
    public static int backend_proxy_num = 48;

    @ConfField(description = {
            "集群 ID，用于内部认证。通常在集群第一次启动时，会随机生成一个 cluster id. 用户也可以手动指定。",
            "Cluster id used for internal authentication. Usually a random integer generated when master FE "
                    + "start at first time. You can also specify one."})
    public static int cluster_id = -1;

    @ConfField(description = {"集群 token，用于内部认证。",
            "Cluster token used for internal authentication."})
    public static String auth_token = "";

    @ConfField(mutable = true, masterOnly = true,
            description = {"创建单个 Replica 的最大超时时间，单位是秒。如果你要创建 m 个 tablet，每个 tablet 有 n 个 replica。"
                    + "则总的超时时间为 `m * n * tablet_create_timeout_second`",
                    "Maximal waiting time for creating a single replica, in seconds. "
                            + "eg. if you create a table with #m tablets and #n replicas for each tablet, "
                            + "the create table request will run at most "
                            + "(m * n * tablet_create_timeout_second) before timeout"})
    public static int tablet_create_timeout_second = 2;

    @ConfField(mutable = true, masterOnly = true, description = {"创建表的最小超时时间，单位是秒。",
            "Minimal waiting time for creating a table, in seconds."})
    public static int min_create_table_timeout_second = 30;

    @ConfField(mutable = true, masterOnly = true, description = {"创建表的最大超时时间，单位是秒。",
            "Maximal waiting time for creating a table, in seconds."})
    public static int max_create_table_timeout_second = 3600;

    @ConfField(mutable = true, masterOnly = true, description = {"导入 Publish 阶段的最大超时时间，单位是秒。",
            "Maximal waiting time for all publish version tasks of one transaction to be finished, in seconds."})
    public static int publish_version_timeout_second = 30; // 30 seconds

    @ConfField(mutable = true, masterOnly = true, description = {"导入 Publish 阶段的等待时间，单位是秒。超过此时间，"
            + "则只需每个tablet包含一个成功副本，则导入成功。值为 -1 时，表示无限等待。",
            "Waiting time for one transaction changing to \"at least one replica success\", in seconds."
            + "If time exceeds this, and for each tablet it has at least one replica publish successful, "
            + "then the load task will be successful." })
    public static int publish_wait_time_second = 300;

    @ConfField(mutable = true, masterOnly = true, description = {"提交事务的最大超时时间，单位是秒。"
            + "该参数仅用于事务型 insert 操作中。",
            "Maximal waiting time for all data inserted before one transaction to be committed, in seconds. "
                    + "This parameter is only used for transactional insert operation"})
    public static int commit_timeout_second = 30; // 30 seconds

    @ConfField(masterOnly = true, description = {"Publish 任务触发线程的执行间隔，单位是毫秒。",
            "The interval of publish task trigger thread, in milliseconds"})
    public static int publish_version_interval_ms = 10;

    @ConfField(description = {"thrift server 的最大 worker 线程数", "The max worker threads of thrift server"})
    public static int thrift_server_max_worker_threads = 4096;

    @ConfField(mutable = true, masterOnly = true, description = {"Delete 操作的最大超时时间，单位是秒。",
            "Maximal timeout for delete job, in seconds."})
    public static int delete_job_max_timeout_second = 300;

    @ConfField(description = {"load job 调度器的执行间隔，单位是秒。",
            "The interval of load job scheduler, in seconds."})
    public static int load_checker_interval_second = 5;

    @ConfField(description = {"spark load job 调度器的执行间隔，单位是秒。",
            "The interval of spark load job scheduler, in seconds."})
    public static int spark_load_checker_interval_second = 60;

    @ConfField(mutable = true, masterOnly = true, description = {"Broker load 的默认超时时间，单位是秒。",
            "Default timeout for broker load job, in seconds."})
    public static int broker_load_default_timeout_second = 14400; // 4 hour

    @ConfField(description = {"和 Broker 进程交互的 RPC 的超时时间，单位是毫秒。",
            "The timeout of RPC between FE and Broker, in milliseconds"})
    public static int broker_timeout_ms = 10000; // 10s

    @ConfField(description = {"主键高并发点查短路径超时时间。",
            "The timeout of RPC for high concurrenty short circuit query"})
    public static int point_query_timeout_ms = 10000; // 10s

    @ConfField(mutable = true, masterOnly = true, description = {"Insert load 的默认超时时间，单位是秒。",
            "Default timeout for insert load job, in seconds."})
    public static int insert_load_default_timeout_second = 14400; // 4 hour

    @ConfField(mutable = true, masterOnly = true, description = {"Stream load 的默认超时时间，单位是秒。",
            "Default timeout for stream load job, in seconds."})
    public static int stream_load_default_timeout_second = 86400 * 3; // 3days

    @ConfField(mutable = true, masterOnly = true, description = {"Stream load 的默认预提交超时时间，单位是秒。",
            "Default pre-commit timeout for stream load job, in seconds."})
    public static int stream_load_default_precommit_timeout_second = 3600; // 3600s

    @ConfField(mutable = true, masterOnly = true, description = {"Load 的最大超时时间，单位是秒。",
            "Maximal timeout for load job, in seconds."})
    public static int max_load_timeout_second = 259200; // 3days

    @ConfField(mutable = true, masterOnly = true, description = {"Stream load 的最大超时时间，单位是秒。",
            "Maximal timeout for stream load job, in seconds."})
    public static int max_stream_load_timeout_second = 259200; // 3days

    @ConfField(mutable = true, masterOnly = true, description = {"Load 的最小超时时间，单位是秒。",
            "Minimal timeout for load job, in seconds."})
    public static int min_load_timeout_second = 1; // 1s

    @ConfField(mutable = true, masterOnly = true, description = {"Hadoop load 的默认超时时间，单位是秒。",
            "Default timeout for hadoop load job, in seconds."})
    public static int hadoop_load_default_timeout_second = 86400 * 3; // 3 day

    @ConfField(description = {"Spark DPP 程序的版本", "Default spark dpp version"})
    public static String spark_dpp_version = "1.2-SNAPSHOT";

    @ConfField(mutable = true, masterOnly = true, description = {"Spark load 的默认超时时间，单位是秒。",
            "Default timeout for spark load job, in seconds."})
    public static int spark_load_default_timeout_second = 86400; // 1 day

    @ConfField(mutable = true, masterOnly = true, description = {"Spark Load 所使用的 Spark 程序目录",
            "Spark dir for Spark Load"})
    public static String spark_home_default_dir = System.getenv("DORIS_HOME") + "/lib/spark2x";

    @ConfField(description = {"Spark load 所使用的依赖项目录", "Spark dependencies dir for Spark Load"})
    public static String spark_resource_path = "";

    @ConfField(description = {"Spark launcher 日志路径", "Spark launcher log dir"})
    public static String spark_launcher_log_dir = sys_log_dir + "/spark_launcher_log";

    @ConfField(description = {"Yarn client 的路径", "Yarn client path"})
    public static String yarn_client_path = System.getenv("DORIS_HOME") + "/lib/yarn-client/hadoop/bin/yarn";

    @ConfField(description = {"Yarn 配置文件的路径", "Yarn config path"})
    public static String yarn_config_dir = System.getenv("DORIS_HOME") + "/lib/yarn-config";

    @ConfField(mutable = true, masterOnly = true, description = {"Sync job 的最大提交间隔，单位是秒。",
            "Maximal intervals between two sync job's commits."})
    public static long sync_commit_interval_second = 10;

    @ConfField(description = {"Sync job 调度器的执行间隔，单位是秒。",
            "The interval of sync job scheduler, in seconds."})
    public static int sync_checker_interval_second = 5;

    @ConfField(description = {"Sync job 的最大并发数。",
            "Maximal concurrent num of sync job."})
    public static int max_sync_task_threads_num = 10;

    @ConfField(mutable = true, masterOnly = true, description = {"Sync job 的最小提交事件数。如果收到的事件数小于该值，"
            + "Sync Job 会继续等待下一批数据，直到时间超过 `sync_commit_interval_second`。这个值应小于 canal 的缓冲区大小。",
            "Min events that a sync job will commit. When receiving events less than it, SyncJob will continue "
                    + "to wait for the next batch of data until the time exceeds `sync_commit_interval_second`."})
    public static long min_sync_commit_size = 10000;

    @ConfField(mutable = true, masterOnly = true, description = {"Sync job 的最小提交字节数。如果收到的字节数小于该值，"
            + "Sync Job 会继续等待下一批数据，直到时间超过 `sync_commit_interval_second`。这个值应小于 canal 的缓冲区大小。",
            "Min bytes that a sync job will commit. When receiving bytes less than it, SyncJob will continue "
                    + "to wait for the next batch of data until the time exceeds `sync_commit_interval_second`."})
    public static long min_bytes_sync_commit = 15 * 1024 * 1024; // 15 MB

    @ConfField(mutable = true, masterOnly = true, description = {"Sync job 的最大提交字节数。如果收到的字节数大于该值，"
            + "Sync Job 会立即提交所有数据。这个值应大于 canal 的缓冲区大小和 `min_bytes_sync_commit`。",
            "Max bytes that a sync job will commit. When receiving bytes larger than it, SyncJob will commit "
                    + "all data immediately. You should set it larger than canal memory and "
                    + "`min_bytes_sync_commit`."})
    public static long max_bytes_sync_commit = 64 * 1024 * 1024; // 64 MB

    @ConfField(mutable = true, masterOnly = true, description = {"Broker Load 的最大等待 job 数量。"
            + "这个值是一个期望值。在某些情况下，比如切换 master，当前等待的 job 数量可能会超过这个值。",
            "Maximal number of waiting jobs for Broker Load. This is a desired number. "
                    + "In some situation, such as switch the master, "
                    + "the current number is maybe more than this value."})
    public static int desired_max_waiting_jobs = 1000;

    @ConfField(mutable = true, masterOnly = true, description = {"FE 从 BE 获取 Stream Load 作业信息的间隔。",
            "The interval of FE fetch stream load record from BE."})
    public static int fetch_stream_load_record_interval_second = 120;

    @ConfField(mutable = true, masterOnly = true, description = {"Stream load 的默认最大记录数。",
            "Default max number of recent stream load record that can be stored in memory."})
    public static int max_stream_load_record_size = 5000;

    @ConfField(mutable = true, masterOnly = true, description = {
            "是否禁用 show stream load 和 clear stream load 命令，以及是否清理内存中的 stream load 记录。",
            "Whether to disable show stream load and clear stream load records in memory."})
    public static boolean disable_show_stream_load = false;

    @ConfField(mutable = true, masterOnly = true, description = {
            "是否启用 stream load 和 broker load 的单副本写入。",
            "Whether to enable to write single replica for stream load and broker load."},
            expType = ExperimentalType.EXPERIMENTAL)
    public static boolean enable_single_replica_load = false;

    @ConfField(mutable = true, masterOnly = true, description = {
            "单个数据库最大并发运行的事务数，包括 prepare 和 commit 事务。",
            "Maximum concurrent running txn num including prepare, commit txns under a single db.",
            "Txn manager will reject coming txns."})
    public static int max_running_txn_num_per_db = 1000;

    @ConfField(masterOnly = true, description = {"pending load task 执行线程数。这个配置可以限制当前等待的导入作业数。"
            + "并且应小于 `max_running_txn_num_per_db`。",
            "The pending load task executor pool size. "
                    + "This pool size limits the max running pending load tasks.",
            "Currently, it only limits the pending load task of broker load and spark load.",
            "It should be less than `max_running_txn_num_per_db`"})
    public static int async_pending_load_task_pool_size = 10;

    @ConfField(masterOnly = true, description = {"loading load task 执行线程数。这个配置可以限制当前正在导入的作业数。",
            "The loading load task executor pool size. "
                    + "This pool size limits the max running loading load tasks.",
            "Currently, it only limits the loading load task of broker load."})
    public static int async_loading_load_task_pool_size = 10;

    @ConfField(mutable = true, masterOnly = true, description = {
            "和 `tablet_create_timeout_second` 含义相同，但是是用于 Delete 操作的。",
            "The same meaning as `tablet_create_timeout_second`, but used when delete a tablet."})
    public static int tablet_delete_timeout_second = 2;

    @ConfField(mutable = true, masterOnly = true, description = {
            "磁盘使用率的高水位线。用于计算 BE 的负载分数。",
            "The high water of disk capacity used percent. This is used for calculating load score of a backend."})
    public static double capacity_used_percent_high_water = 0.75;

    @ConfField(mutable = true, masterOnly = true, description = {
            "负载均衡时，磁盘使用率最大差值。",
            "The max diff of disk capacity used percent between BE. "
                    + "It is used for calculating load score of a backend."})
    public static double used_capacity_percent_max_diff = 0.30;

    @ConfField(mutable = true, masterOnly = true, description = {
            "设置固定的 BE 负载分数中磁盘使用率系数。BE 负载分数会综合磁盘使用率和副本数而得。有效值范围为[0, 1]，"
                    + "当超出此范围时，则使用其他方法自动计算此系数。",
            "Sets a fixed disk usage factor in the BE load fraction. The BE load score is a combination of disk usage "
                    + "and replica count. The valid value range is [0, 1]. When it is out of this range, other "
                    + "methods are used to automatically calculate this coefficient."})
    public static double backend_load_capacity_coeficient = -1.0;

    @ConfField(mutable = true, masterOnly = true, description = {
            "ALTER TABLE 请求的最大超时时间。设置的足够长以适应表的数据量。",
            "Maximal timeout of ALTER TABLE request. Set long enough to fit your table data size."})
    public static int alter_table_timeout_second = 86400 * 30; // 1month

    @ConfField(mutable = true, masterOnly = true, description = {
            "是否禁用存储介质检查。如果禁用，ReportHandler 将不会检查 tablet 的存储介质，"
                    + "并且禁用存储介质冷却功能。默认值为 false。",
            "When disable_storage_medium_check is true, ReportHandler would not check tablet's storage medium "
                    + "and disable storage cool down function."})
    public static boolean disable_storage_medium_check = false;

    @ConfField(description = {"创建表或分区时，可以指定存储介质(HDD 或 SSD)。如果未指定，"
            + "则使用此配置指定的默认介质。",
            "When create a table(or partition), you can specify its storage medium(HDD or SSD)."})
    public static String default_storage_medium = "HDD";

    @ConfField(mutable = true, masterOnly = true, description = {
            "删除数据库(表/分区)后，可以使用 RECOVER 语句恢复。此配置指定了数据的最大保留时间。"
                    + "超过此时间，数据将被永久删除。",
            "After dropping database(table/partition), you can recover it by using RECOVER stmt.",
            "And this specifies the maximal data retention time. After time, the data will be deleted permanently."})
    public static long catalog_trash_expire_second = 86400L; // 1day

    @ConfField(mutable = true, masterOnly = true, description = {
            "单个 broker scanner 读取的最小字节数。Broker Load 切分文件时，"
                    + "如果切分后的文件大小小于此值，将不会切分。",
            "Minimal bytes that a single broker scanner will read. When splitting file in broker load, "
                    + "if the size of split file is less than this value, it will not be split."})
    public static long min_bytes_per_broker_scanner = 67108864L; // 64MB

    @ConfField(mutable = true, masterOnly = true, description = {
            "单个 broker scanner 的最大并发数。", "Maximal concurrency of broker scanners."})
    public static int max_broker_concurrency = 10;

    @ConfField(mutable = true, masterOnly = true, description = {
            "导出作业的最大并发数。", "Limitation of the concurrency of running export jobs."})
    public static int export_running_job_num_limit = 5;

    @ConfField(mutable = true, masterOnly = true, description = {
            "导出作业的默认超时时间。", "Default timeout of export jobs."})
    public static int export_task_default_timeout_second = 2 * 3600; // 2h

    @ConfField(mutable = true, masterOnly = true, description = {
            "每个导出作业的需要处理的 tablet 数量。", "Number of tablets need to be handled per export job."})
    public static int export_tablet_num_per_task = 5;

    // TODO(cmy): Disable by default because current checksum logic has some bugs.
    @ConfField(mutable = true, masterOnly = true, description = {
            "一致性检查的开始时间。与 `consistency_check_end_time` 配合使用，决定一致性检查的起止时间。"
                    + "如果将两个参数设置为相同的值，则一致性检查将不会被调度。",
            "Start time of consistency check. Used with `consistency_check_end_time` "
                    + "to decide the start and end time of consistency check. "
                    + "If set to the same value, consistency check will not be scheduled."})
    public static String consistency_check_start_time = "23";
    @ConfField(mutable = true, masterOnly = true, description = {
            "一致性检查的结束时间。与 `consistency_check_start_time` 配合使用，决定一致性检查的起止时间。"
                    + "如果将两个参数设置为相同的值，则一致性检查将不会被调度。",
            "End time of consistency check. Used with `consistency_check_start_time` "
                    + "to decide the start and end time of consistency check. "
                    + "If set to the same value, consistency check will not be scheduled."})
    public static String consistency_check_end_time = "23";

    @ConfField(mutable = true, masterOnly = true, description = {
            "单个一致性检查任务的默认超时时间。设置的足够长以适应表的数据量。",
            "Default timeout of a single consistency check task. Set long enough to fit your tablet size."})
    public static long check_consistency_default_timeout_second = 600; // 10 min

    @ConfField(description = {"单个 FE 的 MySQL Server 的最大连接数。",
            "Maximal number of connections of MySQL server per FE."})
    public static int qe_max_connection = 1024;

    @ConfField(description = {"MySQL 连接调度线程池的最大线程数。",
            "Maximal number of thread in MySQL connection-scheduler-pool."})
    public static int max_connection_scheduler_threads_num = 4096;

    @ConfField(mutable = true, description = {"Colocate join 每个 instance 的内存 penalty 系数。"
            + "计算方式：`exec_mem_limit / min (query_colocate_join_memory_limit_penalty_factor, instance_num)`",
            "Colocate join PlanFragment instance memory limit penalty factor.",
            "The memory_limit for colocote join PlanFragment instance = "
                    + "`exec_mem_limit / min (query_colocate_join_memory_limit_penalty_factor, instance_num)`"})
    public static int query_colocate_join_memory_limit_penalty_factor = 1;

    /**
     * This configs can set to true to disable the automatic colocate tables's relocate and balance.
     * If 'disable_colocate_balance' is set to true,
     *   ColocateTableBalancer will not relocate and balance colocate tables.
     * Attention:
     *   Under normal circumstances, there is no need to turn off balance at all.
     *   Because once the balance is turned off, the unstable colocate table may not be restored
     *   Eventually the colocate plan cannot be used when querying.
     */
    @ConfField(mutable = true, masterOnly = true) public static boolean disable_colocate_balance = false;

    @ConfField(mutable = true, masterOnly = true, description = {"是否启用group间的均衡",
            "is allow colocate balance between all groups"})
    public static boolean disable_colocate_balance_between_groups = false;

    /**
     * The default user resource publishing timeout.
     */
    @ConfField public static int meta_publish_timeout_ms = 1000;
    @ConfField public static boolean proxy_auth_enable = false;
    @ConfField public static String proxy_auth_magic_prefix = "x@8";
    /**
     * Limit on the number of expr children of an expr tree.
     * Exceed this limit may cause long analysis time while holding database read lock.
     * Do not set this if you know what you are doing.
     */
    @ConfField(mutable = true)
    public static int expr_children_limit = 10000;
    /**
     * Limit on the depth of an expr tree.
     * Exceed this limit may cause long analysis time while holding db read lock.
     * Do not set this if you know what you are doing.
     */
    @ConfField(mutable = true)
    public static int expr_depth_limit = 3000;

    // Configurations for backup and restore
    /**
     * Plugins' path for BACKUP and RESTORE operations. Currently deprecated.
     */
    @Deprecated
    @ConfField public static String backup_plugin_path = "/tools/trans_file_tool/trans_files.sh";

    // Configurations for hadoop dpp
    /**
     * The following configurations are not available.
     */
    @ConfField public static String dpp_hadoop_client_path = "/lib/hadoop-client/hadoop/bin/hadoop";
    @ConfField public static long dpp_bytes_per_reduce = 100 * 1024 * 1024L; // 100M
    @ConfField public static String dpp_default_cluster = "palo-dpp";
    @ConfField public static String dpp_default_config_str = ""
            + "{"
            + "hadoop_configs : '"
            + "mapred.job.priority=NORMAL;"
            + "mapred.job.map.capacity=50;"
            + "mapred.job.reduce.capacity=50;"
            + "mapred.hce.replace.streaming=false;"
            + "abaci.long.stored.job=true;"
            + "dce.shuffle.enable=false;"
            + "dfs.client.authserver.force_stop=true;"
            + "dfs.client.auth.method=0"
            + "'}";
    @ConfField public static String dpp_config_str = ""
            + "{palo-dpp : {"
            + "hadoop_palo_path : '/dir',"
            + "hadoop_configs : '"
            + "fs.default.name=hdfs://host:port;"
            + "mapred.job.tracker=host:port;"
            + "hadoop.job.ugi=user,password"
            + "'}"
            + "}";

    // For forward compatibility, will be removed later.
    // check token when download image file.
    @ConfField public static boolean enable_token_check = true;

    /**
     * Set to true if you deploy Palo using thirdparty deploy manager
     * Valid options are:
     *      disable:    no deploy manager
     *      k8s:        Kubernetes
     *      ambari:     Ambari
     *      local:      Local File (for test or Boxer2 BCC version)
     */
    @ConfField public static String enable_deploy_manager = "disable";

    // If use k8s deploy manager locally, set this to true and prepare the certs files
    @ConfField public static boolean with_k8s_certs = false;

    // Set runtime locale when exec some cmds
    @ConfField public static String locale = "zh_CN.UTF-8";

    // default timeout of backup job
    @ConfField(mutable = true, masterOnly = true)
    public static int backup_job_default_timeout_ms = 86400 * 1000; // 1 day

    /**
     * 'storage_high_watermark_usage_percent' limit the max capacity usage percent of a Backend storage path.
     * 'storage_min_left_capacity_bytes' limit the minimum left capacity of a Backend storage path.
     * If both limitations are reached, this storage path can not be chose as tablet balance destination.
     * But for tablet recovery, we may exceed these limit for keeping data integrity as much as possible.
     */
    @ConfField(mutable = true, masterOnly = true)
    public static int storage_high_watermark_usage_percent = 85;
    @ConfField(mutable = true, masterOnly = true)
    public static long storage_min_left_capacity_bytes = 2 * 1024 * 1024 * 1024L; // 2G

    /**
     * If capacity of disk reach the 'storage_flood_stage_usage_percent' and 'storage_flood_stage_left_capacity_bytes',
     * the following operation will be rejected:
     * 1. load job
     * 2. restore job
     */
    @ConfField(mutable = true, masterOnly = true)
    public static int storage_flood_stage_usage_percent = 95;
    @ConfField(mutable = true, masterOnly = true)
    public static long storage_flood_stage_left_capacity_bytes = 1 * 1024 * 1024 * 1024; // 1GB

    // update interval of tablet stat
    // All frontends will get tablet stat from all backends at each interval
    @ConfField public static int tablet_stat_update_interval_second = 60;  // 1 min

    /**
     * Max bytes a broker scanner can process in one broker load job.
     * Commonly, each Backends has one broker scanner.
     */
    @ConfField(mutable = true, masterOnly = true)
    public static long max_bytes_per_broker_scanner = 500 * 1024 * 1024 * 1024L; // 500G

    /**
     * Max number of load jobs, include PENDING、ETL、LOADING、QUORUM_FINISHED.
     * If exceed this number, load job is not allowed to be submitted.
     */
    @ConfField(mutable = true, masterOnly = true)
    public static long max_unfinished_load_job = 1000;

    /**
     * If set to true, Planner will try to select replica of tablet on same host as this Frontend.
     * This may reduce network transmission in following case:
     * 1. N hosts with N Backends and N Frontends deployed.
     * 2. The data has N replicas.
     * 3. High concurrency queries are sent to all Frontends evenly
     * In this case, all Frontends can only use local replicas to do the query.
     * If you want to allow fallback to nonlocal replicas when no local replicas available,
     * set enable_local_replica_selection_fallback to true.
     */
    @ConfField(mutable = true)
    public static boolean enable_local_replica_selection = false;

    /**
     * Used with enable_local_replica_selection.
     * If the local replicas is not available, fallback to the nonlocal replicas.
     * */
    @ConfField(mutable = true)
    public static boolean enable_local_replica_selection_fallback = false;

    /**
     * The number of query retries.
     * A query may retry if we encounter RPC exception and no result has been sent to user.
     * You may reduce this number to avoid Avalanche disaster.
     */
    @ConfField(mutable = true)
    public static int max_query_retry_time = 1;

    /**
     * The number of point query retries in executor.
     * A query may retry if we encounter RPC exception and no result has been sent to user.
     * You may reduce this number to avoid Avalanche disaster.
     */
    @ConfField(mutable = true)
    public static int max_point_query_retry_time = 2;

    /**
     * The tryLock timeout configuration of catalog lock.
     * Normally it does not need to change, unless you need to test something.
     */
    @ConfField(mutable = true)
    public static long catalog_try_lock_timeout_ms = 5000; // 5 sec

    /**
     * if this is set to true
     *    all pending load job will failed when call begin txn api
     *    all prepare load job will failed when call commit txn api
     *    all committed load job will waiting to be published
     */
    @ConfField(mutable = true, masterOnly = true)
    public static boolean disable_load_job = false;

    /*
     * One master daemon thread will update database used data quota for db txn manager
     * every db_used_data_quota_update_interval_secs
     */
    @ConfField(mutable = false, masterOnly = true)
    public static int db_used_data_quota_update_interval_secs = 300;

    /**
     * Load using hadoop cluster will be deprecated in future.
     * Set to true to disable this kind of load.
     */
    @ConfField(mutable = true, masterOnly = true)
    public static boolean disable_hadoop_load = false;

    /**
     * fe will call es api to get es index shard info every es_state_sync_interval_secs
     */
    @ConfField
    public static long es_state_sync_interval_second = 10;

    /**
     * fe will create iceberg table every iceberg_table_creation_interval_second
     */
    @ConfField(mutable = true, masterOnly = true)
    public static long iceberg_table_creation_interval_second = 10;

    /**
     * the factor of delay time before deciding to repair tablet.
     * if priority is VERY_HIGH, repair it immediately.
     * HIGH, delay tablet_repair_delay_factor_second * 1;
     * NORMAL: delay tablet_repair_delay_factor_second * 2;
     * LOW: delay tablet_repair_delay_factor_second * 3;
     */
    @ConfField(mutable = true, masterOnly = true)
    public static long tablet_repair_delay_factor_second = 60;

    /**
     * clone a tablet, further repair timeout.
     */
    @ConfField(mutable = true, masterOnly = true)
    public static long tablet_further_repair_timeout_second = 20 * 60;

    /**
     * clone a tablet, further repair max times.
     */
    @ConfField(mutable = true, masterOnly = true)
    public static int tablet_further_repair_max_times = 5;

    /**
     * the default slot number per path for hdd in tablet scheduler
     * TODO(cmy): remove this config and dynamically adjust it by clone task statistic
     */
    @ConfField(mutable = true, masterOnly = true)
    public static int schedule_slot_num_per_hdd_path = 4;


    /**
     * the default slot number per path for ssd in tablet scheduler
     * TODO(cmy): remove this config and dynamically adjust it by clone task statistic
     */
    @ConfField(mutable = true, masterOnly = true)
    public static int schedule_slot_num_per_ssd_path = 8;

    /**
     * the default batch size in tablet scheduler for a single schedule.
     */
    @ConfField(mutable = true, masterOnly = true)
    public static int schedule_batch_size = 50;


    /**
     * Deprecated after 0.10
     */
    @ConfField public static boolean use_new_tablet_scheduler = true;

    /**
     * the threshold of cluster balance score, if a backend's load score is 10% lower than average score,
     * this backend will be marked as LOW load, if load score is 10% higher than average score, HIGH load
     * will be marked.
     */
    @ConfField(mutable = true, masterOnly = true)
    public static double balance_load_score_threshold = 0.1; // 10%

    /**
     * if set to true, TabletScheduler will not do balance.
     */
    @ConfField(mutable = true, masterOnly = true)
    public static boolean disable_balance = false;

    /**
     * if set to true, TabletScheduler will not do disk balance.
     */
    @ConfField(mutable = true, masterOnly = true)
    public static boolean disable_disk_balance = false;

    // if the number of scheduled tablets in TabletScheduler exceed max_scheduling_tablets
    // skip checking.
    @ConfField(mutable = true, masterOnly = true)
    public static int max_scheduling_tablets = 2000;

    // if the number of balancing tablets in TabletScheduler exceed max_balancing_tablets,
    // no more balance check
    @ConfField(mutable = true, masterOnly = true)
    public static int max_balancing_tablets = 100;

    // Rebalancer type(ignore case): BeLoad, Partition. If type parse failed, use BeLoad as default.
    @ConfField(masterOnly = true)
    public static String tablet_rebalancer_type = "BeLoad";

    // Valid only if use PartitionRebalancer. If this changed, cached moves will be cleared.
    @ConfField(mutable = true, masterOnly = true)
    public static long partition_rebalance_move_expire_after_access = 600; // 600s

    // Valid only if use PartitionRebalancer
    @ConfField(mutable = true, masterOnly = true)
    public static int partition_rebalance_max_moves_num_per_selection = 10;

    // 1 slot for reduce unnecessary balance task, provided a more accurate estimate of capacity
    @ConfField(masterOnly = true, mutable = true)
    public static int balance_slot_num_per_path = 1;

    // This threshold is to avoid piling up too many report task in FE, which may cause OOM exception.
    // In some large Doris cluster, eg: 100 Backends with ten million replicas, a tablet report may cost
    // several seconds after some modification of metadata(drop partition, etc..).
    // And one Backend will report tablets info every 1 min, so unlimited receiving reports is unacceptable.
    // TODO(cmy): we will optimize the processing speed of tablet report in future, but now, just discard
    // the report if queue size exceeding limit.
    // Some online time cost:
    // 1. disk report: 0-1 ms
    // 2. task report: 0-1 ms
    // 3. tablet report
    //      10000 replicas: 200ms
    @ConfField(mutable = true, masterOnly = true)
    public static int report_queue_size = 100;

    /**
     * If set to true, metric collector will be run as a daemon timer to collect metrics at fix interval
     */
    @ConfField public static boolean enable_metric_calculator = true;

    /**
     * the max routine load job num, including NEED_SCHEDULED, RUNNING, PAUSE
     */
    @ConfField(mutable = true, masterOnly = true)
    public static int max_routine_load_job_num = 100;

    /**
     * the max concurrent routine load task num of a single routine load job
     */
    @ConfField(mutable = true, masterOnly = true)
    public static int max_routine_load_task_concurrent_num = 5;

    /**
     * the max concurrent routine load task num per BE.
     * This is to limit the num of routine load tasks sending to a BE, and it should also less
     * than BE config 'routine_load_thread_pool_size'(default 10),
     * which is the routine load task thread pool size on BE.
     */
    @ConfField(mutable = true, masterOnly = true)
    public static int max_routine_load_task_num_per_be = 5;

    /**
     * The max number of files store in SmallFileMgr
     */
    @ConfField(mutable = true, masterOnly = true)
    public static int max_small_file_number = 100;

    /**
     * The max size of a single file store in SmallFileMgr
     */
    @ConfField(mutable = true, masterOnly = true)
    public static int max_small_file_size_bytes = 1024 * 1024; // 1MB

    /**
     * Save small files
     */
    @ConfField
    public static String small_file_dir = System.getenv("DORIS_HOME") + "/small_files";

    /**
     * If set to true, the insert stmt with processing error will still return a label to user.
     * And user can use this label to check the load job's status.
     * The default value is false, which means if insert operation encounter errors,
     * exception will be thrown to user client directly without load label.
     */
    @ConfField(mutable = true, masterOnly = true) public static boolean using_old_load_usage_pattern = false;

    /**
     * This will limit the max recursion depth of hash distribution pruner.
     * eg: where a in (5 elements) and b in (4 elements) and c in (3 elements) and d in (2 elements).
     * a/b/c/d are distribution columns, so the recursion depth will be 5 * 4 * 3 * 2 = 120, larger than 100,
     * So that distribution pruner will no work and just return all buckets.
     *
     * Increase the depth can support distribution pruning for more elements, but may cost more CPU.
     */
    @ConfField(mutable = true, masterOnly = false)
    public static int max_distribution_pruner_recursion_depth = 100;

    /**
     * If the jvm memory used percent(heap or old mem pool) exceed this threshold, checkpoint thread will
     * not work to avoid OOM.
     */
    @ConfField(mutable = true, masterOnly = true)
    public static long metadata_checkpoint_memory_threshold = 70;

    /**
     * If set to true, the checkpoint thread will make the checkpoint regardless of the jvm memory used percent.
     */
    @ConfField(mutable = true, masterOnly = true)
    public static boolean force_do_metadata_checkpoint = false;

    /**
     * Decide how often to check dynamic partition
     */
    @ConfField(mutable = true, masterOnly = true)
    public static long dynamic_partition_check_interval_seconds = 600;

    /**
     * If set to true, dynamic partition feature will open
     */
    @ConfField(mutable = true, masterOnly = true)
    public static boolean dynamic_partition_enable = true;

    /**
     * control rollup job concurrent limit
     */
    @ConfField(mutable = true, masterOnly = true)
    public static int max_running_rollup_job_num_per_table = 1;

    /**
     * If set to true, Doris will check if the compiled and running versions of Java are compatible
     */
    @ConfField
    public static boolean check_java_version = true;

    /**
     * it can't auto-resume routine load job as long as one of the backends is down
     */
    @ConfField(mutable = true, masterOnly = true)
    public static int max_tolerable_backend_down_num = 0;

    /**
     * a period for auto resume routine load
     */
    @ConfField(mutable = true, masterOnly = true)
    public static int period_of_auto_resume_min = 5;

    /**
     * If set to true, the backend will be automatically dropped after finishing decommission.
     * If set to false, the backend will not be dropped and remaining in DECOMMISSION state.
     */
    @ConfField(mutable = true, masterOnly = true)
    public static boolean drop_backend_after_decommission = true;

    /**
     * When tablet size of decommissioned backend is lower than this threshold,
     * SystemHandler will start to check if all tablets of this backend are in recycled status,
     * this backend will be dropped immediately if the check result is true.
     * For performance based considerations, better not set a very high value for this.
     */
    @ConfField(mutable = true, masterOnly = true)
    public static int decommission_tablet_check_threshold = 5000;

    /**
     * Decommission a tablet need to wait all the previous txns finished.
     * If wait timeout, decommission will fail.
     * Need to increase this wait time if the txn take a long time.
     *
     */
    @ConfField(mutable = true, masterOnly = true)
    public static int decommission_tablet_wait_time_seconds = 3600;

    /**
     * Define thrift server's server model, default is TThreadPoolServer model
     */
    @ConfField
    public static String thrift_server_type = "THREAD_POOL";

    /**
     * This config will decide whether to resend agent task when create_time for agent_task is set,
     * only when current_time - create_time > agent_task_resend_wait_time_ms can ReportHandler do resend agent task
     */
    @ConfField (mutable = true, masterOnly = true)
    public static long agent_task_resend_wait_time_ms = 5000;

    /**
     * min_clone_task_timeout_sec and max_clone_task_timeout_sec is to limit the
     * min and max timeout of a clone task.
     * Under normal circumstances, the timeout of a clone task is estimated by
     * the amount of data and the minimum transmission speed(5MB/s).
     * But in special cases, you may need to manually set these two configs
     * to ensure that the clone task will not fail due to timeout.
     */
    @ConfField(mutable = true, masterOnly = true)
    public static long min_clone_task_timeout_sec = 3 * 60; // 3min
    @ConfField(mutable = true, masterOnly = true)
    public static long max_clone_task_timeout_sec = 2 * 60 * 60; // 2h

    /**
     * If set to true, fe will enable sql result cache
     * This option is suitable for offline data update scenarios
     *                              case1   case2   case3   case4
     * enable_sql_cache             false   true    true    false
     * enable_partition_cache       false   false   true    true
     */
    @ConfField(mutable = true, masterOnly = false)
    public static boolean cache_enable_sql_mode = true;

    /**
     * If set to true, fe will get data from be cache,
     * This option is suitable for real-time updating of partial partitions.
     */
    @ConfField(mutable = true, masterOnly = false)
    public static boolean cache_enable_partition_mode = true;

    /**
     *  Minimum interval between last version when caching results,
     *  This parameter distinguishes between offline and real-time updates
     */
    @ConfField(mutable = true, masterOnly = false)
    public static int cache_last_version_interval_second = 900;

    /**
     * Set the maximum number of rows that can be cached
     */
    @ConfField(mutable = true, masterOnly = false, description = {"SQL/Partition Cache可以缓存的最大行数。",
        "Maximum number of rows that can be cached in SQL/Partition Cache, is 3000 by default."})
    public static int cache_result_max_row_count = 3000;

    /**
     * Set the maximum data size that can be cached
     */
    @ConfField(mutable = true, masterOnly = false, description = {"SQL/Partition Cache可以缓存的最大数据大小。",
        "Maximum data size of rows that can be cached in SQL/Partition Cache, is 3000 by default."})
    public static int cache_result_max_data_size = 31457280; // 30M

    /**
     * Used to limit element num of InPredicate in delete statement.
     */
    @ConfField(mutable = true, masterOnly = true)
    public static int max_allowed_in_element_num_of_delete = 1024;

    /**
     * In some cases, some tablets may have all replicas damaged or lost.
     * At this time, the data has been lost, and the damaged tablets
     * will cause the entire query to fail, and the remaining healthy tablets cannot be queried.
     * In this case, you can set this configuration to true.
     * The system will replace damaged tablets with empty tablets to ensure that the query
     * can be executed. (but at this time the data has been lost, so the query results may be inaccurate)
     */
    @ConfField(mutable = true, masterOnly = true)
    public static boolean recover_with_empty_tablet = false;

    /**
     * In some scenarios, there is an unrecoverable metadata problem in the cluster,
     * and the visibleVersion of the data does not match be. In this case, it is still
     * necessary to restore the remaining data (which may cause problems with the correctness of the data).
     * This configuration is the same as` recover_with_empty_tablet` should only be used in emergency situations
     * This configuration has three values:
     *   disable : If an exception occurs, an error will be reported normally.
     *   ignore_version: ignore the visibleVersion information recorded in fe partition, use replica version
     *   ignore_all: In addition to ignore_version, when encountering no queryable replica,
     *   skip it directly instead of throwing an exception
     */
    @ConfField(mutable = true, masterOnly = true)
    public static String recover_with_skip_missing_version = "disable";

    /**
     * Whether to add a delete sign column when create unique table
     */
    @ConfField(mutable = true, masterOnly = true)
    public static boolean enable_batch_delete_by_default = true;

    /**
     * Whether to add a version column when create unique table
     */
    @ConfField(mutable = true, masterOnly = true)
    public static boolean enable_hidden_version_column_by_default = true;

    /**
     * Used to set default db data quota bytes.
     */
    @ConfField(mutable = true, masterOnly = true)
    public static long default_db_data_quota_bytes = 1024L * 1024 * 1024 * 1024 * 1024L; // 1PB

    /**
     * Used to set default db replica quota num.
     */
    @ConfField(mutable = true, masterOnly = true)
    public static long default_db_replica_quota_size = 1024 * 1024 * 1024;

    /*
     * Maximum percentage of data that can be filtered (due to reasons such as data is irregularly)
     * The default value is 0.
     */
    @ConfField(mutable = true, masterOnly = true)
    public static double default_max_filter_ratio = 0;

    /**
     * HTTP Server V2 is implemented by SpringBoot.
     * It uses an architecture that separates front and back ends.
     * Only enable httpv2 can user to use the new Frontend UI interface
     */
    @ConfField
    public static boolean enable_http_server_v2 = true;

    /*
     * Base path is the URL prefix for all API paths.
     * Some deployment environments need to configure additional base path to match resources.
     * This Api will return the path configured in Config.http_api_extra_base_path.
     * Default is empty, which means not set.
     */
    @ConfField
    public static String http_api_extra_base_path = "";

    /**
     * If set to true, FE will be started in BDBJE debug mode
     */
    @ConfField
    public static boolean enable_bdbje_debug_mode = false;

    @ConfField(mutable = false, masterOnly = true, description = {"是否开启debug point模式，测试使用",
            "is enable debug points, use in test."})
    public static boolean enable_debug_points = false;

    /**
     * This config is used to try skip broker when access bos or other cloud storage via broker
     */
    @ConfField(mutable = true, masterOnly = true)
    public static boolean enable_access_file_without_broker = false;

    /**
     * Whether to allow the outfile function to export the results to the local disk.
     */
    @ConfField
    public static boolean enable_outfile_to_local = false;

    /**
     * Used to set the initial flow window size of the GRPC client channel, and also used to max message size.
     * When the result set is large, you may need to increase this value.
     */
    @ConfField
    public static int grpc_max_message_size_bytes = 2147483647; // 2GB

    /**
     * num of thread to handle grpc events in grpc_threadmgr
     */
    @ConfField
    public static int grpc_threadmgr_threads_nums = 4096;

    /**
     * Used to set minimal number of replication per tablet.
     */
    @ConfField(mutable = true, masterOnly = true)
    public static short min_replication_num_per_tablet = 1;

    /**
     * Used to set maximal number of replication per tablet.
     */
    @ConfField(mutable = true, masterOnly = true)
    public static short max_replication_num_per_tablet = Short.MAX_VALUE;

    /**
     * Used to limit the maximum number of partitions that can be created when creating a dynamic partition table,
     * to avoid creating too many partitions at one time.
     * The number is determined by "start" and "end" in the dynamic partition parameters.
     */
    @ConfField(mutable = true, masterOnly = true)
    public static int max_dynamic_partition_num = 2000;

    /**
     * Used to limit the maximum number of partitions that can be created when creating multi partition,
     * to avoid creating too many partitions at one time.
     * The number is determined by "start" and "end" in the multi partition parameters.
     */
    @ConfField(mutable = true, masterOnly = true)
    public static int max_multi_partition_num = 4096;

    /**
     * Control the max num of backup/restore job per db
     */
    @ConfField(mutable = true, masterOnly = true)
    public static int max_backup_restore_job_num_per_db = 10;

    /**
     * Control the default max num of the instance for a user.
     */
    @ConfField(mutable = true)
    public static int default_max_query_instances = -1;

    /*
     * One master daemon thread will update global partition in memory
     * info every partition_in_memory_update_interval_secs
     */
    @ConfField(mutable = false, masterOnly = true)
    public static int partition_in_memory_update_interval_secs = 300;

    @ConfField(masterOnly = true)
    public static boolean enable_concurrent_update = false;

    /**
     * This configuration can only be configured during cluster initialization and cannot be modified during cluster
     * restart and upgrade after initialization is complete.
     *
     * 0: table names are stored as specified and comparisons are case sensitive.
     * 1: table names are stored in lowercase and comparisons are not case sensitive.
     * 2: table names are stored as given but compared in lowercase.
     */
    @ConfField(masterOnly = true)
    public static int lower_case_table_names = 0;

    @ConfField(mutable = true, masterOnly = true)
    public static int table_name_length_limit = 64;

    /*
     * The job scheduling interval of the schema change handler.
     * The user should not set this parameter.
     * This parameter is currently only used in the regression test environment to appropriately
     * reduce the running speed of the schema change job to test the correctness of the system
     * in the case of multiple tasks in parallel.
     */
    @ConfField(mutable = false, masterOnly = true)
    public static int default_schema_change_scheduler_interval_millisecond = 500;

    /*
     * If set to true, the thrift structure of query plan will be sent to BE in compact mode.
     * This will significantly reduce the size of rpc data, which can reduce the chance of rpc timeout.
     * But this may slightly decrease the concurrency of queries, because compress and decompress cost more CPU.
     */
    @ConfField(mutable = true, masterOnly = false)
    public static boolean use_compact_thrift_rpc = true;

    /*
     * If set to true, the tablet scheduler will not work, so that all tablet repair/balance task will not work.
     */
    @ConfField(mutable = true, masterOnly = true)
    public static boolean disable_tablet_scheduler = false;

    /*
     * When doing clone or repair tablet task, there may be replica is REDUNDANT state, which
     * should be dropped later. But there are be loading task on these replicas, so the default strategy
     * is to wait until the loading task finished before dropping them.
     * But the default strategy may takes very long time to handle these redundant replicas.
     * So we can set this config to true to not wait any loading task.
     * Set this config to true may cause loading task failed, but will
     * speed up the process of tablet balance and repair.
     */
    @ConfField(mutable = true, masterOnly = true)
    public static boolean enable_force_drop_redundant_replica = false;

    /*
     * auto set the slowest compaction replica's status to bad
     */
    @ConfField(mutable = true, masterOnly = true)
    public static boolean repair_slow_replica = false;

    /*
     * The relocation of a colocation group may involve a large number of tablets moving within the cluster.
     * Therefore, we should use a more conservative strategy to avoid relocation
     * of colocation groups as much as possible.
     * Reloaction usually occurs after a BE node goes offline or goes down.
     * This parameter is used to delay the determination of BE node unavailability.
     * The default is 30 minutes, i.e., if a BE node recovers within 30 minutes, relocation of the colocation group
     * will not be triggered.
     */
    @ConfField(mutable = true, masterOnly = true)
    public static long colocate_group_relocate_delay_second = 1800; // 30 min

    /*
     * If set to true, when creating table, Doris will allow to locate replicas of a tablet
     * on same host.
     * This is only for local test, so that we can deploy multi BE on same host and create table
     * with multi replicas.
     * DO NOT use it for production env.
     */
    @ConfField
    public static boolean allow_replica_on_same_host = false;

    /**
     *  The version count threshold used to judge whether replica compaction is too slow
     */
    @ConfField(mutable = true)
    public static int min_version_count_indicate_replica_compaction_too_slow = 200;

    /**
     * The valid ratio threshold of the difference between the version count of the slowest replica and the fastest
     * replica. If repair_slow_replica is set to true, it is used to determine whether to repair the slowest replica
     */
    @ConfField(mutable = true, masterOnly = true)
    public static double valid_version_count_delta_ratio_between_replicas = 0.5;

    /**
     * The data size threshold used to judge whether replica is too large
     */
    @ConfField(mutable = true, masterOnly = true)
    public static long min_bytes_indicate_replica_too_large = 2 * 1024 * 1024 * 1024L;

    /**
     * If set to TRUE, the column definitions of iceberg table and the doris table must be consistent
     * If set to FALSE, Doris only creates columns of supported data types.
     * Default is true.
     */
    @ConfField(mutable = true, masterOnly = true)
    public static boolean iceberg_table_creation_strict_mode = true;

    // statistics
    /*
     * the max unfinished statistics job number
     */
    @ConfField(mutable = true, masterOnly = true)
    public static int cbo_max_statistics_job_num = 20;
    /*
     * the max timeout of a statistics task
     */
    @ConfField(mutable = true, masterOnly = true)
    public static int max_cbo_statistics_task_timeout_sec = 300;
    /*
     * the concurrency of statistics task
     */
    // TODO change it to mutable true
    @ConfField(mutable = false, masterOnly = true)
    public static int cbo_concurrency_statistics_task_num = 10;
    /*
     * default sample percentage
     * The value from 0 ~ 100. The 100 means no sampling and fetch all data.
     */
    @ConfField(mutable = true, masterOnly = true)
    public static int cbo_default_sample_percentage = 10;

    /*
     * if true, will allow the system to collect statistics automatically
     */
    @ConfField(mutable = true, masterOnly = true)
    public static boolean enable_auto_collect_statistics = true;

    /*
     * the system automatically checks the time interval for statistics
     */
    @ConfField(mutable = true, masterOnly = true)
    public static int auto_check_statistics_in_minutes = 5;

    /**
     * If this configuration is enabled, you should also specify the trace_export_url.
     */
    @ConfField(mutable = false, masterOnly = false)
    public static boolean enable_tracing = false;

    /**
     * Current support for exporting traces:
     *   zipkin: Export traces directly to zipkin, which is used to enable the tracing feature quickly.
     *   collector: The collector can be used to receive and process traces and support export to a variety of
     *     third-party systems.
     * If this configuration is enabled, you should also specify the enable_tracing=true and trace_export_url.
     */
    @ConfField(mutable = false, masterOnly = false)
    public static String trace_exporter = "zipkin";

    /**
     * The endpoint to export spans to.
     * export to zipkin like: http://127.0.0.1:9411/api/v2/spans
     * export to collector like: http://127.0.0.1:4318/v1/traces
     */
    @ConfField(mutable = false, masterOnly = false)
    public static String trace_export_url = "http://127.0.0.1:9411/api/v2/spans";

    /**
     * If set to TRUE, the compaction slower replica will be skipped when select get queryable replicas
     * Default is true.
     */
    @ConfField(mutable = true)
    public static boolean skip_compaction_slower_replica = true;

    /**
     * Enable quantile_state type column
     * Default is false.
     * */
    @ConfField(mutable = true, masterOnly = true)
    public static boolean enable_quantile_state_type = true;

    @ConfField
    public static boolean enable_pipeline_load = false;

    // enable_workload_group should be immutable and temporarily set to mutable during the development test phase
    @ConfField(mutable = true, masterOnly = true, expType = ExperimentalType.EXPERIMENTAL)
    public static boolean enable_workload_group = false;

    @ConfField(mutable = true)
    public static boolean enable_query_queue = true;

    @ConfField(mutable = true)
    public static boolean disable_shared_scan = false;

    @ConfField(mutable = true, expType = ExperimentalType.EXPERIMENTAL)
    public static boolean enable_cpu_hard_limit = false;

    @ConfField(mutable = false, masterOnly = true)
    public static int backend_rpc_timeout_ms = 60000; // 1 min

    /**
     * If set to TRUE, FE will:
     * 1. divide BE into high load and low load(no mid load) to force triggering tablet scheduling;
     * 2. ignore whether the cluster can be more balanced during tablet scheduling;
     *
     * It's used to test the reliability in single replica case when tablet scheduling are frequent.
     * Default is false.
     */
    @ConfField(mutable = true, masterOnly = true)
    public static boolean be_rebalancer_fuzzy_test = false;

    /**
     * If set to TRUE, FE will convert date/datetime to datev2/datetimev2(0) automatically.
     */
    @ConfField(mutable = true)
    public static boolean enable_date_conversion = true;

    @ConfField(mutable = false, masterOnly = true)
    public static boolean enable_multi_tags = false;

    /**
     * If set to TRUE, FE will convert DecimalV2 to DecimalV3 automatically.
     */
    @ConfField(mutable = true)
    public static boolean enable_decimal_conversion = true;

    /**
     * List of S3 API compatible object storage systems.
     */
    @ConfField
    public static String s3_compatible_object_storages = "s3,oss,cos,bos";

    /**
     * Support complex data type ARRAY.
     */
    @ConfField(mutable = true, masterOnly = true)
    public static boolean enable_array_type = false;

    /**
     * The timeout of executing async remote fragment.
     * In normal case, the async remote fragment will be executed in a short time. If system are under high load
     * condition，try to set this timeout longer.
     */
    @ConfField(mutable = true)
    public static long remote_fragment_exec_timeout_ms = 30000; // 30 sec

    /**
     * Max data version of backends serialize block.
     */
    @ConfField(mutable = false)
    public static int max_be_exec_version = 3;

    /**
     * Min data version of backends serialize block.
     */
    @ConfField(mutable = false)
    public static int min_be_exec_version = 0;

    /**
     * Data version of backends serialize block.
     */
    @ConfField(mutable = true, masterOnly = true)
    public static int be_exec_version = max_be_exec_version;

    /*
     * mtmv is still under dev, remove this config when it is graduate.
     */
    @ConfField(mutable = true, masterOnly = true, expType = ExperimentalType.EXPERIMENTAL)
    public static boolean enable_mtmv = false;

    /* Max running task num at the same time, otherwise the submitted task will still be keep in pending poll*/
    @ConfField(mutable = true, masterOnly = true)
    public static int max_running_mtmv_scheduler_task_num = 100;

    /* Max pending task num keep in pending poll, otherwise it reject the task submit*/
    @ConfField(mutable = true, masterOnly = true)
    public static int max_pending_mtmv_scheduler_task_num = 100;

    /* Remove the completed mtmv job after this expired time. */
    @ConfField(mutable = true, masterOnly = true)
    public static long scheduler_mtmv_job_expired = 24 * 60 * 60L; // 1day

    /* Remove the finished mtmv task after this expired time. */
    @ConfField(mutable = true, masterOnly = true)
    public static long scheduler_mtmv_task_expired = 24 * 60 * 60L; // 1day

    @ConfField(mutable = true, masterOnly = true)
    public static boolean keep_scheduler_mtmv_task_when_job_deleted = false;

    /**
     * If set to true, query on external table will prefer to assign to compute node.
     * And the max number of compute node is controlled by min_backend_num_for_external_table.
     * If set to false, query on external table will assign to any node.
     */
    @ConfField(mutable = true, masterOnly = false)
    public static boolean prefer_compute_node_for_external_table = false;
    /**
     * Only take effect when prefer_compute_node_for_external_table is true.
     * If the compute node number is less than this value, query on external table will try to get some mix node
     * to assign, to let the total number of node reach this value.
     * If the compute node number is larger than this value, query on external table will assign to compute node only.
     */
    @ConfField(mutable = true, masterOnly = false)
    public static int min_backend_num_for_external_table = 3;

    /**
     * Max query profile num.
     */
    @ConfField(mutable = true, masterOnly = false)
    public static int max_query_profile_num = 100;

    /**
     * Set to true to disable backend black list, so that even if we failed to send task to a backend,
     * that backend won't be added to black list.
     * This should only be set when running tests, such as regression test.
     * Highly recommended NOT disable it in product environment.
     */
    @ConfField(mutable = true, masterOnly = false)
    public static boolean disable_backend_black_list = false;

    /**
     * Maximum backend heartbeat failure tolerance count.
     * Default is 1, which means if 1 heart failed, the backend will be marked as dead.
     * A larger value can improve the tolerance of the cluster to occasional heartbeat failures.
     * For example, when running regression tests, this value can be increased.
     */
    @ConfField(mutable = true, masterOnly = true)
    public static long max_backend_heartbeat_failure_tolerance_count = 1;

    /**
     * The iceberg and hudi table will be removed in v1.3
     * Use multi catalog instead.
     */
    @ConfField(mutable = true, masterOnly = false)
    public static boolean disable_iceberg_hudi_table = true;

    /**
     * The default connection timeout for hive metastore.
     * hive.metastore.client.socket.timeout
     */
    @ConfField(mutable = true, masterOnly = false)
    public static long hive_metastore_client_timeout_second = 10;

    /**
     * Used to determined how many statistics collection SQL could run simultaneously.
     */
    @ConfField
    public static int statistics_simultaneously_running_task_num = 3;

    /**
     * if table has too many replicas, Fe occur oom when schema change.
     * 10W replicas is a reasonable value for testing.
     */
    @ConfField(mutable = true, masterOnly = true)
    public static long max_replica_count_when_schema_change = 100000;

    /**
     * Max cache num of hive partition.
     * Decrease this value if FE's memory is small
     */
    @ConfField(mutable = false, masterOnly = false)
    public static long max_hive_partition_cache_num = 100000;

    @ConfField(mutable = false, masterOnly = false, description = {"Hive表到分区名列表缓存的最大数量。",
        "Max cache number of hive table to partition names list."})
    public static long max_hive_table_cache_num = 1000;

    @ConfField(mutable = false, masterOnly = false, description = {"获取Hive分区值时候的最大返回数量，-1代表没有限制。",
        "Max number of hive partition values to return while list partitions, -1 means no limitation."})
    public static short max_hive_list_partition_num = -1;

    @ConfField(mutable = false, masterOnly = false, description = {"远程文件系统缓存的最大数量",
        "Max cache number of remote file system."})
    public static long max_remote_file_system_cache_num = 100;

    /**
     * Max cache loader thread-pool size.
     * Max thread pool size for loading external meta cache
     */
    @ConfField(mutable = false, masterOnly = false)
    public static int max_external_cache_loader_thread_pool_size = 64;

    /**
     * Max cache num of external catalog's file
     * Decrease this value if FE's memory is small
     */
    @ConfField(mutable = false, masterOnly = false)
    public static long max_external_file_cache_num = 100000;

    /**
     * Max cache num of external table's schema
     * Decrease this value if FE's memory is small
     */
    @ConfField(mutable = false, masterOnly = false)
    public static long max_external_schema_cache_num = 10000;

    /**
     * The expiration time of a cache object after last access of it.
     * For external schema cache and hive meta cache.
     */
    @ConfField(mutable = false, masterOnly = false)
    public static long external_cache_expire_time_minutes_after_access = 10; // 10 mins

    /**
     * Github workflow test type, for setting some session variables
     * only for certain test type. E.g. only settting batch_size to small
     * value for p0.
     */
    @ConfField(mutable = true, masterOnly = false)
    public static String fuzzy_test_type = "";

    /**
     * Set session variables randomly to check more issues in github workflow
     */
    @ConfField(mutable = true, masterOnly = false)
    public static boolean use_fuzzy_session_variable = false;

    /**
     * Max num of same name meta informatntion in catalog recycle bin.
     * Default is 3.
     * 0 means do not keep any meta obj with same name.
     * < 0 means no limit
     */
    @ConfField(mutable = true, masterOnly = true)
    public static int max_same_name_catalog_trash_num = 3;

    /**
     * NOTE: The storage policy is still under developement.
     */
    @ConfField(mutable = false, masterOnly = true)
    public static boolean enable_storage_policy = false;

    /**
     * This config is mainly used in the k8s cluster environment.
     * When enable_fqdn_mode is true, the name of the pod where be is located will remain unchanged
     * after reconstruction, while the ip can be changed.
     */
    @ConfField(mutable = false, expType = ExperimentalType.EXPERIMENTAL)
    public static boolean enable_fqdn_mode = false;

    /**
     * enable use odbc table
     */
    @ConfField(mutable = true, masterOnly = true, description = {
        "是否开启 ODBC 外表功能，默认关闭，ODBC 外表是淘汰的功能，请使用 JDBC Catalog",
        "Whether to enable the ODBC appearance function, it is disabled by default,"
            + " and the ODBC appearance is an obsolete feature. Please use the JDBC Catalog"})
    public static boolean enable_odbc_table = false;

    /**
     * This is used whether to push down function to MYSQL in external Table with query sql
     * like odbc, jdbc for mysql table
     */
    @ConfField(mutable = true)
    public static boolean enable_func_pushdown = true;

    /**
     * If set to true, doris will try to parse the ddl of a hive view and try to execute the query
     * otherwise it will throw an AnalysisException.
     */
    @ConfField(mutable = true, expType = ExperimentalType.EXPERIMENTAL)
    public static boolean enable_query_hive_views = false;

    /**
     * If set to true, doris will automatically synchronize hms metadata to the cache in fe.
     */
    @ConfField(masterOnly = true)
    public static boolean enable_hms_events_incremental_sync = false;

    /**
     * Maximum number of events to poll in each RPC.
     */
    @ConfField(mutable = true, masterOnly = true)
    public static int hms_events_batch_size_per_rpc = 500;

    /**
     * HMS polling interval in milliseconds.
     */
    @ConfField(masterOnly = true)
    public static int hms_events_polling_interval_ms = 10000;

    /**
     * Maximum number of error tablets showed in broker load
     */
    @ConfField(masterOnly = true, mutable = true)
    public static int max_error_tablet_of_broker_load = 3;

    /**
     * If set to ture, doris will establish an encrypted channel based on the SSL protocol with mysql.
     */
    @ConfField(mutable = false, masterOnly = false, expType = ExperimentalType.EXPERIMENTAL)
    public static boolean enable_ssl = false;

    /**
     * If set to ture, ssl connection needs to authenticate client's certificate.
     */
    @ConfField(mutable = false, masterOnly = false)
    public static boolean ssl_force_client_auth = false;

    /**
     * Default CA certificate file location for mysql ssl connection.
     */
    @ConfField(mutable = false, masterOnly = false)
    public static String mysql_ssl_default_ca_certificate = System.getenv("DORIS_HOME")
            + "/mysql_ssl_default_certificate/ca_certificate.p12";

    /**
     * Default server certificate file location for mysql ssl connection.
     */
    @ConfField(mutable = false, masterOnly = false)
    public static String mysql_ssl_default_server_certificate = System.getenv("DORIS_HOME")
            + "/mysql_ssl_default_certificate/server_certificate.p12";

    /**
     * Password for default CA certificate file.
     */
    @ConfField(mutable = false, masterOnly = false)
    public static String mysql_ssl_default_ca_certificate_password = "doris";

    /**
     * Password for default CA certificate file.
     */
    @ConfField(mutable = false, masterOnly = false)
    public static String mysql_ssl_default_server_certificate_password = "doris";

    /**
     * Used to set session variables randomly to check more issues in github workflow
     */
    @ConfField(mutable = true)
    public static int pull_request_id = 0;

    /**
     * Used to set default db transaction quota num.
     */
    @ConfField(mutable = true, masterOnly = true)
    public static long default_db_max_running_txn_num = -1;

    /**
     * Used by TokenManager to control the number of tokens keep in memory.
     * One token will keep alive for {token_queue_size * token_generate_period_hour} hours.
     * By defaults, one token will keep for 3 days.
     */
    @ConfField(mutable = false, masterOnly = true)
    public static int token_queue_size = 6;

    /**
     * TokenManager will generate token every token_generate_period_hour.
     */
    @ConfField(mutable = false, masterOnly = true)
    public static int token_generate_period_hour = 12;

    /**
     * The secure local path of the FE node the place the data which will be loaded in doris.
     * The default value is empty for this config which means this feature is not allowed.
     * User who want to load fe server local file should config the value to a right local path.
     */
    @ConfField(mutable = false, masterOnly = false)
    public static String mysql_load_server_secure_path = "";

    @ConfField(mutable = false, masterOnly = false)
    public static int mysql_load_in_memory_record = 20;

    @ConfField(mutable = false, masterOnly = false)
    public static int mysql_load_thread_pool = 4;

    /**
     * BDBJE file logging level
     * OFF, SEVERE, WARNING, INFO, CONFIG, FINE, FINER, FINEST, ALL
     */
    @ConfField
    public static String bdbje_file_logging_level = "ALL";

    /**
     * When holding lock time exceeds the threshold, need to report it.
     */
    @ConfField
    public static long lock_reporting_threshold_ms = 500L;

    /**
     * If false, when select from tables in information_schema database,
     * the result will not contain the information of the table in external catalog.
     * This is to avoid query time when external catalog is not reachable.
     * TODO: this is a temp solution, we should support external catalog in the future.
     */
    @ConfField(mutable = true)
    public static boolean infodb_support_ext_catalog = false;

    /**
     * If true, auth check will be disabled. The default value is false.
     * This is to solve the case that user forgot the password.
     */
    @ConfField(mutable = false)
    public static boolean skip_localhost_auth_check  = false;

    @ConfField(mutable = true)
    public static boolean enable_round_robin_create_tablet = false;

    /**
     * To prevent different types (V1, V2, V3) of behavioral inconsistencies,
     * we may delete the DecimalV2 and DateV1 types in the future.
     * At this stage, we use ‘disable_decimalv2’ and ‘disable_datev1’
     * to determine whether these two types take effect.
     */
    @ConfField(mutable = true)
    public static boolean disable_decimalv2  = true;

    @ConfField(mutable = true)
    public static boolean disable_datev1  = true;

    /**
     * Now we not fully support array/struct/map nesting complex type in many situation,
     * so just disable creating nesting complex data type when create table.
     * We can make it able after we fully support
     */
    @ConfField(mutable = true, masterOnly = true, description = {
            "当前默认设置为 true，不支持建表时创建复杂类型(array/struct/map)嵌套复杂类型, 仅支持array类型自身嵌套。",
            "Now default set to true, not support create complex type(array/struct/map) nested complex type "
                    + "when we create table, only support array type nested array"})
    public static boolean disable_nested_complex_type  = true;

    /*
     * This variable indicates the number of digits by which to increase the scale
     * of the result of division operations performed with the `/` operator. The
     * default value is 4, and it is currently only used for the DECIMALV3 type.
     */
    @ConfField(mutable = true)
    public static int div_precision_increment = 4;

    /**
     * This config used for export/outfile.
     * Whether delete all files in the directory specified by export/outfile.
     * It is a very dangerous operation, should only be used in test env.
     */

    @ConfField(mutable = false)
    public static boolean enable_delete_existing_files  = false;
    /*
     * The actual memory size taken by stats cache highly depends on characteristics of data, since on the different
     * dataset and scenarios the max/min literal's average size and buckets count of histogram would be highly
     * different. Besides, JVM version etc. also has influence on it, though not much as data itself.
     * Here I would give the mem size taken by stats cache with 10_0000 items.Each item's avg length of max/min literal
     * is 32, and the avg column name length is 16, and each column has a histogram with 128 buckets
     * In this case, stats cache takes total 911.954833984MiB mem.
     * If without histogram, stats cache takes total 61.2777404785MiB mem.
     * It's strongly discourage analyzing a column with a very large STRING value in the column, since it would cause
     * FE OOM.
     */
    @ConfField
    public static long stats_cache_size = 50_0000;

    /**
     * This configuration is used to enable the statistics of query information, which will record
     * the access status of databases, tables, and columns, and can be used to guide the
     * optimization of table structures
     *
     */
    @ConfField(mutable = true)
    public static boolean enable_query_hit_stats = false;

    @ConfField(mutable = true, description = {
            "设置为 true，如果查询无法选择到健康副本时，会打印出该tablet所有副本的详细信息，" + "以及不可查询的具体原因。",
            "When set to true, if a query is unable to select a healthy replica, "
                    + "the detailed information of all the replicas of the tablet,"
                    + " including the specific reason why they are unqueryable, will be printed out."})
    public static boolean show_details_for_unaccessible_tablet = false;

    @ConfField(mutable = false, masterOnly = false, expType = ExperimentalType.EXPERIMENTAL, description = {
            "是否启用binlog特性",
            "Whether to enable binlog feature"})
    public static boolean enable_feature_binlog = false;

    @ConfField(mutable = true, masterOnly = true, description = {
            "是否禁止使用 WITH REOSOURCE 语句创建 Catalog。",
            "Whether to disable creating catalog with WITH RESOURCE statement."})
    public static boolean disallow_create_catalog_with_resource = true;

    @ConfField(mutable = true, masterOnly = false, description = {
        "Hive行数估算分区采样数",
        "Sample size for hive row count estimation."})
    public static int hive_stats_partition_sample_size = 3000;

    //==========================================================================
    //                    begin of cloud config
    //==========================================================================

    /*
     * If the copy into upload api's host contain ${cloud_aliyun_distinguish_network_string}
     * use aliyun external network
     */
    @ConfField
    public static String[] cloud_aliyun_internal_endpoint_white_list = {"selectdb.cloud"};

    @ConfField public static int cloud_http_port = 8035;

    @ConfField public static int info_sys_accumulated_file_size = 4;
    @ConfField public static int warn_sys_accumulated_file_size = 2;
    @ConfField public static int audit_sys_accumulated_file_size = 4;

    @ConfField
    public static boolean range_desc_read_by_column_def = true;

    @ConfField
    public static int default_query_timeout_second = 1800;


    @ConfField(mutable = true, masterOnly = true)
    public static int cloud_copy_list_objects_version = 2;

    @ConfField(mutable = true, masterOnly = true)
    public static boolean cloud_delete_loaded_internal_stage_files = false;

    @ConfField(mutable = true)
    public static int meta_service_rpc_retry_times = 200;

    // 0 means no limit
    @ConfField(mutable = true)
    public static int cloud_max_copy_job_per_table = 10000;

    @ConfField(mutable = true)
    public static int cloud_filter_copy_file_num_limit = 100;

    @ConfField(mutable = false)
    public static boolean enable_sts_vpc = true;

    @ConfField(mutable = true)
    public static int sts_duration = 3600;

    @ConfField(mutable = true)
    public static boolean preheating_enabled = true;

    /**
     * intervals between be status checks for CloudUpgradeMgr
     */
    @ConfField(mutable = true)
    public static int cloud_upgrade_mgr_interval_second = 15;

    @ConfField(mutable = true)
    public static boolean merge_on_write_forced_to_false = false;

    @ConfField(mutable = true)
    public static int pre_heating_time_limit_sec = 300;

    /**
     * The load scheduler running interval.
     * A load job will transfer its state from PENDING to LOADING to FINISHED.
     * The load scheduler will transfer load job from PENDING to LOADING
     *      while the txn callback will transfer load job from LOADING to FINISHED.
     * So a load job will cost at most one interval to finish when the concurrency has not reached the upper limit.
     */
    @ConfField public static int load_checker_interval_ms = 100;

    @ConfField(mutable = false)
    public static int statement_submitter_threads_num = 64;

    /**
     * MetaService endpoint, ip:port, such as meta_service_endpoint = "192.0.0.10:8866"
     */
    @ConfField public static String meta_service_endpoint = "";

    @ConfField
    public static String cloud_unique_id = "";

    @ConfField
    public static int default_get_version_from_ms_timeout_second = 3;

    public static boolean isCloudMode() {
        return !cloud_unique_id.isEmpty();
    }

    public static boolean isNotCloudMode() {
        return !isCloudMode();
    }

    @ConfField
    public static String cloud_sql_server_cluster_name = "RESERVED_CLUSTER_NAME_FOR_SQL_SERVER";

    @ConfField
    public static String cloud_sql_server_cluster_id = "RESERVED_CLUSTER_ID_FOR_SQL_SERVER";
    /**
     * Use for control meta srv txn size
     */
    @ConfField
    public static int cloud_txn_tablet_batch_size = 50;

    @ConfField(mutable = true)
    public static long tablet_rebalancer_interval_second = 20;

    @ConfField(mutable = true)
    public static double balance_tablet_percent_per_run = 0.05;

    @ConfField(mutable = true)
    public static int min_balance_tablet_num_per_run = 2;

    @ConfField(mutable = true)
    public static double cloud_rebalance_percent_threshold = 0.05;

    @ConfField(mutable = true)
    public static long cloud_rebalance_number_threshold = 2;

    /**
     * if set to false, auth check will be disable,  in case something goes wrong with the new privilege system.
     */
    @ConfField public static boolean cloud_enable_auth_check = true;

    /**
     * Default number of waiting copy jobs for the whole cluster
     */
    @ConfField
    public static int cluster_max_waiting_copy_jobs = 100;

    /**
     * Default number of max file num for per copy into job
     */
    @ConfField
    public static int max_file_num_per_copy_into_job = 50;

    /**
     * Default number of max meta size for per copy into job
     */
    @ConfField
    public static int max_meta_size_per_copy_into_job = 51200;

    @ConfField(mutable = true)
    public static boolean ignore_unsupported_properties_in_cloud_mode = true;

    @ConfField(mutable = false)
    public static int cloud_copy_txn_conflict_error_retry_num = 5;

    @ConfField
    public static int cloud_meta_service_rpc_failed_retry_times = 200;

    @ConfField
    public static int cloud_query_failed_retry_times = 50;


    /**
     * check physical memmory size, requirs that
     * physical memory >= xmx + direct + 1GB
     */
    @ConfField
    public static boolean enable_check_physical_memory = true;

    @ConfField(mutable = true, masterOnly = true)
    public static int history_cloud_warm_up_job_keep_max_second = 7 * 24 * 3600;

    @ConfField(mutable = true, masterOnly = true)
    public static int cloud_warm_up_timeout_second = 86400 * 30; // 30 days

    @ConfField(mutable = true, masterOnly = true)
    public static int cloud_warm_up_job_scheduler_interval_millisecond = 1000; // 1 seconds

    @ConfField(mutable = true, masterOnly = true)
    public static boolean enable_fetch_cluster_cache_hotspot = true;

    @ConfField(mutable = true)
    public static long fetch_cluster_cache_hotspot_interval_ms = 600000;
    // to control the max num of values inserted into cache hotspot internal table
    // insert into cache table when the size of batch values reaches this limit
    @ConfField(mutable = true)
    public static long batch_insert_cluster_cache_hotspot_num = 50;

    @ConfField(mutable = false)
    public static boolean cloud_use_strong_password = true;

    @ConfField(mutable = true)
    public static boolean meta_service_connection_pooled = true;

    // A connection will expire after a random time during [base, 2*base), so that the FE
    // has a chance to connect to a new RS. Set zero to disable it.
    @ConfField(mutable = true)
    public static int meta_service_connection_age_base_minutes = 5;

    @ConfField(mutable = true)
    public static int meta_service_connection_pool_size = 20;

    @ConfField(mutable = true)
    public static int insert_stmt_size_in_audit_log_limit = 4 * 1024;

    @ConfField(mutable = true)
    public static boolean enable_running_txn_check = true;

    // When this configuration is true, check whether the load task of BE is healthy through the report of fragment
    @ConfField(mutable = true)
    public static boolean enable_check_fragment = true;

    // When the reporting interval of the fragment exceeds this configuration value,
    // the load is considered to have failed
    @ConfField(mutable = true)
    public static int fragment_report_tolerance_time_sec = 20;

    // the compensation time for BE startup
    @ConfField(mutable = true)
    public static int be_start_time_compensation_ms = 500;

    @ConfField(mutable = true, masterOnly = true)
    public static boolean enable_light_index_change = false;

    // only used in regression test
    @ConfField(mutable = true)
    public static boolean light_schema_change_force_to_true = false;

    @ConfField(mutable = true, masterOnly = true)
    // Add a flag to force disable two phase read
    // TODO enable this if cloud is ready
    public static boolean enable_two_phase_read_opt = false;

    @ConfField(mutable = true)
    public static int get_tablet_stat_batch_size = 1000;

    // The original meta read lock is not enough to keep a snapshot of partition versions,
    // so the execution of `createScanRangeLocations` are delayed to `Coordinator::exec`,
    // to help to acquire a snapshot of partition versions.
    @ConfField
    public static boolean enable_cloud_snapshot_version = true;

    @ConfField(mutable = true)
    public static int drop_rpc_retry_num = 200;

    // forbid java udf function stmt in cloud
    @ConfField(mutable = true)
    public static boolean forbid_function_stmt = true;

    // forbid insecurity stmt in cloud
    @ConfField(mutable = true)
    public static boolean forbid_insecurity_stmt = true;

    @ConfField(mutable = true)
    public static boolean enable_partition_balance = true;

    @ConfField(mutable = true)
    public static boolean enable_table_balance = true;

    @ConfField(mutable = true)
    public static boolean enable_global_balance = true;

    // the white list for the s3 load endpoint, if it is empty, no white list will be set
    // for example: s3_load_endpoint_white_list=a,b,c
    @ConfField(mutable = true)
    public static String[] s3_load_endpoint_white_list = {};

    // the white list for jdbc driver url, if it is empty, no white list will be set
    // for example: jdbc_driver_url_white_list=a,b,c
    @ConfField(mutable = true)
    public static String[] jdbc_driver_url_white_list = {};

    // the white list for ShowProcStmt
    @ConfField(mutable = true)
    public static String[] cloud_show_proc_white_list = {"/current_query_stmts"};
    //==========================================================================
    //                    end of cloud config
    //==========================================================================

    @ConfField(mutable = true, masterOnly = true, description = {
            "用于强制设定内表的副本数，如果该参数大于零，则用户在建表时指定的副本数将被忽略，而使用本参数设置的值。"
                    + "同时，建表语句中指定的副本标签等参数会被忽略。该参数不影响包括创建分区、修改表属性的操作。该参数建议仅用于测试环境",
            "Used to force the number of replicas of the internal table. If the config is greater than zero, "
                    + "the number of replicas specified by the user when creating the table will be ignored, "
                    + "and the value set by this parameter will be used. At the same time, the replica tags "
                    + "and other parameters specified in the create table statement will be ignored. "
                    + "This config does not effect the operations including creating partitions "
                    + "and modifying table properties. "
                    + "This config is recommended to be used only in the test environment"})
    public static int force_olap_table_replication_num = 0;

    @ConfField
    public static long statistics_sql_mem_limit_in_bytes = 2L * 1024 * 1024 * 1024;

    @ConfField(mutable = true)
    public static boolean apsaradb_env_enabled = false;

    @ConfField
    public static int statistics_sql_parallel_exec_instance_num = 1;

    @ConfField
    public static int cpu_resource_limit_per_analyze_task = 1;

    @ConfField(mutable = true, description = {
            "Export任务允许的最大分区数量",
            "The maximum number of partitions allowed by Export job"})
    public static int maximum_number_of_export_partitions = 2000;

    @ConfField(mutable = true, description = {
            "Export任务允许的最大并行数",
            "The maximum parallelism allowed by Export job"})
    public static int maximum_parallelism_of_export_job = 50;

    @ConfField(mutable = true, description = {
            "是否用 mysql 的 bigint 类型来返回 Doris 的 largeint 类型",
            "Whether to use mysql's bigint type to return Doris's largeint type"})
    public static boolean use_mysql_bigint_for_largeint = false;

    @ConfField(description = {
            "是否开启列权限",
            "Whether to enable col auth"})
    public static boolean enable_col_auth = false;

    @ConfField
    public static boolean forbid_running_alter_job = false;

    @ConfField(description = {
            "暂时性配置项，开启后会自动将所有的olap表修改为可light schema change",
            "temporary config filed, will make all olap tables enable light schema change"
    })
    public static boolean enable_convert_light_weight_schema_change = true;
    @ConfField(mutable = true, masterOnly = false, description = {
            "查询information_schema.metadata_name_ids表时,获取一个数据库中所有表用的时间",
            "When querying the information_schema.metadata_name_ids table,"
                    + " the time used to obtain all tables in one database"
    })
    public static long query_metadata_name_ids_timeout = 3;

    @ConfField(mutable = true, masterOnly = true, description = {
            "是否禁止LocalDeployManager删除节点",
            "Whether to disable LocalDeployManager drop node"})
    public static boolean disable_local_deploy_manager_drop_node = true;

    @ConfField(mutable = true, description = {
            "开启 file cache 后，一致性哈希算法中，每个节点的虚拟节点数。"
                    + "该值越大，哈希算法的分布越均匀，但是会增加内存开销。",
            "When file cache is enabled, the number of virtual nodes of each node in the consistent hash algorithm. "
                    + "The larger the value, the more uniform the distribution of the hash algorithm, "
                    + "but it will increase the memory overhead."})
    public static int virtual_node_number = 2048;

    @ConfField(description = {
            "控制统计信息的自动触发作业执行记录的持久化行数",
            "Determine the persist number of automatic triggered analyze job execution status"
    })
    public static long analyze_record_limit = 20000;

    @ConfField(mutable = true, description = {
            "Auto Buckets中最小的buckets数目",
            "min buckets of auto bucket"
    })
    public static int autobucket_min_buckets = 1;

<<<<<<< HEAD
=======
    @ConfField(mutable = true, description = {
            "Auto Buckets中最大的buckets数目",
            "max buckets of auto bucket"
    })
    public static int autobucket_max_buckets = 128;

    @ConfField(mutable = true, description = {
            "Cloud Auto Buckets中最大的buckets数目",
            "cloud max buckets of auto bucket"
    })
    public static int cloud_autobucket_max_buckets = 50;
>>>>>>> 37b28605

    @ConfField(mutable = true)
    public static boolean enable_profile_when_analyze = false;

    @ConfField
    public static int full_auto_analyze_simultaneously_running_task_num = 1;

    @ConfField
    public static final int period_analyze_simultaneously_running_task_num = 1;


    @ConfField(mutable = true, description = {
            "Doris 为了兼用 mysql 周边工具生态，会内置一个名为 mysql 的数据库，如果该数据库与用户自建数据库冲突，"
            + "请修改这个字段，为 doris 内置的 mysql database 更换一个名字",
            "To ensure compatibility with the MySQL ecosystem, Doris includes a built-in database called mysql. "
            + "If this database conflicts with a user's own database, please modify this field to replace "
            + "the name of the Doris built-in MySQL database with a different name."})
    public static String mysqldb_replace_name = "mysql";

    @ConfField(description = {
        "设置允许跨域访问的特定域名,默认允许任何域名跨域访问",
        "Set the specific domain name that allows cross-domain access. "
            + "By default, any domain name is allowed cross-domain access"
    })
    public static String access_control_allowed_origin_domain = "*";

    @ConfField(description = {
            "开启java_udf, 默认为true。如果该配置为false，则禁止创建和使用java_udf。在一些场景下关闭该配置可防止命令注入攻击。",
            "Used to enable java_udf, default is true. if this configuration is false, creation and use of java_udf is "
                    + "disabled. in some scenarios it may be necessary to disable this configuration to prevent "
                    + "command injection attacks."
    })
    public static boolean enable_java_udf = true;

    @ConfField(description = {
            "是否忽略 Image 文件中未知的模块。如果为 true，不在 PersistMetaModules.MODULE_NAMES 中的元数据模块将被忽略并跳过。"
                    + "默认为 false，如果 Image 文件中包含未知的模块，Doris 将会抛出异常。"
                    + "该参数主要用于降级操作中，老版本可以兼容新版本的 Image 文件。",
            "Whether to ignore unknown modules in Image file. "
                    + "If true, metadata modules not in PersistMetaModules.MODULE_NAMES "
                    + "will be ignored and skipped. Default is false, if Image file contains unknown modules, "
                    + "Doris will throw exception. "
                    + "This parameter is mainly used in downgrade operation, "
                    + "old version can be compatible with new version Image file."
    })
    public static boolean ignore_unknown_metadata_module = false;

    @ConfField(mutable = true, masterOnly = true, description = {
            "从主节点同步image文件的超时时间，用户可根据${meta_dir}/image文件夹下面的image文件大小和节点间的网络环境调整，"
                    + "单位为秒，默认值300",
            "The timeout for FE Follower/Observer synchronizing an image file from the FE Master, can be adjusted by "
                    + "the user on the size of image file in the ${meta_dir}/image and the network environment between "
                    + "nodes. The default values is 300."
    })
    public static int sync_image_timeout_second = 300;

    @ConfField(mutable = true, masterOnly = true)
    public static int publish_topic_info_interval_ms = 30000; // 30s

    @ConfField(description = {
            "限制fe节点thrift server可以接收的最大包大小,默认20M,设置为-1表示不限制",
            "the max package size fe thrift server can receive,avoid accepting error"
            + "or too large package causing OOM,default 20000000(20M),set -1 for unlimited. "})
    public static int fe_thrift_max_pkg_bytes = 20000000;
}<|MERGE_RESOLUTION|>--- conflicted
+++ resolved
@@ -2432,8 +2432,6 @@
     })
     public static int autobucket_min_buckets = 1;
 
-<<<<<<< HEAD
-=======
     @ConfField(mutable = true, description = {
             "Auto Buckets中最大的buckets数目",
             "max buckets of auto bucket"
@@ -2445,7 +2443,6 @@
             "cloud max buckets of auto bucket"
     })
     public static int cloud_autobucket_max_buckets = 50;
->>>>>>> 37b28605
 
     @ConfField(mutable = true)
     public static boolean enable_profile_when_analyze = false;
