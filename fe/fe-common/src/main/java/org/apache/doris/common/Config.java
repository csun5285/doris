// Licensed to the Apache Software Foundation (ASF) under one
// or more contributor license agreements.  See the NOTICE file
// distributed with this work for additional information
// regarding copyright ownership.  The ASF licenses this file
// to you under the Apache License, Version 2.0 (the
// "License"); you may not use this file except in compliance
// with the License.  You may obtain a copy of the License at
//
//   http://www.apache.org/licenses/LICENSE-2.0
//
// Unless required by applicable law or agreed to in writing,
// software distributed under the License is distributed on an
// "AS IS" BASIS, WITHOUT WARRANTIES OR CONDITIONS OF ANY
// KIND, either express or implied.  See the License for the
// specific language governing permissions and limitations
// under the License.

package org.apache.doris.common;

import org.apache.doris.common.ExperimentalUtil.ExperimentalType;

import java.util.concurrent.TimeUnit;

public class Config extends ConfigBase {

    @ConfField(description = {"用户自定义配置文件的路径，用于存放 fe_custom.conf。该文件中的配置会覆盖 fe.conf 中的配置",
            "The path of the user-defined configuration file, used to store fe_custom.conf. "
                    + "The configuration in this file will override the configuration in fe.conf"})
    public static String custom_config_dir = EnvUtils.getDorisHome() + "/conf";

    @ConfField(description = {"fe.log 和 fe.audit.log 的最大文件大小。超过这个大小后，日志文件会被切分",
            "The maximum file size of fe.log and fe.audit.log. After exceeding this size, the log file will be split"})
    public static int log_roll_size_mb = 1024; // 1 GB

    /**
     * sys_log_dir:
     *      This specifies FE log dir. FE will produces 2 log files:
     *      fe.log:      all logs of FE process.
     *      fe.warn.log  all WARN and ERROR log of FE process.
     *
     * sys_log_level:
     *      INFO, WARN, ERROR, FATAL
     *
     * sys_log_roll_num:
     *      Maximal FE log files to be kept within an sys_log_roll_interval.
     *      default is 10, which means there will be at most 10 log files in a day
     *
     * sys_log_verbose_modules:
     *      Verbose modules. VERBOSE level is implemented by log4j DEBUG level.
     *      eg:
     *          sys_log_verbose_modules = org.apache.doris.catalog
     *      This will only print debug log of files in package org.apache.doris.catalog and all its sub packages.
     *
     * sys_log_roll_interval:
     *      DAY:  log suffix is yyyyMMdd
     *      HOUR: log suffix is yyyyMMddHH
     *
     * sys_log_delete_age:
     *      default is 7 days, if log's last modify time is 7 days ago, it will be deleted.
     *      support format:
     *          7d      7 days
     *          10h     10 hours
     *          60m     60 mins
     *          120s    120 seconds
     *
     * sys_log_enable_compress:
     *      default is false. if true, will compress fe.log & fe.warn.log by gzip
     */
    @ConfField(description = {"FE 日志文件的存放路径，用于存放 fe.log。",
            "The path of the FE log file, used to store fe.log"})
    public static String sys_log_dir = System.getenv("DORIS_HOME") + "/log";

    @ConfField(description = {"FE 日志的级别", "The level of FE log"}, options = {"INFO", "WARN", "ERROR", "FATAL"})
    public static String sys_log_level = "INFO";

    @ConfField(description = {"FE 日志的输出模式，其中 NORMAL 为默认的输出模式，日志同步输出且包含位置信息，"
            + "BRIEF 模式是日志同步输出但不包含位置信息，ASYNC 模式是日志异步输出且不包含位置信息，三种日志输出模式的性能依次递增",
            "The output mode of FE log, and NORMAL mode is the default output mode, which means the logs are "
                    + "synchronized and contain location information. BRIEF mode is synchronized and does not contain"
                    + " location information. ASYNC mode is asynchronous and does not contain location information."
                    + " The performance of the three log output modes increases in sequence"},
            options = {"NORMAL", "BRIEF", "ASYNC"})
    public static String sys_log_mode = "NORMAL";

    @ConfField(description = {"FE 日志文件的最大数量。超过这个数量后，最老的日志文件会被删除",
            "The maximum number of FE log files. After exceeding this number, the oldest log file will be deleted"})
    public static int sys_log_roll_num = 10;

    @ConfField(description = {
            "Verbose 模块。VERBOSE 级别的日志是通过 log4j 的 DEBUG 级别实现的。"
                    + "如设置为 `org.apache.doris.catalog`，则会打印这个 package 下的类的 DEBUG 日志。",
            "Verbose module. The VERBOSE level log is implemented by the DEBUG level of log4j. "
                    + "If set to `org.apache.doris.catalog`, "
                    + "the DEBUG log of the class under this package will be printed."})
    public static String[] sys_log_verbose_modules = {};
    @ConfField(description = {"FE 日志文件的切分周期", "The split cycle of the FE log file"}, options = {"DAY", "HOUR"})
    public static String sys_log_roll_interval = "DAY";
    @ConfField(description = {
            "FE 日志文件的最大存活时间。超过这个时间后，日志文件会被删除。支持的格式包括：7d, 10h, 60m, 120s",
            "The maximum survival time of the FE log file. After exceeding this time, the log file will be deleted. "
                    + "Supported formats include: 7d, 10h, 60m, 120s"})
    public static String sys_log_delete_age = "7d";
    @ConfField(description = {"是否压缩 FE 的历史日志", "enable compression for FE log file"})
    public static boolean sys_log_enable_compress = false;

    @ConfField(description = {"FE 审计日志文件的存放路径，用于存放 fe.audit.log。",
            "The path of the FE audit log file, used to store fe.audit.log"})
    public static String audit_log_dir = System.getenv("DORIS_HOME") + "/log";
    @ConfField(description = {"FE 审计日志文件的最大数量。超过这个数量后，最老的日志文件会被删除",
            "The maximum number of FE audit log files. "
                    + "After exceeding this number, the oldest log file will be deleted"})
    public static int audit_log_roll_num = 90;
    @ConfField(description = {"FE 审计日志文件的种类", "The type of FE audit log file"},
            options = {"slow_query", "query", "load", "stream_load"})
    public static String[] audit_log_modules = {"slow_query", "query", "load", "stream_load"};
    @ConfField(mutable = true, description = {"慢查询的阈值，单位为毫秒。如果一个查询的响应时间超过这个阈值，"
            + "则会被记录在 audit log 中。",
            "The threshold of slow query, in milliseconds. "
                    + "If the response time of a query exceeds this threshold, it will be recorded in audit log."})
    public static long qe_slow_log_ms = 5000;
    @ConfField(description = {"FE 审计日志文件的切分周期", "The split cycle of the FE audit log file"},
            options = {"DAY", "HOUR"})
    public static String audit_log_roll_interval = "DAY";
    @ConfField(description = {
            "FE 审计日志文件的最大存活时间。超过这个时间后，日志文件会被删除。支持的格式包括：7d, 10h, 60m, 120s",
            "The maximum survival time of the FE audit log file. "
                    + "After exceeding this time, the log file will be deleted. "
                    + "Supported formats include: 7d, 10h, 60m, 120s"})
    public static String audit_log_delete_age = "30d";
    @ConfField(description = {"是否压缩 FE 的 Audit 日志", "enable compression for FE audit log file"})
    public static boolean audit_log_enable_compress = false;

    @ConfField(description = {"插件的安装目录", "The installation directory of the plugin"})
    public static String plugin_dir = System.getenv("DORIS_HOME") + "/plugins";

    @ConfField(mutable = true, masterOnly = true, description = {"是否启用插件", "Whether to enable the plugin"})
    public static boolean plugin_enable = true;

    @ConfField(description = {
            "JDBC 驱动的存放路径。在创建 JDBC Catalog 时，如果指定的驱动文件路径不是绝对路径，则会在这个目录下寻找",
            "The path to save jdbc drivers. When creating JDBC Catalog,"
                    + "if the specified driver file path is not an absolute path, Doris will find jars from this path"})
    public static String jdbc_drivers_dir = System.getenv("DORIS_HOME") + "/jdbc_drivers";

    @ConfField(mutable = true, masterOnly = true, description = {"broker load 时，单个节点上 load 执行计划的默认并行度",
            "The default parallelism of the load execution plan on a single node when the broker load is submitted"})
    public static int default_load_parallelism = 1;

    @ConfField(mutable = true, masterOnly = true, description = {
            "已完成或取消的导入作业信息的 label 会在这个时间后被删除。被删除的 label 可以被重用。",
            "Labels of finished or cancelled load jobs will be removed after this time"
                    + "The removed labels can be reused."})
    public static int label_keep_max_second = 3 * 24 * 3600; // 3 days

    @ConfField(mutable = true, masterOnly = true, description = {
            "针对一些高频的导入作业，比如 INSERT, STREAMING LOAD, ROUTINE_LOAD_TASK, DELETE"
                    + "如果导入作业或者任务已经完成，且超过这个时间后，会被删除。被删除的作业或者任务可以被重用。",
            "For some high frequency load jobs such as INSERT, STREAMING LOAD, ROUTINE_LOAD_TASK, DELETE"
                    + "Remove the finished job or task if expired. The removed job or task can be reused."})
    public static int streaming_label_keep_max_second = 43200; // 12 hour

    @ConfField(mutable = true, masterOnly = true, description = {
            "针对 ALTER, EXPORT 作业，如果作业已经完成，且超过这个时间后，会被删除。",
            "For ALTER, EXPORT jobs, remove the finished job if expired."})
    public static int history_job_keep_max_second = 7 * 24 * 3600; // 7 days

    @ConfField(description = {"事务的清理周期，单位为秒。每个周期内，将会清理已经结束的并且过期的历史事务信息",
            "The clean interval of transaction, in seconds. "
                    + "In each cycle, the expired history transaction will be cleaned"})
    public static int transaction_clean_interval_second = 30;

    @ConfField(description = {"导入作业的清理周期，单位为秒。每个周期内，将会清理已经结束的并且过期的导入作业",
            "The clean interval of load job, in seconds. "
                    + "In each cycle, the expired history load job will be cleaned"})
    public static int label_clean_interval_second = 1 * 3600; // 1 hours

    @ConfField(description = {"元数据的存储目录", "The directory to save Doris meta data"})
    public static String meta_dir = System.getenv("DORIS_HOME") + "/doris-meta";

    @ConfField(description = {"临时文件的存储目录", "The directory to save Doris temp data"})
    public static String tmp_dir = System.getenv("DORIS_HOME") + "/temp_dir";

    @ConfField(description = {"元数据日志的存储类型。BDB: 日志存储在 BDBJE 中。LOCAL：日志存储在本地文件中（仅用于测试）",
            "The storage type of the metadata log. BDB: Logs are stored in BDBJE. "
                    + "LOCAL: logs are stored in a local file (for testing only)"}, options = {"BDB", "LOCAL"})
    public static String edit_log_type = "bdb";

    @ConfField(description = {"BDBJE 的端口号", "The port of BDBJE"})
    public static int edit_log_port = 9010;

    @ConfField(mutable = true, masterOnly = true, description = {
            "BDBJE 的日志滚动大小。当日志条目数超过这个值后，会触发日志滚动",
            "The log roll size of BDBJE. When the number of log entries exceeds this value, the log will be rolled"})
    public static int edit_log_roll_num = 50000;

    @ConfField(description = {"元数据同步的容忍延迟时间，单位为秒。如果元数据的延迟超过这个值，非主 FE 会停止提供服务",
            "The toleration delay time of meta data synchronization, in seconds. "
                    + "If the delay of meta data exceeds this value, non-master FE will stop offering service"})
    public static int meta_delay_toleration_second = 300;    // 5 min

    @ConfField(description = {"元数据日志的写同步策略。如果仅部署一个 Follower FE，"
            + "则推荐设置为 `SYNC`，如果有多个 Follower FE，则可以设置为 `WRITE_NO_SYNC`。"
            + "可参阅：http://docs.oracle.com/cd/E17277_02/html/java/com/sleepycat/je/Durability.SyncPolicy.html",
            "The sync policy of meta data log. If you only deploy one Follower FE, "
                    + "set this to `SYNC`. If you deploy more than 3 Follower FE, "
                    + "you can set this and the following `replica_sync_policy` to `WRITE_NO_SYNC`. "
                    + "See: http://docs.oracle.com/cd/E17277_02/html/java/com/sleepycat/je/Durability.SyncPolicy.html"},
            options = {"SYNC", "NO_SYNC", "WRITE_NO_SYNC"})
    public static String master_sync_policy = "SYNC"; // SYNC, NO_SYNC, WRITE_NO_SYNC

    @ConfField(description = {"同 `master_sync_policy`", "Same as `master_sync_policy`"},
            options = {"SYNC", "NO_SYNC", "WRITE_NO_SYNC"})
    public static String replica_sync_policy = "SYNC"; // SYNC, NO_SYNC, WRITE_NO_SYNC

    @ConfField(description = {"BDBJE 节点间同步策略，"
            + "可参阅：http://docs.oracle.com/cd/E17277_02/html/java/com/sleepycat/je/Durability.ReplicaAckPolicy.html",
            "The replica ack policy of bdbje. "
                    + "See: http://docs.oracle.com/cd/E17277_02/html/java/com/sleepycat/je/Durability.ReplicaAckPolicy.html"},
            options = {"ALL", "NONE", "SIMPLE_MAJORITY"})
    public static String replica_ack_policy = "SIMPLE_MAJORITY"; // ALL, NONE, SIMPLE_MAJORITY

    @ConfField(description = {"BDBJE 主从节点间心跳超时时间，单位为秒。默认值为 30 秒，与 BDBJE 的默认值相同。"
            + "如果网络不稳定，或者 Java GC 经常导致长时间的暂停，可以适当增大这个值，减少误报超时的概率",
            "The heartbeat timeout of bdbje between master and follower, in seconds. "
                    + "The default is 30 seconds, which is same as default value in bdbje. "
                    + "If the network is experiencing transient problems, "
                    + "of some unexpected long java GC annoying you, "
                    + "you can try to increase this value to decrease the chances of false timeouts"})
    public static int bdbje_heartbeat_timeout_second = 30;

    @ConfField(description = {"BDBJE 操作的锁超时时间，单位为秒。如果 FE 的 WARN 日志中出现大量的 LockTimeoutException，"
            + "可以适当增大这个值",
            "The lock timeout of bdbje operation, in seconds. "
                    + "If there are many LockTimeoutException in FE WARN log, you can try to increase this value"})
    public static int bdbje_lock_timeout_second = 5;

    @ConfField(description = {"BDBJE 主从节点间同步的超时时间，单位为秒。如果出现大量的 ReplicaWriteException，"
            + "可以适当增大这个值",
            "The replica ack timeout of bdbje between master and follower, in seconds. "
                    + "If there are many ReplicaWriteException in FE WARN log, you can try to increase this value"})
    public static int bdbje_replica_ack_timeout_second = 10;

    @ConfField(description = {"BDBJE 所需的空闲磁盘空间大小。如果空闲磁盘空间小于这个值，则BDBJE将无法写入。",
            "Amount of free disk space required by BDBJE. "
                    + "If the free disk space is less than this value, BDBJE will not be able to write."})
    public static int bdbje_reserved_disk_bytes = 1 * 1024 * 1024 * 1024; // 1G

    @ConfField(masterOnly = true, description = {"心跳线程池的线程数",
            "Num of thread to handle heartbeat events"})
    public static int heartbeat_mgr_threads_num = 8;

    @ConfField(masterOnly = true, description = {"心跳线程池的队列大小",
            "Queue size to store heartbeat task in heartbeat_mgr"})
    public static int heartbeat_mgr_blocking_queue_size = 1024;

    @ConfField(masterOnly = true, description = {"Agent任务线程池的线程数",
            "Num of thread to handle agent task in agent task thread-pool"})
    public static int max_agent_task_threads_num = 4096;

    @ConfField(description = {"BDBJE 重加入集群时，最多回滚的事务数。如果回滚的事务数超过这个值，"
            + "则 BDBJE 将无法重加入集群，需要手动清理 BDBJE 的数据。",
            "The max txn number which bdbje can rollback when trying to rejoin the group. "
                    + "If the number of rollback txn is larger than this value, "
                    + "bdbje will not be able to rejoin the group, and you need to clean up bdbje data manually."})
    public static int txn_rollback_limit = 100;

    @ConfField(description = {"优先使用的网络地址，如果 FE 有多个网络地址，"
            + "可以通过这个配置来指定优先使用的网络地址。"
            + "这是一个分号分隔的列表，每个元素是一个 CIDR 表示的网络地址",
            "The preferred network address. If FE has multiple network addresses, "
                    + "this configuration can be used to specify the preferred network address. "
                    + "This is a semicolon-separated list, "
                    + "each element is a CIDR representation of the network address"})
    public static String priority_networks = "";

    @ConfField(mutable = true, description = {"是否忽略元数据延迟，如果 FE 的元数据延迟超过这个阈值，"
            + "则非 Master FE 仍然提供读服务。这个配置可以用于当 Master FE 因为某些原因停止了较长时间，"
            + "但是仍然希望非 Master FE 可以提供读服务。",
            "If true, non-master FE will ignore the meta data delay gap between Master FE and its self, "
                    + "even if the metadata delay gap exceeds this threshold. "
                    + "Non-master FE will still offer read service. "
                    + "This is helpful when you try to stop the Master FE for a relatively long time for some reason, "
                    + "but still wish the non-master FE can offer read service."})
    public static boolean ignore_meta_check = false;

    @ConfField(description = {"非 Master FE 与 Master FE 的最大时钟偏差，单位为毫秒。"
            + "这个配置用于在非 Master FE 与 Master FE 之间建立 BDBJE 连接时检查时钟偏差，"
            + "如果时钟偏差超过这个阈值，则 BDBJE 连接会被放弃。",
            "The maximum clock skew between non-master FE to Master FE host, in milliseconds. "
                    + "This value is checked whenever a non-master FE establishes a connection to master FE via BDBJE. "
                    + "The connection is abandoned if the clock skew is larger than this value."})
    public static long max_bdbje_clock_delta_ms = 5000; // 5s

    @ConfField(description = {"是否启用所有 http 接口的认证",
            "Whether to enable all http interface authentication"}, expType = ExperimentalType.EXPERIMENTAL)
    public static boolean enable_all_http_auth = false;

    @ConfField(description = {"FE http 端口，目前所有 FE 的 http 端口必须相同",
            "Fe http port, currently all FE's http port must be same"})
    public static int http_port = 8030;

    @ConfField(description = {"FE https 端口，目前所有 FE 的 https 端口必须相同",
            "Fe https port, currently all FE's https port must be same"})
    public static int https_port = 8050;

    @ConfField(description = {"FE https 服务的 key store 路径",
            "The key store path of FE https service"})
    public static String key_store_path = System.getenv("DORIS_HOME")
            + "/conf/ssl/doris_ssl_certificate.keystore";

    @ConfField(description = {"FE https 服务的 key store 密码",
            "The key store password of FE https service"})
    public static String key_store_password = "";

    @ConfField(description = {"FE https 服务的 key store 类型",
            "The key store type of FE https service"})
    public static String key_store_type = "JKS";

    @ConfField(description = {"FE https 服务的 key store 别名",
            "The key store alias of FE https service"})
    public static String key_store_alias = "doris_ssl_certificate";

    @ConfField(description = {"是否启用 https，如果启用，http 端口将不可用",
            "Whether to enable https, if enabled, http port will not be available"},
            expType = ExperimentalType.EXPERIMENTAL)
    public static boolean enable_https = false;

    @ConfField(description = {"Jetty 的 acceptor 线程数。Jetty的线程架构模型很简单，分为三个线程池：acceptor、selector 和 worker。"
            + "acceptor 负责接受新的连接，然后交给 selector 处理HTTP报文协议的解包，最后由 worker 处理请求。"
            + "前两个线程池采用非阻塞模型，并且一个线程可以处理很多socket的读写，所以线程池的数量少。"
            + "对于大多数项目，只需要 1-2 个 acceptor 线程，2 到 4 个就足够了。Worker 的数量取决于应用的QPS和IO事件的比例。"
            + "越高QPS，或者IO占比越高，等待的线程越多，需要的线程总数越多。",
            "The number of acceptor threads for Jetty. Jetty's thread architecture model is very simple, "
                    + "divided into three thread pools: acceptor, selector and worker. "
                    + "The acceptor is responsible for accepting new connections, "
                    + "and then handing it over to the selector to process the unpacking of the HTTP message protocol, "
                    + "and finally the worker processes the request. "
                    + "The first two thread pools adopt a non-blocking model, "
                    + "and one thread can handle many socket reads and writes, "
                    + "so the number of thread pools is small. For most projects, "
                    + "only 1-2 acceptor threads are needed, 2 to 4 should be enough. "
                    + "The number of workers depends on the ratio of QPS and IO events of the application. "
                    + "The higher the QPS, or the higher the IO ratio, the more threads are waiting, "
                    + "and the more threads are required."})
    public static int jetty_server_acceptors = 2;
    @ConfField(description = {"Jetty 的 selector 线程数。", "The number of selector threads for Jetty."})
    public static int jetty_server_selectors = 4;
    @ConfField(description = {"Jetty 的 worker 线程数。0 表示使用默认线程池。",
            "The number of worker threads for Jetty. 0 means using the default thread pool."})
    public static int jetty_server_workers = 0;

    @ConfField(description = {"Jetty 的线程池的默认最小线程数。",
            "The default minimum number of threads for jetty."})
    public static int jetty_threadPool_minThreads = 20;
    @ConfField(description = {"Jetty 的线程池的默认最大线程数。",
            "The default maximum number of threads for jetty."})
    public static int jetty_threadPool_maxThreads = 400;

    @ConfField(description = {"Jetty 的最大 HTTP POST 大小，单位是字节，默认值是 100MB。",
            "The maximum HTTP POST size of Jetty, in bytes, the default value is 100MB."})
    public static int jetty_server_max_http_post_size = 100 * 1024 * 1024;

    @ConfField(description = {"Jetty 的最大 HTTP header 大小，单位是字节，默认值是 1MB。",
            "The maximum HTTP header size of Jetty, in bytes, the default value is 1MB."})
    public static int jetty_server_max_http_header_size = 1048576;

    @ConfField(description = {"是否禁用 mini load，默认禁用",
            "Whether to disable mini load, disabled by default"})
    public static boolean disable_mini_load = true;

    @ConfField(description = {"mysql nio server 的 backlog 数量。"
            + "如果调大这个值，则需同时调整 /proc/sys/net/core/somaxconn 的值",
            "The backlog number of mysql nio server. "
                    + "If you enlarge this value, you should enlarge the value in "
                    + "`/proc/sys/net/core/somaxconn` at the same time"})
    public static int mysql_nio_backlog_num = 1024;

    @ConfField(description = {"thrift client 的连接超时时间，单位是毫秒。0 表示不设置超时时间。",
            "The connection timeout of thrift client, in milliseconds. 0 means no timeout."})
    public static int thrift_client_timeout_ms = 0;

    @ConfField(description = {"thrift server 的 backlog 数量。"
            + "如果调大这个值，则需同时调整 /proc/sys/net/core/somaxconn 的值",
            "The backlog number of thrift server. "
                    + "If you enlarge this value, you should enlarge the value in "
                    + "`/proc/sys/net/core/somaxconn` at the same time"})
    public static int thrift_backlog_num = 1024;

    @ConfField(description = {"FE thrift server 的端口号", "The port of FE thrift server"})
    public static int rpc_port = 9020;

    @ConfField(description = {"FE MySQL server 的端口号", "The port of FE MySQL server"})
    public static int query_port = 9030;

    @ConfField(description = {"MySQL 服务的 IO 线程数", "The number of IO threads in MySQL service"})
    public static int mysql_service_io_threads_num = 4;

    @ConfField(description = {"MySQL 服务的最大任务线程数", "The max number of task threads in MySQL service"})
    public static int max_mysql_service_task_threads_num = 4096;

    @ConfField(description = {"BackendServiceProxy数量, 用于池化GRPC channel",
            "BackendServiceProxy pool size for pooling GRPC channels."})
    public static int backend_proxy_num = 48;

    @ConfField(description = {
            "集群 ID，用于内部认证。通常在集群第一次启动时，会随机生成一个 cluster id. 用户也可以手动指定。",
            "Cluster id used for internal authentication. Usually a random integer generated when master FE "
                    + "start at first time. You can also specify one."})
    public static int cluster_id = -1;

    @ConfField(description = {"集群 token，用于内部认证。",
            "Cluster token used for internal authentication."})
    public static String auth_token = "";

    @ConfField(mutable = true, masterOnly = true,
            description = {"创建单个 Replica 的最大超时时间，单位是秒。如果你要创建 m 个 tablet，每个 tablet 有 n 个 replica。"
                    + "则总的超时时间为 `m * n * tablet_create_timeout_second`",
                    "Maximal waiting time for creating a single replica, in seconds. "
                            + "eg. if you create a table with #m tablets and #n replicas for each tablet, "
                            + "the create table request will run at most "
                            + "(m * n * tablet_create_timeout_second) before timeout"})
    public static int tablet_create_timeout_second = 2;

    @ConfField(mutable = true, masterOnly = true, description = {"创建表的最小超时时间，单位是秒。",
            "Minimal waiting time for creating a table, in seconds."})
    public static int min_create_table_timeout_second = 30;

    @ConfField(mutable = true, masterOnly = true, description = {"创建表的最大超时时间，单位是秒。",
            "Maximal waiting time for creating a table, in seconds."})
    public static int max_create_table_timeout_second = 3600;

    @ConfField(mutable = true, masterOnly = true, description = {"导入 Publish 阶段的最大超时时间，单位是秒。",
            "Maximal waiting time for all publish version tasks of one transaction to be finished, in seconds."})
    public static int publish_version_timeout_second = 30; // 30 seconds

    @ConfField(mutable = true, masterOnly = true, description = {"导入 Publish 阶段的等待时间，单位是秒。超过此时间，"
            + "则只需每个tablet包含一个成功副本，则导入成功。值为 -1 时，表示无限等待。",
            "Waiting time for one transaction changing to \"at least one replica success\", in seconds."
            + "If time exceeds this, and for each tablet it has at least one replica publish successful, "
            + "then the load task will be successful." })
    public static int publish_wait_time_second = 300;

    @ConfField(mutable = true, masterOnly = true, description = {"提交事务的最大超时时间，单位是秒。"
            + "该参数仅用于事务型 insert 操作中。",
            "Maximal waiting time for all data inserted before one transaction to be committed, in seconds. "
                    + "This parameter is only used for transactional insert operation"})
    public static int commit_timeout_second = 30; // 30 seconds

    @ConfField(masterOnly = true, description = {"Publish 任务触发线程的执行间隔，单位是毫秒。",
            "The interval of publish task trigger thread, in milliseconds"})
    public static int publish_version_interval_ms = 10;

    @ConfField(description = {"thrift server 的最大 worker 线程数", "The max worker threads of thrift server"})
    public static int thrift_server_max_worker_threads = 4096;

    @ConfField(mutable = true, masterOnly = true, description = {"Delete 操作的最大超时时间，单位是秒。",
            "Maximal timeout for delete job, in seconds."})
    public static int delete_job_max_timeout_second = 300;

    @ConfField(description = {"load job 调度器的执行间隔，单位是秒。",
            "The interval of load job scheduler, in seconds."})
    public static int load_checker_interval_second = 5;

    @ConfField(description = {"spark load job 调度器的执行间隔，单位是秒。",
            "The interval of spark load job scheduler, in seconds."})
    public static int spark_load_checker_interval_second = 60;

    @ConfField(mutable = true, masterOnly = true, description = {"Broker load 的默认超时时间，单位是秒。",
            "Default timeout for broker load job, in seconds."})
    public static int broker_load_default_timeout_second = 14400; // 4 hour

    @ConfField(description = {"和 Broker 进程交互的 RPC 的超时时间，单位是毫秒。",
            "The timeout of RPC between FE and Broker, in milliseconds"})
    public static int broker_timeout_ms = 10000; // 10s

    @ConfField(description = {"主键高并发点查短路径超时时间。",
            "The timeout of RPC for high concurrenty short circuit query"})
    public static int point_query_timeout_ms = 10000; // 10s

    @ConfField(mutable = true, masterOnly = true, description = {"Insert load 的默认超时时间，单位是秒。",
            "Default timeout for insert load job, in seconds."})
    public static int insert_load_default_timeout_second = 14400; // 4 hour

    @ConfField(mutable = true, masterOnly = true, description = {"Stream load 的默认超时时间，单位是秒。",
            "Default timeout for stream load job, in seconds."})
    public static int stream_load_default_timeout_second = 86400 * 3; // 3days

    @ConfField(mutable = true, masterOnly = true, description = {"Stream load 的默认预提交超时时间，单位是秒。",
            "Default pre-commit timeout for stream load job, in seconds."})
    public static int stream_load_default_precommit_timeout_second = 3600; // 3600s

    @ConfField(mutable = true, masterOnly = true, description = {"Load 的最大超时时间，单位是秒。",
            "Maximal timeout for load job, in seconds."})
    public static int max_load_timeout_second = 259200; // 3days

    @ConfField(mutable = true, masterOnly = true, description = {"Stream load 的最大超时时间，单位是秒。",
            "Maximal timeout for stream load job, in seconds."})
    public static int max_stream_load_timeout_second = 259200; // 3days

    @ConfField(mutable = true, masterOnly = true, description = {"Load 的最小超时时间，单位是秒。",
            "Minimal timeout for load job, in seconds."})
    public static int min_load_timeout_second = 1; // 1s

    @ConfField(mutable = true, masterOnly = true, description = {"Hadoop load 的默认超时时间，单位是秒。",
            "Default timeout for hadoop load job, in seconds."})
    public static int hadoop_load_default_timeout_second = 86400 * 3; // 3 day

    @ConfField(description = {"Spark DPP 程序的版本", "Default spark dpp version"})
    public static String spark_dpp_version = "1.2-SNAPSHOT";

    @ConfField(mutable = true, masterOnly = true, description = {"Spark load 的默认超时时间，单位是秒。",
            "Default timeout for spark load job, in seconds."})
    public static int spark_load_default_timeout_second = 86400; // 1 day

    @ConfField(mutable = true, masterOnly = true, description = {"Spark Load 所使用的 Spark 程序目录",
            "Spark dir for Spark Load"})
    public static String spark_home_default_dir = System.getenv("DORIS_HOME") + "/lib/spark2x";

    @ConfField(description = {"Spark load 所使用的依赖项目录", "Spark dependencies dir for Spark Load"})
    public static String spark_resource_path = "";

    @ConfField(description = {"Spark launcher 日志路径", "Spark launcher log dir"})
    public static String spark_launcher_log_dir = sys_log_dir + "/spark_launcher_log";

    @ConfField(description = {"Yarn client 的路径", "Yarn client path"})
    public static String yarn_client_path = System.getenv("DORIS_HOME") + "/lib/yarn-client/hadoop/bin/yarn";

    @ConfField(description = {"Yarn 配置文件的路径", "Yarn config path"})
    public static String yarn_config_dir = System.getenv("DORIS_HOME") + "/lib/yarn-config";

    @ConfField(mutable = true, masterOnly = true, description = {"Sync job 的最大提交间隔，单位是秒。",
            "Maximal intervals between two sync job's commits."})
    public static long sync_commit_interval_second = 10;

    @ConfField(description = {"Sync job 调度器的执行间隔，单位是秒。",
            "The interval of sync job scheduler, in seconds."})
    public static int sync_checker_interval_second = 5;

    @ConfField(description = {"Sync job 的最大并发数。",
            "Maximal concurrent num of sync job."})
    public static int max_sync_task_threads_num = 10;

    @ConfField(mutable = true, masterOnly = true, description = {"Sync job 的最小提交事件数。如果收到的事件数小于该值，"
            + "Sync Job 会继续等待下一批数据，直到时间超过 `sync_commit_interval_second`。这个值应小于 canal 的缓冲区大小。",
            "Min events that a sync job will commit. When receiving events less than it, SyncJob will continue "
                    + "to wait for the next batch of data until the time exceeds `sync_commit_interval_second`."})
    public static long min_sync_commit_size = 10000;

    @ConfField(mutable = true, masterOnly = true, description = {"Sync job 的最小提交字节数。如果收到的字节数小于该值，"
            + "Sync Job 会继续等待下一批数据，直到时间超过 `sync_commit_interval_second`。这个值应小于 canal 的缓冲区大小。",
            "Min bytes that a sync job will commit. When receiving bytes less than it, SyncJob will continue "
                    + "to wait for the next batch of data until the time exceeds `sync_commit_interval_second`."})
    public static long min_bytes_sync_commit = 15 * 1024 * 1024; // 15 MB

    @ConfField(mutable = true, masterOnly = true, description = {"Sync job 的最大提交字节数。如果收到的字节数大于该值，"
            + "Sync Job 会立即提交所有数据。这个值应大于 canal 的缓冲区大小和 `min_bytes_sync_commit`。",
            "Max bytes that a sync job will commit. When receiving bytes larger than it, SyncJob will commit "
                    + "all data immediately. You should set it larger than canal memory and "
                    + "`min_bytes_sync_commit`."})
    public static long max_bytes_sync_commit = 64 * 1024 * 1024; // 64 MB

    @ConfField(mutable = true, masterOnly = true, description = {"Broker Load 的最大等待 job 数量。"
            + "这个值是一个期望值。在某些情况下，比如切换 master，当前等待的 job 数量可能会超过这个值。",
            "Maximal number of waiting jobs for Broker Load. This is a desired number. "
                    + "In some situation, such as switch the master, "
                    + "the current number is maybe more than this value."})
    public static int desired_max_waiting_jobs = 100;

    @ConfField(mutable = true, masterOnly = true, description = {"FE 从 BE 获取 Stream Load 作业信息的间隔。",
            "The interval of FE fetch stream load record from BE."})
    public static int fetch_stream_load_record_interval_second = 120;

    @ConfField(mutable = true, masterOnly = true, description = {"Stream load 的默认最大记录数。",
            "Default max number of recent stream load record that can be stored in memory."})
    public static int max_stream_load_record_size = 5000;

    @ConfField(mutable = true, masterOnly = true, description = {
            "是否禁用 show stream load 和 clear stream load 命令，以及是否清理内存中的 stream load 记录。",
            "Whether to disable show stream load and clear stream load records in memory."})
    public static boolean disable_show_stream_load = false;

    @ConfField(mutable = true, masterOnly = true, description = {
            "是否启用 stream load 和 broker load 的单副本写入。",
            "Whether to enable to write single replica for stream load and broker load."},
            expType = ExperimentalType.EXPERIMENTAL)
    public static boolean enable_single_replica_load = false;

    @ConfField(mutable = true, masterOnly = true, description = {
            "单个数据库最大并发运行的事务数，包括 prepare 和 commit 事务。",
            "Maximum concurrent running txn num including prepare, commit txns under a single db.",
            "Txn manager will reject coming txns."})
    public static int max_running_txn_num_per_db = 1000;

    @ConfField(masterOnly = true, description = {"pending load task 执行线程数。这个配置可以限制当前等待的导入作业数。"
            + "并且应小于 `max_running_txn_num_per_db`。",
            "The pending load task executor pool size. "
                    + "This pool size limits the max running pending load tasks.",
            "Currently, it only limits the pending load task of broker load and spark load.",
            "It should be less than `max_running_txn_num_per_db`"})
    public static int async_pending_load_task_pool_size = 10;

    @ConfField(masterOnly = true, description = {"loading load task 执行线程数。这个配置可以限制当前正在导入的作业数。",
            "The loading load task executor pool size. "
                    + "This pool size limits the max running loading load tasks.",
            "Currently, it only limits the loading load task of broker load."})
    public static int async_loading_load_task_pool_size = 10;

    @ConfField(mutable = true, masterOnly = true, description = {
            "和 `tablet_create_timeout_second` 含义相同，但是是用于 Delete 操作的。",
            "The same meaning as `tablet_create_timeout_second`, but used when delete a tablet."})
    public static int tablet_delete_timeout_second = 2;

    @ConfField(mutable = true, masterOnly = true, description = {
            "磁盘使用率的高水位线。用于计算 BE 的负载分数。",
            "The high water of disk capacity used percent. This is used for calculating load score of a backend."})
    public static double capacity_used_percent_high_water = 0.75;

    @ConfField(mutable = true, masterOnly = true, description = {
            "负载均衡时，磁盘使用率最大差值。",
            "The max diff of disk capacity used percent between BE. "
                    + "It is used for calculating load score of a backend."})
    public static double used_capacity_percent_max_diff = 0.30;

    @ConfField(mutable = true, masterOnly = true, description = {
            "设置固定的 BE 负载分数中磁盘使用率系数。BE 负载分数会综合磁盘使用率和副本数而得。有效值范围为[0, 1]，"
                    + "当超出此范围时，则使用其他方法自动计算此系数。",
            "Sets a fixed disk usage factor in the BE load fraction. The BE load score is a combination of disk usage "
                    + "and replica count. The valid value range is [0, 1]. When it is out of this range, other "
                    + "methods are used to automatically calculate this coefficient."})
    public static double backend_load_capacity_coeficient = -1.0;

    @ConfField(mutable = true, masterOnly = true, description = {
            "ALTER TABLE 请求的最大超时时间。设置的足够长以适应表的数据量。",
            "Maximal timeout of ALTER TABLE request. Set long enough to fit your table data size."})
    public static int alter_table_timeout_second = 86400 * 30; // 1month

    @ConfField(mutable = true, masterOnly = true, description = {
            "是否禁用存储介质检查。如果禁用，ReportHandler 将不会检查 tablet 的存储介质，"
                    + "并且禁用存储介质冷却功能。默认值为 false。",
            "When disable_storage_medium_check is true, ReportHandler would not check tablet's storage medium "
                    + "and disable storage cool down function."})
    public static boolean disable_storage_medium_check = false;

    @ConfField(description = {"创建表或分区时，可以指定存储介质(HDD 或 SSD)。如果未指定，"
            + "则使用此配置指定的默认介质。",
            "When create a table(or partition), you can specify its storage medium(HDD or SSD)."})
    public static String default_storage_medium = "HDD";

    @ConfField(mutable = true, masterOnly = true, description = {
            "删除数据库(表/分区)后，可以使用 RECOVER 语句恢复。此配置指定了数据的最大保留时间。"
                    + "超过此时间，数据将被永久删除。",
            "After dropping database(table/partition), you can recover it by using RECOVER stmt.",
            "And this specifies the maximal data retention time. After time, the data will be deleted permanently."})
    public static long catalog_trash_expire_second = 86400L; // 1day

    @ConfField(mutable = true, masterOnly = true, description = {
            "单个 broker scanner 读取的最小字节数。Broker Load 切分文件时，"
                    + "如果切分后的文件大小小于此值，将不会切分。",
            "Minimal bytes that a single broker scanner will read. When splitting file in broker load, "
                    + "if the size of split file is less than this value, it will not be split."})
    public static long min_bytes_per_broker_scanner = 67108864L; // 64MB

    @ConfField(mutable = true, masterOnly = true, description = {
            "单个 broker scanner 的最大并发数。", "Maximal concurrency of broker scanners."})
    public static int max_broker_concurrency = 10;

    @ConfField(mutable = true, masterOnly = true, description = {
            "导出作业的最大并发数。", "Limitation of the concurrency of running export jobs."})
    public static int export_running_job_num_limit = 5;

    @ConfField(mutable = true, masterOnly = true, description = {
            "导出作业的默认超时时间。", "Default timeout of export jobs."})
    public static int export_task_default_timeout_second = 2 * 3600; // 2h

    @ConfField(mutable = true, masterOnly = true, description = {
            "每个导出作业的需要处理的 tablet 数量。", "Number of tablets need to be handled per export job."})
    public static int export_tablet_num_per_task = 5;

    // TODO(cmy): Disable by default because current checksum logic has some bugs.
    @ConfField(mutable = true, masterOnly = true, description = {
            "一致性检查的开始时间。与 `consistency_check_end_time` 配合使用，决定一致性检查的起止时间。"
                    + "如果将两个参数设置为相同的值，则一致性检查将不会被调度。",
            "Start time of consistency check. Used with `consistency_check_end_time` "
                    + "to decide the start and end time of consistency check. "
                    + "If set to the same value, consistency check will not be scheduled."})
    public static String consistency_check_start_time = "23";
    @ConfField(mutable = true, masterOnly = true, description = {
            "一致性检查的结束时间。与 `consistency_check_start_time` 配合使用，决定一致性检查的起止时间。"
                    + "如果将两个参数设置为相同的值，则一致性检查将不会被调度。",
            "End time of consistency check. Used with `consistency_check_start_time` "
                    + "to decide the start and end time of consistency check. "
                    + "If set to the same value, consistency check will not be scheduled."})
    public static String consistency_check_end_time = "23";

    @ConfField(mutable = true, masterOnly = true, description = {
            "单个一致性检查任务的默认超时时间。设置的足够长以适应表的数据量。",
            "Default timeout of a single consistency check task. Set long enough to fit your tablet size."})
    public static long check_consistency_default_timeout_second = 600; // 10 min

    @ConfField(description = {"单个 FE 的 MySQL Server 的最大连接数。",
            "Maximal number of connections of MySQL server per FE."})
    public static int qe_max_connection = 1024;

    @ConfField(description = {"MySQL 连接调度线程池的最大线程数。",
            "Maximal number of thread in MySQL connection-scheduler-pool."})
    public static int max_connection_scheduler_threads_num = 4096;

    @ConfField(mutable = true, description = {"Colocate join 每个 instance 的内存 penalty 系数。"
            + "计算方式：`exec_mem_limit / min (query_colocate_join_memory_limit_penalty_factor, instance_num)`",
            "Colocate join PlanFragment instance memory limit penalty factor.",
            "The memory_limit for colocote join PlanFragment instance = "
                    + "`exec_mem_limit / min (query_colocate_join_memory_limit_penalty_factor, instance_num)`"})
    public static int query_colocate_join_memory_limit_penalty_factor = 1;

    /**
     * This configs can set to true to disable the automatic colocate tables's relocate and balance.
     * If 'disable_colocate_balance' is set to true,
     *   ColocateTableBalancer will not relocate and balance colocate tables.
     * Attention:
     *   Under normal circumstances, there is no need to turn off balance at all.
     *   Because once the balance is turned off, the unstable colocate table may not be restored
     *   Eventually the colocate plan cannot be used when querying.
     */
    @ConfField(mutable = true, masterOnly = true) public static boolean disable_colocate_balance = false;

    /**
     * The default user resource publishing timeout.
     */
    @ConfField public static int meta_publish_timeout_ms = 1000;
    @ConfField public static boolean proxy_auth_enable = false;
    @ConfField public static String proxy_auth_magic_prefix = "x@8";
    /**
     * Limit on the number of expr children of an expr tree.
     * Exceed this limit may cause long analysis time while holding database read lock.
     * Do not set this if you know what you are doing.
     */
    @ConfField(mutable = true)
    public static int expr_children_limit = 10000;
    /**
     * Limit on the depth of an expr tree.
     * Exceed this limit may cause long analysis time while holding db read lock.
     * Do not set this if you know what you are doing.
     */
    @ConfField(mutable = true)
    public static int expr_depth_limit = 3000;

    // Configurations for backup and restore
    /**
     * Plugins' path for BACKUP and RESTORE operations. Currently deprecated.
     */
    @Deprecated
    @ConfField public static String backup_plugin_path = "/tools/trans_file_tool/trans_files.sh";

    // Configurations for hadoop dpp
    /**
     * The following configurations are not available.
     */
    @ConfField public static String dpp_hadoop_client_path = "/lib/hadoop-client/hadoop/bin/hadoop";
    @ConfField public static long dpp_bytes_per_reduce = 100 * 1024 * 1024L; // 100M
    @ConfField public static String dpp_default_cluster = "palo-dpp";
    @ConfField public static String dpp_default_config_str = ""
            + "{"
            + "hadoop_configs : '"
            + "mapred.job.priority=NORMAL;"
            + "mapred.job.map.capacity=50;"
            + "mapred.job.reduce.capacity=50;"
            + "mapred.hce.replace.streaming=false;"
            + "abaci.long.stored.job=true;"
            + "dce.shuffle.enable=false;"
            + "dfs.client.authserver.force_stop=true;"
            + "dfs.client.auth.method=0"
            + "'}";
    @ConfField public static String dpp_config_str = ""
            + "{palo-dpp : {"
            + "hadoop_palo_path : '/dir',"
            + "hadoop_configs : '"
            + "fs.default.name=hdfs://host:port;"
            + "mapred.job.tracker=host:port;"
            + "hadoop.job.ugi=user,password"
            + "'}"
            + "}";

    // For forward compatibility, will be removed later.
    // check token when download image file.
    @ConfField public static boolean enable_token_check = true;

    /**
     * Set to true if you deploy Palo using thirdparty deploy manager
     * Valid options are:
     *      disable:    no deploy manager
     *      k8s:        Kubernetes
     *      ambari:     Ambari
     *      local:      Local File (for test or Boxer2 BCC version)
     */
    @ConfField public static String enable_deploy_manager = "disable";

    // If use k8s deploy manager locally, set this to true and prepare the certs files
    @ConfField public static boolean with_k8s_certs = false;

    // Set runtime locale when exec some cmds
    @ConfField public static String locale = "zh_CN.UTF-8";

    // default timeout of backup job
    @ConfField(mutable = true, masterOnly = true)
    public static int backup_job_default_timeout_ms = 86400 * 1000; // 1 day

    /**
     * 'storage_high_watermark_usage_percent' limit the max capacity usage percent of a Backend storage path.
     * 'storage_min_left_capacity_bytes' limit the minimum left capacity of a Backend storage path.
     * If both limitations are reached, this storage path can not be chose as tablet balance destination.
     * But for tablet recovery, we may exceed these limit for keeping data integrity as much as possible.
     */
    @ConfField(mutable = true, masterOnly = true)
    public static int storage_high_watermark_usage_percent = 85;
    @ConfField(mutable = true, masterOnly = true)
    public static long storage_min_left_capacity_bytes = 2 * 1024 * 1024 * 1024L; // 2G

    /**
     * If capacity of disk reach the 'storage_flood_stage_usage_percent' and 'storage_flood_stage_left_capacity_bytes',
     * the following operation will be rejected:
     * 1. load job
     * 2. restore job
     */
    @ConfField(mutable = true, masterOnly = true)
    public static int storage_flood_stage_usage_percent = 95;
    @ConfField(mutable = true, masterOnly = true)
    public static long storage_flood_stage_left_capacity_bytes = 1 * 1024 * 1024 * 1024; // 1GB

    // update interval of tablet stat
    // All frontends will get tablet stat from all backends at each interval
    @ConfField public static int tablet_stat_update_interval_second = 60;  // 1 min

    /**
     * Max bytes a broker scanner can process in one broker load job.
     * Commonly, each Backends has one broker scanner.
     */
    @ConfField(mutable = true, masterOnly = true)
    public static long max_bytes_per_broker_scanner = 500 * 1024 * 1024 * 1024L; // 500G

    /**
     * Max number of load jobs, include PENDING、ETL、LOADING、QUORUM_FINISHED.
     * If exceed this number, load job is not allowed to be submitted.
     */
    @ConfField(mutable = true, masterOnly = true)
    public static long max_unfinished_load_job = 1000;

    /**
     * If set to true, Planner will try to select replica of tablet on same host as this Frontend.
     * This may reduce network transmission in following case:
     * 1. N hosts with N Backends and N Frontends deployed.
     * 2. The data has N replicas.
     * 3. High concurrency queries are sent to all Frontends evenly
     * In this case, all Frontends can only use local replicas to do the query.
     * If you want to allow fallback to nonlocal replicas when no local replicas available,
     * set enable_local_replica_selection_fallback to true.
     */
    @ConfField(mutable = true)
    public static boolean enable_local_replica_selection = false;

    /**
     * Used with enable_local_replica_selection.
     * If the local replicas is not available, fallback to the nonlocal replicas.
     * */
    @ConfField(mutable = true)
    public static boolean enable_local_replica_selection_fallback = false;

    /**
     * The number of query retries.
     * A query may retry if we encounter RPC exception and no result has been sent to user.
     * You may reduce this number to avoid Avalanche disaster.
     */
    @ConfField(mutable = true)
    public static int max_query_retry_time = 1;

    /**
     * The number of point query retries in executor.
     * A query may retry if we encounter RPC exception and no result has been sent to user.
     * You may reduce this number to avoid Avalanche disaster.
     */
    @ConfField(mutable = true)
    public static int max_point_query_retry_time = 2;

    /**
     * The tryLock timeout configuration of catalog lock.
     * Normally it does not need to change, unless you need to test something.
     */
    @ConfField(mutable = true)
    public static long catalog_try_lock_timeout_ms = 5000; // 5 sec

    /**
     * if this is set to true
     *    all pending load job will failed when call begin txn api
     *    all prepare load job will failed when call commit txn api
     *    all committed load job will waiting to be published
     */
    @ConfField(mutable = true, masterOnly = true)
    public static boolean disable_load_job = false;

    /*
     * One master daemon thread will update database used data quota for db txn manager
     * every db_used_data_quota_update_interval_secs
     */
    @ConfField(mutable = false, masterOnly = true)
    public static int db_used_data_quota_update_interval_secs = 300;

    /**
     * Load using hadoop cluster will be deprecated in future.
     * Set to true to disable this kind of load.
     */
    @ConfField(mutable = true, masterOnly = true)
    public static boolean disable_hadoop_load = false;

    /**
     * fe will call es api to get es index shard info every es_state_sync_interval_secs
     */
    @ConfField
    public static long es_state_sync_interval_second = 10;

    /**
     * fe will create iceberg table every iceberg_table_creation_interval_second
     */
    @ConfField(mutable = true, masterOnly = true)
    public static long iceberg_table_creation_interval_second = 10;

    /**
     * the factor of delay time before deciding to repair tablet.
     * if priority is VERY_HIGH, repair it immediately.
     * HIGH, delay tablet_repair_delay_factor_second * 1;
     * NORMAL: delay tablet_repair_delay_factor_second * 2;
     * LOW: delay tablet_repair_delay_factor_second * 3;
     */
    @ConfField(mutable = true, masterOnly = true)
    public static long tablet_repair_delay_factor_second = 60;

    /**
     * the default slot number per path for hdd in tablet scheduler
     * TODO(cmy): remove this config and dynamically adjust it by clone task statistic
     */
    @ConfField(mutable = true, masterOnly = true)
    public static int schedule_slot_num_per_hdd_path = 4;


    /**
     * the default slot number per path for ssd in tablet scheduler
     * TODO(cmy): remove this config and dynamically adjust it by clone task statistic
     */
    @ConfField(mutable = true, masterOnly = true)
    public static int schedule_slot_num_per_ssd_path = 8;

    /**
     * the default batch size in tablet scheduler for a single schedule.
     */
    @ConfField(mutable = true, masterOnly = true)
    public static int schedule_batch_size = 50;


    /**
     * Deprecated after 0.10
     */
    @ConfField public static boolean use_new_tablet_scheduler = true;

    /**
     * the threshold of cluster balance score, if a backend's load score is 10% lower than average score,
     * this backend will be marked as LOW load, if load score is 10% higher than average score, HIGH load
     * will be marked.
     */
    @ConfField(mutable = true, masterOnly = true)
    public static double balance_load_score_threshold = 0.1; // 10%

    /**
     * if set to true, TabletScheduler will not do balance.
     */
    @ConfField(mutable = true, masterOnly = true)
    public static boolean disable_balance = false;

    /**
     * if set to true, TabletScheduler will not do disk balance.
     */
    @ConfField(mutable = true, masterOnly = true)
    public static boolean disable_disk_balance = false;

    // if the number of scheduled tablets in TabletScheduler exceed max_scheduling_tablets
    // skip checking.
    @ConfField(mutable = true, masterOnly = true)
    public static int max_scheduling_tablets = 2000;

    // if the number of balancing tablets in TabletScheduler exceed max_balancing_tablets,
    // no more balance check
    @ConfField(mutable = true, masterOnly = true)
    public static int max_balancing_tablets = 100;

    // Rebalancer type(ignore case): BeLoad, Partition. If type parse failed, use BeLoad as default.
    @ConfField(masterOnly = true)
    public static String tablet_rebalancer_type = "BeLoad";

    // Valid only if use PartitionRebalancer. If this changed, cached moves will be cleared.
    @ConfField(mutable = true, masterOnly = true)
    public static long partition_rebalance_move_expire_after_access = 600; // 600s

    // Valid only if use PartitionRebalancer
    @ConfField(mutable = true, masterOnly = true)
    public static int partition_rebalance_max_moves_num_per_selection = 10;

    // 1 slot for reduce unnecessary balance task, provided a more accurate estimate of capacity
    @ConfField(masterOnly = true, mutable = true)
    public static int balance_slot_num_per_path = 1;

    // This threshold is to avoid piling up too many report task in FE, which may cause OOM exception.
    // In some large Doris cluster, eg: 100 Backends with ten million replicas, a tablet report may cost
    // several seconds after some modification of metadata(drop partition, etc..).
    // And one Backend will report tablets info every 1 min, so unlimited receiving reports is unacceptable.
    // TODO(cmy): we will optimize the processing speed of tablet report in future, but now, just discard
    // the report if queue size exceeding limit.
    // Some online time cost:
    // 1. disk report: 0-1 ms
    // 2. task report: 0-1 ms
    // 3. tablet report
    //      10000 replicas: 200ms
    @ConfField(mutable = true, masterOnly = true)
    public static int report_queue_size = 100;

    /**
     * If set to true, metric collector will be run as a daemon timer to collect metrics at fix interval
     */
    @ConfField public static boolean enable_metric_calculator = true;

    /**
     * the max routine load job num, including NEED_SCHEDULED, RUNNING, PAUSE
     */
    @ConfField(mutable = true, masterOnly = true)
    public static int max_routine_load_job_num = 100;

    /**
     * the max concurrent routine load task num of a single routine load job
     */
    @ConfField(mutable = true, masterOnly = true)
    public static int max_routine_load_task_concurrent_num = 5;

    /**
     * the max concurrent routine load task num per BE.
     * This is to limit the num of routine load tasks sending to a BE, and it should also less
     * than BE config 'routine_load_thread_pool_size'(default 10),
     * which is the routine load task thread pool size on BE.
     */
    @ConfField(mutable = true, masterOnly = true)
    public static int max_routine_load_task_num_per_be = 5;

    /**
     * The max number of files store in SmallFileMgr
     */
    @ConfField(mutable = true, masterOnly = true)
    public static int max_small_file_number = 100;

    /**
     * The max size of a single file store in SmallFileMgr
     */
    @ConfField(mutable = true, masterOnly = true)
    public static int max_small_file_size_bytes = 1024 * 1024; // 1MB

    /**
     * Save small files
     */
    @ConfField
    public static String small_file_dir = System.getenv("DORIS_HOME") + "/small_files";

    /**
     * If set to true, the insert stmt with processing error will still return a label to user.
     * And user can use this label to check the load job's status.
     * The default value is false, which means if insert operation encounter errors,
     * exception will be thrown to user client directly without load label.
     */
    @ConfField(mutable = true, masterOnly = true) public static boolean using_old_load_usage_pattern = false;

    /**
     * This will limit the max recursion depth of hash distribution pruner.
     * eg: where a in (5 elements) and b in (4 elements) and c in (3 elements) and d in (2 elements).
     * a/b/c/d are distribution columns, so the recursion depth will be 5 * 4 * 3 * 2 = 120, larger than 100,
     * So that distribution pruner will no work and just return all buckets.
     *
     * Increase the depth can support distribution pruning for more elements, but may cost more CPU.
     */
    @ConfField(mutable = true, masterOnly = false)
    public static int max_distribution_pruner_recursion_depth = 100;

    /**
     * If the jvm memory used percent(heap or old mem pool) exceed this threshold, checkpoint thread will
     * not work to avoid OOM.
     */
    @ConfField(mutable = true, masterOnly = true)
    public static long metadata_checkpoint_memory_threshold = 70;

    /**
     * If set to true, the checkpoint thread will make the checkpoint regardless of the jvm memory used percent.
     */
    @ConfField(mutable = true, masterOnly = true)
    public static boolean force_do_metadata_checkpoint = false;

    /**
     * Decide how often to check dynamic partition
     */
    @ConfField(mutable = true, masterOnly = true)
    public static long dynamic_partition_check_interval_seconds = 600;

    /**
     * If set to true, dynamic partition feature will open
     */
    @ConfField(mutable = true, masterOnly = true)
    public static boolean dynamic_partition_enable = true;

    /**
     * control rollup job concurrent limit
     */
    @ConfField(mutable = true, masterOnly = true)
    public static int max_running_rollup_job_num_per_table = 1;

    /**
     * If set to true, Doris will check if the compiled and running versions of Java are compatible
     */
    @ConfField
    public static boolean check_java_version = true;

    /**
     * it can't auto-resume routine load job as long as one of the backends is down
     */
    @ConfField(mutable = true, masterOnly = true)
    public static int max_tolerable_backend_down_num = 0;

    /**
     * a period for auto resume routine load
     */
    @ConfField(mutable = true, masterOnly = true)
    public static int period_of_auto_resume_min = 5;

    /**
     * If set to true, the backend will be automatically dropped after finishing decommission.
     * If set to false, the backend will not be dropped and remaining in DECOMMISSION state.
     */
    @ConfField(mutable = true, masterOnly = true)
    public static boolean drop_backend_after_decommission = true;

    /**
     * When tablet size of decommissioned backend is lower than this threshold,
     * SystemHandler will start to check if all tablets of this backend are in recycled status,
     * this backend will be dropped immediately if the check result is true.
     * For performance based considerations, better not set a very high value for this.
     */
    @ConfField(mutable = true, masterOnly = true)
    public static int decommission_tablet_check_threshold = 5000;

    /**
     * Define thrift server's server model, default is TThreadPoolServer model
     */
    @ConfField
    public static String thrift_server_type = "THREAD_POOL";

    /**
     * This config will decide whether to resend agent task when create_time for agent_task is set,
     * only when current_time - create_time > agent_task_resend_wait_time_ms can ReportHandler do resend agent task
     */
    @ConfField (mutable = true, masterOnly = true)
    public static long agent_task_resend_wait_time_ms = 5000;

    /**
     * min_clone_task_timeout_sec and max_clone_task_timeout_sec is to limit the
     * min and max timeout of a clone task.
     * Under normal circumstances, the timeout of a clone task is estimated by
     * the amount of data and the minimum transmission speed(5MB/s).
     * But in special cases, you may need to manually set these two configs
     * to ensure that the clone task will not fail due to timeout.
     */
    @ConfField(mutable = true, masterOnly = true)
    public static long min_clone_task_timeout_sec = 3 * 60; // 3min
    @ConfField(mutable = true, masterOnly = true)
    public static long max_clone_task_timeout_sec = 2 * 60 * 60; // 2h

    /**
     * If set to true, fe will enable sql result cache
     * This option is suitable for offline data update scenarios
     *                              case1   case2   case3   case4
     * enable_sql_cache             false   true    true    false
     * enable_partition_cache       false   false   true    true
     */
    @ConfField(mutable = true, masterOnly = false)
    public static boolean cache_enable_sql_mode = true;

    /**
     * If set to true, fe will get data from be cache,
     * This option is suitable for real-time updating of partial partitions.
     */
    @ConfField(mutable = true, masterOnly = false)
    public static boolean cache_enable_partition_mode = true;

    /**
     *  Minimum interval between last version when caching results,
     *  This parameter distinguishes between offline and real-time updates
     */
    @ConfField(mutable = true, masterOnly = false)
    public static int cache_last_version_interval_second = 900;

    /**
     * Set the maximum number of rows that can be cached
     */
    @ConfField(mutable = true, masterOnly = false, description = {"SQL/Partition Cache可以缓存的最大行数。",
        "Maximum number of rows that can be cached in SQL/Partition Cache, is 3000 by default."})
    public static int cache_result_max_row_count = 3000;

    /**
     * Set the maximum data size that can be cached
     */
    @ConfField(mutable = true, masterOnly = false, description = {"SQL/Partition Cache可以缓存的最大数据大小。",
        "Maximum data size of rows that can be cached in SQL/Partition Cache, is 3000 by default."})
    public static int cache_result_max_data_size = 31457280; // 30M

    /**
     * Used to limit element num of InPredicate in delete statement.
     */
    @ConfField(mutable = true, masterOnly = true)
    public static int max_allowed_in_element_num_of_delete = 1024;

    /**
     * In some cases, some tablets may have all replicas damaged or lost.
     * At this time, the data has been lost, and the damaged tablets
     * will cause the entire query to fail, and the remaining healthy tablets cannot be queried.
     * In this case, you can set this configuration to true.
     * The system will replace damaged tablets with empty tablets to ensure that the query
     * can be executed. (but at this time the data has been lost, so the query results may be inaccurate)
     */
    @ConfField(mutable = true, masterOnly = true)
    public static boolean recover_with_empty_tablet = false;

    /**
     * In some scenarios, there is an unrecoverable metadata problem in the cluster,
     * and the visibleVersion of the data does not match be. In this case, it is still
     * necessary to restore the remaining data (which may cause problems with the correctness of the data).
     * This configuration is the same as` recover_with_empty_tablet` should only be used in emergency situations
     * This configuration has three values:
     *   disable : If an exception occurs, an error will be reported normally.
     *   ignore_version: ignore the visibleVersion information recorded in fe partition, use replica version
     *   ignore_all: In addition to ignore_version, when encountering no queryable replica,
     *   skip it directly instead of throwing an exception
     */
    @ConfField(mutable = true, masterOnly = true)
    public static String recover_with_skip_missing_version = "disable";

    /**
     * Whether to add a delete sign column when create unique table
     */
    @ConfField(mutable = true, masterOnly = true)
    public static boolean enable_batch_delete_by_default = true;

    /**
     * Whether to add a version column when create unique table
     */
    @ConfField(mutable = true, masterOnly = true)
    public static boolean enable_hidden_version_column_by_default = true;

    /**
     * Used to set default db data quota bytes.
     */
    @ConfField(mutable = true, masterOnly = true)
    public static long default_db_data_quota_bytes = 1024L * 1024 * 1024 * 1024 * 1024L; // 1PB

    /**
     * Used to set default db replica quota num.
     */
    @ConfField(mutable = true, masterOnly = true)
    public static long default_db_replica_quota_size = 1024 * 1024 * 1024;

    /*
     * Maximum percentage of data that can be filtered (due to reasons such as data is irregularly)
     * The default value is 0.
     */
    @ConfField(mutable = true, masterOnly = true)
    public static double default_max_filter_ratio = 0;

    /**
     * HTTP Server V2 is implemented by SpringBoot.
     * It uses an architecture that separates front and back ends.
     * Only enable httpv2 can user to use the new Frontend UI interface
     */
    @ConfField
    public static boolean enable_http_server_v2 = true;

    /*
     * Base path is the URL prefix for all API paths.
     * Some deployment environments need to configure additional base path to match resources.
     * This Api will return the path configured in Config.http_api_extra_base_path.
     * Default is empty, which means not set.
     */
    @ConfField
    public static String http_api_extra_base_path = "";

    /**
     * If set to true, FE will be started in BDBJE debug mode
     */
    @ConfField
    public static boolean enable_bdbje_debug_mode = false;

    /**
     * This config is used to try skip broker when access bos or other cloud storage via broker
     */
    @ConfField(mutable = true, masterOnly = true)
    public static boolean enable_access_file_without_broker = false;

    /**
     * Whether to allow the outfile function to export the results to the local disk.
     */
    @ConfField
    public static boolean enable_outfile_to_local = false;

    /**
     * Used to set the initial flow window size of the GRPC client channel, and also used to max message size.
     * When the result set is large, you may need to increase this value.
     */
    @ConfField
    public static int grpc_max_message_size_bytes = 2147483647; // 2GB

    /**
     * num of thread to handle grpc events in grpc_threadmgr
     */
    @ConfField
    public static int grpc_threadmgr_threads_nums = 4096;

    /**
     * Used to set minimal number of replication per tablet.
     */
    @ConfField(mutable = true, masterOnly = true)
    public static short min_replication_num_per_tablet = 1;

    /**
     * Used to set maximal number of replication per tablet.
     */
    @ConfField(mutable = true, masterOnly = true)
    public static short max_replication_num_per_tablet = Short.MAX_VALUE;

    /**
     * Used to limit the maximum number of partitions that can be created when creating a dynamic partition table,
     * to avoid creating too many partitions at one time.
     * The number is determined by "start" and "end" in the dynamic partition parameters.
     */
    @ConfField(mutable = true, masterOnly = true)
    public static int max_dynamic_partition_num = 500;

    /**
     * Used to limit the maximum number of partitions that can be created when creating multi partition,
     * to avoid creating too many partitions at one time.
     * The number is determined by "start" and "end" in the multi partition parameters.
     */
    @ConfField(mutable = true, masterOnly = true)
    public static int max_multi_partition_num = 4096;

    /**
     * Control the max num of backup/restore job per db
     */
    @ConfField(mutable = true, masterOnly = true)
    public static int max_backup_restore_job_num_per_db = 10;

    /**
     * Control the default max num of the instance for a user.
     */
    @ConfField(mutable = true)
    public static int default_max_query_instances = -1;

    /*
     * One master daemon thread will update global partition in memory
     * info every partition_in_memory_update_interval_secs
     */
    @ConfField(mutable = false, masterOnly = true)
    public static int partition_in_memory_update_interval_secs = 300;

    @ConfField(masterOnly = true)
    public static boolean enable_concurrent_update = false;

    /**
     * This configuration can only be configured during cluster initialization and cannot be modified during cluster
     * restart and upgrade after initialization is complete.
     *
     * 0: table names are stored as specified and comparisons are case sensitive.
     * 1: table names are stored in lowercase and comparisons are not case sensitive.
     * 2: table names are stored as given but compared in lowercase.
     */
    @ConfField(masterOnly = true)
    public static int lower_case_table_names = 0;

    @ConfField(mutable = true, masterOnly = true)
    public static int table_name_length_limit = 64;

    /*
     * The job scheduling interval of the schema change handler.
     * The user should not set this parameter.
     * This parameter is currently only used in the regression test environment to appropriately
     * reduce the running speed of the schema change job to test the correctness of the system
     * in the case of multiple tasks in parallel.
     */
    @ConfField(mutable = false, masterOnly = true)
    public static int default_schema_change_scheduler_interval_millisecond = 500;

    /*
     * If set to true, the thrift structure of query plan will be sent to BE in compact mode.
     * This will significantly reduce the size of rpc data, which can reduce the chance of rpc timeout.
     * But this may slightly decrease the concurrency of queries, because compress and decompress cost more CPU.
     */
    @ConfField(mutable = true, masterOnly = false)
    public static boolean use_compact_thrift_rpc = true;

    /*
     * If set to true, the tablet scheduler will not work, so that all tablet repair/balance task will not work.
     */
    @ConfField(mutable = true, masterOnly = true)
    public static boolean disable_tablet_scheduler = false;

    /*
     * When doing clone or repair tablet task, there may be replica is REDUNDANT state, which
     * should be dropped later. But there are be loading task on these replicas, so the default strategy
     * is to wait until the loading task finished before dropping them.
     * But the default strategy may takes very long time to handle these redundant replicas.
     * So we can set this config to true to not wait any loading task.
     * Set this config to true may cause loading task failed, but will
     * speed up the process of tablet balance and repair.
     */
    @ConfField(mutable = true, masterOnly = true)
    public static boolean enable_force_drop_redundant_replica = false;

    /*
     * auto set the slowest compaction replica's status to bad
     */
    @ConfField(mutable = true, masterOnly = true)
    public static boolean repair_slow_replica = false;

    /*
     * The relocation of a colocation group may involve a large number of tablets moving within the cluster.
     * Therefore, we should use a more conservative strategy to avoid relocation
     * of colocation groups as much as possible.
     * Reloaction usually occurs after a BE node goes offline or goes down.
     * This parameter is used to delay the determination of BE node unavailability.
     * The default is 30 minutes, i.e., if a BE node recovers within 30 minutes, relocation of the colocation group
     * will not be triggered.
     */
    @ConfField(mutable = true, masterOnly = true)
    public static long colocate_group_relocate_delay_second = 1800; // 30 min

    /*
     * If set to true, when creating table, Doris will allow to locate replicas of a tablet
     * on same host.
     * This is only for local test, so that we can deploy multi BE on same host and create table
     * with multi replicas.
     * DO NOT use it for production env.
     */
    @ConfField
    public static boolean allow_replica_on_same_host = false;

    /**
     *  The version count threshold used to judge whether replica compaction is too slow
     */
    @ConfField(mutable = true)
    public static int min_version_count_indicate_replica_compaction_too_slow = 200;

    /**
     * The valid ratio threshold of the difference between the version count of the slowest replica and the fastest
     * replica. If repair_slow_replica is set to true, it is used to determine whether to repair the slowest replica
     */
    @ConfField(mutable = true, masterOnly = true)
    public static double valid_version_count_delta_ratio_between_replicas = 0.5;

    /**
     * The data size threshold used to judge whether replica is too large
     */
    @ConfField(mutable = true, masterOnly = true)
    public static long min_bytes_indicate_replica_too_large = 2 * 1024 * 1024 * 1024L;

    /**
     * If set to TRUE, the column definitions of iceberg table and the doris table must be consistent
     * If set to FALSE, Doris only creates columns of supported data types.
     * Default is true.
     */
    @ConfField(mutable = true, masterOnly = true)
    public static boolean iceberg_table_creation_strict_mode = true;

    // statistics
    /*
     * the max unfinished statistics job number
     */
    @ConfField(mutable = true, masterOnly = true)
    public static int cbo_max_statistics_job_num = 20;
    /*
     * the max timeout of a statistics task
     */
    @ConfField(mutable = true, masterOnly = true)
    public static int max_cbo_statistics_task_timeout_sec = 300;
    /*
     * the concurrency of statistics task
     */
    // TODO change it to mutable true
    @ConfField(mutable = false, masterOnly = true)
    public static int cbo_concurrency_statistics_task_num = 10;
    /*
     * default sample percentage
     * The value from 0 ~ 100. The 100 means no sampling and fetch all data.
     */
    @ConfField(mutable = true, masterOnly = true)
    public static int cbo_default_sample_percentage = 10;

    /*
     * if true, will allow the system to collect statistics automatically
     */
    @ConfField(mutable = true, masterOnly = true)
    public static boolean enable_auto_collect_statistics = true;

    /*
     * the system automatically checks the time interval for statistics
     */
    @ConfField(mutable = true, masterOnly = true)
    public static int auto_check_statistics_in_minutes = 5;

    /**
     * If this configuration is enabled, you should also specify the trace_export_url.
     */
    @ConfField(mutable = false, masterOnly = false)
    public static boolean enable_tracing = false;

    /**
     * Current support for exporting traces:
     *   zipkin: Export traces directly to zipkin, which is used to enable the tracing feature quickly.
     *   collector: The collector can be used to receive and process traces and support export to a variety of
     *     third-party systems.
     * If this configuration is enabled, you should also specify the enable_tracing=true and trace_export_url.
     */
    @ConfField(mutable = false, masterOnly = false)
    public static String trace_exporter = "zipkin";

    /**
     * The endpoint to export spans to.
     * export to zipkin like: http://127.0.0.1:9411/api/v2/spans
     * export to collector like: http://127.0.0.1:4318/v1/traces
     */
    @ConfField(mutable = false, masterOnly = false)
    public static String trace_export_url = "http://127.0.0.1:9411/api/v2/spans";

    /**
     * If set to TRUE, the compaction slower replica will be skipped when select get queryable replicas
     * Default is true.
     */
    @ConfField(mutable = true)
    public static boolean skip_compaction_slower_replica = true;

    /**
     * Enable quantile_state type column
     * Default is false.
     * */
    @ConfField(mutable = true, masterOnly = true)
    public static boolean enable_quantile_state_type = true;

    @ConfField
    public static boolean enable_pipeline_load = false;

    // enable_workload_group should be immutable and temporarily set to mutable during the development test phase
    @ConfField(mutable = true, masterOnly = true, expType = ExperimentalType.EXPERIMENTAL)
    public static boolean enable_workload_group = false;

    @ConfField(mutable = true)
    public static boolean enable_query_queue = true;

    @ConfField(mutable = true)
    public static boolean disable_shared_scan = false;

    @ConfField(mutable = false, masterOnly = true)
    public static int backend_rpc_timeout_ms = 60000; // 1 min

    /**
     * If set to TRUE, FE will:
     * 1. divide BE into high load and low load(no mid load) to force triggering tablet scheduling;
     * 2. ignore whether the cluster can be more balanced during tablet scheduling;
     *
     * It's used to test the reliability in single replica case when tablet scheduling are frequent.
     * Default is false.
     */
    @ConfField(mutable = true, masterOnly = true)
    public static boolean be_rebalancer_fuzzy_test = false;

    /**
     * If set to TRUE, FE will convert date/datetime to datev2/datetimev2(0) automatically.
     */
    @ConfField(mutable = true)
    public static boolean enable_date_conversion = true;

    @ConfField(mutable = false, masterOnly = true)
    public static boolean enable_multi_tags = false;

    /**
     * If set to TRUE, FE will convert DecimalV2 to DecimalV3 automatically.
     */
    @ConfField(mutable = true)
    public static boolean enable_decimal_conversion = true;

    /**
     * List of S3 API compatible object storage systems.
     */
    @ConfField
    public static String s3_compatible_object_storages = "s3,oss,cos,bos";

    /**
     * Support complex data type ARRAY.
     */
    @ConfField(mutable = true, masterOnly = true)
    public static boolean enable_array_type = false;

    /**
     * The timeout of executing async remote fragment.
     * In normal case, the async remote fragment will be executed in a short time. If system are under high load
     * condition，try to set this timeout longer.
     */
    @ConfField(mutable = true)
    public static long remote_fragment_exec_timeout_ms = 30000; // 30 sec

    /**
     * Max data version of backends serialize block.
     */
    @ConfField(mutable = false)
    public static int max_be_exec_version = 3;

    /**
     * Min data version of backends serialize block.
     */
    @ConfField(mutable = false)
    public static int min_be_exec_version = 0;

    /**
     * Data version of backends serialize block.
     */
    @ConfField(mutable = true, masterOnly = true)
    public static int be_exec_version = max_be_exec_version;

    /*
     * mtmv is still under dev, remove this config when it is graduate.
     */
    @ConfField(mutable = true, masterOnly = true, expType = ExperimentalType.EXPERIMENTAL)
    public static boolean enable_mtmv = false;

    /* Max running task num at the same time, otherwise the submitted task will still be keep in pending poll*/
    @ConfField(mutable = true, masterOnly = true)
    public static int max_running_mtmv_scheduler_task_num = 100;

    /* Max pending task num keep in pending poll, otherwise it reject the task submit*/
    @ConfField(mutable = true, masterOnly = true)
    public static int max_pending_mtmv_scheduler_task_num = 100;

    /* Remove the completed mtmv job after this expired time. */
    @ConfField(mutable = true, masterOnly = true)
    public static long scheduler_mtmv_job_expired = 24 * 60 * 60L; // 1day

    /* Remove the finished mtmv task after this expired time. */
    @ConfField(mutable = true, masterOnly = true)
    public static long scheduler_mtmv_task_expired = 24 * 60 * 60L; // 1day

    @ConfField(mutable = true, masterOnly = true)
    public static boolean keep_scheduler_mtmv_task_when_job_deleted = false;

    /**
     * If set to true, query on external table will prefer to assign to compute node.
     * And the max number of compute node is controlled by min_backend_num_for_external_table.
     * If set to false, query on external table will assign to any node.
     */
    @ConfField(mutable = true, masterOnly = false)
    public static boolean prefer_compute_node_for_external_table = false;
    /**
     * Only take effect when prefer_compute_node_for_external_table is true.
     * If the compute node number is less than this value, query on external table will try to get some mix node
     * to assign, to let the total number of node reach this value.
     * If the compute node number is larger than this value, query on external table will assign to compute node only.
     */
    @ConfField(mutable = true, masterOnly = false)
    public static int min_backend_num_for_external_table = 3;

    /**
     * Max query profile num.
     */
    @ConfField(mutable = true, masterOnly = false)
    public static int max_query_profile_num = 100;

    /**
     * Set to true to disable backend black list, so that even if we failed to send task to a backend,
     * that backend won't be added to black list.
     * This should only be set when running tests, such as regression test.
     * Highly recommended NOT disable it in product environment.
     */
    @ConfField(mutable = true, masterOnly = false)
    public static boolean disable_backend_black_list = false;

    /**
     * Maximum backend heartbeat failure tolerance count.
     * Default is 1, which means if 1 heart failed, the backend will be marked as dead.
     * A larger value can improve the tolerance of the cluster to occasional heartbeat failures.
     * For example, when running regression tests, this value can be increased.
     */
    @ConfField(mutable = true, masterOnly = true)
    public static long max_backend_heartbeat_failure_tolerance_count = 1;

    /**
     * The iceberg and hudi table will be removed in v1.3
     * Use multi catalog instead.
     */
    @ConfField(mutable = true, masterOnly = false)
    public static boolean disable_iceberg_hudi_table = true;

    /**
     * The default connection timeout for hive metastore.
     * hive.metastore.client.socket.timeout
     */
    @ConfField(mutable = true, masterOnly = false)
    public static long hive_metastore_client_timeout_second = 10;

    /**
     * Used to determined how many statistics collection SQL could run simultaneously.
     */
    @ConfField
    public static int statistics_simultaneously_running_task_num = 10;

    /**
     * if table has too many replicas, Fe occur oom when schema change.
     * 10W replicas is a reasonable value for testing.
     */
    @ConfField(mutable = true, masterOnly = true)
    public static long max_replica_count_when_schema_change = 100000;

    /**
     * Max cache num of hive partition.
     * Decrease this value if FE's memory is small
     */
    @ConfField(mutable = false, masterOnly = false)
    public static long max_hive_partition_cache_num = 100000;

    @ConfField(mutable = false, masterOnly = false, description = {"Hive表到分区名列表缓存的最大数量。",
        "Max cache number of hive table to partition names list."})
    public static long max_hive_table_cache_num = 1000;

    @ConfField(mutable = false, masterOnly = false, description = {"获取Hive分区值时候的最大返回数量，-1代表没有限制。",
        "Max number of hive partition values to return while list partitions, -1 means no limitation."})
    public static short max_hive_list_partition_num = -1;

    @ConfField(mutable = false, masterOnly = false, description = {"远程文件系统缓存的最大数量",
        "Max cache number of remote file system."})
    public static long max_remote_file_system_cache_num = 100;

    /**
     * Max cache loader thread-pool size.
     * Max thread pool size for loading external meta cache
     */
    @ConfField(mutable = false, masterOnly = false)
    public static int max_external_cache_loader_thread_pool_size = 64;

    /**
     * Max cache num of external catalog's file
     * Decrease this value if FE's memory is small
     */
    @ConfField(mutable = false, masterOnly = false)
    public static long max_external_file_cache_num = 100000;

    /**
     * Max cache num of external table's schema
     * Decrease this value if FE's memory is small
     */
    @ConfField(mutable = false, masterOnly = false)
    public static long max_external_schema_cache_num = 10000;

    /**
     * The expiration time of a cache object after last access of it.
     * For external schema cache and hive meta cache.
     */
    @ConfField(mutable = false, masterOnly = false)
    public static long external_cache_expire_time_minutes_after_access = 10; // 10 mins

    /**
     * Github workflow test type, for setting some session variables
     * only for certain test type. E.g. only settting batch_size to small
     * value for p0.
     */
    @ConfField(mutable = true, masterOnly = false)
    public static String fuzzy_test_type = "";

    /**
     * Set session variables randomly to check more issues in github workflow
     */
    @ConfField(mutable = true, masterOnly = false)
    public static boolean use_fuzzy_session_variable = false;

    /**
     * Max num of same name meta informatntion in catalog recycle bin.
     * Default is 3.
     * 0 means do not keep any meta obj with same name.
     * < 0 means no limit
     */
    @ConfField(mutable = true, masterOnly = true)
    public static int max_same_name_catalog_trash_num = 3;

    /**
     * NOTE: The storage policy is still under developement.
     */
    @ConfField(mutable = false, masterOnly = true)
    public static boolean enable_storage_policy = false;

    /**
     * This config is mainly used in the k8s cluster environment.
     * When enable_fqdn_mode is true, the name of the pod where be is located will remain unchanged
     * after reconstruction, while the ip can be changed.
     */
    @ConfField(mutable = false, expType = ExperimentalType.EXPERIMENTAL)
    public static boolean enable_fqdn_mode = false;

    /**
     * enable use odbc table
     */
    @ConfField(mutable = true, masterOnly = true, description = {
        "是否开启 ODBC 外表功能，默认关闭，ODBC 外表是淘汰的功能，请使用 JDBC Catalog",
        "Whether to enable the ODBC appearance function, it is disabled by default,"
            + " and the ODBC appearance is an obsolete feature. Please use the JDBC Catalog"})
    public static boolean enable_odbc_table = false;

    /**
     * This is used whether to push down function to MYSQL in external Table with query sql
     * like odbc, jdbc for mysql table
     */
    @ConfField(mutable = true)
    public static boolean enable_func_pushdown = true;

    /**
     * If set to true, doris will try to parse the ddl of a hive view and try to execute the query
     * otherwise it will throw an AnalysisException.
     */
    @ConfField(mutable = true, expType = ExperimentalType.EXPERIMENTAL)
    public static boolean enable_query_hive_views = false;

    /**
     * If set to true, doris will automatically synchronize hms metadata to the cache in fe.
     */
    @ConfField(masterOnly = true)
    public static boolean enable_hms_events_incremental_sync = false;

    /**
     * Maximum number of events to poll in each RPC.
     */
    @ConfField(mutable = true, masterOnly = true)
    public static int hms_events_batch_size_per_rpc = 500;

    /**
     * HMS polling interval in milliseconds.
     */
    @ConfField(masterOnly = true)
    public static int hms_events_polling_interval_ms = 10000;

    /**
     * Maximum number of error tablets showed in broker load
     */
    @ConfField(masterOnly = true, mutable = true)
    public static int max_error_tablet_of_broker_load = 3;

    /**
     * If set to ture, doris will establish an encrypted channel based on the SSL protocol with mysql.
     */
    @ConfField(mutable = false, masterOnly = false, expType = ExperimentalType.EXPERIMENTAL)
    public static boolean enable_ssl = false;

    /**
     * If set to ture, ssl connection needs to authenticate client's certificate.
     */
    @ConfField(mutable = false, masterOnly = false)
    public static boolean ssl_force_client_auth = false;

    /**
     * Default CA certificate file location for mysql ssl connection.
     */
    @ConfField(mutable = false, masterOnly = false)
    public static String mysql_ssl_default_ca_certificate = System.getenv("DORIS_HOME")
            + "/mysql_ssl_default_certificate/ca_certificate.p12";

    /**
     * Default server certificate file location for mysql ssl connection.
     */
    @ConfField(mutable = false, masterOnly = false)
    public static String mysql_ssl_default_server_certificate = System.getenv("DORIS_HOME")
            + "/mysql_ssl_default_certificate/server_certificate.p12";

    /**
     * Password for default CA certificate file.
     */
    @ConfField(mutable = false, masterOnly = false)
    public static String mysql_ssl_default_ca_certificate_password = "doris";

    /**
     * Password for default CA certificate file.
     */
    @ConfField(mutable = false, masterOnly = false)
    public static String mysql_ssl_default_server_certificate_password = "doris";

    /**
     * Used to set session variables randomly to check more issues in github workflow
     */
    @ConfField(mutable = true)
    public static int pull_request_id = 0;

    /**
     * Used to set default db transaction quota num.
     */
    @ConfField(mutable = true, masterOnly = true)
    public static long default_db_max_running_txn_num = -1;

    /**
     * Used by TokenManager to control the number of tokens keep in memory.
     * One token will keep alive for {token_queue_size * token_generate_period_hour} hours.
     * By defaults, one token will keep for 3 days.
     */
    @ConfField(mutable = false, masterOnly = true)
    public static int token_queue_size = 6;

    /**
     * TokenManager will generate token every token_generate_period_hour.
     */
    @ConfField(mutable = false, masterOnly = true)
    public static int token_generate_period_hour = 12;

    /**
     * The secure local path of the FE node the place the data which will be loaded in doris.
     * The default value is empty for this config which means this feature is not allowed.
     * User who want to load fe server local file should config the value to a right local path.
     */
    @ConfField(mutable = false, masterOnly = false)
    public static String mysql_load_server_secure_path = "";

    @ConfField(mutable = false, masterOnly = false)
    public static int mysql_load_in_memory_record = 20;

    @ConfField(mutable = false, masterOnly = false)
    public static int mysql_load_thread_pool = 4;

    /**
     * BDBJE file logging level
     * OFF, SEVERE, WARNING, INFO, CONFIG, FINE, FINER, FINEST, ALL
     */
    @ConfField
    public static String bdbje_file_logging_level = "ALL";

    /**
     * When holding lock time exceeds the threshold, need to report it.
     */
    @ConfField
    public static long lock_reporting_threshold_ms = 500L;

    /**
     * If false, when select from tables in information_schema database,
     * the result will not contain the information of the table in external catalog.
     * This is to avoid query time when external catalog is not reachable.
     * TODO: this is a temp solution, we should support external catalog in the future.
     */
    @ConfField(mutable = true)
    public static boolean infodb_support_ext_catalog = false;

    /**
     * If true, auth check will be disabled. The default value is false.
     * This is to solve the case that user forgot the password.
     */
    @ConfField(mutable = false)
    public static boolean skip_localhost_auth_check  = true;

    @ConfField(mutable = true)
    public static boolean enable_round_robin_create_tablet = false;

    /**
     * If set false, user couldn't submit analyze SQL and FE won't allocate any related resources.
     */
    @ConfField
    public static boolean enable_stats = true;

    /**
     * To prevent different types (V1, V2, V3) of behavioral inconsistencies,
     * we may delete the DecimalV2 and DateV1 types in the future.
     * At this stage, we use ‘disable_decimalv2’ and ‘disable_datev1’
     * to determine whether these two types take effect.
     */
    @ConfField(mutable = true)
    public static boolean disable_decimalv2  = true;

    @ConfField(mutable = true)
    public static boolean disable_datev1  = true;

    /**
     * Now we not fully support array/struct/map nesting complex type in many situation,
     * so just disable creating nesting complex data type when create table.
     * We can make it able after we fully support
     */
    @ConfField(mutable = true, masterOnly = true, description = {
            "当前默认设置为 true，不支持建表时创建复杂类型(array/struct/map)嵌套复杂类型, 仅支持array类型自身嵌套。",
            "Now default set to true, not support create complex type(array/struct/map) nested complex type "
                    + "when we create table, only support array type nested array"})
    public static boolean disable_nested_complex_type  = true;

    /*
     * This variable indicates the number of digits by which to increase the scale
     * of the result of division operations performed with the `/` operator. The
     * default value is 4, and it is currently only used for the DECIMALV3 type.
     */
    @ConfField(mutable = true)
    public static int div_precision_increment = 4;

    /**
     * This config used for export/outfile.
     * Whether delete all files in the directory specified by export/outfile.
     * It is a very dangerous operation, should only be used in test env.
     */

    @ConfField(mutable = false)
    public static boolean enable_delete_existing_files  = false;
    /*
     * The actual memory size taken by stats cache highly depends on characteristics of data, since on the different
     * dataset and scenarios the max/min literal's average size and buckets count of histogram would be highly
     * different. Besides, JVM version etc. also has influence on it, though not much as data itself.
     * Here I would give the mem size taken by stats cache with 10_0000 items.Each item's avg length of max/min literal
     * is 32, and the avg column name length is 16, and each column has a histogram with 128 buckets
     * In this case, stats cache takes total 911.954833984MiB mem.
     * If without histogram, stats cache takes total 61.2777404785MiB mem.
     * It's strongly discourage analyzing a column with a very large STRING value in the column, since it would cause
     * FE OOM.
     */
    @ConfField
    public static long stats_cache_size = 10_0000;

    /**
     * This configuration is used to enable the statistics of query information, which will record
     * the access status of databases, tables, and columns, and can be used to guide the
     * optimization of table structures
     *
     */
    @ConfField(mutable = true)
    public static boolean enable_query_hit_stats = false;

    @ConfField(mutable = true, description = {
            "设置为 true，如果查询无法选择到健康副本时，会打印出该tablet所有副本的详细信息，" + "以及不可查询的具体原因。",
            "When set to true, if a query is unable to select a healthy replica, "
                    + "the detailed information of all the replicas of the tablet,"
                    + " including the specific reason why they are unqueryable, will be printed out."})
    public static boolean show_details_for_unaccessible_tablet = false;

    @ConfField(mutable = false, masterOnly = false, expType = ExperimentalType.EXPERIMENTAL, description = {
            "是否启用binlog特性",
            "Whether to enable binlog feature"})
    public static boolean enable_feature_binlog = false;

    @ConfField
    public static int analyze_task_timeout_in_hours = 12;

    @ConfField(mutable = true, masterOnly = true, description = {
            "是否禁止使用 WITH REOSOURCE 语句创建 Catalog。",
            "Whether to disable creating catalog with WITH RESOURCE statement."})
    public static boolean disallow_create_catalog_with_resource = true;

    @ConfField(mutable = true, masterOnly = false, description = {
        "Hive行数估算分区采样数",
        "Sample size for hive row count estimation."})
    public static int hive_stats_partition_sample_size = 3000;

    //==========================================================================
    //                    begin of cloud config
    //==========================================================================

    /*
     * If the copy into upload api's host contain ${cloud_aliyun_distinguish_network_string}
     * use aliyun external network
     */
    @ConfField
    public static String[] cloud_aliyun_internal_endpoint_white_list = {"selectdb.cloud"};

    @ConfField public static int cloud_http_port = 8035;

    @ConfField public static int info_sys_accumulated_file_size = 4;
    @ConfField public static int warn_sys_accumulated_file_size = 2;
    @ConfField public static int audit_sys_accumulated_file_size = 4;

    @ConfField
    public static boolean range_desc_read_by_column_def = true;

    @ConfField
    public static int default_query_timeout_second = 1800;


    @ConfField(mutable = true, masterOnly = true)
    public static int cloud_copy_list_objects_version = 2;

    @ConfField(mutable = true, masterOnly = true)
    public static boolean cloud_delete_loaded_internal_stage_files = false;

    @ConfField(mutable = true)
    public static int meta_service_rpc_retry_times = 200;

    // 0 means no limit
    @ConfField(mutable = true)
    public static int cloud_max_copy_job_per_table = 10000;

    @ConfField(mutable = true)
    public static int cloud_filter_copy_file_num_limit = 100;

    @ConfField(mutable = false)
    public static boolean enable_sts_vpc = true;

    @ConfField(mutable = true)
    public static int sts_duration = 3600;

    @ConfField(mutable = true)
    public static boolean preheating_enabled = true;

    /**
     * intervals between be status checks for CloudUpgradeMgr
     */
    @ConfField(mutable = true)
    public static int cloud_upgrade_mgr_interval_second = 15;

    @ConfField(mutable = true)
    public static boolean merge_on_write_forced_to_false = false;

    @ConfField(mutable = true)
    public static int pre_heating_time_limit_sec = 300;

    /**
     * The load scheduler running interval.
     * A load job will transfer its state from PENDING to LOADING to FINISHED.
     * The load scheduler will transfer load job from PENDING to LOADING
     *      while the txn callback will transfer load job from LOADING to FINISHED.
     * So a load job will cost at most one interval to finish when the concurrency has not reached the upper limit.
     */
    @ConfField public static int load_checker_interval_ms = 100;

    @ConfField(mutable = false)
    public static int statement_submitter_threads_num = 64;

    /**
     * MetaService endpoint, ip:port, such as meta_service_endpoint = "192.0.0.10:8866"
     */
    @ConfField public static String meta_service_endpoint = "";

    @ConfField
    public static String cloud_unique_id = "";

    @ConfField
    public static int default_get_version_from_ms_timeout_second = 3;

    public static boolean isCloudMode() {
        return !cloud_unique_id.isEmpty();
    }

    public static boolean isNotCloudMode() {
        return !isCloudMode();
    }

    @ConfField
    public static String cloud_sql_server_cluster_name = "RESERVED_CLUSTER_NAME_FOR_SQL_SERVER";

    @ConfField
    public static String cloud_sql_server_cluster_id = "RESERVED_CLUSTER_ID_FOR_SQL_SERVER";
    /**
     * Use for control meta srv txn size
     */
    @ConfField
    public static int cloud_txn_tablet_batch_size = 50;

    @ConfField
    public static long tablet_rebalancer_interval_second = 20;

    @ConfField(mutable = true)
    public static double balance_tablet_percent_per_run = 0.05;

    @ConfField(mutable = true)
    public static int min_balance_tablet_num_per_run = 2;

    @ConfField
    public static double cloud_rebalance_percent_threshold = 0.05;

    @ConfField
    public static long cloud_rebalance_number_threshold = 2;

    /**
     * if set to false, auth check will be disable,  in case something goes wrong with the new privilege system.
     */
    @ConfField public static boolean cloud_enable_auth_check = true;

    /**
     * Default number of waiting copy jobs for the whole cluster
     */
    @ConfField
    public static int cluster_max_waiting_copy_jobs = 100;

    /**
     * Default number of max file num for per copy into job
     */
    @ConfField
    public static int max_file_num_per_copy_into_job = 50;

    /**
     * Default number of max meta size for per copy into job
     */
    @ConfField
    public static int max_meta_size_per_copy_into_job = 51200;

    @ConfField(mutable = true)
    public static boolean ignore_unsupported_properties_in_cloud_mode = true;

    @ConfField(mutable = false)
    public static int cloud_copy_txn_conflict_error_retry_num = 5;

    @ConfField
    public static int cloud_meta_service_rpc_failed_retry_times = 200;

    @ConfField
    public static int cloud_query_failed_retry_times = 50;


    /**
     * check physical memmory size, requirs that
     * physical memory >= xmx + direct + 1GB
     */
    @ConfField
    public static boolean enable_check_physical_memory = true;

    @ConfField(mutable = true, masterOnly = true)
    public static int history_cloud_warm_up_job_keep_max_second = 7 * 24 * 3600;

    @ConfField(mutable = true, masterOnly = true)
    public static int cloud_warm_up_timeout_second = 86400 * 30; // 30 days

    @ConfField(mutable = true, masterOnly = true)
    public static int cloud_warm_up_job_scheduler_interval_millisecond = 1000; // 1 seconds

    @ConfField(mutable = true, masterOnly = true)
    public static boolean enable_fetch_cluster_cache_hotspot = true;

    @ConfField(mutable = true)
    public static long fetch_cluster_cache_hotspot_interval_ms = 600000;
    // to control the max num of values inserted into cache hotspot internal table
    // insert into cache table when the size of batch values reaches this limit
    @ConfField(mutable = true)
    public static long batch_insert_cluster_cache_hotspot_num = 50;

    @ConfField(mutable = false)
    public static boolean cloud_use_strong_password = true;

    @ConfField(mutable = true)
    public static boolean meta_service_connection_pooled = true;

    // A connection will expire after a random time during [base, 2*base), so that the FE
    // has a chance to connect to a new RS. Set zero to disable it.
    @ConfField(mutable = true)
    public static int meta_service_connection_age_base_minutes = 5;

    @ConfField(mutable = true)
    public static int meta_service_connection_pool_size = 20;

    @ConfField(mutable = true)
    public static int insert_stmt_size_in_audit_log_limit = 4 * 1024;

    @ConfField(mutable = true)
    public static boolean enable_running_txn_check = true;

    // When this configuration is true, check whether the load task of BE is healthy through the report of fragment
    @ConfField(mutable = true)
    public static boolean enable_check_fragment = true;

    // When the reporting interval of the fragment exceeds this configuration value,
    // the load is considered to have failed
    @ConfField(mutable = true)
    public static int fragment_report_tolerance_time_sec = 20;

    // the compensation time for BE startup
    @ConfField(mutable = true)
    public static int be_start_time_compensation_ms = 500;

    @ConfField(mutable = true, masterOnly = true)
    public static boolean enable_light_index_change = false;

    // only used in regression test
    @ConfField(mutable = true)
    public static boolean light_schema_change_force_to_true = false;

    @ConfField(mutable = true, masterOnly = true)
    // Add a flag to force disable two phase read
    // TODO enable this if cloud is ready
    public static boolean enable_two_phase_read_opt = false;

    @ConfField(mutable = true)
    public static int get_tablet_stat_batch_size = 1000;

    // The original meta read lock is not enough to keep a snapshot of partition versions,
    // so the execution of `createScanRangeLocations` are delayed to `Coordinator::exec`,
    // to help to acquire a snapshot of partition versions.
    @ConfField
    public static boolean enable_cloud_snapshot_version = true;

    @ConfField(mutable = true)
    public static int drop_rpc_retry_num = 200;

    // forbid java udf function stmt in cloud
    @ConfField(mutable = true)
    public static boolean forbid_function_stmt = true;

    // forbid insecurity stmt in cloud
    @ConfField(mutable = true)
    public static boolean forbid_insecurity_stmt = true;

    //==========================================================================
    //                    end of cloud config
    //==========================================================================

    @ConfField(mutable = true, masterOnly = true, description = {
            "用于强制设定内表的副本数，如果该参数大于零，则用户在建表时指定的副本数将被忽略，而使用本参数设置的值。"
                    + "同时，建表语句中指定的副本标签等参数会被忽略。该参数不影响包括创建分区、修改表属性的操作。该参数建议仅用于测试环境",
            "Used to force the number of replicas of the internal table. If the config is greater than zero, "
                    + "the number of replicas specified by the user when creating the table will be ignored, "
                    + "and the value set by this parameter will be used. At the same time, the replica tags "
                    + "and other parameters specified in the create table statement will be ignored. "
                    + "This config does not effect the operations including creating partitions "
                    + "and modifying table properties. "
                    + "This config is recommended to be used only in the test environment"})
    public static int force_olap_table_replication_num = 0;

    @ConfField
    public static long statistics_sql_mem_limit_in_bytes = 2L * 1024 * 1024 * 1024;

    @ConfField(mutable = true)
    public static boolean apsaradb_env_enabled = false;

    @ConfField
    public static int statistics_sql_parallel_exec_instance_num = 1;

    @ConfField
    public static int cpu_resource_limit_per_analyze_task = 1;

    @ConfField(mutable = true, description = {
            "Export任务允许的最大分区数量",
            "The maximum number of partitions allowed by Export job"})
    public static int maximum_number_of_export_partitions = 2000;

    @ConfField(mutable = true, description = {
            "Export任务允许的最大并行数",
            "The maximum parallelism allowed by Export job"})
    public static int maximum_parallelism_of_export_job = 50;

    @ConfField(mutable = true, description = {
            "是否用 mysql 的 bigint 类型来返回 Doris 的 largeint 类型",
            "Whether to use mysql's bigint type to return Doris's largeint type"})
    public static boolean use_mysql_bigint_for_largeint = false;

    @ConfField(description = {
            "是否开启列权限",
            "Whether to enable col auth"})
    public static boolean enable_col_auth = false;

    @ConfField
    public static boolean forbid_running_alter_job = false;

    @ConfField
    public static int table_stats_health_threshold = 80;

    @ConfField(description = {
            "暂时性配置项，开启后会自动将所有的olap表修改为可light schema change",
            "temporary config filed, will make all olap tables enable light schema change"
    })
    public static boolean enable_convert_light_weight_schema_change = true;
    @ConfField(mutable = true, masterOnly = false, description = {
            "查询information_schema.metadata_name_ids表时,获取一个数据库中所有表用的时间",
            "When querying the information_schema.metadata_name_ids table,"
                    + " the time used to obtain all tables in one database"
    })
    public static long query_metadata_name_ids_timeout = 3;

    @ConfField(mutable = true, masterOnly = true, description = {
            "是否禁止LocalDeployManager删除节点",
            "Whether to disable LocalDeployManager drop node"})
    public static boolean disable_local_deploy_manager_drop_node = true;

    @ConfField(mutable = true, description = {
            "开启 file cache 后，一致性哈希算法中，每个节点的虚拟节点数。"
                    + "该值越大，哈希算法的分布越均匀，但是会增加内存开销。",
            "When file cache is enabled, the number of virtual nodes of each node in the consistent hash algorithm. "
                    + "The larger the value, the more uniform the distribution of the hash algorithm, "
                    + "but it will increase the memory overhead."})
    public static int virtual_node_number = 2048;

<<<<<<< HEAD
=======
    @ConfField(description = {"控制对大表的自动ANALYZE的最小时间间隔，"
            + "在该时间间隔内大小超过huge_table_lower_bound_size_in_bytes的表仅ANALYZE一次",
            "This controls the minimum time interval for automatic ANALYZE on large tables. Within this interval,"
                    + "tables larger than huge_table_lower_bound_size_in_bytes are analyzed only once."})
    public static long huge_table_auto_analyze_interval_in_millis = TimeUnit.HOURS.toMillis(12);

    @ConfField(description = {"定义大表的大小下界，在开启enable_auto_sample的情况下，"
            + "大小超过该值的表将会自动通过采样收集统计信息", "This defines the lower size bound for large tables. "
            + "When enable_auto_sample is enabled, tables larger than this value will automatically collect "
            + "statistics through sampling"})
    public static long huge_table_lower_bound_size_in_bytes = 5L * 1024 * 1024 * 1024;

    @ConfField(description = {"定义开启开启大表自动sample后，对大表的采样比例",
            "This defines the number of sample percent for large tables when automatic sampling for"
                    + "large tables is enabled"})
    public static int huge_table_default_sample_rows = 4194304;

    @ConfField(description = {"是否开启大表自动sample，开启后对于大小超过huge_table_lower_bound_size_in_bytes会自动通过采样收集"
            + "统计信息", "Whether to enable automatic sampling for large tables, which, when enabled, automatically"
            + "collects statistics through sampling for tables larger than 'huge_table_lower_bound_size_in_bytes'"})
    public static boolean enable_auto_sample = false;

    @ConfField(description = {
            "控制统计信息的自动触发作业执行记录的持久化行数",
            "Determine the persist number of automatic triggered analyze job execution status"
    })
    public static long auto_analyze_job_record_count = 20000;

    @ConfField(description = {
            "Auto Buckets中最小的buckets数目",
            "min buckets of auto bucket"
    })
    public static int autobucket_min_buckets = 1;
>>>>>>> ae923f70
}<|MERGE_RESOLUTION|>--- conflicted
+++ resolved
@@ -2380,8 +2380,6 @@
                     + "but it will increase the memory overhead."})
     public static int virtual_node_number = 2048;
 
-<<<<<<< HEAD
-=======
     @ConfField(description = {"控制对大表的自动ANALYZE的最小时间间隔，"
             + "在该时间间隔内大小超过huge_table_lower_bound_size_in_bytes的表仅ANALYZE一次",
             "This controls the minimum time interval for automatic ANALYZE on large tables. Within this interval,"
@@ -2415,5 +2413,4 @@
             "min buckets of auto bucket"
     })
     public static int autobucket_min_buckets = 1;
->>>>>>> ae923f70
 }