--- conflicted
+++ resolved
@@ -1946,42 +1946,6 @@
     @ConfField(mutable = true, masterOnly = false)
     public static long hive_metastore_client_timeout_second = 10;
 
-    @ConfField(mutable = false)
-    public static int statistic_table_bucket_count = 7;
-
-    @ConfField
-    public static long statistics_max_mem_per_query_in_bytes = 2L * 1024 * 1024 * 1024;
-
-    @ConfField
-    public static int statistic_parallel_exec_instance_num = 1;
-
-    @ConfField
-    public static int statistic_clean_interval_in_hours = 24 * 2;
-
-    @ConfField
-    public static int statistics_stale_statistics_fetch_size = 1000;
-
-    @ConfField
-    public static int statistics_outdated_record_detector_running_interval_in_minutes = 5;
-
-    @ConfField
-    public static int statistics_records_outdated_time_in_ms = 2 * 24 * 3600 * 1000;
-
-    @ConfField
-    public static int statistics_job_execution_timeout_in_min = 5;
-
-    @ConfField
-    public static int statistics_table_creation_retry_interval_in_seconds = 5;
-
-    @ConfField
-    public static int statistics_cache_max_size = 100000;
-
-    @ConfField
-    public static int statistics_cache_valid_duration_in_hours = 24 * 2;
-
-    @ConfField
-    public static int statistics_cache_refresh_interval = 24 * 2;
-
     /**
      * Used to determined how many statistics collection SQL could run simultaneously.
      */
@@ -2100,17 +2064,15 @@
     @ConfField(masterOnly = true)
     public static int hms_events_polling_interval_ms = 10000;
 
-<<<<<<< HEAD
     @ConfField(mutable = false)
     public static boolean enable_sts_vpc = true;
 
     @ConfField(mutable = true)
     public static int sts_duration = 3600;
-=======
+
     /**
      * Maximum number of error tablets showed in broker load
      */
     @ConfField(masterOnly = true, mutable = true)
     public static int max_error_tablet_of_broker_load = 3;
->>>>>>> 475fa2b1
 }
