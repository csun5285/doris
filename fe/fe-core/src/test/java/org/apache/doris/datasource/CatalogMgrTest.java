// Licensed to the Apache Software Foundation (ASF) under one
// or more contributor license agreements.  See the NOTICE file
// distributed with this work for additional information
// regarding copyright ownership.  The ASF licenses this file
// to you under the Apache License, Version 2.0 (the
// "License"); you may not use this file except in compliance
// with the License.  You may obtain a copy of the License at
//
//   http://www.apache.org/licenses/LICENSE-2.0
//
// Unless required by applicable law or agreed to in writing,
// software distributed under the License is distributed on an
// "AS IS" BASIS, WITHOUT WARRANTIES OR CONDITIONS OF ANY
// KIND, either express or implied.  See the License for the
// specific language governing permissions and limitations
// under the License.

package org.apache.doris.datasource;

import org.apache.doris.analysis.AlterCatalogNameStmt;
import org.apache.doris.analysis.AlterCatalogPropertyStmt;
import org.apache.doris.analysis.CreateCatalogStmt;
import org.apache.doris.analysis.CreateResourceStmt;
import org.apache.doris.analysis.CreateRoleStmt;
import org.apache.doris.analysis.CreateUserStmt;
import org.apache.doris.analysis.DropCatalogStmt;
import org.apache.doris.analysis.GrantStmt;
import org.apache.doris.analysis.ShowCatalogStmt;
import org.apache.doris.analysis.ShowCreateCatalogStmt;
import org.apache.doris.analysis.SwitchStmt;
import org.apache.doris.analysis.UserIdentity;
import org.apache.doris.catalog.Column;
import org.apache.doris.catalog.Env;
import org.apache.doris.catalog.EsResource;
import org.apache.doris.catalog.ListPartitionItem;
import org.apache.doris.catalog.PartitionItem;
import org.apache.doris.catalog.PartitionKey;
import org.apache.doris.catalog.PrimitiveType;
import org.apache.doris.catalog.ResourceMgr;
<<<<<<< HEAD
=======
import org.apache.doris.catalog.Type;
>>>>>>> b700471a
import org.apache.doris.catalog.external.EsExternalDatabase;
import org.apache.doris.catalog.external.EsExternalTable;
import org.apache.doris.catalog.external.HMSExternalDatabase;
import org.apache.doris.catalog.external.HMSExternalTable;
import org.apache.doris.common.AnalysisException;
import org.apache.doris.common.DdlException;
import org.apache.doris.common.FeConstants;
<<<<<<< HEAD
=======
import org.apache.doris.datasource.hive.HiveMetaStoreCache;
import org.apache.doris.datasource.hive.HiveMetaStoreCache.HivePartitionValues;
import org.apache.doris.datasource.hive.HiveMetaStoreCache.PartitionValueCacheKey;
>>>>>>> b700471a
import org.apache.doris.mysql.privilege.PaloAuth;
import org.apache.doris.planner.ColumnBound;
import org.apache.doris.planner.ListPartitionPrunerV2;
import org.apache.doris.planner.PartitionPrunerV2Base.UniqueId;
import org.apache.doris.qe.ConnectContext;
import org.apache.doris.qe.ShowResultSet;
import org.apache.doris.system.SystemInfoService;
import org.apache.doris.utframe.TestWithFeService;

import com.google.common.base.Preconditions;
import com.google.common.collect.Lists;
import com.google.common.collect.Maps;
import com.google.common.collect.Range;
import com.google.common.collect.RangeMap;
import org.junit.Assert;
import org.junit.jupiter.api.Assertions;
import org.junit.jupiter.api.Test;

import java.io.DataInputStream;
import java.io.DataOutputStream;
import java.io.File;
import java.io.FileInputStream;
import java.io.FileOutputStream;
import java.util.ArrayList;
import java.util.List;
import java.util.Map;

public class CatalogMgrTest extends TestWithFeService {
    private static final String MY_CATALOG = "my_catalog";
    private static PaloAuth auth;
    private static Env env;
    private static UserIdentity user1;
    private static UserIdentity user2;
    private CatalogMgr mgr;
    private ResourceMgr resourceMgr;
<<<<<<< HEAD
=======
    private ExternalMetaCacheMgr externalMetaCacheMgr;
>>>>>>> b700471a

    @Override
    protected void runBeforeAll() throws Exception {
        FeConstants.runningUnitTest = true;
        mgr = Env.getCurrentEnv().getCatalogMgr();
        resourceMgr = Env.getCurrentEnv().getResourceMgr();
<<<<<<< HEAD

=======
        externalMetaCacheMgr = Env.getCurrentEnv().getExtMetaCacheMgr();
>>>>>>> b700471a
        ConnectContext rootCtx = createDefaultCtx();
        env = Env.getCurrentEnv();
        auth = env.getAuth();

        // grant with no catalog is switched, internal catalog works.
        CreateRoleStmt createRole1 = (CreateRoleStmt) parseAndAnalyzeStmt("create role role1;", rootCtx);
        auth.createRole(createRole1);
        GrantStmt grantRole1 = (GrantStmt) parseAndAnalyzeStmt("grant grant_priv on tpch.* to role 'role1';", rootCtx);
        auth.grant(grantRole1);
        // grant with ctl.db.tbl. grant can succeed even if the catalog does not exist
        GrantStmt grantRole1WithCtl = (GrantStmt) parseAndAnalyzeStmt(
                "grant select_priv on testc.testdb.* to role 'role1';", rootCtx);
        auth.grant(grantRole1WithCtl);
        // user1 can't switch to hive
        auth.createUser((CreateUserStmt) parseAndAnalyzeStmt(
                "create user 'user1'@'%' identified by 'pwd1' default role 'role1';", rootCtx));
        user1 = new UserIdentity("user1", "%");
        user1.analyze(SystemInfoService.DEFAULT_CLUSTER);
        // user1 has the privileges of testc which is granted by ctl.db.tbl format.
        Assert.assertTrue(auth.getDbPrivTable().hasPrivsOfCatalog(user1, "testc"));

        // create hms catalog by resource
        CreateResourceStmt hmsResource = (CreateResourceStmt) parseAndAnalyzeStmt(
                "create resource hms_resource properties('type' = 'hms', 'hive.metastore.uris' = 'thrift://192.168.0.1:9083');",
                rootCtx);
        env.getResourceMgr().createResource(hmsResource);
        CreateCatalogStmt hiveCatalog = (CreateCatalogStmt) parseAndAnalyzeStmt(
                "create catalog hive with resource hms_resource;",
                rootCtx);
        env.getCatalogMgr().createCatalog(hiveCatalog);
        // deprecated: create hms catalog by properties
        CreateCatalogStmt hiveCatalog2 = (CreateCatalogStmt) parseAndAnalyzeStmt(
                "create catalog hive2 properties('type' = 'hms', 'hive.metastore.uris' = 'thrift://192.168.0.1:9083');",
                rootCtx);
        env.getCatalogMgr().createCatalog(hiveCatalog2);

        CreateCatalogStmt iceBergCatalog = (CreateCatalogStmt) parseAndAnalyzeStmt(
                "create catalog iceberg properties('type' = 'hms', 'iceberg.hive.metastore.uris' = 'thrift://192.168.0.1:9083');",
                rootCtx);
        env.getCatalogMgr().createCatalog(iceBergCatalog);

        // create es catalog by resource
        CreateResourceStmt esResource = (CreateResourceStmt) parseAndAnalyzeStmt(
                "create resource es_resource properties('type' = 'es', 'hosts' = 'http://192.168.0.1', 'user' = 'user1');",
                rootCtx);

        env.getResourceMgr().createResource(esResource);
        CreateCatalogStmt esCatalog = (CreateCatalogStmt) parseAndAnalyzeStmt(
                "create catalog es with resource es_resource;",
                rootCtx);
        env.getCatalogMgr().createCatalog(esCatalog);
        // deprecated: create es catalog by properties
        CreateCatalogStmt esCatalog2 = (CreateCatalogStmt) parseAndAnalyzeStmt(
                "create catalog es2 properties('type' = 'es', 'elasticsearch.hosts' = 'http://192.168.0.1',"
                        + " 'elasticsearch.username' = 'user1');",
                rootCtx);
        env.getCatalogMgr().createCatalog(esCatalog2);

        createDbAndTableForCatalog(env.getCatalogMgr().getCatalog("hive"));
        createDbAndTableForCatalog(env.getCatalogMgr().getCatalog("es"));

        // switch to hive.
        SwitchStmt switchHive = (SwitchStmt) parseAndAnalyzeStmt("switch hive;", rootCtx);
        env.changeCatalog(rootCtx, switchHive.getCatalogName());
        CreateRoleStmt createRole2 = (CreateRoleStmt) parseAndAnalyzeStmt("create role role2;", rootCtx);
        auth.createRole(createRole2);
        GrantStmt grantRole2 = (GrantStmt) parseAndAnalyzeStmt("grant grant_priv on tpch.customer to role 'role2';",
                rootCtx);
        auth.grant(grantRole2);
        auth.createUser((CreateUserStmt) parseAndAnalyzeStmt(
                "create user 'user2'@'%' identified by 'pwd2' default role 'role2';", rootCtx));
        user2 = new UserIdentity("user2", "%");
        user2.analyze(SystemInfoService.DEFAULT_CLUSTER);
    }

    private void createDbAndTableForCatalog(CatalogIf catalog) {
        List<Column> schema = Lists.newArrayList();
        schema.add(new Column("k1", PrimitiveType.INT));
        if (catalog instanceof HMSExternalCatalog) {
            HMSExternalCatalog hmsCatalog = (HMSExternalCatalog) catalog;
            HMSExternalDatabase db = new HMSExternalDatabase(hmsCatalog, 10000, "hive_db1");
            HMSExternalTable tbl = new HMSExternalTable(10001, "hive_tbl1", "hive_db1", hmsCatalog);
            tbl.setNewFullSchema(schema);
            db.addTableForTest(tbl);
            hmsCatalog.addDatabaseForTest(db);
        } else if (catalog instanceof EsExternalCatalog) {
            EsExternalCatalog esCatalog = (EsExternalCatalog) catalog;
            EsExternalDatabase db = new EsExternalDatabase(esCatalog, 10002, "es_db1");
            EsExternalTable tbl = new EsExternalTable(10003, "es_tbl1", "es_tbl1", esCatalog);
            tbl.setNewFullSchema(schema);
            db.addTableForTest(tbl);
            esCatalog.addDatabaseForTest(db);
        }
    }

    @Test
    public void testNormalCase() throws Exception {
        String createCatalogSql = "CREATE CATALOG hms_catalog "
                + "properties( \"type\" = \"hms\", \"hive.metastore.uris\"=\"thrift://localhost:9083\" )";
        CreateCatalogStmt createStmt = (CreateCatalogStmt) parseAndAnalyzeStmt(createCatalogSql);
        mgr.createCatalog(createStmt);

        String showCatalogSql = "SHOW CATALOGS";
        ShowCatalogStmt showStmt = (ShowCatalogStmt) parseAndAnalyzeStmt(showCatalogSql);
        ShowResultSet showResultSet = mgr.showCatalogs(showStmt);
        Assertions.assertEquals(7, showResultSet.getResultRows().size());

        //test result order
        Assertions.assertEquals("es", showResultSet.getResultRows().get(0).get(1));
        Assertions.assertEquals("internal", showResultSet.getResultRows().get(6).get(1));

        // Can't alter catalog with resource directly
        String alterCltWithResource = "ALTER CATALOG hive SET PROPERTIES"
                + " ('hive.metastore.uris' = 'thrift://192.168.0.2:9084');";
        mgr.alterCatalogProps((AlterCatalogPropertyStmt) parseAndAnalyzeStmt(alterCltWithResource));
        Assertions.assertEquals("thrift://192.168.0.2:9084",
                mgr.getCatalog("hive").getProperties().get("hive.metastore.uris"));

        showCatalogSql = "SHOW CATALOGS LIKE 'hms%'";
        showStmt = (ShowCatalogStmt) parseAndAnalyzeStmt(showCatalogSql);
        showResultSet = mgr.showCatalogs(showStmt);
        Assertions.assertEquals(1, showResultSet.getResultRows().size());

        String alterCatalogNameFailSql = "ALTER CATALOG hms_catalog RENAME hive;";
        AlterCatalogNameStmt alterNameFailStmt = (AlterCatalogNameStmt) parseAndAnalyzeStmt(alterCatalogNameFailSql);

        try {
            mgr.alterCatalogName(alterNameFailStmt);
            Assert.fail("Catalog with name hive already exist, rename should be failed");
        } catch (DdlException e) {
            Assert.assertEquals(e.getMessage(),
                    "errCode = 2, detailMessage = Catalog with name hive already exist");
        }

        String alterCatalogNameSql = "ALTER CATALOG hms_catalog RENAME " + MY_CATALOG + ";";
        AlterCatalogNameStmt alterNameStmt = (AlterCatalogNameStmt) parseAndAnalyzeStmt(alterCatalogNameSql);
        mgr.alterCatalogName(alterNameStmt);

        // test modify property
        String alterCatalogProps = "ALTER CATALOG " + MY_CATALOG + " SET PROPERTIES"
                + " (\"type\" = \"hms\", \"hive.metastore.uris\" = \"thrift://172.16.5.9:9083\");";
        AlterCatalogPropertyStmt alterPropStmt = (AlterCatalogPropertyStmt) parseAndAnalyzeStmt(alterCatalogProps);
        mgr.alterCatalogProps(alterPropStmt);

        CatalogIf catalog = env.getCatalogMgr().getCatalog(MY_CATALOG);
        Assert.assertEquals(2, catalog.getProperties().size());
        Assert.assertEquals("thrift://172.16.5.9:9083", catalog.getProperties().get("hive.metastore.uris"));

        // test add property
        Map<String, String> alterProps2 = Maps.newHashMap();
        alterProps2.put("dfs.nameservices", "service1");
        alterProps2.put("dfs.ha.namenodes.service1", "nn1,nn2");
        AlterCatalogPropertyStmt alterStmt = new AlterCatalogPropertyStmt(MY_CATALOG, alterProps2);
        mgr.alterCatalogProps(alterStmt);
        catalog = env.getCatalogMgr().getCatalog(MY_CATALOG);
        Assert.assertEquals(4, catalog.getProperties().size());
        Assert.assertEquals("service1", catalog.getProperties().get("dfs.nameservices"));

        String showDetailCatalog = "SHOW CATALOG my_catalog";
        ShowCatalogStmt showDetailStmt = (ShowCatalogStmt) parseAndAnalyzeStmt(showDetailCatalog);
        showResultSet = mgr.showCatalogs(showDetailStmt);

        Assert.assertEquals(4, showResultSet.getResultRows().size());
        for (List<String> row : showResultSet.getResultRows()) {
            Assertions.assertEquals(2, row.size());
            if (row.get(0).equalsIgnoreCase("type")) {
                Assertions.assertEquals("hms", row.get(1));
            } else if (row.get(0).equalsIgnoreCase("dfs.ha.namenodes.service1")) {
                Assertions.assertEquals("nn1,nn2", row.get(1));
            }
        }

        String showCreateCatalog = "SHOW CREATE CATALOG my_catalog";
        ShowCreateCatalogStmt showCreateStmt = (ShowCreateCatalogStmt) parseAndAnalyzeStmt(showCreateCatalog);
        showResultSet = mgr.showCreateCatalog(showCreateStmt);

        Assert.assertEquals(1, showResultSet.getResultRows().size());
        List<String> result = showResultSet.getResultRows().get(0);
        Assertions.assertEquals("my_catalog", result.get(0));
        Assertions.assertTrue(result.get(1).startsWith("CREATE CATALOG `my_catalog` PROPERTIES ("));

        testCatalogMgrPersist();

        String dropCatalogSql = "DROP CATALOG " + MY_CATALOG;
        DropCatalogStmt dropCatalogStmt = (DropCatalogStmt) parseAndAnalyzeStmt(dropCatalogSql);
        mgr.dropCatalog(dropCatalogStmt);

        showCatalogSql = "SHOW CATALOGS";
        showStmt = (ShowCatalogStmt) parseAndAnalyzeStmt(showCatalogSql);
        showResultSet = mgr.showCatalogs(showStmt);
        Assertions.assertEquals(6, showResultSet.getResultRows().size());
    }

    private void testCatalogMgrPersist() throws Exception {
        File file = new File("./CatalogMgrTest");
        file.createNewFile();
        DataOutputStream dos = new DataOutputStream(new FileOutputStream(file));

        mgr.write(dos);
        dos.flush();
        dos.close();

        CatalogIf internalCatalog = mgr.getCatalog(InternalCatalog.INTERNAL_DS_ID);
        CatalogIf internalCatalog2 = mgr.getInternalCatalog();
        Assert.assertTrue(internalCatalog == internalCatalog2);
        CatalogIf myCatalog = mgr.getCatalog(MY_CATALOG);
        Assert.assertNotNull(myCatalog);

        // 2. Read objects from file
        DataInputStream dis = new DataInputStream(new FileInputStream(file));
        CatalogMgr mgr2 = CatalogMgr.read(dis);

        Assert.assertEquals(7, mgr2.listCatalogs().size());
        Assert.assertEquals(myCatalog.getId(), mgr2.getCatalog(MY_CATALOG).getId());
        Assert.assertEquals(0, mgr2.getInternalCatalog().getId());
        Assert.assertEquals(0, mgr2.getCatalog(InternalCatalog.INTERNAL_DS_ID).getId());
        Assert.assertEquals(0, mgr2.getCatalog(InternalCatalog.INTERNAL_CATALOG_NAME).getId());

        EsExternalCatalog esExternalCatalog = (EsExternalCatalog) mgr2.getCatalog("es");
        Assert.assertNotNull(esExternalCatalog);
        Map<String, String> properties = esExternalCatalog.getCatalogProperty().getProperties();
        Assert.assertEquals("user1", properties.get(EsResource.USER));
        Assert.assertEquals("http://192.168.0.1", properties.get(EsResource.HOSTS));
        Assert.assertEquals("user1", esExternalCatalog.getUsername());
        Assert.assertEquals("http://192.168.0.1", esExternalCatalog.getNodes()[0]);

        CatalogIf hms = mgr2.getCatalog(MY_CATALOG);
        properties = hms.getProperties();
        Assert.assertEquals(4, properties.size());
        Assert.assertEquals("hms", properties.get("type"));
        Assert.assertEquals("thrift://172.16.5.9:9083", properties.get("hive.metastore.uris"));

        // 3. delete files
        dis.close();
        file.delete();
    }

    @Test
    public void testSwitchCommand() throws Exception {
        // mock the login of user1
        ConnectContext user1Ctx = createCtx(user1, "127.0.0.1");
        // user1 can switch to internal catalog
        parseAndAnalyzeStmt("switch " + InternalCatalog.INTERNAL_CATALOG_NAME + ";", user1Ctx);
        Assert.assertEquals(InternalCatalog.INTERNAL_CATALOG_NAME, user1Ctx.getDefaultCatalog());
        // user1 can't switch to hive
        try {
            parseAndAnalyzeStmt("switch hive;", user1Ctx);
            Assert.fail("user1 switch to hive with no privilege.");
        } catch (AnalysisException e) {
            Assert.assertEquals(e.getMessage(),
                    "errCode = 2, detailMessage = Access denied for user 'default_cluster:user1' to catalog 'hive'");
        }
        Assert.assertEquals(InternalCatalog.INTERNAL_CATALOG_NAME, user1Ctx.getDefaultCatalog());

        // mock the login of user2
        ConnectContext user2Ctx = createCtx(user2, "127.0.0.1");
        // user2 can switch to internal catalog
        parseAndAnalyzeStmt("switch " + InternalCatalog.INTERNAL_CATALOG_NAME + ";", user2Ctx);
        Assert.assertEquals(InternalCatalog.INTERNAL_CATALOG_NAME, user2Ctx.getDefaultCatalog());

        String showCatalogSql = "SHOW CATALOGS";
        ShowCatalogStmt showStmt = (ShowCatalogStmt) parseAndAnalyzeStmt(showCatalogSql);
        ShowResultSet showResultSet = mgr.showCatalogs(showStmt, user2Ctx.getCurrentCatalog().getName());
        Assertions.assertEquals("yes", showResultSet.getResultRows().get(1).get(3));

        // user2 can switch to hive
        SwitchStmt switchHive = (SwitchStmt) parseAndAnalyzeStmt("switch hive;", user2Ctx);
        env.changeCatalog(user2Ctx, switchHive.getCatalogName());
        Assert.assertEquals(user2Ctx.getDefaultCatalog(), "hive");
        // user2 can grant select_priv to tpch.customer
        GrantStmt user2GrantHiveTable = (GrantStmt) parseAndAnalyzeStmt(
                "grant select_priv on tpch.customer to 'user2'@'%';", user2Ctx);
        auth.grant(user2GrantHiveTable);

        showCatalogSql = "SHOW CATALOGS";
        showStmt = (ShowCatalogStmt) parseAndAnalyzeStmt(showCatalogSql);
        showResultSet = mgr.showCatalogs(showStmt, user2Ctx.getCurrentCatalog().getName());
        Assertions.assertEquals("yes", showResultSet.getResultRows().get(0).get(3));
    }

    @Test
    public void testShowCatalogStmtWithPrivileges() throws Exception {
        // mock the login of user1
        ConnectContext user1Ctx = createCtx(user1, "127.0.0.1");
        ShowCatalogStmt user1Show = (ShowCatalogStmt) parseAndAnalyzeStmt("show catalogs;", user1Ctx);
        List<List<String>> user1ShowResult = env.getCatalogMgr().showCatalogs(user1Show).getResultRows();
        Assert.assertEquals(user1ShowResult.size(), 1);
        Assert.assertEquals(user1ShowResult.get(0).get(1), InternalCatalog.INTERNAL_CATALOG_NAME);
        Assert.assertEquals(user1ShowResult.get(0).get(0), String.valueOf(InternalCatalog.INTERNAL_DS_ID));

        // have privilege and match
        user1Show = (ShowCatalogStmt) parseAndAnalyzeStmt("show catalogs like 'inter%';", user1Ctx);
        user1ShowResult = env.getCatalogMgr().showCatalogs(user1Show).getResultRows();
        Assert.assertEquals(user1ShowResult.size(), 1);
        Assert.assertEquals(user1ShowResult.get(0).get(1), InternalCatalog.INTERNAL_CATALOG_NAME);
        Assert.assertEquals(user1ShowResult.get(0).get(0), String.valueOf(InternalCatalog.INTERNAL_DS_ID));

        // mock the login of user2
        ConnectContext user2Ctx = createCtx(user2, "127.0.0.1");
        ShowCatalogStmt user2Show = (ShowCatalogStmt) parseAndAnalyzeStmt("show catalogs;", user2Ctx);
        List<List<String>> user2ShowResult = env.getCatalogMgr().showCatalogs(user2Show).getResultRows();
        Assert.assertEquals(user2ShowResult.size(), 2);
        Assert.assertTrue(user2ShowResult.stream().map(l -> l.get(1)).anyMatch(c -> c.equals("hive")));

        // have privilege but not match
        user2Show = (ShowCatalogStmt) parseAndAnalyzeStmt("show catalogs like 'ice%';", user2Ctx);
        user2ShowResult = env.getCatalogMgr().showCatalogs(user2Show).getResultRows();
        Assert.assertEquals(user2ShowResult.size(), 0);

        // access denied
        ShowCatalogStmt user2ShowHive = (ShowCatalogStmt) parseAndAnalyzeStmt("show catalog hive;", user2Ctx);
        List<List<String>> user2ShowHiveResult = env.getCatalogMgr().showCatalogs(user2ShowHive).getResultRows();
        Assert.assertTrue(
                user2ShowHiveResult.stream().map(l -> l.get(0)).anyMatch(c -> c.equals("hive.metastore.uris")));
        try {
            env.getCatalogMgr()
                    .showCatalogs((ShowCatalogStmt) parseAndAnalyzeStmt("show catalog iceberg;", user2Ctx));
            Assert.fail("");
        } catch (AnalysisException e) {
            Assert.assertEquals(e.getMessage(),
                    "errCode = 2, detailMessage = Access denied for user 'default_cluster:user2' to catalog 'iceberg'");
        }

        //test show create catalog: have permission to hive, have no permission to iceberg;
        ShowCreateCatalogStmt user2ShowCreateHive = (ShowCreateCatalogStmt) parseAndAnalyzeStmt(
                "show create catalog hive;", user2Ctx);
        List<List<String>> user2ShowCreateHiveResult = env.getCatalogMgr().showCreateCatalog(user2ShowCreateHive)
                .getResultRows();
        Assert.assertTrue(
                user2ShowCreateHiveResult.stream().map(l -> l.get(0)).anyMatch(c -> c.equals("hive")));
        try {
            env.getCatalogMgr()
                    .showCreateCatalog(
                            (ShowCreateCatalogStmt) parseAndAnalyzeStmt("show create catalog iceberg;", user2Ctx));
            Assert.fail("");
        } catch (AnalysisException e) {
            Assert.assertEquals(e.getMessage(),
                    "errCode = 2, detailMessage = Access denied for user 'default_cluster:user2' to catalog 'iceberg'");
        }
    }

    @Test
    public void testAddMultiColumnPartitionsCache() {
        HMSExternalCatalog hiveCatalog = (HMSExternalCatalog) mgr.getCatalog("hive");
        HiveMetaStoreCache metaStoreCache = externalMetaCacheMgr.getMetaStoreCache(hiveCatalog);
        PartitionValueCacheKey partitionValueCacheKey = new PartitionValueCacheKey("hiveDb", "hiveTable",
                Lists.newArrayList(Type.INT, Type.SMALLINT));
        HivePartitionValues hivePartitionValues = loadPartitionValues(partitionValueCacheKey,
                Lists.newArrayList("y=2020/m=1", "y=2020/m=2"), metaStoreCache);
        metaStoreCache.putPartitionValuesCacheForTest(partitionValueCacheKey, hivePartitionValues);
        metaStoreCache.addPartitionsCache("hiveDb", "hiveTable", Lists.newArrayList("y=2020/m=3", "y=2020/m=4"),
                partitionValueCacheKey.getTypes());
        HivePartitionValues partitionValues = metaStoreCache.getPartitionValues(partitionValueCacheKey);
        Assert.assertEquals(partitionValues.getPartitionNameToIdMap().size(), 4);
    }

    @Test
    public void testDropMultiColumnPartitionsCache() {
        HMSExternalCatalog hiveCatalog = (HMSExternalCatalog) mgr.getCatalog("hive");
        HiveMetaStoreCache metaStoreCache = externalMetaCacheMgr.getMetaStoreCache(hiveCatalog);
        PartitionValueCacheKey partitionValueCacheKey = new PartitionValueCacheKey("hiveDb", "hiveTable",
                Lists.newArrayList(Type.INT, Type.SMALLINT));
        HivePartitionValues hivePartitionValues = loadPartitionValues(partitionValueCacheKey,
                Lists.newArrayList("y=2020/m=1", "y=2020/m=2"), metaStoreCache);
        metaStoreCache.putPartitionValuesCacheForTest(partitionValueCacheKey, hivePartitionValues);
        metaStoreCache.dropPartitionsCache("hiveDb", "hiveTable", Lists.newArrayList("y=2020/m=1", "y=2020/m=2"),
                partitionValueCacheKey.getTypes(), false);
        HivePartitionValues partitionValues = metaStoreCache.getPartitionValues(partitionValueCacheKey);
        Assert.assertEquals(partitionValues.getPartitionNameToIdMap().size(), 0);
    }

    @Test
    public void testAddSingleColumnPartitionsCache() {
        HMSExternalCatalog hiveCatalog = (HMSExternalCatalog) mgr.getCatalog("hive");
        HiveMetaStoreCache metaStoreCache = externalMetaCacheMgr.getMetaStoreCache(hiveCatalog);
        PartitionValueCacheKey partitionValueCacheKey = new PartitionValueCacheKey("hiveDb", "hiveTable",
                Lists.newArrayList(Type.SMALLINT));
        HivePartitionValues hivePartitionValues = loadPartitionValues(partitionValueCacheKey,
                Lists.newArrayList("m=1", "m=2"), metaStoreCache);
        metaStoreCache.putPartitionValuesCacheForTest(partitionValueCacheKey, hivePartitionValues);
        metaStoreCache.addPartitionsCache("hiveDb", "hiveTable", Lists.newArrayList("m=3", "m=4"),
                partitionValueCacheKey.getTypes());
        HivePartitionValues partitionValues = metaStoreCache.getPartitionValues(partitionValueCacheKey);
        Assert.assertEquals(partitionValues.getPartitionNameToIdMap().size(), 4);
    }

    @Test
    public void testDropSingleColumnPartitionsCache() {
        HMSExternalCatalog hiveCatalog = (HMSExternalCatalog) mgr.getCatalog("hive");
        HiveMetaStoreCache metaStoreCache = externalMetaCacheMgr.getMetaStoreCache(hiveCatalog);
        PartitionValueCacheKey partitionValueCacheKey = new PartitionValueCacheKey("hiveDb", "hiveTable",
                Lists.newArrayList(Type.SMALLINT));
        HivePartitionValues hivePartitionValues = loadPartitionValues(partitionValueCacheKey,
                Lists.newArrayList("m=1", "m=2"), metaStoreCache);
        metaStoreCache.putPartitionValuesCacheForTest(partitionValueCacheKey, hivePartitionValues);
        metaStoreCache.dropPartitionsCache("hiveDb", "hiveTable", Lists.newArrayList("m=1", "m=2"),
                partitionValueCacheKey.getTypes(), false);
        HivePartitionValues partitionValues = metaStoreCache.getPartitionValues(partitionValueCacheKey);
        Assert.assertEquals(partitionValues.getPartitionNameToIdMap().size(), 0);
    }

    @Test
    public void testAddPartitionsCacheToLargeTable() {
        HMSExternalCatalog hiveCatalog = (HMSExternalCatalog) mgr.getCatalog("hive");
        HiveMetaStoreCache metaStoreCache = externalMetaCacheMgr.getMetaStoreCache(hiveCatalog);
        PartitionValueCacheKey partitionValueCacheKey = new PartitionValueCacheKey("hiveDb", "hiveTable",
                Lists.newArrayList(Type.INT));
        List<String> pNames = new ArrayList<>(100000);
        for (int i = 1; i <= 100000; i++) {
            pNames.add("m=" + i);
        }
        HivePartitionValues hivePartitionValues = loadPartitionValues(partitionValueCacheKey,
                pNames, metaStoreCache);
        metaStoreCache.putPartitionValuesCacheForTest(partitionValueCacheKey, hivePartitionValues);
        long start = System.currentTimeMillis();
        metaStoreCache.addPartitionsCache("hiveDb", "hiveTable", Lists.newArrayList("m=100001"),
                partitionValueCacheKey.getTypes());
        //387 in 4c16g
        System.out.println("testAddPartitionsCacheToLargeTable use time mills:" + (System.currentTimeMillis() - start));
        HivePartitionValues partitionValues = metaStoreCache.getPartitionValues(partitionValueCacheKey);
        Assert.assertEquals(partitionValues.getPartitionNameToIdMap().size(), 100001);
    }

    private HivePartitionValues loadPartitionValues(PartitionValueCacheKey key, List<String> partitionNames,
            HiveMetaStoreCache metaStoreCache) {
        // partition name format: nation=cn/city=beijing
        Map<Long, PartitionItem> idToPartitionItem = Maps.newHashMapWithExpectedSize(partitionNames.size());
        Map<String, Long> partitionNameToIdMap = Maps.newHashMapWithExpectedSize(partitionNames.size());
        Map<Long, List<UniqueId>> idToUniqueIdsMap = Maps.newHashMapWithExpectedSize(partitionNames.size());
        long idx = 0;
        for (String partitionName : partitionNames) {
            long partitionId = idx++;
            ListPartitionItem listPartitionItem = metaStoreCache.toListPartitionItem(partitionName, key.getTypes());
            idToPartitionItem.put(partitionId, listPartitionItem);
            partitionNameToIdMap.put(partitionName, partitionId);
        }

        Map<UniqueId, Range<PartitionKey>> uidToPartitionRange = null;
        Map<Range<PartitionKey>, UniqueId> rangeToId = null;
        RangeMap<ColumnBound, UniqueId> singleColumnRangeMap = null;
        Map<UniqueId, Range<ColumnBound>> singleUidToColumnRangeMap = null;
        if (key.getTypes().size() > 1) {
            // uidToPartitionRange and rangeToId are only used for multi-column partition
            uidToPartitionRange = ListPartitionPrunerV2.genUidToPartitionRange(idToPartitionItem, idToUniqueIdsMap);
            rangeToId = ListPartitionPrunerV2.genRangeToId(uidToPartitionRange);
        } else {
            Preconditions.checkState(key.getTypes().size() == 1, key.getTypes());
            // singleColumnRangeMap is only used for single-column partition
            singleColumnRangeMap = ListPartitionPrunerV2.genSingleColumnRangeMap(idToPartitionItem, idToUniqueIdsMap);
            singleUidToColumnRangeMap = ListPartitionPrunerV2.genSingleUidToColumnRange(singleColumnRangeMap);
        }
        Map<Long, List<String>> partitionValuesMap = ListPartitionPrunerV2.getPartitionValuesMap(idToPartitionItem);
        return new HivePartitionValues(idToPartitionItem, uidToPartitionRange, rangeToId, singleColumnRangeMap, idx,
                partitionNameToIdMap, idToUniqueIdsMap, singleUidToColumnRangeMap, partitionValuesMap);
    }

}<|MERGE_RESOLUTION|>--- conflicted
+++ resolved
@@ -37,10 +37,7 @@
 import org.apache.doris.catalog.PartitionKey;
 import org.apache.doris.catalog.PrimitiveType;
 import org.apache.doris.catalog.ResourceMgr;
-<<<<<<< HEAD
-=======
 import org.apache.doris.catalog.Type;
->>>>>>> b700471a
 import org.apache.doris.catalog.external.EsExternalDatabase;
 import org.apache.doris.catalog.external.EsExternalTable;
 import org.apache.doris.catalog.external.HMSExternalDatabase;
@@ -48,12 +45,9 @@
 import org.apache.doris.common.AnalysisException;
 import org.apache.doris.common.DdlException;
 import org.apache.doris.common.FeConstants;
-<<<<<<< HEAD
-=======
 import org.apache.doris.datasource.hive.HiveMetaStoreCache;
 import org.apache.doris.datasource.hive.HiveMetaStoreCache.HivePartitionValues;
 import org.apache.doris.datasource.hive.HiveMetaStoreCache.PartitionValueCacheKey;
->>>>>>> b700471a
 import org.apache.doris.mysql.privilege.PaloAuth;
 import org.apache.doris.planner.ColumnBound;
 import org.apache.doris.planner.ListPartitionPrunerV2;
@@ -89,21 +83,14 @@
     private static UserIdentity user2;
     private CatalogMgr mgr;
     private ResourceMgr resourceMgr;
-<<<<<<< HEAD
-=======
     private ExternalMetaCacheMgr externalMetaCacheMgr;
->>>>>>> b700471a
 
     @Override
     protected void runBeforeAll() throws Exception {
         FeConstants.runningUnitTest = true;
         mgr = Env.getCurrentEnv().getCatalogMgr();
         resourceMgr = Env.getCurrentEnv().getResourceMgr();
-<<<<<<< HEAD
-
-=======
         externalMetaCacheMgr = Env.getCurrentEnv().getExtMetaCacheMgr();
->>>>>>> b700471a
         ConnectContext rootCtx = createDefaultCtx();
         env = Env.getCurrentEnv();
         auth = env.getAuth();
