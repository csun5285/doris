// Licensed to the Apache Software Foundation (ASF) under one
// or more contributor license agreements.  See the NOTICE file
// distributed with this work for additional information
// regarding copyright ownership.  The ASF licenses this file
// to you under the Apache License, Version 2.0 (the
// "License"); you may not use this file except in compliance
// with the License.  You may obtain a copy of the License at
//
//   http://www.apache.org/licenses/LICENSE-2.0
//
// Unless required by applicable law or agreed to in writing,
// software distributed under the License is distributed on an
// "AS IS" BASIS, WITHOUT WARRANTIES OR CONDITIONS OF ANY
// KIND, either express or implied.  See the License for the
// specific language governing permissions and limitations
// under the License.

package org.apache.doris.catalog;

import org.apache.doris.analysis.CreateMultiTableMaterializedViewStmt;
import org.apache.doris.analysis.DropMaterializedViewStmt;
import org.apache.doris.analysis.DropTableStmt;
import org.apache.doris.analysis.MVRefreshInfo;
import org.apache.doris.analysis.MVRefreshIntervalTriggerInfo;
import org.apache.doris.analysis.ShowStmt;
import org.apache.doris.catalog.TableIf.TableType;
import org.apache.doris.common.Config;
import org.apache.doris.common.DdlException;
import org.apache.doris.common.ExceptionChecker;
import org.apache.doris.common.UserException;
import org.apache.doris.common.io.DataInputBuffer;
import org.apache.doris.common.io.DataOutputBuffer;
import org.apache.doris.common.util.SqlParserUtils;
import org.apache.doris.common.util.Util;
import org.apache.doris.qe.ShowExecutor;
import org.apache.doris.qe.ShowResultSet;
import org.apache.doris.qe.StmtExecutor;
import org.apache.doris.thrift.TStorageType;
import org.apache.doris.utframe.TestWithFeService;

import org.junit.jupiter.api.AfterEach;
import org.junit.jupiter.api.Assertions;
import org.junit.jupiter.api.BeforeEach;
import org.junit.jupiter.api.Test;
import org.junit.jupiter.params.ParameterizedTest;
import org.junit.jupiter.params.provider.ValueSource;

import java.io.IOException;

public class MultiTableMaterializedViewTest extends TestWithFeService {

    @BeforeEach
    protected void setUp() throws Exception {
        createDatabase("test");
        connectContext.setDatabase("default_cluster:test");
        connectContext.getState().reset();
        Config.enable_mtmv = true;
    }

    @AfterEach
    public void tearDown() {
        Env.getCurrentEnv().clear();
    }

    @Test
    public void testSerialization() throws Exception {
        createTable("create table test.t1 (pk int, v1 int sum) aggregate key (pk) "
                + "distributed by hash (pk) buckets 1 properties ('replication_num' = '1');");
        createTable("create table test.t2 (pk int, v2 int sum) aggregate key (pk) "
                + "distributed by hash (pk) buckets 1 properties ('replication_num' = '1');");

        String sql = "create materialized view mv build immediate refresh complete "
                + "key (mpk) distributed by hash (mpk) "
                + "as select test.t1.pk as mpk from test.t1, test.t2 where test.t1.pk = test.t2.pk";
        testSerialization(sql);

        sql = "create materialized view mv1 build immediate refresh complete start with '1:00' next 1 day "
                + "key (mpk) distributed by hash (mpk) "
                + "as select test.t1.pk as mpk from test.t1, test.t2 where test.t1.pk = test.t2.pk";
        testSerialization(sql);
    }

    private void testSerialization(String sql) throws UserException, IOException {
        MaterializedView mv = createMaterializedView(sql);
        DataOutputBuffer out = new DataOutputBuffer(1024);
        mv.write(out);
        DataInputBuffer in = new DataInputBuffer();
        in.reset(out.getData(), out.getLength());
        MaterializedView other = new MaterializedView();
        other.readFields(in);

        Assertions.assertEquals(TableType.MATERIALIZED_VIEW, mv.getType());
        Assertions.assertEquals(mv.getType(), other.getType());
        Assertions.assertEquals(mv.getName(), other.getName());
        Assertions.assertEquals(mv.getQuery(), other.getQuery());

        MVRefreshInfo refreshInfo = mv.getRefreshInfo();
        MVRefreshInfo otherRefreshInfo = other.getRefreshInfo();
        Assertions.assertEquals(refreshInfo.isNeverRefresh(), otherRefreshInfo.isNeverRefresh());
        Assertions.assertEquals(refreshInfo.getRefreshMethod(), otherRefreshInfo.getRefreshMethod());

        Assertions.assertEquals(
                refreshInfo.getTriggerInfo().getRefreshTrigger(),
                otherRefreshInfo.getTriggerInfo().getRefreshTrigger()
        );

        MVRefreshIntervalTriggerInfo intervalTrigger = refreshInfo.getTriggerInfo().getIntervalTrigger();
        MVRefreshIntervalTriggerInfo otherIntervalTrigger = otherRefreshInfo.getTriggerInfo().getIntervalTrigger();
        if (intervalTrigger == null) {
            Assertions.assertNull(otherIntervalTrigger);
        } else {
            Assertions.assertEquals(intervalTrigger.getStartTime(), otherIntervalTrigger.getStartTime());
            Assertions.assertEquals(intervalTrigger.getInterval(), otherIntervalTrigger.getInterval());
            Assertions.assertEquals(intervalTrigger.getTimeUnit(), otherIntervalTrigger.getTimeUnit());
        }
    }

    private MaterializedView createMaterializedView(String sql) throws UserException {
        CreateMultiTableMaterializedViewStmt stmt = (CreateMultiTableMaterializedViewStmt) SqlParserUtils
                .parseAndAnalyzeStmt(sql, connectContext);
        MaterializedView mv = (MaterializedView) new OlapTableFactory()
                .init(OlapTableFactory.getTableType(stmt))
                .withTableId(0)
                .withTableName(stmt.getMVName())
                .withKeysType(stmt.getKeysDesc().getKeysType())
                .withSchema(stmt.getColumns())
                .withPartitionInfo(new SinglePartitionInfo())
                .withDistributionInfo(stmt.getDistributionDesc().toDistributionInfo(stmt.getColumns()))
                .withExtraParams(stmt)
                .build();
        mv.setBaseIndexId(1);
        mv.setIndexMeta(
                1,
                stmt.getMVName(),
                stmt.getColumns(),
                0,
                Util.generateSchemaHash(),
                Env.calcShortKeyColumnCount(stmt.getColumns(), stmt.getProperties(), true),
                TStorageType.COLUMN,
                stmt.getKeysDesc().getKeysType());
        return mv;
    }

    @Test
    void testShowCreateTables() throws Exception {
        createTable("create table test.t1 (pk int, v1 int sum) aggregate key (pk) "
                + "distributed by hash (pk) buckets 1 properties ('replication_num' = '1');");
        createTable("create table test.t2 (pk int, v2 int sum) aggregate key (pk) "
                + "distributed by hash (pk) buckets 1 properties ('replication_num' = '1');");
        new StmtExecutor(connectContext, "create materialized view mv "
                + "build immediate refresh complete key (mpk) distributed by hash (mpk) "
                + "properties ('replication_num' = '1') "
                + "as select test.t1.pk as mpk from test.t1, test.t2 where test.t1.pk = test.t2.pk").execute();
        Assertions.assertNull(connectContext.getState().getErrorCode(), connectContext.getState().getErrorMessage());

        ShowExecutor showExecutor = new ShowExecutor(connectContext,
                (ShowStmt) parseAndAnalyzeStmt("show create table mv"));
        ShowResultSet resultSet = showExecutor.execute();
        String result = resultSet.getResultRows().get(0).get(1);
        Assertions.assertTrue(result.contains("CREATE MATERIALIZED VIEW `mv`\n"
                + "BUILD IMMEDIATE REFRESH COMPLETE ON DEMAND\n"
                + "KEY(`mpk`)\n"
                + "DISTRIBUTED BY HASH(`mpk`) BUCKETS 10"));
    }

    @Test
    void testDropMaterializedView() throws Exception {
        createTable("create table test.t1 (pk int, v1 int sum) aggregate key (pk) "
                + "distributed by hash (pk) buckets 1 properties ('replication_num' = '1');");
        createTable("create table test.t2 (pk int, v2 int sum) aggregate key (pk) "
                + "distributed by hash (pk) buckets 1 properties ('replication_num' = '1');");
        new StmtExecutor(connectContext, "create materialized view mv "
                + "build immediate refresh complete key (mpk) distributed by hash (mpk) "
                + "properties ('replication_num' = '1') "
                + "as select test.t1.pk as mpk from test.t1, test.t2 where test.t1.pk = test.t2.pk").execute();
        Assertions.assertNull(connectContext.getState().getErrorCode(), connectContext.getState().getErrorMessage());

        ExceptionChecker.expectThrowsWithMsg(DdlException.class, "is not TABLE",
                () -> Env.getCurrentInternalCatalog()
                        .dropTable((DropTableStmt) parseAndAnalyzeStmt("drop table mv")));

        ExceptionChecker.expectThrowsNoException(() -> connectContext.getEnv().dropMaterializedView(
                (DropMaterializedViewStmt) parseAndAnalyzeStmt("drop materialized view mv")));
    }

    @ParameterizedTest
    @ValueSource(strings = {"AGGREGATE", "UNIQUE", "DUPLICATE"})
    public void testCreate(String keyType) throws Exception {
        String aggregation = keyType.equals("AGGREGATE") ? "SUM" : "";
        createTable("CREATE TABLE test.t1 ("
                + "  pk INT,"
                + "  v1 INT " + aggregation
                + ") " + keyType + " KEY (pk)"
                + "DISTRIBUTED BY HASH(pk) BUCKETS 1 PROPERTIES ('replication_num' = '1')");
        createTable("CREATE TABLE test.t2 ("
                + "  pk INT,"
                + "  v2 INT " + aggregation
                + ") " + keyType + " KEY (pk)"
                + "DISTRIBUTED BY HASH(pk) BUCKETS 1 PROPERTIES ('replication_num' = '1')");
        new StmtExecutor(connectContext, "CREATE MATERIALIZED VIEW mv "
                + "BUILD IMMEDIATE REFRESH COMPLETE KEY (pk) DISTRIBUTED BY HASH(pk) "
                + "PROPERTIES ('replication_num' = '1') "
                + "AS SELECT t1.pk, v1, v2 FROM test.t1, test.t2 WHERE test.t1.pk = test.t2.pk").execute();
        Assertions.assertNull(connectContext.getState().getErrorCode(), connectContext.getState().getErrorMessage());

        connectContext.getEnv().dropMaterializedView(
                (DropMaterializedViewStmt) parseAndAnalyzeStmt("DROP MATERIALIZED VIEW mv"));
        new StmtExecutor(connectContext, "CREATE MATERIALIZED VIEW mv "
                + "BUILD IMMEDIATE REFRESH COMPLETE DISTRIBUTED BY HASH(pk) "
                + "PROPERTIES ('replication_num' = '1') "
                + "AS SELECT t1.pk, v1, v2 FROM test.t1, test.t2 WHERE test.t1.pk = test.t2.pk").execute();
        Assertions.assertNull(connectContext.getState().getErrorCode(), connectContext.getState().getErrorMessage());
    }

    @ParameterizedTest
    @ValueSource(strings = {"AGGREGATE", "UNIQUE", "DUPLICATE"})
    public void testCreateWithAliases(String keyType) throws Exception {
        String aggregation = keyType.equals("AGGREGATE") ? "SUM" : "";
        createTable("CREATE TABLE test.t1 ("
                + "  pk INT,"
                + "  v1 INT " + aggregation
                + ") " + keyType + " KEY (pk)"
                + "DISTRIBUTED BY HASH(pk) BUCKETS 1 PROPERTIES ('replication_num' = '1')");
        createTable("CREATE TABLE test.t2 ("
                + "  pk INT,"
                + "  v2 INT " + aggregation
                + ") " + keyType + " KEY (pk)"
                + "DISTRIBUTED BY HASH(pk) BUCKETS 1 PROPERTIES ('replication_num' = '1')");
        new StmtExecutor(connectContext, "CREATE MATERIALIZED VIEW mv "
                + "BUILD IMMEDIATE REFRESH COMPLETE KEY (mpk) DISTRIBUTED BY HASH(mpk) "
                + "PROPERTIES ('replication_num' = '1') "
                + "AS SELECT t1.pk AS mpk, v1, v2 FROM test.t1, test.t2 WHERE test.t1.pk = test.t2.pk").execute();
        Assertions.assertNull(connectContext.getState().getErrorCode(), connectContext.getState().getErrorMessage());

        connectContext.getEnv().dropMaterializedView(
                (DropMaterializedViewStmt) parseAndAnalyzeStmt("DROP MATERIALIZED VIEW mv"));
        new StmtExecutor(connectContext, "CREATE MATERIALIZED VIEW mv "
                + "BUILD IMMEDIATE REFRESH COMPLETE DISTRIBUTED BY HASH(mpk) "
                + "PROPERTIES ('replication_num' = '1') "
                + "AS SELECT t1.pk as mpk, v1, v2 FROM test.t1, test.t2 WHERE test.t1.pk = test.t2.pk").execute();
        Assertions.assertNull(connectContext.getState().getErrorCode(), connectContext.getState().getErrorMessage());
    }

    @ParameterizedTest
    @ValueSource(strings = {"AGGREGATE", "UNIQUE", "DUPLICATE"})
    public void testCreateWithPartition(String keyType) throws Exception {
        String aggregation = keyType.equals("AGGREGATE") ? "SUM" : "";
        createTable("CREATE TABLE test.t1 ("
                + "  pk INT NOT NULL,"
                + "  v1 INT " + aggregation
                + ") " + keyType + " KEY (pk)"
                + "PARTITION BY RANGE(pk) ("
                + "  PARTITION p1 VALUES LESS THAN ('10'),"
                + "  PARTITION p2 VALUES LESS THAN ('20')"
                + ")"
                + "DISTRIBUTED BY HASH(pk) BUCKETS 1 PROPERTIES ('replication_num' = '1')");
        createTable("CREATE TABLE test.t2 ("
                + "  pk INT NOT NULL,"
                + "  v2 INT " + aggregation
                + ") " + keyType + " KEY (pk)"
                + "PARTITION BY LIST(pk) ("
                + "  PARTITION odd VALUES IN ('10', '30', '50', '70', '90'),"
                + "  PARTITION even VALUES IN ('20', '40', '60', '80')"
                + ")"
                + "DISTRIBUTED BY HASH(pk) BUCKETS 1 PROPERTIES ('replication_num' = '1')");

        new StmtExecutor(connectContext, "CREATE MATERIALIZED VIEW mv "
                + "BUILD IMMEDIATE REFRESH COMPLETE KEY (pk) "
                + "PARTITION BY (t1.pk)"
                + "DISTRIBUTED BY HASH(pk) "
                + "PROPERTIES ('replication_num' = '1') "
                + "AS SELECT t1.pk, v1, v2 FROM test.t1, test.t2 WHERE test.t1.pk = test.t2.pk").execute();
        Assertions.assertNull(connectContext.getState().getErrorCode(), connectContext.getState().getErrorMessage());

        connectContext.getEnv().dropMaterializedView(
                (DropMaterializedViewStmt) parseAndAnalyzeStmt("DROP MATERIALIZED VIEW mv"));
        new StmtExecutor(connectContext, "CREATE MATERIALIZED VIEW mv "
                + "BUILD IMMEDIATE REFRESH COMPLETE KEY (pk) "
                + "PARTITION BY (t2.pk)"
                + "DISTRIBUTED BY HASH(pk) "
                + "PROPERTIES ('replication_num' = '1') "
                + "AS SELECT t2.pk, v1, v2 FROM test.t1, test.t2 WHERE test.t1.pk = test.t2.pk").execute();
        Assertions.assertNull(connectContext.getState().getErrorCode(), connectContext.getState().getErrorMessage());

        connectContext.getEnv().dropMaterializedView(
                (DropMaterializedViewStmt) parseAndAnalyzeStmt("DROP MATERIALIZED VIEW mv"));

        connectContext.getState().reset();
        new StmtExecutor(connectContext, "CREATE MATERIALIZED VIEW mv "
                + "BUILD IMMEDIATE REFRESH COMPLETE KEY (pk) "
                + "PARTITION BY (t1.pk)"
                + "DISTRIBUTED BY HASH(pk) "
                + "PROPERTIES ('replication_num' = '1') "
                + "AS SELECT t2.pk, v1, v2 FROM test.t1, test.t2 WHERE test.t1.pk = test.t2.pk").execute();
        Assertions.assertTrue(
                connectContext.getState().getErrorMessage().contains("Failed to map the partition column name"));

        connectContext.getState().reset();
        new StmtExecutor(connectContext, "CREATE MATERIALIZED VIEW mv "
                + "BUILD IMMEDIATE REFRESH COMPLETE KEY (pk) "
                + "PARTITION BY (v1)"
                + "DISTRIBUTED BY HASH(pk) "
                + "PROPERTIES ('replication_num' = '1') "
                + "AS SELECT t2.pk, v1, v2 FROM test.t1, test.t2 WHERE test.t1.pk = test.t2.pk").execute();
        Assertions.assertTrue(
                connectContext.getState().getErrorMessage()
                        .contains("The partition columns doesn't match the ones in base table"));
    }

    @Test
    public void testCreateWithTableAliases() throws Exception {
        createTable("CREATE TABLE t_user ("
                + "  event_day DATE,"
                + "  id bigint,"
                + "  username varchar(20)"
                + ")"
                + "DISTRIBUTED BY HASH(id) BUCKETS 10 "
                + "PROPERTIES ('replication_num' = '1')"
        );
        createTable("CREATE TABLE t_user_pv("
                + "  event_day DATE,"
                + "  id bigint,"
                + "  pv bigint"
                + ")"
                + "DISTRIBUTED BY HASH(id) BUCKETS 10 "
                + "PROPERTIES ('replication_num' = '1')"
        );
        new StmtExecutor(connectContext, "CREATE MATERIALIZED VIEW mv "
                + "BUILD IMMEDIATE REFRESH COMPLETE "
                + "START WITH \"2022-10-27 19:35:00\" "
                + "NEXT 1 SECOND "
                + "KEY (username) "
                + "DISTRIBUTED BY HASH(username) BUCKETS 10 "
                + "PROPERTIES ('replication_num' = '1') "
                + "AS SELECT t1.username ,t2.pv FROM t_user t1 LEFT JOIN t_user_pv t2 on t1.id = t2.id").execute();
        Assertions.assertNull(connectContext.getState().getErrorCode(), connectContext.getState().getErrorMessage());
    }

    @Test
    public void testCreateWithHint() throws Exception {
        createTable("CREATE TABLE t_user ("
                + "  event_day DATE,"
                + "  id bigint,"
                + "  username varchar(20)"
                + ")"
                + "DISTRIBUTED BY HASH(id) BUCKETS 10 "
                + "PROPERTIES ('replication_num' = '1')"
        );
        createTable("CREATE TABLE t_user_pv("
                + "  event_day DATE,"
                + "  id bigint,"
                + "  pv bigint"
                + ")"
                + "DISTRIBUTED BY HASH(id) BUCKETS 10 "
                + "PROPERTIES ('replication_num' = '1')"
        );
        new StmtExecutor(connectContext, "CREATE MATERIALIZED VIEW mv "
                + "BUILD IMMEDIATE REFRESH COMPLETE "
                + "DISTRIBUTED BY HASH(username) BUCKETS 10 "
                + "PROPERTIES ('replication_num' = '1') "
                + "AS SELECT /*+ SET_VAR(exec_mem_limit=1048576, query_timeout=3600) */ "
                + "t1.username ,t2.pv FROM t_user t1 LEFT JOIN t_user_pv t2 on t1.id = t2.id").execute();
        Assertions.assertNull(connectContext.getState().getErrorCode(), connectContext.getState().getErrorMessage());
        ShowExecutor showExecutor = new ShowExecutor(connectContext,
                (ShowStmt) parseAndAnalyzeStmt("show create table mv"));
        ShowResultSet resultSet = showExecutor.execute();
        String result = resultSet.getResultRows().get(0).get(1);
        Assertions.assertTrue(
                result.contains("SELECT /*+ SET_VAR(exec_mem_limit=1048576, query_timeout=3600) */")
                        || result.contains("SELECT /*+ SET_VAR(query_timeout=3600, exec_mem_limit=1048576) */")
        );
    }

    @Test
    public void testCreateWithViews() throws Exception {
        createTable("CREATE TABLE lineorder ("
                + "  lo_orderkey int,"
                + "  lo_linenumber int,"
                + "  lo_custkey int,"
                + "  lo_partkey int,"
                + "  lo_suppkey int,"
                + "  lo_orderdate int,"
                + "  lo_orderpriority int,"
                + "  lo_shippriority int,"
                + "  lo_quantity int,"
                + "  lo_extendedprice int,"
                + "  lo_ordtotalprice int,"
                + "  lo_discount int,"
                + "  lo_revenue int,"
                + "  lo_supplycost int,"
                + "  lo_tax int,"
                + "  lo_commitdate int,"
                + "  lo_shipmode int)"
                + "DUPLICATE KEY (lo_orderkey)"
                + "PARTITION BY RANGE (lo_orderdate) ("
                + "  PARTITION p1 VALUES [(\"-2147483648\"), (\"19930101\")),"
                + "  PARTITION p2 VALUES [(\"19930101\"), (\"19940101\")),"
                + "  PARTITION p3 VALUES [(\"19940101\"), (\"19950101\")),"
                + "  PARTITION p4 VALUES [(\"19950101\"), (\"19960101\")),"
                + "  PARTITION p5 VALUES [(\"19960101\"), (\"19970101\")),"
                + "  PARTITION p6 VALUES [(\"19970101\"), (\"19980101\")),"
                + "  PARTITION p7 VALUES [(\"19980101\"), (\"19990101\")))"
                + "DISTRIBUTED BY HASH(lo_orderkey) BUCKETS 48 "
                + "PROPERTIES ('replication_num' = '1')");

        createTable("CREATE TABLE customer ("
                + "  c_custkey int,"
                + "  c_name varchar,"
                + "  c_address varchar,"
                + "  c_city varchar,"
                + "  c_nation varchar,"
                + "  c_region varchar,"
                + "  c_phone varchar,"
                + "  c_mktsegment varchar)"
                + "DUPLICATE KEY (c_custkey)"
                + "DISTRIBUTED BY HASH (c_custkey) BUCKETS 12 "
                + "PROPERTIES ('replication_num' = '1')");

        createTable("CREATE TABLE supplier ("
                + "  s_suppkey int,"
                + "  s_name varchar,"
                + "  s_address varchar,"
                + "  s_city varchar,"
                + "  s_nation varchar,"
                + "  s_region varchar,"
                + "  s_phone varchar)"
                + "DUPLICATE KEY (s_suppkey)"
                + "DISTRIBUTED BY HASH (s_suppkey) BUCKETS 12 "
                + "PROPERTIES ('replication_num' = '1')");

        createTable("CREATE TABLE part ("
                + "  p_partkey int,"
                + "  p_name varchar,"
                + "  p_mfgr varchar,"
                + "  p_category varchar,"
                + "  p_brand varchar,"
                + "  p_color varchar,"
                + "  p_type varchar,"
                + "  p_size int,"
                + "  p_container varchar)"
                + "DUPLICATE KEY (p_partkey)"
                + "DISTRIBUTED BY HASH (p_partkey) BUCKETS 12 "
                + "PROPERTIES ('replication_num' = '1')");

        new StmtExecutor(connectContext, "CREATE MATERIALIZED VIEW ssb_view "
                + "BUILD IMMEDIATE REFRESH COMPLETE "
                + "DISTRIBUTED BY HASH (LO_ORDERKEY) "
                + "PROPERTIES ('replication_num' = '1') "
                + "AS SELECT "
                + "  LO_ORDERDATE,"
                + "  LO_ORDERKEY,"
                + "  LO_LINENUMBER,"
                + "  LO_CUSTKEY,"
                + "  LO_PARTKEY,"
                + "  LO_SUPPKEY,"
                + "  LO_ORDERPRIORITY,"
                + "  LO_SHIPPRIORITY,"
                + "  LO_QUANTITY,"
                + "  LO_EXTENDEDPRICE,"
                + "  LO_ORDTOTALPRICE,"
                + "  LO_DISCOUNT,"
                + "  LO_REVENUE,"
                + "  LO_SUPPLYCOST,"
                + "  LO_TAX,"
                + "  LO_COMMITDATE,"
                + "  LO_SHIPMODE,"
                + "  C_NAME,"
                + "  C_ADDRESS,"
                + "  C_CITY,"
                + "  C_NATION,"
                + "  C_REGION,"
                + "  C_PHONE,"
                + "  C_MKTSEGMENT,"
                + "  S_NAME,"
                + "  S_ADDRESS,"
                + "  S_CITY,"
                + "  S_NATION,"
                + "  S_REGION,"
                + "  S_PHONE,"
                + "  P_NAME,"
                + "  P_MFGR,"
                + "  P_CATEGORY,"
                + "  P_BRAND,"
                + "  P_COLOR,"
                + "  P_TYPE,"
                + "  P_SIZE,"
                + "  P_CONTAINER "
                + "FROM ("
                + "  SELECT "
                + "    lo_orderkey,"
                + "    lo_linenumber,"
                + "    lo_custkey,"
                + "    lo_partkey,"
                + "    lo_suppkey,"
                + "    lo_orderdate,"
                + "    lo_orderpriority,"
                + "    lo_shippriority,"
                + "    lo_quantity,"
                + "    lo_extendedprice,"
                + "    lo_ordtotalprice,"
                + "    lo_discount,"
                + "    lo_revenue,"
                + "    lo_supplycost,"
                + "    lo_tax,"
                + "    lo_commitdate,"
                + "    lo_shipmode"
                + "  FROM lineorder"
                + "  WHERE lo_orderdate<19930101"
                + ") l "
                + "INNER JOIN customer c ON (c.c_custkey = l.lo_custkey) "
                + "INNER JOIN supplier s ON (s.s_suppkey = l.lo_suppkey) "
                + "INNER JOIN part p ON (p.p_partkey = l.lo_partkey)").execute();
        Assertions.assertNull(connectContext.getState().getErrorCode(), connectContext.getState().getErrorMessage());
    }

    @Test
    void testCreateNeverRefreshMaterializedView() throws Exception {
        createTable("create table test.t1 (pk int, v1 int sum) aggregate key (pk) "
                + "distributed by hash (pk) buckets 1 properties ('replication_num' = '1');");
        createTable("create table test.t2 (pk int, v2 int sum) aggregate key (pk) "
                + "distributed by hash (pk) buckets 1 properties ('replication_num' = '1');");
        new StmtExecutor(connectContext, "create materialized view mv "
                + "build immediate never refresh key (mpk) distributed by hash (mpk) "
                + "properties ('replication_num' = '1') "
                + "as select test.t1.pk as mpk from test.t1, test.t2 where test.t1.pk = test.t2.pk").execute();
        Assertions.assertNull(connectContext.getState().getErrorCode(), connectContext.getState().getErrorMessage());

        ShowExecutor showExecutor = new ShowExecutor(connectContext,
                (ShowStmt) parseAndAnalyzeStmt("show create table mv"));
        ShowResultSet resultSet = showExecutor.execute();
        String result = resultSet.getResultRows().get(0).get(1);
        Assertions.assertTrue(result.contains("CREATE MATERIALIZED VIEW `mv`\n"
                + "BUILD IMMEDIATE NEVER REFRESH \n"
                + "KEY(`mpk`)\n"
                + "DISTRIBUTED BY HASH(`mpk`) BUCKETS 10"));
    }
<<<<<<< HEAD
=======

    @Test
    void testCreateWithStar() throws Exception {
        createTable("CREATE TABLE t_user ("
                + "  event_day DATE,"
                + "  id bigint,"
                + "  username varchar(20)"
                + ")"
                + "DISTRIBUTED BY HASH(id) BUCKETS 10 "
                + "PROPERTIES ('replication_num' = '1')"
        );
        new StmtExecutor(connectContext, "CREATE MATERIALIZED VIEW mv "
                + "BUILD IMMEDIATE REFRESH COMPLETE "
                + "START WITH \"2022-10-27 19:35:00\" "
                + "NEXT 1 SECOND "
                + "DISTRIBUTED BY HASH(username) BUCKETS 10 "
                + "PROPERTIES ('replication_num' = '1') "
                + "AS SELECT t1.* FROM t_user t1").execute();
        Assertions.assertNull(connectContext.getState().getErrorCode(), connectContext.getState().getErrorMessage());
    }

    @Test
    void testCreateWithoutRefreshInfo() throws Exception {
        createTable("CREATE TABLE t_user ("
                + "  event_day DATE,"
                + "  id bigint,"
                + "  username varchar(20)"
                + ")"
                + "DISTRIBUTED BY HASH(id) BUCKETS 10 "
                + "PROPERTIES ('replication_num' = '1')"
        );
        new StmtExecutor(connectContext, "CREATE MATERIALIZED VIEW mv "
                + "BUILD DEFERRED "
                + "DISTRIBUTED BY HASH(username) BUCKETS 10 "
                + "PROPERTIES ('replication_num' = '1') "
                + "AS SELECT t1.* FROM t_user t1").execute();
        Assertions.assertNull(connectContext.getState().getErrorCode(), connectContext.getState().getErrorMessage());
    }
>>>>>>> 7bda49b5
}<|MERGE_RESOLUTION|>--- conflicted
+++ resolved
@@ -534,8 +534,6 @@
                 + "KEY(`mpk`)\n"
                 + "DISTRIBUTED BY HASH(`mpk`) BUCKETS 10"));
     }
-<<<<<<< HEAD
-=======
 
     @Test
     void testCreateWithStar() throws Exception {
@@ -574,5 +572,4 @@
                 + "AS SELECT t1.* FROM t_user t1").execute();
         Assertions.assertNull(connectContext.getState().getErrorCode(), connectContext.getState().getErrorMessage());
     }
->>>>>>> 7bda49b5
 }