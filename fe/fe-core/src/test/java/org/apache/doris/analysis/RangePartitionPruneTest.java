--- conflicted
+++ resolved
@@ -113,87 +113,6 @@
     private void initTestCases() {
         // 1. Single partition column
         // no filters
-<<<<<<< HEAD
-        addCase("select * from test.t1", "partitions=8/8");
-        // equal to
-        addCase("select * from test.t1 where dt=20211122", "partitions=1/8");
-        // less than
-        addCase("select * from test.t1 where dt<20211122", "partitions=2/8");
-        // less than or equal
-        addCase("select * from test.t1 where dt<=20211122", "partitions=3/8");
-        // greater than
-        addCase("select * from test.t1 where dt>20211122", "partitions=6/8");
-        // greater than or equal
-        addCase("select * from test.t1 where dt>=20211122", "partitions=6/8");
-        // in
-        addCase("select * from test.t1 where dt in (20211124, 20211126, 20211122)", "partitions=3/8");
-        // is null
-        addCase("select * from test.t1 where dt is null", "partitions=1/8");
-        addCase("select * from test.`single_not_null` where dt is null", "partitions=0/7");
-        // not equal to
-        addCase("select * from test.t1 where dt!=20211122", "partitions=8/8");
-
-        // 2. Multiple partition columns
-        // no filters
-        addCase("select * from test.t2", "partitions=9/9");
-        // equal to
-        addCase("select * from test.t2 where k1=7", "partitions=2/9");
-        addCase("select * from test.t2 where k2=7", "partitions=9/9");
-        // less than
-        addCase("select * from test.t2 where k1<7", "partitions=2/9");
-        addCase("select * from test.t2 where k2<7", "partitions=9/9");
-        // less than or equal
-        addCase("select * from test.t2 where k1<=7", "partitions=3/9");
-        addCase("select * from test.t2 where k2>7", "partitions=9/9");
-        // greater than or equal
-        addCase("select * from test.t2 where k1>=7", "partitions=8/9");
-        addCase("select * from test.t2 where k2>=7", "partitions=9/9");
-        // in
-        addCase("select * from test.t2 where k1 in (7,9,16)", "partitions=3/9");
-        addCase("select * from test.t2 where k2 in (7,9,16)", "partitions=9/9");
-        // is null
-        addCase("select * from test.t2 where k1 is null", "partitions=1/9");
-        addCase("select * from test.t2 where k2 is null", "partitions=9/9");
-        addCase("select * from test.multi_not_null where k1 is null", "partitions=0/2");
-        addCase("select * from test.multi_not_null where k2 is null", "partitions=2/2");
-        // not equal to
-        addCase("select * from test.t2 where k1!=23", "partitions=9/9");
-        addCase("select * from test.t2 where k2!=23", "partitions=9/9");
-
-        // 3. Conjunctive predicates
-        // equal to and other predicates
-        addCase("select * from test.t2 where k1=23 and k2=5", "partitions=1/9");
-        addCase("select * from test.t2 where k1=23 and k2>5", "partitions=1/9");
-        // in and other equal predicates
-        addCase("select * from test.t2 where k1 in (3, 10, 13) and k2>10", "partitions=2/9");
-        // is null and other predicates
-        addCase("select * from test.t2 where k1 > 10 and k1 is null", "partitions=0/9");
-        addCase("select * from test.t2 where k1 is null and k1 > 10", "partitions=0/9");
-        addCase("select * from test.multi_not_null where k1 > 10 and k1 is null", "partitions=0/2");
-        // others predicates combination
-        addCase("select * from test.t2 where k1 > 10 and k2 < 4", "partitions=6/9");
-        addCase("select * from test.t2 where k1 >10 and k1 < 10 and (k1=11 or k1=12)", "partitions=0/9");
-        addCase("select * from test.t2 where k1 > 20 and k1 < 7 and k1 = 10", "partitions=0/9");
-
-        // 4. Disjunctive predicates
-        addCase("select * from test.t2 where k1=10 or k1=23", "partitions=3/9");
-        addCase("select * from test.t2 where (k1=10 or k1=23) and (k2=4 or k2=5)", "partitions=1/9");
-        addCase("select * from test.t2 where (k1=10 or k1=23) and (k2=4 or k2=11)", "partitions=2/9");
-        addCase("select * from test.t2 where (k1=10 or k1=23) and (k2=3 or k2=4 or k2=11)", "partitions=3/9");
-        addCase("select * from test.t1 where dt=20211123 or dt=20211124", "partitions=2/8");
-        addCase("select * from test.t1 where ((dt=20211123 and k1=1) or (dt=20211125 and k1=3))", "partitions=2/8");
-        // TODO: predicates are "PREDICATES: ((`dt` = 20211123 AND `k1` = 1) OR (`dt` = 20211125 AND `k1` = 3)), `k2` > ",
-        // maybe something goes wrong with ExtractCommonFactorsRule.
-        addCase("select * from test.t1 where ((dt=20211123 and k1=1) or (dt=20211125 and k1=3)) and k2>0",
-                "partitions=2/8");
-        addCase("select * from test.t2 where k1 > 10 or k2 < 1", "partitions=9/9");
-        // add some cases for CompoundPredicate
-        addCase("select * from test.t1 where (dt >= 20211121 and dt <= 20211122) or (dt >= 20211123 and dt <= 20211125)",
-                "partitions=5/8");
-        addCase("select * from test.t1 where (dt between 20211121 and 20211122) or (dt between 20211123 and 20211125)",
-                "partitions=5/8");
-        addCase("select * from test.t1 where (dt between 20211121 and 20211122) or dt is null or (dt between 20211123 and 20211125)",
-=======
         addCase("select /*+ SET_VAR(enable_nereids_planner=false) */ * from test.t1", "partitions=8/8");
         // equal to
         addCase("select /*+ SET_VAR(enable_nereids_planner=false) */ * from test.t1 where dt=20211122", "partitions=1/8");
@@ -273,7 +192,6 @@
         addCase("select /*+ SET_VAR(enable_nereids_planner=false) */ * from test.t1 where (dt between 20211121 and 20211122) or (dt between 20211123 and 20211125)",
                 "partitions=5/8");
         addCase("select /*+ SET_VAR(enable_nereids_planner=false) */ * from test.t1 where (dt between 20211121 and 20211122) or dt is null or (dt between 20211123 and 20211125)",
->>>>>>> 7bda49b5
                 "partitions=6/8");
 
     }
