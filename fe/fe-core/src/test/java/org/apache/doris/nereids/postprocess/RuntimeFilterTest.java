--- conflicted
+++ resolved
@@ -232,25 +232,6 @@
                 Pair.of("s_name", "p_name")));
     }
 
-    @Test
-    public void testAliasCastAtLeftAndExpressionAtRight() {
-        String sql = "select c_custkey from (select cast(lo_custkey as bigint) c from lineorder) a"
-                + " inner join customer b on a.c = b.c_custkey + 5";
-        List<RuntimeFilter> filters = getRuntimeFilters(sql).get();
-        Assertions.assertEquals(1, filters.size());
-        checkRuntimeFilterExprs(filters, ImmutableList.of(
-                Pair.of("expr_(c_custkey + 5)", "lo_custkey")));
-    }
-
-    @Test
-    public void testCastAtOnExpression() {
-        String sql = "select * from part p, supplier s where p.p_name = s.s_name";
-        List<RuntimeFilter> filters = getRuntimeFilters(sql).get();
-        Assertions.assertEquals(1, filters.size());
-        checkRuntimeFilterExprs(filters, ImmutableList.of(
-                Pair.of("s_name", "p_name")));
-    }
-
     private Optional<List<RuntimeFilter>> getRuntimeFilters(String sql) {
         PlanChecker checker = PlanChecker.from(connectContext)
                 .analyze(sql)
@@ -271,11 +252,7 @@
         for (RuntimeFilter filter : filters) {
             Assertions.assertTrue(colNames.contains(Pair.of(
                     filter.getSrcExpr().toSql(),
-<<<<<<< HEAD
-                    filter.getTargetExpr().getName())));
-=======
                     filter.getTargetExprs().get(0).getName())));
->>>>>>> 7bda49b5
         }
     }
 }