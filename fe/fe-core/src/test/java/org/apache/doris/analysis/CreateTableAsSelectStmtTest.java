--- conflicted
+++ resolved
@@ -268,7 +268,6 @@
                 + "as select userId  from `test`.`varchar_table` union select userId from `test`.`join_table`";
         createTableAsSelect(selectFromName);
         ShowResultSet showResultSet = showCreateTableByName("select_union");
-<<<<<<< HEAD
         Assertions.assertEquals("CREATE TABLE `select_union` (\n" + "  `userId` varchar(255) NULL\n" + ") ENGINE=OLAP\n"
                 + "DUPLICATE KEY(`userId`)\n" + "COMMENT 'OLAP'\n" + "DISTRIBUTED BY HASH(`userId`) BUCKETS 10\n"
                 + "PROPERTIES (\n" + "\"replication_allocation\" = \"tag.location.default: 1\",\n"
@@ -276,15 +275,6 @@
                 + "\"storage_format\" = \"V2\",\n" + "\"light_schema_change\" = \"true\",\n"
                 + "\"disable_auto_compaction\""
                 + " = \"false\"\n" + ");", showResultSet.getResultRows().get(0).get(1));
-=======
-        Assertions.assertEquals(
-                "CREATE TABLE `select_union` (\n" + "  `userId` varchar(65533) NULL\n" + ") ENGINE=OLAP\n"
-                        + "DUPLICATE KEY(`userId`)\n" + "COMMENT 'OLAP'\n"
-                        + "DISTRIBUTED BY HASH(`userId`) BUCKETS 10\n"
-                        + "PROPERTIES (\n" + "\"replication_allocation\" = \"tag.location.default: 1\",\n"
-                        + "\"in_memory\" = \"false\",\n" + "\"storage_format\" = \"V2\",\n\"disable_auto_compaction\""
-                        + " = \"false\"\n" + ");", showResultSet.getResultRows().get(0).get(1));
->>>>>>> 6b773939
     }
 
     @Test
