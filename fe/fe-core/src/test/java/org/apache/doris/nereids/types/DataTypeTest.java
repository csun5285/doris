--- conflicted
+++ resolved
@@ -18,10 +18,6 @@
 package org.apache.doris.nereids.types;
 
 import org.apache.doris.catalog.Type;
-<<<<<<< HEAD
-import org.apache.doris.common.Config;
-=======
->>>>>>> 7bda49b5
 
 import org.junit.jupiter.api.Assertions;
 import org.junit.jupiter.api.Test;
@@ -82,13 +78,7 @@
         // double
         Assertions.assertEquals(DoubleType.INSTANCE, DataType.convertFromString("double"));
         // decimalv2
-<<<<<<< HEAD
-        Assertions.assertEquals(
-                Config.enable_decimal_conversion ? DecimalV3Type.createDecimalV3Type(13, 9)
-                        : DecimalV2Type.createDecimalV2Type(13, 9),
-=======
         Assertions.assertEquals(DecimalV2Type.createDecimalV2Type(13, 9),
->>>>>>> 7bda49b5
                 DataType.convertFromString("decimal(13, 9)"));
         // decimalv3
         Assertions.assertEquals(DecimalV3Type.createDecimalV3Type(13, 9),
@@ -112,17 +102,10 @@
         Assertions.assertEquals(DateV2Type.INSTANCE, DataType.convertFromString("datev2"));
         // time
         Assertions.assertEquals(TimeType.INSTANCE, DataType.convertFromString("time"));
-<<<<<<< HEAD
-        // datetime
-        Assertions.assertEquals(Config.enable_date_conversion ? DateTimeV2Type.of(0) : DateTimeType.INSTANCE,
-                Config.enable_date_conversion ? DataType.convertFromString("datetimev2(0)")
-                        : DataType.convertFromString("datetime"));
-=======
 
         // datetime
         Assertions.assertEquals(DateTimeType.INSTANCE, DataType.convertFromString("datetime"));
 
->>>>>>> 7bda49b5
         // datetimev2
         Assertions.assertEquals(DateTimeV2Type.of(3), DataType.convertFromString("datetimev2(3)"));
         // hll
