// Licensed to the Apache Software Foundation (ASF) under one
// or more contributor license agreements.  See the NOTICE file
// distributed with this work for additional information
// regarding copyright ownership.  The ASF licenses this file
// to you under the Apache License, Version 2.0 (the
// "License"); you may not use this file except in compliance
// with the License.  You may obtain a copy of the License at
//
//   http://www.apache.org/licenses/LICENSE-2.0
//
// Unless required by applicable law or agreed to in writing,
// software distributed under the License is distributed on an
// "AS IS" BASIS, WITHOUT WARRANTIES OR CONDITIONS OF ANY
// KIND, either express or implied.  See the License for the
// specific language governing permissions and limitations
// under the License.

package org.apache.doris.nereids.datasets.ssb;

import org.apache.doris.nereids.util.PatternMatchSupported;
import org.apache.doris.nereids.util.PlanChecker;

import com.google.common.collect.ImmutableList;
import org.junit.jupiter.api.Test;

import java.util.List;

public class SSBJoinReorderTest extends SSBTestBase implements PatternMatchSupported {
    @Test
    public void q4_1() {
        test(
                SSBUtils.Q4_1,
                ImmutableList.of(
                        "(lo_orderdate = d_datekey)",
                        "(lo_custkey = c_custkey)",
                        "(lo_suppkey = s_suppkey)",
                        "(lo_partkey = p_partkey)"
                ),
                ImmutableList.of(
                        "(c_region = 'AMERICA')",
                        "(s_region = 'AMERICA')",
                        "((p_mfgr = 'MFGR#1') OR (p_mfgr = 'MFGR#2'))"
                )
        );
    }

    @Test
    public void q4_2() {
        test(
                SSBUtils.Q4_2,
                ImmutableList.of(
                        "(lo_orderdate = d_datekey)",
                        "(lo_custkey = c_custkey)",
                        "(lo_suppkey = s_suppkey)",
                        "(lo_partkey = p_partkey)"
                ),
                ImmutableList.of(
<<<<<<< HEAD
                        "((d_year = 1997) OR (d_year = 1998))",
=======
                        "d_year IN (1997, 1998)",
>>>>>>> 6b773939
                        "(c_region = 'AMERICA')",
                        "(s_region = 'AMERICA')",
                        "((p_mfgr = 'MFGR#1') OR (p_mfgr = 'MFGR#2'))"
                )
        );
    }

    @Test
    public void q4_3() {
        test(
                SSBUtils.Q4_3,
                ImmutableList.of(
                        "(lo_orderdate = d_datekey)",
                        "(lo_custkey = c_custkey)",
                        "(lo_suppkey = s_suppkey)",
                        "(lo_partkey = p_partkey)"
                ),
                ImmutableList.of(
<<<<<<< HEAD
                        "((d_year = 1997) OR (d_year = 1998))",
=======
                        "d_year IN (1997, 1998)",
>>>>>>> 6b773939
                        "(s_nation = 'UNITED STATES')",
                        "(p_category = 'MFGR#14')"
                )
        );
    }

    private void test(String sql, List<String> expectJoinConditions, List<String> expectFilterPredicates) {
        PlanChecker planChecker = PlanChecker.from(connectContext)
                .analyze(sql)
                .rewrite()
                .printlnTree();

        for (String expectJoinCondition : expectJoinConditions) {
            planChecker.matches(
                    innerLogicalJoin().when(
                            join -> join.getHashJoinConjuncts().get(0).toSql().equals(expectJoinCondition))
            );
        }

        for (String expectFilterPredicate : expectFilterPredicates) {
            planChecker.matches(
                    logicalFilter().when(filter -> filter.getPredicates().toSql().equals(expectFilterPredicate))
            );
        }
    }
}<|MERGE_RESOLUTION|>--- conflicted
+++ resolved
@@ -55,11 +55,7 @@
                         "(lo_partkey = p_partkey)"
                 ),
                 ImmutableList.of(
-<<<<<<< HEAD
-                        "((d_year = 1997) OR (d_year = 1998))",
-=======
                         "d_year IN (1997, 1998)",
->>>>>>> 6b773939
                         "(c_region = 'AMERICA')",
                         "(s_region = 'AMERICA')",
                         "((p_mfgr = 'MFGR#1') OR (p_mfgr = 'MFGR#2'))"
@@ -78,11 +74,7 @@
                         "(lo_partkey = p_partkey)"
                 ),
                 ImmutableList.of(
-<<<<<<< HEAD
-                        "((d_year = 1997) OR (d_year = 1998))",
-=======
                         "d_year IN (1997, 1998)",
->>>>>>> 6b773939
                         "(s_nation = 'UNITED STATES')",
                         "(p_category = 'MFGR#14')"
                 )
