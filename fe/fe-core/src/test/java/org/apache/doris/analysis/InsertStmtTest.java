// Licensed to the Apache Software Foundation (ASF) under one
// or more contributor license agreements.  See the NOTICE file
// distributed with this work for additional information
// regarding copyright ownership.  The ASF licenses this file
// to you under the Apache License, Version 2.0 (the
// "License"); you may not use this file except in compliance
// with the License.  You may obtain a copy of the License at
//
//   http://www.apache.org/licenses/LICENSE-2.0
//
// Unless required by applicable law or agreed to in writing,
// software distributed under the License is distributed on an
// "AS IS" BASIS, WITHOUT WARRANTIES OR CONDITIONS OF ANY
// KIND, either express or implied.  See the License for the
// specific language governing permissions and limitations
// under the License.

package org.apache.doris.analysis;

import org.apache.doris.catalog.AggregateType;
import org.apache.doris.catalog.Column;
import org.apache.doris.catalog.PrimitiveType;
import org.apache.doris.catalog.ScalarType;
import org.apache.doris.catalog.Table;
import org.apache.doris.catalog.Type;
import org.apache.doris.common.AnalysisException;
import org.apache.doris.common.jmockit.Deencapsulation;
import org.apache.doris.common.util.SqlParserUtils;
import org.apache.doris.qe.ConnectContext;
import org.apache.doris.utframe.DorisAssert;
import org.apache.doris.utframe.UtFrameUtils;

import com.google.common.collect.Lists;
import mockit.Expectations;
import mockit.Injectable;
import org.junit.AfterClass;
import org.junit.Assert;
import org.junit.BeforeClass;
import org.junit.Test;

import java.io.StringReader;
import java.util.ArrayList;
import java.util.Arrays;
import java.util.List;
import java.util.UUID;

public class InsertStmtTest {
    private static String runningDir = "fe/mocked/DemoTest/" + UUID.randomUUID().toString() + "/";
    private static DorisAssert dorisAssert;

    @AfterClass
    public static void tearDown() throws Exception {
        UtFrameUtils.cleanDorisFeDir(runningDir);
    }

    @BeforeClass
    public static void setUp() throws Exception {
        UtFrameUtils.createDorisCluster(runningDir);
        String createTblStmtStr = "create table db.tbl(kk1 int, kk2 varchar(32), kk3 int, kk4 int) "
                + "AGGREGATE KEY(kk1, kk2,kk3,kk4) distributed by hash(kk1) buckets 3 properties('replication_num' = '1');";
        dorisAssert = new DorisAssert();
        dorisAssert.withDatabase("db").useDatabase("db");
        dorisAssert.withTable(createTblStmtStr);

        UtFrameUtils.createDefaultCtx();
    }

    List<Column> getBaseSchema() {
        List<Column> columns = Lists.newArrayList();

        Column k1 = new Column("k1", PrimitiveType.BIGINT);
        k1.setIsKey(true);
        k1.setIsAllowNull(false);
        columns.add(k1);

        Column k2 = new Column("k2", ScalarType.createVarchar(25));
        k2.setIsKey(true);
        k2.setIsAllowNull(true);
        columns.add(k2);

        Column v1 = new Column("v1", PrimitiveType.BIGINT);
        v1.setIsKey(false);
        v1.setIsAllowNull(true);
        v1.setAggregationType(AggregateType.SUM, false);

        columns.add(v1);

        Column v2 = new Column("v2", ScalarType.createVarchar(25));
        v2.setIsKey(false);
        v2.setAggregationType(AggregateType.REPLACE, false);
        v2.setIsAllowNull(false);
        columns.add(v2);

        return columns;
    }

    List<Column> getFullSchema() throws Exception {
        List<Column> columns = Lists.newArrayList();

        Column k1 = new Column("k1", PrimitiveType.BIGINT);
        k1.setIsKey(true);
        k1.setIsAllowNull(false);
        columns.add(k1);

        Column k2 = new Column("k2", ScalarType.createVarchar(25));
        k2.setIsKey(true);
        k2.setIsAllowNull(true);
        columns.add(k2);

        Column v1 = new Column("v1", PrimitiveType.BIGINT);
        v1.setIsKey(false);
        v1.setIsAllowNull(true);
        v1.setAggregationType(AggregateType.SUM, false);

        columns.add(v1);

        Column v2 = new Column("v2", ScalarType.createVarchar(25));
        v2.setIsKey(false);
        v2.setAggregationType(AggregateType.REPLACE, false);
        v2.setIsAllowNull(false);
        columns.add(v2);

        Column v3 = new Column(CreateMaterializedViewStmt.mvColumnBuilder("bitmap_union", "k1"),
                PrimitiveType.BITMAP);
        v3.setIsKey(false);
        v3.setAggregationType(AggregateType.BITMAP_UNION, false);
        v3.setIsAllowNull(false);
        ArrayList<Expr> params = new ArrayList<>();

        SlotRef slotRef = new SlotRef(null, "k1");
        slotRef.setType(Type.BIGINT);
        params.add(slotRef.uncheckedCastTo(Type.VARCHAR));

        Expr defineExpr = new FunctionCallExpr("to_bitmap", params);
        v3.setDefineExpr(defineExpr);
        columns.add(v3);

        Column v4 = new Column(CreateMaterializedViewStmt.mvColumnBuilder("hll_union", "k2"), PrimitiveType.HLL);
        v4.setIsKey(false);
        v4.setAggregationType(AggregateType.HLL_UNION, false);
        v4.setIsAllowNull(false);
        params = new ArrayList<>();
        params.add(new SlotRef(null, "k2"));
        defineExpr = new FunctionCallExpr("hll_hash", params);
        v4.setDefineExpr(defineExpr);
        columns.add(v4);

        return columns;
    }


    @Injectable
    InsertTarget target;
    @Injectable
    InsertSource source;
    @Injectable
    Table targetTable;

    @Test
    public void testNormal() throws Exception {
        ConnectContext ctx = UtFrameUtils.createDefaultCtx();
        String sql = "values(1,'a',2,'b')";

        SqlScanner input = new SqlScanner(new StringReader(sql),
                ctx.getSessionVariable().getSqlMode());
        SqlParser parser = new SqlParser(input);
        Analyzer analyzer = new Analyzer(ctx.getEnv(), ctx);
        StatementBase statementBase = null;
        try {
            statementBase = SqlParserUtils.getFirstStmt(parser);
        } catch (AnalysisException e) {
            String errorMessage = parser.getErrorMsg(sql);
            System.err.println("parse failed: " + errorMessage);
            if (errorMessage == null) {
                throw e;
            } else {
                throw new AnalysisException(errorMessage, e);
            }
        }
        statementBase.analyze(analyzer);

        QueryStmt queryStmt = (QueryStmt) statementBase;

        new Expectations() {
            {
                targetTable.getBaseSchema();
                result = getBaseSchema();
                targetTable.getFullSchema();
                result = getFullSchema();
                targetTable.getColumn("k1");
                result = getBaseSchema().get(0);
                targetTable.getColumn("k2");
                result = getBaseSchema().get(1);
                targetTable.getColumn("v1");
                result = getBaseSchema().get(2);
                targetTable.getColumn("v2");
                result = getBaseSchema().get(3);
            }
        };

        List<String> cols = Arrays.asList("k1", "k2", "v1", "v2");

<<<<<<< HEAD
        InsertStmt stmt = new NativeInsertStmt(target, "label", null, source, new ArrayList<>());
=======
        InsertStmt stmt = new NativeInsertStmt(target, "label", cols, source, new ArrayList<>());
>>>>>>> 7bda49b5
        stmt.setTargetTable(targetTable);
        stmt.setQueryStmt(queryStmt);

        Deencapsulation.invoke(stmt, "analyzeSubquery", analyzer);
        System.out.println(stmt.getQueryStmt().toSql());

        QueryStmt queryStmtSubstitute = stmt.getQueryStmt();
        Assert.assertEquals(6, queryStmtSubstitute.getResultExprs().size());

        Assert.assertTrue(queryStmtSubstitute.getResultExprs().get(4) instanceof FunctionCallExpr);
        FunctionCallExpr expr4 = (FunctionCallExpr) queryStmtSubstitute.getResultExprs().get(4);
        Assert.assertEquals(expr4.getFnName().getFunction(), "to_bitmap");
        List<Expr> slots = Lists.newArrayList();
<<<<<<< HEAD
        expr4.collect(StringLiteral.class, slots);
        Assert.assertEquals(1, slots.size());
=======
        expr4.collect(IntLiteral.class, slots);
        Assert.assertEquals(expr4.toSql(), 1, slots.size());
>>>>>>> 7bda49b5
        Assert.assertEquals(queryStmtSubstitute.getResultExprs().get(0).getStringValue(),
                slots.get(0).getStringValue());

        Assert.assertTrue(queryStmtSubstitute.getResultExprs().get(5) instanceof FunctionCallExpr);
        FunctionCallExpr expr5 = (FunctionCallExpr) queryStmtSubstitute.getResultExprs().get(5);
        Assert.assertEquals(expr5.getFnName().getFunction(), "hll_hash");
        slots = Lists.newArrayList();
        expr5.collect(StringLiteral.class, slots);
        Assert.assertEquals(1, slots.size());
        Assert.assertEquals(queryStmtSubstitute.getResultExprs().get(1), slots.get(0));
    }

    @Test
    public void testInsertSelect() throws Exception {
        ConnectContext ctx = UtFrameUtils.createDefaultCtx();
        String sql = "select kk1, kk2, kk3, kk4 from db.tbl";

        SqlScanner input = new SqlScanner(new StringReader(sql),
                ctx.getSessionVariable().getSqlMode());
        SqlParser parser = new SqlParser(input);
        Analyzer analyzer = new Analyzer(ctx.getEnv(), ctx);
        StatementBase statementBase = null;
        try {
            statementBase = SqlParserUtils.getFirstStmt(parser);
        } catch (AnalysisException e) {
            String errorMessage = parser.getErrorMsg(sql);
            System.err.println("parse failed: " + errorMessage);
            if (errorMessage == null) {
                throw e;
            } else {
                throw new AnalysisException(errorMessage, e);
            }
        }
        statementBase.analyze(analyzer);

        QueryStmt queryStmt = (QueryStmt) statementBase;

        new Expectations() {
            {
                targetTable.getBaseSchema();
                result = getBaseSchema();
                targetTable.getFullSchema();
                result = getFullSchema();
                targetTable.getColumn("k1");
                result = getBaseSchema().get(0);
                targetTable.getColumn("k2");
                result = getBaseSchema().get(1);
                targetTable.getColumn("v1");
                result = getBaseSchema().get(2);
                targetTable.getColumn("v2");
                result = getBaseSchema().get(3);
            }
        };

        List<String> cols = Arrays.asList("k1", "k2", "v1", "v2");

<<<<<<< HEAD
        InsertStmt stmt = new NativeInsertStmt(target, "label", null, source, new ArrayList<>());
=======
        InsertStmt stmt = new NativeInsertStmt(target, "label", cols, source, new ArrayList<>());
>>>>>>> 7bda49b5
        stmt.setTargetTable(targetTable);
        stmt.setQueryStmt(queryStmt);

        Deencapsulation.invoke(stmt, "analyzeSubquery", analyzer);
        System.out.println(stmt.getQueryStmt());

        QueryStmt queryStmtSubstitue = stmt.getQueryStmt();
        Assert.assertEquals(6, queryStmtSubstitue.getResultExprs().size());

        Assert.assertTrue(queryStmtSubstitue.getResultExprs().get(4) instanceof FunctionCallExpr);
        FunctionCallExpr expr4 = (FunctionCallExpr) queryStmtSubstitue.getResultExprs().get(4);
        Assert.assertEquals(expr4.getFnName().getFunction(), "to_bitmap");
        List<Expr> slots = Lists.newArrayList();
        expr4.collect(SlotRef.class, slots);
        Assert.assertEquals(1, slots.size());
        Assert.assertTrue(queryStmtSubstitue.getResultExprs().get(0) instanceof CastExpr);
        CastExpr resultExpr0 = (CastExpr) queryStmtSubstitue.getResultExprs().get(0);
        Assert.assertEquals(resultExpr0.getChild(0), slots.get(0));

        Assert.assertTrue(queryStmtSubstitue.getResultExprs().get(5) instanceof FunctionCallExpr);
        FunctionCallExpr expr5 = (FunctionCallExpr) queryStmtSubstitue.getResultExprs().get(5);
        Assert.assertEquals(expr5.getFnName().getFunction(), "hll_hash");
        slots = Lists.newArrayList();
        expr5.collect(SlotRef.class, slots);
        Assert.assertEquals(1, slots.size());
        Assert.assertEquals(queryStmtSubstitue.getResultExprs().get(1), slots.get(0));
    }
}<|MERGE_RESOLUTION|>--- conflicted
+++ resolved
@@ -200,11 +200,7 @@
 
         List<String> cols = Arrays.asList("k1", "k2", "v1", "v2");
 
-<<<<<<< HEAD
-        InsertStmt stmt = new NativeInsertStmt(target, "label", null, source, new ArrayList<>());
-=======
         InsertStmt stmt = new NativeInsertStmt(target, "label", cols, source, new ArrayList<>());
->>>>>>> 7bda49b5
         stmt.setTargetTable(targetTable);
         stmt.setQueryStmt(queryStmt);
 
@@ -218,13 +214,8 @@
         FunctionCallExpr expr4 = (FunctionCallExpr) queryStmtSubstitute.getResultExprs().get(4);
         Assert.assertEquals(expr4.getFnName().getFunction(), "to_bitmap");
         List<Expr> slots = Lists.newArrayList();
-<<<<<<< HEAD
-        expr4.collect(StringLiteral.class, slots);
-        Assert.assertEquals(1, slots.size());
-=======
         expr4.collect(IntLiteral.class, slots);
         Assert.assertEquals(expr4.toSql(), 1, slots.size());
->>>>>>> 7bda49b5
         Assert.assertEquals(queryStmtSubstitute.getResultExprs().get(0).getStringValue(),
                 slots.get(0).getStringValue());
 
@@ -281,11 +272,7 @@
 
         List<String> cols = Arrays.asList("k1", "k2", "v1", "v2");
 
-<<<<<<< HEAD
-        InsertStmt stmt = new NativeInsertStmt(target, "label", null, source, new ArrayList<>());
-=======
         InsertStmt stmt = new NativeInsertStmt(target, "label", cols, source, new ArrayList<>());
->>>>>>> 7bda49b5
         stmt.setTargetTable(targetTable);
         stmt.setQueryStmt(queryStmt);
 
