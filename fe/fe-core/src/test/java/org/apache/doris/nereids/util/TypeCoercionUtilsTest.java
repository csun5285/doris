// Licensed to the Apache Software Foundation (ASF) under one
// or more contributor license agreements.  See the NOTICE file
// distributed with this work for additional information
// regarding copyright ownership.  The ASF licenses this file
// to you under the Apache License, Version 2.0 (the
// "License"); you may not use this file except in compliance
// with the License.  You may obtain a copy of the License at
//
//   http://www.apache.org/licenses/LICENSE-2.0
//
// Unless required by applicable law or agreed to in writing,
// software distributed under the License is distributed on an
// "AS IS" BASIS, WITHOUT WARRANTIES OR CONDITIONS OF ANY
// KIND, either express or implied.  See the License for the
// specific language governing permissions and limitations
// under the License.

package org.apache.doris.nereids.util;

import org.apache.doris.nereids.trees.expressions.Cast;
import org.apache.doris.nereids.trees.expressions.literal.DoubleLiteral;
import org.apache.doris.nereids.types.ArrayType;
import org.apache.doris.nereids.types.BigIntType;
import org.apache.doris.nereids.types.BitmapType;
import org.apache.doris.nereids.types.BooleanType;
import org.apache.doris.nereids.types.CharType;
import org.apache.doris.nereids.types.DataType;
import org.apache.doris.nereids.types.DateTimeType;
import org.apache.doris.nereids.types.DateTimeV2Type;
import org.apache.doris.nereids.types.DateType;
import org.apache.doris.nereids.types.DateV2Type;
import org.apache.doris.nereids.types.DecimalV2Type;
import org.apache.doris.nereids.types.DecimalV3Type;
import org.apache.doris.nereids.types.DoubleType;
import org.apache.doris.nereids.types.FloatType;
import org.apache.doris.nereids.types.HllType;
import org.apache.doris.nereids.types.IntegerType;
import org.apache.doris.nereids.types.LargeIntType;
import org.apache.doris.nereids.types.NullType;
import org.apache.doris.nereids.types.QuantileStateType;
import org.apache.doris.nereids.types.SmallIntType;
import org.apache.doris.nereids.types.StringType;
import org.apache.doris.nereids.types.TimeType;
import org.apache.doris.nereids.types.TimeV2Type;
import org.apache.doris.nereids.types.TinyIntType;
import org.apache.doris.nereids.types.VarcharType;
import org.apache.doris.nereids.types.coercion.IntegralType;

import org.junit.jupiter.api.Assertions;
import org.junit.jupiter.api.Test;

import java.util.Optional;

public class TypeCoercionUtilsTest {
    @Test
    public void testImplicitCastAccept() {
        IntegerType integerType = IntegerType.INSTANCE;
        IntegralType integralType = IntegralType.INSTANCE;
        Assertions.assertEquals(integerType, TypeCoercionUtils.implicitCast(integerType, integralType).get());
    }

    @Test
    public void testImplicitCastNullType() {
        NullType nullType = NullType.INSTANCE;
        IntegralType integralType = IntegralType.INSTANCE;
        Assertions.assertEquals(integralType.defaultConcreteType(),
                TypeCoercionUtils.implicitCast(nullType, integralType).get());
    }

    @Test
    public void testImplicitCastNumericWithExpectDecimal() {
        BigIntType bigIntType = BigIntType.INSTANCE;
        DecimalV2Type decimalV2Type = DecimalV2Type.createDecimalV2Type(27, 9);
        Assertions.assertEquals(DecimalV2Type.forType(bigIntType),
                TypeCoercionUtils.implicitCast(bigIntType, decimalV2Type).get());
    }

    @Test
    public void testImplicitCastNumericWithExpectNumeric() {
        BigIntType bigIntType = BigIntType.INSTANCE;
        IntegerType integerType = IntegerType.INSTANCE;
        Assertions.assertEquals(integerType, TypeCoercionUtils.implicitCast(bigIntType, integerType).get());
    }

    @Test
    public void testImplicitCastStringToDecimal() {
        StringType stringType = StringType.INSTANCE;
        DecimalV2Type decimalV2Type = DecimalV2Type.SYSTEM_DEFAULT;
        Assertions.assertEquals(decimalV2Type, TypeCoercionUtils.implicitCast(stringType, decimalV2Type).get());
    }

    @Test
    public void testImplicitCastStringToNumeric() {
        VarcharType varcharType = VarcharType.createVarcharType(10);
        IntegerType integerType = IntegerType.INSTANCE;
        Assertions.assertEquals(integerType, TypeCoercionUtils.implicitCast(varcharType, integerType).get());
    }

    @Test
    public void testImplicitCastFromPrimitiveToString() {
        BigIntType bigIntType = BigIntType.INSTANCE;
        StringType stringType = StringType.INSTANCE;
        Assertions.assertEquals(stringType, TypeCoercionUtils.implicitCast(bigIntType, stringType).get());
    }

    @Test
    public void testHasCharacterType() {
        Assertions.assertFalse(TypeCoercionUtils.hasCharacterType(NullType.INSTANCE));
        Assertions.assertFalse(TypeCoercionUtils.hasCharacterType(BooleanType.INSTANCE));
        Assertions.assertFalse(TypeCoercionUtils.hasCharacterType(TinyIntType.INSTANCE));
        Assertions.assertFalse(TypeCoercionUtils.hasCharacterType(SmallIntType.INSTANCE));
        Assertions.assertFalse(TypeCoercionUtils.hasCharacterType(IntegerType.INSTANCE));
        Assertions.assertFalse(TypeCoercionUtils.hasCharacterType(BigIntType.INSTANCE));
        Assertions.assertFalse(TypeCoercionUtils.hasCharacterType(LargeIntType.INSTANCE));
        Assertions.assertFalse(TypeCoercionUtils.hasCharacterType(FloatType.INSTANCE));
        Assertions.assertFalse(TypeCoercionUtils.hasCharacterType(DoubleType.INSTANCE));
        Assertions.assertFalse(TypeCoercionUtils.hasCharacterType(DecimalV2Type.SYSTEM_DEFAULT));
        Assertions.assertTrue(TypeCoercionUtils.hasCharacterType(CharType.createCharType(10)));
        Assertions.assertTrue(TypeCoercionUtils.hasCharacterType(VarcharType.createVarcharType(10)));
        Assertions.assertTrue(TypeCoercionUtils.hasCharacterType(StringType.INSTANCE));
        Assertions.assertFalse(TypeCoercionUtils.hasCharacterType(DateTimeType.INSTANCE));
        Assertions.assertFalse(TypeCoercionUtils.hasCharacterType(DateType.INSTANCE));
    }

    @Test
    public void testFindCommonPrimitiveTypeForCaseWhen() {
        testFindCommonPrimitiveTypeForCaseWhen(null, ArrayType.SYSTEM_DEFAULT, NullType.INSTANCE);
        testFindCommonPrimitiveTypeForCaseWhen(null, NullType.INSTANCE, ArrayType.SYSTEM_DEFAULT);

        testFindCommonPrimitiveTypeForCaseWhen(NullType.INSTANCE, NullType.INSTANCE, NullType.INSTANCE);
        testFindCommonPrimitiveTypeForCaseWhen(BooleanType.INSTANCE, NullType.INSTANCE, BooleanType.INSTANCE);
        testFindCommonPrimitiveTypeForCaseWhen(TinyIntType.INSTANCE, NullType.INSTANCE, TinyIntType.INSTANCE);
        testFindCommonPrimitiveTypeForCaseWhen(SmallIntType.INSTANCE, NullType.INSTANCE, SmallIntType.INSTANCE);
        testFindCommonPrimitiveTypeForCaseWhen(IntegerType.INSTANCE, NullType.INSTANCE, IntegerType.INSTANCE);
        testFindCommonPrimitiveTypeForCaseWhen(BigIntType.INSTANCE, NullType.INSTANCE, BigIntType.INSTANCE);
        testFindCommonPrimitiveTypeForCaseWhen(LargeIntType.INSTANCE, NullType.INSTANCE, LargeIntType.INSTANCE);
        testFindCommonPrimitiveTypeForCaseWhen(DecimalV2Type.SYSTEM_DEFAULT, NullType.INSTANCE, DecimalV2Type.SYSTEM_DEFAULT);
        testFindCommonPrimitiveTypeForCaseWhen(DecimalV3Type.SYSTEM_DEFAULT, NullType.INSTANCE, DecimalV3Type.SYSTEM_DEFAULT);
        testFindCommonPrimitiveTypeForCaseWhen(FloatType.INSTANCE, NullType.INSTANCE, FloatType.INSTANCE);
        testFindCommonPrimitiveTypeForCaseWhen(DoubleType.INSTANCE, NullType.INSTANCE, DoubleType.INSTANCE);
        testFindCommonPrimitiveTypeForCaseWhen(CharType.SYSTEM_DEFAULT, NullType.INSTANCE, CharType.SYSTEM_DEFAULT);
        testFindCommonPrimitiveTypeForCaseWhen(VarcharType.SYSTEM_DEFAULT, NullType.INSTANCE, VarcharType.SYSTEM_DEFAULT);
        testFindCommonPrimitiveTypeForCaseWhen(StringType.INSTANCE, NullType.INSTANCE, StringType.INSTANCE);
        testFindCommonPrimitiveTypeForCaseWhen(DateType.INSTANCE, NullType.INSTANCE, DateType.INSTANCE);
        testFindCommonPrimitiveTypeForCaseWhen(DateTimeType.INSTANCE, NullType.INSTANCE, DateTimeType.INSTANCE);
        testFindCommonPrimitiveTypeForCaseWhen(DateV2Type.INSTANCE, NullType.INSTANCE, DateV2Type.INSTANCE);
        testFindCommonPrimitiveTypeForCaseWhen(DateTimeV2Type.SYSTEM_DEFAULT, NullType.INSTANCE, DateTimeV2Type.SYSTEM_DEFAULT);
        testFindCommonPrimitiveTypeForCaseWhen(TimeType.INSTANCE, NullType.INSTANCE, TimeType.INSTANCE);
        testFindCommonPrimitiveTypeForCaseWhen(TimeV2Type.INSTANCE, NullType.INSTANCE, TimeV2Type.INSTANCE);
        testFindCommonPrimitiveTypeForCaseWhen(HllType.INSTANCE, NullType.INSTANCE, HllType.INSTANCE);
        testFindCommonPrimitiveTypeForCaseWhen(BitmapType.INSTANCE, NullType.INSTANCE, BitmapType.INSTANCE);
        testFindCommonPrimitiveTypeForCaseWhen(QuantileStateType.INSTANCE, NullType.INSTANCE, QuantileStateType.INSTANCE);
        testFindCommonPrimitiveTypeForCaseWhen(BooleanType.INSTANCE, BooleanType.INSTANCE, NullType.INSTANCE);
        testFindCommonPrimitiveTypeForCaseWhen(BooleanType.INSTANCE, BooleanType.INSTANCE, BooleanType.INSTANCE);
        testFindCommonPrimitiveTypeForCaseWhen(TinyIntType.INSTANCE, BooleanType.INSTANCE, TinyIntType.INSTANCE);
        testFindCommonPrimitiveTypeForCaseWhen(SmallIntType.INSTANCE, BooleanType.INSTANCE, SmallIntType.INSTANCE);
        testFindCommonPrimitiveTypeForCaseWhen(IntegerType.INSTANCE, BooleanType.INSTANCE, IntegerType.INSTANCE);
        testFindCommonPrimitiveTypeForCaseWhen(BigIntType.INSTANCE, BooleanType.INSTANCE, BigIntType.INSTANCE);
        testFindCommonPrimitiveTypeForCaseWhen(LargeIntType.INSTANCE, BooleanType.INSTANCE, LargeIntType.INSTANCE);
        testFindCommonPrimitiveTypeForCaseWhen(DecimalV2Type.SYSTEM_DEFAULT, BooleanType.INSTANCE, DecimalV2Type.SYSTEM_DEFAULT);
        testFindCommonPrimitiveTypeForCaseWhen(DecimalV3Type.SYSTEM_DEFAULT, BooleanType.INSTANCE, DecimalV3Type.SYSTEM_DEFAULT);
        testFindCommonPrimitiveTypeForCaseWhen(FloatType.INSTANCE, BooleanType.INSTANCE, FloatType.INSTANCE);
        testFindCommonPrimitiveTypeForCaseWhen(DoubleType.INSTANCE, BooleanType.INSTANCE, DoubleType.INSTANCE);
        testFindCommonPrimitiveTypeForCaseWhen(StringType.INSTANCE, BooleanType.INSTANCE, CharType.SYSTEM_DEFAULT);
        testFindCommonPrimitiveTypeForCaseWhen(StringType.INSTANCE, BooleanType.INSTANCE, VarcharType.SYSTEM_DEFAULT);
        testFindCommonPrimitiveTypeForCaseWhen(StringType.INSTANCE, BooleanType.INSTANCE, StringType.INSTANCE);
        testFindCommonPrimitiveTypeForCaseWhen(null, BooleanType.INSTANCE, DateType.INSTANCE);
        testFindCommonPrimitiveTypeForCaseWhen(null, BooleanType.INSTANCE, DateTimeType.INSTANCE);
        testFindCommonPrimitiveTypeForCaseWhen(null, BooleanType.INSTANCE, DateV2Type.INSTANCE);
        testFindCommonPrimitiveTypeForCaseWhen(null, BooleanType.INSTANCE, DateTimeV2Type.SYSTEM_DEFAULT);
        testFindCommonPrimitiveTypeForCaseWhen(DoubleType.INSTANCE, BooleanType.INSTANCE, TimeType.INSTANCE);
        testFindCommonPrimitiveTypeForCaseWhen(DoubleType.INSTANCE, BooleanType.INSTANCE, TimeV2Type.INSTANCE);
        testFindCommonPrimitiveTypeForCaseWhen(null, BooleanType.INSTANCE, HllType.INSTANCE);
        testFindCommonPrimitiveTypeForCaseWhen(null, BooleanType.INSTANCE, BitmapType.INSTANCE);
        testFindCommonPrimitiveTypeForCaseWhen(null, BooleanType.INSTANCE, QuantileStateType.INSTANCE);
        testFindCommonPrimitiveTypeForCaseWhen(TinyIntType.INSTANCE, TinyIntType.INSTANCE, NullType.INSTANCE);
        testFindCommonPrimitiveTypeForCaseWhen(TinyIntType.INSTANCE, TinyIntType.INSTANCE, BooleanType.INSTANCE);
        testFindCommonPrimitiveTypeForCaseWhen(TinyIntType.INSTANCE, TinyIntType.INSTANCE, TinyIntType.INSTANCE);
        testFindCommonPrimitiveTypeForCaseWhen(SmallIntType.INSTANCE, TinyIntType.INSTANCE, SmallIntType.INSTANCE);
        testFindCommonPrimitiveTypeForCaseWhen(IntegerType.INSTANCE, TinyIntType.INSTANCE, IntegerType.INSTANCE);
        testFindCommonPrimitiveTypeForCaseWhen(BigIntType.INSTANCE, TinyIntType.INSTANCE, BigIntType.INSTANCE);
        testFindCommonPrimitiveTypeForCaseWhen(LargeIntType.INSTANCE, TinyIntType.INSTANCE, LargeIntType.INSTANCE);
        testFindCommonPrimitiveTypeForCaseWhen(DecimalV2Type.SYSTEM_DEFAULT, TinyIntType.INSTANCE, DecimalV2Type.SYSTEM_DEFAULT);
        testFindCommonPrimitiveTypeForCaseWhen(DecimalV3Type.SYSTEM_DEFAULT, TinyIntType.INSTANCE, DecimalV3Type.SYSTEM_DEFAULT);
        testFindCommonPrimitiveTypeForCaseWhen(FloatType.INSTANCE, TinyIntType.INSTANCE, FloatType.INSTANCE);
        testFindCommonPrimitiveTypeForCaseWhen(DoubleType.INSTANCE, TinyIntType.INSTANCE, DoubleType.INSTANCE);
        testFindCommonPrimitiveTypeForCaseWhen(StringType.INSTANCE, TinyIntType.INSTANCE, CharType.SYSTEM_DEFAULT);
        testFindCommonPrimitiveTypeForCaseWhen(StringType.INSTANCE, TinyIntType.INSTANCE, VarcharType.SYSTEM_DEFAULT);
        testFindCommonPrimitiveTypeForCaseWhen(StringType.INSTANCE, TinyIntType.INSTANCE, StringType.INSTANCE);
        testFindCommonPrimitiveTypeForCaseWhen(null, TinyIntType.INSTANCE, DateType.INSTANCE);
        testFindCommonPrimitiveTypeForCaseWhen(null, TinyIntType.INSTANCE, DateTimeType.INSTANCE);
        testFindCommonPrimitiveTypeForCaseWhen(null, TinyIntType.INSTANCE, DateV2Type.INSTANCE);
        testFindCommonPrimitiveTypeForCaseWhen(null, TinyIntType.INSTANCE, DateTimeV2Type.SYSTEM_DEFAULT);
        testFindCommonPrimitiveTypeForCaseWhen(DoubleType.INSTANCE, TinyIntType.INSTANCE, TimeType.INSTANCE);
        testFindCommonPrimitiveTypeForCaseWhen(DoubleType.INSTANCE, TinyIntType.INSTANCE, TimeV2Type.INSTANCE);
        testFindCommonPrimitiveTypeForCaseWhen(null, TinyIntType.INSTANCE, HllType.INSTANCE);
        testFindCommonPrimitiveTypeForCaseWhen(null, TinyIntType.INSTANCE, BitmapType.INSTANCE);
        testFindCommonPrimitiveTypeForCaseWhen(null, TinyIntType.INSTANCE, QuantileStateType.INSTANCE);
        testFindCommonPrimitiveTypeForCaseWhen(SmallIntType.INSTANCE, SmallIntType.INSTANCE, NullType.INSTANCE);
        testFindCommonPrimitiveTypeForCaseWhen(SmallIntType.INSTANCE, SmallIntType.INSTANCE, BooleanType.INSTANCE);
        testFindCommonPrimitiveTypeForCaseWhen(SmallIntType.INSTANCE, SmallIntType.INSTANCE, TinyIntType.INSTANCE);
        testFindCommonPrimitiveTypeForCaseWhen(SmallIntType.INSTANCE, SmallIntType.INSTANCE, SmallIntType.INSTANCE);
        testFindCommonPrimitiveTypeForCaseWhen(IntegerType.INSTANCE, SmallIntType.INSTANCE, IntegerType.INSTANCE);
        testFindCommonPrimitiveTypeForCaseWhen(BigIntType.INSTANCE, SmallIntType.INSTANCE, BigIntType.INSTANCE);
        testFindCommonPrimitiveTypeForCaseWhen(LargeIntType.INSTANCE, SmallIntType.INSTANCE, LargeIntType.INSTANCE);
        testFindCommonPrimitiveTypeForCaseWhen(DecimalV2Type.SYSTEM_DEFAULT, SmallIntType.INSTANCE, DecimalV2Type.SYSTEM_DEFAULT);
        testFindCommonPrimitiveTypeForCaseWhen(DecimalV3Type.SYSTEM_DEFAULT, SmallIntType.INSTANCE, DecimalV3Type.SYSTEM_DEFAULT);
        testFindCommonPrimitiveTypeForCaseWhen(FloatType.INSTANCE, SmallIntType.INSTANCE, FloatType.INSTANCE);
        testFindCommonPrimitiveTypeForCaseWhen(DoubleType.INSTANCE, SmallIntType.INSTANCE, DoubleType.INSTANCE);
        testFindCommonPrimitiveTypeForCaseWhen(StringType.INSTANCE, SmallIntType.INSTANCE, CharType.SYSTEM_DEFAULT);
        testFindCommonPrimitiveTypeForCaseWhen(StringType.INSTANCE, SmallIntType.INSTANCE, VarcharType.SYSTEM_DEFAULT);
        testFindCommonPrimitiveTypeForCaseWhen(StringType.INSTANCE, SmallIntType.INSTANCE, StringType.INSTANCE);
        testFindCommonPrimitiveTypeForCaseWhen(null, SmallIntType.INSTANCE, DateType.INSTANCE);
        testFindCommonPrimitiveTypeForCaseWhen(null, SmallIntType.INSTANCE, DateTimeType.INSTANCE);
        testFindCommonPrimitiveTypeForCaseWhen(null, SmallIntType.INSTANCE, DateV2Type.INSTANCE);
        testFindCommonPrimitiveTypeForCaseWhen(null, SmallIntType.INSTANCE, DateTimeV2Type.SYSTEM_DEFAULT);
        testFindCommonPrimitiveTypeForCaseWhen(DoubleType.INSTANCE, SmallIntType.INSTANCE, TimeType.INSTANCE);
        testFindCommonPrimitiveTypeForCaseWhen(DoubleType.INSTANCE, SmallIntType.INSTANCE, TimeV2Type.INSTANCE);
        testFindCommonPrimitiveTypeForCaseWhen(null, SmallIntType.INSTANCE, HllType.INSTANCE);
        testFindCommonPrimitiveTypeForCaseWhen(null, SmallIntType.INSTANCE, BitmapType.INSTANCE);
        testFindCommonPrimitiveTypeForCaseWhen(null, SmallIntType.INSTANCE, QuantileStateType.INSTANCE);
        testFindCommonPrimitiveTypeForCaseWhen(IntegerType.INSTANCE, IntegerType.INSTANCE, NullType.INSTANCE);
        testFindCommonPrimitiveTypeForCaseWhen(IntegerType.INSTANCE, IntegerType.INSTANCE, BooleanType.INSTANCE);
        testFindCommonPrimitiveTypeForCaseWhen(IntegerType.INSTANCE, IntegerType.INSTANCE, TinyIntType.INSTANCE);
        testFindCommonPrimitiveTypeForCaseWhen(IntegerType.INSTANCE, IntegerType.INSTANCE, SmallIntType.INSTANCE);
        testFindCommonPrimitiveTypeForCaseWhen(IntegerType.INSTANCE, IntegerType.INSTANCE, IntegerType.INSTANCE);
        testFindCommonPrimitiveTypeForCaseWhen(BigIntType.INSTANCE, IntegerType.INSTANCE, BigIntType.INSTANCE);
        testFindCommonPrimitiveTypeForCaseWhen(LargeIntType.INSTANCE, IntegerType.INSTANCE, LargeIntType.INSTANCE);
        testFindCommonPrimitiveTypeForCaseWhen(DecimalV2Type.SYSTEM_DEFAULT, IntegerType.INSTANCE, DecimalV2Type.SYSTEM_DEFAULT);
        testFindCommonPrimitiveTypeForCaseWhen(DecimalV3Type.SYSTEM_DEFAULT, IntegerType.INSTANCE, DecimalV3Type.SYSTEM_DEFAULT);
        testFindCommonPrimitiveTypeForCaseWhen(FloatType.INSTANCE, IntegerType.INSTANCE, FloatType.INSTANCE);
        testFindCommonPrimitiveTypeForCaseWhen(DoubleType.INSTANCE, IntegerType.INSTANCE, DoubleType.INSTANCE);
        testFindCommonPrimitiveTypeForCaseWhen(StringType.INSTANCE, IntegerType.INSTANCE, CharType.SYSTEM_DEFAULT);
        testFindCommonPrimitiveTypeForCaseWhen(StringType.INSTANCE, IntegerType.INSTANCE, VarcharType.SYSTEM_DEFAULT);
        testFindCommonPrimitiveTypeForCaseWhen(StringType.INSTANCE, IntegerType.INSTANCE, StringType.INSTANCE);
        testFindCommonPrimitiveTypeForCaseWhen(IntegerType.INSTANCE, IntegerType.INSTANCE, DateType.INSTANCE);
        testFindCommonPrimitiveTypeForCaseWhen(null, IntegerType.INSTANCE, DateTimeType.INSTANCE);
        testFindCommonPrimitiveTypeForCaseWhen(IntegerType.INSTANCE, IntegerType.INSTANCE, DateV2Type.INSTANCE);
        testFindCommonPrimitiveTypeForCaseWhen(null, IntegerType.INSTANCE, DateTimeV2Type.SYSTEM_DEFAULT);
        testFindCommonPrimitiveTypeForCaseWhen(DoubleType.INSTANCE, IntegerType.INSTANCE, TimeType.INSTANCE);
        testFindCommonPrimitiveTypeForCaseWhen(DoubleType.INSTANCE, IntegerType.INSTANCE, TimeV2Type.INSTANCE);
        testFindCommonPrimitiveTypeForCaseWhen(null, IntegerType.INSTANCE, HllType.INSTANCE);
        testFindCommonPrimitiveTypeForCaseWhen(null, IntegerType.INSTANCE, BitmapType.INSTANCE);
        testFindCommonPrimitiveTypeForCaseWhen(null, IntegerType.INSTANCE, QuantileStateType.INSTANCE);
        testFindCommonPrimitiveTypeForCaseWhen(BigIntType.INSTANCE, BigIntType.INSTANCE, NullType.INSTANCE);
        testFindCommonPrimitiveTypeForCaseWhen(BigIntType.INSTANCE, BigIntType.INSTANCE, BooleanType.INSTANCE);
        testFindCommonPrimitiveTypeForCaseWhen(BigIntType.INSTANCE, BigIntType.INSTANCE, TinyIntType.INSTANCE);
        testFindCommonPrimitiveTypeForCaseWhen(BigIntType.INSTANCE, BigIntType.INSTANCE, SmallIntType.INSTANCE);
        testFindCommonPrimitiveTypeForCaseWhen(BigIntType.INSTANCE, BigIntType.INSTANCE, IntegerType.INSTANCE);
        testFindCommonPrimitiveTypeForCaseWhen(BigIntType.INSTANCE, BigIntType.INSTANCE, BigIntType.INSTANCE);
        testFindCommonPrimitiveTypeForCaseWhen(LargeIntType.INSTANCE, BigIntType.INSTANCE, LargeIntType.INSTANCE);
        testFindCommonPrimitiveTypeForCaseWhen(DecimalV2Type.SYSTEM_DEFAULT, BigIntType.INSTANCE, DecimalV2Type.SYSTEM_DEFAULT);
        testFindCommonPrimitiveTypeForCaseWhen(DecimalV3Type.SYSTEM_DEFAULT, BigIntType.INSTANCE, DecimalV3Type.SYSTEM_DEFAULT);
        testFindCommonPrimitiveTypeForCaseWhen(FloatType.INSTANCE, BigIntType.INSTANCE, FloatType.INSTANCE);
        testFindCommonPrimitiveTypeForCaseWhen(DoubleType.INSTANCE, BigIntType.INSTANCE, DoubleType.INSTANCE);
        testFindCommonPrimitiveTypeForCaseWhen(StringType.INSTANCE, BigIntType.INSTANCE, CharType.SYSTEM_DEFAULT);
        testFindCommonPrimitiveTypeForCaseWhen(StringType.INSTANCE, BigIntType.INSTANCE, VarcharType.SYSTEM_DEFAULT);
        testFindCommonPrimitiveTypeForCaseWhen(StringType.INSTANCE, BigIntType.INSTANCE, StringType.INSTANCE);
        testFindCommonPrimitiveTypeForCaseWhen(BigIntType.INSTANCE, BigIntType.INSTANCE, DateType.INSTANCE);
        testFindCommonPrimitiveTypeForCaseWhen(null, BigIntType.INSTANCE, DateTimeType.INSTANCE);
        testFindCommonPrimitiveTypeForCaseWhen(BigIntType.INSTANCE, BigIntType.INSTANCE, DateV2Type.INSTANCE);
        testFindCommonPrimitiveTypeForCaseWhen(null, BigIntType.INSTANCE, DateTimeV2Type.SYSTEM_DEFAULT);
        testFindCommonPrimitiveTypeForCaseWhen(DoubleType.INSTANCE, BigIntType.INSTANCE, TimeType.INSTANCE);
        testFindCommonPrimitiveTypeForCaseWhen(DoubleType.INSTANCE, BigIntType.INSTANCE, TimeV2Type.INSTANCE);
        testFindCommonPrimitiveTypeForCaseWhen(null, BigIntType.INSTANCE, HllType.INSTANCE);
        testFindCommonPrimitiveTypeForCaseWhen(null, BigIntType.INSTANCE, BitmapType.INSTANCE);
        testFindCommonPrimitiveTypeForCaseWhen(null, BigIntType.INSTANCE, QuantileStateType.INSTANCE);
        testFindCommonPrimitiveTypeForCaseWhen(LargeIntType.INSTANCE, LargeIntType.INSTANCE, NullType.INSTANCE);
        testFindCommonPrimitiveTypeForCaseWhen(LargeIntType.INSTANCE, LargeIntType.INSTANCE, BooleanType.INSTANCE);
        testFindCommonPrimitiveTypeForCaseWhen(LargeIntType.INSTANCE, LargeIntType.INSTANCE, TinyIntType.INSTANCE);
        testFindCommonPrimitiveTypeForCaseWhen(LargeIntType.INSTANCE, LargeIntType.INSTANCE, SmallIntType.INSTANCE);
        testFindCommonPrimitiveTypeForCaseWhen(LargeIntType.INSTANCE, LargeIntType.INSTANCE, IntegerType.INSTANCE);
        testFindCommonPrimitiveTypeForCaseWhen(LargeIntType.INSTANCE, LargeIntType.INSTANCE, BigIntType.INSTANCE);
        testFindCommonPrimitiveTypeForCaseWhen(LargeIntType.INSTANCE, LargeIntType.INSTANCE, LargeIntType.INSTANCE);
        testFindCommonPrimitiveTypeForCaseWhen(DecimalV2Type.SYSTEM_DEFAULT, LargeIntType.INSTANCE, DecimalV2Type.SYSTEM_DEFAULT);
        testFindCommonPrimitiveTypeForCaseWhen(DecimalV3Type.SYSTEM_DEFAULT, LargeIntType.INSTANCE, DecimalV3Type.SYSTEM_DEFAULT);
        testFindCommonPrimitiveTypeForCaseWhen(DoubleType.INSTANCE, LargeIntType.INSTANCE, FloatType.INSTANCE);
        testFindCommonPrimitiveTypeForCaseWhen(DoubleType.INSTANCE, LargeIntType.INSTANCE, DoubleType.INSTANCE);
        testFindCommonPrimitiveTypeForCaseWhen(StringType.INSTANCE, LargeIntType.INSTANCE, CharType.SYSTEM_DEFAULT);
        testFindCommonPrimitiveTypeForCaseWhen(StringType.INSTANCE, LargeIntType.INSTANCE, VarcharType.SYSTEM_DEFAULT);
        testFindCommonPrimitiveTypeForCaseWhen(StringType.INSTANCE, LargeIntType.INSTANCE, StringType.INSTANCE);
        testFindCommonPrimitiveTypeForCaseWhen(LargeIntType.INSTANCE, LargeIntType.INSTANCE, DateType.INSTANCE);
        testFindCommonPrimitiveTypeForCaseWhen(LargeIntType.INSTANCE, LargeIntType.INSTANCE, DateTimeType.INSTANCE);
        testFindCommonPrimitiveTypeForCaseWhen(LargeIntType.INSTANCE, LargeIntType.INSTANCE, DateV2Type.INSTANCE);
        testFindCommonPrimitiveTypeForCaseWhen(LargeIntType.INSTANCE, LargeIntType.INSTANCE, DateTimeV2Type.SYSTEM_DEFAULT);
        testFindCommonPrimitiveTypeForCaseWhen(DoubleType.INSTANCE, LargeIntType.INSTANCE, TimeType.INSTANCE);
        testFindCommonPrimitiveTypeForCaseWhen(DoubleType.INSTANCE, LargeIntType.INSTANCE, TimeV2Type.INSTANCE);
        testFindCommonPrimitiveTypeForCaseWhen(null, LargeIntType.INSTANCE, HllType.INSTANCE);
        testFindCommonPrimitiveTypeForCaseWhen(null, LargeIntType.INSTANCE, BitmapType.INSTANCE);
        testFindCommonPrimitiveTypeForCaseWhen(null, LargeIntType.INSTANCE, QuantileStateType.INSTANCE);
        testFindCommonPrimitiveTypeForCaseWhen(DecimalV2Type.SYSTEM_DEFAULT, DecimalV2Type.SYSTEM_DEFAULT, NullType.INSTANCE);
        testFindCommonPrimitiveTypeForCaseWhen(DecimalV2Type.SYSTEM_DEFAULT, DecimalV2Type.SYSTEM_DEFAULT, BooleanType.INSTANCE);
        testFindCommonPrimitiveTypeForCaseWhen(DecimalV2Type.SYSTEM_DEFAULT, DecimalV2Type.SYSTEM_DEFAULT, TinyIntType.INSTANCE);
        testFindCommonPrimitiveTypeForCaseWhen(DecimalV2Type.SYSTEM_DEFAULT, DecimalV2Type.SYSTEM_DEFAULT, SmallIntType.INSTANCE);
        testFindCommonPrimitiveTypeForCaseWhen(DecimalV2Type.SYSTEM_DEFAULT, DecimalV2Type.SYSTEM_DEFAULT, IntegerType.INSTANCE);
        testFindCommonPrimitiveTypeForCaseWhen(DecimalV2Type.SYSTEM_DEFAULT, DecimalV2Type.SYSTEM_DEFAULT, BigIntType.INSTANCE);
        testFindCommonPrimitiveTypeForCaseWhen(DecimalV2Type.SYSTEM_DEFAULT, DecimalV2Type.SYSTEM_DEFAULT, LargeIntType.INSTANCE);
        testFindCommonPrimitiveTypeForCaseWhen(DecimalV2Type.SYSTEM_DEFAULT, DecimalV2Type.SYSTEM_DEFAULT,
                DecimalV2Type.SYSTEM_DEFAULT);
        testFindCommonPrimitiveTypeForCaseWhen(DoubleType.INSTANCE, DecimalV2Type.SYSTEM_DEFAULT,
                DecimalV3Type.SYSTEM_DEFAULT);
<<<<<<< HEAD
        testFindCommonPrimitiveTypeForCaseWhen(DecimalV2Type.SYSTEM_DEFAULT, DecimalV2Type.SYSTEM_DEFAULT, FloatType.INSTANCE);
        testFindCommonPrimitiveTypeForCaseWhen(DecimalV2Type.SYSTEM_DEFAULT, DecimalV2Type.SYSTEM_DEFAULT, DoubleType.INSTANCE);
=======
        testFindCommonPrimitiveTypeForCaseWhen(DoubleType.INSTANCE, DecimalV2Type.SYSTEM_DEFAULT, FloatType.INSTANCE);
        testFindCommonPrimitiveTypeForCaseWhen(DoubleType.INSTANCE, DecimalV2Type.SYSTEM_DEFAULT, DoubleType.INSTANCE);
>>>>>>> 7bda49b5
        testFindCommonPrimitiveTypeForCaseWhen(StringType.INSTANCE, DecimalV2Type.SYSTEM_DEFAULT, CharType.SYSTEM_DEFAULT);
        testFindCommonPrimitiveTypeForCaseWhen(StringType.INSTANCE, DecimalV2Type.SYSTEM_DEFAULT, VarcharType.SYSTEM_DEFAULT);
        testFindCommonPrimitiveTypeForCaseWhen(StringType.INSTANCE, DecimalV2Type.SYSTEM_DEFAULT, StringType.INSTANCE);
        testFindCommonPrimitiveTypeForCaseWhen(null, DecimalV2Type.SYSTEM_DEFAULT, DateType.INSTANCE);
        testFindCommonPrimitiveTypeForCaseWhen(DecimalV2Type.SYSTEM_DEFAULT, DecimalV2Type.SYSTEM_DEFAULT, DateTimeType.INSTANCE);
        testFindCommonPrimitiveTypeForCaseWhen(null, DecimalV2Type.SYSTEM_DEFAULT, DateV2Type.INSTANCE);
        testFindCommonPrimitiveTypeForCaseWhen(DecimalV2Type.SYSTEM_DEFAULT, DecimalV2Type.SYSTEM_DEFAULT,
                DateTimeV2Type.SYSTEM_DEFAULT);
        testFindCommonPrimitiveTypeForCaseWhen(DecimalV2Type.SYSTEM_DEFAULT, DecimalV2Type.SYSTEM_DEFAULT, TimeType.INSTANCE);
        testFindCommonPrimitiveTypeForCaseWhen(DecimalV2Type.SYSTEM_DEFAULT, DecimalV2Type.SYSTEM_DEFAULT, TimeV2Type.INSTANCE);
        testFindCommonPrimitiveTypeForCaseWhen(null, DecimalV2Type.SYSTEM_DEFAULT, HllType.INSTANCE);
        testFindCommonPrimitiveTypeForCaseWhen(null, DecimalV2Type.SYSTEM_DEFAULT, BitmapType.INSTANCE);
        testFindCommonPrimitiveTypeForCaseWhen(null, DecimalV2Type.SYSTEM_DEFAULT, QuantileStateType.INSTANCE);
        testFindCommonPrimitiveTypeForCaseWhen(DecimalV3Type.SYSTEM_DEFAULT, DecimalV3Type.SYSTEM_DEFAULT, NullType.INSTANCE);
        testFindCommonPrimitiveTypeForCaseWhen(DecimalV3Type.SYSTEM_DEFAULT, DecimalV3Type.SYSTEM_DEFAULT, BooleanType.INSTANCE);
        testFindCommonPrimitiveTypeForCaseWhen(DecimalV3Type.SYSTEM_DEFAULT, DecimalV3Type.SYSTEM_DEFAULT, TinyIntType.INSTANCE);
        testFindCommonPrimitiveTypeForCaseWhen(DecimalV3Type.SYSTEM_DEFAULT, DecimalV3Type.SYSTEM_DEFAULT, SmallIntType.INSTANCE);
        testFindCommonPrimitiveTypeForCaseWhen(DecimalV3Type.SYSTEM_DEFAULT, DecimalV3Type.SYSTEM_DEFAULT, IntegerType.INSTANCE);
        testFindCommonPrimitiveTypeForCaseWhen(DecimalV3Type.SYSTEM_DEFAULT, DecimalV3Type.SYSTEM_DEFAULT, BigIntType.INSTANCE);
        testFindCommonPrimitiveTypeForCaseWhen(DecimalV3Type.SYSTEM_DEFAULT, DecimalV3Type.SYSTEM_DEFAULT, LargeIntType.INSTANCE);
        testFindCommonPrimitiveTypeForCaseWhen(DecimalV3Type.SYSTEM_DEFAULT, DecimalV3Type.SYSTEM_DEFAULT,
                DecimalV2Type.createDecimalV2Type(27, 0));
        testFindCommonPrimitiveTypeForCaseWhen(DoubleType.INSTANCE, DecimalV3Type.SYSTEM_DEFAULT,
                DecimalV2Type.SYSTEM_DEFAULT);
        testFindCommonPrimitiveTypeForCaseWhen(DecimalV3Type.SYSTEM_DEFAULT, DecimalV3Type.SYSTEM_DEFAULT,
                DecimalV3Type.SYSTEM_DEFAULT);
        testFindCommonPrimitiveTypeForCaseWhen(DoubleType.INSTANCE, DecimalV3Type.SYSTEM_DEFAULT, FloatType.INSTANCE);
        testFindCommonPrimitiveTypeForCaseWhen(DoubleType.INSTANCE, DecimalV3Type.SYSTEM_DEFAULT, DoubleType.INSTANCE);
        testFindCommonPrimitiveTypeForCaseWhen(StringType.INSTANCE, DecimalV3Type.SYSTEM_DEFAULT, CharType.SYSTEM_DEFAULT);
        testFindCommonPrimitiveTypeForCaseWhen(StringType.INSTANCE, DecimalV3Type.SYSTEM_DEFAULT, VarcharType.SYSTEM_DEFAULT);
        testFindCommonPrimitiveTypeForCaseWhen(StringType.INSTANCE, DecimalV3Type.SYSTEM_DEFAULT, StringType.INSTANCE);
        testFindCommonPrimitiveTypeForCaseWhen(null, DecimalV3Type.SYSTEM_DEFAULT, DateType.INSTANCE);
        testFindCommonPrimitiveTypeForCaseWhen(DecimalV3Type.SYSTEM_DEFAULT, DecimalV3Type.SYSTEM_DEFAULT, DateTimeType.INSTANCE);
        testFindCommonPrimitiveTypeForCaseWhen(null, DecimalV3Type.SYSTEM_DEFAULT, DateV2Type.INSTANCE);
        testFindCommonPrimitiveTypeForCaseWhen(DecimalV3Type.SYSTEM_DEFAULT, DecimalV3Type.SYSTEM_DEFAULT,
                DateTimeV2Type.SYSTEM_DEFAULT);
        testFindCommonPrimitiveTypeForCaseWhen(DecimalV3Type.SYSTEM_DEFAULT, DecimalV3Type.SYSTEM_DEFAULT, TimeType.INSTANCE);
        testFindCommonPrimitiveTypeForCaseWhen(DecimalV3Type.SYSTEM_DEFAULT, DecimalV3Type.SYSTEM_DEFAULT, TimeV2Type.INSTANCE);
        testFindCommonPrimitiveTypeForCaseWhen(null, DecimalV3Type.SYSTEM_DEFAULT, HllType.INSTANCE);
        testFindCommonPrimitiveTypeForCaseWhen(null, DecimalV3Type.SYSTEM_DEFAULT, BitmapType.INSTANCE);
        testFindCommonPrimitiveTypeForCaseWhen(null, DecimalV3Type.SYSTEM_DEFAULT, QuantileStateType.INSTANCE);
        testFindCommonPrimitiveTypeForCaseWhen(FloatType.INSTANCE, FloatType.INSTANCE, NullType.INSTANCE);
        testFindCommonPrimitiveTypeForCaseWhen(FloatType.INSTANCE, FloatType.INSTANCE, BooleanType.INSTANCE);
        testFindCommonPrimitiveTypeForCaseWhen(FloatType.INSTANCE, FloatType.INSTANCE, TinyIntType.INSTANCE);
        testFindCommonPrimitiveTypeForCaseWhen(FloatType.INSTANCE, FloatType.INSTANCE, SmallIntType.INSTANCE);
        testFindCommonPrimitiveTypeForCaseWhen(FloatType.INSTANCE, FloatType.INSTANCE, IntegerType.INSTANCE);
        testFindCommonPrimitiveTypeForCaseWhen(FloatType.INSTANCE, FloatType.INSTANCE, BigIntType.INSTANCE);
        testFindCommonPrimitiveTypeForCaseWhen(DoubleType.INSTANCE, FloatType.INSTANCE, LargeIntType.INSTANCE);
<<<<<<< HEAD
        testFindCommonPrimitiveTypeForCaseWhen(DecimalV2Type.SYSTEM_DEFAULT, FloatType.INSTANCE, DecimalV2Type.SYSTEM_DEFAULT);
=======
        testFindCommonPrimitiveTypeForCaseWhen(DoubleType.INSTANCE, FloatType.INSTANCE, DecimalV2Type.SYSTEM_DEFAULT);
>>>>>>> 7bda49b5
        testFindCommonPrimitiveTypeForCaseWhen(DoubleType.INSTANCE, FloatType.INSTANCE, DecimalV3Type.SYSTEM_DEFAULT);
        testFindCommonPrimitiveTypeForCaseWhen(FloatType.INSTANCE, FloatType.INSTANCE, FloatType.INSTANCE);
        testFindCommonPrimitiveTypeForCaseWhen(DoubleType.INSTANCE, FloatType.INSTANCE, DoubleType.INSTANCE);
        testFindCommonPrimitiveTypeForCaseWhen(StringType.INSTANCE, FloatType.INSTANCE, CharType.SYSTEM_DEFAULT);
        testFindCommonPrimitiveTypeForCaseWhen(StringType.INSTANCE, FloatType.INSTANCE, VarcharType.SYSTEM_DEFAULT);
        testFindCommonPrimitiveTypeForCaseWhen(StringType.INSTANCE, FloatType.INSTANCE, StringType.INSTANCE);
        testFindCommonPrimitiveTypeForCaseWhen(null, FloatType.INSTANCE, DateType.INSTANCE);
        testFindCommonPrimitiveTypeForCaseWhen(null, FloatType.INSTANCE, DateTimeType.INSTANCE);
        testFindCommonPrimitiveTypeForCaseWhen(null, FloatType.INSTANCE, DateV2Type.INSTANCE);
        testFindCommonPrimitiveTypeForCaseWhen(null, FloatType.INSTANCE, DateTimeV2Type.SYSTEM_DEFAULT);
        testFindCommonPrimitiveTypeForCaseWhen(DoubleType.INSTANCE, FloatType.INSTANCE, TimeType.INSTANCE);
        testFindCommonPrimitiveTypeForCaseWhen(DoubleType.INSTANCE, FloatType.INSTANCE, TimeV2Type.INSTANCE);
        testFindCommonPrimitiveTypeForCaseWhen(null, FloatType.INSTANCE, HllType.INSTANCE);
        testFindCommonPrimitiveTypeForCaseWhen(null, FloatType.INSTANCE, BitmapType.INSTANCE);
        testFindCommonPrimitiveTypeForCaseWhen(null, FloatType.INSTANCE, QuantileStateType.INSTANCE);
        testFindCommonPrimitiveTypeForCaseWhen(DoubleType.INSTANCE, DoubleType.INSTANCE, NullType.INSTANCE);
        testFindCommonPrimitiveTypeForCaseWhen(DoubleType.INSTANCE, DoubleType.INSTANCE, BooleanType.INSTANCE);
        testFindCommonPrimitiveTypeForCaseWhen(DoubleType.INSTANCE, DoubleType.INSTANCE, TinyIntType.INSTANCE);
        testFindCommonPrimitiveTypeForCaseWhen(DoubleType.INSTANCE, DoubleType.INSTANCE, SmallIntType.INSTANCE);
        testFindCommonPrimitiveTypeForCaseWhen(DoubleType.INSTANCE, DoubleType.INSTANCE, IntegerType.INSTANCE);
        testFindCommonPrimitiveTypeForCaseWhen(DoubleType.INSTANCE, DoubleType.INSTANCE, BigIntType.INSTANCE);
        testFindCommonPrimitiveTypeForCaseWhen(DoubleType.INSTANCE, DoubleType.INSTANCE, LargeIntType.INSTANCE);
<<<<<<< HEAD
        testFindCommonPrimitiveTypeForCaseWhen(DecimalV2Type.SYSTEM_DEFAULT, DoubleType.INSTANCE, DecimalV2Type.SYSTEM_DEFAULT);
=======
        testFindCommonPrimitiveTypeForCaseWhen(DoubleType.INSTANCE, DoubleType.INSTANCE, DecimalV2Type.SYSTEM_DEFAULT);
>>>>>>> 7bda49b5
        testFindCommonPrimitiveTypeForCaseWhen(DoubleType.INSTANCE, DoubleType.INSTANCE, DecimalV3Type.SYSTEM_DEFAULT);
        testFindCommonPrimitiveTypeForCaseWhen(DoubleType.INSTANCE, DoubleType.INSTANCE, FloatType.INSTANCE);
        testFindCommonPrimitiveTypeForCaseWhen(DoubleType.INSTANCE, DoubleType.INSTANCE, DoubleType.INSTANCE);
        testFindCommonPrimitiveTypeForCaseWhen(StringType.INSTANCE, DoubleType.INSTANCE, CharType.SYSTEM_DEFAULT);
        testFindCommonPrimitiveTypeForCaseWhen(StringType.INSTANCE, DoubleType.INSTANCE, VarcharType.SYSTEM_DEFAULT);
        testFindCommonPrimitiveTypeForCaseWhen(StringType.INSTANCE, DoubleType.INSTANCE, StringType.INSTANCE);
        testFindCommonPrimitiveTypeForCaseWhen(null, DoubleType.INSTANCE, DateType.INSTANCE);
        testFindCommonPrimitiveTypeForCaseWhen(DoubleType.INSTANCE, DoubleType.INSTANCE, DateTimeType.INSTANCE);
        testFindCommonPrimitiveTypeForCaseWhen(null, DoubleType.INSTANCE, DateV2Type.INSTANCE);
        testFindCommonPrimitiveTypeForCaseWhen(DoubleType.INSTANCE, DoubleType.INSTANCE, DateTimeV2Type.SYSTEM_DEFAULT);
        testFindCommonPrimitiveTypeForCaseWhen(DoubleType.INSTANCE, DoubleType.INSTANCE, TimeType.INSTANCE);
        testFindCommonPrimitiveTypeForCaseWhen(DoubleType.INSTANCE, DoubleType.INSTANCE, TimeV2Type.INSTANCE);
        testFindCommonPrimitiveTypeForCaseWhen(null, DoubleType.INSTANCE, HllType.INSTANCE);
        testFindCommonPrimitiveTypeForCaseWhen(null, DoubleType.INSTANCE, BitmapType.INSTANCE);
        testFindCommonPrimitiveTypeForCaseWhen(null, DoubleType.INSTANCE, QuantileStateType.INSTANCE);
        testFindCommonPrimitiveTypeForCaseWhen(CharType.SYSTEM_DEFAULT, CharType.SYSTEM_DEFAULT, NullType.INSTANCE);
        testFindCommonPrimitiveTypeForCaseWhen(StringType.INSTANCE, CharType.SYSTEM_DEFAULT, BooleanType.INSTANCE);
        testFindCommonPrimitiveTypeForCaseWhen(StringType.INSTANCE, CharType.SYSTEM_DEFAULT, TinyIntType.INSTANCE);
        testFindCommonPrimitiveTypeForCaseWhen(StringType.INSTANCE, CharType.SYSTEM_DEFAULT, SmallIntType.INSTANCE);
        testFindCommonPrimitiveTypeForCaseWhen(StringType.INSTANCE, CharType.SYSTEM_DEFAULT, IntegerType.INSTANCE);
        testFindCommonPrimitiveTypeForCaseWhen(StringType.INSTANCE, CharType.SYSTEM_DEFAULT, BigIntType.INSTANCE);
        testFindCommonPrimitiveTypeForCaseWhen(StringType.INSTANCE, CharType.SYSTEM_DEFAULT, LargeIntType.INSTANCE);
        testFindCommonPrimitiveTypeForCaseWhen(StringType.INSTANCE, CharType.SYSTEM_DEFAULT, DecimalV2Type.SYSTEM_DEFAULT);
        testFindCommonPrimitiveTypeForCaseWhen(StringType.INSTANCE, CharType.SYSTEM_DEFAULT, DecimalV3Type.SYSTEM_DEFAULT);
        testFindCommonPrimitiveTypeForCaseWhen(StringType.INSTANCE, CharType.SYSTEM_DEFAULT, FloatType.INSTANCE);
        testFindCommonPrimitiveTypeForCaseWhen(StringType.INSTANCE, CharType.SYSTEM_DEFAULT, DoubleType.INSTANCE);
        testFindCommonPrimitiveTypeForCaseWhen(CharType.SYSTEM_DEFAULT, CharType.SYSTEM_DEFAULT, CharType.SYSTEM_DEFAULT);
        testFindCommonPrimitiveTypeForCaseWhen(VarcharType.createVarcharType(10), CharType.createCharType(5),
                CharType.createCharType(10));
        testFindCommonPrimitiveTypeForCaseWhen(VarcharType.SYSTEM_DEFAULT, CharType.SYSTEM_DEFAULT, VarcharType.SYSTEM_DEFAULT);
        testFindCommonPrimitiveTypeForCaseWhen(StringType.INSTANCE, CharType.SYSTEM_DEFAULT, StringType.INSTANCE);
        testFindCommonPrimitiveTypeForCaseWhen(StringType.INSTANCE, CharType.SYSTEM_DEFAULT, DateType.INSTANCE);
        testFindCommonPrimitiveTypeForCaseWhen(StringType.INSTANCE, CharType.SYSTEM_DEFAULT, DateTimeType.INSTANCE);
        testFindCommonPrimitiveTypeForCaseWhen(StringType.INSTANCE, CharType.SYSTEM_DEFAULT, DateV2Type.INSTANCE);
        testFindCommonPrimitiveTypeForCaseWhen(StringType.INSTANCE, CharType.SYSTEM_DEFAULT, DateTimeV2Type.SYSTEM_DEFAULT);
        testFindCommonPrimitiveTypeForCaseWhen(StringType.INSTANCE, CharType.SYSTEM_DEFAULT, TimeType.INSTANCE);
        testFindCommonPrimitiveTypeForCaseWhen(StringType.INSTANCE, CharType.SYSTEM_DEFAULT, TimeV2Type.INSTANCE);
        testFindCommonPrimitiveTypeForCaseWhen(null, CharType.SYSTEM_DEFAULT, HllType.INSTANCE);
        testFindCommonPrimitiveTypeForCaseWhen(null, CharType.SYSTEM_DEFAULT, BitmapType.INSTANCE);
        testFindCommonPrimitiveTypeForCaseWhen(null, CharType.SYSTEM_DEFAULT, QuantileStateType.INSTANCE);
        testFindCommonPrimitiveTypeForCaseWhen(VarcharType.SYSTEM_DEFAULT, VarcharType.SYSTEM_DEFAULT, NullType.INSTANCE);
        testFindCommonPrimitiveTypeForCaseWhen(StringType.INSTANCE, VarcharType.SYSTEM_DEFAULT, BooleanType.INSTANCE);
        testFindCommonPrimitiveTypeForCaseWhen(StringType.INSTANCE, VarcharType.SYSTEM_DEFAULT, TinyIntType.INSTANCE);
        testFindCommonPrimitiveTypeForCaseWhen(StringType.INSTANCE, VarcharType.SYSTEM_DEFAULT, SmallIntType.INSTANCE);
        testFindCommonPrimitiveTypeForCaseWhen(StringType.INSTANCE, VarcharType.SYSTEM_DEFAULT, IntegerType.INSTANCE);
        testFindCommonPrimitiveTypeForCaseWhen(StringType.INSTANCE, VarcharType.SYSTEM_DEFAULT, BigIntType.INSTANCE);
        testFindCommonPrimitiveTypeForCaseWhen(StringType.INSTANCE, VarcharType.SYSTEM_DEFAULT, LargeIntType.INSTANCE);
        testFindCommonPrimitiveTypeForCaseWhen(StringType.INSTANCE, VarcharType.SYSTEM_DEFAULT, DecimalV2Type.SYSTEM_DEFAULT);
        testFindCommonPrimitiveTypeForCaseWhen(StringType.INSTANCE, VarcharType.SYSTEM_DEFAULT, DecimalV3Type.SYSTEM_DEFAULT);
        testFindCommonPrimitiveTypeForCaseWhen(StringType.INSTANCE, VarcharType.SYSTEM_DEFAULT, FloatType.INSTANCE);
        testFindCommonPrimitiveTypeForCaseWhen(StringType.INSTANCE, VarcharType.SYSTEM_DEFAULT, DoubleType.INSTANCE);
        testFindCommonPrimitiveTypeForCaseWhen(VarcharType.SYSTEM_DEFAULT, VarcharType.SYSTEM_DEFAULT, CharType.SYSTEM_DEFAULT);
        testFindCommonPrimitiveTypeForCaseWhen(VarcharType.SYSTEM_DEFAULT, VarcharType.SYSTEM_DEFAULT, VarcharType.SYSTEM_DEFAULT);
        testFindCommonPrimitiveTypeForCaseWhen(VarcharType.createVarcharType(10), VarcharType.createVarcharType(5),
                VarcharType.createVarcharType(10));
        testFindCommonPrimitiveTypeForCaseWhen(StringType.INSTANCE, VarcharType.SYSTEM_DEFAULT, StringType.INSTANCE);
        testFindCommonPrimitiveTypeForCaseWhen(StringType.INSTANCE, VarcharType.SYSTEM_DEFAULT, DateType.INSTANCE);
        testFindCommonPrimitiveTypeForCaseWhen(StringType.INSTANCE, VarcharType.SYSTEM_DEFAULT, DateTimeType.INSTANCE);
        testFindCommonPrimitiveTypeForCaseWhen(StringType.INSTANCE, VarcharType.SYSTEM_DEFAULT, DateV2Type.INSTANCE);
        testFindCommonPrimitiveTypeForCaseWhen(StringType.INSTANCE, VarcharType.SYSTEM_DEFAULT, DateTimeV2Type.SYSTEM_DEFAULT);
        testFindCommonPrimitiveTypeForCaseWhen(StringType.INSTANCE, VarcharType.SYSTEM_DEFAULT, TimeType.INSTANCE);
        testFindCommonPrimitiveTypeForCaseWhen(StringType.INSTANCE, VarcharType.SYSTEM_DEFAULT, TimeV2Type.INSTANCE);
        testFindCommonPrimitiveTypeForCaseWhen(null, VarcharType.SYSTEM_DEFAULT, HllType.INSTANCE);
        testFindCommonPrimitiveTypeForCaseWhen(null, VarcharType.SYSTEM_DEFAULT, BitmapType.INSTANCE);
        testFindCommonPrimitiveTypeForCaseWhen(null, VarcharType.SYSTEM_DEFAULT, QuantileStateType.INSTANCE);
        testFindCommonPrimitiveTypeForCaseWhen(StringType.INSTANCE, StringType.INSTANCE, NullType.INSTANCE);
        testFindCommonPrimitiveTypeForCaseWhen(StringType.INSTANCE, StringType.INSTANCE, BooleanType.INSTANCE);
        testFindCommonPrimitiveTypeForCaseWhen(StringType.INSTANCE, StringType.INSTANCE, TinyIntType.INSTANCE);
        testFindCommonPrimitiveTypeForCaseWhen(StringType.INSTANCE, StringType.INSTANCE, SmallIntType.INSTANCE);
        testFindCommonPrimitiveTypeForCaseWhen(StringType.INSTANCE, StringType.INSTANCE, IntegerType.INSTANCE);
        testFindCommonPrimitiveTypeForCaseWhen(StringType.INSTANCE, StringType.INSTANCE, BigIntType.INSTANCE);
        testFindCommonPrimitiveTypeForCaseWhen(StringType.INSTANCE, StringType.INSTANCE, LargeIntType.INSTANCE);
        testFindCommonPrimitiveTypeForCaseWhen(StringType.INSTANCE, StringType.INSTANCE, DecimalV2Type.SYSTEM_DEFAULT);
        testFindCommonPrimitiveTypeForCaseWhen(StringType.INSTANCE, StringType.INSTANCE, DecimalV3Type.SYSTEM_DEFAULT);
        testFindCommonPrimitiveTypeForCaseWhen(StringType.INSTANCE, StringType.INSTANCE, FloatType.INSTANCE);
        testFindCommonPrimitiveTypeForCaseWhen(StringType.INSTANCE, StringType.INSTANCE, DoubleType.INSTANCE);
        testFindCommonPrimitiveTypeForCaseWhen(StringType.INSTANCE, StringType.INSTANCE, CharType.SYSTEM_DEFAULT);
        testFindCommonPrimitiveTypeForCaseWhen(StringType.INSTANCE, StringType.INSTANCE, VarcharType.SYSTEM_DEFAULT);
        testFindCommonPrimitiveTypeForCaseWhen(StringType.INSTANCE, StringType.INSTANCE, StringType.INSTANCE);
        testFindCommonPrimitiveTypeForCaseWhen(StringType.INSTANCE, StringType.INSTANCE, DateType.INSTANCE);
        testFindCommonPrimitiveTypeForCaseWhen(StringType.INSTANCE, StringType.INSTANCE, DateTimeType.INSTANCE);
        testFindCommonPrimitiveTypeForCaseWhen(StringType.INSTANCE, StringType.INSTANCE, DateV2Type.INSTANCE);
        testFindCommonPrimitiveTypeForCaseWhen(StringType.INSTANCE, StringType.INSTANCE, DateTimeV2Type.SYSTEM_DEFAULT);
        testFindCommonPrimitiveTypeForCaseWhen(StringType.INSTANCE, StringType.INSTANCE, TimeType.INSTANCE);
        testFindCommonPrimitiveTypeForCaseWhen(StringType.INSTANCE, StringType.INSTANCE, TimeV2Type.INSTANCE);
        testFindCommonPrimitiveTypeForCaseWhen(null, StringType.INSTANCE, HllType.INSTANCE);
        testFindCommonPrimitiveTypeForCaseWhen(null, StringType.INSTANCE, BitmapType.INSTANCE);
        testFindCommonPrimitiveTypeForCaseWhen(null, StringType.INSTANCE, QuantileStateType.INSTANCE);
        testFindCommonPrimitiveTypeForCaseWhen(DateType.INSTANCE, DateType.INSTANCE, NullType.INSTANCE);
        testFindCommonPrimitiveTypeForCaseWhen(null, DateType.INSTANCE, BooleanType.INSTANCE);
        testFindCommonPrimitiveTypeForCaseWhen(null, DateType.INSTANCE, TinyIntType.INSTANCE);
        testFindCommonPrimitiveTypeForCaseWhen(null, DateType.INSTANCE, SmallIntType.INSTANCE);
        testFindCommonPrimitiveTypeForCaseWhen(IntegerType.INSTANCE, DateType.INSTANCE, IntegerType.INSTANCE);
        testFindCommonPrimitiveTypeForCaseWhen(BigIntType.INSTANCE, DateType.INSTANCE, BigIntType.INSTANCE);
        testFindCommonPrimitiveTypeForCaseWhen(LargeIntType.INSTANCE, DateType.INSTANCE, LargeIntType.INSTANCE);
        testFindCommonPrimitiveTypeForCaseWhen(null, DateType.INSTANCE, DecimalV2Type.SYSTEM_DEFAULT);
        testFindCommonPrimitiveTypeForCaseWhen(null, DateType.INSTANCE, DecimalV3Type.SYSTEM_DEFAULT);
        testFindCommonPrimitiveTypeForCaseWhen(null, DateType.INSTANCE, FloatType.INSTANCE);
        testFindCommonPrimitiveTypeForCaseWhen(null, DateType.INSTANCE, DoubleType.INSTANCE);
        testFindCommonPrimitiveTypeForCaseWhen(StringType.INSTANCE, DateType.INSTANCE, CharType.SYSTEM_DEFAULT);
        testFindCommonPrimitiveTypeForCaseWhen(StringType.INSTANCE, DateType.INSTANCE, VarcharType.SYSTEM_DEFAULT);
        testFindCommonPrimitiveTypeForCaseWhen(StringType.INSTANCE, DateType.INSTANCE, StringType.INSTANCE);
        testFindCommonPrimitiveTypeForCaseWhen(DateType.INSTANCE, DateType.INSTANCE, DateType.INSTANCE);
        testFindCommonPrimitiveTypeForCaseWhen(DateTimeType.INSTANCE, DateType.INSTANCE, DateTimeType.INSTANCE);
        testFindCommonPrimitiveTypeForCaseWhen(DateV2Type.INSTANCE, DateType.INSTANCE, DateV2Type.INSTANCE);
        testFindCommonPrimitiveTypeForCaseWhen(DateTimeV2Type.SYSTEM_DEFAULT, DateType.INSTANCE, DateTimeV2Type.SYSTEM_DEFAULT);
        testFindCommonPrimitiveTypeForCaseWhen(null, DateType.INSTANCE, TimeType.INSTANCE);
        testFindCommonPrimitiveTypeForCaseWhen(null, DateType.INSTANCE, TimeV2Type.INSTANCE);
        testFindCommonPrimitiveTypeForCaseWhen(null, DateType.INSTANCE, HllType.INSTANCE);
        testFindCommonPrimitiveTypeForCaseWhen(null, DateType.INSTANCE, BitmapType.INSTANCE);
        testFindCommonPrimitiveTypeForCaseWhen(null, DateType.INSTANCE, QuantileStateType.INSTANCE);
        testFindCommonPrimitiveTypeForCaseWhen(DateTimeType.INSTANCE, DateTimeType.INSTANCE, NullType.INSTANCE);
        testFindCommonPrimitiveTypeForCaseWhen(null, DateTimeType.INSTANCE, BooleanType.INSTANCE);
        testFindCommonPrimitiveTypeForCaseWhen(null, DateTimeType.INSTANCE, TinyIntType.INSTANCE);
        testFindCommonPrimitiveTypeForCaseWhen(null, DateTimeType.INSTANCE, SmallIntType.INSTANCE);
        testFindCommonPrimitiveTypeForCaseWhen(null, DateTimeType.INSTANCE, IntegerType.INSTANCE);
        testFindCommonPrimitiveTypeForCaseWhen(null, DateTimeType.INSTANCE, BigIntType.INSTANCE);
        testFindCommonPrimitiveTypeForCaseWhen(LargeIntType.INSTANCE, DateTimeType.INSTANCE, LargeIntType.INSTANCE);
        testFindCommonPrimitiveTypeForCaseWhen(DecimalV2Type.SYSTEM_DEFAULT, DateTimeType.INSTANCE, DecimalV2Type.SYSTEM_DEFAULT);
        testFindCommonPrimitiveTypeForCaseWhen(DecimalV3Type.SYSTEM_DEFAULT, DateTimeType.INSTANCE, DecimalV3Type.SYSTEM_DEFAULT);
        testFindCommonPrimitiveTypeForCaseWhen(null, DateTimeType.INSTANCE, FloatType.INSTANCE);
        testFindCommonPrimitiveTypeForCaseWhen(DoubleType.INSTANCE, DateTimeType.INSTANCE, DoubleType.INSTANCE);
        testFindCommonPrimitiveTypeForCaseWhen(StringType.INSTANCE, DateTimeType.INSTANCE, CharType.SYSTEM_DEFAULT);
        testFindCommonPrimitiveTypeForCaseWhen(StringType.INSTANCE, DateTimeType.INSTANCE, VarcharType.SYSTEM_DEFAULT);
        testFindCommonPrimitiveTypeForCaseWhen(StringType.INSTANCE, DateTimeType.INSTANCE, StringType.INSTANCE);
        testFindCommonPrimitiveTypeForCaseWhen(DateTimeType.INSTANCE, DateTimeType.INSTANCE, DateType.INSTANCE);
        testFindCommonPrimitiveTypeForCaseWhen(DateTimeType.INSTANCE, DateTimeType.INSTANCE, DateTimeType.INSTANCE);
        testFindCommonPrimitiveTypeForCaseWhen(DateTimeV2Type.SYSTEM_DEFAULT, DateTimeType.INSTANCE, DateV2Type.INSTANCE);
        testFindCommonPrimitiveTypeForCaseWhen(DateTimeV2Type.SYSTEM_DEFAULT, DateTimeType.INSTANCE,
                DateTimeV2Type.SYSTEM_DEFAULT);
        testFindCommonPrimitiveTypeForCaseWhen(null, DateTimeType.INSTANCE, TimeType.INSTANCE);
        testFindCommonPrimitiveTypeForCaseWhen(null, DateTimeType.INSTANCE, TimeV2Type.INSTANCE);
        testFindCommonPrimitiveTypeForCaseWhen(null, DateTimeType.INSTANCE, HllType.INSTANCE);
        testFindCommonPrimitiveTypeForCaseWhen(null, DateTimeType.INSTANCE, BitmapType.INSTANCE);
        testFindCommonPrimitiveTypeForCaseWhen(null, DateTimeType.INSTANCE, QuantileStateType.INSTANCE);
        testFindCommonPrimitiveTypeForCaseWhen(DateV2Type.INSTANCE, DateV2Type.INSTANCE, NullType.INSTANCE);
        testFindCommonPrimitiveTypeForCaseWhen(null, DateV2Type.INSTANCE, BooleanType.INSTANCE);
        testFindCommonPrimitiveTypeForCaseWhen(null, DateV2Type.INSTANCE, TinyIntType.INSTANCE);
        testFindCommonPrimitiveTypeForCaseWhen(null, DateV2Type.INSTANCE, SmallIntType.INSTANCE);
        testFindCommonPrimitiveTypeForCaseWhen(IntegerType.INSTANCE, DateV2Type.INSTANCE, IntegerType.INSTANCE);
        testFindCommonPrimitiveTypeForCaseWhen(BigIntType.INSTANCE, DateV2Type.INSTANCE, BigIntType.INSTANCE);
        testFindCommonPrimitiveTypeForCaseWhen(LargeIntType.INSTANCE, DateV2Type.INSTANCE, LargeIntType.INSTANCE);
        testFindCommonPrimitiveTypeForCaseWhen(null, DateV2Type.INSTANCE, DecimalV2Type.SYSTEM_DEFAULT);
        testFindCommonPrimitiveTypeForCaseWhen(null, DateV2Type.INSTANCE, DecimalV3Type.SYSTEM_DEFAULT);
        testFindCommonPrimitiveTypeForCaseWhen(null, DateV2Type.INSTANCE, FloatType.INSTANCE);
        testFindCommonPrimitiveTypeForCaseWhen(null, DateV2Type.INSTANCE, DoubleType.INSTANCE);
        testFindCommonPrimitiveTypeForCaseWhen(StringType.INSTANCE, DateV2Type.INSTANCE, CharType.SYSTEM_DEFAULT);
        testFindCommonPrimitiveTypeForCaseWhen(StringType.INSTANCE, DateV2Type.INSTANCE, VarcharType.SYSTEM_DEFAULT);
        testFindCommonPrimitiveTypeForCaseWhen(StringType.INSTANCE, DateV2Type.INSTANCE, StringType.INSTANCE);
        testFindCommonPrimitiveTypeForCaseWhen(DateV2Type.INSTANCE, DateV2Type.INSTANCE, DateType.INSTANCE);
        testFindCommonPrimitiveTypeForCaseWhen(DateTimeV2Type.SYSTEM_DEFAULT, DateV2Type.INSTANCE, DateTimeType.INSTANCE);
        testFindCommonPrimitiveTypeForCaseWhen(DateV2Type.INSTANCE, DateV2Type.INSTANCE, DateV2Type.INSTANCE);
        testFindCommonPrimitiveTypeForCaseWhen(DateTimeV2Type.SYSTEM_DEFAULT, DateV2Type.INSTANCE, DateTimeV2Type.SYSTEM_DEFAULT);
        testFindCommonPrimitiveTypeForCaseWhen(null, DateV2Type.INSTANCE, TimeType.INSTANCE);
        testFindCommonPrimitiveTypeForCaseWhen(null, DateV2Type.INSTANCE, TimeV2Type.INSTANCE);
        testFindCommonPrimitiveTypeForCaseWhen(null, DateV2Type.INSTANCE, HllType.INSTANCE);
        testFindCommonPrimitiveTypeForCaseWhen(null, DateV2Type.INSTANCE, BitmapType.INSTANCE);
        testFindCommonPrimitiveTypeForCaseWhen(null, DateV2Type.INSTANCE, QuantileStateType.INSTANCE);
        testFindCommonPrimitiveTypeForCaseWhen(DateTimeV2Type.SYSTEM_DEFAULT, DateTimeV2Type.SYSTEM_DEFAULT, NullType.INSTANCE);
        testFindCommonPrimitiveTypeForCaseWhen(null, DateTimeV2Type.SYSTEM_DEFAULT, BooleanType.INSTANCE);
        testFindCommonPrimitiveTypeForCaseWhen(null, DateTimeV2Type.SYSTEM_DEFAULT, TinyIntType.INSTANCE);
        testFindCommonPrimitiveTypeForCaseWhen(null, DateTimeV2Type.SYSTEM_DEFAULT, SmallIntType.INSTANCE);
        testFindCommonPrimitiveTypeForCaseWhen(null, DateTimeV2Type.SYSTEM_DEFAULT, IntegerType.INSTANCE);
        testFindCommonPrimitiveTypeForCaseWhen(null, DateTimeV2Type.SYSTEM_DEFAULT, BigIntType.INSTANCE);
        testFindCommonPrimitiveTypeForCaseWhen(LargeIntType.INSTANCE, DateTimeV2Type.SYSTEM_DEFAULT, LargeIntType.INSTANCE);
        testFindCommonPrimitiveTypeForCaseWhen(DecimalV2Type.SYSTEM_DEFAULT, DateTimeV2Type.SYSTEM_DEFAULT,
                DecimalV2Type.SYSTEM_DEFAULT);
        testFindCommonPrimitiveTypeForCaseWhen(DecimalV3Type.SYSTEM_DEFAULT, DateTimeV2Type.SYSTEM_DEFAULT,
                DecimalV3Type.SYSTEM_DEFAULT);
        testFindCommonPrimitiveTypeForCaseWhen(null, DateTimeV2Type.SYSTEM_DEFAULT, FloatType.INSTANCE);
        testFindCommonPrimitiveTypeForCaseWhen(DoubleType.INSTANCE, DateTimeV2Type.SYSTEM_DEFAULT, DoubleType.INSTANCE);
        testFindCommonPrimitiveTypeForCaseWhen(StringType.INSTANCE, DateTimeV2Type.SYSTEM_DEFAULT, CharType.SYSTEM_DEFAULT);
        testFindCommonPrimitiveTypeForCaseWhen(StringType.INSTANCE, DateTimeV2Type.SYSTEM_DEFAULT, VarcharType.SYSTEM_DEFAULT);
        testFindCommonPrimitiveTypeForCaseWhen(StringType.INSTANCE, DateTimeV2Type.SYSTEM_DEFAULT, StringType.INSTANCE);
        testFindCommonPrimitiveTypeForCaseWhen(DateTimeV2Type.SYSTEM_DEFAULT, DateTimeV2Type.SYSTEM_DEFAULT, DateType.INSTANCE);
        testFindCommonPrimitiveTypeForCaseWhen(DateTimeV2Type.SYSTEM_DEFAULT, DateTimeV2Type.SYSTEM_DEFAULT,
                DateTimeType.INSTANCE);
        testFindCommonPrimitiveTypeForCaseWhen(DateTimeV2Type.SYSTEM_DEFAULT, DateTimeV2Type.SYSTEM_DEFAULT, DateV2Type.INSTANCE);
        testFindCommonPrimitiveTypeForCaseWhen(DateTimeV2Type.SYSTEM_DEFAULT, DateTimeV2Type.SYSTEM_DEFAULT,
                DateTimeV2Type.SYSTEM_DEFAULT);
        testFindCommonPrimitiveTypeForCaseWhen(null, DateTimeV2Type.SYSTEM_DEFAULT, TimeType.INSTANCE);
        testFindCommonPrimitiveTypeForCaseWhen(null, DateTimeV2Type.SYSTEM_DEFAULT, TimeV2Type.INSTANCE);
        testFindCommonPrimitiveTypeForCaseWhen(null, DateTimeV2Type.SYSTEM_DEFAULT, HllType.INSTANCE);
        testFindCommonPrimitiveTypeForCaseWhen(null, DateTimeV2Type.SYSTEM_DEFAULT, BitmapType.INSTANCE);
        testFindCommonPrimitiveTypeForCaseWhen(null, DateTimeV2Type.SYSTEM_DEFAULT, QuantileStateType.INSTANCE);
        testFindCommonPrimitiveTypeForCaseWhen(TimeType.INSTANCE, TimeType.INSTANCE, NullType.INSTANCE);
        testFindCommonPrimitiveTypeForCaseWhen(DoubleType.INSTANCE, TimeType.INSTANCE, BooleanType.INSTANCE);
        testFindCommonPrimitiveTypeForCaseWhen(DoubleType.INSTANCE, TimeType.INSTANCE, TinyIntType.INSTANCE);
        testFindCommonPrimitiveTypeForCaseWhen(DoubleType.INSTANCE, TimeType.INSTANCE, SmallIntType.INSTANCE);
        testFindCommonPrimitiveTypeForCaseWhen(DoubleType.INSTANCE, TimeType.INSTANCE, IntegerType.INSTANCE);
        testFindCommonPrimitiveTypeForCaseWhen(DoubleType.INSTANCE, TimeType.INSTANCE, BigIntType.INSTANCE);
        testFindCommonPrimitiveTypeForCaseWhen(DoubleType.INSTANCE, TimeType.INSTANCE, LargeIntType.INSTANCE);
        testFindCommonPrimitiveTypeForCaseWhen(DecimalV2Type.SYSTEM_DEFAULT, TimeType.INSTANCE, DecimalV2Type.SYSTEM_DEFAULT);
        testFindCommonPrimitiveTypeForCaseWhen(DecimalV3Type.SYSTEM_DEFAULT, TimeType.INSTANCE, DecimalV3Type.SYSTEM_DEFAULT);
        testFindCommonPrimitiveTypeForCaseWhen(DoubleType.INSTANCE, TimeType.INSTANCE, FloatType.INSTANCE);
        testFindCommonPrimitiveTypeForCaseWhen(DoubleType.INSTANCE, TimeType.INSTANCE, DoubleType.INSTANCE);
        testFindCommonPrimitiveTypeForCaseWhen(StringType.INSTANCE, TimeType.INSTANCE, CharType.SYSTEM_DEFAULT);
        testFindCommonPrimitiveTypeForCaseWhen(StringType.INSTANCE, TimeType.INSTANCE, VarcharType.SYSTEM_DEFAULT);
        testFindCommonPrimitiveTypeForCaseWhen(StringType.INSTANCE, TimeType.INSTANCE, StringType.INSTANCE);
        testFindCommonPrimitiveTypeForCaseWhen(null, TimeType.INSTANCE, DateType.INSTANCE);
        testFindCommonPrimitiveTypeForCaseWhen(null, TimeType.INSTANCE, DateTimeType.INSTANCE);
        testFindCommonPrimitiveTypeForCaseWhen(null, TimeType.INSTANCE, DateV2Type.INSTANCE);
        testFindCommonPrimitiveTypeForCaseWhen(null, TimeType.INSTANCE, DateTimeV2Type.SYSTEM_DEFAULT);
        testFindCommonPrimitiveTypeForCaseWhen(TimeType.INSTANCE, TimeType.INSTANCE, TimeType.INSTANCE);
        testFindCommonPrimitiveTypeForCaseWhen(TimeV2Type.INSTANCE, TimeType.INSTANCE, TimeV2Type.INSTANCE);
        testFindCommonPrimitiveTypeForCaseWhen(null, TimeType.INSTANCE, HllType.INSTANCE);
        testFindCommonPrimitiveTypeForCaseWhen(null, TimeType.INSTANCE, BitmapType.INSTANCE);
        testFindCommonPrimitiveTypeForCaseWhen(null, TimeType.INSTANCE, QuantileStateType.INSTANCE);
        testFindCommonPrimitiveTypeForCaseWhen(TimeV2Type.INSTANCE, TimeV2Type.INSTANCE, NullType.INSTANCE);
        testFindCommonPrimitiveTypeForCaseWhen(DoubleType.INSTANCE, TimeV2Type.INSTANCE, BooleanType.INSTANCE);
        testFindCommonPrimitiveTypeForCaseWhen(DoubleType.INSTANCE, TimeV2Type.INSTANCE, TinyIntType.INSTANCE);
        testFindCommonPrimitiveTypeForCaseWhen(DoubleType.INSTANCE, TimeV2Type.INSTANCE, SmallIntType.INSTANCE);
        testFindCommonPrimitiveTypeForCaseWhen(DoubleType.INSTANCE, TimeV2Type.INSTANCE, IntegerType.INSTANCE);
        testFindCommonPrimitiveTypeForCaseWhen(DoubleType.INSTANCE, TimeV2Type.INSTANCE, BigIntType.INSTANCE);
        testFindCommonPrimitiveTypeForCaseWhen(DoubleType.INSTANCE, TimeV2Type.INSTANCE, LargeIntType.INSTANCE);
        testFindCommonPrimitiveTypeForCaseWhen(DecimalV2Type.SYSTEM_DEFAULT, TimeV2Type.INSTANCE, DecimalV2Type.SYSTEM_DEFAULT);
        testFindCommonPrimitiveTypeForCaseWhen(DecimalV3Type.SYSTEM_DEFAULT, TimeV2Type.INSTANCE, DecimalV3Type.SYSTEM_DEFAULT);
        testFindCommonPrimitiveTypeForCaseWhen(DoubleType.INSTANCE, TimeV2Type.INSTANCE, FloatType.INSTANCE);
        testFindCommonPrimitiveTypeForCaseWhen(DoubleType.INSTANCE, TimeV2Type.INSTANCE, DoubleType.INSTANCE);
        testFindCommonPrimitiveTypeForCaseWhen(StringType.INSTANCE, TimeV2Type.INSTANCE, CharType.SYSTEM_DEFAULT);
        testFindCommonPrimitiveTypeForCaseWhen(StringType.INSTANCE, TimeV2Type.INSTANCE, VarcharType.SYSTEM_DEFAULT);
        testFindCommonPrimitiveTypeForCaseWhen(StringType.INSTANCE, TimeV2Type.INSTANCE, StringType.INSTANCE);
        testFindCommonPrimitiveTypeForCaseWhen(null, TimeV2Type.INSTANCE, DateType.INSTANCE);
        testFindCommonPrimitiveTypeForCaseWhen(null, TimeV2Type.INSTANCE, DateTimeType.INSTANCE);
        testFindCommonPrimitiveTypeForCaseWhen(null, TimeV2Type.INSTANCE, DateV2Type.INSTANCE);
        testFindCommonPrimitiveTypeForCaseWhen(null, TimeV2Type.INSTANCE, DateTimeV2Type.SYSTEM_DEFAULT);
        testFindCommonPrimitiveTypeForCaseWhen(TimeV2Type.INSTANCE, TimeV2Type.INSTANCE, TimeType.INSTANCE);
        testFindCommonPrimitiveTypeForCaseWhen(TimeV2Type.INSTANCE, TimeV2Type.INSTANCE, TimeV2Type.INSTANCE);
        testFindCommonPrimitiveTypeForCaseWhen(null, TimeV2Type.INSTANCE, HllType.INSTANCE);
        testFindCommonPrimitiveTypeForCaseWhen(null, TimeV2Type.INSTANCE, BitmapType.INSTANCE);
        testFindCommonPrimitiveTypeForCaseWhen(null, TimeV2Type.INSTANCE, QuantileStateType.INSTANCE);
        testFindCommonPrimitiveTypeForCaseWhen(HllType.INSTANCE, HllType.INSTANCE, NullType.INSTANCE);
        testFindCommonPrimitiveTypeForCaseWhen(null, HllType.INSTANCE, BooleanType.INSTANCE);
        testFindCommonPrimitiveTypeForCaseWhen(null, HllType.INSTANCE, TinyIntType.INSTANCE);
        testFindCommonPrimitiveTypeForCaseWhen(null, HllType.INSTANCE, SmallIntType.INSTANCE);
        testFindCommonPrimitiveTypeForCaseWhen(null, HllType.INSTANCE, IntegerType.INSTANCE);
        testFindCommonPrimitiveTypeForCaseWhen(null, HllType.INSTANCE, BigIntType.INSTANCE);
        testFindCommonPrimitiveTypeForCaseWhen(null, HllType.INSTANCE, LargeIntType.INSTANCE);
        testFindCommonPrimitiveTypeForCaseWhen(null, HllType.INSTANCE, DecimalV2Type.SYSTEM_DEFAULT);
        testFindCommonPrimitiveTypeForCaseWhen(null, HllType.INSTANCE, DecimalV3Type.SYSTEM_DEFAULT);
        testFindCommonPrimitiveTypeForCaseWhen(null, HllType.INSTANCE, FloatType.INSTANCE);
        testFindCommonPrimitiveTypeForCaseWhen(null, HllType.INSTANCE, DoubleType.INSTANCE);
        testFindCommonPrimitiveTypeForCaseWhen(null, HllType.INSTANCE, CharType.SYSTEM_DEFAULT);
        testFindCommonPrimitiveTypeForCaseWhen(null, HllType.INSTANCE, VarcharType.SYSTEM_DEFAULT);
        testFindCommonPrimitiveTypeForCaseWhen(null, HllType.INSTANCE, StringType.INSTANCE);
        testFindCommonPrimitiveTypeForCaseWhen(null, HllType.INSTANCE, DateType.INSTANCE);
        testFindCommonPrimitiveTypeForCaseWhen(null, HllType.INSTANCE, DateTimeType.INSTANCE);
        testFindCommonPrimitiveTypeForCaseWhen(null, HllType.INSTANCE, DateV2Type.INSTANCE);
        testFindCommonPrimitiveTypeForCaseWhen(null, HllType.INSTANCE, DateTimeV2Type.SYSTEM_DEFAULT);
        testFindCommonPrimitiveTypeForCaseWhen(null, HllType.INSTANCE, TimeType.INSTANCE);
        testFindCommonPrimitiveTypeForCaseWhen(null, HllType.INSTANCE, TimeV2Type.INSTANCE);
        testFindCommonPrimitiveTypeForCaseWhen(HllType.INSTANCE, HllType.INSTANCE, HllType.INSTANCE);
        testFindCommonPrimitiveTypeForCaseWhen(null, HllType.INSTANCE, BitmapType.INSTANCE);
        testFindCommonPrimitiveTypeForCaseWhen(null, HllType.INSTANCE, QuantileStateType.INSTANCE);
        testFindCommonPrimitiveTypeForCaseWhen(BitmapType.INSTANCE, BitmapType.INSTANCE, NullType.INSTANCE);
        testFindCommonPrimitiveTypeForCaseWhen(null, BitmapType.INSTANCE, BooleanType.INSTANCE);
        testFindCommonPrimitiveTypeForCaseWhen(null, BitmapType.INSTANCE, TinyIntType.INSTANCE);
        testFindCommonPrimitiveTypeForCaseWhen(null, BitmapType.INSTANCE, SmallIntType.INSTANCE);
        testFindCommonPrimitiveTypeForCaseWhen(null, BitmapType.INSTANCE, IntegerType.INSTANCE);
        testFindCommonPrimitiveTypeForCaseWhen(null, BitmapType.INSTANCE, BigIntType.INSTANCE);
        testFindCommonPrimitiveTypeForCaseWhen(null, BitmapType.INSTANCE, LargeIntType.INSTANCE);
        testFindCommonPrimitiveTypeForCaseWhen(null, BitmapType.INSTANCE, DecimalV2Type.SYSTEM_DEFAULT);
        testFindCommonPrimitiveTypeForCaseWhen(null, BitmapType.INSTANCE, DecimalV3Type.SYSTEM_DEFAULT);
        testFindCommonPrimitiveTypeForCaseWhen(null, BitmapType.INSTANCE, FloatType.INSTANCE);
        testFindCommonPrimitiveTypeForCaseWhen(null, BitmapType.INSTANCE, DoubleType.INSTANCE);
        testFindCommonPrimitiveTypeForCaseWhen(null, BitmapType.INSTANCE, CharType.SYSTEM_DEFAULT);
        testFindCommonPrimitiveTypeForCaseWhen(null, BitmapType.INSTANCE, VarcharType.SYSTEM_DEFAULT);
        testFindCommonPrimitiveTypeForCaseWhen(null, BitmapType.INSTANCE, StringType.INSTANCE);
        testFindCommonPrimitiveTypeForCaseWhen(null, BitmapType.INSTANCE, DateType.INSTANCE);
        testFindCommonPrimitiveTypeForCaseWhen(null, BitmapType.INSTANCE, DateTimeType.INSTANCE);
        testFindCommonPrimitiveTypeForCaseWhen(null, BitmapType.INSTANCE, DateV2Type.INSTANCE);
        testFindCommonPrimitiveTypeForCaseWhen(null, BitmapType.INSTANCE, DateTimeV2Type.SYSTEM_DEFAULT);
        testFindCommonPrimitiveTypeForCaseWhen(null, BitmapType.INSTANCE, TimeType.INSTANCE);
        testFindCommonPrimitiveTypeForCaseWhen(null, BitmapType.INSTANCE, TimeV2Type.INSTANCE);
        testFindCommonPrimitiveTypeForCaseWhen(null, BitmapType.INSTANCE, HllType.INSTANCE);
        testFindCommonPrimitiveTypeForCaseWhen(BitmapType.INSTANCE, BitmapType.INSTANCE, BitmapType.INSTANCE);
        testFindCommonPrimitiveTypeForCaseWhen(null, BitmapType.INSTANCE, QuantileStateType.INSTANCE);
        testFindCommonPrimitiveTypeForCaseWhen(QuantileStateType.INSTANCE, QuantileStateType.INSTANCE, NullType.INSTANCE);
        testFindCommonPrimitiveTypeForCaseWhen(null, QuantileStateType.INSTANCE, BooleanType.INSTANCE);
        testFindCommonPrimitiveTypeForCaseWhen(null, QuantileStateType.INSTANCE, TinyIntType.INSTANCE);
        testFindCommonPrimitiveTypeForCaseWhen(null, QuantileStateType.INSTANCE, SmallIntType.INSTANCE);
        testFindCommonPrimitiveTypeForCaseWhen(null, QuantileStateType.INSTANCE, IntegerType.INSTANCE);
        testFindCommonPrimitiveTypeForCaseWhen(null, QuantileStateType.INSTANCE, BigIntType.INSTANCE);
        testFindCommonPrimitiveTypeForCaseWhen(null, QuantileStateType.INSTANCE, LargeIntType.INSTANCE);
        testFindCommonPrimitiveTypeForCaseWhen(null, QuantileStateType.INSTANCE, DecimalV2Type.SYSTEM_DEFAULT);
        testFindCommonPrimitiveTypeForCaseWhen(null, QuantileStateType.INSTANCE, DecimalV3Type.SYSTEM_DEFAULT);
        testFindCommonPrimitiveTypeForCaseWhen(null, QuantileStateType.INSTANCE, FloatType.INSTANCE);
        testFindCommonPrimitiveTypeForCaseWhen(null, QuantileStateType.INSTANCE, DoubleType.INSTANCE);
        testFindCommonPrimitiveTypeForCaseWhen(null, QuantileStateType.INSTANCE, CharType.SYSTEM_DEFAULT);
        testFindCommonPrimitiveTypeForCaseWhen(null, QuantileStateType.INSTANCE, VarcharType.SYSTEM_DEFAULT);
        testFindCommonPrimitiveTypeForCaseWhen(null, QuantileStateType.INSTANCE, StringType.INSTANCE);
        testFindCommonPrimitiveTypeForCaseWhen(null, QuantileStateType.INSTANCE, DateType.INSTANCE);
        testFindCommonPrimitiveTypeForCaseWhen(null, QuantileStateType.INSTANCE, DateTimeType.INSTANCE);
        testFindCommonPrimitiveTypeForCaseWhen(null, QuantileStateType.INSTANCE, DateV2Type.INSTANCE);
        testFindCommonPrimitiveTypeForCaseWhen(null, QuantileStateType.INSTANCE, DateTimeV2Type.SYSTEM_DEFAULT);
        testFindCommonPrimitiveTypeForCaseWhen(null, QuantileStateType.INSTANCE, TimeType.INSTANCE);
        testFindCommonPrimitiveTypeForCaseWhen(null, QuantileStateType.INSTANCE, TimeV2Type.INSTANCE);
        testFindCommonPrimitiveTypeForCaseWhen(null, QuantileStateType.INSTANCE, HllType.INSTANCE);
        testFindCommonPrimitiveTypeForCaseWhen(null, QuantileStateType.INSTANCE, BitmapType.INSTANCE);
        testFindCommonPrimitiveTypeForCaseWhen(QuantileStateType.INSTANCE, QuantileStateType.INSTANCE, QuantileStateType.INSTANCE);
    }

    private void testFindCommonPrimitiveTypeForCaseWhen(DataType commonType, DataType left, DataType right) {
        Assertions.assertEquals(Optional.ofNullable(commonType),
                TypeCoercionUtils.findCommonPrimitiveTypeForCaseWhen(left, right),
                "left: " + left + ", right: " + right);
    }

    @Test
    public void testCastIfNotSameType() {
        Assertions.assertEquals(new DoubleLiteral(5L),
                TypeCoercionUtils.castIfNotMatchType(new DoubleLiteral(5L), DoubleType.INSTANCE));
        Assertions.assertEquals(new Cast(new DoubleLiteral(5L), BooleanType.INSTANCE),
                TypeCoercionUtils.castIfNotMatchType(new DoubleLiteral(5L), BooleanType.INSTANCE));
    }
}<|MERGE_RESOLUTION|>--- conflicted
+++ resolved
@@ -299,13 +299,8 @@
                 DecimalV2Type.SYSTEM_DEFAULT);
         testFindCommonPrimitiveTypeForCaseWhen(DoubleType.INSTANCE, DecimalV2Type.SYSTEM_DEFAULT,
                 DecimalV3Type.SYSTEM_DEFAULT);
-<<<<<<< HEAD
-        testFindCommonPrimitiveTypeForCaseWhen(DecimalV2Type.SYSTEM_DEFAULT, DecimalV2Type.SYSTEM_DEFAULT, FloatType.INSTANCE);
-        testFindCommonPrimitiveTypeForCaseWhen(DecimalV2Type.SYSTEM_DEFAULT, DecimalV2Type.SYSTEM_DEFAULT, DoubleType.INSTANCE);
-=======
         testFindCommonPrimitiveTypeForCaseWhen(DoubleType.INSTANCE, DecimalV2Type.SYSTEM_DEFAULT, FloatType.INSTANCE);
         testFindCommonPrimitiveTypeForCaseWhen(DoubleType.INSTANCE, DecimalV2Type.SYSTEM_DEFAULT, DoubleType.INSTANCE);
->>>>>>> 7bda49b5
         testFindCommonPrimitiveTypeForCaseWhen(StringType.INSTANCE, DecimalV2Type.SYSTEM_DEFAULT, CharType.SYSTEM_DEFAULT);
         testFindCommonPrimitiveTypeForCaseWhen(StringType.INSTANCE, DecimalV2Type.SYSTEM_DEFAULT, VarcharType.SYSTEM_DEFAULT);
         testFindCommonPrimitiveTypeForCaseWhen(StringType.INSTANCE, DecimalV2Type.SYSTEM_DEFAULT, StringType.INSTANCE);
@@ -354,11 +349,7 @@
         testFindCommonPrimitiveTypeForCaseWhen(FloatType.INSTANCE, FloatType.INSTANCE, IntegerType.INSTANCE);
         testFindCommonPrimitiveTypeForCaseWhen(FloatType.INSTANCE, FloatType.INSTANCE, BigIntType.INSTANCE);
         testFindCommonPrimitiveTypeForCaseWhen(DoubleType.INSTANCE, FloatType.INSTANCE, LargeIntType.INSTANCE);
-<<<<<<< HEAD
-        testFindCommonPrimitiveTypeForCaseWhen(DecimalV2Type.SYSTEM_DEFAULT, FloatType.INSTANCE, DecimalV2Type.SYSTEM_DEFAULT);
-=======
         testFindCommonPrimitiveTypeForCaseWhen(DoubleType.INSTANCE, FloatType.INSTANCE, DecimalV2Type.SYSTEM_DEFAULT);
->>>>>>> 7bda49b5
         testFindCommonPrimitiveTypeForCaseWhen(DoubleType.INSTANCE, FloatType.INSTANCE, DecimalV3Type.SYSTEM_DEFAULT);
         testFindCommonPrimitiveTypeForCaseWhen(FloatType.INSTANCE, FloatType.INSTANCE, FloatType.INSTANCE);
         testFindCommonPrimitiveTypeForCaseWhen(DoubleType.INSTANCE, FloatType.INSTANCE, DoubleType.INSTANCE);
@@ -381,11 +372,7 @@
         testFindCommonPrimitiveTypeForCaseWhen(DoubleType.INSTANCE, DoubleType.INSTANCE, IntegerType.INSTANCE);
         testFindCommonPrimitiveTypeForCaseWhen(DoubleType.INSTANCE, DoubleType.INSTANCE, BigIntType.INSTANCE);
         testFindCommonPrimitiveTypeForCaseWhen(DoubleType.INSTANCE, DoubleType.INSTANCE, LargeIntType.INSTANCE);
-<<<<<<< HEAD
-        testFindCommonPrimitiveTypeForCaseWhen(DecimalV2Type.SYSTEM_DEFAULT, DoubleType.INSTANCE, DecimalV2Type.SYSTEM_DEFAULT);
-=======
         testFindCommonPrimitiveTypeForCaseWhen(DoubleType.INSTANCE, DoubleType.INSTANCE, DecimalV2Type.SYSTEM_DEFAULT);
->>>>>>> 7bda49b5
         testFindCommonPrimitiveTypeForCaseWhen(DoubleType.INSTANCE, DoubleType.INSTANCE, DecimalV3Type.SYSTEM_DEFAULT);
         testFindCommonPrimitiveTypeForCaseWhen(DoubleType.INSTANCE, DoubleType.INSTANCE, FloatType.INSTANCE);
         testFindCommonPrimitiveTypeForCaseWhen(DoubleType.INSTANCE, DoubleType.INSTANCE, DoubleType.INSTANCE);
