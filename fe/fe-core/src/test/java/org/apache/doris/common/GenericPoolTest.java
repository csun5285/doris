--- conflicted
+++ resolved
@@ -31,7 +31,6 @@
 import org.apache.doris.thrift.TExecPlanFragmentResult;
 import org.apache.doris.thrift.TExportStatusResult;
 import org.apache.doris.thrift.TExportTaskRequest;
-<<<<<<< HEAD
 import org.apache.doris.thrift.TGetTopNHotPartitionsRequest;
 import org.apache.doris.thrift.TGetTopNHotPartitionsResponse;
 import org.apache.doris.thrift.TIngestBinlogRequest;
@@ -39,11 +38,6 @@
 import org.apache.doris.thrift.TNetworkAddress;
 import org.apache.doris.thrift.TPreCacheAsyncRequest;
 import org.apache.doris.thrift.TPreCacheAsyncResponse;
-=======
-import org.apache.doris.thrift.TIngestBinlogRequest;
-import org.apache.doris.thrift.TIngestBinlogResult;
-import org.apache.doris.thrift.TNetworkAddress;
->>>>>>> 7bda49b5
 import org.apache.doris.thrift.TRoutineLoadTask;
 import org.apache.doris.thrift.TScanBatchResult;
 import org.apache.doris.thrift.TScanCloseParams;
@@ -233,7 +227,6 @@
         public TCheckStorageFormatResult checkStorageFormat() throws TException {
             return new TCheckStorageFormatResult();
         }
-<<<<<<< HEAD
 
         @Override
         public TPreCacheAsyncResponse preCacheAsync(TPreCacheAsyncRequest request) throws TException {
@@ -259,11 +252,8 @@
             return new TWarmUpTabletsResponse();
         }
 
-        @Override
-=======
-
-        @Override
->>>>>>> 7bda49b5
+
+        @Override
         public TIngestBinlogResult ingestBinlog(TIngestBinlogRequest ingestBinlogRequest) throws TException {
             return null;
         }
