// Licensed to the Apache Software Foundation (ASF) under one
// or more contributor license agreements.  See the NOTICE file
// distributed with this work for additional information
// regarding copyright ownership.  The ASF licenses this file
// to you under the Apache License, Version 2.0 (the
// "License"); you may not use this file except in compliance
// with the License.  You may obtain a copy of the License at
//
//   http://www.apache.org/licenses/LICENSE-2.0
//
// Unless required by applicable law or agreed to in writing,
// software distributed under the License is distributed on an
// "AS IS" BASIS, WITHOUT WARRANTIES OR CONDITIONS OF ANY
// KIND, either express or implied.  See the License for the
// specific language governing permissions and limitations
// under the License.

package org.apache.doris.qe;

import org.apache.doris.catalog.Env;
import org.apache.doris.mysql.MysqlCapability;
import org.apache.doris.mysql.MysqlCommand;
import org.apache.doris.mysql.privilege.Auth;
import org.apache.doris.thrift.TUniqueId;

import mockit.Mocked;
import org.junit.Assert;
import org.junit.Before;
import org.junit.Test;

import java.nio.channels.SocketChannel;
import java.util.List;

public class ConnectContextTest {
    @Mocked
    private StmtExecutor executor;
    @Mocked
    private SocketChannel socketChannel;
    @Mocked
    private Env env;
    @Mocked
    private ConnectScheduler connectScheduler;
    @Mocked
    private Auth auth;
    @Mocked
    private String qualifiedUser;

    @Before
    public void setUp() throws Exception {
    }

    @Test
    public void testNormal() {
        ConnectContext ctx = new ConnectContext();

        // State
        Assert.assertNotNull(ctx.getState());

        // Capability
        Assert.assertEquals(MysqlCapability.DEFAULT_CAPABILITY, ctx.getServerCapability());
        ctx.setCapability(new MysqlCapability(10));
        Assert.assertEquals(new MysqlCapability(10), ctx.getCapability());

        // Kill flag
        Assert.assertFalse(ctx.isKilled());
        ctx.setKilled();
        Assert.assertTrue(ctx.isKilled());

        // Current cluster
        Assert.assertEquals("", ctx.getClusterName());
        ctx.setCloudCluster("testCluster");
        Assert.assertEquals("testCluster", ctx.getCloudCluster());

        // Current db
        Assert.assertEquals("", ctx.getDatabase());
        ctx.setDatabase("testCluster:testDb");
        Assert.assertEquals("testCluster:testDb", ctx.getDatabase());

        // User
        ctx.setQualifiedUser("testCluster:testUser");
        Assert.assertEquals("testCluster:testUser", ctx.getQualifiedUser());

        // Serializer
        Assert.assertNotNull(ctx.getMysqlChannel().getSerializer());

        // Session variable
        Assert.assertNotNull(ctx.getSessionVariable());

        // connect scheduler
        Assert.assertNull(ctx.getConnectScheduler());
        ctx.setConnectScheduler(connectScheduler);
        Assert.assertNotNull(ctx.getConnectScheduler());

        // connection id
        ctx.setConnectionId(101);
        Assert.assertEquals(101, ctx.getConnectionId());

        // command
        ctx.setCommand(MysqlCommand.COM_PING);
        Assert.assertEquals(MysqlCommand.COM_PING, ctx.getCommand());

        // LoginTime
        ctx.loginTime = 1694002396223L;

        // Thread info
        Assert.assertNotNull(ctx.toThreadInfo(false));
<<<<<<< HEAD
        List<String> row = ctx.toThreadInfo(false).toRow(101, 1000);
        Assert.assertEquals(13, row.size());
=======
        List<String> row = ctx.toThreadInfo(false).toRow(101, 1000, false);
        Assert.assertEquals(12, row.size());
>>>>>>> 67c9ccfa
        Assert.assertEquals("Yes", row.get(0));
        Assert.assertEquals("101", row.get(1));
        Assert.assertEquals("testUser", row.get(2));
        Assert.assertEquals("", row.get(3));
        Assert.assertEquals("testCluster", row.get(4));
        Assert.assertEquals("2023-09-06 20:13:16", row.get(5));
        Assert.assertEquals("internal", row.get(6));
        Assert.assertEquals("testDb", row.get(7));
        Assert.assertEquals("Ping", row.get(8));
        Assert.assertEquals("1", row.get(9));
        Assert.assertEquals("OK", row.get(10));
        Assert.assertEquals("", row.get(11));
        Assert.assertEquals("", row.get(12));

        // Start time
        Assert.assertEquals(0, ctx.getStartTime());
        ctx.setStartTime();
        Assert.assertNotSame(0, ctx.getStartTime());

        // query id
        ctx.setQueryId(new TUniqueId(100, 200));
        Assert.assertEquals(new TUniqueId(100, 200), ctx.queryId());

        // Catalog
        Assert.assertNull(ctx.getEnv());
        ctx.setEnv(env);
        Assert.assertNotNull(ctx.getEnv());

        // clean up
        ctx.cleanup();
    }

    @Test
    public void testSleepTimeout() {
        ConnectContext ctx = new ConnectContext();
        ctx.setCommand(MysqlCommand.COM_SLEEP);

        // sleep no time out
        ctx.setStartTime();
        Assert.assertFalse(ctx.isKilled());
        long now = ctx.getStartTime() + ctx.getSessionVariable().getWaitTimeoutS() * 1000L - 1;
        ctx.checkTimeout(now);
        Assert.assertFalse(ctx.isKilled());

        // Timeout
        ctx.setStartTime();
        now = ctx.getStartTime() + ctx.getSessionVariable().getWaitTimeoutS() * 1000L + 1;
        ctx.setExecutor(executor);
        ctx.checkTimeout(now);
        Assert.assertTrue(ctx.isKilled());

        // user query timeout
        ctx.setStartTime();
        now = ctx.getStartTime() + auth.getQueryTimeout(qualifiedUser) * 1000L + 1;
        ctx.setExecutor(executor);
        ctx.checkTimeout(now);
        Assert.assertTrue(ctx.isKilled());

        // Kill
        ctx.kill(true);
        Assert.assertTrue(ctx.isKilled());
        ctx.kill(false);
        Assert.assertTrue(ctx.isKilled());

        // clean up
        ctx.cleanup();
    }

    @Test
    public void testOtherTimeout() {
        ConnectContext ctx = new ConnectContext();
        ctx.setCommand(MysqlCommand.COM_QUERY);

        // sleep no time out
        Assert.assertFalse(ctx.isKilled());
        ctx.setExecutor(executor);
        long now = ctx.getExecTimeout() * 1000L - 1;
        ctx.checkTimeout(now);
        Assert.assertFalse(ctx.isKilled());

        // Timeout
        ctx.setExecutor(executor);
        now = ctx.getExecTimeout() * 1000L + 1;
        ctx.checkTimeout(now);
        Assert.assertFalse(ctx.isKilled());

        // Kill
        ctx.kill(true);
        Assert.assertTrue(ctx.isKilled());

        // clean up
        ctx.cleanup();
    }

    @Test
    public void testThreadLocal() {
        ConnectContext ctx = new ConnectContext();
        Assert.assertNull(ConnectContext.get());
        ctx.setThreadLocalInfo();
        Assert.assertNotNull(ConnectContext.get());
        Assert.assertEquals(ctx, ConnectContext.get());
    }
}<|MERGE_RESOLUTION|>--- conflicted
+++ resolved
@@ -104,13 +104,8 @@
 
         // Thread info
         Assert.assertNotNull(ctx.toThreadInfo(false));
-<<<<<<< HEAD
-        List<String> row = ctx.toThreadInfo(false).toRow(101, 1000);
+        List<String> row = ctx.toThreadInfo(false).toRow(101, 1000, false);
         Assert.assertEquals(13, row.size());
-=======
-        List<String> row = ctx.toThreadInfo(false).toRow(101, 1000, false);
-        Assert.assertEquals(12, row.size());
->>>>>>> 67c9ccfa
         Assert.assertEquals("Yes", row.get(0));
         Assert.assertEquals("101", row.get(1));
         Assert.assertEquals("testUser", row.get(2));
