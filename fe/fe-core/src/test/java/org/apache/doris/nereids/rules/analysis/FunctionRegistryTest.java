--- conflicted
+++ resolved
@@ -147,8 +147,6 @@
         }
 
         @Override
-<<<<<<< HEAD
-=======
         public List<FunctionSignature> getSignatures() {
             return ImmutableList.of(
                     FunctionSignature.ret(IntegerType.INSTANCE).args(IntegerType.INSTANCE)
@@ -156,7 +154,6 @@
         }
 
         @Override
->>>>>>> 6b773939
         public boolean hasVarArguments() {
             return false;
         }
@@ -173,8 +170,6 @@
         }
 
         @Override
-<<<<<<< HEAD
-=======
         public List<FunctionSignature> getSignatures() {
             return ImmutableList.of(
                     FunctionSignature.ret(IntegerType.INSTANCE).args(IntegerType.INSTANCE)
@@ -182,7 +177,6 @@
         }
 
         @Override
->>>>>>> 6b773939
         public boolean hasVarArguments() {
             return false;
         }
