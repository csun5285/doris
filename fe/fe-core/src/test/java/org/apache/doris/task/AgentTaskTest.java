// Licensed to the Apache Software Foundation (ASF) under one
// or more contributor license agreements.  See the NOTICE file
// distributed with this work for additional information
// regarding copyright ownership.  The ASF licenses this file
// to you under the Apache License, Version 2.0 (the
// "License"); you may not use this file except in compliance
// with the License.  You may obtain a copy of the License at
//
//   http://www.apache.org/licenses/LICENSE-2.0
//
// Unless required by applicable law or agreed to in writing,
// software distributed under the License is distributed on an
// "AS IS" BASIS, WITHOUT WARRANTIES OR CONDITIONS OF ANY
// KIND, either express or implied.  See the License for the
// specific language governing permissions and limitations
// under the License.

package org.apache.doris.task;

import org.apache.doris.analysis.PartitionValue;
import org.apache.doris.catalog.AggregateType;
import org.apache.doris.catalog.Column;
import org.apache.doris.catalog.KeysType;
import org.apache.doris.catalog.PartitionKey;
import org.apache.doris.catalog.PrimitiveType;
import org.apache.doris.catalog.ScalarType;
import org.apache.doris.common.AnalysisException;
import org.apache.doris.common.MarkedCountDownLatch;
import org.apache.doris.thrift.TAgentTaskRequest;
import org.apache.doris.thrift.TBackend;
import org.apache.doris.thrift.TCompressionType;
import org.apache.doris.thrift.TStorageMedium;
import org.apache.doris.thrift.TStorageType;
import org.apache.doris.thrift.TTabletType;
import org.apache.doris.thrift.TTaskType;

import com.google.common.collect.Range;
import org.junit.Assert;
import org.junit.Before;
import org.junit.Test;

import java.lang.reflect.Method;
import java.util.Arrays;
import java.util.HashMap;
import java.util.HashSet;
import java.util.LinkedList;
import java.util.List;
import java.util.Map;
import java.util.Set;

public class AgentTaskTest {

    private AgentBatchTask agentBatchTask;

    private long backendId1 = 1000L;
    private long backendId2 = 1001L;

    private long dbId = 10000L;
    private long tableId = 20000L;
    private long partitionId = 20000L;
    private long indexId1 = 30000L;
    private long indexId2 = 30001L;

    private long tabletId1 = 40000L;
    private long tabletId2 = 40001L;

    private long replicaId1 = 50000L;
    private long replicaId2 = 50001L;

    private short shortKeyNum = (short) 2;
    private int schemaHash1 = 60000;
    private int schemaHash2 = 60001;
    private long version = 1L;

    private TStorageType storageType = TStorageType.COLUMN;
    private List<Column> columns;
    private MarkedCountDownLatch<Long, Long> latch = new MarkedCountDownLatch<Long, Long>(3);

    private Range<PartitionKey> range1;
    private Range<PartitionKey> range2;

    private AgentTask createReplicaTask;
    private AgentTask dropTask;
    private AgentTask cloneTask;
    private AgentTask cancelDeleteTask;
    private AgentTask storageMediaMigrationTask;

    @Before
    public void setUp() throws AnalysisException {
        agentBatchTask = new AgentBatchTask();

        columns = new LinkedList<Column>();
        columns.add(new Column("k1", ScalarType.createType(PrimitiveType.INT), false, null, "1", ""));
        columns.add(new Column("v1", ScalarType.createType(PrimitiveType.INT), false, AggregateType.SUM, "1", ""));

        PartitionKey pk1 = PartitionKey.createInfinityPartitionKey(Arrays.asList(columns.get(0)), false);
        PartitionKey pk2 = PartitionKey.createPartitionKey(
                Arrays.asList(new PartitionValue("10")), Arrays.asList(columns.get(0)));
        range1 = Range.closedOpen(pk1, pk2);

        PartitionKey pk3 = PartitionKey.createInfinityPartitionKey(Arrays.asList(columns.get(0)), true);
        range2 = Range.closedOpen(pk2, pk3);

        // create tasks

        // create
        createReplicaTask = new CreateReplicaTask(backendId1, dbId, tableId, partitionId,
                indexId1, tabletId1, replicaId1, shortKeyNum, schemaHash1, version, KeysType.AGG_KEYS, storageType,
                TStorageMedium.SSD, columns, null, 0, latch, null, false, TTabletType.TABLET_TYPE_DISK, null,
<<<<<<< HEAD
                TCompressionType.LZ4F, false, "", false, false, false, false, false, false, null);
=======
                TCompressionType.LZ4F, false, "", false, false, false, "", 0, 0, 0, false, false, null);
>>>>>>> 0f37f1c3

        // drop
        dropTask = new DropReplicaTask(backendId1, tabletId1, replicaId1, schemaHash1, false);

        // clone
        cloneTask =
                new CloneTask(backendId1, dbId, tableId, partitionId, indexId1, tabletId1, replicaId1, schemaHash1,
                        Arrays.asList(new TBackend("host1", 8290, 8390)), TStorageMedium.HDD, -1, 3600);

        // storageMediaMigrationTask
        storageMediaMigrationTask =
                new StorageMediaMigrationTask(backendId1, tabletId1, schemaHash1, TStorageMedium.HDD);
        ((StorageMediaMigrationTask) storageMediaMigrationTask).setDataDir("/home/a");
    }

    @Test
    public void addTaskTest() {
        // add null
        agentBatchTask.addTask(null);
        Assert.assertEquals(0, agentBatchTask.getTaskNum());

        // normal
        agentBatchTask.addTask(createReplicaTask);
        Assert.assertEquals(1, agentBatchTask.getTaskNum());

        List<AgentTask> allTasks = agentBatchTask.getAllTasks();
        Assert.assertEquals(1, allTasks.size());

        for (AgentTask agentTask : allTasks) {
            if (agentTask instanceof CreateReplicaTask) {
                Assert.assertEquals(createReplicaTask, agentTask);
            } else {
                Assert.fail();
            }
        }
    }

    @Test
    public void toThriftTest() throws Exception {
        Class<? extends AgentBatchTask> agentBatchTaskClass = agentBatchTask.getClass();
        Class[] typeParams = new Class[] { AgentTask.class };
        Method toAgentTaskRequest = agentBatchTaskClass.getDeclaredMethod("toAgentTaskRequest", typeParams);
        toAgentTaskRequest.setAccessible(true);

        // create
        TAgentTaskRequest request = (TAgentTaskRequest) toAgentTaskRequest.invoke(agentBatchTask, createReplicaTask);
        Assert.assertEquals(TTaskType.CREATE, request.getTaskType());
        Assert.assertEquals(createReplicaTask.getSignature(), request.getSignature());
        Assert.assertNotNull(request.getCreateTabletReq());

        // drop
        TAgentTaskRequest request2 = (TAgentTaskRequest) toAgentTaskRequest.invoke(agentBatchTask, dropTask);
        Assert.assertEquals(TTaskType.DROP, request2.getTaskType());
        Assert.assertEquals(dropTask.getSignature(), request2.getSignature());
        Assert.assertNotNull(request2.getDropTabletReq());

        // clone
        TAgentTaskRequest request4 = (TAgentTaskRequest) toAgentTaskRequest.invoke(agentBatchTask, cloneTask);
        Assert.assertEquals(TTaskType.CLONE, request4.getTaskType());
        Assert.assertEquals(cloneTask.getSignature(), request4.getSignature());
        Assert.assertNotNull(request4.getCloneReq());

        // storageMediaMigrationTask
        TAgentTaskRequest request7 =
                (TAgentTaskRequest) toAgentTaskRequest.invoke(agentBatchTask, storageMediaMigrationTask);
        Assert.assertEquals(TTaskType.STORAGE_MEDIUM_MIGRATE, request7.getTaskType());
        Assert.assertEquals(storageMediaMigrationTask.getSignature(), request7.getSignature());
        Assert.assertNotNull(request7.getStorageMediumMigrateReq());
        Assert.assertTrue(request7.getStorageMediumMigrateReq().isSetDataDir());
        Assert.assertEquals(request7.getStorageMediumMigrateReq().getDataDir(), "/home/a");
    }

    @Test
    public void agentTaskQueueTest() {
        AgentTaskQueue.clearAllTasks();
        Assert.assertEquals(0, AgentTaskQueue.getTaskNum());

        // add
        AgentTaskQueue.addTask(createReplicaTask);
        Assert.assertEquals(1, AgentTaskQueue.getTaskNum());
        Assert.assertFalse(AgentTaskQueue.addTask(createReplicaTask));

        // get
        AgentTask task = AgentTaskQueue.getTask(backendId1, TTaskType.CREATE, createReplicaTask.getSignature());
        Assert.assertEquals(createReplicaTask, task);

        Map<TTaskType, Set<Long>> runningTasks = new HashMap<TTaskType, Set<Long>>();
        List<AgentTask> diffTasks = AgentTaskQueue.getDiffTasks(backendId1, runningTasks);
        Assert.assertEquals(1, diffTasks.size());

        Set<Long> set = new HashSet<Long>();
        set.add(createReplicaTask.getSignature());
        runningTasks.put(TTaskType.CREATE, set);
        diffTasks = AgentTaskQueue.getDiffTasks(backendId1, runningTasks);
        Assert.assertEquals(0, diffTasks.size());

        // remove
        AgentTaskQueue.removeTask(backendId1, TTaskType.CREATE, createReplicaTask.getSignature());
        Assert.assertEquals(0, AgentTaskQueue.getTaskNum());
    }

    @Test
    public void failedAgentTaskTest() {
        AgentTaskQueue.clearAllTasks();

        AgentTaskQueue.addTask(dropTask);
        Assert.assertEquals(0, dropTask.getFailedTimes());
        dropTask.failed();
        Assert.assertEquals(1, dropTask.getFailedTimes());

        Assert.assertEquals(1, AgentTaskQueue.getTaskNum());
        Assert.assertEquals(1, AgentTaskQueue.getTaskNum(backendId1, TTaskType.DROP, false));
        Assert.assertEquals(1, AgentTaskQueue.getTaskNum(-1, TTaskType.DROP, false));
        Assert.assertEquals(1, AgentTaskQueue.getTaskNum(backendId1, TTaskType.DROP, true));

        dropTask.failed();
        DropReplicaTask dropTask2 = new DropReplicaTask(backendId2, tabletId1, replicaId1, schemaHash1, false);
        AgentTaskQueue.addTask(dropTask2);
        dropTask2.failed();
        Assert.assertEquals(1, AgentTaskQueue.getTaskNum(backendId1, TTaskType.DROP, true));
        Assert.assertEquals(2, AgentTaskQueue.getTaskNum(-1, TTaskType.DROP, true));
    }
}<|MERGE_RESOLUTION|>--- conflicted
+++ resolved
@@ -107,11 +107,7 @@
         createReplicaTask = new CreateReplicaTask(backendId1, dbId, tableId, partitionId,
                 indexId1, tabletId1, replicaId1, shortKeyNum, schemaHash1, version, KeysType.AGG_KEYS, storageType,
                 TStorageMedium.SSD, columns, null, 0, latch, null, false, TTabletType.TABLET_TYPE_DISK, null,
-<<<<<<< HEAD
-                TCompressionType.LZ4F, false, "", false, false, false, false, false, false, null);
-=======
                 TCompressionType.LZ4F, false, "", false, false, false, "", 0, 0, 0, false, false, null);
->>>>>>> 0f37f1c3
 
         // drop
         dropTask = new DropReplicaTask(backendId1, tabletId1, replicaId1, schemaHash1, false);
