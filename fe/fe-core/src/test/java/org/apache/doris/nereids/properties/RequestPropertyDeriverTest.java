--- conflicted
+++ resolved
@@ -174,11 +174,7 @@
                 new AggregateParam(AggPhase.GLOBAL, AggMode.BUFFER_TO_RESULT),
                 true,
                 logicalProperties,
-<<<<<<< HEAD
-                RequireProperties.of(PhysicalProperties.createHash(ImmutableList.of(partition), ShuffleType.AGGREGATE)),
-=======
                 RequireProperties.of(PhysicalProperties.createHash(ImmutableList.of(partition), ShuffleType.REQUIRE)),
->>>>>>> 7bda49b5
                 groupPlan
         );
         GroupExpression groupExpression = new GroupExpression(aggregate);
