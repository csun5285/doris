--- conflicted
+++ resolved
@@ -99,10 +99,7 @@
 
     @Before
     public void setUp() throws NoSuchMethodException, SecurityException {
-<<<<<<< HEAD
         Config.cloud_use_strong_password = false;
-=======
->>>>>>> 7bda49b5
         auth = new Auth();
         accessManager = new AccessControllerManager(auth);
         new Expectations() {
@@ -184,11 +181,8 @@
             auth.createUser(createUserStmt);
             Set<UserIdentity> roleUsers = auth.getRoleUsers(userIdentity.toDefaultRoleName());
             Assert.assertTrue(roleUsers.contains(userIdentity));
-<<<<<<< HEAD
             String cmyUid = auth.getUserId("cmy");
             Assert.assertEquals(cmyUid, "4802c5dd-38a8-430a-9d8c-a9714690ca9e");
-=======
->>>>>>> 7bda49b5
         } catch (DdlException e) {
             Assert.fail();
         }
@@ -1626,11 +1620,7 @@
         for (int i = 0; i < Privilege.notBelongToResourcePrivileges.length; i++) {
             List<AccessPrivilege> notAllowedPrivileges = Lists
                     .newArrayList(AccessPrivilege.fromName(Privilege.notBelongToResourcePrivileges[i].getName()));
-<<<<<<< HEAD
             grantStmt = new GrantStmt(userIdentity, null, resourcePattern, notAllowedPrivileges, ResourceTypeEnum.GENERAL);
-=======
-            grantStmt = new GrantStmt(userIdentity, null, resourcePattern, notAllowedPrivileges);
->>>>>>> 7bda49b5
             try {
                 grantStmt.analyze(analyzer);
                 Assert.fail(String.format("Can not grant/revoke %s to/from any other users or roles",
