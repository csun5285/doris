--- conflicted
+++ resolved
@@ -371,65 +371,6 @@
     }
 
     @Test
-<<<<<<< HEAD
-=======
-    public void testCreateIcebergTable() throws UserException {
-        Config.disable_iceberg_hudi_table = false;
-        Map<String, String> properties = new HashMap<>();
-        properties.put("iceberg.database", "doris");
-        properties.put("iceberg.table", "test");
-        properties.put("iceberg.hive.metastore.uris", "thrift://127.0.0.1:9087");
-        CreateTableStmt stmt = new CreateTableStmt(false, true, tblName, "iceberg", properties, "");
-        stmt.analyze(analyzer);
-
-        Assert.assertEquals("CREATE EXTERNAL TABLE `testCluster:db1`.`table1` (\n" + "\n" + ") ENGINE = iceberg\n"
-                + "PROPERTIES (\"iceberg.database\"  =  \"doris\",\n"
-                + "\"iceberg.hive.metastore.uris\"  =  \"thrift://127.0.0.1:9087\",\n"
-                + "\"iceberg.table\"  =  \"test\")", stmt.toString());
-    }
-
-    @Test
-    public void testCreateHudiTable() throws UserException {
-        Config.disable_iceberg_hudi_table = false;
-        Map<String, String> properties = new HashMap<>();
-        properties.put("hudi.database", "doris");
-        properties.put("hudi.table", "test");
-        properties.put("hudi.hive.metastore.uris", "thrift://127.0.0.1:9087");
-        CreateTableStmt stmt = new CreateTableStmt(false, true, tblName, "hudi", properties, "");
-        stmt.analyze(analyzer);
-
-        Assert.assertEquals("CREATE EXTERNAL TABLE `testCluster:db1`.`table1` (\n" + "\n" + ") ENGINE = hudi\n"
-                        + "PROPERTIES (\"hudi.database\"  =  \"doris\",\n"
-                        + "\"hudi.hive.metastore.uris\"  =  \"thrift://127.0.0.1:9087\",\n"
-                        + "\"hudi.table\"  =  \"test\")",
-                stmt.toString());
-    }
-
-    @Test
-    public void testCreateHudiTableWithSchema() throws UserException {
-        Config.disable_iceberg_hudi_table = false;
-        Map<String, String> properties = new HashMap<>();
-        properties.put("hudi.database", "doris");
-        properties.put("hudi.table", "test");
-        properties.put("hudi.hive.metastore.uris", "thrift://127.0.0.1:9087");
-        CreateTableStmt stmt = new CreateTableStmt(false, true, tblName, "hudi", properties, "");
-        ColumnDef idCol = new ColumnDef("id", TypeDef.create(PrimitiveType.INT));
-        stmt.addColumnDef(idCol);
-        ColumnDef nameCol = new ColumnDef("name", TypeDef.create(PrimitiveType.INT), false, null, true,
-                ColumnDef.DefaultValue.NOT_SET, "");
-        stmt.addColumnDef(nameCol);
-        stmt.analyze(analyzer);
-
-        Assert.assertEquals(
-                "CREATE EXTERNAL TABLE `testCluster:db1`.`table1` (\n" + "  `id` INT NOT NULL COMMENT \"\",\n"
-                        + "  `name` INT NULL COMMENT \"\"\n" + ") ENGINE = hudi\n"
-                        + "PROPERTIES (\"hudi.database\"  =  \"doris\",\n"
-                        + "\"hudi.hive.metastore.uris\"  =  \"thrift://127.0.0.1:9087\",\n"
-                        + "\"hudi.table\"  =  \"test\")", stmt.toString());
-    }
-
-    @Test
->>>>>>> 22edcabb
     public void testOdbcString() throws AnalysisException {
         ColumnDef col = new ColumnDef("string_col", TypeDef.create(PrimitiveType.STRING), true, null, true,
                 new DefaultValue(false, null), "");
