--- conflicted
+++ resolved
@@ -499,11 +499,7 @@
                 .query(sql3)
                 .explainQuery()
                 .contains(Config.enable_date_conversion ? "`dt` = '2020-09-08'" : "`dt` = '2020-09-08 00:00:00'"));
-<<<<<<< HEAD
-        String sql4 = "select count() from db1.date_partition_table where dt='2020-09-08'";
-=======
         String sql4 = "select /*+ SET_VAR(enable_nereids_planner=false) */ count() from db1.date_partition_table where dt='2020-09-08'";
->>>>>>> 7bda49b5
         Assert.assertTrue(dorisAssert
                 .query(sql4)
                 .explainQuery()
@@ -529,11 +525,7 @@
         String sql3 = "SELECT /*+ SET_VAR(enable_nereids_planner=false) */ * FROM db1.table1";
         Assert.assertTrue(dorisAssert.query(sql3).explainQuery()
                 .contains("PREDICATES: `default_cluster:db1`.`table1`.`__DORIS_DELETE_SIGN__` = 0"));
-<<<<<<< HEAD
-        String sql4 = " SELECT * FROM db1.table1 table2";
-=======
         String sql4 = " SELECT /*+ SET_VAR(enable_nereids_planner=false) */ * FROM db1.table1 table2";
->>>>>>> 7bda49b5
         Assert.assertTrue(dorisAssert.query(sql4).explainQuery()
                 .contains("PREDICATES: `table2`.`__DORIS_DELETE_SIGN__` = 0"));
         new MockUp<Util>() {
