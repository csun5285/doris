// Licensed to the Apache Software Foundation (ASF) under one
// or more contributor license agreements.  See the NOTICE file
// distributed with this work for additional information
// regarding copyright ownership.  The ASF licenses this file
// to you under the Apache License, Version 2.0 (the
// "License"); you may not use this file except in compliance
// with the License.  You may obtain a copy of the License at
//
//   http://www.apache.org/licenses/LICENSE-2.0
//
// Unless required by applicable law or agreed to in writing,
// software distributed under the License is distributed on an
// "AS IS" BASIS, WITHOUT WARRANTIES OR CONDITIONS OF ANY
// KIND, either express or implied.  See the License for the
// specific language governing permissions and limitations
// under the License.

package org.apache.doris.nereids.jobs.cascades;

import org.apache.doris.catalog.OlapTable;
import org.apache.doris.nereids.CascadesContext;
import org.apache.doris.nereids.jobs.JobContext;
import org.apache.doris.nereids.properties.LogicalProperties;
import org.apache.doris.nereids.trees.expressions.Alias;
import org.apache.doris.nereids.trees.expressions.Expression;
import org.apache.doris.nereids.trees.expressions.SlotReference;
import org.apache.doris.nereids.trees.expressions.functions.agg.AggregateFunction;
import org.apache.doris.nereids.trees.expressions.functions.agg.Sum;
import org.apache.doris.nereids.trees.plans.Plan;
import org.apache.doris.nereids.trees.plans.logical.LogicalAggregate;
import org.apache.doris.nereids.trees.plans.logical.LogicalOlapScan;
import org.apache.doris.nereids.types.IntegerType;
import org.apache.doris.nereids.util.MemoTestUtils;
import org.apache.doris.nereids.util.PlanConstructor;
import org.apache.doris.nereids.util.RelationUtil;
import org.apache.doris.qe.ConnectContext;
import org.apache.doris.statistics.Statistics;

import com.google.common.collect.ImmutableList;
import mockit.Expectations;
import mockit.Mocked;
import org.apache.commons.math3.util.Precision;
import org.junit.jupiter.api.Assertions;
import org.junit.jupiter.api.Test;

import java.util.ArrayList;
import java.util.Collections;
import java.util.List;
import java.util.Optional;

public class DeriveStatsJobTest {

    @Mocked
    ConnectContext context;

    SlotReference slot1;

    @Test
    public void testExecute() throws Exception {
        LogicalOlapScan olapScan = constructOlapSCan();
        LogicalAggregate agg = constructAgg(olapScan);
        CascadesContext cascadesContext = MemoTestUtils.createCascadesContext(agg);
        new DeriveStatsJob(cascadesContext.getMemo().getRoot().getLogicalExpression(),
                new JobContext(cascadesContext, null, Double.MAX_VALUE)).execute();
        while (!cascadesContext.getJobPool().isEmpty()) {
            cascadesContext.getJobPool().pop().execute();
        }
        Statistics statistics = cascadesContext.getMemo().getRoot().getStatistics();
        Assertions.assertNotNull(statistics);
<<<<<<< HEAD
        Assertions.assertTrue(Precision.equals(0.5, statistics.getRowCount(), 0.1));
=======
        Assertions.assertTrue(Precision.equals(1, statistics.getRowCount(), 0.1));
>>>>>>> 7bda49b5
    }

    private LogicalOlapScan constructOlapSCan() {
        long tableId1 = 0;

        List<String> qualifier = ImmutableList.of("test", "t");
        slot1 = new SlotReference("c1", IntegerType.INSTANCE, true, qualifier);
        new Expectations() {{
                ConnectContext.get();
                result = context;
            }};

        OlapTable table1 = PlanConstructor.newOlapTable(tableId1, "t1", 0);
<<<<<<< HEAD
        return new LogicalOlapScan(RelationUtil.newRelationId(), table1, Collections.emptyList()).withLogicalProperties(
                Optional.of(new LogicalProperties(() -> ImmutableList.of(slot1))));
=======
        return (LogicalOlapScan) new LogicalOlapScan(RelationUtil.newRelationId(), table1,
                Collections.emptyList()).withGroupExprLogicalPropChildren(Optional.empty(),
                Optional.of(new LogicalProperties(() -> ImmutableList.of(slot1))), ImmutableList.of());
>>>>>>> 7bda49b5
    }

    private LogicalAggregate constructAgg(Plan child) {
        List<Expression> groupByExprList = new ArrayList<>();
        groupByExprList.add(slot1);
        AggregateFunction sum = new Sum(slot1);
        Alias alias = new Alias(sum, "a");
        return new LogicalAggregate<>(groupByExprList, Collections.singletonList(alias), child);
    }
}<|MERGE_RESOLUTION|>--- conflicted
+++ resolved
@@ -67,11 +67,7 @@
         }
         Statistics statistics = cascadesContext.getMemo().getRoot().getStatistics();
         Assertions.assertNotNull(statistics);
-<<<<<<< HEAD
-        Assertions.assertTrue(Precision.equals(0.5, statistics.getRowCount(), 0.1));
-=======
         Assertions.assertTrue(Precision.equals(1, statistics.getRowCount(), 0.1));
->>>>>>> 7bda49b5
     }
 
     private LogicalOlapScan constructOlapSCan() {
@@ -85,14 +81,9 @@
             }};
 
         OlapTable table1 = PlanConstructor.newOlapTable(tableId1, "t1", 0);
-<<<<<<< HEAD
-        return new LogicalOlapScan(RelationUtil.newRelationId(), table1, Collections.emptyList()).withLogicalProperties(
-                Optional.of(new LogicalProperties(() -> ImmutableList.of(slot1))));
-=======
         return (LogicalOlapScan) new LogicalOlapScan(RelationUtil.newRelationId(), table1,
                 Collections.emptyList()).withGroupExprLogicalPropChildren(Optional.empty(),
                 Optional.of(new LogicalProperties(() -> ImmutableList.of(slot1))), ImmutableList.of());
->>>>>>> 7bda49b5
     }
 
     private LogicalAggregate constructAgg(Plan child) {
