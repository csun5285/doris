--- conflicted
+++ resolved
@@ -273,106 +273,7 @@
                 1,
                 Sets.newHashSet(1L),
                 Lists.newArrayList(Sets.newHashSet(new ExprId(2)), Sets.newHashSet(new ExprId(1))),
-<<<<<<< HEAD
-                join3Map
-        );
-
-        DistributionSpecHash natural = new DistributionSpecHash(
-                Lists.newArrayList(new ExprId(1), new ExprId(2)),
-                ShuffleType.NATURAL,
-                1,
-                Sets.newHashSet(1L),
-                Lists.newArrayList(Sets.newHashSet(new ExprId(1)), Sets.newHashSet(new ExprId(2))),
-                join2Map
-        );
-
-        DistributionSpecHash enforce = new DistributionSpecHash(
-                Lists.newArrayList(new ExprId(1), new ExprId(2)),
-                ShuffleType.ENFORCED,
-                1,
-                Sets.newHashSet(1L),
-                Lists.newArrayList(Sets.newHashSet(new ExprId(1)), Sets.newHashSet(new ExprId(2))),
-                join2Map
-        );
-
-        DistributionSpecHash aggregate = new DistributionSpecHash(
-                Lists.newArrayList(new ExprId(1), new ExprId(2)),
-                ShuffleType.AGGREGATE,
-                1,
-                Sets.newHashSet(1L),
-                Lists.newArrayList(Sets.newHashSet(new ExprId(1)), Sets.newHashSet(new ExprId(2))),
-                join2Map
-        );
-
-        // require is same order
-        Assertions.assertTrue(join1.satisfy(join2));
-        // require contains all sets but order is not same
-        Assertions.assertTrue(join1.satisfy(join3));
-        // require slots is not contained by target
-        Assertions.assertFalse(join3.satisfy(join1));
-        // other shuffle type with same order
-        Assertions.assertTrue(natural.satisfy(join2));
-        Assertions.assertTrue(aggregate.satisfy(join2));
-        Assertions.assertTrue(enforce.satisfy(join2));
-        // other shuffle type contain all set but order is not same
-        Assertions.assertTrue(natural.satisfy(join3));
-        Assertions.assertTrue(aggregate.satisfy(join3));
-        Assertions.assertFalse(enforce.satisfy(join3));
-    }
-
-    @Test
-    public void testSatisfyAggregateHash() {
-        Map<ExprId, Integer> aggregate1Map = Maps.newHashMap();
-        aggregate1Map.put(new ExprId(0), 0);
-        aggregate1Map.put(new ExprId(1), 0);
-        aggregate1Map.put(new ExprId(2), 1);
-        aggregate1Map.put(new ExprId(3), 1);
-        DistributionSpecHash aggregate1 = new DistributionSpecHash(
-                Lists.newArrayList(new ExprId(0), new ExprId(2)),
-                ShuffleType.AGGREGATE,
-                0,
-                Sets.newHashSet(0L),
-                Lists.newArrayList(Sets.newHashSet(new ExprId(0), new ExprId(1)), Sets.newHashSet(new ExprId(2), new ExprId(3))),
-                aggregate1Map
-        );
-
-        Map<ExprId, Integer> aggregate2Map = Maps.newHashMap();
-        aggregate2Map.put(new ExprId(1), 0);
-        aggregate2Map.put(new ExprId(2), 1);
-        DistributionSpecHash aggregate2 = new DistributionSpecHash(
-                Lists.newArrayList(new ExprId(1), new ExprId(2)),
-                ShuffleType.AGGREGATE,
-                1,
-                Sets.newHashSet(1L),
-                Lists.newArrayList(Sets.newHashSet(new ExprId(1)), Sets.newHashSet(new ExprId(2))),
-                aggregate2Map
-        );
-
-        Map<ExprId, Integer> aggregate3Map = Maps.newHashMap();
-        aggregate3Map.put(new ExprId(2), 0);
-        aggregate3Map.put(new ExprId(1), 1);
-        DistributionSpecHash aggregate3 = new DistributionSpecHash(
-                Lists.newArrayList(new ExprId(2), new ExprId(1)),
-                ShuffleType.AGGREGATE,
-                1,
-                Sets.newHashSet(1L),
-                Lists.newArrayList(Sets.newHashSet(new ExprId(2)), Sets.newHashSet(new ExprId(1))),
-                aggregate3Map
-        );
-
-        Map<ExprId, Integer> aggregate4Map = Maps.newHashMap();
-        aggregate4Map.put(new ExprId(2), 0);
-        aggregate4Map.put(new ExprId(3), 1);
-        DistributionSpecHash aggregate4 = new DistributionSpecHash(
-                Lists.newArrayList(new ExprId(2), new ExprId(3)),
-                ShuffleType.AGGREGATE,
-                1,
-                Sets.newHashSet(1L),
-                Lists.newArrayList(Sets.newHashSet(new ExprId(2)), Sets.newHashSet(new ExprId(3))),
-                aggregate4Map
-=======
                 require3Map
->>>>>>> 7bda49b5
         );
 
         DistributionSpecHash natural = new DistributionSpecHash(
