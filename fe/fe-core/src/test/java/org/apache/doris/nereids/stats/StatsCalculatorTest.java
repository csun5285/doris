--- conflicted
+++ resolved
@@ -252,14 +252,9 @@
         SlotReference slot1 = new SlotReference("c1", IntegerType.INSTANCE, true, qualifier);
 
         OlapTable table1 = PlanConstructor.newOlapTable(tableId1, "t1", 0);
-<<<<<<< HEAD
-        LogicalOlapScan logicalOlapScan1 = new LogicalOlapScan(RelationUtil.newRelationId(), table1, Collections.emptyList())
-                .withLogicalProperties(Optional.of(new LogicalProperties(() -> ImmutableList.of(slot1))));
-=======
         LogicalOlapScan logicalOlapScan1 = (LogicalOlapScan) new LogicalOlapScan(RelationUtil.newRelationId(), table1,
                 Collections.emptyList()).withGroupExprLogicalPropChildren(Optional.empty(),
                 Optional.of(new LogicalProperties(() -> ImmutableList.of(slot1))), ImmutableList.of());
->>>>>>> 7bda49b5
         Group childGroup = newGroup();
         GroupExpression groupExpression = new GroupExpression(logicalOlapScan1, ImmutableList.of(childGroup));
         Group ownerGroup = newGroup();
