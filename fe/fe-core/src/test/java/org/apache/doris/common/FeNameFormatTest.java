--- conflicted
+++ resolved
@@ -28,15 +28,12 @@
         ExceptionChecker.expectThrowsNoException(() -> FeNameFormat.checkColumnName("___id"));
         ExceptionChecker.expectThrowsNoException(() -> FeNameFormat.checkColumnName("___id_"));
         ExceptionChecker.expectThrowsNoException(() -> FeNameFormat.checkColumnName("@timestamp"));
-<<<<<<< HEAD
         ExceptionChecker.expectThrowsNoException(() -> FeNameFormat.checkColumnName("@timestamp#"));
         ExceptionChecker.expectThrowsNoException(() -> FeNameFormat.checkColumnName("timestamp*"));
         ExceptionChecker.expectThrowsNoException(() -> FeNameFormat.checkColumnName("timestamp.1"));
         ExceptionChecker.expectThrowsNoException(() -> FeNameFormat.checkColumnName("timestamp.#"));
-=======
         ExceptionChecker.expectThrowsNoException(() -> FeNameFormat.checkColumnName("@@timestamp"));
         ExceptionChecker.expectThrowsNoException(() -> FeNameFormat.checkColumnName("@timestamp@"));
->>>>>>> c300ae79
         ExceptionChecker.expectThrows(AnalysisException.class, () -> FeNameFormat.checkColumnName("?id_"));
         ExceptionChecker.expectThrows(AnalysisException.class, () -> FeNameFormat.checkColumnName("#id_"));
         // length 64
