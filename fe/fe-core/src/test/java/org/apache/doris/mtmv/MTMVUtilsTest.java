// Licensed to the Apache Software Foundation (ASF) under one
// or more contributor license agreements.  See the NOTICE file
// distributed with this work for additional information
// regarding copyright ownership.  The ASF licenses this file
// to you under the Apache License, Version 2.0 (the
// "License"); you may not use this file except in compliance
// with the License.  You may obtain a copy of the License at
//
//   http://www.apache.org/licenses/LICENSE-2.0
//
// Unless required by applicable law or agreed to in writing,
// software distributed under the License is distributed on an
// "AS IS" BASIS, WITHOUT WARRANTIES OR CONDITIONS OF ANY
// KIND, either express or implied.  See the License for the
// specific language governing permissions and limitations
// under the License.

package org.apache.doris.mtmv;

import org.apache.doris.mtmv.MTMVUtils.TriggerMode;
import org.apache.doris.mtmv.metadata.MTMVJob;
import org.apache.doris.mtmv.metadata.MTMVJob.JobSchedule;

import org.junit.jupiter.api.Assertions;
import org.junit.jupiter.api.Test;

import java.time.Instant;
import java.time.LocalDateTime;
import java.time.ZoneId;
import java.util.concurrent.TimeUnit;

public class MTMVUtilsTest {
    public static final String dbName = "test";

    public static final String MV_NAME = "mvName";

<<<<<<< HEAD


    public static MTMVJob createDummyJob() {
        MTMVJob job = new MTMVJob("dummy");
        job.setDBName(dbName);
        job.setMVName(MV_NAME);
=======
    public static MTMVJob createDummyJob(String mvName, String jobName) {
        MTMVJob job = new MTMVJob(jobName);
        job.setDBName(dbName);
        job.setMVName(mvName);
>>>>>>> 7bda49b5
        return job;
    }

    public static MTMVJob createOnceJob(String mvName, String jobName) {
        MTMVJob job = new MTMVJob(jobName);
        job.setTriggerMode(TriggerMode.ONCE);
        job.setDBName(dbName);
<<<<<<< HEAD
        job.setName(O_JOB);
        job.setMVName(MV_NAME);
=======
        job.setMVName(mvName);
>>>>>>> 7bda49b5
        return job;
    }

    public static MTMVJob createSchedulerJob(String mvName, String jobName) {
        MTMVJob job = new MTMVJob(jobName);
        JobSchedule jobSchedule = new JobSchedule(System.currentTimeMillis() / 1000, 1, TimeUnit.SECONDS);
        job.setSchedule(jobSchedule);
        job.setTriggerMode(TriggerMode.PERIODICAL);
        job.setDBName(dbName);
<<<<<<< HEAD
        job.setName(S_JOB);
        job.setMVName(MV_NAME);
=======
        job.setMVName(mvName);
>>>>>>> 7bda49b5
        return job;
    }

    @Test
    public void testGetDelaySeconds() {
        MTMVJob job = MTMVUtilsTest.createDummyJob("testGetDelaySecondsMv", "testGetDelaySecondsJob");

        // 2022-10-03 15:00:00
        JobSchedule jobSchedule = new JobSchedule(1664780400L, 1, TimeUnit.HOURS);
        job.setSchedule(jobSchedule);

        Assertions.assertEquals(0, MTMVUtils.getDelaySeconds(job));

        // 2222-10-03 15:00:00
        jobSchedule = new JobSchedule(7976127600L, 1, TimeUnit.HOURS);
        job.setSchedule(jobSchedule);

        // 2022-10-03 16:00:00
        LocalDateTime time = LocalDateTime.ofInstant(Instant.ofEpochSecond(1664784000L), ZoneId.systemDefault());
        Assertions.assertEquals(7976127600L - 1664784000L, MTMVUtils.getDelaySeconds(job, time));

        // 2022-10-03 15:00:00
        jobSchedule = new JobSchedule(1664780400L, 1, TimeUnit.HOURS);
        job.setSchedule(jobSchedule);
        // 2222-10-03 15:00:00
        job.setLastModifyTime(1664780400L + 1L);
        Assertions.assertEquals(1L, MTMVUtils.getDelaySeconds(job, time));

        job.setLastModifyTime(1664780400L - 1L);
        Assertions.assertEquals(0L, MTMVUtils.getDelaySeconds(job, time));
    }
}<|MERGE_RESOLUTION|>--- conflicted
+++ resolved
@@ -34,19 +34,10 @@
 
     public static final String MV_NAME = "mvName";
 
-<<<<<<< HEAD
-
-
-    public static MTMVJob createDummyJob() {
-        MTMVJob job = new MTMVJob("dummy");
-        job.setDBName(dbName);
-        job.setMVName(MV_NAME);
-=======
     public static MTMVJob createDummyJob(String mvName, String jobName) {
         MTMVJob job = new MTMVJob(jobName);
         job.setDBName(dbName);
         job.setMVName(mvName);
->>>>>>> 7bda49b5
         return job;
     }
 
@@ -54,12 +45,7 @@
         MTMVJob job = new MTMVJob(jobName);
         job.setTriggerMode(TriggerMode.ONCE);
         job.setDBName(dbName);
-<<<<<<< HEAD
-        job.setName(O_JOB);
-        job.setMVName(MV_NAME);
-=======
         job.setMVName(mvName);
->>>>>>> 7bda49b5
         return job;
     }
 
@@ -69,12 +55,7 @@
         job.setSchedule(jobSchedule);
         job.setTriggerMode(TriggerMode.PERIODICAL);
         job.setDBName(dbName);
-<<<<<<< HEAD
-        job.setName(S_JOB);
-        job.setMVName(MV_NAME);
-=======
         job.setMVName(mvName);
->>>>>>> 7bda49b5
         return job;
     }
 
