--- conflicted
+++ resolved
@@ -51,11 +51,7 @@
     @Test
     public void test() throws IOException {
         PrivInfo privInfo = new PrivInfo(UserIdentity.ROOT, PrivBitSet.of(Privilege.ADMIN_PRIV),
-<<<<<<< HEAD
                 new byte[] {'a', 'b', 'c'}, "role", PasswordOptions.UNSET_OPTION, "");
-=======
-                new byte[] {'a', 'b', 'c'}, "role", PasswordOptions.UNSET_OPTION);
->>>>>>> 7bda49b5
 
         // 1. Write objects to file
         File file = new File("./privInfo");
@@ -71,7 +67,6 @@
         Assert.assertTrue(Arrays.equals(privInfo.getPasswd(), anotherPrivInfo.getPasswd()));
         Assert.assertEquals(privInfo.getPasswordOptions().getExpirePolicySecond(), anotherPrivInfo.getPasswordOptions()
                 .getExpirePolicySecond());
-        Assert.assertEquals(privInfo.getUserId(), anotherPrivInfo.getUserId());
         // 3. delete files
         dis.close();
         file.delete();
@@ -104,11 +99,7 @@
 
     @Test
     public void testWithResourcePattern() throws IOException {
-<<<<<<< HEAD
         PrivInfo privInfo = new PrivInfo(UserIdentity.ROOT, new ResourcePattern("res1", ResourceTypeEnum.GENERAL),
-=======
-        PrivInfo privInfo = new PrivInfo(UserIdentity.ROOT, new ResourcePattern("res1"),
->>>>>>> 7bda49b5
                 PrivBitSet.of(Privilege.DROP_PRIV), new byte[] {'a', 'b', 'c'}, "role");
 
         // 1. Write objects to file
