// Licensed to the Apache Software Foundation (ASF) under one
// or more contributor license agreements.  See the NOTICE file
// distributed with this work for additional information
// regarding copyright ownership.  The ASF licenses this file
// to you under the Apache License, Version 2.0 (the
// "License"); you may not use this file except in compliance
// with the License.  You may obtain a copy of the License at
//
//   http://www.apache.org/licenses/LICENSE-2.0
//
// Unless required by applicable law or agreed to in writing,
// software distributed under the License is distributed on an
// "AS IS" BASIS, WITHOUT WARRANTIES OR CONDITIONS OF ANY
// KIND, either express or implied.  See the License for the
// specific language governing permissions and limitations
// under the License.

package org.apache.doris.planner;

import org.apache.doris.analysis.DescriptorTable;
import org.apache.doris.analysis.SlotDescriptor;
import org.apache.doris.analysis.TupleDescriptor;
import org.apache.doris.catalog.Column;
import org.apache.doris.catalog.DataProperty;
import org.apache.doris.catalog.HashDistributionInfo;
import org.apache.doris.catalog.ListPartitionInfo;
import org.apache.doris.catalog.MaterializedIndex;
import org.apache.doris.catalog.OlapTable;
import org.apache.doris.catalog.Partition;
import org.apache.doris.catalog.PartitionType;
import org.apache.doris.catalog.PrimitiveType;
import org.apache.doris.catalog.RangePartitionInfo;
import org.apache.doris.catalog.ReplicaAllocation;
import org.apache.doris.catalog.ScalarType;
import org.apache.doris.catalog.SinglePartitionInfo;
import org.apache.doris.common.UserException;
import org.apache.doris.thrift.TExplainLevel;
import org.apache.doris.thrift.TUniqueId;

import com.google.common.collect.Lists;
import mockit.Expectations;
import mockit.Injectable;
import org.apache.logging.log4j.LogManager;
import org.apache.logging.log4j.Logger;
import org.junit.Before;
import org.junit.Test;

public class OlapTableSinkTest {
    private static final Logger LOG = LogManager.getLogger(OlapTableSinkTest.class);

    @Injectable
    public OlapTable dstTable;

    @Before
    public void setUp() {

    }

    private TupleDescriptor getTuple() {
        DescriptorTable descTable = new DescriptorTable();
        TupleDescriptor tuple = descTable.createTupleDescriptor("DstTable");
        // k1
        SlotDescriptor k1 = descTable.addSlotDescriptor(tuple);
        k1.setColumn(new Column("k1", PrimitiveType.BIGINT));
        k1.setIsMaterialized(true);

        // k2
        SlotDescriptor k2 = descTable.addSlotDescriptor(tuple);
        k2.setColumn(new Column("k2", ScalarType.createVarchar(25)));
        k2.setIsMaterialized(true);
        // v1
        SlotDescriptor v1 = descTable.addSlotDescriptor(tuple);
        v1.setColumn(new Column("v1", ScalarType.createVarchar(25)));
        v1.setIsMaterialized(true);
        // v2
        SlotDescriptor v2 = descTable.addSlotDescriptor(tuple);
        v2.setColumn(new Column("v2", PrimitiveType.BIGINT));
        v2.setIsMaterialized(true);

        return tuple;
    }

    @Test
    public void testSinglePartition() throws UserException {
        TupleDescriptor tuple = getTuple();
        SinglePartitionInfo partInfo = new SinglePartitionInfo();
        partInfo.setReplicaAllocation(2, new ReplicaAllocation((short) 3));
        MaterializedIndex index = new MaterializedIndex(2, MaterializedIndex.IndexState.NORMAL);
        HashDistributionInfo distInfo = new HashDistributionInfo(
                2, Lists.newArrayList(new Column("k1", PrimitiveType.BIGINT)));
        Partition partition = new Partition(2, "p1", index, distInfo);

        new Expectations() {
            {
                dstTable.getId();
                result = 1;
                dstTable.getPartitionInfo();
                result = partInfo;
                dstTable.getPartitions();
                result = Lists.newArrayList(partition);
                dstTable.getPartition(2L);
                result = partition;
            }
        };

        dstTable.getPartitionInfo().setDataProperty(partition.getId(),
                new DataProperty(DataProperty.DEFAULT_STORAGE_MEDIUM));
        dstTable.getPartitionInfo().setIsMutable(partition.getId(), true);
        OlapTableSink sink = new OlapTableSink(dstTable, tuple, Lists.newArrayList(2L), false);
<<<<<<< HEAD
        sink.init(new TUniqueId(1, 2), 3, 4, 1000, 1, false, 1000);
        sink.complete();
=======
        sink.init(new TUniqueId(1, 2), 3, 4, 1000, 1, false, false);
        sink.complete(null);
>>>>>>> 0f37f1c3
        LOG.info("sink is {}", sink.toThrift());
        LOG.info("{}", sink.getExplainString("", TExplainLevel.NORMAL));
    }

    @Test
    public void testRangePartition(
            @Injectable RangePartitionInfo partInfo,
            @Injectable MaterializedIndex index) throws UserException {
        TupleDescriptor tuple = getTuple();

        HashDistributionInfo distInfo = new HashDistributionInfo(
                2, Lists.newArrayList(new Column("k1", PrimitiveType.BIGINT)));

        Column partKey = new Column("k2", PrimitiveType.VARCHAR);
        Partition p1 = new Partition(1, "p1", index, distInfo);
        Partition p2 = new Partition(2, "p2", index, distInfo);

        new Expectations() {
            {
                dstTable.getId();
                result = 1;
                dstTable.getPartitionInfo();
                result = partInfo;
                partInfo.getType();
                result = PartitionType.RANGE;
                partInfo.getPartitionColumns();
                result = Lists.newArrayList(partKey);
                dstTable.getPartitions();
                result = Lists.newArrayList(p1, p2);
                dstTable.getPartition(p1.getId());
                result = p1;
            }
        };

        OlapTableSink sink = new OlapTableSink(dstTable, tuple, Lists.newArrayList(p1.getId()), false);
<<<<<<< HEAD
        sink.init(new TUniqueId(1, 2), 3, 4, 1000, 1, false, 1000);
=======
        sink.init(new TUniqueId(1, 2), 3, 4, 1000, 1, false, false);
>>>>>>> 0f37f1c3
        try {
            sink.complete(null);
        } catch (UserException e) {
            // CHECKSTYLE IGNORE THIS LINE
        }
        LOG.info("sink is {}", sink.toThrift());
        LOG.info("{}", sink.getExplainString("", TExplainLevel.NORMAL));
    }

    @Test(expected = UserException.class)
    public void testRangeUnknownPartition(
            @Injectable RangePartitionInfo partInfo,
            @Injectable MaterializedIndex index) throws UserException {
        TupleDescriptor tuple = getTuple();

        long unknownPartId = 12345L;
        new Expectations() {
            {
                dstTable.getPartition(unknownPartId);
                result = null;
            }
        };

        OlapTableSink sink = new OlapTableSink(dstTable, tuple, Lists.newArrayList(unknownPartId), false);
<<<<<<< HEAD
        sink.init(new TUniqueId(1, 2), 3, 4, 1000, 1, false, 1000);
        sink.complete();
=======
        sink.init(new TUniqueId(1, 2), 3, 4, 1000, 1, false, false);
        sink.complete(null);
>>>>>>> 0f37f1c3
        LOG.info("sink is {}", sink.toThrift());
        LOG.info("{}", sink.getExplainString("", TExplainLevel.NORMAL));
    }

    @Test
    public void testListPartition(
            @Injectable ListPartitionInfo partInfo,
            @Injectable MaterializedIndex index) throws UserException {
        TupleDescriptor tuple = getTuple();

        HashDistributionInfo distInfo = new HashDistributionInfo(
                2, Lists.newArrayList(new Column("k1", PrimitiveType.BIGINT)));

        Column partKey = new Column("k2", PrimitiveType.VARCHAR);
        Partition p1 = new Partition(1, "p1", index, distInfo);
        Partition p2 = new Partition(2, "p2", index, distInfo);

        new Expectations() {
            {
                dstTable.getId();
                result = 1;
                dstTable.getPartitionInfo();
                result = partInfo;
                partInfo.getType();
                result = PartitionType.LIST;
                partInfo.getPartitionColumns();
                result = Lists.newArrayList(partKey);
                dstTable.getPartitions();
                result = Lists.newArrayList(p1, p2);
                dstTable.getPartition(p1.getId());
                result = p1;
            }
        };

        OlapTableSink sink = new OlapTableSink(dstTable, tuple, Lists.newArrayList(p1.getId()), false);
<<<<<<< HEAD
        sink.init(new TUniqueId(1, 2), 3, 4, 1000, 1, false, 1000);
=======
        sink.init(new TUniqueId(1, 2), 3, 4, 1000, 1, false, false);
>>>>>>> 0f37f1c3
        try {
            sink.complete(null);
        } catch (UserException e) {
            // CHECKSTYLE IGNORE THIS LINE
        }
        LOG.info("sink is {}", sink.toThrift());
        LOG.info("{}", sink.getExplainString("", TExplainLevel.NORMAL));
    }
}<|MERGE_RESOLUTION|>--- conflicted
+++ resolved
@@ -107,13 +107,8 @@
                 new DataProperty(DataProperty.DEFAULT_STORAGE_MEDIUM));
         dstTable.getPartitionInfo().setIsMutable(partition.getId(), true);
         OlapTableSink sink = new OlapTableSink(dstTable, tuple, Lists.newArrayList(2L), false);
-<<<<<<< HEAD
-        sink.init(new TUniqueId(1, 2), 3, 4, 1000, 1, false, 1000);
-        sink.complete();
-=======
-        sink.init(new TUniqueId(1, 2), 3, 4, 1000, 1, false, false);
+        sink.init(new TUniqueId(1, 2), 3, 4, 1000, 1, false, false, 1000);
         sink.complete(null);
->>>>>>> 0f37f1c3
         LOG.info("sink is {}", sink.toThrift());
         LOG.info("{}", sink.getExplainString("", TExplainLevel.NORMAL));
     }
@@ -149,11 +144,7 @@
         };
 
         OlapTableSink sink = new OlapTableSink(dstTable, tuple, Lists.newArrayList(p1.getId()), false);
-<<<<<<< HEAD
-        sink.init(new TUniqueId(1, 2), 3, 4, 1000, 1, false, 1000);
-=======
-        sink.init(new TUniqueId(1, 2), 3, 4, 1000, 1, false, false);
->>>>>>> 0f37f1c3
+        sink.init(new TUniqueId(1, 2), 3, 4, 1000, 1, false, false, 1000);
         try {
             sink.complete(null);
         } catch (UserException e) {
@@ -178,13 +169,8 @@
         };
 
         OlapTableSink sink = new OlapTableSink(dstTable, tuple, Lists.newArrayList(unknownPartId), false);
-<<<<<<< HEAD
-        sink.init(new TUniqueId(1, 2), 3, 4, 1000, 1, false, 1000);
-        sink.complete();
-=======
-        sink.init(new TUniqueId(1, 2), 3, 4, 1000, 1, false, false);
+        sink.init(new TUniqueId(1, 2), 3, 4, 1000, 1, false, false, 1000);
         sink.complete(null);
->>>>>>> 0f37f1c3
         LOG.info("sink is {}", sink.toThrift());
         LOG.info("{}", sink.getExplainString("", TExplainLevel.NORMAL));
     }
@@ -220,11 +206,7 @@
         };
 
         OlapTableSink sink = new OlapTableSink(dstTable, tuple, Lists.newArrayList(p1.getId()), false);
-<<<<<<< HEAD
-        sink.init(new TUniqueId(1, 2), 3, 4, 1000, 1, false, 1000);
-=======
-        sink.init(new TUniqueId(1, 2), 3, 4, 1000, 1, false, false);
->>>>>>> 0f37f1c3
+        sink.init(new TUniqueId(1, 2), 3, 4, 1000, 1, false, false, 1000);
         try {
             sink.complete(null);
         } catch (UserException e) {
