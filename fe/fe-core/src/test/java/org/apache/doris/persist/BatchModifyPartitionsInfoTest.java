// Licensed to the Apache Software Foundation (ASF) under one
// or more contributor license agreements.  See the NOTICE file
// distributed with this work for additional information
// regarding copyright ownership.  The ASF licenses this file
// to you under the Apache License, Version 2.0 (the
// "License"); you may not use this file except in compliance
// with the License.  You may obtain a copy of the License at
//
//   http://www.apache.org/licenses/LICENSE-2.0
//
// Unless required by applicable law or agreed to in writing,
// software distributed under the License is distributed on an
// "AS IS" BASIS, WITHOUT WARRANTIES OR CONDITIONS OF ANY
// KIND, either express or implied.  See the License for the
// specific language governing permissions and limitations
// under the License.

package org.apache.doris.persist;

import org.apache.doris.catalog.DataProperty;
import org.apache.doris.catalog.ReplicaAllocation;
import org.apache.doris.common.AnalysisException;

import com.google.common.collect.Lists;
import com.google.common.collect.Maps;
import org.junit.After;
import org.junit.Assert;
import org.junit.Test;

import java.io.DataInputStream;
import java.io.DataOutputStream;
import java.io.File;
import java.io.FileInputStream;
import java.io.FileOutputStream;
import java.io.IOException;
import java.util.List;

public class BatchModifyPartitionsInfoTest {
    private static final String FILE_NAME = "./BatchModifyPartitionsInfoTest";

    private static final long DB_ID = 10000L;
    private static final long TB_ID = 30000L;
    private static final long PARTITION_ID_1 = 40000L;
    private static final long PARTITION_ID_2 = 40001L;
    private static final long PARTITION_ID_3 = 40002L;

    @After
    public void tearDown() {
        File file = new File(FILE_NAME);
        file.delete();
    }

    @Test
    public void testSerializeBatchModifyPartitionsInfo() throws IOException, AnalysisException {
        List<ModifyPartitionInfo> modifyInfos = Lists.newArrayList();
        // 1. Write objects to file
        File file = new File(FILE_NAME);
        file.createNewFile();
        DataOutputStream out = new DataOutputStream(new FileOutputStream(file));

        List<Long> partitionIds = Lists.newArrayList(PARTITION_ID_1, PARTITION_ID_2, PARTITION_ID_3);
        for (long partitionId : partitionIds) {
<<<<<<< HEAD
            modifyInfos.add(new ModifyPartitionInfo(DB_ID, TB_ID, partitionId, DataProperty.DEFAULT_DATA_PROPERTY,
                    ReplicaAllocation.DEFAULT_ALLOCATION, true, "", Maps.newHashMap(), false));
=======
            modifyInfos.add(new ModifyPartitionInfo(DB_ID, TB_ID, partitionId,
                    new DataProperty(DataProperty.DEFAULT_STORAGE_MEDIUM), ReplicaAllocation.DEFAULT_ALLOCATION,
                    true, "", Maps.newHashMap()));
>>>>>>> a50b3348
        }

        BatchModifyPartitionsInfo batchModifyPartitionsInfo = new BatchModifyPartitionsInfo(modifyInfos);
        batchModifyPartitionsInfo.write(out);
        out.flush();
        out.close();

        // 2. Read objects from file
        DataInputStream in = new DataInputStream(new FileInputStream(file));

        BatchModifyPartitionsInfo readBatchModifyPartitionsInfo = BatchModifyPartitionsInfo.read(in);
        Assert.assertEquals(batchModifyPartitionsInfo, readBatchModifyPartitionsInfo);

        in.close();
    }
}<|MERGE_RESOLUTION|>--- conflicted
+++ resolved
@@ -60,14 +60,9 @@
 
         List<Long> partitionIds = Lists.newArrayList(PARTITION_ID_1, PARTITION_ID_2, PARTITION_ID_3);
         for (long partitionId : partitionIds) {
-<<<<<<< HEAD
-            modifyInfos.add(new ModifyPartitionInfo(DB_ID, TB_ID, partitionId, DataProperty.DEFAULT_DATA_PROPERTY,
-                    ReplicaAllocation.DEFAULT_ALLOCATION, true, "", Maps.newHashMap(), false));
-=======
             modifyInfos.add(new ModifyPartitionInfo(DB_ID, TB_ID, partitionId,
                     new DataProperty(DataProperty.DEFAULT_STORAGE_MEDIUM), ReplicaAllocation.DEFAULT_ALLOCATION,
-                    true, "", Maps.newHashMap()));
->>>>>>> a50b3348
+                    true, "", Maps.newHashMap(), false));
         }
 
         BatchModifyPartitionsInfo batchModifyPartitionsInfo = new BatchModifyPartitionsInfo(modifyInfos);
