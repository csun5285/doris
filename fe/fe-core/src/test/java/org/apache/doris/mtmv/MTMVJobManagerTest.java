--- conflicted
+++ resolved
@@ -57,19 +57,6 @@
 
     @Test
     public void testSchedulerJob() throws DdlException, InterruptedException {
-<<<<<<< HEAD
-        MTMVJobManager jobManager = new MTMVJobManager();
-        jobManager.start();
-        Assertions.assertTrue(jobManager.getTaskManager().getHistoryTasks().isEmpty());
-        MTMVJob job = MTMVUtilsTest.createSchedulerJob();
-        jobManager.createJob(job, false);
-        Assertions.assertEquals(1, jobManager.showJobs(MTMVUtilsTest.dbName).size());
-        while (jobManager.getTaskManager().getHistoryTasks().isEmpty()) {
-            Thread.sleep(1000L);
-            System.out.println("Loop    once");
-        }
-        Assertions.assertTrue(jobManager.getTaskManager().getHistoryTasks().size() > 0);
-=======
         String jobName = "testSchedulerJob";
         String mvName = "testSchedulerJobMv";
         MTMVJobManager jobManager = Env.getCurrentEnv().getMTMVJobManager();
@@ -81,7 +68,6 @@
             System.out.println("Loop    once");
         }
         Assertions.assertTrue(jobManager.getTaskManager().getHistoryTasksByJobName(jobName).size() > 0);
->>>>>>> 7bda49b5
     }
 
     @Test
@@ -91,26 +77,13 @@
         MTMVJobManager jobManager = Env.getCurrentEnv().getMTMVJobManager();
         MTMVJob job = MTMVUtilsTest.createOnceJob(mvName, jobName);
         jobManager.createJob(job, false);
-<<<<<<< HEAD
-        Assertions.assertEquals(1, jobManager.showAllJobs().size());
-        Assertions.assertEquals(1, jobManager.showJobs(MTMVUtilsTest.dbName).size());
-        Assertions.assertEquals(1, jobManager.showJobs(MTMVUtilsTest.dbName, MTMVUtilsTest.MV_NAME).size());
-        while (!jobManager.getJob(MTMVUtilsTest.O_JOB).getState().equals(JobState.COMPLETE)) {
-=======
         Assertions.assertNotNull(jobManager.getJob(jobName));
         while (!jobManager.getJob(jobName).getState().equals(JobState.COMPLETE)) {
->>>>>>> 7bda49b5
             Thread.sleep(1000L);
             System.out.println("Loop    once");
         }
 
-<<<<<<< HEAD
-        Assertions.assertEquals(1, jobManager.getTaskManager().getHistoryTasks().size());
-        Assertions.assertEquals(1, jobManager.getTaskManager().showAllTasks().size());
-        Assertions.assertEquals(1, jobManager.getTaskManager().showTasks(MTMVUtilsTest.dbName).size());
-=======
         Assertions.assertEquals(1, jobManager.getTaskManager().getHistoryTasksByJobName(jobName).size());
->>>>>>> 7bda49b5
         Assertions.assertEquals(1,
                 jobManager.getTaskManager().showTasks(MTMVUtilsTest.dbName, mvName).size());
 
@@ -165,12 +138,6 @@
 
     @Test
     public void testMetrics() {
-<<<<<<< HEAD
-        MTMVJobManager jobManager = new MTMVJobManager();
-        jobManager.start();
-
-=======
->>>>>>> 7bda49b5
         int jobMetricCount = 0;
         int taskMetricCount = 0;
         List<Metric> metrics = MetricRepo.DORIS_METRIC_REGISTER.getMetrics();
