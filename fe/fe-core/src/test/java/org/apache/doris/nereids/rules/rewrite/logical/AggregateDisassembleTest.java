// Licensed to the Apache Software Foundation (ASF) under one
// or more contributor license agreements.  See the NOTICE file
// distributed with this work for additional information
// regarding copyright ownership.  The ASF licenses this file
// to you under the Apache License, Version 2.0 (the
// "License"); you may not use this file except in compliance
// with the License.  You may obtain a copy of the License at
//
//   http://www.apache.org/licenses/LICENSE-2.0
//
// Unless required by applicable law or agreed to in writing,
// software distributed under the License is distributed on an
// "AS IS" BASIS, WITHOUT WARRANTIES OR CONDITIONS OF ANY
// KIND, either express or implied.  See the License for the
// specific language governing permissions and limitations
// under the License.

package org.apache.doris.nereids.rules.rewrite.logical;

import org.apache.doris.nereids.rules.rewrite.AggregateDisassemble;
import org.apache.doris.nereids.trees.expressions.Add;
import org.apache.doris.nereids.trees.expressions.Alias;
import org.apache.doris.nereids.trees.expressions.Expression;
import org.apache.doris.nereids.trees.expressions.NamedExpression;
import org.apache.doris.nereids.trees.expressions.Slot;
import org.apache.doris.nereids.trees.expressions.functions.agg.AggregateParam;
import org.apache.doris.nereids.trees.expressions.functions.agg.Count;
import org.apache.doris.nereids.trees.expressions.functions.agg.Sum;
import org.apache.doris.nereids.trees.expressions.literal.IntegerLiteral;
import org.apache.doris.nereids.trees.plans.AggPhase;
import org.apache.doris.nereids.trees.plans.Plan;
import org.apache.doris.nereids.trees.plans.RelationId;
import org.apache.doris.nereids.trees.plans.logical.LogicalAggregate;
import org.apache.doris.nereids.trees.plans.logical.LogicalOlapScan;
import org.apache.doris.nereids.util.MemoTestUtils;
import org.apache.doris.nereids.util.PatternMatchSupported;
import org.apache.doris.nereids.util.PlanChecker;
import org.apache.doris.nereids.util.PlanConstructor;

import com.google.common.collect.ImmutableList;
import com.google.common.collect.Lists;
import org.junit.jupiter.api.Assertions;
import org.junit.jupiter.api.BeforeAll;
import org.junit.jupiter.api.Test;
import org.junit.jupiter.api.TestInstance;

import java.util.List;
import java.util.Optional;

@TestInstance(TestInstance.Lifecycle.PER_CLASS)
public class AggregateDisassembleTest implements PatternMatchSupported {
    private Plan rStudent;

    @BeforeAll
    public final void beforeAll() {
        rStudent = new LogicalOlapScan(RelationId.createGenerator().getNextId(), PlanConstructor.student,
                ImmutableList.of(""));
    }

    /**
     * <pre>
     * the initial plan is:
     *   Aggregate(phase: [GLOBAL], outputExpr: [age, SUM(id) as sum], groupByExpr: [age])
     *   +--childPlan(id, name, age)
     * we should rewrite to:
     *   Aggregate(phase: [GLOBAL], outputExpr: [a, SUM(b) as c], groupByExpr: [a])
     *   +--Aggregate(phase: [LOCAL], outputExpr: [age as a, SUM(id) as b], groupByExpr: [age])
     *       +--childPlan(id, name, age)
     * </pre>
     */
    @Test
    public void slotReferenceGroupBy() {
        List<Expression> groupExpressionList = Lists.newArrayList(
                rStudent.getOutput().get(2).toSlot());
        List<NamedExpression> outputExpressionList = Lists.newArrayList(
                rStudent.getOutput().get(2).toSlot(),
                new Alias(new Sum(rStudent.getOutput().get(0).toSlot()), "sum"));
        Plan root = new LogicalAggregate<>(groupExpressionList, outputExpressionList, rStudent);

        Expression localOutput0 = rStudent.getOutput().get(2).toSlot();
        Sum localOutput1 = new Sum(rStudent.getOutput().get(0).toSlot());
        Expression localGroupBy = rStudent.getOutput().get(2).toSlot();

        PlanChecker.from(MemoTestUtils.createConnectContext(), root)
                .applyTopDown(new AggregateDisassemble())
                .printlnTree()
                .matchesFromRoot(
                        logicalAggregate(
                                logicalAggregate()
                                        .when(agg -> agg.getAggPhase().equals(AggPhase.LOCAL))
                                        .when(agg -> agg.getOutputExpressions().size() == 2)
                                        .when(agg -> agg.getOutputExpressions().get(0).equals(localOutput0))
                                        .when(agg -> agg.getOutputExpressions().get(1).child(0)
                                                .children().equals(localOutput1.children()))
                                        .when(agg -> agg.getGroupByExpressions().size() == 1)
                                        .when(agg -> agg.getGroupByExpressions().get(0).equals(localGroupBy))
                        ).when(agg -> agg.getAggPhase().equals(AggPhase.GLOBAL))
                                .when(agg -> agg.getOutputExpressions().size() == 2)
                                .when(agg -> agg.getOutputExpressions().get(0)
                                        .equals(agg.child().getOutputExpressions().get(0).toSlot()))
                                .when(agg -> agg.getOutputExpressions().get(1).child(0).child(0)
                                        .equals(agg.child().getOutputExpressions().get(1).toSlot()))
                                .when(agg -> agg.getGroupByExpressions().size() == 1)
                                .when(agg -> agg.getGroupByExpressions().get(0)
                                        .equals(agg.child().getOutputExpressions().get(0).toSlot()))
                                // check id:
                                .when(agg -> agg.getOutputExpressions().get(0).getExprId()
                                        .equals(outputExpressionList.get(0).getExprId()))
                                .when(agg -> agg.getOutputExpressions().get(1).getExprId()
                                        .equals(outputExpressionList.get(1).getExprId()))
                );
    }

    /**
     * <pre>
     * the initial plan is:
     *   Aggregate(phase: [GLOBAL], outputExpr: [SUM(id) as sum], groupByExpr: [])
     *   +--childPlan(id, name, age)
     * we should rewrite to:
     *   Aggregate(phase: [GLOBAL], outputExpr: [SUM(b) as b], groupByExpr: [])
     *   +--Aggregate(phase: [LOCAL], outputExpr: [SUM(id) as a], groupByExpr: [])
     *       +--childPlan(id, name, age)
     * </pre>
     */
    @Test
    public void globalAggregate() {
        List<Expression> groupExpressionList = Lists.newArrayList();
        List<NamedExpression> outputExpressionList = Lists.newArrayList(
                new Alias(new Sum(rStudent.getOutput().get(0)), "sum"));
        Plan root = new LogicalAggregate<>(groupExpressionList, outputExpressionList, rStudent);

        Sum localOutput0 = new Sum(rStudent.getOutput().get(0).toSlot());

        PlanChecker.from(MemoTestUtils.createConnectContext(), root)
                .applyTopDown(new AggregateDisassemble())
                .printlnTree()
                .matchesFromRoot(
                        logicalAggregate(
                                logicalAggregate()
                                        .when(agg -> agg.getAggPhase().equals(AggPhase.LOCAL))
                                        .when(agg -> agg.getOutputExpressions().size() == 1)
                                        .when(agg -> agg.getOutputExpressions().get(0).child(0).child(0)
                                                .equals(localOutput0.child()))
                                        .when(agg -> agg.getGroupByExpressions().size() == 0)
                        ).when(agg -> agg.getAggPhase().equals(AggPhase.GLOBAL))
                                .when(agg -> agg.getOutputExpressions().size() == 1)
                                .when(agg -> agg.getOutputExpressions().get(0) instanceof Alias)
                                .when(agg -> agg.getOutputExpressions().get(0).child(0).child(0)
                                        .equals(agg.child().getOutputExpressions().get(0).toSlot()))
                                .when(agg -> agg.getGroupByExpressions().size() == 0)
                                // check id:
                                .when(agg -> agg.getOutputExpressions().get(0).getExprId()
                                        .equals(outputExpressionList.get(0).getExprId()))
                );
    }

    /**
     * <pre>
     * the initial plan is:
     *   Aggregate(phase: [GLOBAL], outputExpr: [SUM(id) as sum], groupByExpr: [age])
     *   +--childPlan(id, name, age)
     * we should rewrite to:
     *   Aggregate(phase: [GLOBAL], outputExpr: [SUM(b) as c], groupByExpr: [a])
     *   +--Aggregate(phase: [LOCAL], outputExpr: [age as a, SUM(id) as b], groupByExpr: [age])
     *       +--childPlan(id, name, age)
     * </pre>
     */
    @Test
    public void groupExpressionNotInOutput() {
        List<Expression> groupExpressionList = Lists.newArrayList(
                rStudent.getOutput().get(2).toSlot());
        List<NamedExpression> outputExpressionList = Lists.newArrayList(
                new Alias(new Sum(rStudent.getOutput().get(0).toSlot()), "sum"));
        Plan root = new LogicalAggregate<>(groupExpressionList, outputExpressionList, rStudent);

        Expression localOutput0 = rStudent.getOutput().get(2).toSlot();
        Sum localOutput1 = new Sum(rStudent.getOutput().get(0).toSlot());
        Expression localGroupBy = rStudent.getOutput().get(2).toSlot();

        PlanChecker.from(MemoTestUtils.createConnectContext(), root)
                .applyTopDown(new AggregateDisassemble())
                .printlnTree()
                .matchesFromRoot(
                        logicalAggregate(
                                logicalAggregate()
                                        .when(agg -> agg.getAggPhase().equals(AggPhase.LOCAL))
                                        .when(agg -> agg.getOutputExpressions().size() == 2)
                                        .when(agg -> agg.getOutputExpressions().get(0).equals(localOutput0))
                                        .when(agg -> agg.getOutputExpressions().get(1).child(0).child(0)
                                                .equals(localOutput1.child()))
                                        .when(agg -> agg.getGroupByExpressions().size() == 1)
                                        .when(agg -> agg.getGroupByExpressions().get(0).equals(localGroupBy))
                        ).when(agg -> agg.getAggPhase().equals(AggPhase.GLOBAL))
                                .when(agg -> agg.getOutputExpressions().size() == 1)
                                .when(agg -> agg.getOutputExpressions().get(0) instanceof Alias)
                                .when(agg -> agg.getOutputExpressions().get(0).child(0).child(0)
                                        .equals(agg.child().getOutputExpressions().get(1).toSlot()))
                                .when(agg -> agg.getGroupByExpressions().size() == 1)
                                .when(agg -> agg.getGroupByExpressions().get(0)
                                        .equals(agg.child().getOutputExpressions().get(0).toSlot()))
                                // check id:
                                .when(agg -> agg.getOutputExpressions().get(0).getExprId()
                                        .equals(outputExpressionList.get(0).getExprId()))
                );
    }

    /**
     * <pre>
     * the initial plan is:
     *   Aggregate(phase: [GLOBAL], outputExpr: [(COUNT(distinct age) + 2) as c], groupByExpr: [id])
     *   +-- childPlan(id, name, age)
     * we should rewrite to:
     *   Aggregate(phase: [DISTINCT_LOCAL], outputExpr: [(COUNT(distinct age) + 2) as c], groupByExpr: [id])
     *   +-- Aggregate(phase: [GLOBAL], outputExpr: [id, age], groupByExpr: [id, age])
     *       +-- Aggregate(phase: [LOCAL], outputExpr: [id, age], groupByExpr: [id, age])
     *           +-- childPlan(id, name, age)
     * </pre>
     */
    @Test
    public void distinctAggregateWithGroupBy() {
        List<Expression> groupExpressionList = Lists.newArrayList(rStudent.getOutput().get(0).toSlot());
        List<NamedExpression> outputExpressionList = Lists.newArrayList(new Alias(
                new Add(new Count(AggregateParam.distinctAndGlobal(), rStudent.getOutput().get(2).toSlot()),
                        new IntegerLiteral(2)), "c"));
        Plan root = new LogicalAggregate<>(groupExpressionList, outputExpressionList, rStudent);

        // check local:
        // id
        Expression localOutput0 = rStudent.getOutput().get(0);
        // age
        Expression localOutput1 = rStudent.getOutput().get(2);
        // id
        Expression localGroupBy0 = rStudent.getOutput().get(0);
        // age
        Expression localGroupBy1 = rStudent.getOutput().get(2);

        PlanChecker.from(MemoTestUtils.createConnectContext(), root)
                .applyTopDown(new AggregateDisassemble())
                .matchesFromRoot(
                        logicalAggregate(
                                logicalAggregate(
                                        logicalAggregate()
                                                .when(agg -> agg.getAggPhase().equals(AggPhase.LOCAL))
                                                .when(agg -> agg.getOutputExpressions().get(0).equals(localOutput0))
                                                .when(agg -> agg.getOutputExpressions().get(1).equals(localOutput1))
                                                .when(agg -> agg.getGroupByExpressions().get(0).equals(localGroupBy0))
                                                .when(agg -> agg.getGroupByExpressions().get(1).equals(localGroupBy1))
                                ).when(agg -> agg.getAggPhase().equals(AggPhase.GLOBAL))
                                        .when(agg -> agg.getOutputExpressions().get(0)
                                                .equals(agg.child().getOutputExpressions().get(0)))
                                        .when(agg -> agg.getOutputExpressions().get(1)
                                                .equals(agg.child().getOutputExpressions().get(1)))
                                        .when(agg -> agg.getGroupByExpressions().get(0)
                                                .equals(agg.child().getOutputExpressions().get(0)))
                                        .when(agg -> agg.getGroupByExpressions().get(1)
                                                .equals(agg.child().getOutputExpressions().get(1)))
                        ).when(agg -> agg.getAggPhase().equals(AggPhase.DISTINCT_LOCAL))
                                .when(agg -> agg.getOutputExpressions().size() == 1)
                                .when(agg -> agg.getOutputExpressions().get(0) instanceof Alias)
                                .when(agg -> agg.getOutputExpressions().get(0).child(0) instanceof Add)
                                .when(agg -> agg.getGroupByExpressions().get(0)
                                        .equals(agg.child().child().getOutputExpressions().get(0)))
                                .when(agg -> agg.getOutputExpressions().get(0).getExprId() == outputExpressionList.get(
                                        0).getExprId())
                );
    }

    @Test
    public void distinctWithNormalAggregateFunction() {
        List<Expression> groupExpressionList = Lists.newArrayList(rStudent.getOutput().get(0).toSlot());
        List<NamedExpression> outputExpressionList = Lists.newArrayList(
                new Alias(new Count(AggregateParam.distinctAndGlobal(), rStudent.getOutput().get(2).toSlot()), "c"),
                new Alias(new Sum(rStudent.getOutput().get(0).toSlot()), "sum"));
        Plan root = new LogicalAggregate<>(groupExpressionList, outputExpressionList, rStudent);

        // check local:
        // id
        Expression localOutput0 = rStudent.getOutput().get(0);
        // sum
<<<<<<< HEAD
        Sum localOutput1 = new Sum(new AggregateParam(false, false, Optional.empty()), rStudent.getOutput().get(0).toSlot());
=======
        Sum localOutput1 = new Sum(new AggregateParam(false, false, true), rStudent.getOutput().get(0).toSlot());
>>>>>>> 6b773939
        // age
        Expression localOutput2 = rStudent.getOutput().get(2);
        // id
        Expression localGroupBy0 = rStudent.getOutput().get(0);
        // age
        Expression localGroupBy1 = rStudent.getOutput().get(2);

        PlanChecker.from(MemoTestUtils.createConnectContext(), root)
                .applyTopDown(new AggregateDisassemble())
                .matchesFromRoot(
                        logicalAggregate(
                                logicalAggregate(
                                        logicalAggregate()
                                                .when(agg -> agg.getAggPhase().equals(AggPhase.LOCAL))
                                                .when(agg -> agg.getOutputExpressions().get(0).equals(localOutput0))
                                                .when(agg -> agg.getOutputExpressions().get(1).child(0).equals(localOutput1))
                                                .when(agg -> agg.getOutputExpressions().get(2).equals(localOutput2))
                                                .when(agg -> agg.getGroupByExpressions().get(0).equals(localGroupBy0))
                                                .when(agg -> agg.getGroupByExpressions().get(1).equals(localGroupBy1))
                                ).when(agg -> agg.getAggPhase().equals(AggPhase.GLOBAL))
                                        .when(agg -> agg.getOutputExpressions().get(0)
                                                .equals(agg.child().getOutputExpressions().get(0)))
                                        .when(agg -> {
                                            Slot child = agg.child().getOutputExpressions().get(1).toSlot();
                                            Assertions.assertTrue(agg.getOutputExpressions().get(1).child(0) instanceof Sum);
                                            return ((Sum) agg.getOutputExpressions().get(1).child(0)).child().equals(child);
                                        })
                                        .when(agg -> agg.getOutputExpressions().get(2)
                                                .equals(agg.child().getOutputExpressions().get(2)))
                                        .when(agg -> agg.getGroupByExpressions().get(0)
                                                .equals(agg.child().getOutputExpressions().get(0)))
                                        .when(agg -> agg.getGroupByExpressions().get(1)
                                                .equals(agg.child().getOutputExpressions().get(2)))
                        ).when(agg -> agg.getAggPhase().equals(AggPhase.DISTINCT_LOCAL))
                                .when(agg -> agg.getOutputExpressions().size() == 2)
                                .when(agg -> agg.getOutputExpressions().get(0) instanceof Alias)
                                .when(agg -> agg.getOutputExpressions().get(0).child(0) instanceof Count)
                                .when(agg -> agg.getOutputExpressions().get(1).child(0) instanceof Sum)
                                .when(agg -> agg.getOutputExpressions().get(0).getExprId() == outputExpressionList.get(
                                        0).getExprId())
                                .when(agg -> agg.getOutputExpressions().get(1).getExprId() == outputExpressionList.get(
                                        1).getExprId())
                                .when(agg -> agg.getGroupByExpressions().get(0)
                                        .equals(agg.child().child().getOutputExpressions().get(0)))
                );
    }
}<|MERGE_RESOLUTION|>--- conflicted
+++ resolved
@@ -45,7 +45,6 @@
 import org.junit.jupiter.api.TestInstance;
 
 import java.util.List;
-import java.util.Optional;
 
 @TestInstance(TestInstance.Lifecycle.PER_CLASS)
 public class AggregateDisassembleTest implements PatternMatchSupported {
@@ -277,11 +276,7 @@
         // id
         Expression localOutput0 = rStudent.getOutput().get(0);
         // sum
-<<<<<<< HEAD
-        Sum localOutput1 = new Sum(new AggregateParam(false, false, Optional.empty()), rStudent.getOutput().get(0).toSlot());
-=======
         Sum localOutput1 = new Sum(new AggregateParam(false, false, true), rStudent.getOutput().get(0).toSlot());
->>>>>>> 6b773939
         // age
         Expression localOutput2 = rStudent.getOutput().get(2);
         // id
