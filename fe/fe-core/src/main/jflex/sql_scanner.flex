--- conflicted
+++ resolved
@@ -92,12 +92,9 @@
     static {
         keywordMap.put("&&", new Integer(SqlParserSymbols.KW_AND));
         keywordMap.put("||", new Integer(SqlParserSymbols.KW_PIPE));
-<<<<<<< HEAD
         keywordMap.put("access", new Integer(SqlParserSymbols.KW_ACCESS));
-=======
         keywordMap.put("account_lock", new Integer(SqlParserSymbols.KW_ACCOUNT_LOCK));
         keywordMap.put("account_unlock", new Integer(SqlParserSymbols.KW_ACCOUNT_UNLOCK));
->>>>>>> 5af14399
         keywordMap.put("add", new Integer(SqlParserSymbols.KW_ADD));
         keywordMap.put("admin", new Integer(SqlParserSymbols.KW_ADMIN));
         keywordMap.put("after", new Integer(SqlParserSymbols.KW_AFTER));
