// Licensed to the Apache Software Foundation (ASF) under one
// or more contributor license agreements.  See the NOTICE file
// distributed with this work for additional information
// regarding copyright ownership.  The ASF licenses this file
// to you under the Apache License, Version 2.0 (the
// "License"); you may not use this file except in compliance
// with the License.  You may obtain a copy of the License at
//
//   http://www.apache.org/licenses/LICENSE-2.0
//
// Unless required by applicable law or agreed to in writing,
// software distributed under the License is distributed on an
// "AS IS" BASIS, WITHOUT WARRANTIES OR CONDITIONS OF ANY
// KIND, either express or implied.  See the License for the
// specific language governing permissions and limitations
// under the License.

package org.apache.doris.nereids.rules.analysis;

import org.apache.doris.common.ErrorCode;
import org.apache.doris.mysql.privilege.PrivPredicate;
import org.apache.doris.nereids.exceptions.AnalysisException;
import org.apache.doris.nereids.rules.Rule;
import org.apache.doris.nereids.rules.RuleType;
import org.apache.doris.nereids.trees.plans.Plan;
import org.apache.doris.nereids.trees.plans.logical.LogicalEsScan;
import org.apache.doris.nereids.trees.plans.logical.LogicalFileScan;
import org.apache.doris.nereids.trees.plans.logical.LogicalOlapScan;
import org.apache.doris.nereids.trees.plans.logical.LogicalRelation;
import org.apache.doris.nereids.trees.plans.logical.LogicalSchemaScan;
import org.apache.doris.qe.ConnectContext;

import com.google.common.collect.Sets;

import java.util.Set;

/**
 * Check whether a user is permitted to scan specific tables.
 */
public class UserAuthentication extends OneAnalysisRuleFactory {
    Set<Class<?>> relationsToCheck = Sets.newHashSet(LogicalOlapScan.class, LogicalEsScan.class,
            LogicalFileScan.class, LogicalSchemaScan.class);

    @Override
    public Rule build() {
        return logicalRelation()
                .thenApply(ctx -> checkPermission(ctx.root, ctx.connectContext))
                .toRule(RuleType.RELATION_AUTHENTICATION);
    }

    private Plan checkPermission(LogicalRelation relation, ConnectContext connectContext) {
        // do not check priv when replaying dump file
        if (connectContext.getSessionVariable().isPlayNereidsDump()) {
            return relation;
        }
<<<<<<< HEAD
        String dbName = !relation.getQualifier().isEmpty() ? relation.getQualifier().get(0) : null;
        String tableName = relation.getTable().getName();
        if (!connectContext.getEnv().getAccessManager()
                .checkTblPriv(connectContext, dbName, tableName, PrivPredicate.SELECT)) {
            String message = ErrorCode.ERR_TABLEACCESS_DENIED_ERROR.formatErrorMsg("SELECT",
                    ConnectContext.get().getQualifiedUser(), ConnectContext.get().getRemoteIP(),
                    dbName + ": " + tableName);
            throw new AnalysisException(message);
=======

        if (relationsToCheck.contains(relation.getClass())) {
            String dbName =
                    !relation.getQualifier().isEmpty() ? relation.getQualifier().get(0) : null;
            String tableName = relation.getTable().getName();
            if (!connectContext.getEnv().getAccessManager().checkTblPriv(connectContext, dbName,
                    tableName, PrivPredicate.SELECT)) {
                String message = ErrorCode.ERR_TABLEACCESS_DENIED_ERROR.formatErrorMsg("SELECT",
                        ConnectContext.get().getQualifiedUser(), ConnectContext.get().getRemoteIP(),
                        dbName + ": " + tableName);
                throw new AnalysisException(message);
            }
>>>>>>> 7bda49b5
        }

        return relation;
    }
}<|MERGE_RESOLUTION|>--- conflicted
+++ resolved
@@ -53,16 +53,6 @@
         if (connectContext.getSessionVariable().isPlayNereidsDump()) {
             return relation;
         }
-<<<<<<< HEAD
-        String dbName = !relation.getQualifier().isEmpty() ? relation.getQualifier().get(0) : null;
-        String tableName = relation.getTable().getName();
-        if (!connectContext.getEnv().getAccessManager()
-                .checkTblPriv(connectContext, dbName, tableName, PrivPredicate.SELECT)) {
-            String message = ErrorCode.ERR_TABLEACCESS_DENIED_ERROR.formatErrorMsg("SELECT",
-                    ConnectContext.get().getQualifiedUser(), ConnectContext.get().getRemoteIP(),
-                    dbName + ": " + tableName);
-            throw new AnalysisException(message);
-=======
 
         if (relationsToCheck.contains(relation.getClass())) {
             String dbName =
@@ -75,7 +65,6 @@
                         dbName + ": " + tableName);
                 throw new AnalysisException(message);
             }
->>>>>>> 7bda49b5
         }
 
         return relation;
