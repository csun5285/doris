// Licensed to the Apache Software Foundation (ASF) under one
// or more contributor license agreements.  See the NOTICE file
// distributed with this work for additional information
// regarding copyright ownership.  The ASF licenses this file
// to you under the Apache License, Version 2.0 (the
// "License"); you may not use this file except in compliance
// with the License.  You may obtain a copy of the License at
//
//   http://www.apache.org/licenses/LICENSE-2.0
//
// Unless required by applicable law or agreed to in writing,
// software distributed under the License is distributed on an
// "AS IS" BASIS, WITHOUT WARRANTIES OR CONDITIONS OF ANY
// KIND, either express or implied.  See the License for the
// specific language governing permissions and limitations
// under the License.
// This file is copied from
// https://github.com/apache/impala/blob/branch-2.9.0/fe/src/main/java/org/apache/impala/ScanNode.java
// and modified by Doris

package org.apache.doris.planner;

import org.apache.doris.analysis.Analyzer;
import org.apache.doris.analysis.BinaryPredicate;
import org.apache.doris.analysis.CompoundPredicate;
import org.apache.doris.analysis.Expr;
import org.apache.doris.analysis.ExprSubstitutionMap;
import org.apache.doris.analysis.InPredicate;
import org.apache.doris.analysis.IsNullPredicate;
import org.apache.doris.analysis.LiteralExpr;
import org.apache.doris.analysis.NullLiteral;
import org.apache.doris.analysis.PredicateUtils;
import org.apache.doris.analysis.SlotDescriptor;
import org.apache.doris.analysis.SlotId;
import org.apache.doris.analysis.SlotRef;
import org.apache.doris.analysis.TupleDescriptor;
import org.apache.doris.analysis.TupleId;
import org.apache.doris.catalog.Column;
import org.apache.doris.catalog.PrimitiveType;
import org.apache.doris.common.AnalysisException;
import org.apache.doris.common.NotImplementedException;
import org.apache.doris.common.UserException;
import org.apache.doris.nereids.glue.translator.PlanTranslatorContext;
import org.apache.doris.planner.external.FederationBackendPolicy;
import org.apache.doris.spi.Split;
import org.apache.doris.statistics.StatisticalType;
import org.apache.doris.statistics.query.StatsDelta;
import org.apache.doris.system.Backend;
import org.apache.doris.thrift.TNetworkAddress;
import org.apache.doris.thrift.TScanRange;
import org.apache.doris.thrift.TScanRangeLocation;
import org.apache.doris.thrift.TScanRangeLocations;

import com.google.common.base.MoreObjects;
import com.google.common.collect.Lists;
import com.google.common.collect.Maps;
import com.google.common.collect.Range;
import com.google.common.collect.RangeSet;
import com.google.common.collect.Sets;
import com.google.common.collect.TreeRangeSet;
import org.apache.logging.log4j.LogManager;
import org.apache.logging.log4j.Logger;

import java.util.List;
import java.util.Map;
import java.util.Set;
import java.util.stream.Collectors;

/**
 * Representation of the common elements of all scan nodes.
 */
public abstract class ScanNode extends PlanNode {
    private static final Logger LOG = LogManager.getLogger(ScanNode.class);
    protected final TupleDescriptor desc;
    // for distribution prunner
    protected Map<String, PartitionColumnFilter> columnFilters = Maps.newHashMap();
    // Use this if partition_prune_algorithm_version is 2.
    protected Map<String, ColumnRange> columnNameToRange = Maps.newHashMap();
    protected String sortColumn = null;
    protected Analyzer analyzer;
    protected List<TScanRangeLocations> scanRangeLocations = Lists.newArrayList();

    public ScanNode(PlanNodeId id, TupleDescriptor desc, String planNodeName, StatisticalType statisticalType) {
        super(id, desc.getId().asList(), planNodeName, statisticalType);
        this.desc = desc;
    }

    @Override
    public void init(Analyzer analyzer) throws UserException {
        super.init(analyzer);
        this.analyzer = analyzer;
        // materialize conjuncts in where
        analyzer.materializeSlots(conjuncts);
    }

    /**
     * Helper function to parse a "host:port" address string into TNetworkAddress
     * This is called with ipaddress:port when doing scan range assigment.
     */
    protected static TNetworkAddress addressToTNetworkAddress(String address) {
        TNetworkAddress result = new TNetworkAddress();
        String[] hostPort = address.split(":");
        result.hostname = hostPort[0];
        result.port = Integer.parseInt(hostPort[1]);
        return result;
    }

    public TupleDescriptor getTupleDesc() {
        return desc;
    }

    public void setSortColumn(String column) {
        sortColumn = column;
    }

    protected List<Split> getSplits() throws UserException {
        throw new NotImplementedException("Scan node sub class need to implement getSplits interface.");
    }

    /**
     * cast expr to SlotDescriptor type
     */
    protected Expr castToSlot(SlotDescriptor slotDesc, Expr expr) throws UserException {
        PrimitiveType dstType = slotDesc.getType().getPrimitiveType();
        PrimitiveType srcType = expr.getType().getPrimitiveType();
        if (PrimitiveType.typeWithPrecision.contains(dstType) && PrimitiveType.typeWithPrecision.contains(srcType)
                && !slotDesc.getType().equals(expr.getType())) {
            return expr.castTo(slotDesc.getType());
        } else if (dstType != srcType) {
            return expr.castTo(slotDesc.getType());
        } else {
            return expr;
        }
    }

    protected abstract void createScanRangeLocations() throws UserException;

    /**
     * Returns all scan ranges plus their locations. Needs to be preceded by a call to
     * finalize().
     *
     * @param maxScanRangeLength The maximum number of bytes each scan range should scan;
     *                           only applicable to HDFS; less than or equal to zero means no
     *                           maximum.
     */
    public abstract List<TScanRangeLocations> getScanRangeLocations(long maxScanRangeLength);

    /**
     * Update required_slots in scan node contexts. This is called after Nereids planner do the projection.
     * In the projection process, some slots may be removed. So call this to update the slots info.
     * Currently, it is only used by ExternalFileScanNode, add the interface here to keep the Nereids code clean.
     */
    public void updateRequiredSlots(PlanTranslatorContext context,
            Set<SlotId> requiredByProjectSlotIdSet) throws UserException {
    }

    // TODO(ML): move it into PrunerOptimizer
    public void computeColumnFilter(List<Column> columns) {
        for (Column column : columns) {
            SlotDescriptor slotDesc = desc.getColumnSlot(column.getName());
            if (null == slotDesc) {
                continue;
            }
            // Set `columnFilters` all the time because `DistributionPruner` also use this.
            // Maybe we could use `columnNameToRange` for `DistributionPruner` and
            // only create `columnFilters` when `partition_prune_algorithm_version` is 1.
            PartitionColumnFilter keyFilter = createPartitionFilter(slotDesc, conjuncts);
            if (null != keyFilter) {
                columnFilters.put(column.getName(), keyFilter);
            }

            ColumnRange columnRange = createColumnRange(slotDesc, conjuncts);
            if (columnRange != null) {
                columnNameToRange.put(column.getName(), columnRange);
            }
        }
    }

    public void computeColumnFilter() {
        // for load scan node, table is null
        if (desc.getTable() != null) {
            computeColumnFilter(desc.getTable().getBaseSchema());
        }
    }

    public static ColumnRange createColumnRange(SlotDescriptor desc,
            List<Expr> conjuncts) {
        ColumnRange result = ColumnRange.create();
        for (Expr expr : conjuncts) {
            if (!expr.isBound(desc.getId())) {
                continue;
            }

            if (expr instanceof CompoundPredicate
                    && ((CompoundPredicate) expr).getOp() == CompoundPredicate.Operator.OR) {
                // Try to get column filter from disjunctive predicates.
                List<Expr> disjunctivePredicates = PredicateUtils.splitDisjunctivePredicates(expr);
                if (disjunctivePredicates.isEmpty()) {
                    continue;
                }

                List<Range<ColumnBound>> disjunctiveRanges = Lists.newArrayList();
                Set<Boolean> hasIsNull = Sets.newHashSet();
                boolean allMatch = disjunctivePredicates.stream().allMatch(e -> {
                    ColumnRanges ranges = expressionToRanges(e, desc);
                    switch (ranges.type) {
                        case IS_NULL:
                            hasIsNull.add(true);
                            return true;
                        case CONVERT_SUCCESS:
                            disjunctiveRanges.addAll(ranges.ranges);
                            return true;
                        case CONVERT_FAILURE:
                        default:
                            return false;

                    }
                });
                if (allMatch && !(disjunctiveRanges.isEmpty() && hasIsNull.isEmpty())) {
                    result.intersect(disjunctiveRanges);
                    result.setHasDisjunctiveIsNull(!hasIsNull.isEmpty());
                }
            } else {
                // Try to get column filter from conjunctive predicates.
                ColumnRanges ranges = expressionToRanges(expr, desc);
                switch (ranges.type) {
                    case IS_NULL:
                        result.setHasConjunctiveIsNull(true);
                        break;
                    case CONVERT_SUCCESS:
                        result.intersect(ranges.ranges);
                        break;
                    case CONVERT_FAILURE:
                    default:
                        break;
                }
            }
        }
        return result;
    }

    public static ColumnRanges expressionToRanges(Expr expr,
            SlotDescriptor desc) {
        if (expr instanceof IsNullPredicate) {
            IsNullPredicate isNullPredicate = (IsNullPredicate) expr;
            if (isNullPredicate.isSlotRefChildren() && !isNullPredicate.isNotNull()) {
                return ColumnRanges.createIsNull();
            }
        }

        List<Range<ColumnBound>> result = Lists.newArrayList();
        if (expr instanceof BinaryPredicate) {
            BinaryPredicate binPred = (BinaryPredicate) expr;
            Expr slotBinding = binPred.getSlotBinding(desc.getId());

            if (slotBinding == null || !slotBinding.isConstant() || !(slotBinding instanceof LiteralExpr)) {
                return ColumnRanges.createFailure();
            }

            LiteralExpr value = (LiteralExpr) slotBinding;
            switch (binPred.getOp()) {
                case EQ:
                    ColumnBound bound = ColumnBound.of(value);
                    result.add(Range.closed(bound, bound));
                    break;
                case LE:
                    result.add(Range.atMost(ColumnBound.of(value)));
                    break;
                case LT:
                    result.add(Range.lessThan(ColumnBound.of(value)));
                    break;
                case GE:
                    result.add(Range.atLeast(ColumnBound.of(value)));
                    break;
                case GT:
                    result.add(Range.greaterThan(ColumnBound.of(value)));
                    break;
                case NE:
                    ColumnBound b = ColumnBound.of(value);
                    result.add(Range.greaterThan(b));
                    result.add(Range.lessThan(b));
                    break;
                default:
                    break;
            }
        } else if (expr instanceof InPredicate) {
            InPredicate inPredicate = (InPredicate) expr;
            if (!inPredicate.isLiteralChildren() || inPredicate.isNotIn()) {
                return ColumnRanges.createFailure();
            }

            if (!(inPredicate.getChild(0).unwrapExpr(false) instanceof SlotRef)) {
                // If child(0) of the in predicate is not a SlotRef,
                // then other children of in predicate should not be used as a condition for partition prune.
                return ColumnRanges.createFailure();
            }

            for (int i = 1; i < inPredicate.getChildren().size(); ++i) {
                ColumnBound bound = ColumnBound.of((LiteralExpr) inPredicate.getChild(i));
                result.add(Range.closed(bound, bound));
            }
        } else if (expr instanceof CompoundPredicate) {
            CompoundPredicate compoundPredicate = (CompoundPredicate) expr;
            ColumnRanges leftChildRange = null;
            ColumnRanges rightChildRange = null;
            switch (compoundPredicate.getOp()) {
                case AND:
                    leftChildRange = expressionToRanges(compoundPredicate.getChild(0), desc);
                    rightChildRange = expressionToRanges(compoundPredicate.getChild(1), desc);
                    return leftChildRange.intersectRanges(rightChildRange);
                case OR:
                    leftChildRange = expressionToRanges(compoundPredicate.getChild(0), desc);
                    rightChildRange = expressionToRanges(compoundPredicate.getChild(1), desc);
                    return leftChildRange.unionRanges(rightChildRange);
                case NOT:
                    leftChildRange = expressionToRanges(compoundPredicate.getChild(0), desc);
                    return leftChildRange.complementOfRanges();
                default:
                    throw new RuntimeException("unknown OP in compound predicate: "
                        + compoundPredicate.getOp().toString());
            }
        }

        if (result.isEmpty()) {
            return ColumnRanges.createFailure();
        } else {
            return ColumnRanges.create(result);
        }
    }

    private PartitionColumnFilter createPartitionFilter(SlotDescriptor desc, List<Expr> conjuncts) {
        PartitionColumnFilter partitionColumnFilter = null;
        for (Expr expr : conjuncts) {
            if (!expr.isBound(desc.getId())) {
                continue;
            }

            if (expr instanceof BinaryPredicate) {
                BinaryPredicate binPredicate = (BinaryPredicate) expr;
                if (binPredicate.getOp() == BinaryPredicate.Operator.NE) {
                    continue;
                }

                Expr slotBinding = binPredicate.getSlotBinding(desc.getId());
                if (slotBinding == null || !slotBinding.isConstant() || !(slotBinding instanceof LiteralExpr)) {
                    continue;
                }

                if (null == partitionColumnFilter) {
                    partitionColumnFilter = new PartitionColumnFilter();
                }
                LiteralExpr literal = (LiteralExpr) slotBinding;
                BinaryPredicate.Operator op = binPredicate.getOp();
                if (!binPredicate.slotIsLeft()) {
                    op = op.commutative();
                }
                switch (op) {
                    case EQ:
                        partitionColumnFilter.setLowerBound(literal, true);
                        partitionColumnFilter.setUpperBound(literal, true);
                        break;
                    case LE:
                        partitionColumnFilter.setUpperBound(literal, true);
                        partitionColumnFilter.lowerBoundInclusive = true;
                        break;
                    case LT:
                        partitionColumnFilter.setUpperBound(literal, false);
                        partitionColumnFilter.lowerBoundInclusive = true;
                        break;
                    case GE:
                        partitionColumnFilter.setLowerBound(literal, true);
                        break;
                    case GT:
                        partitionColumnFilter.setLowerBound(literal, false);
                        break;
                    default:
                        break;
                }
            } else if (expr instanceof InPredicate) {
                InPredicate inPredicate = (InPredicate) expr;
                if (!inPredicate.isLiteralChildren() || inPredicate.isNotIn()) {
                    continue;
                }
                if (!(inPredicate.getChild(0).unwrapExpr(false) instanceof SlotRef)) {
                    // If child(0) of the in predicate is not a SlotRef,
                    // then other children of in predicate should not be used as a condition for partition prune.
                    continue;
                }
                if (null == partitionColumnFilter) {
                    partitionColumnFilter = new PartitionColumnFilter();
                }
                partitionColumnFilter.setInPredicate(inPredicate);
            } else if (expr instanceof IsNullPredicate) {
                IsNullPredicate isNullPredicate = (IsNullPredicate) expr;
                if (!isNullPredicate.isSlotRefChildren() || isNullPredicate.isNotNull()) {
                    continue;
                }

                // If we meet a IsNull predicate on partition column, then other predicates are useless
                // eg: (xxxx) and (col is null), only the IsNull predicate has an effect on partition pruning.
                partitionColumnFilter = new PartitionColumnFilter();
                NullLiteral nullLiteral = new NullLiteral();
                partitionColumnFilter.setLowerBound(nullLiteral, true);
                partitionColumnFilter.setUpperBound(nullLiteral, true);
                break;
            }

        }
        LOG.debug("partitionColumnFilter: {}", partitionColumnFilter);
        return partitionColumnFilter;
    }

    public static class ColumnRanges {
        public enum Type {
            // Expression is `is null` predicate.
            IS_NULL,
            // Succeed to convert expression to ranges.
            CONVERT_SUCCESS,
            // Failed to convert expression to ranges.
            CONVERT_FAILURE
        }

        public final Type type;
        public final List<Range<ColumnBound>> ranges;

        private ColumnRanges(Type type, List<Range<ColumnBound>> ranges) {
            this.type = type;
            this.ranges = ranges;
        }

        private static final ColumnRanges IS_NULL = new ColumnRanges(Type.IS_NULL, null);

        private static final ColumnRanges CONVERT_FAILURE = new ColumnRanges(Type.CONVERT_FAILURE, null);

        public static ColumnRanges createIsNull() {
            return IS_NULL;
        }

        public ColumnRanges complementOfRanges() {
            if (type == Type.CONVERT_SUCCESS) {
                RangeSet<ColumnBound> rangeSet = TreeRangeSet.create();
                rangeSet.addAll(ranges);
                return create(Lists.newArrayList(rangeSet.complement().asRanges()));
            }
            return CONVERT_FAILURE;
        }

        public ColumnRanges intersectRanges(ColumnRanges other) {
            // intersect ranges can handle isnull
            switch (this.type) {
                case IS_NULL:
                    return createIsNull();
                case CONVERT_FAILURE:
                    return createFailure();
                case CONVERT_SUCCESS:
                    switch (other.type) {
                        case IS_NULL:
                            return createIsNull();
                        case CONVERT_FAILURE:
                            return createFailure();
                        case CONVERT_SUCCESS:
                            RangeSet<ColumnBound> rangeSet = TreeRangeSet.create();
                            rangeSet.addAll(this.ranges);
                            RangeSet<ColumnBound> intersectSet = TreeRangeSet.create();

                            other.ranges.forEach(range -> intersectSet.addAll(rangeSet.subRangeSet(range)));
                            return create(Lists.newArrayList(intersectSet.asRanges()));
                        default:
                            return createFailure();
                    }
                default:
                    return createFailure();
            }
        }

        public ColumnRanges unionRanges(ColumnRanges other) {
            switch (this.type) {
                case IS_NULL:
                case CONVERT_FAILURE:
                    return createFailure();
                case CONVERT_SUCCESS:
                    switch (other.type) {
                        case IS_NULL:
                        case CONVERT_FAILURE:
                            return createFailure();
                        case CONVERT_SUCCESS:
                            RangeSet<ColumnBound> rangeSet = TreeRangeSet.create();
                            rangeSet.addAll(this.ranges);
                            rangeSet.addAll(other.ranges);
                            List<Range<ColumnBound>> unionRangeList = Lists.newArrayList(rangeSet.asRanges());
                            return create(unionRangeList);
                        default:
                            return createFailure();
                    }
                default:
                    return createFailure();
            }
        }

        public static ColumnRanges createFailure() {
            return CONVERT_FAILURE;
        }

        public static ColumnRanges create(List<Range<ColumnBound>> ranges) {
            return new ColumnRanges(Type.CONVERT_SUCCESS, ranges);
        }
    }

    @Override
    public String toString() {
        return MoreObjects.toStringHelper(this).add("tid", desc.getId().asInt()).add("tblName",
                desc.getTable().getName()).add("keyRanges", "").addValue(
                super.debugString()).toString();
    }

    // Some of scan node(eg, DataGenScanNode) does not need to check column priv
    // (because the it has no corresponding catalog/db/table info)
    // Subclass may override this method.
    public boolean needToCheckColumnPriv() {
        return true;
    }

    public void setOutputSmap(ExprSubstitutionMap smap, Analyzer analyzer) {
        outputSmap = smap;
        if (smap.getRhs().stream().anyMatch(expr -> !(expr instanceof SlotRef))) {
            if (outputTupleDesc == null) {
                outputTupleDesc = analyzer.getDescTbl().createTupleDescriptor("OlapScanNode");
            }
            if (projectList == null) {
                projectList = Lists.newArrayList();
            }
            // setOutputSmap may be called multiple times
            // this happens if the olap table is in the most inner sub-query block in the cascades sub-queries
            // create a tmpSmap for the later setOutputSmap call
            ExprSubstitutionMap tmpSmap = new ExprSubstitutionMap(
<<<<<<< HEAD
                    Lists.newArrayList(outputTupleDesc.getSlots().stream().map(slot -> new SlotRef(slot)).collect(
                    Collectors.toList())), Lists.newArrayList(projectList));
=======
                    Lists.newArrayList(outputTupleDesc.getSlots().stream()
                            .filter(slot -> slot.isMaterialized())
                            .map(slot -> new SlotRef(slot))
                            .collect(Collectors.toList())),
                    Lists.newArrayList(projectList));
>>>>>>> 7bda49b5
            Set<SlotId> allOutputSlotIds = outputTupleDesc.getSlots().stream().map(slot -> slot.getId())
                    .collect(Collectors.toSet());
            List<Expr> newRhs = Lists.newArrayList();
            List<Expr> rhs = smap.getRhs();
            for (int i = 0; i < smap.size(); ++i) {
                Expr rhsExpr = rhs.get(i);
                if (!(rhsExpr instanceof SlotRef) || !(allOutputSlotIds.contains(((SlotRef) rhsExpr).getSlotId()))) {
                    rhsExpr = rhsExpr.substitute(tmpSmap);
                    if (rhsExpr.isBound(desc.getId())) {
                        SlotDescriptor slotDesc = analyzer.addSlotDescriptor(outputTupleDesc);
                        slotDesc.initFromExpr(rhsExpr);
                        if (rhsExpr instanceof SlotRef) {
                            slotDesc.setSrcColumn(((SlotRef) rhsExpr).getColumn());
                            slotDesc.setIsMaterialized(((SlotRef) rhsExpr).getDesc().isMaterialized());
                        } else {
                            slotDesc.setIsMaterialized(true);
                        }
                        if (slotDesc.isMaterialized()) {
                            slotDesc.materializeSrcExpr();
                            projectList.add(rhsExpr);
                        }
                        newRhs.add(new SlotRef(slotDesc));
                        allOutputSlotIds.add(slotDesc.getId());
                    } else {
                        newRhs.add(rhs.get(i));
                    }
                } else {
                    newRhs.add(rhsExpr);
                }
            }
            outputSmap.updateRhsExprs(newRhs);
        }
    }

    public List<TupleId> getOutputTupleIds() {
        if (outputTupleDesc != null) {
            return Lists.newArrayList(outputTupleDesc.getId());
        }
        return tupleIds;
    }

    public StatsDelta genStatsDelta() throws AnalysisException {
        return null;
    }

    public StatsDelta genQueryStats() throws UserException {
        StatsDelta delta = genStatsDelta();
        if (delta == null) {
            return null;
        }
        for (SlotDescriptor slot : desc.getMaterializedSlots()) {
            if (slot.isScanSlot() && slot.getColumn() != null) {
                delta.addQueryStats(slot.getColumn().getName());
            }
        }

        for (Expr expr : conjuncts) {
            List<SlotId> slotIds = Lists.newArrayList();
            expr.getIds(null, slotIds);
            for (SlotId slotId : slotIds) {
                SlotDescriptor slot = desc.getSlot(slotId.asInt());
                if (slot.getColumn() != null) {
                    delta.addFilterStats(slot.getColumn().getName());
                }
            }
        }
        return delta;
    }

    // Create a single scan range locations for the given backend policy.
    // Used for those scan nodes which do not require data location.
    public static TScanRangeLocations createSingleScanRangeLocations(FederationBackendPolicy backendPolicy) {
        TScanRangeLocations scanRangeLocation = new TScanRangeLocations();
        scanRangeLocation.setScanRange(new TScanRange());
        TScanRangeLocation location = new TScanRangeLocation();
        Backend be = backendPolicy.getNextBe();
        location.setServer(new TNetworkAddress(be.getHost(), be.getBePort()));
        location.setBackendId(be.getId());
        scanRangeLocation.addToLocations(location);
        return scanRangeLocation;
    }
}<|MERGE_RESOLUTION|>--- conflicted
+++ resolved
@@ -533,16 +533,11 @@
             // this happens if the olap table is in the most inner sub-query block in the cascades sub-queries
             // create a tmpSmap for the later setOutputSmap call
             ExprSubstitutionMap tmpSmap = new ExprSubstitutionMap(
-<<<<<<< HEAD
-                    Lists.newArrayList(outputTupleDesc.getSlots().stream().map(slot -> new SlotRef(slot)).collect(
-                    Collectors.toList())), Lists.newArrayList(projectList));
-=======
                     Lists.newArrayList(outputTupleDesc.getSlots().stream()
                             .filter(slot -> slot.isMaterialized())
                             .map(slot -> new SlotRef(slot))
                             .collect(Collectors.toList())),
                     Lists.newArrayList(projectList));
->>>>>>> 7bda49b5
             Set<SlotId> allOutputSlotIds = outputTupleDesc.getSlots().stream().map(slot -> slot.getId())
                     .collect(Collectors.toSet());
             List<Expr> newRhs = Lists.newArrayList();
