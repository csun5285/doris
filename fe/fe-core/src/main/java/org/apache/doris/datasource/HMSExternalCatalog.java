// Licensed to the Apache Software Foundation (ASF) under one
// or more contributor license agreements.  See the NOTICE file
// distributed with this work for additional information
// regarding copyright ownership.  The ASF licenses this file
// to you under the Apache License, Version 2.0 (the
// "License"); you may not use this file except in compliance
// with the License.  You may obtain a copy of the License at
//
//   http://www.apache.org/licenses/LICENSE-2.0
//
// Unless required by applicable law or agreed to in writing,
// software distributed under the License is distributed on an
// "AS IS" BASIS, WITHOUT WARRANTIES OR CONDITIONS OF ANY
// KIND, either express or implied.  See the License for the
// specific language governing permissions and limitations
// under the License.

package org.apache.doris.datasource;

import org.apache.doris.catalog.AuthType;
import org.apache.doris.catalog.Column;
import org.apache.doris.catalog.Env;
import org.apache.doris.catalog.HMSResource;
import org.apache.doris.catalog.HdfsResource;
import org.apache.doris.catalog.HiveMetaStoreClientHelper;
import org.apache.doris.catalog.external.ExternalDatabase;
import org.apache.doris.catalog.external.HMSExternalDatabase;
<<<<<<< HEAD
=======
import org.apache.doris.catalog.external.HMSExternalTable;
import org.apache.doris.common.Config;
import org.apache.doris.datasource.hive.PooledHiveMetaStoreClient;
import org.apache.doris.datasource.hive.event.MetastoreNotificationFetchException;
>>>>>>> b700471a

import com.google.common.collect.Lists;
import com.google.common.collect.Maps;
import org.apache.hadoop.conf.Configuration;
import org.apache.hadoop.hive.conf.HiveConf;
import org.apache.hadoop.hive.metastore.api.CurrentNotificationEventId;
import org.apache.hadoop.hive.metastore.api.FieldSchema;
import org.apache.hadoop.hive.metastore.api.NotificationEventResponse;
import org.apache.hadoop.security.UserGroupInformation;
import org.apache.iceberg.Schema;
import org.apache.iceberg.Table;
import org.apache.logging.log4j.LogManager;
import org.apache.logging.log4j.Logger;

import java.io.IOException;
import java.util.List;
import java.util.Map;
import java.util.Optional;

/**
 * External catalog for hive metastore compatible data sources.
 */
public class HMSExternalCatalog extends ExternalCatalog {
    private static final Logger LOG = LogManager.getLogger(HMSExternalCatalog.class);

    private static final int MAX_CLIENT_POOL_SIZE = 8;
    protected PooledHiveMetaStoreClient client;
    // Record the latest synced event id when processing hive events
    private long lastSyncedEventId;

    /**
     * Default constructor for HMSExternalCatalog.
     */
    public HMSExternalCatalog(long catalogId, String name, String resource, Map<String, String> props) {
        super(catalogId, name);
        this.type = "hms";
<<<<<<< HEAD
        props.putAll(HMSResource.getPropertiesFromDLF());
=======
        props = HMSResource.getPropertiesFromDLF(props);
        props = HMSResource.getPropertiesFromGlue(props);
>>>>>>> b700471a
        catalogProperty = new CatalogProperty(resource, props);
    }

    public String getHiveMetastoreUris() {
        return catalogProperty.getOrDefault(HMSResource.HIVE_METASTORE_URIS, "");
    }

    @Override
    protected void init() {
        Map<String, Long> tmpDbNameToId = Maps.newConcurrentMap();
        Map<Long, ExternalDatabase> tmpIdToDb = Maps.newConcurrentMap();
        InitCatalogLog initCatalogLog = new InitCatalogLog();
        initCatalogLog.setCatalogId(id);
        initCatalogLog.setType(InitCatalogLog.Type.HMS);
        List<String> allDatabases = client.getAllDatabases();
        // Update the db name to id map.
        for (String dbName : allDatabases) {
            long dbId;
            if (dbNameToId != null && dbNameToId.containsKey(dbName)) {
                dbId = dbNameToId.get(dbName);
                tmpDbNameToId.put(dbName, dbId);
                ExternalDatabase db = idToDb.get(dbId);
                db.setUnInitialized(invalidCacheInInit);
                tmpIdToDb.put(dbId, db);
                initCatalogLog.addRefreshDb(dbId);
            } else {
                dbId = Env.getCurrentEnv().getNextId();
                tmpDbNameToId.put(dbName, dbId);
                HMSExternalDatabase db = new HMSExternalDatabase(this, dbId, dbName);
                tmpIdToDb.put(dbId, db);
                initCatalogLog.addCreateDb(dbId, dbName);
            }
        }
        dbNameToId = tmpDbNameToId;
        idToDb = tmpIdToDb;
        Env.getCurrentEnv().getEditLog().logInitCatalog(initCatalogLog);
    }

    @Override
    protected void initLocalObjectsImpl() {
        HiveConf hiveConf = new HiveConf();
        for (Map.Entry<String, String> kv : catalogProperty.getHadoopProperties().entrySet()) {
            hiveConf.set(kv.getKey(), kv.getValue());
        }

        String authentication = catalogProperty.getOrDefault(
                HdfsResource.HADOOP_SECURITY_AUTHENTICATION, "");
        if (AuthType.KERBEROS.getDesc().equals(authentication)) {
            Configuration conf = new Configuration();
            conf.set(HdfsResource.HADOOP_SECURITY_AUTHENTICATION, authentication);
            UserGroupInformation.setConfiguration(conf);
            try {
                /**
                 * Because metastore client is created by using
                 * {@link org.apache.hadoop.hive.metastore.RetryingMetaStoreClient#getProxy}
                 * it will relogin when TGT is expired, so we don't need to relogin manually.
                 */
                UserGroupInformation.loginUserFromKeytab(
                        catalogProperty.getOrDefault(HdfsResource.HADOOP_KERBEROS_PRINCIPAL, ""),
                        catalogProperty.getOrDefault(HdfsResource.HADOOP_KERBEROS_KEYTAB, ""));
            } catch (IOException e) {
                throw new HMSClientException("login with kerberos auth failed for catalog %s", e, this.getName());
            }
        }

        client = new PooledHiveMetaStoreClient(hiveConf, MAX_CLIENT_POOL_SIZE);
    }

    @Override
    public List<String> listDatabaseNames(SessionContext ctx) {
        makeSureInitialized();
        return Lists.newArrayList(dbNameToId.keySet());
    }

    @Override
    public List<String> listTableNames(SessionContext ctx, String dbName) {
        makeSureInitialized();
        HMSExternalDatabase hmsExternalDatabase = (HMSExternalDatabase) idToDb.get(dbNameToId.get(dbName));
        if (hmsExternalDatabase != null && hmsExternalDatabase.isInitialized()) {
            List<String> names = Lists.newArrayList();
            hmsExternalDatabase.getTables().forEach(table -> names.add(table.getName()));
            return names;
        } else {
            return client.getAllTables(getRealTableName(dbName));
        }
    }

    @Override
    public boolean tableExist(SessionContext ctx, String dbName, String tblName) {
        return client.tableExists(getRealTableName(dbName), tblName);
    }

    @Override
    public boolean tableExistInLocal(String dbName, String tblName) {
        makeSureInitialized();
        HMSExternalDatabase hmsExternalDatabase = (HMSExternalDatabase) idToDb.get(dbNameToId.get(dbName));
        if (hmsExternalDatabase == null) {
            return false;
        }
        return hmsExternalDatabase.getTable(getRealTableName(tblName)).isPresent();
    }

    public PooledHiveMetaStoreClient getClient() {
        makeSureInitialized();
        return client;
    }

    @Override
    public List<Column> getSchema(String dbName, String tblName) {
        makeSureInitialized();
        List<FieldSchema> schema = getClient().getSchema(dbName, tblName);
        Optional<ExternalDatabase> db = getDb(dbName);
        if (db.isPresent()) {
            Optional table = db.get().getTable(tblName);
            if (table.isPresent()) {
                HMSExternalTable hmsTable = (HMSExternalTable) table.get();
                if (hmsTable.getDlaType().equals(HMSExternalTable.DLAType.ICEBERG)) {
                    return getIcebergSchema(hmsTable, schema);
                }
            }
        }
        List<Column> tmpSchema = Lists.newArrayListWithCapacity(schema.size());
        for (FieldSchema field : schema) {
            tmpSchema.add(new Column(field.getName(),
                    HiveMetaStoreClientHelper.hiveTypeToDorisType(field.getType()), true, null,
                    true, null, field.getComment(), true, null, -1));
        }
        return tmpSchema;
    }

    private List<Column> getIcebergSchema(HMSExternalTable table, List<FieldSchema> hmsSchema) {
        Table icebergTable = HiveMetaStoreClientHelper.getIcebergTable(table);
        Schema schema = icebergTable.schema();
        List<Column> tmpSchema = Lists.newArrayListWithCapacity(hmsSchema.size());
        for (FieldSchema field : hmsSchema) {
            tmpSchema.add(new Column(field.getName(),
                    HiveMetaStoreClientHelper.hiveTypeToDorisType(field.getType()), true, null,
                    true, null, field.getComment(), true, null,
                    schema.caseInsensitiveFindField(field.getName()).fieldId()));
        }
        return tmpSchema;
    }

    public void setLastSyncedEventId(long lastSyncedEventId) {
        this.lastSyncedEventId = lastSyncedEventId;
    }

    public NotificationEventResponse getNextEventResponse(HMSExternalCatalog hmsExternalCatalog)
            throws MetastoreNotificationFetchException {
        makeSureInitialized();
        if (lastSyncedEventId < 0) {
            lastSyncedEventId = getCurrentEventId();
            refreshCatalog(hmsExternalCatalog);
            LOG.info(
                    "First pulling events on catalog [{}],refreshCatalog and init lastSyncedEventId,"
                            + "lastSyncedEventId is [{}]",
                    hmsExternalCatalog.getName(), lastSyncedEventId);
            return null;
        }

        long currentEventId = getCurrentEventId();
        LOG.debug("Catalog [{}] getNextEventResponse, currentEventId is {},lastSyncedEventId is {}",
                hmsExternalCatalog.getName(), currentEventId, lastSyncedEventId);
        if (currentEventId == lastSyncedEventId) {
            LOG.info("Event id not updated when pulling events on catalog [{}]", hmsExternalCatalog.getName());
            return null;
        }
        return client.getNextNotification(lastSyncedEventId, Config.hms_events_batch_size_per_rpc, null);
    }

    private void refreshCatalog(HMSExternalCatalog hmsExternalCatalog) {
        CatalogLog log = new CatalogLog();
        log.setCatalogId(hmsExternalCatalog.getId());
        log.setInvalidCache(true);
        Env.getCurrentEnv().getCatalogMgr().refreshCatalog(log);
    }

    private long getCurrentEventId() {
        makeSureInitialized();
        CurrentNotificationEventId currentNotificationEventId = client.getCurrentNotificationEventId();
        if (currentNotificationEventId == null) {
            LOG.warn("Get currentNotificationEventId is null");
            return -1;
        }
        return currentNotificationEventId.getEventId();
    }

    @Override
    public void dropDatabase(String dbName) {
        LOG.debug("drop database [{}]", dbName);
        makeSureInitialized();
        Long dbId = dbNameToId.remove(dbName);
        if (dbId == null) {
            LOG.warn("drop database [{}] failed", dbName);
        }
        idToDb.remove(dbId);
    }

    @Override
    public void createDatabase(long dbId, String dbName) {
        makeSureInitialized();
        LOG.debug("create database [{}]", dbName);
        dbNameToId.put(dbName, dbId);
        HMSExternalDatabase db = new HMSExternalDatabase(this, dbId, dbName);
        idToDb.put(dbId, db);
    }
}<|MERGE_RESOLUTION|>--- conflicted
+++ resolved
@@ -25,13 +25,10 @@
 import org.apache.doris.catalog.HiveMetaStoreClientHelper;
 import org.apache.doris.catalog.external.ExternalDatabase;
 import org.apache.doris.catalog.external.HMSExternalDatabase;
-<<<<<<< HEAD
-=======
 import org.apache.doris.catalog.external.HMSExternalTable;
 import org.apache.doris.common.Config;
 import org.apache.doris.datasource.hive.PooledHiveMetaStoreClient;
 import org.apache.doris.datasource.hive.event.MetastoreNotificationFetchException;
->>>>>>> b700471a
 
 import com.google.common.collect.Lists;
 import com.google.common.collect.Maps;
@@ -68,12 +65,8 @@
     public HMSExternalCatalog(long catalogId, String name, String resource, Map<String, String> props) {
         super(catalogId, name);
         this.type = "hms";
-<<<<<<< HEAD
-        props.putAll(HMSResource.getPropertiesFromDLF());
-=======
         props = HMSResource.getPropertiesFromDLF(props);
         props = HMSResource.getPropertiesFromGlue(props);
->>>>>>> b700471a
         catalogProperty = new CatalogProperty(resource, props);
     }
 
