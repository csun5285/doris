// Licensed to the Apache Software Foundation (ASF) under one
// or more contributor license agreements.  See the NOTICE file
// distributed with this work for additional information
// regarding copyright ownership.  The ASF licenses this file
// to you under the Apache License, Version 2.0 (the
// "License"); you may not use this file except in compliance
// with the License.  You may obtain a copy of the License at
//
//   http://www.apache.org/licenses/LICENSE-2.0
//
// Unless required by applicable law or agreed to in writing,
// software distributed under the License is distributed on an
// "AS IS" BASIS, WITHOUT WARRANTIES OR CONDITIONS OF ANY
// KIND, either express or implied.  See the License for the
// specific language governing permissions and limitations
// under the License.

package org.apache.doris.nereids.trees.expressions.functions;

import org.apache.doris.catalog.FunctionSignature;
import org.apache.doris.catalog.ScalarType;
import org.apache.doris.catalog.Type;
import org.apache.doris.common.Config;
import org.apache.doris.common.Pair;
import org.apache.doris.nereids.annotation.Developing;
import org.apache.doris.nereids.exceptions.UnboundException;
import org.apache.doris.nereids.trees.expressions.Expression;
import org.apache.doris.nereids.trees.expressions.visitor.ExpressionVisitor;
import org.apache.doris.nereids.types.ArrayType;
import org.apache.doris.nereids.types.DataType;
import org.apache.doris.nereids.types.DateTimeV2Type;
import org.apache.doris.nereids.types.DecimalV2Type;
import org.apache.doris.nereids.types.DecimalV3Type;
import org.apache.doris.nereids.types.coercion.AbstractDataType;
import org.apache.doris.nereids.util.ResponsibilityChain;

import com.google.common.base.Suppliers;

import java.util.List;
import java.util.Objects;
import java.util.function.BiFunction;
import java.util.function.Supplier;
import java.util.stream.Collectors;

/** BoundFunction. */
<<<<<<< HEAD
public abstract class BoundFunction extends Expression implements FunctionTrait {
=======
public abstract class BoundFunction extends Expression implements FunctionTrait, ComputeSignature {
>>>>>>> 6b773939
    private final String name;

    private final Supplier<FunctionSignature> signatureCache = Suppliers.memoize(() -> {
        // first step: find the candidate signature in the signature list
        List<Expression> originArguments = getOriginArguments();
        FunctionSignature matchedSignature = searchSignature(
                getOriginArgumentTypes(), originArguments, getSignatures());
        // second step: change the signature, e.g. fill precision for decimal v2
        return computeSignature(matchedSignature, originArguments);
    });

    public BoundFunction(String name, Expression... arguments) {
        super(arguments);
        this.name = Objects.requireNonNull(name, "name can not be null");
    }

    public BoundFunction(String name, List<Expression> children) {
        super(children);
        this.name = Objects.requireNonNull(name, "name can not be null");
<<<<<<< HEAD
    }

    public String getName() {
        return name;
=======
    }

    protected FunctionSignature computeSignature(FunctionSignature signature, List<Expression> arguments) {
        // NOTE:
        // this computed chain only process the common cases.
        // If you want to add some common cases to here, please separate the process code
        // to the other methods and add to this chain.
        // If you want to add some special cases, please override this method in the special
        // function class, like 'If' function and 'Substring' function.
        return ComputeSignatureChain.from(signature, arguments)
                .then(this::computePrecisionForDatetimeV2)
                .then(this::upgradeDateOrDateTimeToV2)
                .then(this::upgradeDecimalV2ToV3)
                .then(this::computePrecisionForDecimal)
                .then(this::dynamicComputePropertiesOfArray)
                .get();
    }

    public String getName() {
        return name;
    }

    public FunctionSignature getSignature() {
        return signatureCache.get();
    }

    @Override
    public List<AbstractDataType> expectedInputTypes() {
        return ComputeSignature.super.expectedInputTypes();
    }

    @Override
    public DataType getDataType() {
        return ComputeSignature.super.getDataType();
>>>>>>> 6b773939
    }

    @Override
    public <R, C> R accept(ExpressionVisitor<R, C> visitor, C context) {
        return visitor.visitBoundFunction(this, context);
    }

    @Override
    public boolean equals(Object o) {
        if (this == o) {
            return true;
        }
        if (o == null || getClass() != o.getClass()) {
            return false;
        }
        BoundFunction that = (BoundFunction) o;
        return Objects.equals(name, that.name) && Objects.equals(children, that.children);
    }

    @Override
    public int hashCode() {
        return Objects.hash(name, children);
    }

    @Override
    public String toSql() throws UnboundException {
        String args = children()
                .stream()
                .map(Expression::toSql)
                .collect(Collectors.joining(", "));
        return name + "(" + args + ")";
    }

    @Override
    public String toString() {
        String args = children()
                .stream()
                .map(Expression::toString)
                .collect(Collectors.joining(", "));
        return name + "(" + args + ")";
    }

    private FunctionSignature computePrecisionForDatetimeV2(
            FunctionSignature signature, List<Expression> arguments) {

        // fill for arguments type
        signature = signature.withArgumentTypes(arguments, (sigArgType, realArgType) -> {
            if (sigArgType instanceof DateTimeV2Type && realArgType.getDataType() instanceof DateTimeV2Type) {
                return realArgType.getDataType();
            }
            return sigArgType;
        });

        // fill for return type
        if (signature.returnType instanceof DateTimeV2Type) {
            Integer maxScale = signature.argumentsTypes.stream()
                    .filter(DateTimeV2Type.class::isInstance)
                    .map(t -> ((DateTimeV2Type) t).getScale())
                    .reduce(Math::max)
                    .orElse(((DateTimeV2Type) signature.returnType).getScale());
            signature = signature.withReturnType(DateTimeV2Type.of(maxScale));
        }

        return signature;
    }

    private FunctionSignature upgradeDateOrDateTimeToV2(
            FunctionSignature signature, List<Expression> arguments) {
        DataType returnType = signature.returnType;
        Type type = returnType.toCatalogDataType();
        if ((type.isDate() || type.isDatetime()) && Config.enable_date_conversion) {
            Type legacyReturnType = ScalarType.getDefaultDateType(returnType.toCatalogDataType());
            signature = signature.withReturnType(DataType.fromCatalogType(legacyReturnType));
        }
        return signature;
    }

    @Developing
    private FunctionSignature computePrecisionForDecimal(
            FunctionSignature signature, List<Expression> arguments) {
        if (signature.returnType instanceof DecimalV3Type || signature.returnType instanceof DecimalV2Type) {
            if (this instanceof DecimalSamePrecision) {
                signature = signature.withReturnType(arguments.get(0).getDataType());
            } else if (this instanceof DecimalWiderPrecision) {
                ScalarType widerType = ScalarType.createDecimalV3Type(ScalarType.MAX_DECIMAL128_PRECISION,
                        ((ScalarType) arguments.get(0).getDataType().toCatalogDataType()).getScalarScale());
                signature = signature.withReturnType(DataType.fromCatalogType(widerType));
            } else if (this instanceof DecimalStddevPrecision) {
                // for all stddev function, use decimal(38,9) as computing result
                ScalarType stddevDecimalType = ScalarType.createDecimalV3Type(ScalarType.MAX_DECIMAL128_PRECISION,
                        DecimalStddevPrecision.STDDEV_DECIMAL_SCALE);
                signature = signature.withReturnType(DataType.fromCatalogType(stddevDecimalType));
            }
        }

        return signature;
    }

    private FunctionSignature upgradeDecimalV2ToV3(
            FunctionSignature signature, List<Expression> arguments) {
        DataType returnType = signature.returnType;
        Type type = returnType.toCatalogDataType();
        if (type.isDecimalV2() && Config.enable_decimal_conversion) {
            Type v3Type = ScalarType.createDecimalV3Type(type.getPrecision(), ((ScalarType) type).getScalarScale());
            signature = signature.withReturnType(DataType.fromCatalogType(v3Type));
        }
        return signature;
    }

    private FunctionSignature dynamicComputePropertiesOfArray(
            FunctionSignature signature, List<Expression> arguments) {
        if (!(signature.returnType instanceof ArrayType)) {
            return signature;
        }

        // TODO: compute array(...) function's itemType

        // fill item type by the type of first item
        ArrayType arrayType = (ArrayType) signature.returnType;

        // fill containsNull if any array argument contains null
        boolean containsNull = signature.argumentsTypes
                .stream()
                .filter(argType -> argType instanceof ArrayType)
                .map(ArrayType.class::cast)
                .anyMatch(ArrayType::containsNull);
        return signature.withReturnType(
                ArrayType.of(arrayType.getItemType(), arrayType.containsNull() || containsNull));
    }

    static class ComputeSignatureChain {
        private ResponsibilityChain<Pair<FunctionSignature, List<Expression>>> computeChain;

        public ComputeSignatureChain(ResponsibilityChain<Pair<FunctionSignature, List<Expression>>> computeChain) {
            this.computeChain = computeChain;
        }

        public static ComputeSignatureChain from(FunctionSignature signature, List<Expression> arguments) {
            return new ComputeSignatureChain(ResponsibilityChain.from(Pair.of(signature, arguments)));
        }

        public ComputeSignatureChain then(
                BiFunction<FunctionSignature, List<Expression>, FunctionSignature> computeFunction) {
            computeChain.then(pair -> Pair.of(computeFunction.apply(pair.first, pair.second), pair.second));
            return this;
        }

        public FunctionSignature get() {
            return computeChain.get().first;
        }
    }
}<|MERGE_RESOLUTION|>--- conflicted
+++ resolved
@@ -43,11 +43,7 @@
 import java.util.stream.Collectors;
 
 /** BoundFunction. */
-<<<<<<< HEAD
-public abstract class BoundFunction extends Expression implements FunctionTrait {
-=======
 public abstract class BoundFunction extends Expression implements FunctionTrait, ComputeSignature {
->>>>>>> 6b773939
     private final String name;
 
     private final Supplier<FunctionSignature> signatureCache = Suppliers.memoize(() -> {
@@ -67,12 +63,6 @@
     public BoundFunction(String name, List<Expression> children) {
         super(children);
         this.name = Objects.requireNonNull(name, "name can not be null");
-<<<<<<< HEAD
-    }
-
-    public String getName() {
-        return name;
-=======
     }
 
     protected FunctionSignature computeSignature(FunctionSignature signature, List<Expression> arguments) {
@@ -107,7 +97,6 @@
     @Override
     public DataType getDataType() {
         return ComputeSignature.super.getDataType();
->>>>>>> 6b773939
     }
 
     @Override
