// Licensed to the Apache Software Foundation (ASF) under one
// or more contributor license agreements.  See the NOTICE file
// distributed with this work for additional information
// regarding copyright ownership.  The ASF licenses this file
// to you under the Apache License, Version 2.0 (the
// "License"); you may not use this file except in compliance
// with the License.  You may obtain a copy of the License at
//
//   http://www.apache.org/licenses/LICENSE-2.0
//
// Unless required by applicable law or agreed to in writing,
// software distributed under the License is distributed on an
// "AS IS" BASIS, WITHOUT WARRANTIES OR CONDITIONS OF ANY
// KIND, either express or implied.  See the License for the
// specific language governing permissions and limitations
// under the License.

package org.apache.doris.catalog;

import org.apache.doris.mysql.privilege.Privilege;

import com.google.common.base.Preconditions;
import com.google.common.collect.Lists;

import java.util.List;

// Indicates the access permission of a user to a resource
// better than the current support for both permissions, so the current comparison is done using a simple priority flag
public enum AccessPrivilege {
    READ_ONLY(1, "READ_ONLY"),
    READ_WRITE(2, "READ_WRITE"),
    ALL(3, "ALL"),
    NODE_PRIV(4, "Privilege for cluster node operations"),
    GRANT_PRIV(5, "Privilege for granting privilege"),
    SELECT_PRIV(6, "Privilege for select data in tables"),
    LOAD_PRIV(7, "Privilege for loading data into tables"),
    ALTER_PRIV(8, "Privilege for alter database or table"),
    CREATE_PRIV(9, "Privilege for creating database or table"),
    DROP_PRIV(10, "Privilege for dropping database or table"),
    ADMIN_PRIV(11, "All privileges except NODE_PRIV"),
    USAGE_PRIV(12, "Privilege for use resource");

    private int flag;
    private String desc;

    private AccessPrivilege(int flag, String desc) {
        this.flag = flag;
        this.desc = desc;
    }

<<<<<<< HEAD
    public boolean isResource() {
        return this.flag == 12;
    }

    public PrivBitSet toPaloPrivilege() {
=======
    public List<Privilege> toDorisPrivilege() {
>>>>>>> 5cd7d5d0
        Preconditions.checkState(flag > 0 && flag < 13);
        switch (flag) {
            case 1:
            case 6:
                return Lists.newArrayList(Privilege.SELECT_PRIV);
            case 2:
            case 3:
                return Lists.newArrayList(Privilege.SELECT_PRIV, Privilege.LOAD_PRIV,
                        Privilege.ALTER_PRIV, Privilege.CREATE_PRIV,
                        Privilege.DROP_PRIV);
            case 4:
                return Lists.newArrayList(Privilege.NODE_PRIV);
            case 5:
                return Lists.newArrayList(Privilege.GRANT_PRIV);
            case 7:
                return Lists.newArrayList(Privilege.LOAD_PRIV);
            case 8:
                return Lists.newArrayList(Privilege.ALTER_PRIV);
            case 9:
                return Lists.newArrayList(Privilege.CREATE_PRIV);
            case 10:
                return Lists.newArrayList(Privilege.DROP_PRIV);
            case 11:
                return Lists.newArrayList(Privilege.ADMIN_PRIV);
            case 12:
                return Lists.newArrayList(Privilege.USAGE_PRIV);
            default:
                return null;
        }
    }

    // Used to restrict which permissions support column permissions
    public boolean canHasColPriv() {
        return this == SELECT_PRIV;
    }

    public static AccessPrivilege fromName(String privStr) {
        try {
            return AccessPrivilege.valueOf(privStr.toUpperCase());
        } catch (Exception e) {
            return null;
        }
    }

    public static AccessPrivilege merge(List<AccessPrivilege> privileges) {
        if (privileges == null || privileges.isEmpty()) {
            return null;
        }

        AccessPrivilege privilege = null;
        for (AccessPrivilege iter : privileges) {
            if (privilege == null) {
                privilege = iter;
            } else {
                if (iter.flag > privilege.flag) {
                    privilege = iter;
                }
            }
        }

        return privilege;
    }

    @Override
    public String toString() {
        return desc;
    }
}<|MERGE_RESOLUTION|>--- conflicted
+++ resolved
@@ -48,15 +48,11 @@
         this.desc = desc;
     }
 
-<<<<<<< HEAD
     public boolean isResource() {
         return this.flag == 12;
     }
 
-    public PrivBitSet toPaloPrivilege() {
-=======
     public List<Privilege> toDorisPrivilege() {
->>>>>>> 5cd7d5d0
         Preconditions.checkState(flag > 0 && flag < 13);
         switch (flag) {
             case 1:
