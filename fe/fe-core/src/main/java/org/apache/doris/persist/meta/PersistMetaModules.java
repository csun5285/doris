// Licensed to the Apache Software Foundation (ASF) under one
// or more contributor license agreements.  See the NOTICE file
// distributed with this work for additional information
// regarding copyright ownership.  The ASF licenses this file
// to you under the Apache License, Version 2.0 (the
// "License"); you may not use this file except in compliance
// with the License.  You may obtain a copy of the License at
//
//   http://www.apache.org/licenses/LICENSE-2.0
//
// Unless required by applicable law or agreed to in writing,
// software distributed under the License is distributed on an
// "AS IS" BASIS, WITHOUT WARRANTIES OR CONDITIONS OF ANY
// KIND, either express or implied.  See the License for the
// specific language governing permissions and limitations
// under the License.

package org.apache.doris.persist.meta;

import com.google.common.collect.ImmutableList;
import com.google.common.collect.Lists;
import com.google.common.collect.Maps;

import java.util.List;
import java.util.Map;

/**
 * Save all MetaPersistMethods.
 */
public class PersistMetaModules {
    // module name -> MetaPersistMethod
    public static final Map<String, MetaPersistMethod> MODULES_MAP;
    // Save MetaPersistMethod in order.
    // The write and read of meta modules should be in same order.
    public static final List<MetaPersistMethod> MODULES_IN_ORDER;

    public static final ImmutableList<String> MODULE_NAMES = ImmutableList.of(
            "masterInfo", "frontends", "backends", "datasource", "db", "alterJob", "recycleBin",
            "globalVariable", "cluster", "broker", "resources", "exportJob", "syncJob", "backupHandler",
            "paloAuth", "transactionState", "colocateTableIndex", "routineLoadJobs", "loadJobV2", "smallFiles",
            "plugins", "deleteHandler", "sqlBlockRule", "policy", "mtmvJobManager", "globalFunction", "workloadGroups",
<<<<<<< HEAD
            "binlogs", "resourceGroups", "cloudWarmUpJob");
=======
            "binlogs", "resourceGroups", "AnalysisMgr");
>>>>>>> 7bda49b5

    // Modules in this list is deprecated and will not be saved in meta file. (also should not be in MODULE_NAMES)
    public static final ImmutableList<String> DEPRECATED_MODULE_NAMES = ImmutableList.of(
            "loadJob", "cooldownJob");

    static {
        MODULES_MAP = Maps.newHashMap();
        MODULES_IN_ORDER = Lists.newArrayList();
        try {
            for (String name : MODULE_NAMES) {
                MetaPersistMethod persistMethod = MetaPersistMethod.create(name);
                MODULES_MAP.put(name, persistMethod);
                MODULES_IN_ORDER.add(persistMethod);
            }
        } catch (NoSuchMethodException e) {
            throw new RuntimeException(e);
        }
    }
}<|MERGE_RESOLUTION|>--- conflicted
+++ resolved
@@ -39,11 +39,7 @@
             "globalVariable", "cluster", "broker", "resources", "exportJob", "syncJob", "backupHandler",
             "paloAuth", "transactionState", "colocateTableIndex", "routineLoadJobs", "loadJobV2", "smallFiles",
             "plugins", "deleteHandler", "sqlBlockRule", "policy", "mtmvJobManager", "globalFunction", "workloadGroups",
-<<<<<<< HEAD
-            "binlogs", "resourceGroups", "cloudWarmUpJob");
-=======
-            "binlogs", "resourceGroups", "AnalysisMgr");
->>>>>>> 7bda49b5
+            "binlogs", "resourceGroups", "AnalysisMgr", "cloudWarmUpJob");
 
     // Modules in this list is deprecated and will not be saved in meta file. (also should not be in MODULE_NAMES)
     public static final ImmutableList<String> DEPRECATED_MODULE_NAMES = ImmutableList.of(
