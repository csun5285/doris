// Licensed to the Apache Software Foundation (ASF) under one
// or more contributor license agreements.  See the NOTICE file
// distributed with this work for additional information
// regarding copyright ownership.  The ASF licenses this file
// to you under the Apache License, Version 2.0 (the
// "License"); you may not use this file except in compliance
// with the License.  You may obtain a copy of the License at
//
//   http://www.apache.org/licenses/LICENSE-2.0
//
// Unless required by applicable law or agreed to in writing,
// software distributed under the License is distributed on an
// "AS IS" BASIS, WITHOUT WARRANTIES OR CONDITIONS OF ANY
// KIND, either express or implied.  See the License for the
// specific language governing permissions and limitations
// under the License.

package org.apache.doris.nereids.trees.plans.logical;

import org.apache.doris.nereids.memo.GroupExpression;
import org.apache.doris.nereids.properties.LogicalProperties;
import org.apache.doris.nereids.properties.OrderKey;
import org.apache.doris.nereids.trees.expressions.Expression;
import org.apache.doris.nereids.trees.expressions.Slot;
import org.apache.doris.nereids.trees.plans.Plan;
import org.apache.doris.nereids.trees.plans.PlanType;
import org.apache.doris.nereids.trees.plans.algebra.TopN;
import org.apache.doris.nereids.trees.plans.visitor.PlanVisitor;
import org.apache.doris.nereids.util.Utils;

import com.google.common.base.Preconditions;
import com.google.common.collect.ImmutableList;

import java.util.List;
import java.util.Objects;
import java.util.Optional;

/**
 * Logical top-N plan.
 */
public class LogicalTopN<CHILD_TYPE extends Plan> extends LogicalUnary<CHILD_TYPE> implements TopN {

    private final List<OrderKey> orderKeys;
    private final long limit;
    private final long offset;

    public LogicalTopN(List<OrderKey> orderKeys, long limit, long offset, CHILD_TYPE child) {
        this(orderKeys, limit, offset, Optional.empty(), Optional.empty(), child);
    }

    /**
     * Constructor for LogicalSort.
     */
    public LogicalTopN(List<OrderKey> orderKeys, long limit, long offset, Optional<GroupExpression> groupExpression,
            Optional<LogicalProperties> logicalProperties, CHILD_TYPE child) {
        super(PlanType.LOGICAL_TOP_N, groupExpression, logicalProperties, child);
        this.orderKeys = ImmutableList.copyOf(Objects.requireNonNull(orderKeys, "orderKeys can not be null"));
        this.limit = limit;
        this.offset = offset;
    }

    @Override
    public List<Slot> computeOutput() {
        return child().getOutput();
    }

    public List<OrderKey> getOrderKeys() {
        return orderKeys;
    }

    public long getOffset() {
        return offset;
    }

    public long getLimit() {
        return limit;
    }

    @Override
    public String toString() {
        return Utils.toSqlString("LogicalTopN",
                "limit", limit,
                "offset", offset,
                "orderKeys", orderKeys
        );
    }

    @Override
    public boolean equals(Object o) {
        if (this == o) {
            return true;
        }
        if (o == null || getClass() != o.getClass()) {
            return false;
        }
        LogicalTopN that = (LogicalTopN) o;
        return this.offset == that.offset && this.limit == that.limit && Objects.equals(this.orderKeys, that.orderKeys);
    }

    @Override
    public int hashCode() {
        return Objects.hash(orderKeys, limit, offset);
    }

    @Override
    public <R, C> R accept(PlanVisitor<R, C> visitor, C context) {
        return visitor.visitLogicalTopN((LogicalTopN<Plan>) this, context);
    }

    @Override
    public List<? extends Expression> getExpressions() {
        return orderKeys.stream()
                .map(OrderKey::getExpr)
                .collect(ImmutableList.toImmutableList());
    }

    public LogicalTopN<Plan> withOrderKeys(List<OrderKey> orderKeys) {
        return new LogicalTopN<>(orderKeys, limit, offset,
                Optional.empty(), Optional.of(getLogicalProperties()), child());
    }

    @Override
    public LogicalTopN<Plan> withChildren(List<Plan> children) {
        Preconditions.checkArgument(children.size() == 1);
        return new LogicalTopN<>(orderKeys, limit, offset, children.get(0));
    }

    @Override
    public LogicalTopN<Plan> withGroupExpression(Optional<GroupExpression> groupExpression) {
        return new LogicalTopN<>(orderKeys, limit, offset, groupExpression, Optional.of(getLogicalProperties()),
                child());
    }

    @Override
<<<<<<< HEAD
    public LogicalTopN<Plan> withLogicalProperties(Optional<LogicalProperties> logicalProperties) {
        return new LogicalTopN<>(orderKeys, limit, offset, Optional.empty(), logicalProperties, child());
=======
    public Plan withGroupExprLogicalPropChildren(Optional<GroupExpression> groupExpression,
            Optional<LogicalProperties> logicalProperties, List<Plan> children) {
        Preconditions.checkArgument(children.size() == 1);
        return new LogicalTopN<>(orderKeys, limit, offset, groupExpression, logicalProperties, children.get(0));
>>>>>>> 7bda49b5
    }
}<|MERGE_RESOLUTION|>--- conflicted
+++ resolved
@@ -132,14 +132,9 @@
     }
 
     @Override
-<<<<<<< HEAD
-    public LogicalTopN<Plan> withLogicalProperties(Optional<LogicalProperties> logicalProperties) {
-        return new LogicalTopN<>(orderKeys, limit, offset, Optional.empty(), logicalProperties, child());
-=======
     public Plan withGroupExprLogicalPropChildren(Optional<GroupExpression> groupExpression,
             Optional<LogicalProperties> logicalProperties, List<Plan> children) {
         Preconditions.checkArgument(children.size() == 1);
         return new LogicalTopN<>(orderKeys, limit, offset, groupExpression, logicalProperties, children.get(0));
->>>>>>> 7bda49b5
     }
 }