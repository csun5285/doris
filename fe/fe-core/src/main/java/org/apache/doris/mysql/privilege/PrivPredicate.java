// Licensed to the Apache Software Foundation (ASF) under one
// or more contributor license agreements.  See the NOTICE file
// distributed with this work for additional information
// regarding copyright ownership.  The ASF licenses this file
// to you under the Apache License, Version 2.0 (the
// "License"); you may not use this file except in compliance
// with the License.  You may obtain a copy of the License at
//
//   http://www.apache.org/licenses/LICENSE-2.0
//
// Unless required by applicable law or agreed to in writing,
// software distributed under the License is distributed on an
// "AS IS" BASIS, WITHOUT WARRANTIES OR CONDITIONS OF ANY
// KIND, either express or implied.  See the License for the
// specific language governing permissions and limitations
// under the License.

package org.apache.doris.mysql.privilege;

import org.apache.doris.analysis.CompoundPredicate.Operator;

public class PrivPredicate {

    // user can 'see' this meta
    public static final PrivPredicate SHOW = PrivPredicate.of(PrivBitSet.of(Privilege.ADMIN_PRIV,
            Privilege.SELECT_PRIV,
            Privilege.LOAD_PRIV,
            Privilege.ALTER_PRIV,
            Privilege.CREATE_PRIV,
            Privilege.DROP_PRIV),
            Operator.OR);
    // show resources
    public static final PrivPredicate SHOW_RESOURCES = PrivPredicate.of(PrivBitSet.of(Privilege.ADMIN_PRIV,
            Privilege.USAGE_PRIV),
<<<<<<< HEAD
=======
            Operator.OR);
    public static final PrivPredicate SHOW_WORKLOAD_GROUP = PrivPredicate.of(PrivBitSet.of(Privilege.ADMIN_PRIV,
                    Privilege.USAGE_PRIV),
>>>>>>> 7bda49b5
            Operator.OR);
    // create/drop/alter/show user
    public static final PrivPredicate GRANT = PrivPredicate.of(PrivBitSet.of(Privilege.ADMIN_PRIV,
            Privilege.GRANT_PRIV),
            Operator.OR);
    // admin user privs
    public static final PrivPredicate ADMIN = PrivPredicate.of(PrivBitSet.of(Privilege.ADMIN_PRIV),
            Operator.OR);

    // load
    public static final PrivPredicate LOAD = PrivPredicate.of(PrivBitSet.of(Privilege.ADMIN_PRIV,
            Privilege.LOAD_PRIV),
            Operator.OR);

    // alter
    public static final PrivPredicate ALTER = PrivPredicate.of(PrivBitSet.of(Privilege.ADMIN_PRIV,
            Privilege.ALTER_PRIV),
            Operator.OR);

    // create
    public static final PrivPredicate CREATE = PrivPredicate.of(PrivBitSet.of(Privilege.ADMIN_PRIV,
            Privilege.CREATE_PRIV),
            Operator.OR);

    // drop
    public static final PrivPredicate DROP = PrivPredicate.of(PrivBitSet.of(Privilege.ADMIN_PRIV,
            Privilege.DROP_PRIV),
            Operator.OR);

    // select
    public static final PrivPredicate SELECT = PrivPredicate.of(PrivBitSet.of(Privilege.ADMIN_PRIV,
            Privilege.SELECT_PRIV),
            Operator.OR);

    // operator
    public static final PrivPredicate OPERATOR = PrivPredicate.of(PrivBitSet.of(Privilege.NODE_PRIV),
            Operator.OR);

<<<<<<< HEAD
    // resource usage
=======
    // resource/workloadGroup usage
>>>>>>> 7bda49b5
    public static final PrivPredicate USAGE = PrivPredicate.of(PrivBitSet.of(Privilege.ADMIN_PRIV,
            Privilege.USAGE_PRIV),
            Operator.OR);

    // all
    public static final PrivPredicate ALL = PrivPredicate.of(PrivBitSet.of(Privilege.NODE_PRIV,
            Privilege.ADMIN_PRIV,
            Privilege.SELECT_PRIV,
            Privilege.LOAD_PRIV,
            Privilege.ALTER_PRIV,
            Privilege.CREATE_PRIV,
            Privilege.DROP_PRIV,
            Privilege.USAGE_PRIV),
            Operator.OR);

    private PrivBitSet privs;
    private Operator op;

    private PrivPredicate(PrivBitSet privs, Operator op) {
        this.privs = privs;
        this.op = op;
    }

    public static PrivPredicate of(PrivBitSet privs, Operator op) {
        final PrivPredicate predicate = new PrivPredicate(privs, op);
        return predicate;
    }

    public PrivBitSet getPrivs() {
        return privs;
    }

    public Operator getOp() {
        return op;
    }

    @Override
    public String toString() {
        StringBuilder sb = new StringBuilder();
        sb.append("priv predicate: ").append(op).append(", ").append(privs);
        return sb.toString();
    }

}<|MERGE_RESOLUTION|>--- conflicted
+++ resolved
@@ -32,12 +32,9 @@
     // show resources
     public static final PrivPredicate SHOW_RESOURCES = PrivPredicate.of(PrivBitSet.of(Privilege.ADMIN_PRIV,
             Privilege.USAGE_PRIV),
-<<<<<<< HEAD
-=======
             Operator.OR);
     public static final PrivPredicate SHOW_WORKLOAD_GROUP = PrivPredicate.of(PrivBitSet.of(Privilege.ADMIN_PRIV,
                     Privilege.USAGE_PRIV),
->>>>>>> 7bda49b5
             Operator.OR);
     // create/drop/alter/show user
     public static final PrivPredicate GRANT = PrivPredicate.of(PrivBitSet.of(Privilege.ADMIN_PRIV,
@@ -76,11 +73,7 @@
     public static final PrivPredicate OPERATOR = PrivPredicate.of(PrivBitSet.of(Privilege.NODE_PRIV),
             Operator.OR);
 
-<<<<<<< HEAD
-    // resource usage
-=======
     // resource/workloadGroup usage
->>>>>>> 7bda49b5
     public static final PrivPredicate USAGE = PrivPredicate.of(PrivBitSet.of(Privilege.ADMIN_PRIV,
             Privilege.USAGE_PRIV),
             Operator.OR);
