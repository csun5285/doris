--- conflicted
+++ resolved
@@ -139,11 +139,8 @@
                 buildSkipWriteIndexOnLoad();
                 buildEnableSingleReplicaCompaction();
                 buildTimeSeriesCompactionEmptyRowsetsThreshold();
-<<<<<<< HEAD
                 buildTTLSeconds();
-=======
                 buildTimeSeriesCompactionLevelThreshold();
->>>>>>> d75ba6ef
                 break;
             default:
                 break;
@@ -588,13 +585,9 @@
                 .buildTimeSeriesCompactionTimeThresholdSeconds()
                 .buildDisableAutoCompaction()
                 .buildEnableSingleReplicaCompaction()
-<<<<<<< HEAD
                 .buildPersistent()
-                .buildTimeSeriesCompactionEmptyRowsetsThreshold();
-=======
                 .buildTimeSeriesCompactionEmptyRowsetsThreshold()
                 .buildTimeSeriesCompactionLevelThreshold();
->>>>>>> d75ba6ef
         if (Env.getCurrentEnvJournalVersion() < FeMetaVersion.VERSION_105) {
             // get replica num from property map and create replica allocation
             String repNum = tableProperty.properties.remove(PropertyAnalyzer.PROPERTIES_REPLICATION_NUM);
