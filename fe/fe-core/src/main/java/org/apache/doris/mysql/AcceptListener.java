--- conflicted
+++ resolved
@@ -81,6 +81,14 @@
                             MysqlProto.sendResponsePacket(context);
                             throw new AfterConnectedException("Reach limit of connections");
                         }
+                        if (Config.isCloudMode()) {
+                            String defaultCloudCluster = Env.getCurrentEnv().getAuth()
+                                    .getDefaultCloudCluster(context.getQualifiedUser());
+                            if (!Strings.isNullOrEmpty(defaultCloudCluster)
+                                    && Strings.isNullOrEmpty(context.getCloudCluster())) {
+                                context.setCloudCluster(defaultCloudCluster);
+                            }
+                        }
                         context.setStartTime();
                         context.setUserQueryTimeout(
                                 context.getEnv().getAuth().getQueryTimeout(context.getQualifiedUser()));
@@ -107,52 +115,6 @@
                     } finally {
                         ConnectContext.remove();
                     }
-<<<<<<< HEAD
-                    if (connectScheduler.registerConnection(context)) {
-                        MysqlProto.sendResponsePacket(context);
-                        connection.setCloseListener(streamConnection -> connectScheduler.unregisterConnection(context));
-                    } else {
-                        context.getState().setError(ErrorCode.ERR_TOO_MANY_USER_CONNECTIONS,
-                                "Reach limit of connections");
-                        MysqlProto.sendResponsePacket(context);
-                        throw new AfterConnectedException("Reach limit of connections");
-                    }
-                    if (Config.isCloudMode()) {
-                        String defaultCloudCluster = Env.getCurrentEnv().getAuth()
-                                .getDefaultCloudCluster(context.getQualifiedUser());
-                        if (!Strings.isNullOrEmpty(defaultCloudCluster)
-                                && Strings.isNullOrEmpty(context.getCloudCluster())) {
-                            context.setCloudCluster(defaultCloudCluster);
-                        }
-                    }
-                    context.setStartTime();
-                    context.setUserQueryTimeout(
-                            context.getEnv().getAuth().getQueryTimeout(context.getQualifiedUser()));
-                    context.setUserInsertTimeout(
-                            context.getEnv().getAuth().getInsertTimeout(context.getQualifiedUser()));
-                    ConnectProcessor processor = new ConnectProcessor(context);
-                    context.startAcceptQuery(processor);
-                } catch (AfterConnectedException e) {
-                    // do not need to print log for this kind of exception.
-                    // just clean up the context;
-                    context.cleanup();
-                } catch (Throwable e) {
-                    // should be unexpected exception, so print warn log
-                    if (context.getCurrentUserIdentity() != null) {
-                        LOG.warn("connect processor exception because ", e);
-                    } else if (e instanceof Error) {
-                        LOG.error("connect processor exception because ", e);
-                    } else {
-                        // for unauthrorized access such lvs probe request,
-                        // may cause exception, just log it in debug level
-                        LOG.debug("connect processor exception because ", e);
-                    }
-                    context.cleanup();
-                } finally {
-                    ConnectContext.remove();
-                }
-            });
-=======
                 });
             } catch (RejectedExecutionException e) {
                 context.getState().setError(ErrorCode.ERR_TOO_MANY_USER_CONNECTIONS,
@@ -160,7 +122,6 @@
                 MysqlProto.sendResponsePacket(context);
                 context.cleanup();
             }
->>>>>>> d75ba6ef
         } catch (IOException e) {
             LOG.warn("Connection accept failed.", e);
         }
