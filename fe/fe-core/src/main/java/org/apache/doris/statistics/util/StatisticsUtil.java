--- conflicted
+++ resolved
@@ -32,16 +32,11 @@
 import org.apache.doris.catalog.Column;
 import org.apache.doris.catalog.DatabaseIf;
 import org.apache.doris.catalog.Env;
-<<<<<<< HEAD
-import org.apache.doris.catalog.OlapTable;
-import org.apache.doris.catalog.Partition;
-=======
 import org.apache.doris.catalog.HiveMetaStoreClientHelper;
 import org.apache.doris.catalog.ListPartitionItem;
 import org.apache.doris.catalog.OlapTable;
 import org.apache.doris.catalog.Partition;
 import org.apache.doris.catalog.PartitionItem;
->>>>>>> 7bda49b5
 import org.apache.doris.catalog.PrimitiveType;
 import org.apache.doris.catalog.ScalarType;
 import org.apache.doris.catalog.TableIf;
@@ -52,14 +47,10 @@
 import org.apache.doris.common.FeConstants;
 import org.apache.doris.common.UserException;
 import org.apache.doris.datasource.CatalogIf;
-<<<<<<< HEAD
-import org.apache.doris.datasource.InternalCatalog;
-=======
 import org.apache.doris.datasource.HMSExternalCatalog;
 import org.apache.doris.datasource.InternalCatalog;
 import org.apache.doris.datasource.hive.HiveMetaStoreCache;
 import org.apache.doris.datasource.hive.HivePartition;
->>>>>>> 7bda49b5
 import org.apache.doris.nereids.trees.expressions.literal.DateTimeLiteral;
 import org.apache.doris.nereids.trees.expressions.literal.VarcharLiteral;
 import org.apache.doris.qe.AutoCloseConnectContext;
@@ -76,10 +67,7 @@
 import org.apache.doris.thrift.TUniqueId;
 
 import com.google.common.base.Preconditions;
-<<<<<<< HEAD
-=======
 import com.google.common.collect.Lists;
->>>>>>> 7bda49b5
 import org.apache.commons.collections.CollectionUtils;
 import org.apache.commons.lang3.StringUtils;
 import org.apache.commons.text.StringSubstitutor;
@@ -116,11 +104,6 @@
 
     private static final String DATE_FORMAT = "yyyy-MM-dd HH:mm:ss";
 
-    private static final String ID_DELIMITER = "-";
-    private static final String VALUES_DELIMITER = ",";
-
-    private static final String DATE_FORMAT = "yyyy-MM-dd HH:mm:ss";
-
     public static List<ResultRow> executeQuery(String template, Map<String, String> params) {
         StringSubstitutor stringSubstitutor = new StringSubstitutor(params);
         String sql = stringSubstitutor.replace(template);
@@ -147,10 +130,7 @@
             StmtExecutor stmtExecutor = new StmtExecutor(r.connectContext, sql);
             r.connectContext.setExecutor(stmtExecutor);
             stmtExecutor.execute();
-<<<<<<< HEAD
-=======
             return r.connectContext.getState();
->>>>>>> 7bda49b5
         }
     }
 
@@ -184,10 +164,7 @@
         sessionVariable.setMaxExecMemByte(StatisticConstants.STATISTICS_MAX_MEM_PER_QUERY_IN_BYTES);
         sessionVariable.setEnableInsertStrict(true);
         sessionVariable.parallelExecInstanceNum = StatisticConstants.STATISTIC_PARALLEL_EXEC_INSTANCE_NUM;
-<<<<<<< HEAD
-=======
         sessionVariable.parallelPipelineTaskNum = StatisticConstants.STATISTIC_PARALLEL_EXEC_INSTANCE_NUM;
->>>>>>> 7bda49b5
         sessionVariable.setEnableNereidsPlanner(false);
         sessionVariable.enableProfile = false;
         connectContext.setEnv(Env.getCurrentEnv());
@@ -502,8 +479,6 @@
             return (int) (healthCoefficient * 100.0);
         }
     }
-<<<<<<< HEAD
-=======
 
     /**
      * Estimate hive table row count.
@@ -619,5 +594,4 @@
         }
         return totalSize / estimatedRowSize;
     }
->>>>>>> 7bda49b5
 }