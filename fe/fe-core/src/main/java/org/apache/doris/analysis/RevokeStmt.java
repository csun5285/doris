--- conflicted
+++ resolved
@@ -53,34 +53,18 @@
     private List<String> roles;
     List<AccessPrivilegeWithCols> accessPrivileges;
 
-<<<<<<< HEAD
-    public RevokeStmt(UserIdentity userIdent, String role, TablePattern tblPattern, List<AccessPrivilege> privileges) {
+    public RevokeStmt(UserIdentity userIdent, String role, TablePattern tblPattern, List<AccessPrivilegeWithCols> privileges) {
         this(userIdent, role, tblPattern, null, null, privileges, ResourceTypeEnum.GENERAL);
     }
 
     public RevokeStmt(UserIdentity userIdent, String role,
-            ResourcePattern resourcePattern, List<AccessPrivilege> privileges, ResourceTypeEnum type) {
+            ResourcePattern resourcePattern, List<AccessPrivilegeWithCols> privileges, ResourceTypeEnum type) {
         this(userIdent, role, null, resourcePattern, null, privileges, type);
-    }
-
-    public RevokeStmt(UserIdentity userIdent, String role,
-            WorkloadGroupPattern workloadGroupPattern, List<AccessPrivilege> privileges) {
-        this(userIdent, role, null, null, workloadGroupPattern, privileges, ResourceTypeEnum.GENERAL);
-=======
-    public RevokeStmt(UserIdentity userIdent, String role, TablePattern tblPattern,
-            List<AccessPrivilegeWithCols> privileges) {
-        this(userIdent, role, tblPattern, null, null, privileges);
-    }
-
-    public RevokeStmt(UserIdentity userIdent, String role,
-            ResourcePattern resourcePattern, List<AccessPrivilegeWithCols> privileges) {
-        this(userIdent, role, null, resourcePattern, null, privileges);
     }
 
     public RevokeStmt(UserIdentity userIdent, String role,
             WorkloadGroupPattern workloadGroupPattern, List<AccessPrivilegeWithCols> privileges) {
-        this(userIdent, role, null, null, workloadGroupPattern, privileges);
->>>>>>> 5cd7d5d0
+        this(userIdent, role, null, null, workloadGroupPattern, privileges, ResourceTypeEnum.GENERAL);
     }
 
     public RevokeStmt(List<String> roles, UserIdentity userIdent) {
@@ -89,22 +73,16 @@
     }
 
     private RevokeStmt(UserIdentity userIdent, String role, TablePattern tblPattern, ResourcePattern resourcePattern,
-<<<<<<< HEAD
-            WorkloadGroupPattern workloadGroupPattern, List<AccessPrivilege> privileges, ResourceTypeEnum type) {
-=======
-            WorkloadGroupPattern workloadGroupPattern, List<AccessPrivilegeWithCols> accessPrivileges) {
->>>>>>> 5cd7d5d0
+            WorkloadGroupPattern workloadGroupPattern, List<AccessPrivilegeWithCols> accessPrivileges, ResourceTypeEnum type) {
         this.userIdent = userIdent;
         this.role = role;
         this.tblPattern = tblPattern;
-        this.resourcePattern = resourcePattern;
         this.workloadGroupPattern = workloadGroupPattern;
-<<<<<<< HEAD
         if (this.resourcePattern != null) {
             this.resourcePattern.setResourceType(type);
         }
         PrivBitSet privs = PrivBitSet.of();
-        for (AccessPrivilege accessPrivilege : privileges) {
+        for (AccessPrivilege accessPrivilege : accessPrivileges) {
             if (!accessPrivilege.isResource() || type == ResourceTypeEnum.GENERAL) {
                 privs.or(accessPrivilege.toPaloPrivilege());
                 continue;
@@ -116,10 +94,7 @@
                 privs.or(PrivBitSet.of(Privilege.STAGE_USAGE_PRIV));
             }
         }
-        this.privileges = privs.toPrivilegeList();
-=======
-        this.accessPrivileges = accessPrivileges;
->>>>>>> 5cd7d5d0
+        this.accessPrivileges = privs.toPrivilegeList();
     }
 
     public UserIdentity getUserIdent() {
