// Licensed to the Apache Software Foundation (ASF) under one
// or more contributor license agreements.  See the NOTICE file
// distributed with this work for additional information
// regarding copyright ownership.  The ASF licenses this file
// to you under the Apache License, Version 2.0 (the
// "License"); you may not use this file except in compliance
// with the License.  You may obtain a copy of the License at
//
//   http://www.apache.org/licenses/LICENSE-2.0
//
// Unless required by applicable law or agreed to in writing,
// software distributed under the License is distributed on an
// "AS IS" BASIS, WITHOUT WARRANTIES OR CONDITIONS OF ANY
// KIND, either express or implied.  See the License for the
// specific language governing permissions and limitations
// under the License.

package org.apache.doris.common.util;

import org.apache.doris.analysis.TimestampArithmeticExpr.TimeUnit;
import org.apache.doris.catalog.Column;
import org.apache.doris.catalog.Database;
import org.apache.doris.catalog.DistributionInfo;
import org.apache.doris.catalog.DynamicPartitionProperty;
import org.apache.doris.catalog.Env;
import org.apache.doris.catalog.OlapTable;
import org.apache.doris.catalog.PartitionInfo;
import org.apache.doris.catalog.PartitionType;
import org.apache.doris.catalog.PrimitiveType;
import org.apache.doris.catalog.RangePartitionInfo;
import org.apache.doris.catalog.ReplicaAllocation;
import org.apache.doris.catalog.Table;
import org.apache.doris.catalog.TableProperty;
import org.apache.doris.common.AnalysisException;
import org.apache.doris.common.Config;
import org.apache.doris.common.DdlException;
import org.apache.doris.common.ErrorCode;
import org.apache.doris.common.ErrorReport;
import org.apache.doris.common.FeConstants;
import org.apache.doris.common.FeNameFormat;
import org.apache.doris.common.UserException;
import org.apache.doris.policy.StoragePolicy;
import org.apache.doris.thrift.TStorageMedium;

import com.google.common.base.Preconditions;
import com.google.common.base.Strings;
import com.google.common.collect.Range;
import org.apache.logging.log4j.LogManager;
import org.apache.logging.log4j.Logger;

import java.sql.Timestamp;
import java.time.DayOfWeek;
import java.time.LocalDate;
import java.time.LocalDateTime;
import java.time.Month;
import java.time.ZoneId;
import java.time.ZonedDateTime;
import java.time.format.DateTimeFormatter;
import java.time.format.DateTimeParseException;
import java.util.ArrayList;
import java.util.Calendar;
import java.util.Comparator;
import java.util.Date;
import java.util.HashMap;
import java.util.List;
import java.util.Map;
import java.util.TimeZone;
import java.util.regex.Matcher;
import java.util.regex.Pattern;
import java.util.stream.Collectors;

public class DynamicPartitionUtil {
    private static final Logger LOG = LogManager.getLogger(DynamicPartitionUtil.class);

    public static final String TIMESTAMP_FORMAT = "yyyyMMdd";
    public static final String DATE_FORMAT = "yyyy-MM-dd";
    public static final String DATETIME_FORMAT = "yyyy-MM-dd HH:mm:ss";

    public static void checkTimeUnit(String timeUnit, PartitionInfo partitionInfo) throws DdlException {
        if (Strings.isNullOrEmpty(timeUnit)
                || !(timeUnit.equalsIgnoreCase(TimeUnit.DAY.toString())
                || timeUnit.equalsIgnoreCase(TimeUnit.HOUR.toString())
                || timeUnit.equalsIgnoreCase(TimeUnit.WEEK.toString())
                || timeUnit.equalsIgnoreCase(TimeUnit.MONTH.toString())
                || timeUnit.equalsIgnoreCase(TimeUnit.YEAR.toString()))) {
            ErrorReport.reportDdlException(ErrorCode.ERROR_DYNAMIC_PARTITION_TIME_UNIT, timeUnit);
        }
        Preconditions.checkState(partitionInfo instanceof RangePartitionInfo);
        RangePartitionInfo rangePartitionInfo = (RangePartitionInfo) partitionInfo;
        Preconditions.checkState(!rangePartitionInfo.isMultiColumnPartition());
        Column partitionColumn = rangePartitionInfo.getPartitionColumns().get(0);
        if ((partitionColumn.getDataType() == PrimitiveType.DATE
                || partitionColumn.getDataType() == PrimitiveType.DATEV2)
                && (timeUnit.equalsIgnoreCase(TimeUnit.HOUR.toString()))) {
            ErrorReport.reportDdlException(DynamicPartitionProperty.TIME_UNIT + " could not be "
                    + TimeUnit.HOUR + " when type of partition column "
                    + partitionColumn.getDisplayName() + " is " + PrimitiveType.DATE + " or " + PrimitiveType.DATEV2);
        } else if (PrimitiveType.getIntegerTypes().contains(partitionColumn.getDataType())
                && timeUnit.equalsIgnoreCase(TimeUnit.HOUR.toString())) {
            // The partition column's type is INT, not support HOUR
            ErrorReport.reportDdlException(DynamicPartitionProperty.TIME_UNIT + " could not be "
                    + TimeUnit.HOUR.toString() + " when type of partition column "
                    + partitionColumn.getDisplayName() + " is Integer");
        }
    }

    public static void checkPrefix(String prefix) throws DdlException {
        try {
            FeNameFormat.checkPartitionName(prefix);
        } catch (AnalysisException e) {
            ErrorReport.reportDdlException(ErrorCode.ERROR_DYNAMIC_PARTITION_PREFIX, prefix);
        }
    }

    private static int checkStart(String start) throws DdlException {
        try {
            int startInt = Integer.parseInt(start);
            if (startInt >= 0) {
                ErrorReport.reportDdlException(ErrorCode.ERROR_DYNAMIC_PARTITION_START_ZERO, start);
            }
            return startInt;
        } catch (NumberFormatException e) {
            ErrorReport.reportDdlException(ErrorCode.ERROR_DYNAMIC_PARTITION_START_FORMAT, start);
        }
        return DynamicPartitionProperty.MIN_START_OFFSET;
    }

    private static int checkEnd(String end) throws DdlException {
        if (Strings.isNullOrEmpty(end)) {
            ErrorReport.reportDdlException(ErrorCode.ERROR_DYNAMIC_PARTITION_END_EMPTY);
        }
        try {
            int endInt = Integer.parseInt(end);
            if (endInt <= 0) {
                ErrorReport.reportDdlException(ErrorCode.ERROR_DYNAMIC_PARTITION_END_ZERO, end);
            }
            return endInt;
        } catch (NumberFormatException e) {
            ErrorReport.reportDdlException(ErrorCode.ERROR_DYNAMIC_PARTITION_END_FORMAT, end);
        }
        return DynamicPartitionProperty.MAX_END_OFFSET;
    }

    private static void checkBuckets(String buckets) throws DdlException {
        if (Strings.isNullOrEmpty(buckets)) {
            ErrorReport.reportDdlException(ErrorCode.ERROR_DYNAMIC_PARTITION_BUCKETS_EMPTY);
        }
        try {
            if (Integer.parseInt(buckets) <= 0) {
                ErrorReport.reportDdlException(ErrorCode.ERROR_DYNAMIC_PARTITION_BUCKETS_ZERO, buckets);
            }
        } catch (NumberFormatException e) {
            ErrorReport.reportDdlException(ErrorCode.ERROR_DYNAMIC_PARTITION_BUCKETS_FORMAT, buckets);
        }
    }

    private static void checkEnable(String enable) throws DdlException {
        if (Strings.isNullOrEmpty(enable)
                || (!Boolean.TRUE.toString().equalsIgnoreCase(enable)
                && !Boolean.FALSE.toString().equalsIgnoreCase(enable))) {
            ErrorReport.reportDdlException(ErrorCode.ERROR_DYNAMIC_PARTITION_ENABLE, enable);
        }
    }

    public static boolean checkCreateHistoryPartition(String create) throws DdlException {
        if (Strings.isNullOrEmpty(create)
                || (!Boolean.TRUE.toString().equalsIgnoreCase(create)
                && !Boolean.FALSE.toString().equalsIgnoreCase(create))) {
            ErrorReport.reportDdlException(ErrorCode.ERROR_DYNAMIC_PARTITION_CREATE_HISTORY_PARTITION, create);
        }
        return Boolean.valueOf(create);
    }

    private static void checkHistoryPartitionNum(String val) throws DdlException {
        if (Strings.isNullOrEmpty(val)) {
            throw new DdlException("Invalid properties: " + DynamicPartitionProperty.HISTORY_PARTITION_NUM);
        }
        try {
            int historyPartitionNum = Integer.parseInt(val);
            if (historyPartitionNum < 0
                    && historyPartitionNum != DynamicPartitionProperty.NOT_SET_HISTORY_PARTITION_NUM) {
                ErrorReport.reportDdlException(ErrorCode.ERROR_DYNAMIC_PARTITION_HISTORY_PARTITION_NUM_ZERO);
            }
        } catch (NumberFormatException e) {
            throw new DdlException("Invalid properties: " + DynamicPartitionProperty.HISTORY_PARTITION_NUM);
        }
    }

    public static void checkStartDayOfMonth(String val) throws DdlException {
        if (Strings.isNullOrEmpty(val)) {
            throw new DdlException("Invalid properties: " + DynamicPartitionProperty.START_DAY_OF_MONTH);
        }
        try {
            int dayOfMonth = Integer.parseInt(val);
            // only support from 1st to 28th, not allow 29th, 30th and 31th to avoid problems
            // caused by lunar year and lunar month
            if (dayOfMonth < 1 || dayOfMonth > 28) {
                throw new DdlException(DynamicPartitionProperty.START_DAY_OF_MONTH + " should between 1 and 28");
            }
        } catch (NumberFormatException e) {
            throw new DdlException("Invalid properties: " + DynamicPartitionProperty.START_DAY_OF_MONTH);
        }
    }

    public static void checkStartDayOfWeek(String val) throws DdlException {
        if (Strings.isNullOrEmpty(val)) {
            throw new DdlException("Invalid properties: " + DynamicPartitionProperty.START_DAY_OF_WEEK);
        }
        try {
            int dayOfWeek = Integer.parseInt(val);
            if (dayOfWeek < 1 || dayOfWeek > 7) {
                throw new DdlException(DynamicPartitionProperty.START_DAY_OF_WEEK + " should between 1 and 7");
            }
        } catch (NumberFormatException e) {
            throw new DdlException("Invalid properties: " + DynamicPartitionProperty.START_DAY_OF_WEEK);
        }
    }

    private static void checkReplicationNum(String val, Database db) throws DdlException {
        if (Strings.isNullOrEmpty(val)) {
            throw new DdlException("Invalid properties: " + DynamicPartitionProperty.REPLICATION_NUM);
        }
        try {
            if (Integer.parseInt(val) <= 0) {
                ErrorReport.reportDdlException(ErrorCode.ERROR_DYNAMIC_PARTITION_REPLICATION_NUM_ZERO);
            }
        } catch (NumberFormatException e) {
            ErrorReport.reportDdlException(ErrorCode.ERROR_DYNAMIC_PARTITION_REPLICATION_NUM_FORMAT, val);
        }
        ReplicaAllocation replicaAlloc = new ReplicaAllocation(Short.valueOf(val));
        Env.getCurrentSystemInfo().selectBackendIdsForReplicaCreation(replicaAlloc, null, false, true);
    }

<<<<<<< HEAD
    private static void checkReplicaAllocation(ReplicaAllocation replicaAlloc, Database db) throws DdlException {
        if (Config.isCloudMode()) { // selectdb cloud, skip checking
            return;
        }
=======
    private static void checkReplicaAllocation(ReplicaAllocation replicaAlloc, int hotPartitionNum,
            Database db) throws DdlException {
>>>>>>> 0f37f1c3
        if (replicaAlloc.getTotalReplicaNum() <= 0) {
            ErrorReport.reportDdlException(ErrorCode.ERROR_DYNAMIC_PARTITION_REPLICATION_NUM_ZERO);
        }

        Env.getCurrentSystemInfo().selectBackendIdsForReplicaCreation(replicaAlloc, null, false, true);
        if (hotPartitionNum <= 0) {
            return;
        }

        try {
            Env.getCurrentSystemInfo().selectBackendIdsForReplicaCreation(replicaAlloc, TStorageMedium.SSD, false,
                    true);
        } catch (DdlException e) {
            throw new DdlException("Failed to find enough backend for ssd storage medium. When setting "
                    + DynamicPartitionProperty.HOT_PARTITION_NUM + " > 0, the hot partitions will store "
                    + "in ssd. Please check the replication num,replication tag and storage medium.");
        }
    }

    private static void checkHotPartitionNum(String val) throws DdlException {
        if (Strings.isNullOrEmpty(val)) {
            throw new DdlException("Invalid properties: " + DynamicPartitionProperty.HOT_PARTITION_NUM);
        }
        try {
            if (Integer.parseInt(val) < 0) {
                throw new DdlException(DynamicPartitionProperty.HOT_PARTITION_NUM + " must larger than 0.");
            }
        } catch (NumberFormatException e) {
            throw new DdlException("Invalid " + DynamicPartitionProperty.HOT_PARTITION_NUM + " value");
        }
    }

    public static List<Range> convertStringToPeriodsList(String reservedHistoryPeriods, String timeUnit)
            throws DdlException {
        List<Range> reservedHistoryPeriodsToRangeList = new ArrayList<Range>();
        if (DynamicPartitionProperty.NOT_SET_RESERVED_HISTORY_PERIODS.equals(reservedHistoryPeriods)) {
            return reservedHistoryPeriodsToRangeList;
        }

        Pattern pattern = getPattern(timeUnit);
        Matcher matcher = pattern.matcher(reservedHistoryPeriods);
        while (matcher.find()) {
            String lowerBorderOfReservedHistory = matcher.group(1);
            String upperBorderOfReservedHistory = matcher.group(2);
            if (lowerBorderOfReservedHistory.compareTo(upperBorderOfReservedHistory) > 0) {
                ErrorReport.reportDdlException(
                        ErrorCode.ERROR_DYNAMIC_PARTITION_RESERVED_HISTORY_PERIODS_START_LARGER_THAN_ENDS,
                        lowerBorderOfReservedHistory, upperBorderOfReservedHistory);
            } else {
                reservedHistoryPeriodsToRangeList.add(
                        Range.closed(lowerBorderOfReservedHistory, upperBorderOfReservedHistory));
            }
        }
        return reservedHistoryPeriodsToRangeList;
    }

    private static Pattern getPattern(String timeUnit) {
        if (timeUnit.equalsIgnoreCase(TimeUnit.HOUR.toString())) {
            return Pattern.compile("\\[([0-9]{4}-[0-9]{2}-[0-9]{2} [0-9]{2}:[0-9]{2}:[0-9]{2})"
                    + ",([0-9]{4}-[0-9]{2}-[0-9]{2} [0-9]{2}:[0-9]{2}:[0-9]{2})\\]");
        } else {
            return Pattern.compile("\\[([0-9]{4}-[0-9]{2}-[0-9]{2}),([0-9]{4}-[0-9]{2}-[0-9]{2})\\]");
        }
    }

    public static String sortedListedToString(String reservedHistoryPeriods, String timeUnit) throws DdlException {
        if (DynamicPartitionProperty.NOT_SET_RESERVED_HISTORY_PERIODS.equals(reservedHistoryPeriods)) {
            return reservedHistoryPeriods;
        }
        List<Range> reservedHistoryPeriodsToRangeList = convertStringToPeriodsList(reservedHistoryPeriods, timeUnit);
        reservedHistoryPeriodsToRangeList.sort(new Comparator<Range>() {
            @Override
            public int compare(Range o1, Range o2) {
                return o1.lowerEndpoint().compareTo(o2.lowerEndpoint());
            }
        });
        List<String> sortedReservedHistoryPeriods = reservedHistoryPeriodsToRangeList.stream()
                .map(e -> "[" + e.lowerEndpoint() + "," + e.upperEndpoint() + "]").collect(Collectors.toList());

        return String.join(",", sortedReservedHistoryPeriods);
    }

    private static void checkReservedHistoryPeriodValidate(String reservedHistoryPeriods,
            String timeUnit) throws DdlException {
        if (Strings.isNullOrEmpty(reservedHistoryPeriods)) {
            ErrorReport.reportDdlException(ErrorCode.ERROR_DYNAMIC_PARTITION_RESERVED_HISTORY_PERIODS_EMPTY);
        }
        if (DynamicPartitionProperty.NOT_SET_RESERVED_HISTORY_PERIODS.equals(reservedHistoryPeriods)) {
            return;
        }
        // it has 5 kinds of situation
        // 1. "dynamic_partition.reserved_history_periods" = "[2021-07-01,]," invalid one
        // 2. "dynamic_partition.reserved_history_periods" = "2021-07-01", invalid. It must be surrounded by []
        // 1. "dynamic_partition.reserved_history_periods" = "[2021-07-01,]" invalid one, needs pairs of values
        // 2. "dynamic_partition.reserved_history_periods" = "[,2021-08-01]" invalid one, needs pairs of values
        // 3. "dynamic_partition.reserved_history_periods" = "[2021-07-01,2020-08-01,]" invalid format
        if (!reservedHistoryPeriods.startsWith("[") || !reservedHistoryPeriods.endsWith("]")) {
            ErrorReport.reportDdlException(ErrorCode.ERROR_DYNAMIC_PARTITION_RESERVED_HISTORY_PERIODS_INVALID,
                    DynamicPartitionProperty.RESERVED_HISTORY_PERIODS, reservedHistoryPeriods);
        }

        List<Range> reservedHistoryPeriodsToRangeList = convertStringToPeriodsList(reservedHistoryPeriods, timeUnit);
        Integer sizeOfPeriods = reservedHistoryPeriods.split("],\\[").length;
        DateTimeFormatter sdf = getDateTimeFormatter(timeUnit);

        if (reservedHistoryPeriodsToRangeList.size() != sizeOfPeriods) {
            ErrorReport.reportDdlException(ErrorCode.ERROR_DYNAMIC_PARTITION_RESERVED_HISTORY_PERIODS_INVALID,
                    DynamicPartitionProperty.RESERVED_HISTORY_PERIODS, reservedHistoryPeriods);
        } else {
            try {
                for (Range range : reservedHistoryPeriodsToRangeList) {
                    String formattedLowerBound = sdf.format(sdf.parse(range.lowerEndpoint().toString()));
                    String formattedUpperBound = sdf.format(sdf.parse(range.upperEndpoint().toString()));
                    if (!range.lowerEndpoint().toString().equals(formattedLowerBound)
                            || !range.upperEndpoint().toString().equals(formattedUpperBound)) {
                        throw new DdlException("Invalid " + DynamicPartitionProperty.RESERVED_HISTORY_PERIODS
                                + " value. It must be correct DATE value \"[yyyy-MM-dd,yyyy-MM-dd],[...,...]\""
                                + " while time_unit is DAY/WEEK/MONTH or"
                                + " \"[yyyy-MM-dd HH:mm:ss,yyyy-MM-dd HH:mm:ss],[...,...]\" while time_unit is HOUR.");
                    }
                }
            } catch (DateTimeParseException e) {
                throw new DdlException("Invalid " + DynamicPartitionProperty.RESERVED_HISTORY_PERIODS
                        + " value. It must be like \"[yyyy-MM-dd,yyyy-MM-dd],[...,...]\""
                        + " while time_unit is DAY/WEEK/MONTH "
                        + "or \"[yyyy-MM-dd HH:mm:ss,yyyy-MM-dd HH:mm:ss],[...,...]\" while time_unit is HOUR.");
            }
        }
    }

    private static void checkRemoteStoragePolicy(String policyName) throws DdlException {
        if (Strings.isNullOrEmpty(policyName)) {
            LOG.info(DynamicPartitionProperty.STORAGE_POLICY + " is null, remove this key");
            return;
        }
        if (policyName.isEmpty()) {
            throw new DdlException(DynamicPartitionProperty.STORAGE_POLICY + " is empty.");
        }
        StoragePolicy checkedPolicyCondition = StoragePolicy.ofCheck(policyName);
        if (!Env.getCurrentEnv().getPolicyMgr().existPolicy(checkedPolicyCondition)) {
            throw new DdlException(
                    DynamicPartitionProperty.STORAGE_POLICY + ": " + policyName + " doesn't exist.");
        }
        StoragePolicy storagePolicy = (StoragePolicy) Env.getCurrentEnv().getPolicyMgr()
                .getPolicy(checkedPolicyCondition);
        // cooldownttlms <= 0 means didn't set cooldownttl in properties
        if (storagePolicy.getCooldownTtl() <= 0) {
            throw new DdlException("Storage policy cooldown type need to be cooldownTtl for properties "
                    + DynamicPartitionProperty.STORAGE_POLICY + ": " + policyName);
        }
    }

    private static void checkStorageMedium(String storageMedium) throws DdlException {
        try {
            TStorageMedium.valueOf(storageMedium.toUpperCase());
        } catch (IllegalArgumentException e) {
            throw new DdlException("invalid storage medium: " + storageMedium + ". Should be SSD or HDD");
        }
    }

    private static DateTimeFormatter getDateTimeFormatter(String timeUnit) {
        if (timeUnit.equalsIgnoreCase(TimeUnit.HOUR.toString())) {
            return TimeUtils.DATETIME_FORMAT;
        } else {
            return TimeUtils.DATE_FORMAT;
        }
    }

    public static boolean checkDynamicPartitionPropertiesExist(Map<String, String> properties) {
        if (properties == null) {
            return false;
        }

        for (String key : properties.keySet()) {
            if (key.startsWith(DynamicPartitionProperty.DYNAMIC_PARTITION_PROPERTY_PREFIX)) {
                return true;
            }
        }
        return false;
    }

    // Check if all requried properties has been set.
    // And also check all optional properties, if not set, set them to default value.
    public static boolean checkInputDynamicPartitionProperties(Map<String, String> properties,
            OlapTable olapTable) throws DdlException {
        if (properties == null || properties.isEmpty()) {
            return false;
        }

        PartitionInfo partitionInfo = olapTable.getPartitionInfo();
        if (partitionInfo.getType() != PartitionType.RANGE || partitionInfo.isMultiColumnPartition()) {
            throw new DdlException("Dynamic partition only support single-column range partition");
        }
        String timeUnit = properties.get(DynamicPartitionProperty.TIME_UNIT);
        String prefix = properties.get(DynamicPartitionProperty.PREFIX);
        String start = properties.get(DynamicPartitionProperty.START);
        String timeZone = properties.get(DynamicPartitionProperty.TIME_ZONE);
        String end = properties.get(DynamicPartitionProperty.END);
        String buckets = properties.get(DynamicPartitionProperty.BUCKETS);
        String enable = properties.get(DynamicPartitionProperty.ENABLE);
        String createHistoryPartition = properties.get(DynamicPartitionProperty.CREATE_HISTORY_PARTITION);
        String historyPartitionNum = properties.get(DynamicPartitionProperty.HISTORY_PARTITION_NUM);
        String reservedHistoryPeriods = properties.get(DynamicPartitionProperty.RESERVED_HISTORY_PERIODS);

        if (!(Strings.isNullOrEmpty(enable)
                && Strings.isNullOrEmpty(timeUnit)
                && Strings.isNullOrEmpty(timeZone)
                && Strings.isNullOrEmpty(prefix)
                && Strings.isNullOrEmpty(start)
                && Strings.isNullOrEmpty(end)
                && Strings.isNullOrEmpty(buckets)
                && Strings.isNullOrEmpty(createHistoryPartition)
                && Strings.isNullOrEmpty(historyPartitionNum)
                && Strings.isNullOrEmpty(reservedHistoryPeriods))) {
            if (Strings.isNullOrEmpty(enable)) {
                properties.put(DynamicPartitionProperty.ENABLE, "true");
            }
            if (Strings.isNullOrEmpty(timeUnit)) {
                throw new DdlException("Must assign dynamic_partition.time_unit properties");
            }
            if (Strings.isNullOrEmpty(prefix)) {
                throw new DdlException("Must assign dynamic_partition.prefix properties");
            }
            if (Strings.isNullOrEmpty(start)) {
                properties.put(DynamicPartitionProperty.START, String.valueOf(Integer.MIN_VALUE));
            }
            if (Strings.isNullOrEmpty(end)) {
                throw new DdlException("Must assign dynamic_partition.end properties");
            }
            if (Strings.isNullOrEmpty(buckets)) {
                DistributionInfo distributionInfo = olapTable.getDefaultDistributionInfo();
                buckets = String.valueOf(distributionInfo.getBucketNum());
                properties.put(DynamicPartitionProperty.BUCKETS, buckets);
            }
            if (Strings.isNullOrEmpty(timeZone)) {
                properties.put(DynamicPartitionProperty.TIME_ZONE, TimeUtils.getSystemTimeZone().getID());
            }
            if (Strings.isNullOrEmpty(createHistoryPartition)) {
                properties.put(DynamicPartitionProperty.CREATE_HISTORY_PARTITION, "false");
            }
            if (Strings.isNullOrEmpty(historyPartitionNum)) {
                properties.put(DynamicPartitionProperty.HISTORY_PARTITION_NUM,
                        String.valueOf(DynamicPartitionProperty.NOT_SET_HISTORY_PARTITION_NUM));
            }
            if (Strings.isNullOrEmpty(reservedHistoryPeriods)) {
                properties.put(DynamicPartitionProperty.RESERVED_HISTORY_PERIODS,
                        DynamicPartitionProperty.NOT_SET_RESERVED_HISTORY_PERIODS);
            }
        }
        return true;
    }

    public static void registerOrRemoveDynamicPartitionTable(long dbId, OlapTable olapTable, boolean isReplay) {
        if (olapTable.getTableProperty() != null
                && olapTable.getTableProperty().getDynamicPartitionProperty() != null) {
            if (olapTable.getTableProperty().getDynamicPartitionProperty().getEnable()) {
                Env.getCurrentEnv().getDynamicPartitionScheduler()
                        .registerDynamicPartitionTable(dbId, olapTable.getId());
            } else {
                Env.getCurrentEnv().getDynamicPartitionScheduler()
                        .removeDynamicPartitionTable(dbId, olapTable.getId());
            }
        }
    }

    // Analyze all properties to check their validation
    public static Map<String, String> analyzeDynamicPartition(Map<String, String> properties,
            OlapTable olapTable, Database db) throws UserException {
        // properties should not be empty, check properties before call this function
        Map<String, String> analyzedProperties = new HashMap<>();
        if (properties.containsKey(DynamicPartitionProperty.TIME_UNIT)) {
            String timeUnitValue = properties.get(DynamicPartitionProperty.TIME_UNIT);
            checkTimeUnit(timeUnitValue, olapTable.getPartitionInfo());
            properties.remove(DynamicPartitionProperty.TIME_UNIT);
            analyzedProperties.put(DynamicPartitionProperty.TIME_UNIT, timeUnitValue);
        }
        if (properties.containsKey(DynamicPartitionProperty.PREFIX)) {
            String prefixValue = properties.get(DynamicPartitionProperty.PREFIX);
            checkPrefix(prefixValue);
            properties.remove(DynamicPartitionProperty.PREFIX);
            analyzedProperties.put(DynamicPartitionProperty.PREFIX, prefixValue);
        }

        if (properties.containsKey(DynamicPartitionProperty.BUCKETS)) {
            String bucketsValue = properties.get(DynamicPartitionProperty.BUCKETS);
            checkBuckets(bucketsValue);
            properties.remove(DynamicPartitionProperty.BUCKETS);
            analyzedProperties.put(DynamicPartitionProperty.BUCKETS, bucketsValue);
        }

        if (properties.containsKey(DynamicPartitionProperty.ENABLE)) {
            String enableValue = properties.get(DynamicPartitionProperty.ENABLE);
            checkEnable(enableValue);
            properties.remove(DynamicPartitionProperty.ENABLE);
            analyzedProperties.put(DynamicPartitionProperty.ENABLE, enableValue);
        }

        // If dynamic property "start" is not specified, use Integer.MIN_VALUE as default
        int start = DynamicPartitionProperty.MIN_START_OFFSET;
        if (properties.containsKey(DynamicPartitionProperty.START)) {
            String startValue = properties.get(DynamicPartitionProperty.START);
            start = checkStart(startValue);
            properties.remove(DynamicPartitionProperty.START);
            analyzedProperties.put(DynamicPartitionProperty.START, startValue);
        }

        int end = DynamicPartitionProperty.MAX_END_OFFSET;
        boolean hasEnd = false;
        if (properties.containsKey(DynamicPartitionProperty.END)) {
            String endValue = properties.get(DynamicPartitionProperty.END);
            end = checkEnd(endValue);
            properties.remove(DynamicPartitionProperty.END);
            analyzedProperties.put(DynamicPartitionProperty.END, endValue);
            hasEnd = true;
        }

        boolean createHistoryPartition = false;
        if (properties.containsKey(DynamicPartitionProperty.CREATE_HISTORY_PARTITION)) {
            String val = properties.get(DynamicPartitionProperty.CREATE_HISTORY_PARTITION);
            createHistoryPartition = checkCreateHistoryPartition(val);
            properties.remove(DynamicPartitionProperty.CREATE_HISTORY_PARTITION);
            analyzedProperties.put(DynamicPartitionProperty.CREATE_HISTORY_PARTITION, val);
        }

        if (properties.containsKey(DynamicPartitionProperty.HISTORY_PARTITION_NUM)) {
            String val = properties.get(DynamicPartitionProperty.HISTORY_PARTITION_NUM);
            checkHistoryPartitionNum(val);
            properties.remove(DynamicPartitionProperty.HISTORY_PARTITION_NUM);
            analyzedProperties.put(DynamicPartitionProperty.HISTORY_PARTITION_NUM, val);
        }

        // Check the number of dynamic partitions that need to be created to avoid creating too many partitions at once.
        // If create_history_partition is false, history partition is not considered.
        // If create_history_partition is true, will pre-create history partition according the valid value from
        // start and history_partition_num.
        //
        int expectCreatePartitionNum = 0;
        if (!createHistoryPartition) {
            start = 0;
            expectCreatePartitionNum = end - start;
        } else {
            int historyPartitionNum = Integer.parseInt(analyzedProperties.getOrDefault(
                    DynamicPartitionProperty.HISTORY_PARTITION_NUM,
                    String.valueOf(DynamicPartitionProperty.NOT_SET_HISTORY_PARTITION_NUM)));
            if (historyPartitionNum != DynamicPartitionProperty.NOT_SET_HISTORY_PARTITION_NUM) {
                expectCreatePartitionNum = end - Math.max(start, -historyPartitionNum);
            } else {
                if (start == Integer.MIN_VALUE) {
                    throw new DdlException("Provide start or history_partition_num property"
                            + " when creating history partition");
                }
                expectCreatePartitionNum = end - start;
            }
        }
        if (hasEnd && (expectCreatePartitionNum > Config.max_dynamic_partition_num)
                && Boolean.parseBoolean(analyzedProperties.getOrDefault(DynamicPartitionProperty.ENABLE, "true"))) {
            throw new DdlException("Too many dynamic partitions: "
                    + expectCreatePartitionNum + ". Limit: " + Config.max_dynamic_partition_num);
        }

        if (properties.containsKey(DynamicPartitionProperty.START_DAY_OF_MONTH)) {
            String val = properties.get(DynamicPartitionProperty.START_DAY_OF_MONTH);
            checkStartDayOfMonth(val);
            properties.remove(DynamicPartitionProperty.START_DAY_OF_MONTH);
            analyzedProperties.put(DynamicPartitionProperty.START_DAY_OF_MONTH, val);
        }

        if (properties.containsKey(DynamicPartitionProperty.START_DAY_OF_WEEK)) {
            String val = properties.get(DynamicPartitionProperty.START_DAY_OF_WEEK);
            checkStartDayOfWeek(val);
            properties.remove(DynamicPartitionProperty.START_DAY_OF_WEEK);
            analyzedProperties.put(DynamicPartitionProperty.START_DAY_OF_WEEK, val);
        }

        if (properties.containsKey(DynamicPartitionProperty.TIME_ZONE)) {
            String val = properties.get(DynamicPartitionProperty.TIME_ZONE);
            TimeUtils.checkTimeZoneValidAndStandardize(val);
            properties.remove(DynamicPartitionProperty.TIME_ZONE);
            analyzedProperties.put(DynamicPartitionProperty.TIME_ZONE, val);
        }

        int hotPartitionNum = 0;
        if (properties.containsKey(DynamicPartitionProperty.HOT_PARTITION_NUM)) {
            String val = properties.get(DynamicPartitionProperty.HOT_PARTITION_NUM);
            checkHotPartitionNum(val);
            hotPartitionNum = Integer.parseInt(val);
            properties.remove(DynamicPartitionProperty.HOT_PARTITION_NUM);
            analyzedProperties.put(DynamicPartitionProperty.HOT_PARTITION_NUM, val);
        }

        // check replication_allocation first, then replciation_num
        ReplicaAllocation replicaAlloc = null;
        if (properties.containsKey(DynamicPartitionProperty.REPLICATION_ALLOCATION)) {
            replicaAlloc = PropertyAnalyzer.analyzeReplicaAllocation(properties, "dynamic_partition");
            properties.remove(DynamicPartitionProperty.REPLICATION_ALLOCATION);
            analyzedProperties.put(DynamicPartitionProperty.REPLICATION_ALLOCATION, replicaAlloc.toCreateStmt());
        } else if (properties.containsKey(DynamicPartitionProperty.REPLICATION_NUM)) {
            String val = properties.get(DynamicPartitionProperty.REPLICATION_NUM);
            checkReplicationNum(val, db);
            properties.remove(DynamicPartitionProperty.REPLICATION_NUM);
            replicaAlloc = new ReplicaAllocation(Short.valueOf(val));
            analyzedProperties.put(DynamicPartitionProperty.REPLICATION_ALLOCATION,
                    replicaAlloc.toCreateStmt());
        } else {
            replicaAlloc = olapTable.getDefaultReplicaAllocation();
        }
        checkReplicaAllocation(replicaAlloc, hotPartitionNum, db);

        if (properties.containsKey(DynamicPartitionProperty.RESERVED_HISTORY_PERIODS)) {
            String reservedHistoryPeriods = properties.get(DynamicPartitionProperty.RESERVED_HISTORY_PERIODS);
            checkReservedHistoryPeriodValidate(reservedHistoryPeriods,
                    analyzedProperties.get(DynamicPartitionProperty.TIME_UNIT));
            properties.remove(DynamicPartitionProperty.RESERVED_HISTORY_PERIODS);
            analyzedProperties.put(DynamicPartitionProperty.RESERVED_HISTORY_PERIODS, reservedHistoryPeriods);
        }
        if (properties.containsKey(DynamicPartitionProperty.STORAGE_POLICY)) {
            String remoteStoragePolicy = properties.get(DynamicPartitionProperty.STORAGE_POLICY);
            checkRemoteStoragePolicy(remoteStoragePolicy);
            properties.remove(DynamicPartitionProperty.STORAGE_POLICY);
            if (!Strings.isNullOrEmpty(remoteStoragePolicy)) {
                analyzedProperties.put(DynamicPartitionProperty.STORAGE_POLICY, remoteStoragePolicy);
            }
        }
        if (properties.containsKey(DynamicPartitionProperty.STORAGE_MEDIUM)) {
            String storageMedium = properties.get(DynamicPartitionProperty.STORAGE_MEDIUM);
            checkStorageMedium(storageMedium);
            properties.remove(DynamicPartitionProperty.STORAGE_MEDIUM);
            if (!Strings.isNullOrEmpty(storageMedium)) {
                analyzedProperties.put(DynamicPartitionProperty.STORAGE_MEDIUM, storageMedium);
            }
        }
        return analyzedProperties;
    }

    public static void checkAlterAllowed(OlapTable olapTable) throws DdlException {
        TableProperty tableProperty = olapTable.getTableProperty();
        if (tableProperty != null && tableProperty.getDynamicPartitionProperty() != null
                && !tableProperty.isBeingSynced()
                && tableProperty.getDynamicPartitionProperty().isExist()
                && tableProperty.getDynamicPartitionProperty().getEnable()) {
            throw new DdlException("Cannot add/drop partition on a Dynamic Partition Table, "
                    + "Use command `ALTER TABLE tbl_name SET (\"dynamic_partition.enable\" = \"false\")` firstly.");
        }
    }

    public static boolean isDynamicPartitionTable(Table table) {
        if (!(table instanceof OlapTable)
                || !(((OlapTable) table).getPartitionInfo().getType().equals(PartitionType.RANGE))) {
            return false;
        }
        RangePartitionInfo rangePartitionInfo = (RangePartitionInfo) ((OlapTable) table).getPartitionInfo();
        TableProperty tableProperty = ((OlapTable) table).getTableProperty();
        if (tableProperty == null || !tableProperty.getDynamicPartitionProperty().isExist()) {
            return false;
        }

        return rangePartitionInfo.getPartitionColumns().size() == 1
                && tableProperty.getDynamicPartitionProperty().getEnable();
    }

    /**
     * properties should be checked before call this method
     */
    public static void checkAndSetDynamicPartitionProperty(OlapTable olapTable, Map<String, String> properties,
            Database db) throws UserException {
        if (DynamicPartitionUtil.checkInputDynamicPartitionProperties(properties, olapTable)) {
            Map<String, String> dynamicPartitionProperties =
                    DynamicPartitionUtil.analyzeDynamicPartition(properties, olapTable, db);
            TableProperty tableProperty = olapTable.getTableProperty();
            if (tableProperty != null) {
                tableProperty.modifyTableProperties(dynamicPartitionProperties);
                tableProperty.buildDynamicProperty();
            } else {
                olapTable.setTableProperty(new TableProperty(dynamicPartitionProperties).buildDynamicProperty());
            }
        }
    }

    public static String getPartitionFormat(Column column) throws DdlException {
        if (column.getDataType().equals(PrimitiveType.DATE) || column.getDataType().equals(PrimitiveType.DATEV2)) {
            return DATE_FORMAT;
        } else if (column.getDataType().equals(PrimitiveType.DATETIME)
                || column.getDataType().equals(PrimitiveType.DATETIMEV2)) {
            return DATETIME_FORMAT;
        } else if (PrimitiveType.getIntegerTypes().contains(column.getDataType())) {
            // TODO: For Integer Type, only support format it as yyyyMMdd now
            return TIMESTAMP_FORMAT;
        } else {
            throw new DdlException("Dynamic Partition Only Support DATE, DATETIME and INTEGER Type Now.");
        }
    }

    public static String getFormattedPartitionName(TimeZone tz, String formattedDateStr, String timeUnit) {
        formattedDateStr = formattedDateStr.replace("-", "").replace(":", "").replace(" ", "");
        if (timeUnit.equalsIgnoreCase(TimeUnit.DAY.toString())) {
            return formattedDateStr.substring(0, 8);
        } else if (timeUnit.equalsIgnoreCase(TimeUnit.MONTH.toString())) {
            return formattedDateStr.substring(0, 6);
        } else if (timeUnit.equalsIgnoreCase(TimeUnit.YEAR.toString())) {
            return formattedDateStr.substring(0, 4);
        } else if (timeUnit.equalsIgnoreCase(TimeUnit.HOUR.toString())) {
            return formattedDateStr.substring(0, 10);
        } else {
            formattedDateStr = formattedDateStr.substring(0, 8);
            Calendar calendar = Calendar.getInstance(tz);
            try {
                DateTimeFormatter formatter = DateTimeFormatter.ofPattern("yyyyMMdd");
                calendar.setTime(Date.from(
                        LocalDate.parse(formattedDateStr, formatter).atStartOfDay().atZone(tz.toZoneId()).toInstant()));
            } catch (DateTimeParseException e) {
                LOG.warn("Format dynamic partition name error. Error={}", e.getMessage());
                return formattedDateStr;
            }
            int weekOfYear = calendar.get(Calendar.WEEK_OF_YEAR);
            if (weekOfYear <= 1 && calendar.get(Calendar.MONTH) >= 11) {
                // eg: JDK think 2019-12-30 as the first week of year 2020, we need to handle this.
                // to make it as the 53rd week of year 2019.
                weekOfYear += 52;
            }
            return String.format("%s_%02d", calendar.get(Calendar.YEAR), weekOfYear);
        }
    }

    // return the partition range date string formatted as yyyy-MM-dd[ HH:mm::ss]
    // add support: HOUR by caoyang10
    public static String getPartitionRangeString(DynamicPartitionProperty property, ZonedDateTime current,
                                                 int offset, String format) {
        String timeUnit = property.getTimeUnit();
        if (timeUnit.equalsIgnoreCase(TimeUnit.DAY.toString())) {
            return getPartitionRangeOfDay(current, offset, format);
        } else if (timeUnit.equalsIgnoreCase(TimeUnit.WEEK.toString())) {
            return getPartitionRangeOfWeek(current, offset, property.getStartOfWeek(), format);
        } else if (timeUnit.equalsIgnoreCase(TimeUnit.HOUR.toString())) {
            return getPartitionRangeOfHour(current, offset, format);
        } else if (timeUnit.equalsIgnoreCase(TimeUnit.MONTH.toString())) {
            return getPartitionRangeOfMonth(current, offset, property.getStartOfMonth(), format);
        } else { // YEAR
            return getPartitionRangeOfYear(current, offset, format);
        }
    }

    public static String getHistoryPartitionRangeString(DynamicPartitionProperty dynamicPartitionProperty,
            String time, String format) throws AnalysisException {
        ZoneId zoneId = dynamicPartitionProperty.getTimeZone().toZoneId();
        LocalDateTime dateTime = null;
        Timestamp timestamp = null;
        String timeUnit = dynamicPartitionProperty.getTimeUnit();
        DateTimeFormatter dateTimeFormatter = DateTimeFormatter.ofPattern("yyyy-MM-dd HH:mm:ss.s").withZone(zoneId);
        try {
            dateTime = getDateTimeByTimeUnit(time, timeUnit);
        } catch (DateTimeParseException e) {
            LOG.warn("Parse dynamic partition periods error. Error={}", e.getMessage());
            throw new AnalysisException("Parse dynamic partition periods error. Error=" + e.getMessage());
        }
        timestamp = Timestamp.valueOf(dateTime);
        return getFormattedTimeWithoutMinuteSecond(
                ZonedDateTime.parse(timestamp.toString(), dateTimeFormatter), format);
    }

    private static LocalDateTime getDateTimeByTimeUnit(String time, String timeUnit) {
        if (timeUnit.equalsIgnoreCase(TimeUnit.HOUR.toString())) {
            return LocalDateTime.parse(time, TimeUtils.DATETIME_FORMAT);
        } else {
            return LocalDate.from(TimeUtils.DATE_FORMAT.parse(time)).atStartOfDay();
        }
    }

    /**
     * return formatted string of partition range in HOUR granularity.
     * offset: The offset from the current hour. 0 means current hour, 1 means next hour, -1 last hour.
     * format: the format of the return date string.
     * <p>
     * Eg:
     * Today is 2020-05-24 00:12:34, offset = -1
     * It will return 2020-05-23 23:00:00
     * Today is 2020-05-24 00, offset = 1
     * It will return 2020-05-24 01:00:00
     */
    public static String getPartitionRangeOfHour(ZonedDateTime current, int offset, String format) {
        return getFormattedTimeWithoutMinuteSecond(current.plusHours(offset), format);
    }

    /**
     * return formatted string of partition range in DAY granularity.
     * offset: The offset from the current day. 0 means current day, 1 means tomorrow, -1 means yesterday.
     * format: the format of the return date string.
     * <p>
     * Eg:
     * Today is 2020-05-24, offset = -1
     * It will return 2020-05-23
     */
    private static String getPartitionRangeOfDay(ZonedDateTime current, int offset, String format) {
        return getFormattedTimeWithoutHourMinuteSecond(current.plusDays(offset), format);
    }

    /**
     * return formatted string of partition range in WEEK granularity.
     * offset: The offset from the current week. 0 means current week, 1 means next week, -1 means last week.
     * startOf: Define the start day of each week. 1 means MONDAY, 7 means SUNDAY.
     * format: the format of the return date string.
     * <p>
     * Eg:
     * Today is 2020-05-24, offset = -1, startOf.dayOfWeek = 3
     * It will return 2020-05-20  (Wednesday of last week)
     */
    private static String getPartitionRangeOfWeek(ZonedDateTime current, int offset,
            StartOfDate startOf, String format) {
        Preconditions.checkArgument(startOf.isStartOfWeek());
        // 1. get the offset week
        ZonedDateTime offsetWeek = current.plusWeeks(offset);
        // 2. get the date of `startOf` week
        int day = offsetWeek.getDayOfWeek().getValue();
        ZonedDateTime resultTime = offsetWeek.plusDays(startOf.dayOfWeek - day);
        return getFormattedTimeWithoutHourMinuteSecond(resultTime, format);
    }

    /**
     * return formatted string of partition range in MONTH granularity.
     * offset: The offset from the current month. 0 means current month, 1 means next month, -1 means last month.
     * startOf: Define the start date of each month. 1 means start on the 1st of every month.
     * format: the format of the return date string.
     * <p>
     * Eg:
     * Today is 2020-05-24, offset = 1, startOf.month = 3
     * It will return 2020-06-03
     */
    private static String getPartitionRangeOfMonth(ZonedDateTime current,
            int offset, StartOfDate startOf, String format) {
        Preconditions.checkArgument(startOf.isStartOfMonth());
        // 1. Get the offset date.
        int realOffset = offset;
        int currentDay = current.getDayOfMonth();
        if (currentDay < startOf.day) {
            // eg: today is 2020-05-20, `startOf.day` is 25, and offset is 0.
            // we should return 2020-04-25, which is the last month.
            realOffset -= 1;
        }
        ZonedDateTime resultTime = current.plusMonths(realOffset).withDayOfMonth(startOf.day);
        return getFormattedTimeWithoutHourMinuteSecond(resultTime, format);
    }

    private static String getPartitionRangeOfYear(ZonedDateTime current, int offset, String format) {
        ZonedDateTime resultTime = current.plusYears(offset).withMonth(1).withDayOfMonth(1);
        return getFormattedTimeWithoutHourMinuteSecond(resultTime, format);
    }

    private static String getFormattedTimeWithoutHourMinuteSecond(ZonedDateTime zonedDateTime, String format) {
        ZonedDateTime timeWithoutHourMinuteSecond = zonedDateTime.withHour(0).withMinute(0).withSecond(0);
        return DateTimeFormatter.ofPattern(format).format(timeWithoutHourMinuteSecond);
    }

    private static String getFormattedTimeWithoutMinuteSecond(ZonedDateTime zonedDateTime, String format) {
        ZonedDateTime timeWithoutMinuteSecond = zonedDateTime.withMinute(0).withSecond(0);
        return DateTimeFormatter.ofPattern(format).format(timeWithoutMinuteSecond);
    }

    /**
     * Used to indicate the start date.
     * Taking the year as the granularity, it can indicate the month and day as the start date.
     * Taking the month as the granularity, it can indicate the date of as the start date.
     * Taking the week as the granularity, it can indicate the day of the week as the starting date.
     */
    public static class StartOfDate {
        public int month;
        public int day;
        public int dayOfWeek;

        public StartOfDate(int month, int day, int dayOfWeek) {
            this.month = month;
            this.day = day;
            this.dayOfWeek = dayOfWeek;
        }

        public boolean isStartOfYear() {
            return this.month != -1 && this.day != -1 && this.dayOfWeek == -1;
        }

        public boolean isStartOfMonth() {
            return this.month == -1 && this.day != -1 && this.dayOfWeek == -1;
        }

        public boolean isStartOfWeek() {
            return this.month == -1 && this.day == -1 && this.dayOfWeek != -1;
        }

        public String toDisplayInfo() {
            if (isStartOfWeek()) {
                return DayOfWeek.of(dayOfWeek).name();
            } else if (isStartOfMonth()) {
                return Util.ordinal(day);
            } else if (isStartOfYear()) {
                return Month.of(month) + " " + Util.ordinal(day);
            } else {
                return FeConstants.null_string;
            }
        }

        @Override
        public String toString() {
            // TODO Auto-generated method stub
            return super.toString();
        }
    }
}<|MERGE_RESOLUTION|>--- conflicted
+++ resolved
@@ -231,15 +231,11 @@
         Env.getCurrentSystemInfo().selectBackendIdsForReplicaCreation(replicaAlloc, null, false, true);
     }
 
-<<<<<<< HEAD
-    private static void checkReplicaAllocation(ReplicaAllocation replicaAlloc, Database db) throws DdlException {
+    private static void checkReplicaAllocation(ReplicaAllocation replicaAlloc, int hotPartitionNum,
+            Database db) throws DdlException {
         if (Config.isCloudMode()) { // selectdb cloud, skip checking
             return;
         }
-=======
-    private static void checkReplicaAllocation(ReplicaAllocation replicaAlloc, int hotPartitionNum,
-            Database db) throws DdlException {
->>>>>>> 0f37f1c3
         if (replicaAlloc.getTotalReplicaNum() <= 0) {
             ErrorReport.reportDdlException(ErrorCode.ERROR_DYNAMIC_PARTITION_REPLICATION_NUM_ZERO);
         }
