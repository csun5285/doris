// Licensed to the Apache Software Foundation (ASF) under one
// or more contributor license agreements.  See the NOTICE file
// distributed with this work for additional information
// regarding copyright ownership.  The ASF licenses this file
// to you under the Apache License, Version 2.0 (the
// "License"); you may not use this file except in compliance
// with the License.  You may obtain a copy of the License at
//
//   http://www.apache.org/licenses/LICENSE-2.0
//
// Unless required by applicable law or agreed to in writing,
// software distributed under the License is distributed on an
// "AS IS" BASIS, WITHOUT WARRANTIES OR CONDITIONS OF ANY
// KIND, either express or implied.  See the License for the
// specific language governing permissions and limitations
// under the License.
// This file is copied from
// https://github.com/apache/impala/blob/branch-2.9.0/fe/src/main/java/org/apache/impala/SlotRef.java
// and modified by Doris

package org.apache.doris.analysis;

import org.apache.doris.catalog.Column;
import org.apache.doris.catalog.MaterializedIndexMeta;
import org.apache.doris.catalog.TableIf;
import org.apache.doris.catalog.Type;
import org.apache.doris.common.AnalysisException;
import org.apache.doris.common.io.Text;
import org.apache.doris.common.util.ToSqlContext;
import org.apache.doris.qe.ConnectContext;
import org.apache.doris.thrift.TExprNode;
import org.apache.doris.thrift.TExprNodeType;
import org.apache.doris.thrift.TSlotRef;

import com.google.common.base.MoreObjects;
import com.google.common.base.Objects;
import com.google.common.base.Preconditions;
import org.apache.commons.collections.CollectionUtils;
import org.apache.commons.lang3.StringUtils;
import org.apache.logging.log4j.LogManager;
import org.apache.logging.log4j.Logger;

import java.io.DataInput;
import java.io.DataOutput;
import java.io.IOException;
import java.util.List;
import java.util.Map;
import java.util.Set;
import java.util.TreeSet;

public class SlotRef extends Expr {
    private static final Logger LOG = LogManager.getLogger(SlotRef.class);
    private TableName tblName;
    private TableIf table = null;
    private TupleId tupleId = null;
    private String col;
    // Used in toSql
    private String label;

    // results of analysis
    protected SlotDescriptor desc;

    // Only used write
    private SlotRef() {
        super();
    }

    public SlotRef(TableName tblName, String col) {
        super();
        this.tblName = tblName;
        this.col = col;
        this.label = "`" + col + "`";
    }

    // C'tor for a "pre-analyzed" ref to slot that doesn't correspond to
    // a table's column.
    public SlotRef(SlotDescriptor desc) {
        super();
        this.tblName = null;
        this.col = desc.getColumn() != null ? desc.getColumn().getName() : null;
        this.desc = desc;
        this.type = desc.getType();
        // TODO(zc): label is meaningful
        this.label = null;
        if (this.type.equals(Type.CHAR)) {
            this.type = Type.VARCHAR;
        }
        analysisDone();
    }

    // nereids use this constructor to build aggFnParam
    public SlotRef(Type type, boolean nullable) {
        super();
        // tuple id and slot id is meaningless here, nereids just use type and nullable
        // to build the TAggregateExpr.param_types
        TupleDescriptor tupleDescriptor = new TupleDescriptor(new TupleId(-1));
        desc = new SlotDescriptor(new SlotId(-1), tupleDescriptor);
        tupleDescriptor.addSlot(desc);
        desc.setIsNullable(nullable);
        desc.setType(type);
        this.type = type;
    }

    protected SlotRef(SlotRef other) {
        super(other);
        tblName = other.tblName;
        col = other.col;
        label = other.label;
        desc = other.desc;
        tupleId = other.tupleId;
    }

    @Override
    public Expr clone() {
        return new SlotRef(this);
    }

    public SlotDescriptor getDesc() {
        return desc;
    }

    public SlotId getSlotId() {
        Preconditions.checkState(isAnalyzed);
        Preconditions.checkNotNull(desc);
        return desc.getId();
    }

    public void setNeedMaterialize(boolean needMaterialize) {
        this.desc.setNeedMaterialize(needMaterialize);
    }

    public boolean isInvalid() {
        return this.desc.isInvalid();
    }

    public Column getColumn() {
        if (desc == null) {
            return null;
        } else {
            return desc.getColumn();
        }
    }

    // NOTE: this is used to set tblName to null,
    // so we can to get the only column name when calling toSql
    public void setTblName(TableName name) {
        this.tblName = name;
    }

    public void setDesc(SlotDescriptor desc) {
        this.desc = desc;
    }

    public boolean columnEqual(Expr srcExpr) {
        Preconditions.checkState(srcExpr instanceof SlotRef);
        SlotRef srcSlotRef = (SlotRef) srcExpr;
        if (desc != null && srcSlotRef.desc != null) {
            return desc.getId().equals(srcSlotRef.desc.getId());
        }
        TableName srcTableName = srcSlotRef.tblName;
        if (srcTableName == null && srcSlotRef.desc != null) {
            srcTableName = srcSlotRef.getTableName();
        }
        TableName thisTableName = tblName;
        if (thisTableName == null && desc != null) {
            thisTableName = getTableName();
        }
        if ((thisTableName == null) != (srcTableName == null)) {
            return false;
        }
        if (thisTableName != null && !thisTableName.equals(srcTableName)) {
            return false;
        }
        String srcColumnName = srcSlotRef.getColumnName();
        if (srcColumnName == null && srcSlotRef.desc != null && srcSlotRef.getDesc().getColumn() != null) {
            srcColumnName = srcSlotRef.desc.getColumn().getName();
        }
        String thisColumnName = getColumnName();
        if (thisColumnName == null && desc != null && desc.getColumn() != null) {
            thisColumnName = desc.getColumn().getName();
        }
        if ((thisColumnName == null) != (srcColumnName == null)) {
            return false;
        }
        if (thisColumnName != null && !thisColumnName.toLowerCase().equals(srcColumnName.toLowerCase())) {
            return false;
        }
        return true;
    }

    @Override
    public void vectorizedAnalyze(Analyzer analyzer) {
        computeOutputColumn(analyzer);
    }

    @Override
    public void computeOutputColumn(Analyzer analyzer) {
        outputColumn = desc.getSlotOffset();
        LOG.debug("SlotRef: " + debugString() + " outputColumn: " + outputColumn);
    }

    @Override
    public void analyzeImpl(Analyzer analyzer) throws AnalysisException {
        desc = analyzer.registerColumnRef(tblName, col);
        type = desc.getType();
        if (this.type.equals(Type.CHAR)) {
            this.type = Type.VARCHAR;
        }
        if (!type.isSupported()) {
            throw new AnalysisException(
                    "Unsupported type '" + type.toString() + "' in '" + toSql() + "'.");
        }
        numDistinctValues = desc.getStats().getNumDistinctValues();
        if (type.equals(Type.BOOLEAN)) {
            selectivity = DEFAULT_SELECTIVITY;
        }
        if (tblName == null && StringUtils.isNotEmpty(desc.getParent().getLastAlias())
                && !desc.getParent().getLastAlias().equals(desc.getParent().getTable().getName())) {
            tblName = new TableName(null, null, desc.getParent().getLastAlias());
        }
    }

    @Override
    public String debugString() {
        MoreObjects.ToStringHelper helper = MoreObjects.toStringHelper(this);
        helper.add("slotDesc", desc != null ? desc.debugString() : "null");
        helper.add("col", col);
        helper.add("label", label);
        helper.add("tblName", tblName != null ? tblName.toSql() : "null");
        return helper.toString();
    }

    @Override
    public String toSqlImpl() {
        if (disableTableName && label != null) {
            return label;
        }

        StringBuilder sb = new StringBuilder();

        if (tblName != null) {
            return tblName.toSql() + "." + label;
        } else if (label != null) {
            if (ConnectContext.get() != null
                    && ConnectContext.get().getState().isNereids()
                    && !ConnectContext.get().getState().isQuery()
                    && ConnectContext.get().getSessionVariable() != null
                    && ConnectContext.get().getSessionVariable().isEnableNereidsPlanner()
                    && desc != null) {
                return label + "[#" + desc.getId().asInt() + "]";
            } else {
                return label;
            }
        } else if (desc.getSourceExprs() != null) {
            if (!disableTableName && (ToSqlContext.get() == null || ToSqlContext.get().isNeedSlotRefId())) {
                if (desc.getId().asInt() != 1) {
                    sb.append("<slot " + desc.getId().asInt() + ">");
                }
            }
            for (Expr expr : desc.getSourceExprs()) {
                if (!disableTableName) {
                    sb.append(" ");
                }
                sb.append(disableTableName ? expr.toSqlWithoutTbl() : expr.toSql());
            }
            return sb.toString();
        } else {
            return "<slot " + desc.getId().asInt() + ">" + sb.toString();
        }
    }

    @Override
    public String toMySql() {
        if (col != null) {
            return col;
        } else {
            return "<slot " + Integer.toString(desc.getId().asInt()) + ">";
        }
    }

    public TableName getTableName() {
        if (tblName == null) {
            Preconditions.checkState(isAnalyzed);
            Preconditions.checkNotNull(desc);
            Preconditions.checkNotNull(desc.getParent());
            if (desc.getParent().getRef() == null) {
                return null;
            }
            return desc.getParent().getRef().getName();
        }
        return tblName;
    }

    public TableName getOriginTableName() {
        return tblName;
    }

    @Override
    public String toColumnLabel() {
        // return tblName == null ? col : tblName.getTbl() + "." + col;
        return col;
    }

    @Override
    protected void toThrift(TExprNode msg) {
        msg.node_type = TExprNodeType.SLOT_REF;
        msg.slot_ref = new TSlotRef(desc.getId().asInt(), desc.getParent().getId().asInt());
        msg.slot_ref.setColUniqueId(desc.getUniqueId());
        msg.setOutputColumn(outputColumn);
    }

    @Override
    public void markAgg() {
        desc.setIsAgg(true);
    }

    @Override
    public int hashCode() {
        if (desc != null) {
            return desc.getId().hashCode();
        }
        return Objects.hashCode((tblName == null ? "" : tblName.toSql() + "." + label).toLowerCase());
    }

    @Override
    public boolean equals(Object obj) {
        if (!super.equals(obj)) {
            return false;
        }
        SlotRef other = (SlotRef) obj;
        // check slot ids first; if they're both set we only need to compare those
        // (regardless of how the ref was constructed)
        if (desc != null && other.desc != null) {
            return desc.getId().equals(other.desc.getId());
        }
        return notCheckDescIdEquals(obj);
    }

    @Override
    public boolean notCheckDescIdEquals(Object obj) {
        if (!super.equals(obj)) {
            return false;
        }
        SlotRef other = (SlotRef) obj;
        if ((tblName == null) != (other.tblName == null)) {
            return false;
        }
        if (tblName != null && !tblName.equals(other.tblName)) {
            return false;
        }
        if ((col == null) != (other.col == null)) {
            return false;
        }
        if (col != null && !col.equalsIgnoreCase(other.col)) {
            return false;
        }
        return true;
    }

    @Override
    protected boolean isConstantImpl() {
        if (desc != null) {
            List<Expr> exprs = desc.getSourceExprs();
            return CollectionUtils.isNotEmpty(exprs) && exprs.stream().allMatch(Expr::isConstant);
        }
        return false;
    }

    public void setTupleId(TupleId tupleId) {
        this.tupleId = tupleId;
    }

    TupleId getTupleId() {
        return tupleId;
    }

    @Override
    public boolean isBoundByTupleIds(List<TupleId> tids) {
        Preconditions.checkState(desc != null || tupleId != null);
        if (desc != null) {
            tupleId = desc.getParent().getId();
        }
        for (TupleId tid : tids) {
            if (tid.equals(tupleId)) {
                return true;
            }
        }
        return false;
    }

    @Override
    public boolean hasAggregateSlot() {
        return desc.getColumn().isAggregated();
    }

    @Override
    public boolean isRelativedByTupleIds(List<TupleId> tids) {
        return isBoundByTupleIds(tids);
    }

    @Override
    public boolean isBound(SlotId slotId) {
        Preconditions.checkState(isAnalyzed);
        return desc.getId().equals(slotId);
    }

    @Override
    public void getSlotRefsBoundByTupleIds(List<TupleId> tupleIds, Set<SlotRef> boundSlotRefs) {
        if (desc == null) {
            return;
        }
        if (tupleIds.contains(desc.getParent().getId())) {
            boundSlotRefs.add(this);
            return;
        }
        if (desc.getSourceExprs() == null) {
            return;
        }
        for (Expr sourceExpr : desc.getSourceExprs()) {
            sourceExpr.getSlotRefsBoundByTupleIds(tupleIds, boundSlotRefs);
        }
    }

    @Override
    public Expr getRealSlotRef() {
        Preconditions.checkState(!type.equals(Type.INVALID));
        Preconditions.checkState(desc != null);
        if (!desc.getSourceExprs().isEmpty()
                && desc.getSourceExprs().get(0) instanceof SlotRef) {
            return desc.getSourceExprs().get(0);
        } else {
            return this;
        }
    }

    @Override
    public void getIds(List<TupleId> tupleIds, List<SlotId> slotIds) {
        Preconditions.checkState(!type.equals(Type.INVALID));
        Preconditions.checkState(desc != null);
        if (slotIds != null) {
            slotIds.add(desc.getId());
        }
        if (tupleIds != null) {
            tupleIds.add(desc.getParent().getId());
        }
    }

    @Override
    public void getTableIdToColumnNames(Map<Long, Set<String>> tableIdToColumnNames) {
        if (desc == null) {
            return;
        }

        if (col == null) {
            for (Expr expr : desc.getSourceExprs()) {
                expr.getTableIdToColumnNames(tableIdToColumnNames);
            }
        } else {
            TableIf table = desc.getParent().getTable();
            if (table == null) {
                // Maybe this column comes from inline view.
                return;
            }
            Long tableId = table.getId();
            Set<String> columnNames = tableIdToColumnNames.get(tableId);
            if (columnNames == null) {
                columnNames = new TreeSet<>(String.CASE_INSENSITIVE_ORDER);
                tableIdToColumnNames.put(tableId, columnNames);
            }
            columnNames.add(desc.getColumn().getName());
        }
    }

    public void setTable(TableIf table) {
        this.table = table;
    }

    public TableIf getTable() {
        if (desc == null && table != null) {
            return table;
        }
        Preconditions.checkState(desc != null);
        return desc.getParent().getTable();
    }

    public void setLabel(String label) {
        this.label = label;
    }

    public boolean hasCol() {
        return this.col != null;
    }

    public String getColumnName() {
        return col;
    }

    public void setCol(String col) {
        this.col = col;
    }

    @Override
    public boolean supportSerializable() {
        return true;
    }

    @Override
    public void write(DataOutput out) throws IOException {
        // TableName
        if (tblName == null) {
            out.writeBoolean(false);
        } else {
            out.writeBoolean(true);
            tblName.write(out);
        }
        Text.writeString(out, col);
    }

    public void readFields(DataInput in) throws IOException {
        if (in.readBoolean()) {
            tblName = new TableName();
            tblName.readFields(in);
        }
        col = Text.readString(in);
    }

    public static SlotRef read(DataInput in) throws IOException {
        SlotRef slotRef = new SlotRef();
        slotRef.readFields(in);
        return slotRef;
    }

    @Override
    public boolean isNullable() {
        Preconditions.checkNotNull(desc);
        return desc.getIsNullable();
    }

    @Override
<<<<<<< HEAD
=======
    public String toString() {
        StringBuilder builder = new StringBuilder();
        if (tblName != null) {
            builder.append(tblName).append(".");
        }
        if (label != null) {
            builder.append(label);
        }
        return builder.toString();
    }

    @Override
>>>>>>> 7bda49b5
    public boolean haveMvSlot(TupleId tid) {
        if (!isBound(tid)) {
            return false;
        }
        String name = MaterializedIndexMeta.normalizeName(toSqlWithoutTbl());
        return CreateMaterializedViewStmt.isMVColumn(name);
    }

    @Override
    public boolean matchExprs(List<Expr> exprs, SelectStmt stmt, boolean ignoreAlias, TupleDescriptor tuple)
            throws AnalysisException {
        Expr originExpr = stmt.getExprFromAliasSMap(this);
        if (!(originExpr instanceof SlotRef)) {
            return true; // means this is alias of other expr.
        }

        SlotRef aliasExpr = (SlotRef) originExpr;
        if (aliasExpr.getColumnName() == null) {
            if (desc.getSourceExprs() != null) {
                for (Expr expr : desc.getSourceExprs()) {
                    if (!expr.matchExprs(exprs, stmt, ignoreAlias, tuple)) {
                        return false;
                    }
                }
            }
            return true; // means this is alias of other expr.
        }

        String name = MaterializedIndexMeta.normalizeName(aliasExpr.toSqlWithoutTbl());
        if (aliasExpr.desc != null) {
            if (!isBound(tuple.getId()) && !tuple.getColumnNames().contains(name)) {
                return true; // means this from other scan node.
            }

            if (!aliasExpr.desc.isMaterialized()) {
                return true; // means this is unused field after triming.
            }
        }

        for (Expr expr : exprs) {
            if (CreateMaterializedViewStmt.isMVColumnNormal(name)
                    && MaterializedIndexMeta.normalizeName(expr.toSqlWithoutTbl()).equals(CreateMaterializedViewStmt
                            .mvColumnBreaker(name))) {
                return true;
            }
        }
        return !CreateMaterializedViewStmt.isMVColumn(name) && exprs.isEmpty();
    }

    @Override
<<<<<<< HEAD
    public String toString() {
        StringBuilder builder = new StringBuilder();
        if (tblName != null) {
            builder.append(tblName).append(".");
        }
        if (label != null) {
            builder.append(label);
        }
        return builder.toString();
    }

    @Override
    public Expr getResultValue(boolean foldSlot) throws AnalysisException {
        if (!foldSlot) {
            return this;
        }
        if (!isConstant() || desc == null) {
            return this;
        }
        List<Expr> exprs = desc.getSourceExprs();
        if (CollectionUtils.isEmpty(exprs)) {
            return this;
        }
        Expr expr = exprs.get(0);
        if (expr instanceof SlotRef) {
            return expr.getResultValue(foldSlot);
        }
        if (expr.isConstant()) {
            return expr;
        }
        return this;
=======
    public Expr getResultValue(boolean foldSlot) throws AnalysisException {
        if (!foldSlot) {
            return this;
        }
        if (!isConstant() || desc == null) {
            return this;
        }
        List<Expr> exprs = desc.getSourceExprs();
        if (CollectionUtils.isEmpty(exprs)) {
            return this;
        }
        Expr expr = exprs.get(0);
        if (expr instanceof SlotRef) {
            return expr.getResultValue(foldSlot);
        }
        if (expr.isConstant()) {
            return expr;
        }
        return this;
    }

    @Override
    public void replaceSlot(TupleDescriptor tuple) {
        desc = tuple.getColumnSlot(col);
>>>>>>> 7bda49b5
    }
}<|MERGE_RESOLUTION|>--- conflicted
+++ resolved
@@ -537,8 +537,6 @@
     }
 
     @Override
-<<<<<<< HEAD
-=======
     public String toString() {
         StringBuilder builder = new StringBuilder();
         if (tblName != null) {
@@ -551,7 +549,6 @@
     }
 
     @Override
->>>>>>> 7bda49b5
     public boolean haveMvSlot(TupleId tid) {
         if (!isBound(tid)) {
             return false;
@@ -602,19 +599,6 @@
     }
 
     @Override
-<<<<<<< HEAD
-    public String toString() {
-        StringBuilder builder = new StringBuilder();
-        if (tblName != null) {
-            builder.append(tblName).append(".");
-        }
-        if (label != null) {
-            builder.append(label);
-        }
-        return builder.toString();
-    }
-
-    @Override
     public Expr getResultValue(boolean foldSlot) throws AnalysisException {
         if (!foldSlot) {
             return this;
@@ -634,31 +618,10 @@
             return expr;
         }
         return this;
-=======
-    public Expr getResultValue(boolean foldSlot) throws AnalysisException {
-        if (!foldSlot) {
-            return this;
-        }
-        if (!isConstant() || desc == null) {
-            return this;
-        }
-        List<Expr> exprs = desc.getSourceExprs();
-        if (CollectionUtils.isEmpty(exprs)) {
-            return this;
-        }
-        Expr expr = exprs.get(0);
-        if (expr instanceof SlotRef) {
-            return expr.getResultValue(foldSlot);
-        }
-        if (expr.isConstant()) {
-            return expr;
-        }
-        return this;
     }
 
     @Override
     public void replaceSlot(TupleDescriptor tuple) {
         desc = tuple.getColumnSlot(col);
->>>>>>> 7bda49b5
     }
 }