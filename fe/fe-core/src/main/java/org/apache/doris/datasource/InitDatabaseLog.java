--- conflicted
+++ resolved
@@ -39,10 +39,7 @@
         JDBC,
         MAX_COMPUTE,
         HUDI,
-<<<<<<< HEAD
-=======
         PAIMON,
->>>>>>> 7bda49b5
         TEST,
         UNKNOWN;
     }
