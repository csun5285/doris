// Licensed to the Apache Software Foundation (ASF) under one
// or more contributor license agreements.  See the NOTICE file
// distributed with this work for additional information
// regarding copyright ownership.  The ASF licenses this file
// to you under the Apache License, Version 2.0 (the
// "License"); you may not use this file except in compliance
// with the License.  You may obtain a copy of the License at
//
//   http://www.apache.org/licenses/LICENSE-2.0
//
// Unless required by applicable law or agreed to in writing,
// software distributed under the License is distributed on an
// "AS IS" BASIS, WITHOUT WARRANTIES OR CONDITIONS OF ANY
// KIND, either express or implied.  See the License for the
// specific language governing permissions and limitations
// under the License.

package org.apache.doris.nereids.parser;

import org.apache.doris.analysis.StatementBase;
import org.apache.doris.common.Pair;
import org.apache.doris.nereids.DorisLexer;
import org.apache.doris.nereids.DorisParser;
import org.apache.doris.nereids.StatementContext;
import org.apache.doris.nereids.glue.LogicalPlanAdapter;
import org.apache.doris.nereids.trees.expressions.Expression;
import org.apache.doris.nereids.trees.plans.logical.LogicalPlan;
import org.apache.doris.nereids.types.DataType;

import com.google.common.collect.Lists;
import org.antlr.v4.runtime.CharStreams;
import org.antlr.v4.runtime.CommonTokenStream;
import org.antlr.v4.runtime.ParserRuleContext;
import org.antlr.v4.runtime.atn.PredictionMode;
import org.antlr.v4.runtime.misc.ParseCancellationException;

import java.util.List;
import java.util.function.Function;

/**
 * Sql parser, convert sql DSL to logical plan.
 */
public class NereidsParser {
    private static final ParseErrorListener PARSE_ERROR_LISTENER = new ParseErrorListener();
    private static final PostProcessor POST_PROCESSOR = new PostProcessor();

    /**
     * In MySQL protocol, client could send multi-statement in a single packet.
     * see <a href="https://dev.mysql.com/doc/internals/en/com-set-option.html">docs</a> for more information.
     */
    public List<StatementBase> parseSQL(String originStr) {
        List<Pair<LogicalPlan, StatementContext>> logicalPlans = parseMultiple(originStr);
        List<StatementBase> statementBases = Lists.newArrayList();
        for (Pair<LogicalPlan, StatementContext> parsedPlanToContext : logicalPlans) {
            statementBases.add(new LogicalPlanAdapter(parsedPlanToContext.first, parsedPlanToContext.second));
        }
        return statementBases;
    }

    /**
     * parse sql DSL string.
     *
     * @param sql sql string
     * @return logical plan
     */
    public LogicalPlan parseSingle(String sql) {
        return parse(sql, DorisParser::singleStatement);
    }

    public List<Pair<LogicalPlan, StatementContext>> parseMultiple(String sql) {
        return parse(sql, DorisParser::multiStatements);
    }

    public Expression parseExpression(String expression) {
        return parse(expression, DorisParser::expression);
    }

<<<<<<< HEAD
    public DataType parseDataType(String dataType) {
=======
    public List<String> parseDataType(String dataType) {
>>>>>>> 7bda49b5
        return parse(dataType, DorisParser::dataType);
    }

    private <T> T parse(String sql, Function<DorisParser, ParserRuleContext> parseFunction) {
        ParserRuleContext tree = toAst(sql, parseFunction);
        LogicalPlanBuilder logicalPlanBuilder = new LogicalPlanBuilder();
        return (T) logicalPlanBuilder.visit(tree);
    }

    private ParserRuleContext toAst(String sql, Function<DorisParser, ParserRuleContext> parseFunction) {
        DorisLexer lexer = new DorisLexer(new CaseInsensitiveStream(CharStreams.fromString(sql)));
        CommonTokenStream tokenStream = new CommonTokenStream(lexer);
        DorisParser parser = new DorisParser(tokenStream);

        parser.addParseListener(POST_PROCESSOR);
        parser.removeErrorListeners();
        parser.addErrorListener(PARSE_ERROR_LISTENER);

        ParserRuleContext tree;
        try {
            // first, try parsing with potentially faster SLL mode
            parser.getInterpreter().setPredictionMode(PredictionMode.SLL);
            tree = parseFunction.apply(parser);
        } catch (ParseCancellationException ex) {
            // if we fail, parse with LL mode
            tokenStream.seek(0); // rewind input stream
            parser.reset();

            parser.getInterpreter().setPredictionMode(PredictionMode.LL);
            tree = parseFunction.apply(parser);
        }
        return tree;
    }
}<|MERGE_RESOLUTION|>--- conflicted
+++ resolved
@@ -25,7 +25,6 @@
 import org.apache.doris.nereids.glue.LogicalPlanAdapter;
 import org.apache.doris.nereids.trees.expressions.Expression;
 import org.apache.doris.nereids.trees.plans.logical.LogicalPlan;
-import org.apache.doris.nereids.types.DataType;
 
 import com.google.common.collect.Lists;
 import org.antlr.v4.runtime.CharStreams;
@@ -75,11 +74,7 @@
         return parse(expression, DorisParser::expression);
     }
 
-<<<<<<< HEAD
-    public DataType parseDataType(String dataType) {
-=======
     public List<String> parseDataType(String dataType) {
->>>>>>> 7bda49b5
         return parse(dataType, DorisParser::dataType);
     }
 
