// Licensed to the Apache Software Foundation (ASF) under one
// or more contributor license agreements.  See the NOTICE file
// distributed with this work for additional information
// regarding copyright ownership.  The ASF licenses this file
// to you under the Apache License, Version 2.0 (the
// "License"); you may not use this file except in compliance
// with the License.  You may obtain a copy of the License at
//
//   http://www.apache.org/licenses/LICENSE-2.0
//
// Unless required by applicable law or agreed to in writing,
// software distributed under the License is distributed on an
// "AS IS" BASIS, WITHOUT WARRANTIES OR CONDITIONS OF ANY
// KIND, either express or implied.  See the License for the
// specific language governing permissions and limitations
// under the License.

package org.apache.doris.nereids.trees.plans.logical;

import org.apache.doris.nereids.memo.GroupExpression;
import org.apache.doris.nereids.properties.LogicalProperties;
import org.apache.doris.nereids.properties.OrderKey;
import org.apache.doris.nereids.trees.expressions.Expression;
import org.apache.doris.nereids.trees.expressions.Slot;
import org.apache.doris.nereids.trees.plans.Plan;
import org.apache.doris.nereids.trees.plans.PlanType;
import org.apache.doris.nereids.trees.plans.algebra.Sort;
import org.apache.doris.nereids.trees.plans.visitor.PlanVisitor;
import org.apache.doris.nereids.util.Utils;

import com.google.common.base.Preconditions;
import com.google.common.collect.ImmutableList;

import java.util.List;
import java.util.Objects;
import java.util.Optional;

/**
 * Logical Sort plan.
 * <p>
 * eg: select * from table order by a, b desc;
 * orderKeys: list of column information after order by. eg:[a, asc],[b, desc].
 * OrderKey: Contains order expression information and sorting method. Default is ascending.
 */
public class LogicalSort<CHILD_TYPE extends Plan> extends LogicalUnary<CHILD_TYPE> implements Sort {

    private final List<OrderKey> orderKeys;

    private final boolean normalized;

    public LogicalSort(List<OrderKey> orderKeys, CHILD_TYPE child) {
        this(orderKeys, Optional.empty(), Optional.empty(), child);
    }

    public LogicalSort(List<OrderKey> orderKeys, CHILD_TYPE child, boolean normalized) {
        this(orderKeys, Optional.empty(), Optional.empty(), child, normalized);
    }

    /**
     * Constructor for LogicalSort.
     */
    public LogicalSort(List<OrderKey> orderKeys, Optional<GroupExpression> groupExpression,
            Optional<LogicalProperties> logicalProperties, CHILD_TYPE child) {
        this(orderKeys, groupExpression, logicalProperties, child, false);
    }

    public LogicalSort(List<OrderKey> orderKeys, Optional<GroupExpression> groupExpression,
            Optional<LogicalProperties> logicalProperties, CHILD_TYPE child, boolean normalized) {
        super(PlanType.LOGICAL_SORT, groupExpression, logicalProperties, child);
        this.orderKeys = ImmutableList.copyOf(Objects.requireNonNull(orderKeys, "orderKeys can not be null"));
        this.normalized = normalized;
    }

    @Override
    public List<Slot> computeOutput() {
        return child().getOutput();
    }

    public List<OrderKey> getOrderKeys() {
        return orderKeys;
    }

    public boolean isNormalized() {
        return normalized;
    }

    @Override
    public String toString() {
        return Utils.toSqlString("LogicalSort[" + id.asInt() + "]",
                "orderKeys", orderKeys);
    }

    @Override
    public boolean equals(Object o) {
        if (this == o) {
            return true;
        }
        if (o == null || getClass() != o.getClass()) {
            return false;
        }
        LogicalSort that = (LogicalSort) o;
        return Objects.equals(orderKeys, that.orderKeys);
    }

    @Override
    public int hashCode() {
        return Objects.hash(orderKeys);
    }

    @Override
    public <R, C> R accept(PlanVisitor<R, C> visitor, C context) {
        return visitor.visitLogicalSort(this, context);
    }

    @Override
    public List<? extends Expression> getExpressions() {
        return orderKeys.stream()
                .map(OrderKey::getExpr)
                .collect(ImmutableList.toImmutableList());
    }

    @Override
    public LogicalSort<Plan> withChildren(List<Plan> children) {
        Preconditions.checkArgument(children.size() == 1);
        return new LogicalSort<>(orderKeys, children.get(0), normalized);
    }

    @Override
    public LogicalSort<Plan> withGroupExpression(Optional<GroupExpression> groupExpression) {
        return new LogicalSort<>(orderKeys, groupExpression, Optional.of(getLogicalProperties()), child(),
                normalized);
    }

    @Override
<<<<<<< HEAD
    public LogicalSort<Plan> withLogicalProperties(Optional<LogicalProperties> logicalProperties) {
        return new LogicalSort<>(orderKeys, Optional.empty(), logicalProperties, child(), false);
=======
    public Plan withGroupExprLogicalPropChildren(Optional<GroupExpression> groupExpression,
            Optional<LogicalProperties> logicalProperties, List<Plan> children) {
        Preconditions.checkArgument(children.size() == 1);
        return new LogicalSort<>(orderKeys, groupExpression, logicalProperties, children.get(0),
                normalized);
>>>>>>> 7bda49b5
    }

    public LogicalSort<Plan> withOrderKeys(List<OrderKey> orderKeys) {
        return new LogicalSort<>(orderKeys, Optional.empty(),
                Optional.of(getLogicalProperties()), child(), false);
    }

    public LogicalSort<Plan> withNormalize(boolean orderKeysPruned) {
        return new LogicalSort<>(orderKeys, groupExpression, Optional.of(getLogicalProperties()), child(),
                orderKeysPruned);
    }
}<|MERGE_RESOLUTION|>--- conflicted
+++ resolved
@@ -132,16 +132,11 @@
     }
 
     @Override
-<<<<<<< HEAD
-    public LogicalSort<Plan> withLogicalProperties(Optional<LogicalProperties> logicalProperties) {
-        return new LogicalSort<>(orderKeys, Optional.empty(), logicalProperties, child(), false);
-=======
     public Plan withGroupExprLogicalPropChildren(Optional<GroupExpression> groupExpression,
             Optional<LogicalProperties> logicalProperties, List<Plan> children) {
         Preconditions.checkArgument(children.size() == 1);
         return new LogicalSort<>(orderKeys, groupExpression, logicalProperties, children.get(0),
                 normalized);
->>>>>>> 7bda49b5
     }
 
     public LogicalSort<Plan> withOrderKeys(List<OrderKey> orderKeys) {
