--- conflicted
+++ resolved
@@ -158,11 +158,6 @@
     @Override
     public PhysicalHashJoin<Plan, Plan> withChildren(List<Plan> children) {
         Preconditions.checkArgument(children.size() == 2);
-<<<<<<< HEAD
-        return new PhysicalHashJoin<>(joinType, hashJoinConjuncts, otherJoinConjuncts, hint, markJoinSlotReference,
-                Optional.empty(), getLogicalProperties(), physicalProperties, statistics,
-                children.get(0), children.get(1));
-=======
         PhysicalHashJoin newJoin = new PhysicalHashJoin<>(joinType, hashJoinConjuncts,
                 otherJoinConjuncts, hint, markJoinSlotReference,
                 Optional.empty(), getLogicalProperties(), physicalProperties, statistics,
@@ -171,7 +166,6 @@
             newJoin.setMutableState("group", groupExpression.get().getOwnerGroup().getGroupId().asInt());
         }
         return newJoin;
->>>>>>> 7bda49b5
     }
 
     @Override
@@ -182,25 +176,17 @@
     }
 
     @Override
-<<<<<<< HEAD
-    public PhysicalHashJoin<LEFT_CHILD_TYPE, RIGHT_CHILD_TYPE> withLogicalProperties(
-            Optional<LogicalProperties> logicalProperties) {
-        return new PhysicalHashJoin<>(joinType, hashJoinConjuncts, otherJoinConjuncts, hint, markJoinSlotReference,
-                Optional.empty(), logicalProperties.get(), left(), right());
-=======
     public Plan withGroupExprLogicalPropChildren(Optional<GroupExpression> groupExpression,
             Optional<LogicalProperties> logicalProperties, List<Plan> children) {
         Preconditions.checkArgument(children.size() == 2);
         return new PhysicalHashJoin<>(joinType, hashJoinConjuncts, otherJoinConjuncts, hint, markJoinSlotReference,
                 groupExpression, logicalProperties.get(), children.get(0), children.get(1));
->>>>>>> 7bda49b5
     }
 
     public PhysicalHashJoin<LEFT_CHILD_TYPE, RIGHT_CHILD_TYPE> withPhysicalPropertiesAndStats(
             PhysicalProperties physicalProperties, Statistics statistics) {
         return new PhysicalHashJoin<>(joinType, hashJoinConjuncts, otherJoinConjuncts, hint, markJoinSlotReference,
                 groupExpression, getLogicalProperties(), physicalProperties, statistics, left(), right());
-<<<<<<< HEAD
     }
 
     private class ExprComparator implements Comparator<Expression> {
@@ -229,36 +215,6 @@
         }
     }
 
-=======
-    }
-
-    private class ExprComparator implements Comparator<Expression> {
-        @Override
-        public int compare(Expression e1, Expression e2) {
-            List<ExprId> ids1 = e1.getInputSlotExprIds()
-                    .stream().sorted(Comparator.comparing(ExprId::asInt))
-                    .collect(Collectors.toList());
-            List<ExprId> ids2 = e2.getInputSlotExprIds()
-                    .stream().sorted(Comparator.comparing(ExprId::asInt))
-                    .collect(Collectors.toList());
-            if (ids1.size() > ids2.size()) {
-                return 1;
-            } else if (ids1.size() < ids2.size()) {
-                return -1;
-            } else {
-                for (int i = 0; i < ids1.size(); i++) {
-                    if (ids1.get(i).asInt() > ids2.get(i).asInt()) {
-                        return 1;
-                    } else if (ids1.get(i).asInt() < ids2.get(i).asInt()) {
-                        return -1;
-                    }
-                }
-                return 0;
-            }
-        }
-    }
-
->>>>>>> 7bda49b5
     @Override
     public String shapeInfo() {
         StringBuilder builder = new StringBuilder();
