--- conflicted
+++ resolved
@@ -170,15 +170,12 @@
             } finally {
                 // will be reanalyzed
                 selectStmt.reset();
-<<<<<<< HEAD
-=======
             }
             // use session var to decide whether to use full prepared or let user client handle to do fail over
             if (preparedType != PreparedType.FULL_PREPARED
                     && !ConnectContext.get().getSessionVariable().enableServeSidePreparedStatement) {
                 throw new UserException("Failed to prepare statement"
                                 + "try to set enable_server_side_prepared_statement = true");
->>>>>>> cc1aabba
             }
         } else if (inner instanceof NativeInsertStmt) {
             LabelName label = ((NativeInsertStmt) inner).getLoadLabel();
@@ -237,12 +234,9 @@
         if (inner instanceof SelectStmt) {
             return new SelectStmt((SelectStmt) inner);
         }
-<<<<<<< HEAD
-=======
         if (inner instanceof NativeInsertStmt) {
             return new NativeInsertStmt((NativeInsertStmt) inner);
         }
->>>>>>> cc1aabba
         // Other statement could reuse the inner statement
         return inner;
     }
