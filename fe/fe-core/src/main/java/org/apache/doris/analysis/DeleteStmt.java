// Licensed to the Apache Software Foundation (ASF) under one
// or more contributor license agreements.  See the NOTICE file
// distributed with this work for additional information
// regarding copyright ownership.  The ASF licenses this file
// to you under the Apache License, Version 2.0 (the
// "License"); you may not use this file except in compliance
// with the License.  You may obtain a copy of the License at
//
//   http://www.apache.org/licenses/LICENSE-2.0
//
// Unless required by applicable law or agreed to in writing,
// software distributed under the License is distributed on an
// "AS IS" BASIS, WITHOUT WARRANTIES OR CONDITIONS OF ANY
// KIND, either express or implied.  See the License for the
// specific language governing permissions and limitations
// under the License.

package org.apache.doris.analysis;

import org.apache.doris.analysis.CompoundPredicate.Operator;
import org.apache.doris.catalog.Column;
import org.apache.doris.catalog.Env;
import org.apache.doris.catalog.KeysType;
import org.apache.doris.catalog.OlapTable;
import org.apache.doris.catalog.Table;
import org.apache.doris.catalog.TableIf;
import org.apache.doris.common.AnalysisException;
import org.apache.doris.common.Config;
import org.apache.doris.common.ErrorCode;
import org.apache.doris.common.ErrorReport;
import org.apache.doris.common.UserException;
import org.apache.doris.common.util.Util;
import org.apache.doris.mysql.privilege.PrivPredicate;
import org.apache.doris.qe.ConnectContext;
import org.apache.doris.qe.SessionVariable;
import org.apache.doris.rewrite.BetweenToCompoundRule;
import org.apache.doris.rewrite.ExprRewriteRule;
import org.apache.doris.rewrite.ExprRewriter;

import com.google.common.annotations.VisibleForTesting;
import com.google.common.base.Joiner;
import com.google.common.collect.ImmutableList;
import com.google.common.collect.Lists;

import java.util.LinkedList;
import java.util.List;

public class DeleteStmt extends DdlStmt {

    private static final List<ExprRewriteRule> EXPR_NORMALIZE_RULES = ImmutableList.of(
            BetweenToCompoundRule.INSTANCE
    );

    private TableRef targetTableRef;
    private TableName tableName;
    private final PartitionNames partitionNames;
    private final FromClause fromClause;
    private Expr wherePredicate;

    private final List<Predicate> deleteConditions = new LinkedList<>();

    private InsertStmt insertStmt;
    private TableIf targetTable;
    private final List<SelectListItem> selectListItems = Lists.newArrayList();
    private final List<String> cols = Lists.newArrayList();

    public DeleteStmt(TableName tableName, PartitionNames partitionNames, Expr wherePredicate) {
        this(new TableRef(tableName, null), partitionNames, null, wherePredicate);
    }

    public DeleteStmt(TableRef targetTableRef, PartitionNames partitionNames,
            FromClause fromClause, Expr wherePredicate) {
        this.targetTableRef = targetTableRef;
        this.tableName = targetTableRef.getName();
        this.partitionNames = partitionNames;
        this.fromClause = fromClause;
        this.wherePredicate = wherePredicate;
    }

    public String getTableName() {
        return tableName.getTbl();
    }

    public String getDbName() {
        return tableName.getDb();
    }

    public List<String> getPartitionNames() {
        return partitionNames == null ? Lists.newArrayList() : partitionNames.getPartitionNames();
    }

    public FromClause getFromClause() {
        return fromClause;
    }

    public InsertStmt getInsertStmt() {
        return insertStmt;
    }

    public List<Predicate> getDeleteConditions() {
        return deleteConditions;
    }

    @Override
    public void analyze(Analyzer analyzer) throws UserException {
        super.analyze(analyzer);

        analyzeTargetTable(analyzer);

        if (partitionNames != null) {
            partitionNames.analyze(analyzer);
            if (partitionNames.isTemp()) {
                throw new AnalysisException("Do not support deleting temp partitions");
            }
        }

        // analyze predicate
        if (fromClause == null) {
            ExprRewriter exprRewriter = new ExprRewriter(EXPR_NORMALIZE_RULES);
            wherePredicate = exprRewriter.rewrite(wherePredicate, analyzer);
<<<<<<< HEAD
            analyzePredicate(wherePredicate);
        } else {
            constructInsertStmt();
=======
            try {
                analyzePredicate(wherePredicate);
            } catch (Exception e) {
                if (!(((OlapTable) targetTable).getKeysType() == KeysType.UNIQUE_KEYS)) {
                    throw new AnalysisException(e.getMessage(), e.getCause());
                }
                constructInsertStmt();
            }
        } else {
            constructInsertStmt();
        }
    }

    private void constructInsertStmt() throws AnalysisException {
        if (ConnectContext.get() != null && ConnectContext.get().getSessionVariable().isInDebugMode()) {
            throw new AnalysisException("Delete is forbidden since current session is in debug mode."
                    + " Please check the following session variables: "
                    + String.join(", ", SessionVariable.DEBUG_VARIABLES));
        }
        boolean isMow = ((OlapTable) targetTable).getEnableUniqueKeyMergeOnWrite();
        for (Column column : targetTable.getColumns()) {
            Expr expr;
            // in mow, we can use partial update so we only need key column and delete sign
            if (!column.isVisible() && column.getName().equalsIgnoreCase(Column.DELETE_SIGN)) {
                expr = new BoolLiteral(true);
            } else if (column.isKey()) {
                expr = new SlotRef(targetTableRef.getAliasAsName(), column.getName());
            } else if (!isMow && !column.isVisible() || (!column.isAllowNull() && !column.hasDefaultValue())) {
                expr = new SlotRef(targetTableRef.getAliasAsName(), column.getName());
            } else {
                continue;
            }
            selectListItems.add(new SelectListItem(expr, null));
            cols.add(column.getName());
>>>>>>> 7bda49b5
        }
    }

<<<<<<< HEAD
    private void constructInsertStmt() throws AnalysisException {
        if (ConnectContext.get() != null && ConnectContext.get().getSessionVariable().isInDebugMode()) {
            throw new AnalysisException("Delete is forbidden since current session is in debug mode."
                    + " Please check the following session variables: "
                    + String.join(", ", SessionVariable.DEBUG_VARIABLES));
        }
        boolean isMow = ((OlapTable) targetTable).getEnableUniqueKeyMergeOnWrite();
        for (Column column : targetTable.getColumns()) {
            Expr expr;
            // in mow, we can use partial update so we only need key column and delete sign
            if (!column.isVisible() && column.getName().equalsIgnoreCase(Column.DELETE_SIGN)) {
                expr = new BoolLiteral(true);
            } else if (column.isKey()) {
                expr = new SlotRef(targetTableRef.getAliasAsName(), column.getName());
            } else if (!isMow && !column.isVisible() || (!column.isAllowNull() && !column.hasDefaultValue())) {
                expr = new SlotRef(targetTableRef.getAliasAsName(), column.getName());
            } else {
                continue;
            }
            selectListItems.add(new SelectListItem(expr, null));
            cols.add(column.getName());
        }

=======
>>>>>>> 7bda49b5
        FromClause fromUsedInInsert;
        if (fromClause == null) {
            fromUsedInInsert = new FromClause(Lists.newArrayList(targetTableRef));
        } else {
            fromUsedInInsert = fromClause.clone();
            fromUsedInInsert.getTableRefs().add(0, targetTableRef);
        }
        SelectStmt selectStmt = new SelectStmt(
                // select list
                new SelectList(selectListItems, false),
                // from clause
                fromUsedInInsert,
                // where expr
                wherePredicate,
                // group by
                null,
                // having
                null,
                // order by
                null,
                // limit
                LimitElement.NO_LIMIT
        );
        boolean isPartialUpdate = false;
        if (((OlapTable) targetTable).getEnableUniqueKeyMergeOnWrite()
                && cols.size() < targetTable.getColumns().size()) {
            isPartialUpdate = true;
<<<<<<< HEAD
        }

        insertStmt = new NativeInsertStmt(
                new InsertTarget(tableName, null),
                null,
                cols,
                new InsertSource(selectStmt),
                null,
                isPartialUpdate);
    }

    private void analyzeTargetTable(Analyzer analyzer) throws UserException {
        // step1: analyze table name and origin table alias
        if (tableName == null) {
            throw new AnalysisException("Table is not set");
        }
        targetTableRef = analyzer.resolveTableRef(targetTableRef);
        targetTableRef.analyze(analyzer);
        tableName = targetTableRef.getName();
        // disallow external catalog
        Util.prohibitExternalCatalog(tableName.getCtl(), this.getClass().getSimpleName());
        // check load privilege, select privilege will check when analyze insert stmt
        if (!Env.getCurrentEnv().getAccessManager()
                .checkTblPriv(ConnectContext.get(), tableName.getDb(), tableName.getTbl(), PrivPredicate.LOAD)) {
            ErrorReport.reportAnalysisException(ErrorCode.ERR_SPECIFIC_ACCESS_DENIED_ERROR, "LOAD",
                    ConnectContext.get().getQualifiedUser(),
                    ConnectContext.get().getRemoteIP(), tableName.getDb() + ": " + tableName.getTbl());
        }

        // step2: resolve table name with catalog, only unique olap table could be updated with using
        targetTable = targetTableRef.getTable();
        if (fromClause != null && (targetTable.getType() != Table.TableType.OLAP
                || ((OlapTable) targetTable).getKeysType() != KeysType.UNIQUE_KEYS)) {
            throw new AnalysisException("Only unique table could use delete with using.");
=======
>>>>>>> 7bda49b5
        }

        insertStmt = new NativeInsertStmt(
                new InsertTarget(tableName, null),
                null,
                cols,
                new InsertSource(selectStmt),
                null,
                isPartialUpdate);
    }

<<<<<<< HEAD
=======
    private void analyzeTargetTable(Analyzer analyzer) throws UserException {
        // step1: analyze table name and origin table alias
        if (tableName == null) {
            throw new AnalysisException("Table is not set");
        }
        targetTableRef = analyzer.resolveTableRef(targetTableRef);
        targetTableRef.analyze(analyzer);
        tableName = targetTableRef.getName();
        // disallow external catalog
        Util.prohibitExternalCatalog(tableName.getCtl(), this.getClass().getSimpleName());
        // check load privilege, select privilege will check when analyze insert stmt
        if (!Env.getCurrentEnv().getAccessManager()
                .checkTblPriv(ConnectContext.get(), tableName.getDb(), tableName.getTbl(), PrivPredicate.LOAD)) {
            ErrorReport.reportAnalysisException(ErrorCode.ERR_SPECIFIC_ACCESS_DENIED_ERROR, "LOAD",
                    ConnectContext.get().getQualifiedUser(),
                    ConnectContext.get().getRemoteIP(), tableName.getDb() + ": " + tableName.getTbl());
        }

        // step2: resolve table name with catalog, only unique olap table could be updated with using
        targetTable = targetTableRef.getTable();
        if (fromClause != null && (targetTable.getType() != Table.TableType.OLAP
                || ((OlapTable) targetTable).getKeysType() != KeysType.UNIQUE_KEYS)) {
            throw new AnalysisException("Only unique table could use delete with using.");
        }
    }

>>>>>>> 7bda49b5
    @VisibleForTesting
    void analyzePredicate(Expr predicate) throws AnalysisException {
        if (predicate == null) {
            throw new AnalysisException("Where clause is not set");
        }
        if (predicate instanceof BinaryPredicate) {
            BinaryPredicate binaryPredicate = (BinaryPredicate) predicate;
            Expr leftExpr = binaryPredicate.getChild(0);
            if (!(leftExpr instanceof SlotRef)) {
                throw new AnalysisException("Left expr of binary predicate should be column name");
            }
            Expr rightExpr = binaryPredicate.getChild(1);
            if (!(rightExpr instanceof LiteralExpr)) {
                throw new AnalysisException("Right expr of binary predicate should be value");
            }
            deleteConditions.add(binaryPredicate);
        } else if (predicate instanceof CompoundPredicate) {
            CompoundPredicate compoundPredicate = (CompoundPredicate) predicate;
            if (compoundPredicate.getOp() != Operator.AND) {
                throw new AnalysisException("Compound predicate's op should be AND");
            }

            analyzePredicate(compoundPredicate.getChild(0));
            analyzePredicate(compoundPredicate.getChild(1));
        } else if (predicate instanceof IsNullPredicate) {
            IsNullPredicate isNullPredicate = (IsNullPredicate) predicate;
            Expr leftExpr = isNullPredicate.getChild(0);
            if (!(leftExpr instanceof SlotRef)) {
                throw new AnalysisException("Left expr of is_null predicate should be column name");
            }
            deleteConditions.add(isNullPredicate);
        } else if (predicate instanceof InPredicate) {
            InPredicate inPredicate = (InPredicate) predicate;
            Expr leftExpr = inPredicate.getChild(0);
            if (!(leftExpr instanceof SlotRef)) {
                throw new AnalysisException("Left expr of in predicate should be column name");
            }
            int inElementNum = inPredicate.getInElementNum();
            int maxAllowedInElementNumOfDelete = Config.max_allowed_in_element_num_of_delete;
            if (inElementNum > maxAllowedInElementNumOfDelete) {
                throw new AnalysisException("Element num of in predicate should not be more than "
                        + maxAllowedInElementNumOfDelete);
            }
            for (int i = 1; i <= inPredicate.getInElementNum(); i++) {
                Expr expr = inPredicate.getChild(i);
                if (!(expr instanceof LiteralExpr)) {
                    throw new AnalysisException("Child of in predicate should be value");
                }
            }
            deleteConditions.add(inPredicate);
        } else {
            throw new AnalysisException("Where clause only supports compound predicate,"
                    + " binary predicate, is_null predicate or in predicate");
        }
    }

    @Override
    public String toSql() {
        StringBuilder sb = new StringBuilder();
        sb.append("DELETE FROM ").append(tableName.toSql());
        if (partitionNames != null) {
            sb.append(" PARTITION (");
            sb.append(Joiner.on(", ").join(partitionNames.getPartitionNames()));
            sb.append(")");
        }
        sb.append(" WHERE ").append(wherePredicate.toSql());
        return sb.toString();
    }
}<|MERGE_RESOLUTION|>--- conflicted
+++ resolved
@@ -118,11 +118,6 @@
         if (fromClause == null) {
             ExprRewriter exprRewriter = new ExprRewriter(EXPR_NORMALIZE_RULES);
             wherePredicate = exprRewriter.rewrite(wherePredicate, analyzer);
-<<<<<<< HEAD
-            analyzePredicate(wherePredicate);
-        } else {
-            constructInsertStmt();
-=======
             try {
                 analyzePredicate(wherePredicate);
             } catch (Exception e) {
@@ -157,36 +152,8 @@
             }
             selectListItems.add(new SelectListItem(expr, null));
             cols.add(column.getName());
->>>>>>> 7bda49b5
-        }
-    }
-
-<<<<<<< HEAD
-    private void constructInsertStmt() throws AnalysisException {
-        if (ConnectContext.get() != null && ConnectContext.get().getSessionVariable().isInDebugMode()) {
-            throw new AnalysisException("Delete is forbidden since current session is in debug mode."
-                    + " Please check the following session variables: "
-                    + String.join(", ", SessionVariable.DEBUG_VARIABLES));
-        }
-        boolean isMow = ((OlapTable) targetTable).getEnableUniqueKeyMergeOnWrite();
-        for (Column column : targetTable.getColumns()) {
-            Expr expr;
-            // in mow, we can use partial update so we only need key column and delete sign
-            if (!column.isVisible() && column.getName().equalsIgnoreCase(Column.DELETE_SIGN)) {
-                expr = new BoolLiteral(true);
-            } else if (column.isKey()) {
-                expr = new SlotRef(targetTableRef.getAliasAsName(), column.getName());
-            } else if (!isMow && !column.isVisible() || (!column.isAllowNull() && !column.hasDefaultValue())) {
-                expr = new SlotRef(targetTableRef.getAliasAsName(), column.getName());
-            } else {
-                continue;
-            }
-            selectListItems.add(new SelectListItem(expr, null));
-            cols.add(column.getName());
-        }
-
-=======
->>>>>>> 7bda49b5
+        }
+
         FromClause fromUsedInInsert;
         if (fromClause == null) {
             fromUsedInInsert = new FromClause(Lists.newArrayList(targetTableRef));
@@ -214,7 +181,6 @@
         if (((OlapTable) targetTable).getEnableUniqueKeyMergeOnWrite()
                 && cols.size() < targetTable.getColumns().size()) {
             isPartialUpdate = true;
-<<<<<<< HEAD
         }
 
         insertStmt = new NativeInsertStmt(
@@ -249,48 +215,9 @@
         if (fromClause != null && (targetTable.getType() != Table.TableType.OLAP
                 || ((OlapTable) targetTable).getKeysType() != KeysType.UNIQUE_KEYS)) {
             throw new AnalysisException("Only unique table could use delete with using.");
-=======
->>>>>>> 7bda49b5
-        }
-
-        insertStmt = new NativeInsertStmt(
-                new InsertTarget(tableName, null),
-                null,
-                cols,
-                new InsertSource(selectStmt),
-                null,
-                isPartialUpdate);
-    }
-
-<<<<<<< HEAD
-=======
-    private void analyzeTargetTable(Analyzer analyzer) throws UserException {
-        // step1: analyze table name and origin table alias
-        if (tableName == null) {
-            throw new AnalysisException("Table is not set");
-        }
-        targetTableRef = analyzer.resolveTableRef(targetTableRef);
-        targetTableRef.analyze(analyzer);
-        tableName = targetTableRef.getName();
-        // disallow external catalog
-        Util.prohibitExternalCatalog(tableName.getCtl(), this.getClass().getSimpleName());
-        // check load privilege, select privilege will check when analyze insert stmt
-        if (!Env.getCurrentEnv().getAccessManager()
-                .checkTblPriv(ConnectContext.get(), tableName.getDb(), tableName.getTbl(), PrivPredicate.LOAD)) {
-            ErrorReport.reportAnalysisException(ErrorCode.ERR_SPECIFIC_ACCESS_DENIED_ERROR, "LOAD",
-                    ConnectContext.get().getQualifiedUser(),
-                    ConnectContext.get().getRemoteIP(), tableName.getDb() + ": " + tableName.getTbl());
-        }
-
-        // step2: resolve table name with catalog, only unique olap table could be updated with using
-        targetTable = targetTableRef.getTable();
-        if (fromClause != null && (targetTable.getType() != Table.TableType.OLAP
-                || ((OlapTable) targetTable).getKeysType() != KeysType.UNIQUE_KEYS)) {
-            throw new AnalysisException("Only unique table could use delete with using.");
-        }
-    }
-
->>>>>>> 7bda49b5
+        }
+    }
+
     @VisibleForTesting
     void analyzePredicate(Expr predicate) throws AnalysisException {
         if (predicate == null) {
