--- conflicted
+++ resolved
@@ -299,11 +299,7 @@
 
         if (detailLevel == TExplainLevel.BRIEF) {
             output.append(detailPrefix).append(String.format(
-<<<<<<< HEAD
-                    "cardinality=%s", cardinality)).append("\n");
-=======
                     "cardinality=%,d",  cardinality)).append("\n");
->>>>>>> 6b773939
             return output.toString();
         }
 
