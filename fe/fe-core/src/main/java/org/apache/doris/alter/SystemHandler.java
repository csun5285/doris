--- conflicted
+++ resolved
@@ -145,11 +145,7 @@
         } else if (alterClause instanceof AddObserverClause) {
             AddObserverClause clause = (AddObserverClause) alterClause;
             Env.getCurrentEnv().addFrontend(FrontendNodeType.OBSERVER, clause.getHost(),
-<<<<<<< HEAD
                     clause.getPort(), "");
-=======
-                    clause.getPort());
->>>>>>> 7bda49b5
         } else if (alterClause instanceof DropObserverClause) {
             DropObserverClause clause = (DropObserverClause) alterClause;
             Env.getCurrentEnv().dropFrontend(FrontendNodeType.OBSERVER, clause.getHost(),
@@ -157,11 +153,7 @@
         } else if (alterClause instanceof AddFollowerClause) {
             AddFollowerClause clause = (AddFollowerClause) alterClause;
             Env.getCurrentEnv().addFrontend(FrontendNodeType.FOLLOWER, clause.getHost(),
-<<<<<<< HEAD
                     clause.getPort(), "");
-=======
-                    clause.getPort());
->>>>>>> 7bda49b5
         } else if (alterClause instanceof DropFollowerClause) {
             DropFollowerClause clause = (DropFollowerClause) alterClause;
             Env.getCurrentEnv().dropFrontend(FrontendNodeType.FOLLOWER, clause.getHost(),
