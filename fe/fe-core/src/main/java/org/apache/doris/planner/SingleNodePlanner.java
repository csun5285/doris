--- conflicted
+++ resolved
@@ -2067,27 +2067,9 @@
         }
         analyzer.markConjunctsAssigned(ojConjuncts);
         if (eqJoinConjuncts.isEmpty()) {
-<<<<<<< HEAD
-
-            // only inner join can change to cross join
-            if (innerRef.getJoinOp().isSemiAntiJoin()) {
-                throw new AnalysisException("non-equal " + innerRef.getJoinOp().toString()
-                        + " is not supported");
-            }
-
-            // construct cross join node
-            // LOG.debug("Join between {} and {} requires at least one conjunctive"
-            //        + " equality predicate between the two tables",
-            //        outerRef.getAliasAsName(), innerRef.getAliasAsName());
-            // TODO If there are eq join predicates then we should construct a hash join
-            CrossJoinNode result =
-                    new CrossJoinNode(ctx.getNextNodeId(), outer, inner, innerRef);
-            result.addConjuncts(ojConjuncts);
-=======
             NestedLoopJoinNode result =
                     new NestedLoopJoinNode(ctx.getNextNodeId(), outer, inner, innerRef);
             result.setJoinConjuncts(ojConjuncts);
->>>>>>> 6b773939
             result.init(analyzer);
             return result;
         }
