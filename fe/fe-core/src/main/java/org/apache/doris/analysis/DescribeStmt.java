--- conflicted
+++ resolved
@@ -132,15 +132,11 @@
                         "NONE"
                 );
                 if (column.getOriginType().isDatetimeV2()) {
-<<<<<<< HEAD
-                    row.set(1, "DATETIME");
-=======
                     StringBuilder typeStr = new StringBuilder("DATETIME");
                     if (((ScalarType) column.getOriginType()).getScalarScale() > 0) {
                         typeStr.append("(").append(((ScalarType) column.getOriginType()).getScalarScale()).append(")");
                     }
                     row.set(1, typeStr.toString());
->>>>>>> 7bda49b5
                 } else if (column.getOriginType().isDateV2()) {
                     row.set(1, "DATE");
                 }
@@ -219,10 +215,6 @@
                                     "",
                                     column.getName(),
                                     column.getOriginType().toString(),
-<<<<<<< HEAD
-                                    column.getOriginType().toString(),
-=======
->>>>>>> 7bda49b5
                                     column.getOriginType().toString(),
                                     column.isAllowNull() ? "Yes" : "No",
                                     ((Boolean) column.isKey()).toString(),
@@ -235,22 +227,12 @@
                                     "");
 
                             if (column.getOriginType().isDatetimeV2()) {
-<<<<<<< HEAD
-                                row.set(3, "DATETIME");
-                            } else if (column.getOriginType().isDateV2()) {
-                                row.set(3, "DATE");
-                            }
-
-                            if (column.getOriginType().isDatetimeV2()) {
-                                row.set(3, "DATETIME");
-=======
                                 StringBuilder typeStr = new StringBuilder("DATETIME");
                                 if (((ScalarType) column.getOriginType()).getScalarScale() > 0) {
                                     typeStr.append("(").append(((ScalarType) column.getOriginType()).getScalarScale())
                                             .append(")");
                                 }
                                 row.set(3, typeStr.toString());
->>>>>>> 7bda49b5
                             } else if (column.getOriginType().isDateV2()) {
                                 row.set(3, "DATE");
                             }
