--- conflicted
+++ resolved
@@ -47,17 +47,6 @@
      */
     public EsExternalTable(long id, String name, String dbName, EsExternalCatalog catalog) {
         super(id, name, catalog, dbName, TableType.ES_EXTERNAL_TABLE);
-<<<<<<< HEAD
-    }
-
-    public synchronized void makeSureInitialized() {
-        if (!objectCreated) {
-            esTable = toEsTable();
-            objectCreated = true;
-        }
-    }
-
-=======
     }
 
     protected synchronized void makeSureInitialized() {
@@ -67,7 +56,6 @@
         }
     }
 
->>>>>>> 6b773939
     public EsTable getEsTable() {
         makeSureInitialized();
         return esTable;
@@ -78,7 +66,6 @@
         return type.name();
     }
 
-<<<<<<< HEAD
     /**
      * get database name of es table.
      */
@@ -86,8 +73,6 @@
         return dbName;
     }
 
-=======
->>>>>>> 6b773939
     @Override
     public TTableDescriptor toThrift() {
         List<Column> schema = getFullSchema();
