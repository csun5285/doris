--- conflicted
+++ resolved
@@ -212,11 +212,7 @@
         RoutineLoadJob job = Env.getCurrentEnv().getRoutineLoadManager()
                 .getJob(getDbName(), getLabel());
         this.dataSourceProperties = RoutineLoadDataSourcePropertyFactory
-<<<<<<< HEAD
-                .createDataSource(job.getDataSourceType().name(), dataSourceMapProperties);
-=======
                 .createDataSource(job.getDataSourceType().name(), dataSourceMapProperties, job.isMultiTable());
->>>>>>> 7bda49b5
         dataSourceProperties.setAlter(true);
         dataSourceProperties.setTimezone(job.getTimezone());
         dataSourceProperties.analyze();
