// Licensed to the Apache Software Foundation (ASF) under one
// or more contributor license agreements.  See the NOTICE file
// distributed with this work for additional information
// regarding copyright ownership.  The ASF licenses this file
// to you under the Apache License, Version 2.0 (the
// "License"); you may not use this file except in compliance
// with the License.  You may obtain a copy of the License at
//
//   http://www.apache.org/licenses/LICENSE-2.0
//
// Unless required by applicable law or agreed to in writing,
// software distributed under the License is distributed on an
// "AS IS" BASIS, WITHOUT WARRANTIES OR CONDITIONS OF ANY
// KIND, either express or implied.  See the License for the
// specific language governing permissions and limitations
// under the License.

package org.apache.doris.nereids.trees.expressions.literal;

import org.apache.doris.analysis.LiteralExpr;
import org.apache.doris.catalog.Type;
import org.apache.doris.nereids.exceptions.AnalysisException;
import org.apache.doris.nereids.trees.expressions.Expression;
import org.apache.doris.nereids.trees.expressions.visitor.ExpressionVisitor;
import org.apache.doris.nereids.types.DateTimeType;
import org.apache.doris.nereids.types.coercion.DateLikeType;
import org.apache.doris.nereids.util.DateUtils;

import com.google.common.collect.Lists;
import org.apache.logging.log4j.LogManager;
import org.apache.logging.log4j.Logger;

import java.time.LocalDateTime;
import java.time.format.DateTimeFormatter;
import java.time.format.DateTimeFormatterBuilder;
import java.time.format.DateTimeParseException;
import java.time.format.ResolverStyle;
import java.time.temporal.ChronoField;
import java.time.temporal.TemporalAccessor;
import java.util.Collections;
import java.util.List;
import java.util.Objects;

/**
 * date time literal.
 */
public class DateTimeLiteral extends DateLiteral {
    protected static DateTimeFormatter DATE_TIME_FORMATTER_TO_HOUR = null;
    protected static DateTimeFormatter DATE_TIME_FORMATTER_TO_MINUTE = null;
    protected static DateTimeFormatter DATE_TIME_FORMATTER_TWO_DIGIT = null;
    protected static DateTimeFormatter DATETIMEKEY_FORMATTER = null;
    protected static DateTimeFormatter DATE_TIME_FORMATTER_TO_MICRO_SECOND = null;
    protected static List<DateTimeFormatter> formatterList = null;

    private static final DateTimeLiteral MIN_DATETIME = new DateTimeLiteral(0000, 1, 1, 0, 0, 0);
    private static final DateTimeLiteral MAX_DATETIME = new DateTimeLiteral(9999, 12, 31, 23, 59, 59);
    private static final int MAX_MICROSECOND = 999999;

    private static final Logger LOG = LogManager.getLogger(DateTimeLiteral.class);

    protected long hour;
    protected long minute;
    protected long second;
    protected long microSecond;

    static {
        try {
<<<<<<< HEAD
            DATE_TIME_FORMATTER = DateUtils.formatBuilder("%Y-%m-%d %H:%i:%s").toFormatter();
            DATE_TIME_FORMATTER_TO_HOUR = DateUtils.formatBuilder("%Y-%m-%d %H").toFormatter();
            DATE_TIME_FORMATTER_TO_MINUTE = DateUtils.formatBuilder("%Y-%m-%d %H:%i").toFormatter();
            DATE_TIME_FORMATTER_TWO_DIGIT = DateUtils.formatBuilder("%y-%m-%d %H:%i:%s").toFormatter();

            DATETIMEKEY_FORMATTER = DateUtils.formatBuilder("%Y%m%d%H%i%s").toFormatter();
=======
            DATE_TIME_FORMATTER = DateUtils.formatBuilder("%Y-%m-%d %H:%i:%s")
                    .toFormatter().withResolverStyle(ResolverStyle.STRICT);
            DATE_TIME_FORMATTER_TO_HOUR = DateUtils.formatBuilder("%Y-%m-%d %H")
                    .toFormatter().withResolverStyle(ResolverStyle.STRICT);
            DATE_TIME_FORMATTER_TO_MINUTE = DateUtils.formatBuilder("%Y-%m-%d %H:%i")
                    .toFormatter().withResolverStyle(ResolverStyle.STRICT);
            DATE_TIME_FORMATTER_TWO_DIGIT = DateUtils.formatBuilder("%y-%m-%d %H:%i:%s")
                    .toFormatter().withResolverStyle(ResolverStyle.STRICT);

            DATETIMEKEY_FORMATTER = DateUtils.formatBuilder("%Y%m%d%H%i%s")
                    .toFormatter().withResolverStyle(ResolverStyle.STRICT);
>>>>>>> 7bda49b5

            DATE_TIME_FORMATTER_TO_MICRO_SECOND = new DateTimeFormatterBuilder()
                    .appendPattern("uuuu-MM-dd HH:mm:ss")
                    .appendFraction(ChronoField.MICRO_OF_SECOND, 0, 6, true)
<<<<<<< HEAD
                    .toFormatter();

            formatterList = Lists.newArrayList(
                    DateUtils.formatBuilder("%Y%m%d").appendLiteral('T').appendPattern("HHmmss")
                            .appendFraction(ChronoField.MICRO_OF_SECOND, 0, 6, true).toFormatter(),
                    DateUtils.formatBuilder("%Y%m%d").appendLiteral('T').appendPattern("HHmmss")
                            .appendFraction(ChronoField.MICRO_OF_SECOND, 0, 6, false).toFormatter(),
                    DateUtils.formatBuilder("%Y%m%d%H%i%s")
                            .appendFraction(ChronoField.MICRO_OF_SECOND, 0, 6, true).toFormatter(),
                    DateUtils.formatBuilder("%Y%m%d%H%i%s")
                            .appendFraction(ChronoField.MICRO_OF_SECOND, 0, 6, false).toFormatter(),
=======
                    .toFormatter()
                    .withResolverStyle(ResolverStyle.STRICT);

            formatterList = Lists.newArrayList(
                    DateUtils.formatBuilder("%Y%m%d").appendLiteral('T').appendPattern("HHmmss")
                            .appendFraction(ChronoField.MICRO_OF_SECOND, 0, 6, true)
                            .toFormatter().withResolverStyle(ResolverStyle.STRICT),
                    DateUtils.formatBuilder("%Y%m%d").appendLiteral('T').appendPattern("HHmmss")
                            .appendFraction(ChronoField.MICRO_OF_SECOND, 0, 6, false)
                            .toFormatter().withResolverStyle(ResolverStyle.STRICT),
                    DateUtils.formatBuilder("%Y%m%d%H%i%s")
                            .appendFraction(ChronoField.MICRO_OF_SECOND, 0, 6, true)
                            .toFormatter().withResolverStyle(ResolverStyle.STRICT),
                    DateUtils.formatBuilder("%Y%m%d%H%i%s")
                            .appendFraction(ChronoField.MICRO_OF_SECOND, 0, 6, false)
                            .toFormatter().withResolverStyle(ResolverStyle.STRICT),
>>>>>>> 7bda49b5
                    DATETIMEKEY_FORMATTER, DATEKEY_FORMATTER);
        } catch (AnalysisException e) {
            LOG.error("invalid date format", e);
            System.exit(-1);
        }
    }

    public DateTimeLiteral(String s) {
        this(DateTimeType.INSTANCE, s);
    }

    protected DateTimeLiteral(DateLikeType dataType, String s) {
        super(dataType);
        init(s);
    }

    /**
     * C'tor data time literal.
     */
    public DateTimeLiteral(long year, long month, long day, long hour, long minute, long second) {
        this(DateTimeType.INSTANCE, year, month, day, hour, minute, second);
    }

    /**
     * C'tor data time literal.
     */
    public DateTimeLiteral(DateLikeType dataType, long year, long month, long day,
            long hour, long minute, long second) {
        this(dataType, year, month, day, hour, minute, second, 0L);
    }

    /**
     * C'tor data time literal.
     */
    public DateTimeLiteral(DateLikeType dataType, long year, long month, long day,
            long hour, long minute, long second, long microSecond) {
        super(dataType);
        this.hour = hour;
        this.minute = minute;
        this.second = second;
        this.microSecond = microSecond;
        this.year = year;
        this.month = month;
        this.day = day;
    }

    @Override
    protected void init(String s) throws AnalysisException {
        try {
            TemporalAccessor dateTime = null;
            if (!s.contains("-")) {
                // handle format like 20210106, but should not handle 2021-1-6
                boolean parsed = false;
                for (DateTimeFormatter formatter : formatterList) {
                    try {
                        dateTime = formatter.parse(s);
                        parsed = true;
                        break;
                    } catch (DateTimeParseException ex) {
                        // ignore
                    }
                }
                if (!parsed) {
                    throw new AnalysisException("datetime literal [" + s + "] is invalid");
                }
            } else {
                String[] datePart = s.contains(" ") ? s.split(" ")[0].split("-") : s.split("-");
                DateTimeFormatterBuilder builder = new DateTimeFormatterBuilder();
                if (datePart.length != 3) {
                    throw new AnalysisException("datetime literal [" + s + "] is invalid");
                }
                for (int i = 0; i < datePart.length; i++) {
                    switch (i) {
                        case 0:
                            if (datePart[i].length() == 2) {
                                // If year is represented by two digits, number bigger than 70 will be prefixed
                                // with 19 otherwise 20. e.g. 69 -> 2069, 70 -> 1970.
                                builder.appendValueReduced(ChronoField.YEAR, 2, 2, 1970);
                            } else {
                                builder.appendPattern(String.join("", Collections.nCopies(datePart[i].length(), "u")));
                            }
                            break;
                        case 1:
                            builder.appendPattern(String.join("", Collections.nCopies(datePart[i].length(), "M")));
                            break;
                        case 2:
                            builder.appendPattern(String.join("", Collections.nCopies(datePart[i].length(), "d")));
                            break;
                        default:
                            throw new AnalysisException("two many parts in date format " + s);
                    }
                    if (i < datePart.length - 1) {
                        builder.appendLiteral("-");
                    }
                }
                if (s.contains(" ")) {
                    builder.appendLiteral(" ");
<<<<<<< HEAD
                }
                String[] timePart = s.contains(" ") ? s.split(" ")[1].split(":") : new String[]{};
                for (int i = 0; i < timePart.length; i++) {
                    switch (i) {
                        case 0:
                            builder.appendPattern(String.join("", Collections.nCopies(timePart[i].length(), "H")));
                            break;
                        case 1:
                            builder.appendPattern(String.join("", Collections.nCopies(timePart[i].length(), "m")));
                            break;
                        case 2:
                            builder.appendPattern(String.join("", Collections.nCopies(timePart[i].contains(".")
                                    ? timePart[i].split("\\.")[0].length() : timePart[i].length(), "s")));
                            if (timePart[i].contains(".")) {
                                builder.appendFraction(ChronoField.MICRO_OF_SECOND, 0, 6, true);
                            }
                            break;
                        default:
                            throw new AnalysisException("too many parts in time format " + s);
                    }
                    if (i < timePart.length - 1) {
                        builder.appendLiteral(":");
                    }
                }
=======
                }
                String[] timePart = s.contains(" ") ? s.split(" ")[1].split(":") : new String[]{};
                for (int i = 0; i < timePart.length; i++) {
                    switch (i) {
                        case 0:
                            builder.appendPattern(String.join("", Collections.nCopies(timePart[i].length(), "H")));
                            break;
                        case 1:
                            builder.appendPattern(String.join("", Collections.nCopies(timePart[i].length(), "m")));
                            break;
                        case 2:
                            builder.appendPattern(String.join("", Collections.nCopies(timePart[i].contains(".")
                                    ? timePart[i].split("\\.")[0].length() : timePart[i].length(), "s")));
                            if (timePart[i].contains(".")) {
                                builder.appendFraction(ChronoField.MICRO_OF_SECOND, 0, 6, true);
                            }
                            break;
                        default:
                            throw new AnalysisException("too many parts in time format " + s);
                    }
                    if (i < timePart.length - 1) {
                        builder.appendLiteral(":");
                    }
                }
>>>>>>> 7bda49b5
                // The default resolver style is 'SMART', which parses "2022-06-31" as "2022-06-30"
                // and does not throw an exception. 'STRICT' is used here.
                DateTimeFormatter formatter = builder.toFormatter().withResolverStyle(ResolverStyle.STRICT);
                dateTime = formatter.parse(s);
            }

            year = DateUtils.getOrDefault(dateTime, ChronoField.YEAR);
            month = DateUtils.getOrDefault(dateTime, ChronoField.MONTH_OF_YEAR);
            day = DateUtils.getOrDefault(dateTime, ChronoField.DAY_OF_MONTH);
            hour = DateUtils.getOrDefault(dateTime, ChronoField.HOUR_OF_DAY);
            minute = DateUtils.getOrDefault(dateTime, ChronoField.MINUTE_OF_HOUR);
            second = DateUtils.getOrDefault(dateTime, ChronoField.SECOND_OF_MINUTE);
            microSecond = DateUtils.getOrDefault(dateTime, ChronoField.MICRO_OF_SECOND);

        } catch (Exception ex) {
            throw new AnalysisException("datetime literal [" + s + "] is invalid");
        }

        if (checkRange() || checkDate()) {
            throw new AnalysisException("datetime literal [" + s + "] is out of range");
        }
    }

    @Override
    protected boolean checkRange() {
        return super.checkRange() || hour > MAX_DATETIME.getHour() || minute > MAX_DATETIME.getMinute()
                || second > MAX_DATETIME.getSecond() || microSecond > MAX_MICROSECOND;
    }

    @Override
    public <R, C> R accept(ExpressionVisitor<R, C> visitor, C context) {
        return visitor.visitDateTimeLiteral(this, context);
    }

    @Override
    public Long getValue() {
        return (year * 10000 + month * 100 + day) * 1000000L + hour * 10000 + minute * 100 + second;
    }

    @Override
    public double getDouble() {
        return (double) getValue();
    }

    @Override
    public String toSql() {
        return toString();
    }

    @Override
    public String toString() {
        return String.format("%04d-%02d-%02d %02d:%02d:%02d", year, month, day, hour, minute, second);
    }

    @Override
    public String getStringValue() {
        return String.format("%04d-%02d-%02d %02d:%02d:%02d", year, month, day, hour, minute, second);
    }

    @Override
    public LiteralExpr toLegacyLiteral() {
        return new org.apache.doris.analysis.DateLiteral(year, month, day, hour, minute, second, Type.DATETIME);
    }

    public Expression plusYears(int years) {
        return fromJavaDateType(DateUtils.getTime(DATE_TIME_FORMATTER, getStringValue()).plusYears(years));
    }

    public Expression plusMonths(int months) {
        return fromJavaDateType(DateUtils.getTime(DATE_TIME_FORMATTER, getStringValue()).plusMonths(months));
    }

    public Expression plusDays(int days) {
        return fromJavaDateType(DateUtils.getTime(DATE_TIME_FORMATTER, getStringValue()).plusDays(days));
    }

    public Expression plusHours(int hours) {
        return fromJavaDateType(DateUtils.getTime(DATE_TIME_FORMATTER, getStringValue()).plusHours(hours));
    }

    public Expression plusMinutes(int minutes) {
        return fromJavaDateType(DateUtils.getTime(DATE_TIME_FORMATTER, getStringValue()).plusMinutes(minutes));
    }

    public Expression plusSeconds(long seconds) {
        return fromJavaDateType(DateUtils.getTime(DATE_TIME_FORMATTER, getStringValue()).plusSeconds(seconds));
    }

    public long getHour() {
        return hour;
    }

    public long getMinute() {
        return minute;
    }

    public long getSecond() {
        return second;
    }

    public long getMicroSecond() {
        return microSecond;
    }

    @Override
    public boolean equals(Object o) {
        if (this == o) {
            return true;
        }
        if (o == null || getClass() != o.getClass()) {
            return false;
        }
        DateTimeLiteral other = (DateTimeLiteral) o;
        return Objects.equals(getValue(), other.getValue());
    }

    public LocalDateTime toJavaDateType() {
        return LocalDateTime.of(((int) getYear()), ((int) getMonth()), ((int) getDay()),
                ((int) getHour()), ((int) getMinute()), ((int) getSecond()));
    }

    public static Expression fromJavaDateType(LocalDateTime dateTime) {
        return isDateOutOfRange(dateTime)
                ? new NullLiteral(DateTimeType.INSTANCE)
                : new DateTimeLiteral(dateTime.getYear(), dateTime.getMonthValue(), dateTime.getDayOfMonth(),
                        dateTime.getHour(), dateTime.getMinute(), dateTime.getSecond());
    }
}<|MERGE_RESOLUTION|>--- conflicted
+++ resolved
@@ -65,14 +65,6 @@
 
     static {
         try {
-<<<<<<< HEAD
-            DATE_TIME_FORMATTER = DateUtils.formatBuilder("%Y-%m-%d %H:%i:%s").toFormatter();
-            DATE_TIME_FORMATTER_TO_HOUR = DateUtils.formatBuilder("%Y-%m-%d %H").toFormatter();
-            DATE_TIME_FORMATTER_TO_MINUTE = DateUtils.formatBuilder("%Y-%m-%d %H:%i").toFormatter();
-            DATE_TIME_FORMATTER_TWO_DIGIT = DateUtils.formatBuilder("%y-%m-%d %H:%i:%s").toFormatter();
-
-            DATETIMEKEY_FORMATTER = DateUtils.formatBuilder("%Y%m%d%H%i%s").toFormatter();
-=======
             DATE_TIME_FORMATTER = DateUtils.formatBuilder("%Y-%m-%d %H:%i:%s")
                     .toFormatter().withResolverStyle(ResolverStyle.STRICT);
             DATE_TIME_FORMATTER_TO_HOUR = DateUtils.formatBuilder("%Y-%m-%d %H")
@@ -84,24 +76,10 @@
 
             DATETIMEKEY_FORMATTER = DateUtils.formatBuilder("%Y%m%d%H%i%s")
                     .toFormatter().withResolverStyle(ResolverStyle.STRICT);
->>>>>>> 7bda49b5
 
             DATE_TIME_FORMATTER_TO_MICRO_SECOND = new DateTimeFormatterBuilder()
                     .appendPattern("uuuu-MM-dd HH:mm:ss")
                     .appendFraction(ChronoField.MICRO_OF_SECOND, 0, 6, true)
-<<<<<<< HEAD
-                    .toFormatter();
-
-            formatterList = Lists.newArrayList(
-                    DateUtils.formatBuilder("%Y%m%d").appendLiteral('T').appendPattern("HHmmss")
-                            .appendFraction(ChronoField.MICRO_OF_SECOND, 0, 6, true).toFormatter(),
-                    DateUtils.formatBuilder("%Y%m%d").appendLiteral('T').appendPattern("HHmmss")
-                            .appendFraction(ChronoField.MICRO_OF_SECOND, 0, 6, false).toFormatter(),
-                    DateUtils.formatBuilder("%Y%m%d%H%i%s")
-                            .appendFraction(ChronoField.MICRO_OF_SECOND, 0, 6, true).toFormatter(),
-                    DateUtils.formatBuilder("%Y%m%d%H%i%s")
-                            .appendFraction(ChronoField.MICRO_OF_SECOND, 0, 6, false).toFormatter(),
-=======
                     .toFormatter()
                     .withResolverStyle(ResolverStyle.STRICT);
 
@@ -118,7 +96,6 @@
                     DateUtils.formatBuilder("%Y%m%d%H%i%s")
                             .appendFraction(ChronoField.MICRO_OF_SECOND, 0, 6, false)
                             .toFormatter().withResolverStyle(ResolverStyle.STRICT),
->>>>>>> 7bda49b5
                     DATETIMEKEY_FORMATTER, DATEKEY_FORMATTER);
         } catch (AnalysisException e) {
             LOG.error("invalid date format", e);
@@ -216,7 +193,6 @@
                 }
                 if (s.contains(" ")) {
                     builder.appendLiteral(" ");
-<<<<<<< HEAD
                 }
                 String[] timePart = s.contains(" ") ? s.split(" ")[1].split(":") : new String[]{};
                 for (int i = 0; i < timePart.length; i++) {
@@ -241,32 +217,6 @@
                         builder.appendLiteral(":");
                     }
                 }
-=======
-                }
-                String[] timePart = s.contains(" ") ? s.split(" ")[1].split(":") : new String[]{};
-                for (int i = 0; i < timePart.length; i++) {
-                    switch (i) {
-                        case 0:
-                            builder.appendPattern(String.join("", Collections.nCopies(timePart[i].length(), "H")));
-                            break;
-                        case 1:
-                            builder.appendPattern(String.join("", Collections.nCopies(timePart[i].length(), "m")));
-                            break;
-                        case 2:
-                            builder.appendPattern(String.join("", Collections.nCopies(timePart[i].contains(".")
-                                    ? timePart[i].split("\\.")[0].length() : timePart[i].length(), "s")));
-                            if (timePart[i].contains(".")) {
-                                builder.appendFraction(ChronoField.MICRO_OF_SECOND, 0, 6, true);
-                            }
-                            break;
-                        default:
-                            throw new AnalysisException("too many parts in time format " + s);
-                    }
-                    if (i < timePart.length - 1) {
-                        builder.appendLiteral(":");
-                    }
-                }
->>>>>>> 7bda49b5
                 // The default resolver style is 'SMART', which parses "2022-06-31" as "2022-06-30"
                 // and does not throw an exception. 'STRICT' is used here.
                 DateTimeFormatter formatter = builder.toFormatter().withResolverStyle(ResolverStyle.STRICT);
