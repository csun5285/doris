--- conflicted
+++ resolved
@@ -90,10 +90,7 @@
          * In order to avoid error propagation, for unTrustEquations, we only use the biggest selectivity.
          */
         List<Double> unTrustEqualRatio = Lists.newArrayList();
-<<<<<<< HEAD
-=======
         List<EqualTo> unTrustableCondition = Lists.newArrayList();
->>>>>>> 7bda49b5
         boolean leftBigger = leftStats.getRowCount() > rightStats.getRowCount();
         List<EqualTo> trustableConditions = join.getHashJoinConjuncts().stream()
                 .map(expression -> (EqualTo) expression)
@@ -119,10 +116,7 @@
                                 unTrustEqualRatio.add((leftStatsRowCount / lNdv)
                                         * Math.min(eqLeftColStats.ndv, eqRightColStats.ndv) / rNdv);
                             }
-<<<<<<< HEAD
-=======
                             unTrustableCondition.add(equal);
->>>>>>> 7bda49b5
                         }
                         return trustable;
                     }
@@ -137,11 +131,7 @@
 
         double outputRowCount = 1;
         if (!trustableConditions.isEmpty()) {
-<<<<<<< HEAD
-            List<Pair<Expression, Double>> sortedJoinConditions = join.getHashJoinConjuncts().stream()
-=======
             List<Pair<? extends Expression, Double>> sortedJoinConditions = trustableConditions.stream()
->>>>>>> 7bda49b5
                     .map(expression -> Pair.of(expression, estimateJoinConditionSel(crossJoinStats, expression)))
                     .sorted((a, b) -> {
                         double sub = a.second - b.second;
@@ -159,25 +149,17 @@
                 sel *= Math.pow(sortedJoinConditions.get(i).second, 1 / Math.pow(2, i));
             }
             outputRowCount = Math.max(1, crossJoinStats.getRowCount() * sel);
-<<<<<<< HEAD
-=======
             outputRowCount = outputRowCount * Math.pow(0.9, unTrustableCondition.size());
             innerJoinStats = crossJoinStats.updateRowCountOnly(outputRowCount);
->>>>>>> 7bda49b5
         } else {
             outputRowCount = Math.max(leftStats.getRowCount(), rightStats.getRowCount());
             Optional<Double> ratio = unTrustEqualRatio.stream().max(Double::compareTo);
             if (ratio.isPresent()) {
                 outputRowCount = Math.max(1, outputRowCount * ratio.get());
             }
-<<<<<<< HEAD
-        }
-        innerJoinStats = crossJoinStats.updateRowCountOnly(outputRowCount);
-=======
             innerJoinStats = crossJoinStats.updateRowCountOnly(outputRowCount);
         }
 
->>>>>>> 7bda49b5
         if (!join.getOtherJoinConjuncts().isEmpty()) {
             FilterEstimation filterEstimation = new FilterEstimation();
             innerJoinStats = filterEstimation.estimate(
@@ -297,18 +279,12 @@
         } else if (joinType == JoinType.LEFT_OUTER_JOIN) {
             Statistics innerJoinStats = estimateInnerJoin(leftStats, rightStats, join);
             double rowCount = Math.max(leftStats.getRowCount(), innerJoinStats.getRowCount());
-<<<<<<< HEAD
-=======
             rowCount = Math.max(leftStats.getRowCount(), rowCount);
->>>>>>> 7bda49b5
             return innerJoinStats.withRowCount(rowCount);
         } else if (joinType == JoinType.RIGHT_OUTER_JOIN) {
             Statistics innerJoinStats = estimateInnerJoin(leftStats, rightStats, join);
             double rowCount = Math.max(rightStats.getRowCount(), innerJoinStats.getRowCount());
-<<<<<<< HEAD
-=======
             rowCount = Math.max(rowCount, rightStats.getRowCount());
->>>>>>> 7bda49b5
             return innerJoinStats.withRowCount(rowCount);
         } else if (joinType == JoinType.FULL_OUTER_JOIN) {
             Statistics innerJoinStats = estimateInnerJoin(leftStats, rightStats, join);
