--- conflicted
+++ resolved
@@ -392,7 +392,6 @@
                                     .column("CREATION_TIME", ScalarType.createType(PrimitiveType.BIGINT))
                                     .column("NEWEST_WRITE_TIMESTAMP", ScalarType.createType(PrimitiveType.BIGINT))
                                     .build()))
-<<<<<<< HEAD
             // TODO(yuejing): delete this fake table
             .put("backends", new SchemaTable(SystemIdGenerator.getNextId(), "backends", TableType.SCHEMA,
                     builder().column("BackendId", ScalarType.createType(PrimitiveType.BIGINT))
@@ -419,7 +418,6 @@
                             .column("Version", ScalarType.createVarchar(64))
                             .column("Status", ScalarType.createVarchar(1024))
                             .build()))
-=======
             .put("parameters", new SchemaTable(SystemIdGenerator.getNextId(), "parameters", TableType.SCHEMA,
                             builder().column("SPECIFIC_CATALOG", ScalarType.createVarchar(64))
                                     .column("SPECIFIC_SCHEMA", ScalarType.createVarchar(64))
@@ -438,7 +436,6 @@
                                     .column("ROUTINE_TYPE", ScalarType.createVarchar(64))
                                     .column("DATA_TYPEDTD_IDENDS", ScalarType.createVarchar(64))
                                     .build()))
->>>>>>> 7bda49b5
             .build();
 
     protected SchemaTable(long id, String name, TableType type, List<Column> baseSchema) {
