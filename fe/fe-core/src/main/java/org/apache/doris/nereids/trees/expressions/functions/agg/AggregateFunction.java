--- conflicted
+++ resolved
@@ -25,14 +25,10 @@
 import org.apache.doris.nereids.types.PartialAggType;
 import org.apache.doris.nereids.types.coercion.AbstractDataType;
 
-<<<<<<< HEAD
-=======
 import com.google.common.collect.ImmutableList;
 
->>>>>>> 6b773939
 import java.util.List;
 import java.util.Objects;
-import java.util.Optional;
 
 /**
  * The function which consume arguments in lots of rows and product one value.
@@ -48,16 +44,6 @@
     public AggregateFunction(String name, AggregateParam aggregateParam, Expression... arguments) {
         super(name, arguments);
         this.aggregateParam = Objects.requireNonNull(aggregateParam, "aggregateParam can not be null");
-<<<<<<< HEAD
-    }
-
-    @Override
-    public abstract AggregateFunction withChildren(List<Expression> children);
-
-    public abstract DataType getFinalType();
-
-    public abstract DataType getIntermediateType();
-=======
     }
 
     @Override
@@ -122,9 +108,6 @@
                 .map(Expression::getDataType)
                 .collect(ImmutableList.toImmutableList());
     }
->>>>>>> 6b773939
-
-    public abstract AggregateFunction withAggregateParam(AggregateParam aggregateParam);
 
     public boolean isDistinct() {
         return aggregateParam.isDistinct;
@@ -134,13 +117,8 @@
         return aggregateParam.isGlobal;
     }
 
-<<<<<<< HEAD
-    public Optional<List<DataType>> inputTypesBeforeDissemble() {
-        return aggregateParam.inputTypesBeforeDissemble;
-=======
     public boolean isDisassembled() {
         return aggregateParam.isDisassembled;
->>>>>>> 6b773939
     }
 
     public AggregateParam getAggregateParam() {
@@ -174,17 +152,5 @@
     @Override
     public boolean hasVarArguments() {
         return false;
-<<<<<<< HEAD
-    }
-
-    @Override
-    public final DataType getDataType() {
-        if (aggregateParam.isGlobal) {
-            return getFinalType();
-        } else {
-            return getIntermediateType();
-        }
-=======
->>>>>>> 6b773939
     }
 }