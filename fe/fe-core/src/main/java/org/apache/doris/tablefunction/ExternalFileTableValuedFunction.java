--- conflicted
+++ resolved
@@ -86,14 +86,9 @@
     protected static final String DEFAULT_COLUMN_SEPARATOR = ",";
     protected static final String DEFAULT_LINE_DELIMITER = "\n";
     public static final String FORMAT = "format";
-<<<<<<< HEAD
     public static final String COMPRESS = "compress";
-    protected static final String COLUMN_SEPARATOR = "column_separator";
-    protected static final String LINE_DELIMITER = "line_delimiter";
-=======
     public static final String COLUMN_SEPARATOR = "column_separator";
     public static final String LINE_DELIMITER = "line_delimiter";
->>>>>>> 7bda49b5
     protected static final String JSON_ROOT = "json_root";
     protected static final String JSON_PATHS = "jsonpaths";
     protected static final String STRIP_OUTER_ARRAY = "strip_outer_array";
@@ -111,7 +106,6 @@
 
     protected static final ImmutableSet<String> FILE_FORMAT_PROPERTIES = new ImmutableSet.Builder<String>()
             .add(FORMAT)
-            .add(COMPRESS)
             .add(JSON_ROOT)
             .add(JSON_PATHS)
             .add(STRIP_OUTER_ARRAY)
@@ -455,11 +449,7 @@
         fileScanRangeParams.setFileAttributes(getFileAttributes());
         if (getTFileType() == TFileType.FILE_HDFS) {
             THdfsParams tHdfsParams = HdfsResource.generateHdfsParam(locationProperties);
-<<<<<<< HEAD
-            String fsNmae = getLocationProperties().get(HdfsTableValuedFunction.HADOOP_FS_NAME);
-=======
             String fsNmae = getLocationProperties().get(HdfsResource.HADOOP_FS_NAME);
->>>>>>> 7bda49b5
             tHdfsParams.setFsName(fsNmae);
             fileScanRangeParams.setHdfsParams(tHdfsParams);
         }
