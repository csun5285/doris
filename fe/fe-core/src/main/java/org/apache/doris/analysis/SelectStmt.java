--- conflicted
+++ resolved
@@ -26,10 +26,7 @@
 import org.apache.doris.catalog.DatabaseIf;
 import org.apache.doris.catalog.FunctionSet;
 import org.apache.doris.catalog.OlapTable;
-<<<<<<< HEAD
-=======
 import org.apache.doris.catalog.PrimitiveType;
->>>>>>> 7bda49b5
 import org.apache.doris.catalog.Table;
 import org.apache.doris.catalog.TableIf;
 import org.apache.doris.catalog.TableIf.TableType;
@@ -231,13 +228,8 @@
         if (havingPred != null) {
             exprs.add(havingPred);
         }
-<<<<<<< HEAD
-        if (havingClauseAfterAnaylzed != null) {
-            exprs.add(havingClauseAfterAnaylzed);
-=======
         if (havingClauseAfterAnalyzed != null) {
             exprs.add(havingClauseAfterAnalyzed);
->>>>>>> 7bda49b5
         }
         if (orderByElementsAfterAnalyzed != null) {
             exprs.addAll(orderByElementsAfterAnalyzed.stream().map(orderByElement -> orderByElement.getExpr())
@@ -1264,27 +1256,14 @@
                             // according to case3, column name do not exist, keep alias name inside alias map
                         }
                     }
-<<<<<<< HEAD
-                    havingClauseAfterAnaylzed = havingClause.substitute(excludeAliasSMap, analyzer, false);
-                } else {
-                    // If user set force using alias, then having clauses prefer using alias rather than column name
-                    havingClauseAfterAnaylzed = havingClause.substitute(aliasSMap, analyzer, false);
-=======
                     havingClauseAfterAnalyzed = havingClause.substitute(excludeAliasSMap, analyzer, false);
                 } else {
                     // If user set force using alias, then having clauses prefer using alias rather than column name
                     havingClauseAfterAnalyzed = havingClause.substitute(aliasSMap, analyzer, false);
->>>>>>> 7bda49b5
                 }
             } else {
                 // according to mysql
                 // if there is no group by clause, the having clause should use alias
-<<<<<<< HEAD
-                havingClauseAfterAnaylzed = havingClause.substitute(aliasSMap, analyzer, false);
-            }
-            havingClauseAfterAnaylzed = rewriteQueryExprByMvColumnExpr(havingClauseAfterAnaylzed, analyzer);
-            havingClauseAfterAnaylzed.checkReturnsBool("HAVING clause", true);
-=======
                 havingClauseAfterAnalyzed = havingClause.substitute(aliasSMap, analyzer, false);
             }
             havingClauseAfterAnalyzed = rewriteQueryExprByMvColumnExpr(havingClauseAfterAnalyzed, analyzer);
@@ -1292,7 +1271,6 @@
                 havingClauseAfterAnalyzed = havingClauseAfterAnalyzed.castTo(Type.BOOLEAN);
             }
             havingClauseAfterAnalyzed.checkReturnsBool("HAVING clause", true);
->>>>>>> 7bda49b5
             if (groupingInfo != null) {
                 groupingInfo.substituteGroupingFn(Arrays.asList(havingClauseAfterAnalyzed), analyzer);
             }
@@ -1303,15 +1281,9 @@
                         "HAVING clause must not contain analytic expressions: "
                                 + analyticExpr.toSql());
             }
-<<<<<<< HEAD
-            if (isContainInBitmap(havingClauseAfterAnaylzed)) {
-                throw new AnalysisException(
-                        "HAVING clause dose not support in bitmap syntax: " + havingClauseAfterAnaylzed.toSql());
-=======
             if (isContainInBitmap(havingClauseAfterAnalyzed)) {
                 throw new AnalysisException(
                         "HAVING clause dose not support in bitmap syntax: " + havingClauseAfterAnalyzed.toSql());
->>>>>>> 7bda49b5
             }
         }
 
@@ -1397,15 +1369,9 @@
         // the resultExprs and havingClause must substitute in the same way as aggExprs
         // then resultExprs and havingClause can be substitute correctly using combinedSmap
         resultExprs = Expr.substituteList(resultExprs, countAllMap, analyzer, false);
-<<<<<<< HEAD
-        if (havingClauseAfterAnaylzed != null) {
-            havingClauseAfterAnaylzed =
-                    havingClauseAfterAnaylzed.substitute(countAllMap, analyzer, false);
-=======
         if (havingClauseAfterAnalyzed != null) {
             havingClauseAfterAnalyzed =
                     havingClauseAfterAnalyzed.substitute(countAllMap, analyzer, false);
->>>>>>> 7bda49b5
         }
         if (sortInfo != null) {
             // the ordering exprs must substitute in the same way as resultExprs
@@ -2694,12 +2660,9 @@
             return null;
         }
     }
-<<<<<<< HEAD
-=======
 
     public void resetSelectList(SelectList selectList) {
         this.selectList = selectList;
         this.originSelectList = selectList.clone();
     }
->>>>>>> 7bda49b5
 }