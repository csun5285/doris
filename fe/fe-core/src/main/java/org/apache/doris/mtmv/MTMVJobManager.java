--- conflicted
+++ resolved
@@ -35,10 +35,6 @@
 import org.apache.doris.mtmv.metadata.MTMVTask;
 import org.apache.doris.persist.gson.GsonUtils;
 
-<<<<<<< HEAD
-import com.google.common.base.Preconditions;
-=======
->>>>>>> 7bda49b5
 import com.google.common.base.Strings;
 import com.google.common.collect.Lists;
 import com.google.common.collect.Maps;
@@ -93,12 +89,6 @@
                 periodScheduler = Executors.newScheduledThreadPool(1);
             }
 
-            // check the scheduler before using it
-            // since it may be shutdown when master change to follower without process shutdown.
-            if (periodScheduler.isShutdown()) {
-                periodScheduler = Executors.newScheduledThreadPool(1);
-            }
-
             registerJobs();
 
             if (cleanerScheduler.isShutdown()) {
@@ -109,27 +99,12 @@
                     LOG.warn("only master can run MTMVJob");
                     return;
                 }
-<<<<<<< HEAD
-                if (!tryLock()) {
-                    return;
-                }
-                try {
-                    removeExpiredJobs();
-                    taskManager.removeExpiredTasks();
-                } catch (Exception ex) {
-                    LOG.warn("failed remove expired jobs and tasks.", ex);
-                } finally {
-                    unlock();
-                }
-=======
                 removeExpiredJobs();
                 taskManager.removeExpiredTasks();
->>>>>>> 7bda49b5
             }, 0, 1, TimeUnit.MINUTES);
 
             taskManager.startTaskScheduler();
             initMetrics();
-<<<<<<< HEAD
         }
     }
 
@@ -155,7 +130,13 @@
                 Metric.MetricUnit.NOUNIT, "Active job number of mtmv.") {
             @Override
             public Integer getValue() {
-                return periodFutureMap.size();
+                int result = 0;
+                for (MTMVJob job : getAllJobsWithLock()) {
+                    if (job.getState() == JobState.ACTIVE) {
+                        result++;
+                    }
+                }
+                return result;
             }
         };
         activeJob.addLabel(new MetricLabel("type", "ACTIVE-JOB"));
@@ -215,121 +196,9 @@
     }
 
     private void registerJobs() {
-        int num = nameToJobMap.size();
-        int periodNum = 0;
-        int onceNum = 0;
-        for (MTMVJob job : nameToJobMap.values()) {
-            if (!job.getState().equals(JobState.ACTIVE)) {
-                continue;
-            }
-            if (job.getTriggerMode() == TriggerMode.PERIODICAL) {
-                JobSchedule schedule = job.getSchedule();
-                ScheduledFuture<?> future = periodScheduler.scheduleAtFixedRate(() -> submitJobTask(job.getName()),
-                        MTMVUtils.getDelaySeconds(job), schedule.getSecondPeriod(), TimeUnit.SECONDS);
-                periodFutureMap.put(job.getId(), future);
-                periodNum++;
-            } else if (job.getTriggerMode() == TriggerMode.ONCE) {
-                if (job.getRetryPolicy() == TaskRetryPolicy.ALWAYS || job.getRetryPolicy() == TaskRetryPolicy.TIMES) {
-                    MTMVTaskExecuteParams executeOption = new MTMVTaskExecuteParams();
-                    submitJobTask(job.getName(), executeOption);
-                    onceNum++;
-=======
-        }
-    }
-
-    private void initMetrics() {
-        if (metricsRegistered) {
-            return;
-        }
-        metricsRegistered = true;
-
-        // total jobs
-        GaugeMetric<Integer> totalJob = new GaugeMetric<Integer>("mtmv_job",
-                Metric.MetricUnit.NOUNIT, "Total job number of mtmv.") {
-            @Override
-            public Integer getValue() {
-                return nameToJobMap.size();
-            }
-        };
-        totalJob.addLabel(new MetricLabel("type", "TOTAL-JOB"));
-        MetricRepo.DORIS_METRIC_REGISTER.addMetrics(totalJob);
-
-        // active jobs
-        GaugeMetric<Integer> activeJob = new GaugeMetric<Integer>("mtmv_job",
-                Metric.MetricUnit.NOUNIT, "Active job number of mtmv.") {
-            @Override
-            public Integer getValue() {
-                int result = 0;
-                for (MTMVJob job : getAllJobsWithLock()) {
-                    if (job.getState() == JobState.ACTIVE) {
-                        result++;
-                    }
->>>>>>> 7bda49b5
-                }
-                return result;
-            }
-        };
-        activeJob.addLabel(new MetricLabel("type", "ACTIVE-JOB"));
-        MetricRepo.DORIS_METRIC_REGISTER.addMetrics(activeJob);
-
-        // total tasks
-        GaugeMetric<Integer> totalTask = new GaugeMetric<Integer>("mtmv_task",
-                Metric.MetricUnit.NOUNIT, "Total task number of mtmv.") {
-            @Override
-            public Integer getValue() {
-                return getTaskManager().getHistoryTasks().size();
-            }
-        };
-        totalTask.addLabel(new MetricLabel("type", "TOTAL-TASK"));
-        MetricRepo.DORIS_METRIC_REGISTER.addMetrics(totalTask);
-
-        // running tasks
-        GaugeMetric<Integer> runningTask = new GaugeMetric<Integer>("mtmv_task",
-                Metric.MetricUnit.NOUNIT, "Running task number of mtmv.") {
-            @Override
-            public Integer getValue() {
-                return getTaskManager().getRunningTaskMap().size();
-            }
-        };
-        runningTask.addLabel(new MetricLabel("type", "RUNNING-TASK"));
-        MetricRepo.DORIS_METRIC_REGISTER.addMetrics(runningTask);
-
-        // pending tasks
-        GaugeMetric<Integer> pendingTask = new GaugeMetric<Integer>("mtmv_task",
-                Metric.MetricUnit.NOUNIT, "Pending task number of mtmv.") {
-            @Override
-            public Integer getValue() {
-                return getTaskManager().getPendingTaskMap().size();
-            }
-        };
-        pendingTask.addLabel(new MetricLabel("type", "PENDING-TASK"));
-        MetricRepo.DORIS_METRIC_REGISTER.addMetrics(pendingTask);
-
-        // failed tasks
-        GaugeMetric<Integer> failedTask = new GaugeMetric<Integer>("mtmv_task",
-                Metric.MetricUnit.NOUNIT, "Failed task number of mtmv.") {
-            @Override
-            public Integer getValue() {
-                return getTaskManager().getFailedTaskCount();
-            }
-        };
-        failedTask.addLabel(new MetricLabel("type", "FAILED-TASK"));
-        MetricRepo.DORIS_METRIC_REGISTER.addMetrics(failedTask);
-    }
-
-    public void stop() {
-        if (isStarted.compareAndSet(true, false)) {
-            periodScheduler.shutdown();
-            cleanerScheduler.shutdown();
-            taskManager.stopTaskScheduler();
-        }
-    }
-
-    private void registerJobs() {
         for (MTMVJob job : getAllJobsWithLock()) {
             job.start();
         }
-        LOG.info("Register {} period jobs and {} once jobs in the total {} jobs.", periodNum, onceNum, num);
     }
 
     public void createJob(MTMVJob job, boolean isReplay) throws DdlException {
@@ -348,96 +217,20 @@
             nameToJobMap.put(job.getName(), job);
             idToJobMap.put(job.getId(), job);
             if (!isReplay) {
-<<<<<<< HEAD
-                Preconditions.checkArgument(job.getId() == 0);
-                job.setId(Env.getCurrentEnv().getNextId());
-            }
-            if (job.getTriggerMode() == TriggerMode.PERIODICAL) {
-                JobSchedule schedule = job.getSchedule();
-                if (schedule == null) {
-                    throw new DdlException("Job [" + job.getName() + "] has no scheduling");
-                }
-                job.setState(JobState.ACTIVE);
-                nameToJobMap.put(job.getName(), job);
-                idToJobMap.put(job.getId(), job);
-                if (!isReplay) {
-                    // log job before submit any task.
-                    Env.getCurrentEnv().getEditLog().logCreateMTMVJob(job);
-                    ScheduledFuture<?> future = periodScheduler.scheduleAtFixedRate(() -> submitJobTask(job.getName()),
-                            MTMVUtils.getDelaySeconds(job), schedule.getSecondPeriod(), TimeUnit.SECONDS);
-                    periodFutureMap.put(job.getId(), future);
-                }
-            } else if (job.getTriggerMode() == TriggerMode.ONCE) {
-                // only change once job state from unknown to active. if job is completed, only put it in map
-                if (job.getState() == JobState.UNKNOWN) {
-                    job.setState(JobState.ACTIVE);
-                    job.setExpireTime(MTMVUtils.getNowTimeStamp() + Config.scheduler_mtmv_job_expired);
-                }
-                nameToJobMap.put(job.getName(), job);
-                idToJobMap.put(job.getId(), job);
-                if (!isReplay) {
-                    Env.getCurrentEnv().getEditLog().logCreateMTMVJob(job);
-                    MTMVTaskExecuteParams executeOption = new MTMVTaskExecuteParams();
-                    submitJobTask(job.getName(), executeOption);
-                }
-            } else if (job.getTriggerMode() == TriggerMode.MANUAL) {
-                // only change once job state from unknown to active. if job is completed, only put it in map
-                if (job.getState() == JobState.UNKNOWN) {
-                    job.setState(JobState.ACTIVE);
-                }
-                nameToJobMap.put(job.getName(), job);
-                idToJobMap.put(job.getId(), job);
-                if (!isReplay) {
-                    Env.getCurrentEnv().getEditLog().logCreateMTMVJob(job);
-                }
-            } else {
-                throw new DdlException("Unsupported trigger mode for multi-table mv.");
-=======
                 // log job before submit any task.
                 Env.getCurrentEnv().getEditLog().logCreateMTMVJob(job);
->>>>>>> 7bda49b5
             }
         } finally {
             writeUnlock();
         }
     }
 
-<<<<<<< HEAD
-    private boolean stopScheduler(String jobName) {
-        MTMVJob job = nameToJobMap.get(jobName);
-        if (job.getTriggerMode() != TriggerMode.PERIODICAL) {
-            return false;
-        }
-        if (job.getState() == MTMVUtils.JobState.PAUSE) {
-            return true;
-        }
-        JobSchedule jobSchedule = job.getSchedule();
-        // this will not happen
-        if (jobSchedule == null) {
-            LOG.warn("fail to obtain scheduled info for job [{}]", job.getName());
-            return true;
-        }
-        ScheduledFuture<?> future = periodFutureMap.get(job.getId());
-        if (future == null) {
-            LOG.warn("fail to obtain scheduled info for job [{}]", job.getName());
-            return true;
-        }
-        // MUST not set true for "mayInterruptIfRunning".
-        // Because this thread may doing bdbje write operation, it is interrupted,
-        // FE may exit due to bdbje write failure.
-        boolean isCancel = future.cancel(false);
-        if (!isCancel) {
-            LOG.warn("fail to cancel scheduler for job [{}]", job.getName());
-        }
-        return isCancel;
-=======
     public void refreshMTMV(String dbName, String mvName)
             throws DdlException, MetaNotFoundException {
         Database db = Env.getCurrentInternalCatalog().getDbOrDdlException(dbName);
         MaterializedView mv = (MaterializedView) db.getTableOrMetaException(mvName, TableType.MATERIALIZED_VIEW);
         MTMVJob mtmvJob = MTMVJobFactory.genOnceJob(mv, dbName);
         createJob(mtmvJob, false);
->>>>>>> 7bda49b5
     }
 
     public void dropJobByName(String dbName, String mvName, boolean isReplay) {
@@ -451,26 +244,10 @@
         dropJobs(jobIds, isReplay);
     }
 
-<<<<<<< HEAD
-    public MTMVUtils.TaskSubmitStatus refreshMTMVTask(String dbName, String mvName) throws DdlException {
-        for (String jobName : nameToJobMap.keySet()) {
-            MTMVJob job = nameToJobMap.get(jobName);
-            if (job.getMVName().equals(mvName) && job.getDBName().equals(dbName)) {
-                return submitJobTask(jobName);
-            }
-        }
-        throw new DdlException("No job find for the MaterializedView " + dbName + "." + mvName + " .");
-    }
-
-    public MTMVUtils.TaskSubmitStatus submitJobTask(String jobName) {
-        return submitJobTask(jobName, new MTMVTaskExecuteParams());
-    }
-=======
     public void dropJobs(List<Long> jobIds, boolean isReplay) {
         if (jobIds.isEmpty()) {
             return;
         }
->>>>>>> 7bda49b5
 
         for (long jobId : jobIds) {
             dropJob(jobId, isReplay);
@@ -484,62 +261,6 @@
         if (!isReplay && job != null) {
             job.stop();
         }
-<<<<<<< HEAD
-        try {
-            MTMVJob job = idToJobMap.get(changeJob.getJobId());
-            if (job == null) {
-                LOG.warn("change jobId {} failed because job is null", changeJob.getJobId());
-                return;
-            }
-            job.setState(changeJob.getToStatus());
-            job.setLastModifyTime(changeJob.getLastModifyTime());
-            if (!isReplay) {
-                Env.getCurrentEnv().getEditLog().logChangeMTMVJob(changeJob);
-            }
-        } finally {
-            unlock();
-        }
-        LOG.info("change job:{}", changeJob.getJobId());
-    }
-
-    public void dropJobByName(String dbName, String mvName, boolean isReplay) {
-        for (String jobName : nameToJobMap.keySet()) {
-            MTMVJob job = nameToJobMap.get(jobName);
-            if (job.getMVName().equals(mvName) && job.getDBName().equals(dbName)) {
-                dropJobs(Collections.singletonList(job.getId()), isReplay);
-                return;
-            }
-        }
-    }
-
-    public void dropJobs(List<Long> jobIds, boolean isReplay) {
-        if (jobIds.isEmpty()) {
-            return;
-        }
-        if (!tryLock()) {
-            return;
-        }
-        try {
-            for (long jobId : jobIds) {
-                MTMVJob job = idToJobMap.get(jobId);
-                if (job == null) {
-                    LOG.warn("drop jobId {} failed because job is null", jobId);
-                    continue;
-                }
-                if (job.getTriggerMode() == TriggerMode.PERIODICAL && !isReplay) {
-                    boolean isCancel = stopScheduler(job.getName());
-                    if (!isCancel) {
-                        continue;
-                    }
-                    periodFutureMap.remove(job.getId());
-                }
-                killJobTask(job.getName(), true);
-                if (!Config.keep_scheduler_mtmv_task_when_job_deleted) {
-                    taskManager.clearTasksByJobName(job.getName(), isReplay);
-                }
-                idToJobMap.remove(job.getId());
-                nameToJobMap.remove(job.getName());
-=======
     }
 
     private MTMVJob dropJobWithLock(long jobId, boolean isReplay) {
@@ -549,16 +270,11 @@
             if (job == null) {
                 LOG.warn("drop jobId {} failed because job is null", jobId);
                 return null;
->>>>>>> 7bda49b5
             }
             idToJobMap.remove(job.getId());
             nameToJobMap.remove(job.getName());
             if (!isReplay) {
-<<<<<<< HEAD
-                Env.getCurrentEnv().getEditLog().logDropMTMVJob(jobIds);
-=======
                 Env.getCurrentEnv().getEditLog().logDropMTMVJob(Collections.singletonList(jobId));
->>>>>>> 7bda49b5
             }
             return job;
         } finally {
@@ -573,15 +289,9 @@
     public List<MTMVJob> showJobs(String dbName) {
         List<MTMVJob> jobList = Lists.newArrayList();
         if (Strings.isNullOrEmpty(dbName)) {
-<<<<<<< HEAD
-            jobList.addAll(nameToJobMap.values());
-        } else {
-            jobList.addAll(nameToJobMap.values().stream().filter(u -> u.getDBName().equals(dbName))
-=======
             jobList.addAll(getAllJobsWithLock());
         } else {
             jobList.addAll(getAllJobsWithLock().stream().filter(u -> u.getDBName().equals(dbName))
->>>>>>> 7bda49b5
                     .collect(Collectors.toList()));
         }
         return jobList.stream().sorted().collect(Collectors.toList());
@@ -589,22 +299,6 @@
 
     public List<MTMVJob> showJobs(String dbName, String mvName) {
         return showJobs(dbName).stream().filter(u -> u.getMVName().equals(mvName)).collect(Collectors.toList());
-<<<<<<< HEAD
-    }
-
-    private boolean tryLock() {
-        try {
-            return reentrantLock.tryLock(5, TimeUnit.SECONDS);
-        } catch (InterruptedException e) {
-            LOG.warn("got exception while getting job manager lock", e);
-        }
-        return false;
-    }
-
-    public void unlock() {
-        this.reentrantLock.unlock();
-=======
->>>>>>> 7bda49b5
     }
 
     public void replayCreateJob(MTMVJob job) {
@@ -634,11 +328,7 @@
     }
 
     public void replayDropJobTasks(List<String> taskIds) {
-<<<<<<< HEAD
-        taskManager.dropTasks(taskIds, true);
-=======
         taskManager.dropHistoryTasks(taskIds, true);
->>>>>>> 7bda49b5
     }
 
     private void removeExpiredJobs() {
@@ -670,10 +360,6 @@
             readUnlock();
         }
 
-<<<<<<< HEAD
-        dropJobs(jobIdsToDelete, false);
-=======
->>>>>>> 7bda49b5
     }
 
     public MTMVTaskManager getTaskManager() {
