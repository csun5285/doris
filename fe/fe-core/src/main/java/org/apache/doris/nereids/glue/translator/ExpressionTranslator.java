// Licensed to the Apache Software Foundation (ASF) under one
// or more contributor license agreements.  See the NOTICE file
// distributed with this work for additional information
// regarding copyright ownership.  The ASF licenses this file
// to you under the Apache License, Version 2.0 (the
// "License"); you may not use this file except in compliance
// with the License.  You may obtain a copy of the License at
//
//   http://www.apache.org/licenses/LICENSE-2.0
//
// Unless required by applicable law or agreed to in writing,
// software distributed under the License is distributed on an
// "AS IS" BASIS, WITHOUT WARRANTIES OR CONDITIONS OF ANY
// KIND, either express or implied.  See the License for the
// specific language governing permissions and limitations
// under the License.

package org.apache.doris.nereids.glue.translator;

import org.apache.doris.analysis.ArithmeticExpr;
import org.apache.doris.analysis.AssertNumRowsElement.Assertion;
import org.apache.doris.analysis.BinaryPredicate;
import org.apache.doris.analysis.BinaryPredicate.Operator;
import org.apache.doris.analysis.BoolLiteral;
import org.apache.doris.analysis.CaseExpr;
import org.apache.doris.analysis.CaseWhenClause;
import org.apache.doris.analysis.CastExpr;
import org.apache.doris.analysis.CompoundPredicate;
import org.apache.doris.analysis.Expr;
import org.apache.doris.analysis.FunctionCallExpr;
import org.apache.doris.analysis.FunctionName;
import org.apache.doris.analysis.FunctionParams;
import org.apache.doris.analysis.IndexDef;
import org.apache.doris.analysis.IsNullPredicate;
<<<<<<< HEAD
import org.apache.doris.analysis.OrderByElement;
=======
import org.apache.doris.analysis.MatchPredicate;
import org.apache.doris.analysis.OrderByElement;
import org.apache.doris.analysis.SlotDescriptor;
>>>>>>> 7bda49b5
import org.apache.doris.analysis.SlotRef;
import org.apache.doris.analysis.TimestampArithmeticExpr;
import org.apache.doris.analysis.TupleDescriptor;
import org.apache.doris.catalog.Function;
import org.apache.doris.catalog.Function.NullableMode;
import org.apache.doris.catalog.Index;
import org.apache.doris.catalog.OlapTable;
import org.apache.doris.catalog.Type;
import org.apache.doris.nereids.exceptions.AnalysisException;
import org.apache.doris.nereids.trees.expressions.AggregateExpression;
import org.apache.doris.nereids.trees.expressions.Alias;
import org.apache.doris.nereids.trees.expressions.And;
import org.apache.doris.nereids.trees.expressions.AssertNumRowsElement;
import org.apache.doris.nereids.trees.expressions.Between;
import org.apache.doris.nereids.trees.expressions.BinaryArithmetic;
import org.apache.doris.nereids.trees.expressions.CaseWhen;
import org.apache.doris.nereids.trees.expressions.Cast;
import org.apache.doris.nereids.trees.expressions.EqualTo;
import org.apache.doris.nereids.trees.expressions.Exists;
import org.apache.doris.nereids.trees.expressions.Expression;
import org.apache.doris.nereids.trees.expressions.GreaterThan;
import org.apache.doris.nereids.trees.expressions.GreaterThanEqual;
import org.apache.doris.nereids.trees.expressions.InPredicate;
import org.apache.doris.nereids.trees.expressions.InSubquery;
import org.apache.doris.nereids.trees.expressions.IsNull;
import org.apache.doris.nereids.trees.expressions.LessThan;
import org.apache.doris.nereids.trees.expressions.LessThanEqual;
import org.apache.doris.nereids.trees.expressions.MarkJoinSlotReference;
<<<<<<< HEAD
=======
import org.apache.doris.nereids.trees.expressions.Match;
>>>>>>> 7bda49b5
import org.apache.doris.nereids.trees.expressions.Not;
import org.apache.doris.nereids.trees.expressions.NullSafeEqual;
import org.apache.doris.nereids.trees.expressions.Or;
import org.apache.doris.nereids.trees.expressions.OrderExpression;
import org.apache.doris.nereids.trees.expressions.SlotReference;
import org.apache.doris.nereids.trees.expressions.TimestampArithmetic;
import org.apache.doris.nereids.trees.expressions.UnaryArithmetic;
import org.apache.doris.nereids.trees.expressions.VirtualSlotReference;
import org.apache.doris.nereids.trees.expressions.WhenClause;
import org.apache.doris.nereids.trees.expressions.functions.AlwaysNotNullable;
import org.apache.doris.nereids.trees.expressions.functions.AlwaysNullable;
<<<<<<< HEAD
import org.apache.doris.nereids.trees.expressions.functions.BoundFunction;
import org.apache.doris.nereids.trees.expressions.functions.agg.AggregateFunction;
import org.apache.doris.nereids.trees.expressions.functions.agg.AggregateParam;
import org.apache.doris.nereids.trees.expressions.functions.agg.Count;
=======
import org.apache.doris.nereids.trees.expressions.functions.agg.AggregateFunction;
import org.apache.doris.nereids.trees.expressions.functions.agg.AggregateParam;
import org.apache.doris.nereids.trees.expressions.functions.agg.Count;
import org.apache.doris.nereids.trees.expressions.functions.combinator.MergeCombinator;
import org.apache.doris.nereids.trees.expressions.functions.combinator.StateCombinator;
import org.apache.doris.nereids.trees.expressions.functions.combinator.UnionCombinator;
>>>>>>> 7bda49b5
import org.apache.doris.nereids.trees.expressions.functions.generator.TableGeneratingFunction;
import org.apache.doris.nereids.trees.expressions.functions.scalar.ScalarFunction;
import org.apache.doris.nereids.trees.expressions.functions.window.WindowFunction;
import org.apache.doris.nereids.trees.expressions.literal.Literal;
import org.apache.doris.nereids.trees.expressions.literal.NullLiteral;
import org.apache.doris.nereids.trees.expressions.visitor.DefaultExpressionVisitor;
import org.apache.doris.nereids.types.coercion.AbstractDataType;
import org.apache.doris.thrift.TFunctionBinaryType;

import com.google.common.base.Preconditions;
import com.google.common.collect.ImmutableList;

import java.util.ArrayList;
import java.util.List;
import java.util.Optional;
import java.util.stream.Collectors;

/**
 * Used to translate expression of new optimizer to stale expr.
 */
@SuppressWarnings("rawtypes")
public class ExpressionTranslator extends DefaultExpressionVisitor<Expr, PlanTranslatorContext> {

    public static ExpressionTranslator INSTANCE = new ExpressionTranslator();

    /**
     * The entry function of ExpressionTranslator.
     *
     * @param expression nereids expression
     * @param context translator context
     * @return stale planner's expr
     */
    public static Expr translate(Expression expression, PlanTranslatorContext context) {
        return expression.accept(INSTANCE, context);
    }

    @Override
    public Expr visitAlias(Alias alias, PlanTranslatorContext context) {
        return alias.child().accept(this, context);
    }

    @Override
    public Expr visitEqualTo(EqualTo equalTo, PlanTranslatorContext context) {
        return new BinaryPredicate(Operator.EQ,
                equalTo.child(0).accept(this, context),
                equalTo.child(1).accept(this, context),
                equalTo.getDataType().toCatalogDataType(),
                NullableMode.DEPEND_ON_ARGUMENT);
    }

    @Override
    public Expr visitGreaterThan(GreaterThan greaterThan, PlanTranslatorContext context) {
        return new BinaryPredicate(Operator.GT,
                greaterThan.child(0).accept(this, context),
                greaterThan.child(1).accept(this, context),
                greaterThan.getDataType().toCatalogDataType(),
                NullableMode.DEPEND_ON_ARGUMENT);
    }

    @Override
    public Expr visitGreaterThanEqual(GreaterThanEqual greaterThanEqual, PlanTranslatorContext context) {
        return new BinaryPredicate(Operator.GE,
                greaterThanEqual.child(0).accept(this, context),
                greaterThanEqual.child(1).accept(this, context),
                greaterThanEqual.getDataType().toCatalogDataType(),
                NullableMode.DEPEND_ON_ARGUMENT);
    }

    @Override
    public Expr visitLessThan(LessThan lessThan, PlanTranslatorContext context) {
        return new BinaryPredicate(Operator.LT,
                lessThan.child(0).accept(this, context),
                lessThan.child(1).accept(this, context),
                lessThan.getDataType().toCatalogDataType(),
                NullableMode.DEPEND_ON_ARGUMENT);
    }

    @Override
    public Expr visitLessThanEqual(LessThanEqual lessThanEqual, PlanTranslatorContext context) {
        return new BinaryPredicate(Operator.LE,
                lessThanEqual.child(0).accept(this, context),
                lessThanEqual.child(1).accept(this, context),
                lessThanEqual.getDataType().toCatalogDataType(),
                NullableMode.DEPEND_ON_ARGUMENT);
<<<<<<< HEAD
=======
    }

    @Override
    public Expr visitMatch(Match match, PlanTranslatorContext context) {
        String invertedIndexParser = null;
        String invertedIndexParserMode = null;
        SlotRef left = (SlotRef) match.left().accept(this, context);
        SlotDescriptor slotDesc = left.getDesc();
        if (slotDesc != null && slotDesc.isScanSlot()) {
            TupleDescriptor slotParent = slotDesc.getParent();
            OlapTable olapTbl = (OlapTable) slotParent.getTable();
            if (olapTbl == null) {
                throw new AnalysisException("slotRef in matchExpression failed to get OlapTable");
            }
            List<Index> indexes = olapTbl.getIndexes();
            for (Index index : indexes) {
                if (index.getIndexType() == IndexDef.IndexType.INVERTED) {
                    List<String> columns = index.getColumns();
                    if (left.getColumnName().equals(columns.get(0))) {
                        invertedIndexParser = index.getInvertedIndexParser();
                        invertedIndexParserMode = index.getInvertedIndexParserMode();
                        break;
                    }
                }
            }
        }
        MatchPredicate.Operator op = match.op();
        return new MatchPredicate(op,
                match.left().accept(this, context),
                match.right().accept(this, context),
                match.getDataType().toCatalogDataType(),
                NullableMode.DEPEND_ON_ARGUMENT,
                invertedIndexParser,
                invertedIndexParserMode);
>>>>>>> 7bda49b5
    }

    @Override
    public Expr visitNullSafeEqual(NullSafeEqual nullSafeEqual, PlanTranslatorContext context) {
        return new BinaryPredicate(Operator.EQ_FOR_NULL,
                nullSafeEqual.child(0).accept(this, context),
                nullSafeEqual.child(1).accept(this, context),
                nullSafeEqual.getDataType().toCatalogDataType(),
                NullableMode.ALWAYS_NOT_NULLABLE);
    }

    @Override
    public Expr visitNot(Not not, PlanTranslatorContext context) {
        if (not.child() instanceof InPredicate) {
            InPredicate inPredicate = (InPredicate) not.child();
            List<Expr> inList = inPredicate.getOptions().stream()
                    .map(e -> translate(e, context))
                    .collect(Collectors.toList());
            boolean allConstant = inPredicate.getOptions().stream().allMatch(Expression::isConstant);
            return new org.apache.doris.analysis.InPredicate(
                    inPredicate.getCompareExpr().accept(this, context),
                    inList, true, allConstant);
        } else if (not.child() instanceof EqualTo) {
            EqualTo equalTo = (EqualTo) not.child();
            return new BinaryPredicate(Operator.NE,
                    equalTo.child(0).accept(this, context),
                    equalTo.child(1).accept(this, context),
                    equalTo.getDataType().toCatalogDataType(),
                    NullableMode.DEPEND_ON_ARGUMENT);
        } else if (not.child() instanceof InSubquery || not.child() instanceof Exists) {
            return new BoolLiteral(true);
        } else if (not.child() instanceof IsNull) {
            return new IsNullPredicate(((IsNull) not.child()).child().accept(this, context), true, true);
        } else {
            return new CompoundPredicate(CompoundPredicate.Operator.NOT,
                    not.child(0).accept(this, context), null);
        }
    }

    @Override
    public Expr visitSlotReference(SlotReference slotReference, PlanTranslatorContext context) {
        return context.findSlotRef(slotReference.getExprId());
    }

    @Override
    public Expr visitMarkJoinReference(MarkJoinSlotReference markJoinSlotReference, PlanTranslatorContext context) {
        return markJoinSlotReference.isExistsHasAgg()
                ? new BoolLiteral(true) : context.findSlotRef(markJoinSlotReference.getExprId());
    }

    @Override
    public Expr visitLiteral(Literal literal, PlanTranslatorContext context) {
        return literal.toLegacyLiteral();
    }

    @Override
    public Expr visitNullLiteral(NullLiteral nullLiteral, PlanTranslatorContext context) {
        org.apache.doris.analysis.NullLiteral nullLit = new org.apache.doris.analysis.NullLiteral();
        nullLit.setType(nullLiteral.getDataType().toCatalogDataType());
        return nullLit;
    }

    @Override
    public Expr visitBetween(Between between, PlanTranslatorContext context) {
        throw new RuntimeException("Unexpected invocation");
    }

    @Override
    public Expr visitAnd(And and, PlanTranslatorContext context) {
        return new org.apache.doris.analysis.CompoundPredicate(
                org.apache.doris.analysis.CompoundPredicate.Operator.AND,
                and.child(0).accept(this, context),
                and.child(1).accept(this, context));
    }

    @Override
    public Expr visitOr(Or or, PlanTranslatorContext context) {
        return new org.apache.doris.analysis.CompoundPredicate(
                org.apache.doris.analysis.CompoundPredicate.Operator.OR,
                or.child(0).accept(this, context),
                or.child(1).accept(this, context));
    }

    @Override
    public Expr visitCaseWhen(CaseWhen caseWhen, PlanTranslatorContext context) {
        List<CaseWhenClause> caseWhenClauses = new ArrayList<>();
        for (WhenClause whenClause : caseWhen.getWhenClauses()) {
            caseWhenClauses.add(new CaseWhenClause(
                    whenClause.left().accept(this, context),
                    whenClause.right().accept(this, context)
            ));
        }
        Expr elseExpr = null;
        Optional<Expression> defaultValue = caseWhen.getDefaultValue();
        if (defaultValue.isPresent()) {
            elseExpr = defaultValue.get().accept(this, context);
        }
        return new CaseExpr(caseWhenClauses, elseExpr);
    }

    @Override
    public Expr visitCast(Cast cast, PlanTranslatorContext context) {
        // left child of cast is expression, right child of cast is target type
        return new CastExpr(cast.getDataType().toCatalogDataType(),
                cast.child().accept(this, context), null);
    }

    @Override
    public Expr visitInPredicate(InPredicate inPredicate, PlanTranslatorContext context) {
        List<Expr> inList = inPredicate.getOptions().stream()
                .map(e -> e.accept(this, context))
                .collect(Collectors.toList());
        boolean allConstant = inPredicate.getOptions().stream().allMatch(Expression::isConstant);
        return new org.apache.doris.analysis.InPredicate(
                inPredicate.getCompareExpr().accept(this, context),
                inList, false, allConstant);
    }

    @Override
    public Expr visitWindowFunction(WindowFunction function, PlanTranslatorContext context) {
        // translate argument types from DataType to Type
        List<Expr> catalogArguments = function.getArguments()
                .stream()
                .map(arg -> arg.accept(this, context))
                .collect(ImmutableList.toImmutableList());
        ImmutableList<Type> argTypes = catalogArguments.stream()
                .map(arg -> arg.getType())
                .collect(ImmutableList.toImmutableList());

        // translate argument from List<Expression> to FunctionParams
        List<Expr> arguments = function.getArguments()
                .stream()
                .map(arg -> new SlotRef(arg.getDataType().toCatalogDataType(), arg.nullable()))
                .collect(ImmutableList.toImmutableList());
        FunctionParams windowFnParams = new FunctionParams(false, arguments);

        // translate isNullable()
        NullableMode nullableMode = function.nullable()
                ? NullableMode.ALWAYS_NULLABLE
                : NullableMode.ALWAYS_NOT_NULLABLE;

        // translate function from WindowFunction to old AggregateFunction
        boolean isAnalyticFunction = true;
        org.apache.doris.catalog.AggregateFunction catalogFunction = new org.apache.doris.catalog.AggregateFunction(
                new FunctionName(function.getName()), argTypes,
                function.getDataType().toCatalogDataType(),
                function.getDataType().toCatalogDataType(),
                function.hasVarArguments(),
                null, "", "", null, "",
                null, "", null, false,
                isAnalyticFunction, false, TFunctionBinaryType.BUILTIN,
                true, true, nullableMode
        );

        // generate FunctionCallExpr
        boolean isMergeFn = false;
        FunctionCallExpr functionCallExpr =
                new FunctionCallExpr(catalogFunction, windowFnParams, windowFnParams, isMergeFn, catalogArguments);
        functionCallExpr.setIsAnalyticFnCall(true);
        return functionCallExpr;

    }

    @Override
    public Expr visitScalarFunction(ScalarFunction function, PlanTranslatorContext context) {
<<<<<<< HEAD
        List<Expression> nereidsArguments = adaptFunctionArgumentsForBackends(function);

        List<Expr> arguments = nereidsArguments
                .stream()
                .map(arg -> arg.accept(this, context))
                .collect(Collectors.toList());

        List<Type> argTypes = nereidsArguments.stream()
=======
        List<Expr> arguments = function.getArguments().stream()
                .map(arg -> arg.accept(this, context))
                .collect(Collectors.toList());

        List<Type> argTypes = function.getArguments().stream()
>>>>>>> 7bda49b5
                .map(Expression::getDataType)
                .map(AbstractDataType::toCatalogDataType)
                .collect(Collectors.toList());

        NullableMode nullableMode = function.nullable()
                ? NullableMode.ALWAYS_NULLABLE
                : NullableMode.ALWAYS_NOT_NULLABLE;

        org.apache.doris.catalog.ScalarFunction catalogFunction = new org.apache.doris.catalog.ScalarFunction(
                new FunctionName(function.getName()), argTypes,
                function.getDataType().toCatalogDataType(), function.hasVarArguments(),
                "", TFunctionBinaryType.BUILTIN, true, true, nullableMode);

        // create catalog FunctionCallExpr without analyze again
        return new FunctionCallExpr(catalogFunction, new FunctionParams(false, arguments));
    }

    @Override
    public Expr visitAggregateExpression(AggregateExpression aggregateExpression, PlanTranslatorContext context) {
        // aggFnArguments is used to build TAggregateExpr.param_types, so backend can find the aggregate function
        List<Expr> aggFnArguments = aggregateExpression.getFunction().children()
                .stream()
                .map(arg -> new SlotRef(arg.getDataType().toCatalogDataType(), arg.nullable()))
                .collect(ImmutableList.toImmutableList());

        Expression child = aggregateExpression.child();
        List<Expression> currentPhaseArguments = child instanceof AggregateFunction
                ? child.children()
                : aggregateExpression.children();
        return translateAggregateFunction(aggregateExpression.getFunction(),
                currentPhaseArguments, aggFnArguments, aggregateExpression.getAggregateParam(), context);
    }

    @Override
    public Expr visitTableGeneratingFunction(TableGeneratingFunction function,
            PlanTranslatorContext context) {
        List<Expr> arguments = function.getArguments()
                .stream()
                .map(arg -> arg.accept(this, context))
                .collect(Collectors.toList());
        List<Type> argTypes = function.expectedInputTypes().stream()
                .map(AbstractDataType::toCatalogDataType)
                .collect(Collectors.toList());

        NullableMode nullableMode = function.nullable()
                ? NullableMode.ALWAYS_NULLABLE
                : NullableMode.ALWAYS_NOT_NULLABLE;

        org.apache.doris.catalog.ScalarFunction catalogFunction = new org.apache.doris.catalog.ScalarFunction(
                new FunctionName(function.getName()), argTypes,
                function.getDataType().toCatalogDataType(), function.hasVarArguments(),
                "", TFunctionBinaryType.BUILTIN, true, true, nullableMode);

        // create catalog FunctionCallExpr without analyze again
        return new FunctionCallExpr(catalogFunction, new FunctionParams(false, arguments));
    }

    @Override
    public Expr visitBinaryArithmetic(BinaryArithmetic binaryArithmetic, PlanTranslatorContext context) {
        NullableMode nullableMode = NullableMode.DEPEND_ON_ARGUMENT;
        if (binaryArithmetic instanceof AlwaysNullable) {
            nullableMode = NullableMode.ALWAYS_NULLABLE;
        } else if (binaryArithmetic instanceof AlwaysNotNullable) {
            nullableMode = NullableMode.ALWAYS_NOT_NULLABLE;
        }
        return new ArithmeticExpr(binaryArithmetic.getLegacyOperator(),
                binaryArithmetic.child(0).accept(this, context),
                binaryArithmetic.child(1).accept(this, context),
                binaryArithmetic.getDataType().toCatalogDataType(), nullableMode);
    }

    @Override
    public Expr visitUnaryArithmetic(UnaryArithmetic unaryArithmetic, PlanTranslatorContext context) {
        return new ArithmeticExpr(unaryArithmetic.getLegacyOperator(),
                unaryArithmetic.child().accept(this, context), null,
                unaryArithmetic.getDataType().toCatalogDataType(), NullableMode.DEPEND_ON_ARGUMENT);

    }

    @Override
    public Expr visitTimestampArithmetic(TimestampArithmetic arithmetic, PlanTranslatorContext context) {
        Preconditions.checkNotNull(arithmetic.getFuncName(),
                "funcName in TimestampArithmetic should not be null");
        NullableMode nullableMode = NullableMode.ALWAYS_NULLABLE;
        if (arithmetic.children().stream().anyMatch(e -> e.getDataType().isDateV2LikeType())) {
            nullableMode = NullableMode.DEPEND_ON_ARGUMENT;
        }
        return new TimestampArithmeticExpr(arithmetic.getFuncName(), arithmetic.getOp(),
                arithmetic.left().accept(this, context), arithmetic.right().accept(this, context),
                arithmetic.getTimeUnit().toString(), arithmetic.getDataType().toCatalogDataType(), nullableMode);
    }

    @Override
    public Expr visitVirtualReference(VirtualSlotReference virtualSlotReference, PlanTranslatorContext context) {
        return context.findSlotRef(virtualSlotReference.getExprId());
    }

    @Override
    public Expr visitIsNull(IsNull isNull, PlanTranslatorContext context) {
        return new IsNullPredicate(isNull.child().accept(this, context), false, true);
    }

<<<<<<< HEAD
=======
    @Override
    public Expr visitStateCombinator(StateCombinator combinator, PlanTranslatorContext context) {
        List<Expr> arguments = combinator.getArguments().stream().map(arg -> arg.accept(this, context))
                .collect(Collectors.toList());
        return Function.convertToStateCombinator(
                new FunctionCallExpr(visitAggregateFunction(combinator.getNestedFunction(), context).getFn(),
                        new FunctionParams(false, arguments)));
    }

    @Override
    public Expr visitMergeCombinator(MergeCombinator combinator, PlanTranslatorContext context) {
        List<Expr> arguments = combinator.children().stream()
                .map(arg -> new SlotRef(arg.getDataType().toCatalogDataType(), arg.nullable()))
                .collect(ImmutableList.toImmutableList());
        return Function.convertToMergeCombinator(
                new FunctionCallExpr(visitAggregateFunction(combinator.getNestedFunction(), context).getFn(),
                        new FunctionParams(false, arguments)));
    }

    @Override
    public Expr visitUnionCombinator(UnionCombinator combinator, PlanTranslatorContext context) {
        List<Expr> arguments = combinator.children().stream()
                .map(arg -> new SlotRef(arg.getDataType().toCatalogDataType(), arg.nullable()))
                .collect(ImmutableList.toImmutableList());
        return Function.convertToUnionCombinator(
                new FunctionCallExpr(visitAggregateFunction(combinator.getNestedFunction(), context).getFn(),
                        new FunctionParams(false, arguments)));
    }

    @Override
    public Expr visitAggregateFunction(AggregateFunction function, PlanTranslatorContext context) {
        List<Expr> arguments = function.children().stream()
                .map(arg -> new SlotRef(arg.getDataType().toCatalogDataType(), arg.nullable()))
                .collect(ImmutableList.toImmutableList());
        org.apache.doris.catalog.AggregateFunction catalogFunction = new org.apache.doris.catalog.AggregateFunction(
                new FunctionName(function.getName()),
                function.getArguments().stream().filter(arg -> !(arg instanceof OrderExpression))
                        .map(arg -> arg.getDataType().toCatalogDataType()).collect(ImmutableList.toImmutableList()),
                function.getDataType().toCatalogDataType(), function.getIntermediateTypes().toCatalogDataType(),
                function.hasVarArguments(), null, "", "", null, "", null, "", null, false, false, false,
                TFunctionBinaryType.BUILTIN, true, true,
                function.nullable() ? NullableMode.ALWAYS_NULLABLE : NullableMode.ALWAYS_NOT_NULLABLE);

        return new FunctionCallExpr(catalogFunction, new FunctionParams(function.isDistinct(), arguments));
    }

>>>>>>> 7bda49b5
    // TODO: Supports for `distinct`
    private Expr translateAggregateFunction(AggregateFunction function,
            List<Expression> currentPhaseArguments, List<Expr> aggFnArguments,
            AggregateParam aggregateParam, PlanTranslatorContext context) {
        List<Expr> currentPhaseCatalogArguments = currentPhaseArguments
                .stream()
                .map(arg -> arg instanceof OrderExpression
                        ? translateOrderExpression((OrderExpression) arg, context).getExpr()
                        : arg.accept(this, context))
                .collect(ImmutableList.toImmutableList());

        List<OrderByElement> orderByElements = function.getArguments()
                .stream()
                .filter(arg -> arg instanceof OrderExpression)
                .map(arg -> translateOrderExpression((OrderExpression) arg, context))
                .collect(ImmutableList.toImmutableList());

        FunctionParams fnParams;
        FunctionParams aggFnParams;
        if (function instanceof Count && ((Count) function).isStar()) {
            if (currentPhaseCatalogArguments.isEmpty()) {
                // for explain display the label: count(*)
                fnParams = FunctionParams.createStarParam();
            } else {
                fnParams = new FunctionParams(function.isDistinct(), currentPhaseCatalogArguments);
            }
            aggFnParams = FunctionParams.createStarParam();
        } else {
            fnParams = new FunctionParams(function.isDistinct(), currentPhaseCatalogArguments);
            aggFnParams = new FunctionParams(function.isDistinct(), aggFnArguments);
        }

<<<<<<< HEAD
        ImmutableList<Type> argTypes = function.getArguments()
                .stream()
                .filter(arg -> !(arg instanceof OrderExpression))
                .map(arg -> arg.getDataType().toCatalogDataType())
                .collect(ImmutableList.toImmutableList());

        NullableMode nullableMode = function.nullable()
                ? NullableMode.ALWAYS_NULLABLE
                : NullableMode.ALWAYS_NOT_NULLABLE;

        boolean isAnalyticFunction = false;
        String functionName = function.getName();
        org.apache.doris.catalog.AggregateFunction catalogFunction = new org.apache.doris.catalog.AggregateFunction(
                new FunctionName(functionName), argTypes,
                function.getDataType().toCatalogDataType(),
                function.getIntermediateTypes().toCatalogDataType(),
                function.hasVarArguments(),
                null, "", "", null, "",
                null, "", null, false,
                isAnalyticFunction, false, TFunctionBinaryType.BUILTIN,
                true, true, nullableMode
        );
=======
        org.apache.doris.catalog.AggregateFunction catalogFunction =
                (org.apache.doris.catalog.AggregateFunction) function.accept(this, context).getFn();
>>>>>>> 7bda49b5

        boolean isMergeFn = aggregateParam.aggMode.consumeAggregateBuffer;
        // create catalog FunctionCallExpr without analyze again
        FunctionCallExpr functionCallExpr = new FunctionCallExpr(
                catalogFunction, fnParams, aggFnParams, isMergeFn, currentPhaseCatalogArguments);
        functionCallExpr.setOrderByElements(orderByElements);
        return functionCallExpr;
    }

    private OrderByElement translateOrderExpression(OrderExpression orderExpression, PlanTranslatorContext context) {
        Expr child = orderExpression.child().accept(this, context);
        return new OrderByElement(child, orderExpression.isAsc(), orderExpression.isNullFirst());
    }

    public static org.apache.doris.analysis.AssertNumRowsElement translateAssert(
            AssertNumRowsElement assertNumRowsElement) {
        return new org.apache.doris.analysis.AssertNumRowsElement(assertNumRowsElement.getDesiredNumOfRows(),
                assertNumRowsElement.getSubqueryString(), translateAssertion(assertNumRowsElement.getAssertion()));
    }

    private static org.apache.doris.analysis.AssertNumRowsElement.Assertion translateAssertion(
            AssertNumRowsElement.Assertion assertion) {
        switch (assertion) {
            case EQ:
                return Assertion.EQ;
            case NE:
                return Assertion.NE;
            case LT:
                return Assertion.LT;
            case LE:
                return Assertion.LE;
            case GT:
                return Assertion.GT;
            case GE:
                return Assertion.GE;
            default:
                throw new AnalysisException("UnSupported type: " + assertion);
        }
    }

    /**
     * some special arguments not need exists in the nereids, and backends need it, so we must add the
     * special arguments for backends, e.g. the json data type string in the json_object function.
     */
    private List<Expression> adaptFunctionArgumentsForBackends(BoundFunction function) {
        return function.getArguments();
    }
}<|MERGE_RESOLUTION|>--- conflicted
+++ resolved
@@ -32,13 +32,9 @@
 import org.apache.doris.analysis.FunctionParams;
 import org.apache.doris.analysis.IndexDef;
 import org.apache.doris.analysis.IsNullPredicate;
-<<<<<<< HEAD
-import org.apache.doris.analysis.OrderByElement;
-=======
 import org.apache.doris.analysis.MatchPredicate;
 import org.apache.doris.analysis.OrderByElement;
 import org.apache.doris.analysis.SlotDescriptor;
->>>>>>> 7bda49b5
 import org.apache.doris.analysis.SlotRef;
 import org.apache.doris.analysis.TimestampArithmeticExpr;
 import org.apache.doris.analysis.TupleDescriptor;
@@ -67,10 +63,7 @@
 import org.apache.doris.nereids.trees.expressions.LessThan;
 import org.apache.doris.nereids.trees.expressions.LessThanEqual;
 import org.apache.doris.nereids.trees.expressions.MarkJoinSlotReference;
-<<<<<<< HEAD
-=======
 import org.apache.doris.nereids.trees.expressions.Match;
->>>>>>> 7bda49b5
 import org.apache.doris.nereids.trees.expressions.Not;
 import org.apache.doris.nereids.trees.expressions.NullSafeEqual;
 import org.apache.doris.nereids.trees.expressions.Or;
@@ -82,19 +75,12 @@
 import org.apache.doris.nereids.trees.expressions.WhenClause;
 import org.apache.doris.nereids.trees.expressions.functions.AlwaysNotNullable;
 import org.apache.doris.nereids.trees.expressions.functions.AlwaysNullable;
-<<<<<<< HEAD
-import org.apache.doris.nereids.trees.expressions.functions.BoundFunction;
-import org.apache.doris.nereids.trees.expressions.functions.agg.AggregateFunction;
-import org.apache.doris.nereids.trees.expressions.functions.agg.AggregateParam;
-import org.apache.doris.nereids.trees.expressions.functions.agg.Count;
-=======
 import org.apache.doris.nereids.trees.expressions.functions.agg.AggregateFunction;
 import org.apache.doris.nereids.trees.expressions.functions.agg.AggregateParam;
 import org.apache.doris.nereids.trees.expressions.functions.agg.Count;
 import org.apache.doris.nereids.trees.expressions.functions.combinator.MergeCombinator;
 import org.apache.doris.nereids.trees.expressions.functions.combinator.StateCombinator;
 import org.apache.doris.nereids.trees.expressions.functions.combinator.UnionCombinator;
->>>>>>> 7bda49b5
 import org.apache.doris.nereids.trees.expressions.functions.generator.TableGeneratingFunction;
 import org.apache.doris.nereids.trees.expressions.functions.scalar.ScalarFunction;
 import org.apache.doris.nereids.trees.expressions.functions.window.WindowFunction;
@@ -179,8 +165,6 @@
                 lessThanEqual.child(1).accept(this, context),
                 lessThanEqual.getDataType().toCatalogDataType(),
                 NullableMode.DEPEND_ON_ARGUMENT);
-<<<<<<< HEAD
-=======
     }
 
     @Override
@@ -215,7 +199,6 @@
                 NullableMode.DEPEND_ON_ARGUMENT,
                 invertedIndexParser,
                 invertedIndexParserMode);
->>>>>>> 7bda49b5
     }
 
     @Override
@@ -381,22 +364,11 @@
 
     @Override
     public Expr visitScalarFunction(ScalarFunction function, PlanTranslatorContext context) {
-<<<<<<< HEAD
-        List<Expression> nereidsArguments = adaptFunctionArgumentsForBackends(function);
-
-        List<Expr> arguments = nereidsArguments
-                .stream()
-                .map(arg -> arg.accept(this, context))
-                .collect(Collectors.toList());
-
-        List<Type> argTypes = nereidsArguments.stream()
-=======
         List<Expr> arguments = function.getArguments().stream()
                 .map(arg -> arg.accept(this, context))
                 .collect(Collectors.toList());
 
         List<Type> argTypes = function.getArguments().stream()
->>>>>>> 7bda49b5
                 .map(Expression::getDataType)
                 .map(AbstractDataType::toCatalogDataType)
                 .collect(Collectors.toList());
@@ -499,8 +471,6 @@
         return new IsNullPredicate(isNull.child().accept(this, context), false, true);
     }
 
-<<<<<<< HEAD
-=======
     @Override
     public Expr visitStateCombinator(StateCombinator combinator, PlanTranslatorContext context) {
         List<Expr> arguments = combinator.getArguments().stream().map(arg -> arg.accept(this, context))
@@ -547,7 +517,6 @@
         return new FunctionCallExpr(catalogFunction, new FunctionParams(function.isDistinct(), arguments));
     }
 
->>>>>>> 7bda49b5
     // TODO: Supports for `distinct`
     private Expr translateAggregateFunction(AggregateFunction function,
             List<Expression> currentPhaseArguments, List<Expr> aggFnArguments,
@@ -580,33 +549,8 @@
             aggFnParams = new FunctionParams(function.isDistinct(), aggFnArguments);
         }
 
-<<<<<<< HEAD
-        ImmutableList<Type> argTypes = function.getArguments()
-                .stream()
-                .filter(arg -> !(arg instanceof OrderExpression))
-                .map(arg -> arg.getDataType().toCatalogDataType())
-                .collect(ImmutableList.toImmutableList());
-
-        NullableMode nullableMode = function.nullable()
-                ? NullableMode.ALWAYS_NULLABLE
-                : NullableMode.ALWAYS_NOT_NULLABLE;
-
-        boolean isAnalyticFunction = false;
-        String functionName = function.getName();
-        org.apache.doris.catalog.AggregateFunction catalogFunction = new org.apache.doris.catalog.AggregateFunction(
-                new FunctionName(functionName), argTypes,
-                function.getDataType().toCatalogDataType(),
-                function.getIntermediateTypes().toCatalogDataType(),
-                function.hasVarArguments(),
-                null, "", "", null, "",
-                null, "", null, false,
-                isAnalyticFunction, false, TFunctionBinaryType.BUILTIN,
-                true, true, nullableMode
-        );
-=======
         org.apache.doris.catalog.AggregateFunction catalogFunction =
                 (org.apache.doris.catalog.AggregateFunction) function.accept(this, context).getFn();
->>>>>>> 7bda49b5
 
         boolean isMergeFn = aggregateParam.aggMode.consumeAggregateBuffer;
         // create catalog FunctionCallExpr without analyze again
@@ -646,12 +590,4 @@
                 throw new AnalysisException("UnSupported type: " + assertion);
         }
     }
-
-    /**
-     * some special arguments not need exists in the nereids, and backends need it, so we must add the
-     * special arguments for backends, e.g. the json data type string in the json_object function.
-     */
-    private List<Expression> adaptFunctionArgumentsForBackends(BoundFunction function) {
-        return function.getArguments();
-    }
 }