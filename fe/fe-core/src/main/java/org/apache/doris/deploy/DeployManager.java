--- conflicted
+++ resolved
@@ -538,17 +538,10 @@
         try {
             switch (nodeType) {
                 case ELECTABLE:
-<<<<<<< HEAD
                     env.addFrontend(FrontendNodeType.FOLLOWER, remoteHost, remotePort, "");
                     break;
                 case OBSERVER:
                     env.addFrontend(FrontendNodeType.OBSERVER, remoteHost, remotePort, "");
-=======
-                    env.addFrontend(FrontendNodeType.FOLLOWER, remoteHost, remotePort);
-                    break;
-                case OBSERVER:
-                    env.addFrontend(FrontendNodeType.OBSERVER, remoteHost, remotePort);
->>>>>>> 7bda49b5
                     break;
                 case BACKEND:
                 case BACKEND_CN:
@@ -682,4 +675,4 @@
             this.subAttr = subAttr;
         }
     }
-}
+}