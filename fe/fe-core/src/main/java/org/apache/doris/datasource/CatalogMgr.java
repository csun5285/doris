--- conflicted
+++ resolved
@@ -418,13 +418,9 @@
                 if (!Strings.isNullOrEmpty(catalog.getResource())) {
                     rows.add(Arrays.asList("resource", catalog.getResource()));
                 }
-<<<<<<< HEAD
-                for (Map.Entry<String, String> elem : catalog.getProperties().entrySet()) {
-=======
                 // use tree map to maintain display order, making it easier to view properties
                 Map<String, String> sortedMap = new TreeMap<>(catalog.getProperties()).descendingMap();
                 for (Map.Entry<String, String> elem : sortedMap.entrySet()) {
->>>>>>> 7bda49b5
                     if (PrintableMap.HIDDEN_KEY.contains(elem.getKey())) {
                         continue;
                     }
@@ -738,12 +734,8 @@
         return ((ExternalCatalog) catalog).tableExistInLocal(dbName, tableName);
     }
 
-<<<<<<< HEAD
-    public void createExternalTable(String dbName, String tableName, String catalogName, boolean ignoreIfExists)
-=======
     public void createExternalTableFromEvent(String dbName, String tableName, String catalogName,
             boolean ignoreIfExists)
->>>>>>> 7bda49b5
             throws DdlException {
         CatalogIf catalog = nameToCatalog.get(catalogName);
         if (catalog == null) {
@@ -772,19 +764,11 @@
         log.setDbId(db.getId());
         log.setTableName(tableName);
         log.setTableId(Env.getCurrentEnv().getNextId());
-<<<<<<< HEAD
-        replayCreateExternalTable(log);
-        Env.getCurrentEnv().getEditLog().logCreateExternalTable(log);
-    }
-
-    public void replayCreateExternalTable(ExternalObjectLog log) {
-=======
         replayCreateExternalTableFromEvent(log);
         Env.getCurrentEnv().getEditLog().logCreateExternalTable(log);
     }
 
     public void replayCreateExternalTableFromEvent(ExternalObjectLog log) {
->>>>>>> 7bda49b5
         LOG.debug("ReplayCreateExternalTable,catalogId:[{}],dbId:[{}],tableId:[{}],tableName:[{}]", log.getCatalogId(),
                 log.getDbId(), log.getTableId(), log.getTableName());
         ExternalCatalog catalog = (ExternalCatalog) idToCatalog.get(log.getCatalogId());
@@ -799,11 +783,7 @@
         }
         db.writeLock();
         try {
-<<<<<<< HEAD
-            db.createTable(log.getTableName(), log.getTableId());
-=======
             db.replayCreateTableFromEvent(log.getTableName(), log.getTableId());
->>>>>>> 7bda49b5
         } finally {
             db.writeUnlock();
         }
