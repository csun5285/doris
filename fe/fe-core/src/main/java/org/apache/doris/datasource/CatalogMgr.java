--- conflicted
+++ resolved
@@ -262,11 +262,7 @@
         }
     }
 
-<<<<<<< HEAD
     public void createCatalogReal(CreateCatalogStmt stmt) throws UserException {
-=======
-    private void createCatalogReal(CreateCatalogStmt stmt) throws UserException {
->>>>>>> c300ae79
         writeLock();
         try {
             if (nameToCatalog.containsKey(stmt.getCatalogName())) {
