// Licensed to the Apache Software Foundation (ASF) under one
// or more contributor license agreements.  See the NOTICE file
// distributed with this work for additional information
// regarding copyright ownership.  The ASF licenses this file
// to you under the Apache License, Version 2.0 (the
// "License"); you may not use this file except in compliance
// with the License.  You may obtain a copy of the License at
//
//   http://www.apache.org/licenses/LICENSE-2.0
//
// Unless required by applicable law or agreed to in writing,
// software distributed under the License is distributed on an
// "AS IS" BASIS, WITHOUT WARRANTIES OR CONDITIONS OF ANY
// KIND, either express or implied.  See the License for the
// specific language governing permissions and limitations
// under the License.

package org.apache.doris.nereids.util;

import org.apache.doris.nereids.exceptions.AnalysisException;
import org.apache.doris.nereids.trees.expressions.Cast;
import org.apache.doris.nereids.trees.expressions.Expression;
import org.apache.doris.nereids.trees.expressions.Not;
import org.apache.doris.nereids.trees.expressions.SlotReference;
import org.apache.doris.nereids.trees.expressions.shape.BinaryExpression;

import com.google.common.base.Preconditions;
import com.google.common.collect.ImmutableList;
import org.apache.commons.lang3.StringUtils;

import java.util.ArrayList;
import java.util.Collection;
import java.util.List;
import java.util.Map;
<<<<<<< HEAD
=======
import java.util.Objects;
>>>>>>> 7bda49b5
import java.util.Set;
import java.util.stream.Collectors;
import java.util.stream.Stream;

/**
 * Utils for Nereids.
 */
public class Utils {
    /**
     * Quoted string if it contains special character or all characters are digit.
     *
     * @param part string to be quoted
     * @return quoted string
     */
    public static String quoteIfNeeded(String part) {
        // We quote strings except the ones which consist of digits only.
        return part.matches("\\w*[\\w&&[^\\d]]+\\w*")
                ? part : part.replace("`", "``");
    }

    /**
     * Helper function to eliminate unnecessary checked exception caught requirement from the main logic of translator.
     *
     * @param f function which would invoke the logic of
     *        stale code from old optimizer that could throw
     *        a checked exception.
     */
    public static void execWithUncheckedException(FuncWrapper f) {
        try {
            f.exec();
        } catch (Exception e) {
            throw new RuntimeException(e.getMessage(), e);
        }
    }

    /**
     * Helper function to eliminate unnecessary checked exception caught requirement from the main logic of translator.
     */
    @SuppressWarnings("unchecked")
    public static <R> R execWithReturnVal(Supplier<R> f) {
        final Object[] ans = new Object[] {null};
        try {
            ans[0] = f.get();
        } catch (Exception e) {
            throw new RuntimeException(e.getMessage(), e);
        }
        return (R) ans[0];
    }

    /**
     * Check whether lhs and rhs are intersecting.
     */
    public static <T> boolean isIntersecting(Set<T> lhs, Collection<T> rhs) {
        for (T rh : rhs) {
            if (lhs.contains(rh)) {
                return true;
            }
        }
        return false;
    }

    /**
     * Wrapper to a function without return value.
     */
    public interface FuncWrapper {
        void exec() throws Exception;
    }

    /**
     * Wrapper to a function with return value.
     */
    public interface Supplier<R> {
        R get() throws Exception;
    }

    /**
     * Fully qualified identifier name parts, i.e., concat qualifier and name into a list.
     */
    public static List<String> qualifiedNameParts(List<String> qualifier, String name) {
        return new ImmutableList.Builder<String>().addAll(qualifier).add(name).build();
    }

    /**
     * Fully qualified identifier name, concat qualifier and name with `.` as separator.
     */
    public static String qualifiedName(List<String> qualifier, String name) {
        return StringUtils.join(qualifiedNameParts(qualifier, name), ".");
    }

    /**
     * Get sql string for plan.
     *
     * @param planName name of plan, like LogicalJoin.
     * @param variables variable needed to add into sqlString.
     * @return the string of PlanNode.
     */
    public static String toSqlString(String planName, Object... variables) {
        Preconditions.checkState(variables.length % 2 == 0);
        StringBuilder stringBuilder = new StringBuilder();
        stringBuilder.append(planName).append(" ( ");

        if (variables.length == 0) {
            return stringBuilder.append(" )").toString();
        }

        for (int i = 0; i < variables.length - 1; i += 2) {
            stringBuilder.append(variables[i]).append("=").append(variables[i + 1]);
            if (i < variables.length - 2) {
                stringBuilder.append(", ");
            }
        }

        return stringBuilder.append(" )").toString();
    }

    /**
     * Get the correlated columns that belong to the subquery,
     * that is, the correlated columns that can be resolved within the subquery.
     * eg:
     * select * from t1 where t1.a = (select sum(t2.b) from t2 where t1.c = t2.d));
     * correlatedPredicates : t1.c = t2.d
     * correlatedSlots : t1.c
     * return t2.d
     */
    public static List<Expression> getCorrelatedSlots(List<Expression> correlatedPredicates,
            List<Expression> correlatedSlots) {
        List<Expression> slots = new ArrayList<>();
        correlatedPredicates.forEach(predicate -> {
            if (!(predicate instanceof BinaryExpression) && !(predicate instanceof Not)) {
                throw new AnalysisException("UnSupported expr type: " + correlatedPredicates);
            }

            BinaryExpression binaryExpression;
            if (predicate instanceof Not) {
                binaryExpression = (BinaryExpression) ((Not) predicate).child();
            } else {
                binaryExpression = (BinaryExpression) predicate;
            }
            slots.addAll(collectCorrelatedSlotsFromChildren(binaryExpression, correlatedSlots));
        });
        return slots;
    }

    private static List<Expression> collectCorrelatedSlotsFromChildren(
            BinaryExpression binaryExpression, List<Expression> correlatedSlots) {
        List<Expression> slots = new ArrayList<>();
        if (binaryExpression.left().anyMatch(correlatedSlots::contains)) {
            if (binaryExpression.right() instanceof SlotReference) {
                slots.add(binaryExpression.right());
            } else if (binaryExpression.right() instanceof Cast) {
                slots.add(((Cast) binaryExpression.right()).child());
            }
        } else {
            if (binaryExpression.left() instanceof SlotReference) {
                slots.add(binaryExpression.left());
            } else if (binaryExpression.left() instanceof Cast) {
                slots.add(((Cast) binaryExpression.left()).child());
            }
        }
        return slots;
    }

    public static Map<Boolean, List<Expression>> splitCorrelatedConjuncts(
            Set<Expression> conjuncts, List<Expression> slots) {
        return conjuncts.stream().collect(Collectors.partitioningBy(
                expr -> expr.anyMatch(slots::contains)));
    }

    /**
     * Replace one item in a list with another item.
     */
    public static <T> void replaceList(List<T> list, T oldItem, T newItem) {
        boolean result = false;
        for (int i = 0; i < list.size(); i++) {
            if (list.get(i).equals(oldItem)) {
                list.set(i, newItem);
                result = true;
<<<<<<< HEAD
            }
        }
        Preconditions.checkState(result);
    }

    /**
     * Remove item from a list without equals method.
     */
    public static <T> void identityRemove(List<T> list, T item) {
        for (int i = 0; i < list.size(); i++) {
            if (list.get(i) == item) {
                list.remove(i);
                i--;
                return;
            }
        }
=======
            }
        }
        Preconditions.checkState(result);
    }

    /**
     * Remove item from a list without equals method.
     */
    public static <T> void identityRemove(List<T> list, T item) {
        for (int i = 0; i < list.size(); i++) {
            if (list.get(i) == item) {
                list.remove(i);
                i--;
                return;
            }
        }
>>>>>>> 7bda49b5
        Preconditions.checkState(false, "item not found in list");
    }

    /** allCombinations */
    public static <T> List<List<T>> allCombinations(List<List<T>> lists) {
        int size = lists.size();
        if (size == 0) {
            return ImmutableList.of();
        }
        List<T> first = lists.get(0);
        if (size == 1) {
            return first
                    .stream()
                    .map(ImmutableList::of)
                    .collect(ImmutableList.toImmutableList());
        }
        List<List<T>> rest = lists.subList(1, size);
        List<List<T>> combinationWithoutFirst = allCombinations(rest);
        return first.stream()
                .flatMap(firstValue -> combinationWithoutFirst.stream()
                        .map(restList ->
                                Stream.concat(Stream.of(firstValue), restList.stream())
                                .collect(ImmutableList.toImmutableList())
                        )
                ).collect(ImmutableList.toImmutableList());
<<<<<<< HEAD
=======
    }

    public static <T> List<T> copyRequiredList(List<T> list) {
        return ImmutableList.copyOf(Objects.requireNonNull(list, "non-null list is required"));
>>>>>>> 7bda49b5
    }
}<|MERGE_RESOLUTION|>--- conflicted
+++ resolved
@@ -32,10 +32,7 @@
 import java.util.Collection;
 import java.util.List;
 import java.util.Map;
-<<<<<<< HEAD
-=======
 import java.util.Objects;
->>>>>>> 7bda49b5
 import java.util.Set;
 import java.util.stream.Collectors;
 import java.util.stream.Stream;
@@ -213,7 +210,6 @@
             if (list.get(i).equals(oldItem)) {
                 list.set(i, newItem);
                 result = true;
-<<<<<<< HEAD
             }
         }
         Preconditions.checkState(result);
@@ -230,24 +226,6 @@
                 return;
             }
         }
-=======
-            }
-        }
-        Preconditions.checkState(result);
-    }
-
-    /**
-     * Remove item from a list without equals method.
-     */
-    public static <T> void identityRemove(List<T> list, T item) {
-        for (int i = 0; i < list.size(); i++) {
-            if (list.get(i) == item) {
-                list.remove(i);
-                i--;
-                return;
-            }
-        }
->>>>>>> 7bda49b5
         Preconditions.checkState(false, "item not found in list");
     }
 
@@ -273,12 +251,9 @@
                                 .collect(ImmutableList.toImmutableList())
                         )
                 ).collect(ImmutableList.toImmutableList());
-<<<<<<< HEAD
-=======
     }
 
     public static <T> List<T> copyRequiredList(List<T> list) {
         return ImmutableList.copyOf(Objects.requireNonNull(list, "non-null list is required"));
->>>>>>> 7bda49b5
     }
 }