// Licensed to the Apache Software Foundation (ASF) under one
// or more contributor license agreements.  See the NOTICE file
// distributed with this work for additional information
// regarding copyright ownership.  The ASF licenses this file
// to you under the Apache License, Version 2.0 (the
// "License"); you may not use this file except in compliance
// with the License.  You may obtain a copy of the License at
//
//   http://www.apache.org/licenses/LICENSE-2.0
//
// Unless required by applicable law or agreed to in writing,
// software distributed under the License is distributed on an
// "AS IS" BASIS, WITHOUT WARRANTIES OR CONDITIONS OF ANY
// KIND, either express or implied.  See the License for the
// specific language governing permissions and limitations
// under the License.
// This file is copied from
// https://github.com/apache/impala/blob/branch-2.9.0/fe/src/main/java/org/apache/impala/HashJoinNode.java
// and modified by Doris

package org.apache.doris.planner;

import org.apache.doris.analysis.Analyzer;
import org.apache.doris.analysis.BinaryPredicate;
import org.apache.doris.analysis.Expr;
import org.apache.doris.analysis.ExprSubstitutionMap;
import org.apache.doris.analysis.JoinOperator;
import org.apache.doris.analysis.SlotDescriptor;
import org.apache.doris.analysis.SlotId;
import org.apache.doris.analysis.SlotRef;
import org.apache.doris.analysis.TableRef;
import org.apache.doris.analysis.TupleDescriptor;
import org.apache.doris.analysis.TupleId;
import org.apache.doris.catalog.ColumnStats;
import org.apache.doris.catalog.OlapTable;
import org.apache.doris.catalog.TableIf;
import org.apache.doris.common.CheckedMath;
import org.apache.doris.common.Pair;
import org.apache.doris.common.UserException;
import org.apache.doris.common.util.VectorizedUtil;
import org.apache.doris.statistics.StatisticalType;
import org.apache.doris.thrift.TEqJoinCondition;
import org.apache.doris.thrift.TExplainLevel;
import org.apache.doris.thrift.THashJoinNode;
import org.apache.doris.thrift.TPlanNode;
import org.apache.doris.thrift.TPlanNodeType;

import com.google.common.base.MoreObjects;
import com.google.common.base.Preconditions;
import com.google.common.collect.Lists;
import com.google.common.collect.Sets;
import org.apache.logging.log4j.LogManager;
import org.apache.logging.log4j.Logger;

import java.util.ArrayList;
import java.util.Arrays;
import java.util.Collections;
import java.util.LinkedHashMap;
import java.util.List;
import java.util.Map;
import java.util.Set;
import java.util.stream.Collectors;

/**
 * Hash join between left child and right child.
 * The right child must be a leaf node, ie, can only materialize
 * a single input tuple.
 */
public class HashJoinNode extends JoinNodeBase {
    private static final Logger LOG = LogManager.getLogger(HashJoinNode.class);

    // predicates of the form 'a=b' or 'a<=>b'
    private List<BinaryPredicate> eqJoinConjuncts = Lists.newArrayList();
    // join conjuncts from the JOIN clause that aren't equi-join predicates
    private List<Expr> otherJoinConjuncts;
    // join conjunct from the JOIN clause that aren't equi-join predicates, only use in
    // vec exec engine
    private Expr votherJoinConjunct = null;
    private DistributionMode distrMode;
    private boolean isColocate = false; //the flag for colocate join
    private String colocateReason = ""; // if can not do colocate join, set reason here

    private List<SlotId> hashOutputSlotIds = new ArrayList<>(); //init for nereids

    /**
     * Constructor of HashJoinNode.
     */
    public HashJoinNode(PlanNodeId id, PlanNode outer, PlanNode inner, TableRef innerRef, List<Expr> eqJoinConjuncts,
            List<Expr> otherJoinConjuncts) {
        super(id, "HASH JOIN", StatisticalType.HASH_JOIN_NODE, outer, inner, innerRef);
        Preconditions.checkArgument(eqJoinConjuncts != null && !eqJoinConjuncts.isEmpty());
        Preconditions.checkArgument(otherJoinConjuncts != null);

        // TODO: Support not vec exec engine cut unless tupleid in semi/anti join
        if (VectorizedUtil.isVectorized()) {
            if (joinOp.equals(JoinOperator.LEFT_ANTI_JOIN) || joinOp.equals(JoinOperator.LEFT_SEMI_JOIN)
                    || joinOp.equals(JoinOperator.NULL_AWARE_LEFT_ANTI_JOIN)) {
                tupleIds.addAll(outer.getTupleIds());
            } else if (joinOp.equals(JoinOperator.RIGHT_ANTI_JOIN) || joinOp.equals(JoinOperator.RIGHT_SEMI_JOIN)) {
                tupleIds.addAll(inner.getTupleIds());
            } else {
                tupleIds.addAll(outer.getTupleIds());
                tupleIds.addAll(inner.getTupleIds());
            }
        } else {
            tupleIds.addAll(outer.getTupleIds());
            tupleIds.addAll(inner.getTupleIds());
        }

        for (Expr eqJoinPredicate : eqJoinConjuncts) {
            Preconditions.checkArgument(eqJoinPredicate instanceof BinaryPredicate);
            BinaryPredicate eqJoin = (BinaryPredicate) eqJoinPredicate;
            if (eqJoin.getOp().equals(BinaryPredicate.Operator.EQ_FOR_NULL)) {
                Preconditions.checkArgument(eqJoin.getChildren().size() == 2);
                if (!eqJoin.getChild(0).isNullable() || !eqJoin.getChild(1).isNullable()) {
                    eqJoin.setOp(BinaryPredicate.Operator.EQ);
                }
            }
            this.eqJoinConjuncts.add(eqJoin);
        }
        this.distrMode = DistributionMode.NONE;
        this.otherJoinConjuncts = otherJoinConjuncts;
    }

    /**
     * This constructor is used by new optimizer.
     */
    public HashJoinNode(PlanNodeId id, PlanNode outer, PlanNode inner, JoinOperator joinOp,
            List<Expr> eqJoinConjuncts, List<Expr> otherJoinConjuncts, List<Expr> srcToOutputList,
            TupleDescriptor intermediateTuple, TupleDescriptor outputTuple) {
        super(id, "HASH JOIN", StatisticalType.HASH_JOIN_NODE, joinOp);
        Preconditions.checkArgument(eqJoinConjuncts != null && !eqJoinConjuncts.isEmpty());
        Preconditions.checkArgument(otherJoinConjuncts != null);
        tblRefIds.addAll(outer.getTblRefIds());
        tblRefIds.addAll(inner.getTblRefIds());

        // TODO: Support not vec exec engine cut unless tupleid in semi/anti join
        if (VectorizedUtil.isVectorized()) {
            if (joinOp.equals(JoinOperator.LEFT_ANTI_JOIN) || joinOp.equals(JoinOperator.LEFT_SEMI_JOIN)
                    || joinOp.equals(JoinOperator.NULL_AWARE_LEFT_ANTI_JOIN)) {
                tupleIds.addAll(outer.getTupleIds());
            } else if (joinOp.equals(JoinOperator.RIGHT_ANTI_JOIN) || joinOp.equals(JoinOperator.RIGHT_SEMI_JOIN)) {
                tupleIds.addAll(inner.getTupleIds());
            } else {
                tupleIds.addAll(outer.getTupleIds());
                tupleIds.addAll(inner.getTupleIds());
            }
        } else {
            tupleIds.addAll(outer.getTupleIds());
            tupleIds.addAll(inner.getTupleIds());
        }

        for (Expr eqJoinPredicate : eqJoinConjuncts) {
            Preconditions.checkArgument(eqJoinPredicate instanceof BinaryPredicate);
            BinaryPredicate eqJoin = (BinaryPredicate) eqJoinPredicate;
            if (eqJoin.getOp().equals(BinaryPredicate.Operator.EQ_FOR_NULL)) {
                Preconditions.checkArgument(eqJoin.getChildren().size() == 2);
                if (!eqJoin.getChild(0).isNullable() || !eqJoin.getChild(1).isNullable()) {
                    eqJoin.setOp(BinaryPredicate.Operator.EQ);
                }
            }
            this.eqJoinConjuncts.add(eqJoin);
        }
        this.distrMode = DistributionMode.NONE;
        this.otherJoinConjuncts = otherJoinConjuncts;
        children.add(outer);
        children.add(inner);

        // Inherits all the nullable tuple from the children
        // Mark tuples that form the "nullable" side of the outer join as nullable.
        nullableTupleIds.addAll(inner.getNullableTupleIds());
        nullableTupleIds.addAll(outer.getNullableTupleIds());
        if (joinOp.equals(JoinOperator.FULL_OUTER_JOIN)) {
            nullableTupleIds.addAll(outer.getTupleIds());
            nullableTupleIds.addAll(inner.getTupleIds());
        } else if (joinOp.equals(JoinOperator.LEFT_OUTER_JOIN)) {
            nullableTupleIds.addAll(inner.getTupleIds());
        } else if (joinOp.equals(JoinOperator.RIGHT_OUTER_JOIN)) {
            nullableTupleIds.addAll(outer.getTupleIds());
        }
        vIntermediateTupleDescList = Lists.newArrayList(intermediateTuple);
        vOutputTupleDesc = outputTuple;
        vSrcToOutputSMap = new ExprSubstitutionMap(srcToOutputList, Collections.emptyList());
    }

    public List<BinaryPredicate> getEqJoinConjuncts() {
        return eqJoinConjuncts;
    }

    public DistributionMode getDistributionMode() {
        return distrMode;
    }

    public void setDistributionMode(DistributionMode distrMode) {
        this.distrMode = distrMode;
    }

    public boolean isColocate() {
        return isColocate;
    }

    public boolean isBucketShuffle() {
        return distrMode.equals(DistributionMode.BUCKET_SHUFFLE);
    }

    public void setColocate(boolean colocate, String reason) {
        isColocate = colocate;
        colocateReason = reason;
    }

    /**
     * Calculate the slots output after going through the hash table in the hash join node.
     * The most essential difference between 'hashOutputSlots' and 'outputSlots' is that
     * it's output needs to contain other conjunct and conjunct columns.
     * hash output slots = output slots + conjunct slots + other conjunct slots
     * For example:
     * select b.k1 from test.t1 a right join test.t1 b on a.k1=b.k1 and b.k2>1 where a.k2>1;
     * output slots: b.k1
     * other conjuncts: a.k2>1
     * conjuncts: b.k2>1
     * hash output slots: a.k2, b.k2, b.k1
     * eq conjuncts: a.k1=b.k1
     *
     * @param slotIdList
     */
    private void initHashOutputSlotIds(List<SlotId> slotIdList, Analyzer analyzer) {
        Set<SlotId> hashOutputSlotIdSet = Sets.newHashSet();
        // step1: change output slot id to src slot id
        if (vSrcToOutputSMap != null) {
            for (SlotId slotId : slotIdList) {
                SlotRef slotRef = new SlotRef(analyzer.getDescTbl().getSlotDesc(slotId));
                Expr srcExpr = vSrcToOutputSMap.mappingForRhsExpr(slotRef);
                if (srcExpr == null) {
                    hashOutputSlotIdSet.add(slotId);
                } else {
                    List<SlotRef> srcSlotRefList = Lists.newArrayList();
                    srcExpr.collect(SlotRef.class, srcSlotRefList);
                    hashOutputSlotIdSet
                            .addAll(srcSlotRefList.stream().map(e -> e.getSlotId()).collect(Collectors.toList()));
                }
            }
        }

        // step2: add conjuncts required slots
        List<SlotId> otherAndConjunctSlotIds = Lists.newArrayList();
        Expr.getIds(otherJoinConjuncts, null, otherAndConjunctSlotIds);
        Expr.getIds(conjuncts, null, otherAndConjunctSlotIds);
        hashOutputSlotIdSet.addAll(otherAndConjunctSlotIds);
        hashOutputSlotIds = new ArrayList<>(hashOutputSlotIdSet);
    }

    @Override
    public void initOutputSlotIds(Set<SlotId> requiredSlotIdSet, Analyzer analyzer) {
        super.initOutputSlotIds(requiredSlotIdSet, analyzer);
        initHashOutputSlotIds(outputSlotIds, analyzer);
    }

    @Override
    protected void computeOtherConjuncts(Analyzer analyzer, ExprSubstitutionMap originToIntermediateSmap) {
        otherJoinConjuncts = Expr.substituteList(otherJoinConjuncts, originToIntermediateSmap, analyzer, false);
        if (votherJoinConjunct != null) {
            votherJoinConjunct =
                    Expr.substituteList(Arrays.asList(votherJoinConjunct), originToIntermediateSmap, analyzer, false)
                            .get(0);
        }
    }

    @Override
    protected List<SlotId> computeSlotIdsForJoinConjuncts(Analyzer analyzer) {
        // eq conjunct
        List<SlotId> joinConjunctSlotIds = Lists.newArrayList();
        Expr.getIds(eqJoinConjuncts, null, joinConjunctSlotIds);
        // other conjunct
        List<SlotId> otherConjunctSlotIds = Lists.newArrayList();
        Expr.getIds(otherJoinConjuncts, null, otherConjunctSlotIds);
        joinConjunctSlotIds.addAll(otherConjunctSlotIds);
        return joinConjunctSlotIds;
    }

    @Override
    public void init(Analyzer analyzer) throws UserException {
        super.init(analyzer);

        ExprSubstitutionMap combinedChildSmap = getCombinedChildWithoutTupleIsNullSmap();
        List<Expr> newEqJoinConjuncts = Expr.substituteList(eqJoinConjuncts, combinedChildSmap, analyzer, false);
        eqJoinConjuncts =
                newEqJoinConjuncts.stream().map(entity -> (BinaryPredicate) entity).collect(Collectors.toList());
        otherJoinConjuncts = Expr.substituteList(otherJoinConjuncts, combinedChildSmap, analyzer, false);

        // Only for Vec: create new tuple for join result
        if (VectorizedUtil.isVectorized()) {
            computeOutputTuple(analyzer);
        }
    }

    @Override
    protected Pair<Boolean, Boolean> needToCopyRightAndLeft() {
        boolean copyleft = true;
        boolean copyRight = true;
        switch (joinOp) {
            case LEFT_ANTI_JOIN:
            case LEFT_SEMI_JOIN:
            case NULL_AWARE_LEFT_ANTI_JOIN:
                if (otherJoinConjuncts == null || otherJoinConjuncts.isEmpty()) {
                    copyRight = false;
                }
                break;
            case RIGHT_SEMI_JOIN:
            case RIGHT_ANTI_JOIN:
                if (otherJoinConjuncts == null || otherJoinConjuncts.isEmpty()) {
                    copyleft = false;
                }
                break;
            default:
                break;
        }
        return Pair.of(copyleft, copyRight);
    }

    /**
     * Holds the source scan slots of a <SlotRef> = <SlotRef> join predicate.
     * The underlying table and column on both sides have stats.
     */
    public static final class EqJoinConjunctScanSlots {
        private final Expr eqJoinConjunct;
        private final SlotDescriptor lhs;
        private final SlotDescriptor rhs;

        private EqJoinConjunctScanSlots(Expr eqJoinConjunct, SlotDescriptor lhs, SlotDescriptor rhs) {
            this.eqJoinConjunct = eqJoinConjunct;
            this.lhs = lhs;
            this.rhs = rhs;
        }

        // Convenience functions. They return double to avoid excessive casts in callers.
        public double lhsNdv() {
            // return the estimated number of rows in this partition (-1 if unknown)
            return Math.min(lhs.getStats().getNumDistinctValues(), lhsNumRows());
        }

        public double rhsNdv() {
            return Math.min(rhs.getStats().getNumDistinctValues(), rhsNumRows());
        }

        public double lhsNumRows() {
            TableIf table = lhs.getParent().getTable();
            Preconditions.checkState(table instanceof OlapTable);
            return table.getRowCount();
        }

        public double rhsNumRows() {
            TableIf table = rhs.getParent().getTable();
            Preconditions.checkState(table instanceof OlapTable);
            return table.getRowCount();
        }

        public TupleId lhsTid() {
            return lhs.getParent().getId();
        }

        public TupleId rhsTid() {
            return rhs.getParent().getId();
        }

        /**
         * Returns a new EqJoinConjunctScanSlots for the given equi-join conjunct or null if
         * the given conjunct is not of the form <SlotRef> = <SlotRef> or if the underlying
         * table/column of at least one side is missing stats.
         */
        public static EqJoinConjunctScanSlots create(Expr eqJoinConjunct) {
            if (!Expr.IS_EQ_BINARY_PREDICATE.apply(eqJoinConjunct)) {
                return null;
            }
            SlotDescriptor lhsScanSlot = eqJoinConjunct.getChild(0).findSrcScanSlot();
            if (lhsScanSlot == null || !hasNumRowsAndNdvStats(lhsScanSlot)) {
                return null;
            }
            SlotDescriptor rhsScanSlot = eqJoinConjunct.getChild(1).findSrcScanSlot();
            if (rhsScanSlot == null || !hasNumRowsAndNdvStats(rhsScanSlot)) {
                return null;
            }
            return new EqJoinConjunctScanSlots(eqJoinConjunct, lhsScanSlot, rhsScanSlot);
        }

        private static boolean hasNumRowsAndNdvStats(SlotDescriptor slotDesc) {
            if (slotDesc.getColumn() == null) {
                return false;
            }
            if (!slotDesc.getStats().hasNumDistinctValues()) {
                return false;
            }
            return true;
        }

        /**
         * Groups the given EqJoinConjunctScanSlots by the lhs/rhs tuple combination
         * and returns the result as a map.
         */
        public static Map<Pair<TupleId, TupleId>, List<EqJoinConjunctScanSlots>> groupByJoinedTupleIds(
                List<EqJoinConjunctScanSlots> eqJoinConjunctSlots) {
            Map<Pair<TupleId, TupleId>, List<EqJoinConjunctScanSlots>> scanSlotsByJoinedTids = new LinkedHashMap<>();
            for (EqJoinConjunctScanSlots slots : eqJoinConjunctSlots) {
                Pair<TupleId, TupleId> tids = Pair.of(slots.lhsTid(), slots.rhsTid());
                List<EqJoinConjunctScanSlots> scanSlots = scanSlotsByJoinedTids.get(tids);
                if (scanSlots == null) {
                    scanSlots = new ArrayList<>();
                    scanSlotsByJoinedTids.put(tids, scanSlots);
                }
                scanSlots.add(slots);
            }
            return scanSlotsByJoinedTids;
        }

        @Override
        public String toString() {
            return eqJoinConjunct.toSql();
        }
    }

    private long getJoinCardinality() {
        Preconditions.checkState(joinOp.isInnerJoin() || joinOp.isOuterJoin());

        long lhsCard = getChild(0).cardinality;
        long rhsCard = getChild(1).cardinality;
        if (lhsCard == -1 || rhsCard == -1) {
            return lhsCard;
        }

        // Collect join conjuncts that are eligible to participate in cardinality estimation.
        List<EqJoinConjunctScanSlots> eqJoinConjunctSlots = new ArrayList<>();
        for (Expr eqJoinConjunct : eqJoinConjuncts) {
            EqJoinConjunctScanSlots slots = EqJoinConjunctScanSlots.create(eqJoinConjunct);
            if (slots != null) {
                eqJoinConjunctSlots.add(slots);
            }
        }

        if (eqJoinConjunctSlots.isEmpty()) {
            // There are no eligible equi-join conjuncts.
            return lhsCard;
        }

        return getGenericJoinCardinality(eqJoinConjunctSlots, lhsCard, rhsCard);
    }

    /**
     * Returns the estimated join cardinality of a generic N:M inner or outer join based
     * on the given list of equi-join conjunct slots and the join input cardinalities.
     * The returned result is >= 0.
     * The list of join conjuncts must be non-empty and the cardinalities must be >= 0.
     * <p>
     * Generic estimation:
     * cardinality = |child(0)| * |child(1)| / max(NDV(L.c), NDV(R.d))
     * - case A: NDV(L.c) <= NDV(R.d)
     * every row from child(0) joins with |child(1)| / NDV(R.d) rows
     * - case B: NDV(L.c) > NDV(R.d)
     * every row from child(1) joins with |child(0)| / NDV(L.c) rows
     * - we adjust the NDVs from both sides to account for predicates that may
     * might have reduce the cardinality and NDVs
     */
    private long getGenericJoinCardinality(List<EqJoinConjunctScanSlots> eqJoinConjunctSlots,
            long lhsCard, long rhsCard) {
        Preconditions.checkState(joinOp.isInnerJoin() || joinOp.isOuterJoin());
        Preconditions.checkState(!eqJoinConjunctSlots.isEmpty());
        Preconditions.checkState(lhsCard >= 0 && rhsCard >= 0);

        long result = -1;
        for (EqJoinConjunctScanSlots slots : eqJoinConjunctSlots) {
            // Adjust the NDVs on both sides to account for predicates. Intuitively, the NDVs
            // should only decrease. We ignore adjustments that would lead to an increase.
            double lhsAdjNdv = slots.lhsNdv();
            if (slots.lhsNumRows() > lhsCard) {
                lhsAdjNdv *= lhsCard / slots.lhsNumRows();
            }
            double rhsAdjNdv = slots.rhsNdv();
            if (slots.rhsNumRows() > rhsCard) {
                rhsAdjNdv *= rhsCard / slots.rhsNumRows();
            }
            // A lower limit of 1 on the max Adjusted Ndv ensures we don't estimate
            // cardinality more than the max possible.
            long joinCard = CheckedMath.checkedMultiply(
                    Math.round((lhsCard / Math.max(1, Math.max(lhsAdjNdv, rhsAdjNdv)))), rhsCard);
            if (result == -1) {
                result = joinCard;
            } else {
                result = Math.min(result, joinCard);
            }
        }
        Preconditions.checkState(result >= 0);
        return result;
    }


    @Override
    public void computeStats(Analyzer analyzer) throws UserException {
        super.computeStats(analyzer);
        if (LOG.isDebugEnabled()) {
            LOG.debug("stats HashJoin:" + id + ", cardinality: " + cardinality);
        }
    }

    @Override
    protected void computeOldCardinality() {
        // For a join between child(0) and child(1), we look for join conditions "L.c = R.d"
        // (with L being from child(0) and R from child(1)) and use as the cardinality
        // estimate the maximum of
        //   child(0).cardinality * R.cardinality / # distinct values for R.d
        //     * child(1).cardinality / R.cardinality
        // across all suitable join conditions, which simplifies to
        //   child(0).cardinality * child(1).cardinality / # distinct values for R.d
        // The reasoning is that
        // - each row in child(0) joins with R.cardinality/#DV_R.d rows in R
        // - each row in R is 'present' in child(1).cardinality / R.cardinality rows in
        //   child(1)
        //
        // This handles the very frequent case of a fact table/dimension table join
        // (aka foreign key/primary key join) if the primary key is a single column, with
        // possible additional predicates against the dimension table. An example:
        // FROM FactTbl F JOIN Customers C D ON (F.cust_id = C.id) ... WHERE C.region = 'US'
        // - if there are 5 regions, the selectivity of "C.region = 'US'" would be 0.2
        //   and the output cardinality of the Customers scan would be 0.2 * # rows in
        //   Customers
        // - # rows in Customers == # of distinct values for Customers.id
        // - the output cardinality of the join would be F.cardinality * 0.2

        long maxNumDistinct = 0;
        for (BinaryPredicate eqJoinPredicate : eqJoinConjuncts) {
            Expr lhsJoinExpr = eqJoinPredicate.getChild(0);
            Expr rhsJoinExpr = eqJoinPredicate.getChild(1);
            if (lhsJoinExpr.unwrapSlotRef() == null) {
                continue;
            }
            SlotRef rhsSlotRef = rhsJoinExpr.unwrapSlotRef();
            if (rhsSlotRef == null) {
                continue;
            }
            SlotDescriptor slotDesc = rhsSlotRef.getDesc();
            if (slotDesc == null) {
                continue;
            }
            ColumnStats stats = slotDesc.getStats();
            if (!stats.hasNumDistinctValues()) {
                continue;
            }
            long numDistinct = stats.getNumDistinctValues();
            // TODO rownum
            //Table rhsTbl = slotDesc.getParent().getTableFamilyGroup().getBaseTable();
            // if (rhsTbl != null && rhsTbl.getNumRows() != -1) {
            // we can't have more distinct values than rows in the table, even though
            // the metastore stats may think so
            // LOG.info(
            //   "#distinct=" + numDistinct + " #rows=" + Long.toString(rhsTbl.getNumRows()));
            // numDistinct = Math.min(numDistinct, rhsTbl.getNumRows());
            // }
            maxNumDistinct = Math.max(maxNumDistinct, numDistinct);
            LOG.debug("min slotref: {}, #distinct: {}", rhsSlotRef.toSql(), numDistinct);
        }

        if (maxNumDistinct == 0) {
            // if we didn't find any suitable join predicates or don't have stats
            // on the relevant columns, we very optimistically assume we're doing an
            // FK/PK join (which doesn't alter the cardinality of the left-hand side)
            cardinality = getChild(0).cardinality;
        } else {
            cardinality = Math.round(
                    (double) getChild(0).cardinality * (double) getChild(1).cardinality / (double) maxNumDistinct);
            LOG.debug("lhs card: {}, rhs card: {}", getChild(0).cardinality, getChild(1).cardinality);
        }
        LOG.debug("stats HashJoin: cardinality {}", cardinality);
    }

    /**
     * Unwraps the SlotRef in expr and returns the NDVs of it.
     * Returns -1 if the NDVs are unknown or if expr is not a SlotRef.
     */
    private long getNdv(Expr expr) {
        SlotRef slotRef = expr.unwrapSlotRef(false);
        if (slotRef == null) {
            return -1;
        }
        SlotDescriptor slotDesc = slotRef.getDesc();
        if (slotDesc == null) {
            return -1;
        }
        ColumnStats stats = slotDesc.getStats();
        if (!stats.hasNumDistinctValues()) {
            return -1;
        }
        return stats.getNumDistinctValues();
    }

    /**
     * Returns the estimated cardinality of a semi join node.
     * For a left semi join between child(0) and child(1), we look for equality join
     * conditions "L.c = R.d" (with L being from child(0) and R from child(1)) and use as
     * the cardinality estimate the minimum of
     * |child(0)| * Min(NDV(L.c), NDV(R.d)) / NDV(L.c)
     * over all suitable join conditions. The reasoning is that:
     * - each row in child(0) is returned at most once
     * - the probability of a row in child(0) having a match in R is
     * Min(NDV(L.c), NDV(R.d)) / NDV(L.c)
     * <p>
     * For a left anti join we estimate the cardinality as the minimum of:
     * |L| * Max(NDV(L.c) - NDV(R.d), NDV(L.c)) / NDV(L.c)
     * over all suitable join conditions. The reasoning is that:
     * - each row in child(0) is returned at most once
     * - if NDV(L.c) > NDV(R.d) then the probability of row in L having a match
     * in child(1) is (NDV(L.c) - NDV(R.d)) / NDV(L.c)
     * - otherwise, we conservatively use |L| to avoid underestimation
     * <p>
     * We analogously estimate the cardinality for right semi/anti joins, and treat the
     * null-aware anti join like a regular anti join
     */
    private long getSemiJoinCardinality() {
        Preconditions.checkState(joinOp.isSemiJoin());

        // Return -1 if the cardinality of the returned side is unknown.
        double cardinality;
        if (joinOp == JoinOperator.RIGHT_SEMI_JOIN || joinOp == JoinOperator.RIGHT_ANTI_JOIN) {
            if (getChild(1).cardinality == -1) {
                return -1;
            }
            cardinality = getChild(1).cardinality;
        } else {
            if (getChild(0).cardinality == -1) {
                return -1;
            }
            cardinality = getChild(0).cardinality;
        }
        double minSelectivity = 1.0;
        for (Expr eqJoinPredicate : eqJoinConjuncts) {
            long lhsNdv = getNdv(eqJoinPredicate.getChild(0));
            lhsNdv = Math.min(lhsNdv, getChild(0).cardinality);
            long rhsNdv = getNdv(eqJoinPredicate.getChild(1));
            rhsNdv = Math.min(rhsNdv, getChild(1).cardinality);

            // Skip conjuncts with unknown NDV on either side.
            if (lhsNdv == -1 || rhsNdv == -1) {
                continue;
            }

            double selectivity = 1.0;
            switch (joinOp) {
                case LEFT_SEMI_JOIN: {
                    selectivity = (double) Math.min(lhsNdv, rhsNdv) / (double) (lhsNdv);
                    break;
                }
                case RIGHT_SEMI_JOIN: {
                    selectivity = (double) Math.min(lhsNdv, rhsNdv) / (double) (rhsNdv);
                    break;
                }
                case LEFT_ANTI_JOIN:
                case NULL_AWARE_LEFT_ANTI_JOIN: {
                    selectivity = (double) (lhsNdv > rhsNdv ? (lhsNdv - rhsNdv) : lhsNdv) / (double) lhsNdv;
                    break;
                }
                case RIGHT_ANTI_JOIN: {
                    selectivity = (double) (rhsNdv > lhsNdv ? (rhsNdv - lhsNdv) : rhsNdv) / (double) rhsNdv;
                    break;
                }
                default:
                    Preconditions.checkState(false);
            }
            minSelectivity = Math.min(minSelectivity, selectivity);
        }

        Preconditions.checkState(cardinality != -1);
        return Math.round(cardinality * minSelectivity);
    }

    @Override
    protected String debugString() {
        return MoreObjects.toStringHelper(this).add("eqJoinConjuncts", eqJoinConjunctsDebugString())
                .addValue(super.debugString()).toString();
    }

    private String eqJoinConjunctsDebugString() {
        MoreObjects.ToStringHelper helper = MoreObjects.toStringHelper(this);
        for (BinaryPredicate expr : eqJoinConjuncts) {
            helper.add("lhs", expr.getChild(0)).add("rhs", expr.getChild(1));
        }
        return helper.toString();
    }

    @Override
    public void getMaterializedIds(Analyzer analyzer, List<SlotId> ids) {
        super.getMaterializedIds(analyzer, ids);
        // we also need to materialize everything referenced by eqJoinConjuncts
        // and otherJoinConjuncts
        for (Expr eqJoinPredicate : eqJoinConjuncts) {
            eqJoinPredicate.getIds(null, ids);
        }
        for (Expr e : otherJoinConjuncts) {
            e.getIds(null, ids);
        }
    }

    //nereids only
    public void addSlotIdToHashOutputSlotIds(SlotId slotId) {
        hashOutputSlotIds.add(slotId);
    }

    @Override
    protected void toThrift(TPlanNode msg) {
        msg.node_type = TPlanNodeType.HASH_JOIN_NODE;
        msg.hash_join_node = new THashJoinNode();
        msg.hash_join_node.join_op = joinOp.toThrift();
        msg.hash_join_node.setIsBroadcastJoin(distrMode == DistributionMode.BROADCAST);
        for (BinaryPredicate eqJoinPredicate : eqJoinConjuncts) {
            TEqJoinCondition eqJoinCondition = new TEqJoinCondition(eqJoinPredicate.getChild(0).treeToThrift(),
                    eqJoinPredicate.getChild(1).treeToThrift());
            eqJoinCondition.setOpcode(eqJoinPredicate.getOp().getOpcode());
            msg.hash_join_node.addToEqJoinConjuncts(eqJoinCondition);
        }
        for (Expr e : otherJoinConjuncts) {
            msg.hash_join_node.addToOtherJoinConjuncts(e.treeToThrift());
        }

        // use in vec exec engine to replace otherJoinConjuncts
        if (votherJoinConjunct != null) {
            msg.hash_join_node.setVotherJoinConjunct(votherJoinConjunct.treeToThrift());
        }
        if (hashOutputSlotIds != null) {
            for (SlotId slotId : hashOutputSlotIds) {
                msg.hash_join_node.addToHashOutputSlotIds(slotId.asInt());
            }
        }
        if (vSrcToOutputSMap != null) {
            for (int i = 0; i < vSrcToOutputSMap.size(); i++) {
                // TODO: Enable it after we support new optimizers
                // if (ConnectContext.get().getSessionVariable().isEnableNereidsPlanner()) {
                //     msg.addToProjections(vSrcToOutputSMap.getLhs().get(i).treeToThrift());
                // } else
                msg.hash_join_node.addToSrcExprList(vSrcToOutputSMap.getLhs().get(i).treeToThrift());
            }
        }
        if (vOutputTupleDesc != null) {
            msg.hash_join_node.setVoutputTupleId(vOutputTupleDesc.getId().asInt());
            // TODO Enable it after we support new optimizers
            // msg.setOutputTupleId(vOutputTupleDesc.getId().asInt());
        }
        if (vIntermediateTupleDescList != null) {
            for (TupleDescriptor tupleDescriptor : vIntermediateTupleDescList) {
                msg.hash_join_node.addToVintermediateTupleIdList(tupleDescriptor.getId().asInt());
            }
        }
    }

    @Override
    public String getNodeExplainString(String detailPrefix, TExplainLevel detailLevel) {
        String distrModeStr = "";
        if (isColocate) {
            distrModeStr = "COLOCATE[" + colocateReason + "]";
        } else {
            distrModeStr = distrMode.toString();
        }
        StringBuilder output =
                new StringBuilder().append(detailPrefix).append("join op: ").append(joinOp.toString()).append("(")
                        .append(distrModeStr).append(")").append("[").append(colocateReason).append("]\n");

        if (detailLevel == TExplainLevel.BRIEF) {
<<<<<<< HEAD
            output.append(detailPrefix).append(String.format("cardinality=%s", cardinality)).append("\n");
=======
            output.append(detailPrefix).append(
                    String.format("cardinality=%,d", cardinality)).append("\n");
>>>>>>> 6b773939
            if (!runtimeFilters.isEmpty()) {
                output.append(detailPrefix).append("Build RFs: ");
                output.append(getRuntimeFilterExplainString(true, true));
            }
            return output.toString();
        }

        for (BinaryPredicate eqJoinPredicate : eqJoinConjuncts) {
            output.append(detailPrefix).append("equal join conjunct: ").append(eqJoinPredicate.toSql()).append("\n");
        }
        if (!otherJoinConjuncts.isEmpty()) {
            output.append(detailPrefix).append("other join predicates: ")
                    .append(getExplainString(otherJoinConjuncts)).append("\n");
        }
        if (!conjuncts.isEmpty()) {
            output.append(detailPrefix).append("other predicates: ").append(getExplainString(conjuncts)).append("\n");
        }
        if (!runtimeFilters.isEmpty()) {
            output.append(detailPrefix).append("runtime filters: ");
            output.append(getRuntimeFilterExplainString(true));
        }
        output.append(detailPrefix).append(String.format("cardinality=%,d", cardinality)).append("\n");
        // todo unify in plan node
        if (vOutputTupleDesc != null) {
            output.append(detailPrefix).append("vec output tuple id: ").append(vOutputTupleDesc.getId()).append("\n");
        }
        if (vIntermediateTupleDescList != null) {
            output.append(detailPrefix).append("vIntermediate tuple ids: ");
            for (TupleDescriptor tupleDescriptor : vIntermediateTupleDescList) {
                output.append(tupleDescriptor.getId()).append(" ");
            }
            output.append("\n");
        }
        if (outputSlotIds != null) {
            output.append(detailPrefix).append("output slot ids: ");
            for (SlotId slotId : outputSlotIds) {
                output.append(slotId).append(" ");
            }
            output.append("\n");
        }
        if (hashOutputSlotIds != null) {
            output.append(detailPrefix).append("hash output slot ids: ");
            for (SlotId slotId : hashOutputSlotIds) {
                output.append(slotId).append(" ");
            }
            output.append("\n");
        }
        return output.toString();
    }

    public enum DistributionMode {
        NONE("NONE"), BROADCAST("BROADCAST"), PARTITIONED("PARTITIONED"), BUCKET_SHUFFLE("BUCKET_SHUFFLE");

        private final String description;

        private DistributionMode(String descr) {
            this.description = descr;
        }

        @Override
        public String toString() {
            return description;
        }
    }

    @Override
    public void convertToVectoriezd() {
        if (!otherJoinConjuncts.isEmpty()) {
            votherJoinConjunct = convertConjunctsToAndCompoundPredicate(otherJoinConjuncts);
            initCompoundPredicate(votherJoinConjunct);
        }
        super.convertToVectoriezd();
    }

    /**
     * Used by nereids.
     */
    public void setOtherJoinConjuncts(List<Expr> otherJoinConjuncts) {
        this.otherJoinConjuncts = otherJoinConjuncts;
    }
}<|MERGE_RESOLUTION|>--- conflicted
+++ resolved
@@ -759,12 +759,8 @@
                         .append(distrModeStr).append(")").append("[").append(colocateReason).append("]\n");
 
         if (detailLevel == TExplainLevel.BRIEF) {
-<<<<<<< HEAD
-            output.append(detailPrefix).append(String.format("cardinality=%s", cardinality)).append("\n");
-=======
             output.append(detailPrefix).append(
                     String.format("cardinality=%,d", cardinality)).append("\n");
->>>>>>> 6b773939
             if (!runtimeFilters.isEmpty()) {
                 output.append(detailPrefix).append("Build RFs: ");
                 output.append(getRuntimeFilterExplainString(true, true));
