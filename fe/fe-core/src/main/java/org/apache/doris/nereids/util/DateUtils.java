// Licensed to the Apache Software Foundation (ASF) under one
// or more contributor license agreements.  See the NOTICE file
// distributed with this work for additional information
// regarding copyright ownership.  The ASF licenses this file
// to you under the Apache License, Version 2.0 (the
// "License"); you may not use this file except in compliance
// with the License.  You may obtain a copy of the License at
//
//   http://www.apache.org/licenses/LICENSE-2.0
//
// Unless required by applicable law or agreed to in writing,
// software distributed under the License is distributed on an
// "AS IS" BASIS, WITHOUT WARRANTIES OR CONDITIONS OF ANY
// KIND, either express or implied.  See the License for the
// specific language governing permissions and limitations
// under the License.

package org.apache.doris.nereids.util;

import org.apache.doris.nereids.exceptions.AnalysisException;
import org.apache.doris.qe.ConnectContext;

import java.time.LocalDateTime;
import java.time.ZoneId;
import java.time.format.DateTimeFormatter;
import java.time.format.DateTimeFormatterBuilder;
import java.time.format.TextStyle;
import java.time.temporal.ChronoField;
import java.time.temporal.IsoFields;
import java.time.temporal.TemporalAccessor;

/**
 * date util tools.
 */
public class DateUtils {

    /**
     * format builder.
     */
    public static DateTimeFormatterBuilder formatBuilder(String pattern) throws AnalysisException {
        DateTimeFormatterBuilder builder = new DateTimeFormatterBuilder();
        boolean escaped = false;
        for (int i = 0; i < pattern.length(); i++) {
            char character = pattern.charAt(i);
            if (escaped) {
                switch (character) {
                    case 'a': // %a Abbreviated weekday name (Sun..Sat)
                        builder.appendText(ChronoField.DAY_OF_WEEK, TextStyle.SHORT);
                        break;
                    case 'b': // %b Abbreviated month name (Jan..Dec)
                        builder.appendText(ChronoField.MONTH_OF_YEAR, TextStyle.SHORT);
                        break;
                    case 'c': // %c Month, numeric (0..12)
                        builder.appendValue(ChronoField.MONTH_OF_YEAR);
                        break;
                    case 'd': // %d Day of the month, numeric (00..31)
                        builder.appendValue(ChronoField.DAY_OF_MONTH, 2);
                        break;
                    case 'e': // %e Day of the month, numeric (0..31)
                        builder.appendValue(ChronoField.DAY_OF_MONTH);
                        break;
                    case 'H': // %H Hour (00..23)
                        builder.appendValue(ChronoField.HOUR_OF_DAY, 2);
                        break;
                    case 'h': // %h Hour (01..12)
                    case 'I': // %I Hour (01..12)
                        builder.appendValue(ChronoField.HOUR_OF_AMPM, 2);
                        break;
                    case 'i': // %i Minutes, numeric (00..59)
                        builder.appendValue(ChronoField.MINUTE_OF_HOUR, 2);
                        break;
                    case 'j': // %j Day of year (001..366)
                        builder.appendValue(ChronoField.DAY_OF_YEAR, 3);
                        break;
                    case 'k': // %k Hour (0..23)
                        builder.appendValue(ChronoField.HOUR_OF_DAY);
                        break;
                    case 'l': // %l Hour (1..12)
                        builder.appendValue(ChronoField.HOUR_OF_AMPM);
                        break;
                    case 'M': // %M Month name (January..December)
                        builder.appendText(ChronoField.MONTH_OF_YEAR, TextStyle.FULL);
                        break;
                    case 'm': // %m Month, numeric (00..12)
                        builder.appendValue(ChronoField.MONTH_OF_YEAR, 2);
                        break;
                    case 'p': // %p AM or PM
                        builder.appendText(ChronoField.AMPM_OF_DAY);
                        break;
                    case 'r': // %r Time, 12-hour (hh:mm:ss followed by AM or PM)
                        builder.appendValue(ChronoField.HOUR_OF_AMPM, 2)
                                .appendPattern(":mm:ss ")
                                .appendText(ChronoField.AMPM_OF_DAY, TextStyle.FULL)
                                .toFormatter();
                        break;
                    case 'S': // %S Seconds (00..59)
                    case 's': // %s Seconds (00..59)
                        builder.appendValue(ChronoField.SECOND_OF_MINUTE, 2);
                        break;
                    case 'T': // %T Time, 24-hour (HH:mm:ss)
                        builder.appendPattern("HH:mm:ss");
                        break;
                    case 'V': // %V Week (01..53), where Sunday is the first day of the week; used with %X
                        builder.appendValue(ChronoField.ALIGNED_WEEK_OF_YEAR, 2);
                        break;
                    case 'v': // %v Week (01..53), where Monday is the first day of the week; used with %x
                        builder.appendValue(IsoFields.WEEK_OF_WEEK_BASED_YEAR, 2);
                        break;
                    case 'W': // %W Weekday name (Sunday..Saturday)
                        builder.appendText(ChronoField.DAY_OF_WEEK, TextStyle.FULL);
                        break;
                    case 'x': // %x Year for the week where Monday is the first day of the week,
                        builder.appendValue(IsoFields.WEEK_BASED_YEAR, 4);
                        break;
                    case 'X':
                    case 'Y': // %Y Year, numeric, four digits
                        // %X Year for the week, where Sunday is the first day of the week,
                        // numeric, four digits; used with %v
                        builder.appendValue(ChronoField.YEAR, 4);
                        break;
                    case 'y': // %y Year, numeric (two digits)
                        builder.appendValueReduced(ChronoField.YEAR, 2, 2, 1970);
                        break;
                    // TODO(Gabriel): support microseconds in date literal
                    case 'D': // %D Day of the month with English suffix (0th, 1st, 2nd, 3rd, …)
                    case 'f': // %f Microseconds (000000..999999)
                    case 'U': // %U Week (00..53), where Sunday is the first day of the week
                    case 'u': // %u Week (00..53), where Monday is the first day of the week
                    case 'w': // %w Day of the week (0=Sunday..6=Saturday)
                        throw new AnalysisException(String.format("%%%s not supported in date format string",
                                character));
                    case '%': // %% A literal "%" character
                        builder.appendLiteral('%');
                        break;
                    default: // %<x> The literal character represented by <x>
                        builder.appendLiteral(character);
                        break;
                }
                escaped = false;
            } else if (character == '%') {
                escaped = true;
            } else {
                builder.appendLiteral(character);
            }
        }
        return builder;
    }

    /**
     * construct local date time from string
     */
    public static LocalDateTime getTime(DateTimeFormatter formatter, String value) {
        TemporalAccessor accessor = formatter.parse(value);
        return LocalDateTime.of(
                getOrDefault(accessor, ChronoField.YEAR),
                getOrDefault(accessor, ChronoField.MONTH_OF_YEAR),
                getOrDefault(accessor, ChronoField.DAY_OF_MONTH),
                getOrDefault(accessor, ChronoField.HOUR_OF_DAY),
                getOrDefault(accessor, ChronoField.MINUTE_OF_HOUR),
                getOrDefault(accessor, ChronoField.SECOND_OF_MINUTE),
<<<<<<< HEAD
                getOrDefault(accessor, ChronoField.MICRO_OF_SECOND)
        );
    }

    public static int getOrDefault(final TemporalAccessor accessor, final ChronoField field) {
        return accessor.isSupported(field) ? accessor.get(field) : /*default value*/ 0;
=======
                getOrDefault(accessor, ChronoField.NANO_OF_SECOND));
    }

    public static int getOrDefault(final TemporalAccessor accessor, final ChronoField field) {
        return accessor.isSupported(field) ? accessor.get(field) : /* default value */ 0;
>>>>>>> 7bda49b5
    }

    public static ZoneId getTimeZone() {
        if (ConnectContext.get() == null || ConnectContext.get().getSessionVariable() == null) {
            return ZoneId.systemDefault();
        }
        return ZoneId.of(ConnectContext.get().getSessionVariable().getTimeZone());
    }
}<|MERGE_RESOLUTION|>--- conflicted
+++ resolved
@@ -158,20 +158,11 @@
                 getOrDefault(accessor, ChronoField.HOUR_OF_DAY),
                 getOrDefault(accessor, ChronoField.MINUTE_OF_HOUR),
                 getOrDefault(accessor, ChronoField.SECOND_OF_MINUTE),
-<<<<<<< HEAD
-                getOrDefault(accessor, ChronoField.MICRO_OF_SECOND)
-        );
-    }
-
-    public static int getOrDefault(final TemporalAccessor accessor, final ChronoField field) {
-        return accessor.isSupported(field) ? accessor.get(field) : /*default value*/ 0;
-=======
                 getOrDefault(accessor, ChronoField.NANO_OF_SECOND));
     }
 
     public static int getOrDefault(final TemporalAccessor accessor, final ChronoField field) {
         return accessor.isSupported(field) ? accessor.get(field) : /* default value */ 0;
->>>>>>> 7bda49b5
     }
 
     public static ZoneId getTimeZone() {
