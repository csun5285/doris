// Licensed to the Apache Software Foundation (ASF) under one
// or more contributor license agreements.  See the NOTICE file
// distributed with this work for additional information
// regarding copyright ownership.  The ASF licenses this file
// to you under the Apache License, Version 2.0 (the
// "License"); you may not use this file except in compliance
// with the License.  You may obtain a copy of the License at
//
//   http://www.apache.org/licenses/LICENSE-2.0
//
// Unless required by applicable law or agreed to in writing,
// software distributed under the License is distributed on an
// "AS IS" BASIS, WITHOUT WARRANTIES OR CONDITIONS OF ANY
// KIND, either express or implied.  See the License for the
// specific language governing permissions and limitations
// under the License.

package org.apache.doris.nereids.trees.expressions.literal;

import org.apache.doris.analysis.LiteralExpr;
import org.apache.doris.nereids.exceptions.UnboundException;
import org.apache.doris.nereids.trees.expressions.Expression;
import org.apache.doris.nereids.trees.expressions.visitor.ExpressionVisitor;
import org.apache.doris.nereids.types.DateTimeV2Type;
import org.apache.doris.nereids.util.DateUtils;

import java.time.LocalDateTime;

/**
 * date time v2 literal for nereids
 */
public class DateTimeV2Literal extends DateTimeLiteral {

    public DateTimeV2Literal(String s) {
<<<<<<< HEAD
        this(DateTimeV2Type.MAX, s);
=======
        this(DateTimeV2Type.forTypeFromString(s), s);
>>>>>>> 7bda49b5
    }

    public DateTimeV2Literal(DateTimeV2Type dateType, String s) {
        super(dateType, s);
    }

    public DateTimeV2Literal(long year, long month, long day, long hour, long minute, long second) {
        super(DateTimeV2Type.SYSTEM_DEFAULT, year, month, day, hour, minute, second, 0);
    }

    public DateTimeV2Literal(long year, long month, long day, long hour, long minute, long second, long microSecond) {
        super(DateTimeV2Type.SYSTEM_DEFAULT, year, month, day, hour, minute, second, microSecond);
    }

    public DateTimeV2Literal(DateTimeV2Type dataType,
            long year, long month, long day, long hour, long minute, long second, long microSecond) {
        super(dataType, year, month, day, hour, minute, second, microSecond);
    }

    @Override
    public DateTimeV2Type getDataType() throws UnboundException {
        return (DateTimeV2Type) super.getDataType();
    }

    @Override
    public <R, C> R accept(ExpressionVisitor<R, C> visitor, C context) {
        return visitor.visitDateTimeV2Literal(this, context);
    }

    @Override
    public LiteralExpr toLegacyLiteral() {
        return new org.apache.doris.analysis.DateLiteral(year, month, day, hour, minute, second, microSecond,
                getDataType().toCatalogDataType());
    }

    @Override
    public String toString() {
        return getStringValue();
    }

    @Override
    public String getStringValue() {
        return String.format("%04d-%02d-%02d %02d:%02d:%02d"
                + (getDataType().getScale() > 0 ? ".%0" + getDataType().getScale() + "d" : ""),
                year, month, day, hour, minute, second,
                (int) (microSecond / Math.pow(10, DateTimeV2Type.MAX_SCALE - getDataType().getScale())));
    }

    @Override
    public Expression plusYears(int years) {
        return fromJavaDateType(DateUtils.getTime(DATE_TIME_FORMATTER_TO_MICRO_SECOND, getStringValue())
                .plusYears(years), getDataType().getScale());
    }

    @Override
    public Expression plusMonths(int months) {
        return fromJavaDateType(DateUtils.getTime(DATE_TIME_FORMATTER_TO_MICRO_SECOND, getStringValue())
                .plusMonths(months), getDataType().getScale());
    }

    @Override
    public Expression plusDays(int days) {
        return fromJavaDateType(DateUtils.getTime(DATE_TIME_FORMATTER_TO_MICRO_SECOND, getStringValue())
                .plusDays(days), getDataType().getScale());
    }

    @Override
    public Expression plusHours(int hours) {
        return fromJavaDateType(DateUtils.getTime(DATE_TIME_FORMATTER_TO_MICRO_SECOND, getStringValue())
                .plusHours(hours), getDataType().getScale());
    }

    @Override
    public Expression plusMinutes(int minutes) {
        return fromJavaDateType(DateUtils.getTime(DATE_TIME_FORMATTER_TO_MICRO_SECOND, getStringValue())
                .plusMinutes(minutes), getDataType().getScale());
    }

    @Override
    public Expression plusSeconds(long seconds) {
        return fromJavaDateType(DateUtils.getTime(DATE_TIME_FORMATTER_TO_MICRO_SECOND, getStringValue())
                .plusSeconds(seconds), getDataType().getScale());
    }

    public Expression plusMicroSeconds(int microSeconds) {
        return fromJavaDateType(DateUtils.getTime(DATE_TIME_FORMATTER_TO_MICRO_SECOND, getStringValue())
                .plusNanos(microSeconds * 1000L), getDataType().getScale());
    }

    public static Expression fromJavaDateType(LocalDateTime dateTime) {
        return fromJavaDateType(dateTime, 0);
    }

    /**
     * convert java LocalDateTime object to DateTimeV2Literal object.
     */
    public static Expression fromJavaDateType(LocalDateTime dateTime, int precision) {
<<<<<<< HEAD
        return isDateOutOfRange(dateTime)
                ? new NullLiteral(DateTimeV2Type.of(precision))
                : new DateTimeV2Literal(DateTimeV2Type.of(precision),
                        dateTime.getYear(), dateTime.getMonthValue(), dateTime.getDayOfMonth(),
                        dateTime.getHour(), dateTime.getMinute(), dateTime.getSecond(),
                        dateTime.getNano() / (long) Math.pow(10, 9 - precision));
=======
        long value = (long) Math.pow(10, DateTimeV2Type.MAX_SCALE - precision);
        return isDateOutOfRange(dateTime)
                ? new NullLiteral(DateTimeV2Type.of(precision))
                : new DateTimeV2Literal(DateTimeV2Type.of(precision), dateTime.getYear(),
                        dateTime.getMonthValue(), dateTime.getDayOfMonth(), dateTime.getHour(),
                        dateTime.getMinute(), dateTime.getSecond(),
                        (dateTime.getNano() / 1000) / value * value);
>>>>>>> 7bda49b5
    }
}<|MERGE_RESOLUTION|>--- conflicted
+++ resolved
@@ -32,11 +32,7 @@
 public class DateTimeV2Literal extends DateTimeLiteral {
 
     public DateTimeV2Literal(String s) {
-<<<<<<< HEAD
-        this(DateTimeV2Type.MAX, s);
-=======
         this(DateTimeV2Type.forTypeFromString(s), s);
->>>>>>> 7bda49b5
     }
 
     public DateTimeV2Literal(DateTimeV2Type dateType, String s) {
@@ -134,14 +130,6 @@
      * convert java LocalDateTime object to DateTimeV2Literal object.
      */
     public static Expression fromJavaDateType(LocalDateTime dateTime, int precision) {
-<<<<<<< HEAD
-        return isDateOutOfRange(dateTime)
-                ? new NullLiteral(DateTimeV2Type.of(precision))
-                : new DateTimeV2Literal(DateTimeV2Type.of(precision),
-                        dateTime.getYear(), dateTime.getMonthValue(), dateTime.getDayOfMonth(),
-                        dateTime.getHour(), dateTime.getMinute(), dateTime.getSecond(),
-                        dateTime.getNano() / (long) Math.pow(10, 9 - precision));
-=======
         long value = (long) Math.pow(10, DateTimeV2Type.MAX_SCALE - precision);
         return isDateOutOfRange(dateTime)
                 ? new NullLiteral(DateTimeV2Type.of(precision))
@@ -149,6 +137,5 @@
                         dateTime.getMonthValue(), dateTime.getDayOfMonth(), dateTime.getHour(),
                         dateTime.getMinute(), dateTime.getSecond(),
                         (dateTime.getNano() / 1000) / value * value);
->>>>>>> 7bda49b5
     }
 }