// Licensed to the Apache Software Foundation (ASF) under one
// or more contributor license agreements.  See the NOTICE file
// distributed with this work for additional information
// regarding copyright ownership.  The ASF licenses this file
// to you under the Apache License, Version 2.0 (the
// "License"); you may not use this file except in compliance
// with the License.  You may obtain a copy of the License at
//
//   http://www.apache.org/licenses/LICENSE-2.0
//
// Unless required by applicable law or agreed to in writing,
// software distributed under the License is distributed on an
// "AS IS" BASIS, WITHOUT WARRANTIES OR CONDITIONS OF ANY
// KIND, either express or implied.  See the License for the
// specific language governing permissions and limitations
// under the License.

package org.apache.doris.common.proc;

import org.apache.doris.catalog.Env;
import org.apache.doris.common.AnalysisException;
import org.apache.doris.common.Pair;
import org.apache.doris.common.util.DebugUtil;
import org.apache.doris.common.util.ListComparator;
import org.apache.doris.common.util.TimeUtils;
import org.apache.doris.system.Backend;
import org.apache.doris.system.SystemInfoService;

import com.google.common.base.Preconditions;
import com.google.common.base.Stopwatch;
import com.google.common.base.Strings;
import com.google.common.collect.ImmutableList;
import com.google.common.collect.Lists;
import com.google.gson.Gson;
import org.apache.logging.log4j.LogManager;
import org.apache.logging.log4j.Logger;

import java.util.ArrayList;
import java.util.LinkedList;
import java.util.List;
import java.util.concurrent.TimeUnit;

public class BackendsProcDir implements ProcDirInterface {
    private static final Logger LOG = LogManager.getLogger(BackendsProcDir.class);

    public static final ImmutableList<String> TITLE_NAMES = new ImmutableList.Builder<String>().add("BackendId")
            .add("Host").add("HeartbeatPort").add("BePort").add("HttpPort").add("BrpcPort").add("LastStartTime")
            .add("LastHeartbeat").add("Alive").add("SystemDecommissioned").add("TabletNum").add("DataUsedCapacity")
            .add("AvailCapacity").add("TotalCapacity").add("UsedPct").add("MaxDiskUsedPct").add("RemoteUsedCapacity")
            .add("Tag").add("ErrMsg").add("Version").add("Status").add("HeartbeatFailureCounter").add("NodeRole")
            .build();

    public static final int HOSTNAME_INDEX = 3;

    private SystemInfoService systemInfoService;

    public BackendsProcDir(SystemInfoService systemInfoService) {
        this.systemInfoService = systemInfoService;
    }

    @Override
    public ProcResult fetchResult() throws AnalysisException {
        Preconditions.checkNotNull(systemInfoService);

        BaseProcResult result = new BaseProcResult();
        result.setNames(TITLE_NAMES);

        final List<List<String>> backendInfos = getBackendInfos();
        for (List<String> backendInfo : backendInfos) {
            List<String> oneInfo = new ArrayList<>(backendInfo.size());
            oneInfo.addAll(backendInfo);
            result.addRow(oneInfo);
        }
        return result;
    }

    /**
     * get backends info
     *
     * @return
     */
    public static List<List<String>> getBackendInfos() {
        final SystemInfoService systemInfoService = Env.getCurrentSystemInfo();
        List<List<String>> backendInfos = new LinkedList<>();
        List<Long> backendIds = systemInfoService.getAllBackendIds(false);
        if (backendIds == null) {
            return backendInfos;
        }

        long start = System.currentTimeMillis();
        Stopwatch watch = Stopwatch.createUnstarted();
        List<List<Comparable>> comparableBackendInfos = new LinkedList<>();
        for (long backendId : backendIds) {
            Backend backend = systemInfoService.getBackend(backendId);
            if (backend == null) {
                continue;
            }

            watch.start();
            Integer tabletNum = Env.getCurrentInvertedIndex().getTabletNumByBackendId(backendId);
            watch.stop();
            List<Comparable> backendInfo = Lists.newArrayList();
            backendInfo.add(String.valueOf(backendId));
            backendInfo.add(backend.getHost());
<<<<<<< HEAD

=======
>>>>>>> 7bda49b5
            backendInfo.add(String.valueOf(backend.getHeartbeatPort()));
            backendInfo.add(String.valueOf(backend.getBePort()));
            backendInfo.add(String.valueOf(backend.getHttpPort()));
            backendInfo.add(String.valueOf(backend.getBrpcPort()));
            backendInfo.add(TimeUtils.longToTimeString(backend.getLastStartTime()));
            backendInfo.add(TimeUtils.longToTimeString(backend.getLastUpdateMs()));
            backendInfo.add(String.valueOf(backend.isAlive()));
            backendInfo.add(String.valueOf(backend.isDecommissioned()));
            backendInfo.add(tabletNum.toString());

            // capacity
            // data used
            long dataUsedB = backend.getDataUsedCapacityB();
            Pair<Double, String> usedCapacity = DebugUtil.getByteUint(dataUsedB);
            backendInfo.add(DebugUtil.DECIMAL_FORMAT_SCALE_3.format(usedCapacity.first) + " " + usedCapacity.second);
            // available
            long availB = backend.getAvailableCapacityB();
            Pair<Double, String> availCapacity = DebugUtil.getByteUint(availB);
            backendInfo.add(DebugUtil.DECIMAL_FORMAT_SCALE_3.format(availCapacity.first) + " " + availCapacity.second);
            // total
            long totalB = backend.getTotalCapacityB();
            Pair<Double, String> totalCapacity = DebugUtil.getByteUint(totalB);
            backendInfo.add(DebugUtil.DECIMAL_FORMAT_SCALE_3.format(totalCapacity.first) + " " + totalCapacity.second);

            // used percent
            double used = 0.0;
            if (totalB <= 0) {
                used = 0.0;
            } else {
                used = (double) (totalB - availB) * 100 / totalB;
            }
            backendInfo.add(String.format("%.2f", used) + " %");
            backendInfo.add(String.format("%.2f", backend.getMaxDiskUsedPct() * 100) + " %");

            // remote used capacity
            long remoteUsedB = backend.getRemoteUsedCapacityB();
            Pair<Double, String> totalRemoteUsedCapacity = DebugUtil.getByteUint(remoteUsedB);
            backendInfo.add(DebugUtil.DECIMAL_FORMAT_SCALE_3.format(totalRemoteUsedCapacity.first) + " "
                    + totalRemoteUsedCapacity.second);

            // tags
            backendInfo.add(backend.getTagMapString());
            // err msg
            backendInfo.add(backend.getHeartbeatErrMsg());
            // version
            backendInfo.add(backend.getVersion());
            // status
            backendInfo.add(new Gson().toJson(backend.getBackendStatus()));
            // heartbeat failure counter
            backendInfo.add(backend.getHeartbeatFailureCounter());

            // node role, show the value only when backend is alive.
            backendInfo.add(backend.isAlive() ? backend.getNodeRoleTag().value : "");

            comparableBackendInfos.add(backendInfo);
        }

        // backends proc node get result too slow, add log to observer.
        LOG.debug("backends proc get tablet num cost: {}, total cost: {}", watch.elapsed(TimeUnit.MILLISECONDS),
                (System.currentTimeMillis() - start));

        // sort by host name
        ListComparator<List<Comparable>> comparator = new ListComparator<List<Comparable>>(1);
        comparableBackendInfos.sort(comparator);

        for (List<Comparable> backendInfo : comparableBackendInfos) {
            List<String> oneInfo = new ArrayList<String>(backendInfo.size());
            for (Comparable element : backendInfo) {
                oneInfo.add(element.toString());
            }
            backendInfos.add(oneInfo);
        }

        return backendInfos;
    }

    @Override
    public boolean register(String name, ProcNodeInterface node) {
        return false;
    }

    @Override
    public ProcNodeInterface lookup(String beIdStr) throws AnalysisException {
        if (Strings.isNullOrEmpty(beIdStr)) {
            throw new AnalysisException("Backend id is null");
        }

        long backendId = -1L;
        try {
            backendId = Long.parseLong(beIdStr);
        } catch (NumberFormatException e) {
            throw new AnalysisException("Invalid backend id format: " + beIdStr);
        }

        Backend backend = systemInfoService.getBackend(backendId);
        if (backend == null) {
            throw new AnalysisException("Backend[" + backendId + "] does not exist.");
        }

        return new BackendProcNode(backend);
    }

}<|MERGE_RESOLUTION|>--- conflicted
+++ resolved
@@ -102,10 +102,6 @@
             List<Comparable> backendInfo = Lists.newArrayList();
             backendInfo.add(String.valueOf(backendId));
             backendInfo.add(backend.getHost());
-<<<<<<< HEAD
-
-=======
->>>>>>> 7bda49b5
             backendInfo.add(String.valueOf(backend.getHeartbeatPort()));
             backendInfo.add(String.valueOf(backend.getBePort()));
             backendInfo.add(String.valueOf(backend.getHttpPort()));
