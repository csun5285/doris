// Licensed to the Apache Software Foundation (ASF) under one
// or more contributor license agreements.  See the NOTICE file
// distributed with this work for additional information
// regarding copyright ownership.  The ASF licenses this file
// to you under the Apache License, Version 2.0 (the
// "License"); you may not use this file except in compliance
// with the License.  You may obtain a copy of the License at
//
//   http://www.apache.org/licenses/LICENSE-2.0
//
// Unless required by applicable law or agreed to in writing,
// software distributed under the License is distributed on an
// "AS IS" BASIS, WITHOUT WARRANTIES OR CONDITIONS OF ANY
// KIND, either express or implied.  See the License for the
// specific language governing permissions and limitations
// under the License.

package org.apache.doris.system;

import org.apache.doris.catalog.DiskInfo;
import org.apache.doris.catalog.DiskInfo.DiskState;
import org.apache.doris.catalog.Env;
import org.apache.doris.common.Config;
import org.apache.doris.common.FeConstants;
import org.apache.doris.common.io.Text;
import org.apache.doris.common.io.Writable;
import org.apache.doris.common.util.PrintableMap;
import org.apache.doris.common.util.TimeUtils;
import org.apache.doris.persist.gson.GsonUtils;
import org.apache.doris.resource.Tag;
import org.apache.doris.system.HeartbeatResponse.HbStatus;
import org.apache.doris.thrift.TDisk;
import org.apache.doris.thrift.TNetworkAddress;
import org.apache.doris.thrift.TStorageMedium;

import com.google.common.base.Preconditions;
import com.google.common.collect.ImmutableMap;
import com.google.common.collect.Lists;
import com.google.common.collect.Maps;
import com.google.gson.annotations.SerializedName;
import org.apache.logging.log4j.LogManager;
import org.apache.logging.log4j.Logger;

import java.io.DataInput;
import java.io.DataOutput;
import java.io.IOException;
import java.util.ArrayList;
import java.util.List;
import java.util.Map;
import java.util.Objects;
<<<<<<< HEAD
import java.util.concurrent.ConcurrentHashMap;
=======
>>>>>>> 7bda49b5
import java.util.concurrent.atomic.AtomicBoolean;

/**
 * This class extends the primary identifier of a Backend with ephemeral state,
 * eg usage information, current administrative state etc.
 */
public class Backend implements Writable {
    private static final Logger LOG = LogManager.getLogger(Backend.class);

    // Represent a meaningless IP
    public static final String DUMMY_IP = "0.0.0.0";

    @SerializedName("id")
    private long id;
    @SerializedName("host")
    private volatile String host;
    private String version;

    @SerializedName("heartbeatPort")
    private int heartbeatPort; // heartbeat
    @SerializedName("bePort")
    private volatile int bePort; // be
    @SerializedName("httpPort")
    private volatile int httpPort; // web service
    @SerializedName("beRpcPort")
    private volatile int beRpcPort; // be rpc port
    @SerializedName("brpcPort")
    private volatile int brpcPort = -1;

    @SerializedName("lastUpdateMs")
    private volatile long lastUpdateMs;
    @SerializedName("lastStartTime")
    private volatile long lastStartTime;
    @SerializedName("isAlive")
    private AtomicBoolean isAlive;

    @SerializedName("isDecommissioned")
    private AtomicBoolean isDecommissioned;

    // rootPath -> DiskInfo
    @SerializedName("disksRef")
    private volatile ImmutableMap<String, DiskInfo> disksRef;

    private String heartbeatErrMsg = "";

    // This is used for the first time we init pathHashToDishInfo in SystemInfoService.
    // after init it, this variable is set to true.
    private boolean initPathInfo = false;

    private long lastMissingHeartbeatTime = -1;
    // the max tablet compaction score of this backend.
    // this field is set by tablet report, and just for metric monitor, no need to persist.
    private volatile long tabletMaxCompactionScore = 0;

    // additional backendStatus information for BE, display in JSON format
    @SerializedName("backendStatus")
    private BackendStatus backendStatus = new BackendStatus();
    // the locationTag is also saved in tagMap, use a single field here to avoid
    // creating this everytime we get it.
    @SerializedName(value = "locationTag", alternate = {"tag"})
    private Tag locationTag = Tag.DEFAULT_BACKEND_TAG;

    @SerializedName("nodeRole")
    private Tag nodeRoleTag = Tag.DEFAULT_NODE_ROLE_TAG;

    // tag type -> tag value.
    // A backend can only be assigned to one tag type, and each type can only have one value.
    @SerializedName("tagMap")
    private Map<String, String> tagMap = Maps.newHashMap();

<<<<<<< HEAD
    private boolean isSmoothUpgradeSrc = false; // This be process is old process when doing smooth upgrade
    private boolean isSmoothUpgradeDst = false; // This be process is new process when doing smooth upgrade
=======
    // cpu cores
    @SerializedName("cpuCores")
    private int cpuCores = 1;

    // from config::pipeline_executor_size , default equal cpuCores
    @SerializedName("pipelineExecutorSize")
    private int pipelineExecutorSize = 1;

>>>>>>> 7bda49b5
    // Counter of heartbeat failure.
    // Once a heartbeat failed, increase this counter by one.
    // And if it reaches Config.max_backend_heartbeat_failure_tolerance_count, this backend
    // will be marked as dead.
    // And once it back to alive, reset this counter.
    // No need to persist, because only master FE handle heartbeat.
    private int heartbeatFailureCounter = 0;

    private long fileCacheCapactiyBytes = 0;

    public Backend() {
        this.host = "";
        this.version = "";
        this.lastUpdateMs = 0;
        this.lastStartTime = 0;
        this.isAlive = new AtomicBoolean();
        this.isDecommissioned = new AtomicBoolean(false);

        this.bePort = 0;
        this.httpPort = 0;
        this.beRpcPort = 0;
        this.disksRef = ImmutableMap.of();

        this.tagMap.put(locationTag.type, locationTag.value);
    }

    public Backend(long id, String host, int heartbeatPort) {
        this.id = id;
        this.host = host;
        this.version = "";
        this.heartbeatPort = heartbeatPort;
        this.bePort = -1;
        this.httpPort = -1;
        this.beRpcPort = -1;
        this.lastUpdateMs = -1L;
        this.lastStartTime = -1L;
        this.disksRef = ImmutableMap.of();

        this.isAlive = new AtomicBoolean(false);
        this.isDecommissioned = new AtomicBoolean(false);

        this.tagMap.put(locationTag.type, locationTag.value);
    }

    public String getCloudClusterName() {
        return tagMap.getOrDefault(Tag.CLOUD_CLUSTER_NAME, "");
    }

    public void setCloudClusterName(final String clusterName) {
        tagMap.put(Tag.CLOUD_CLUSTER_NAME, clusterName);
    }

    public String getCloudClusterId() {
        return tagMap.getOrDefault(Tag.CLOUD_CLUSTER_ID, "");
    }

    public String getCloudUniqueId() {
        return tagMap.getOrDefault(Tag.CLOUD_UNIQUE_ID, "");
    }

    public void setId(long id) {
        this.id = id;
    }

    public long getId() {
        return id;
    }

    public String getAddress() {
        return host + ":" + heartbeatPort;
    }

    public String getHost() {
        return host;
    }

    public String getVersion() {
        return version;
    }

    public int getBePort() {
        return bePort;
    }

    public int getHeartbeatPort() {
        return heartbeatPort;
    }

    public int getHttpPort() {
        return httpPort;
    }

    public int getBeRpcPort() {
        return beRpcPort;
    }

    public int getBrpcPort() {
        return brpcPort;
    }

    public String getHeartbeatErrMsg() {
        return heartbeatErrMsg;
    }

    public long getLastStreamLoadTime() {
        return this.backendStatus.lastStreamLoadTime;
    }

    public void setLastStreamLoadTime(long lastStreamLoadTime) {
        this.backendStatus.lastStreamLoadTime = lastStreamLoadTime;
    }

    public boolean isQueryDisabled() {
        return backendStatus.isQueryDisabled;
    }

    public void setQueryDisabled(boolean isQueryDisabled) {
        this.backendStatus.isQueryDisabled = isQueryDisabled;
    }

    public boolean isLoadDisabled() {
        return backendStatus.isLoadDisabled;
    }

    public void setLoadDisabled(boolean isLoadDisabled) {
        this.backendStatus.isLoadDisabled = isLoadDisabled;
    }

    public void setActive(boolean isActive) {
        this.backendStatus.isActive = isActive;
    }

    public boolean isActive() {
        return this.backendStatus.isActive;
    }

    public long getCurrentFragmentNum() {
        return this.backendStatus.currentFragmentNum;
    }

    public long getLasetCurrentFragmentNum() {
        return this.backendStatus.lastFragmentUpdateTime;
    }

    public void setfileCacheCapacityBytes(long fileCacheCapactiyBytes) {
        this.fileCacheCapactiyBytes = fileCacheCapactiyBytes;
    }

    public long getfileCacheCapactiyBytes() {
        return fileCacheCapactiyBytes;
    }

    // for test only
    public void updateOnce(int bePort, int httpPort, int beRpcPort) {
        if (this.bePort != bePort) {
            this.bePort = bePort;
        }

        if (this.httpPort != httpPort) {
            this.httpPort = httpPort;
        }

        if (this.beRpcPort != beRpcPort) {
            this.beRpcPort = beRpcPort;
        }

        long currentTime = System.currentTimeMillis();
        this.lastUpdateMs = currentTime;
        if (!isAlive.get()) {
            this.lastStartTime = currentTime;
            LOG.info("{} is alive,", this.toString());
            this.isAlive.set(true);
        }

        heartbeatErrMsg = "";
    }

    public boolean setDecommissioned(boolean isDecommissioned) {
        if (this.isDecommissioned.compareAndSet(!isDecommissioned, isDecommissioned)) {
            LOG.warn("{} set decommission: {}", this.toString(), isDecommissioned);
            return true;
        }
        return false;
    }

    public void setHost(String host) {
        this.host = host;
    }

    public void setAlive(boolean isAlive) {
        this.isAlive.set(isAlive);
    }

    public void setBePort(int agentPort) {
        this.bePort = agentPort;
    }

    public void setHttpPort(int httpPort) {
        this.httpPort = httpPort;
    }

    public void setBeRpcPort(int beRpcPort) {
        this.beRpcPort = beRpcPort;
    }

    public void setBrpcPort(int brpcPort) {
        this.brpcPort = brpcPort;
    }

    public void setCpuCores(int cpuCores) {
        this.cpuCores = cpuCores;
    }

    public void setPipelineExecutorSize(int pipelineExecutorSize) {
        this.pipelineExecutorSize = pipelineExecutorSize;
    }

    public long getLastUpdateMs() {
        return this.lastUpdateMs;
    }

    public void setLastUpdateMs(long currentTime) {
        this.lastUpdateMs = currentTime;
    }

    public long getLastStartTime() {
        return this.lastStartTime;
    }

    public void setLastStartTime(long currentTime) {
        this.lastStartTime = currentTime;
    }

    public int getCputCores() {
        return cpuCores;
    }

    public int getPipelineExecutorSize() {
        return pipelineExecutorSize;
    }

    public long getLastMissingHeartbeatTime() {
        return lastMissingHeartbeatTime;
    }

    public void setLastMissingHeartbeatTime(long lastMissingHeartbeatTime) {
        this.lastMissingHeartbeatTime = lastMissingHeartbeatTime;
    }

    public boolean isAlive() {
        return this.isAlive.get();
    }

    public boolean isDecommissioned() {
        return this.isDecommissioned.get();
    }

    public boolean isQueryAvailable() {
        return isAlive() && !isQueryDisabled();
    }

    public boolean isScheduleAvailable() {
        return isAlive() && !isDecommissioned();
    }

    public boolean isLoadAvailable() {
        return isAlive() && !isLoadDisabled();
    }

    public void setDisks(ImmutableMap<String, DiskInfo> disks) {
        this.disksRef = disks;
    }

    public BackendStatus getBackendStatus() {
        return backendStatus;
    }

    public void setSmoothUpgradeSrc(boolean is) {
        this.isSmoothUpgradeSrc = is;
    }

<<<<<<< HEAD
    public boolean isSmoothUpgradeSrc() {
        return this.isSmoothUpgradeSrc;
    }

    public void setSmoothUpgradeDst(boolean is) {
        this.isSmoothUpgradeDst = is;
    }

    public boolean isSmoothUpgradeDst() {
        return this.isSmoothUpgradeDst;
    }

    public int getHeartbeatFailureCounter() {
        return heartbeatFailureCounter;
    }

=======
>>>>>>> 7bda49b5
    public ImmutableMap<String, DiskInfo> getDisks() {
        return this.disksRef;
    }

    public boolean hasPathHash() {
        return disksRef.values().stream().allMatch(DiskInfo::hasPathHash);
    }

    public boolean hasSpecifiedStorageMedium(TStorageMedium storageMedium) {
        return disksRef.values().stream().anyMatch(d -> d.isStorageMediumMatch(storageMedium));
    }

    public long getTotalCapacityB() {
        ImmutableMap<String, DiskInfo> disks = disksRef;
        long totalCapacityB = 0L;
        for (DiskInfo diskInfo : disks.values()) {
            if (diskInfo.getState() == DiskState.ONLINE) {
                totalCapacityB += diskInfo.getTotalCapacityB();
            }
        }
        return totalCapacityB;
    }

    public long getAvailableCapacityB() {
        // when system init, disks is empty, return 1L.
        ImmutableMap<String, DiskInfo> disks = disksRef;
        long availableCapacityB = 1L;
        for (DiskInfo diskInfo : disks.values()) {
            if (diskInfo.getState() == DiskState.ONLINE) {
                availableCapacityB += diskInfo.getAvailableCapacityB();
            }
        }
        return availableCapacityB;
    }

    public long getDataUsedCapacityB() {
        ImmutableMap<String, DiskInfo> disks = disksRef;
        long dataUsedCapacityB = 0L;
        for (DiskInfo diskInfo : disks.values()) {
            if (diskInfo.getState() == DiskState.ONLINE) {
                dataUsedCapacityB += diskInfo.getDataUsedCapacityB();
            }
        }
        return dataUsedCapacityB;
    }

    public long getRemoteUsedCapacityB() {
        ImmutableMap<String, DiskInfo> disks = disksRef;
        long totalRemoteUsedCapacityB = 0L;
        for (DiskInfo diskInfo : disks.values()) {
            if (diskInfo.getState() == DiskState.ONLINE) {
                totalRemoteUsedCapacityB += diskInfo.getRemoteUsedCapacity();
            }
        }
        return totalRemoteUsedCapacityB;
    }

    public double getMaxDiskUsedPct() {
        ImmutableMap<String, DiskInfo> disks = disksRef;
        double maxPct = 0.0;
        for (DiskInfo diskInfo : disks.values()) {
            if (diskInfo.getState() == DiskState.ONLINE) {
                double percent = diskInfo.getUsedPct();
                if (percent > maxPct) {
                    maxPct = percent;
                }
            }
        }
        return maxPct;
    }

    public boolean diskExceedLimitByStorageMedium(TStorageMedium storageMedium) {
        if (getDiskNumByStorageMedium(storageMedium) <= 0) {
            return true;
        }
        ImmutableMap<String, DiskInfo> diskInfos = disksRef;
        boolean exceedLimit = true;
        for (DiskInfo diskInfo : diskInfos.values()) {
            if (diskInfo.getState() == DiskState.ONLINE && diskInfo.getStorageMedium()
                    == storageMedium && !diskInfo.exceedLimit(true)) {
                exceedLimit = false;
                break;
            }
        }
        return exceedLimit;
    }

    public boolean diskExceedLimit() {
        if (getDiskNum() <= 0) {
            return true;
        }
        ImmutableMap<String, DiskInfo> diskInfos = disksRef;
        boolean exceedLimit = true;
        for (DiskInfo diskInfo : diskInfos.values()) {
            if (diskInfo.getState() == DiskState.ONLINE && !diskInfo.exceedLimit(true)) {
                exceedLimit = false;
                break;
            }
        }
        return exceedLimit;
    }

    public void updateDisks(Map<String, TDisk> backendDisks) {
        ImmutableMap<String, DiskInfo> disks = disksRef;
        // The very first time to init the path info
        if (!initPathInfo) {
            boolean allPathHashUpdated = true;
            for (DiskInfo diskInfo : disks.values()) {
                if (diskInfo.getPathHash() == 0) {
                    allPathHashUpdated = false;
                    break;
                }
            }
            if (allPathHashUpdated) {
                initPathInfo = true;
                Env.getCurrentSystemInfo().updatePathInfo(new ArrayList<>(disks.values()), Lists.newArrayList());
            }
        }

        // update status or add new diskInfo
        Map<String, DiskInfo> newDiskInfos = Maps.newHashMap();
        List<DiskInfo> addedDisks = Lists.newArrayList();
        List<DiskInfo> removedDisks = Lists.newArrayList();
        /*
         * set isChanged to true only if new disk is added or old disk is dropped.
         * we ignore the change of capacity, because capacity info is only used in master FE.
         */
        boolean isChanged = false;
        for (TDisk tDisk : backendDisks.values()) {
            String rootPath = tDisk.getRootPath();
            long totalCapacityB = tDisk.getDiskTotalCapacity();
            long dataUsedCapacityB = tDisk.getDataUsedCapacity();
            long diskAvailableCapacityB = tDisk.getDiskAvailableCapacity();
            boolean isUsed = tDisk.isUsed();
            DiskInfo diskInfo = disks.get(rootPath);
            if (diskInfo == null) {
                diskInfo = new DiskInfo(rootPath);
                addedDisks.add(diskInfo);
                isChanged = true;
                LOG.info("add new disk info. backendId: {}, rootPath: {}", id, rootPath);
            }
            newDiskInfos.put(rootPath, diskInfo);

            diskInfo.setTotalCapacityB(totalCapacityB);
            diskInfo.setDataUsedCapacityB(dataUsedCapacityB);
            diskInfo.setAvailableCapacityB(diskAvailableCapacityB);
            if (tDisk.isSetRemoteUsedCapacity()) {
                diskInfo.setRemoteUsedCapacity(tDisk.getRemoteUsedCapacity());
            }

            if (tDisk.isSetPathHash()) {
                diskInfo.setPathHash(tDisk.getPathHash());
            }

            if (tDisk.isSetStorageMedium()) {
                diskInfo.setStorageMedium(tDisk.getStorageMedium());
            }

            if (isUsed) {
                if (diskInfo.setState(DiskState.ONLINE)) {
                    isChanged = true;
                }
            } else {
                if (diskInfo.setState(DiskState.OFFLINE)) {
                    isChanged = true;
                }
            }
            LOG.debug("update disk info. backendId: {}, diskInfo: {}", id, diskInfo.toString());
        }

        // remove not exist rootPath in backend
        for (DiskInfo diskInfo : disks.values()) {
            String rootPath = diskInfo.getRootPath();
            if (!backendDisks.containsKey(rootPath)) {
                removedDisks.add(diskInfo);
                isChanged = true;
                LOG.warn("remove not exist rootPath. backendId: {}, rootPath: {}", id, rootPath);
            }
        }

        if (isChanged) {
            // update disksRef
            disksRef = ImmutableMap.copyOf(newDiskInfos);
            Env.getCurrentSystemInfo().updatePathInfo(addedDisks, removedDisks);
            // log disk changing
            Env.getCurrentEnv().getEditLog().logBackendStateChange(this);
        }
    }

    public boolean updateCpuInfo(int cpuCores, int pipelineExecutorSize) {
        boolean isChanged = false;

        if (this.cpuCores != cpuCores) {
            this.cpuCores = cpuCores;
            isChanged = true;
        }
        if (this.pipelineExecutorSize != pipelineExecutorSize) {
            this.pipelineExecutorSize = pipelineExecutorSize;
            isChanged = true;
        }
        return isChanged;
    }

    /**
     * In old version, there is only one tag for a Backend, and it is a "location" type tag.
     * But in new version, a Backend can have multi tag, so we need to put locationTag to
     * the new tagMap
     */
    private void convertToTagMapAndSetLocationTag() {
        if (tagMap == null) {
            // When first upgrade from old version, tags may be null
            tagMap = Maps.newHashMap();
        }
        if (!locationTag.value.equals(tagMap.get(Tag.TYPE_LOCATION))) {
            // ATTN: here we use Tag.TYPE_LOCATION directly, not locationTag.type,
            // because we need to make sure the previous tag must be a location type tag,
            // and if not, convert it to location type.
            tagMap.put(Tag.TYPE_LOCATION, locationTag.value);
        }
    }

    public static Backend read(DataInput in) throws IOException {
        String json = Text.readString(in);
        Backend be = GsonUtils.GSON.fromJson(json, Backend.class);
        be.convertToTagMapAndSetLocationTag();
        return be;
    }

    @Override
    public void write(DataOutput out) throws IOException {
        String json = GsonUtils.GSON.toJson(this);
        Text.writeString(out, json);
    }

    @Override
    public int hashCode() {
        return Objects.hash(id, host, heartbeatPort, bePort, isAlive);
    }

    @Override
    public boolean equals(Object obj) {
        if (this == obj) {
            return true;
        }
        if (!(obj instanceof Backend)) {
            return false;
        }

        Backend backend = (Backend) obj;

        return (id == backend.id) && (host.equals(backend.host)) && (heartbeatPort == backend.heartbeatPort) && (bePort
                == backend.bePort) && (isAlive.get() == backend.isAlive.get());
    }

    @Override
    public String toString() {
        return "Backend [id=" + id + ", host=" + host + ", heartbeatPort=" + heartbeatPort + ", alive=" + isAlive.get()
                + ", lastStartTime=" + TimeUtils.longToTimeString(lastStartTime) + ", tags: " + tagMap + "]";
    }

    public String getHealthyStatus() {
        return "Backend [id=" + id + ", isDecommission: " + isDecommissioned
                + ", backendStatus: " + backendStatus + ", isAlive: " + isAlive.get() + ", lastUpdateTime: "
                + TimeUtils.longToTimeString(lastUpdateMs);
    }

    /**
     * handle Backend's heartbeat response.
     * return true if any port changed, or alive state is changed.
     */
    public boolean handleHbResponse(BackendHbResponse hbResponse, boolean isReplay) {
        boolean isChanged = false;
        if (hbResponse.getStatus() == HbStatus.OK) {
            if (!this.version.equals(hbResponse.getVersion())) {
                isChanged = true;
                this.version = hbResponse.getVersion();
            }

            if (this.bePort != hbResponse.getBePort() && !FeConstants.runningUnitTest) {
                isChanged = true;
                this.bePort = hbResponse.getBePort();
            }

            if (this.httpPort != hbResponse.getHttpPort() && !FeConstants.runningUnitTest) {
                isChanged = true;
                this.httpPort = hbResponse.getHttpPort();
            }

            if (this.brpcPort != hbResponse.getBrpcPort() && !FeConstants.runningUnitTest) {
                isChanged = true;
                this.brpcPort = hbResponse.getBrpcPort();
            }

            if (!this.getNodeRoleTag().value.equals(hbResponse.getNodeRole()) && Tag.validNodeRoleTag(
                    hbResponse.getNodeRole())) {
                isChanged = true;
                this.nodeRoleTag = Tag.createNotCheck(Tag.TYPE_ROLE, hbResponse.getNodeRole());
            }

            this.lastUpdateMs = hbResponse.getHbTime();
            if (!isAlive.get()) {
                isChanged = true;
                this.lastStartTime = hbResponse.getBeStartTime();
                LOG.info("{} is back to alive", this.toString());
                this.isAlive.set(true);
            }

            if (this.lastStartTime != hbResponse.getBeStartTime() && hbResponse.getBeStartTime() > 0) {
                LOG.info("{} update last start time to {}", this.toString(), hbResponse.getBeStartTime());
                this.lastStartTime = hbResponse.getBeStartTime();
                isChanged = true;
            }
            heartbeatErrMsg = "";
            this.heartbeatFailureCounter = 0;

            this.backendStatus.currentFragmentNum = hbResponse.getFragmentNum();
            this.backendStatus.lastFragmentUpdateTime = hbResponse.getLastFragmentUpdateTime();
        } else {
            // Only set backend to dead if the heartbeat failure counter exceed threshold.
            // And if it is a replay process, must set backend to dead.
            if (isReplay || ++this.heartbeatFailureCounter >= Config.max_backend_heartbeat_failure_tolerance_count) {
                if (isAlive.compareAndSet(true, false)) {
                    isChanged = true;
                    LOG.warn("{} is dead,", this.toString());
                }
            }

            // still set error msg and missing time even if we may not mark this backend as dead,
            // for debug easily.
            // But notice that if isChanged = false, these msg will not sync to other FE.
            heartbeatErrMsg = hbResponse.getMsg() == null ? "Unknown error" : hbResponse.getMsg();
            lastMissingHeartbeatTime = System.currentTimeMillis();
        }

        return isChanged;
    }

    public void setTabletMaxCompactionScore(long compactionScore) {
        tabletMaxCompactionScore = compactionScore;
    }

    public long getTabletMaxCompactionScore() {
        return tabletMaxCompactionScore;
    }

    private long getDiskNumByStorageMedium(TStorageMedium storageMedium) {
        return disksRef.values().stream().filter(v -> v.getStorageMedium() == storageMedium).count();
    }

    private int getDiskNum() {
        return disksRef.size();
    }

    /**
     * Note: This class must be a POJO in order to display in JSON format
     * Add additional information in the class to show in `show backends`
     * if just change new added backendStatus, you can do like following
     *     BackendStatus status = Backend.getBackendStatus();
     *     status.newItem = xxx;
     */
    public class BackendStatus {
        // this will be output as json, so not using FeConstants.null_string;
        public volatile String lastSuccessReportTabletsTime = "N/A";
        @SerializedName("lastStreamLoadTime")
        // the last time when the stream load status was reported by backend
        public volatile long lastStreamLoadTime = -1;
        @SerializedName("isQueryDisabled")
        public volatile boolean isQueryDisabled = false;
        @SerializedName("isLoadDisabled")
        public volatile boolean isLoadDisabled = false;
<<<<<<< HEAD
        @SerializedName("isActive")
        public volatile boolean isActive = true;

        // cloud mode, cloud control just query master, so not need SerializedName
        public volatile long currentFragmentNum = 0;
        public volatile long lastFragmentUpdateTime = 0;
=======
>>>>>>> 7bda49b5

        @Override
        public String toString() {
            return "[" + "lastSuccessReportTabletsTime='" + lastSuccessReportTabletsTime + '\''
                    + ", lastStreamLoadTime=" + lastStreamLoadTime + ", isQueryDisabled=" + isQueryDisabled
                    + ", isLoadDisabled=" + isLoadDisabled + "]";
        }
    }

    public Tag getLocationTag() {
        return locationTag;
    }

    public Tag getNodeRoleTag() {
        return nodeRoleTag;
    }

    public boolean isMixNode() {
        return nodeRoleTag.value.equals(Tag.VALUE_MIX);
    }

    public boolean isComputeNode() {
        return nodeRoleTag.value.equals(Tag.VALUE_COMPUTATION);
    }

    public void setTagMap(Map<String, String> tagMap) {
        Preconditions.checkState(tagMap.containsKey(Tag.TYPE_LOCATION));
        this.tagMap = tagMap;
        this.locationTag = Tag.createNotCheck(Tag.TYPE_LOCATION, tagMap.get(Tag.TYPE_LOCATION));
        if (tagMap.containsKey(Tag.TYPE_ROLE) && Tag.validNodeRoleTag(tagMap.get(Tag.TYPE_ROLE))) {
            this.nodeRoleTag = Tag.createNotCheck(Tag.TYPE_ROLE, tagMap.get(Tag.TYPE_ROLE));
        }
    }

    public Map<String, String> getTagMap() {
        return tagMap;
    }

    public TNetworkAddress getBrpcAdress() {
        return new TNetworkAddress(getHost(), getBrpcPort());
    }

    public String getTagMapString() {
        return "{" + new PrintableMap<>(tagMap, ":", true, false).toString() + "}";
    }

<<<<<<< HEAD
    public static BeInfoCollector getBeInfoCollector() {
        return BeInfoCollector.get();
    }

    public static class BeInfoCollector {
        private int numCores = 1;
        private static volatile BeInfoCollector instance = null;
        private static final Map<Long, BeInfoCollector> Info = new ConcurrentHashMap<>();

        private BeInfoCollector(int numCores) {
            this.numCores = numCores;
        }

        public static BeInfoCollector get() {
            if (instance == null) {
                synchronized (BeInfoCollector.class) {
                    if (instance == null) {
                        instance = new BeInfoCollector(Integer.MAX_VALUE);
                    }
                }
            }
            return instance;
        }

        public int getNumCores() {
            return numCores;
        }

        public void clear() {
            Info.clear();
        }

        public void addBeInfo(long beId, int numCores) {
            Info.put(beId, new BeInfoCollector(numCores));
        }

        public void dropBeInfo(long beId) {
            Info.remove(beId);
        }

        public int getMinNumCores() {
            int minNumCores = Integer.MAX_VALUE;
            for (BeInfoCollector beinfo : Info.values()) {
                minNumCores = Math.min(minNumCores, beinfo.getNumCores());
            }
            return Math.max(1, minNumCores);
        }

        public int getParallelExecInstanceNum() {
            if (getMinNumCores() == Integer.MAX_VALUE) {
                return 1;
            }
            return (getMinNumCores() + 1) / 2;
        }

        public BeInfoCollector getBeInfoCollectorById(long beId) {
            return Info.get(beId);
        }
    }
=======
>>>>>>> 7bda49b5
}<|MERGE_RESOLUTION|>--- conflicted
+++ resolved
@@ -48,10 +48,6 @@
 import java.util.List;
 import java.util.Map;
 import java.util.Objects;
-<<<<<<< HEAD
-import java.util.concurrent.ConcurrentHashMap;
-=======
->>>>>>> 7bda49b5
 import java.util.concurrent.atomic.AtomicBoolean;
 
 /**
@@ -122,10 +118,8 @@
     @SerializedName("tagMap")
     private Map<String, String> tagMap = Maps.newHashMap();
 
-<<<<<<< HEAD
     private boolean isSmoothUpgradeSrc = false; // This be process is old process when doing smooth upgrade
     private boolean isSmoothUpgradeDst = false; // This be process is new process when doing smooth upgrade
-=======
     // cpu cores
     @SerializedName("cpuCores")
     private int cpuCores = 1;
@@ -134,7 +128,6 @@
     @SerializedName("pipelineExecutorSize")
     private int pipelineExecutorSize = 1;
 
->>>>>>> 7bda49b5
     // Counter of heartbeat failure.
     // Once a heartbeat failed, increase this counter by one.
     // And if it reaches Config.max_backend_heartbeat_failure_tolerance_count, this backend
@@ -416,7 +409,6 @@
         this.isSmoothUpgradeSrc = is;
     }
 
-<<<<<<< HEAD
     public boolean isSmoothUpgradeSrc() {
         return this.isSmoothUpgradeSrc;
     }
@@ -433,8 +425,6 @@
         return heartbeatFailureCounter;
     }
 
-=======
->>>>>>> 7bda49b5
     public ImmutableMap<String, DiskInfo> getDisks() {
         return this.disksRef;
     }
@@ -805,15 +795,12 @@
         public volatile boolean isQueryDisabled = false;
         @SerializedName("isLoadDisabled")
         public volatile boolean isLoadDisabled = false;
-<<<<<<< HEAD
         @SerializedName("isActive")
         public volatile boolean isActive = true;
 
         // cloud mode, cloud control just query master, so not need SerializedName
         public volatile long currentFragmentNum = 0;
         public volatile long lastFragmentUpdateTime = 0;
-=======
->>>>>>> 7bda49b5
 
         @Override
         public String toString() {
@@ -860,66 +847,4 @@
         return "{" + new PrintableMap<>(tagMap, ":", true, false).toString() + "}";
     }
 
-<<<<<<< HEAD
-    public static BeInfoCollector getBeInfoCollector() {
-        return BeInfoCollector.get();
-    }
-
-    public static class BeInfoCollector {
-        private int numCores = 1;
-        private static volatile BeInfoCollector instance = null;
-        private static final Map<Long, BeInfoCollector> Info = new ConcurrentHashMap<>();
-
-        private BeInfoCollector(int numCores) {
-            this.numCores = numCores;
-        }
-
-        public static BeInfoCollector get() {
-            if (instance == null) {
-                synchronized (BeInfoCollector.class) {
-                    if (instance == null) {
-                        instance = new BeInfoCollector(Integer.MAX_VALUE);
-                    }
-                }
-            }
-            return instance;
-        }
-
-        public int getNumCores() {
-            return numCores;
-        }
-
-        public void clear() {
-            Info.clear();
-        }
-
-        public void addBeInfo(long beId, int numCores) {
-            Info.put(beId, new BeInfoCollector(numCores));
-        }
-
-        public void dropBeInfo(long beId) {
-            Info.remove(beId);
-        }
-
-        public int getMinNumCores() {
-            int minNumCores = Integer.MAX_VALUE;
-            for (BeInfoCollector beinfo : Info.values()) {
-                minNumCores = Math.min(minNumCores, beinfo.getNumCores());
-            }
-            return Math.max(1, minNumCores);
-        }
-
-        public int getParallelExecInstanceNum() {
-            if (getMinNumCores() == Integer.MAX_VALUE) {
-                return 1;
-            }
-            return (getMinNumCores() + 1) / 2;
-        }
-
-        public BeInfoCollector getBeInfoCollectorById(long beId) {
-            return Info.get(beId);
-        }
-    }
-=======
->>>>>>> 7bda49b5
 }