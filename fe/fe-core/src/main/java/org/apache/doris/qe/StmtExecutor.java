--- conflicted
+++ resolved
@@ -1126,10 +1126,6 @@
             if (context.getCommand() == MysqlCommand.COM_STMT_PREPARE) {
                 prepareStmt = new PrepareStmt(parsedStmt,
                         String.valueOf(context.getEnv().getNextStmtId()));
-<<<<<<< HEAD
-                context.getMysqlChannel().setUseServerPrepStmts();
-=======
->>>>>>> cc1aabba
             } else {
                 prepareStmt = (PrepareStmt) parsedStmt;
             }
@@ -1369,15 +1365,12 @@
                         Lists.newArrayList(parsedStmt.getColLabels());
                 // Re-analyze the stmt with a new analyzer.
                 analyzer = new Analyzer(context.getEnv(), context);
-<<<<<<< HEAD
-=======
                 if (prepareStmt != null) {
                     // Re-analyze prepareStmt with a new analyzer
                     prepareStmt.reset();
                     prepareStmt.analyze(analyzer);
                 }
 
->>>>>>> cc1aabba
                 if (prepareStmt != null) {
                     // Re-analyze prepareStmt with a new analyzer
                     prepareStmt.reset();
@@ -2403,22 +2396,12 @@
 
     private void handlePrepareStmt() throws Exception {
         // register prepareStmt
-<<<<<<< HEAD
-        LOG.debug("add prepared statement: {}, statementId : {}, useServerPrepStmts: {}",
-                        prepareStmt.getInnerStmt().toSql(),
-                        prepareStmt.getName(), context.getMysqlChannel().useServerPrepStmts());
-        context.addPreparedStmt(prepareStmt.getName(),
-                new PrepareStmtContext(prepareStmt,
-                            context, planner, analyzer, prepareStmt.getName()));
-        if (context.getMysqlChannel().useServerPrepStmts()) {
-=======
         LOG.debug("add prepared statement {}, isBinaryProtocol {}",
                         prepareStmt.getName(), context.getCommand() == MysqlCommand.COM_STMT_PREPARE);
         context.addPreparedStmt(prepareStmt.getName(),
                 new PrepareStmtContext(prepareStmt,
                             context, planner, analyzer, prepareStmt.getName()));
         if (context.getCommand() == MysqlCommand.COM_STMT_PREPARE) {
->>>>>>> cc1aabba
             sendStmtPrepareOK();
         }
     }
