// Licensed to the Apache Software Foundation (ASF) under one
// or more contributor license agreements.  See the NOTICE file
// distributed with this work for additional information
// regarding copyright ownership.  The ASF licenses this file
// to you under the Apache License, Version 2.0 (the
// "License"); you may not use this file except in compliance
// with the License.  You may obtain a copy of the License at
//
//   http://www.apache.org/licenses/LICENSE-2.0
//
// Unless required by applicable law or agreed to in writing,
// software distributed under the License is distributed on an
// "AS IS" BASIS, WITHOUT WARRANTIES OR CONDITIONS OF ANY
// KIND, either express or implied.  See the License for the
// specific language governing permissions and limitations
// under the License.

package org.apache.doris.catalog;

import org.apache.doris.analysis.Expr;
import org.apache.doris.analysis.FunctionCallExpr;
import org.apache.doris.analysis.FunctionName;
import org.apache.doris.common.AnalysisException;
import org.apache.doris.common.UserException;
import org.apache.doris.common.io.IOUtils;
import org.apache.doris.common.io.Text;
import org.apache.doris.common.io.Writable;
import org.apache.doris.common.util.URI;
import org.apache.doris.thrift.TFunction;
import org.apache.doris.thrift.TFunctionBinaryType;

import com.google.common.base.Joiner;
import com.google.common.base.Preconditions;
import com.google.common.collect.Lists;
import org.apache.commons.io.output.NullOutputStream;
import org.apache.logging.log4j.LogManager;
import org.apache.logging.log4j.Logger;

import java.io.DataInput;
import java.io.DataOutput;
import java.io.DataOutputStream;
import java.io.IOException;
import java.util.Arrays;
import java.util.List;
import java.util.Map;
import java.util.Objects;
import java.util.stream.Collectors;

/**
 * Base class for all functions.
 */
public class Function implements Writable {
    private static final Logger LOG = LogManager.getLogger(Function.class);

    // Enum for how to compare function signatures.
    // For decimal types, the type in the function can be a wildcard, i.e. decimal(*,*).
    // The wildcard can *only* exist as function type, the caller will always be a
    // fully specified decimal.
    // For the purposes of function type resolution, decimal(*,*) will match exactly
    // with any fully specified decimal (i.e. fn(decimal(*,*)) matches identically for
    // the call to fn(decimal(1,0)).
    public enum CompareMode {
        // Two signatures are identical if the number of arguments and their types match
        // exactly and either both signatures are varargs or neither.
        IS_IDENTICAL,

        // Two signatures are indistinguishable if there is no way to tell them apart
        // when matching a particular instantiation. That is, their fixed arguments
        // match exactly and the remaining varargs have the same type.
        // e.g. fn(int, int, int) and fn(int...)
        // Argument types that are NULL are ignored when doing this comparison.
        // e.g. fn(NULL, int) is indistinguishable from fn(int, int)
        IS_INDISTINGUISHABLE,

        // X is a supertype of Y if Y.arg[i] can be strictly implicitly cast to X.arg[i]. If
        /// X has vargs, the remaining arguments of Y must be strictly implicitly castable
        // to the var arg type. The key property this provides is that X can be used in place
        // of Y. e.g. fn(int, double, string...) is a supertype of fn(tinyint, float, string,
        // string)
        IS_SUPERTYPE_OF,

        // Nonstrict supertypes broaden the definition of supertype to accept implicit casts
        // of arguments that may result in loss of precision - e.g. decimal to float.
        IS_NONSTRICT_SUPERTYPE_OF,

        // Used to drop UDF. User can drop function through name or name and arguments.
        // If X is matchable with Y, this will only check X's element is identical with Y's.
        // e.g. fn is matchable with fn(int), fn(float) and fn(int) is only matchable with fn(int).
        IS_MATCHABLE
    }

    public enum NullableMode {
        // Whether output column is nullable is depend on the input column is nullable
        DEPEND_ON_ARGUMENT,
        // like 'str_to_date', 'cast', 'date_format' etc, the output column is nullable
        // depend on input content
        ALWAYS_NULLABLE,
        // like 'count', the output column is always not nullable
        ALWAYS_NOT_NULLABLE,
        // Whether output column is nullable is depend on custom algorithm by @Expr.isNullable()
        CUSTOM
    }

    public static final long UNIQUE_FUNCTION_ID = 0;
    // Function id, every function has a unique id. Now all built-in functions' id is 0
    private long id = 0;
    // User specified function name e.g. "Add"
    private FunctionName name;
    private Type retType;
    // Array of parameter types.  empty array if this function does not have parameters.
    private Type[] argTypes;
    // If true, this function has variable arguments.
    // TODO: we don't currently support varargs with no fixed types. i.e. fn(...)
    private boolean hasVarArgs;

    // If true (default), this function is called directly by the user. For operators,
    // this is false. If false, it also means the function is not visible from
    // 'show functions'.
    private boolean userVisible;

    // Absolute path in HDFS for the binary that contains this function.
    // e.g. /udfs/udfs.jar
    private URI location;
    private TFunctionBinaryType binaryType;

    private Function nestedFunction = null;

    protected NullableMode nullableMode = NullableMode.DEPEND_ON_ARGUMENT;

    protected boolean vectorized = true;

    // library's checksum to make sure all backends use one library to serve user's request
    protected String checksum = "";

    // If true, this function is global function
    protected boolean isGlobal = false;

    // Only used for serialization
    protected Function() {
    }

    public Function(FunctionName name, List<Type> args, Type retType, boolean varArgs) {
        this(0, name, args, retType, varArgs, true, NullableMode.DEPEND_ON_ARGUMENT);
    }

    public Function(FunctionName name, List<Type> args, Type retType, boolean varArgs, boolean vectorized) {
        this(0, name, args, retType, varArgs, vectorized, NullableMode.DEPEND_ON_ARGUMENT);
    }

    public Function(FunctionName name, List<Type> args, Type retType,
            boolean varArgs, boolean vectorized, NullableMode mode) {
        this(0, name, args, retType, varArgs, vectorized, mode);
    }

    public Function(long id, FunctionName name, List<Type> argTypes, Type retType, boolean hasVarArgs,
            TFunctionBinaryType binaryType, boolean userVisible, boolean vectorized, NullableMode mode) {
        this.id = id;
        this.name = name;
        this.hasVarArgs = hasVarArgs;
        if (argTypes.size() > 0) {
            this.argTypes = argTypes.toArray(new Type[argTypes.size()]);
        } else {
            this.argTypes = new Type[0];
        }
        this.retType = retType;
        this.binaryType = binaryType;
        this.userVisible = userVisible;
        this.vectorized = vectorized;
        this.nullableMode = mode;
    }

    public Function(long id, FunctionName name, List<Type> argTypes, Type retType,
            boolean hasVarArgs, boolean vectorized, NullableMode mode) {
        this(id, name, argTypes, retType, hasVarArgs, TFunctionBinaryType.BUILTIN, true, vectorized, mode);
    }

    public Function(Function other) {
        if (other == null) {
            return;
        }
        this.id = other.id;
        this.name = new FunctionName(other.name.getDb(), other.name.getFunction());
        this.hasVarArgs = other.hasVarArgs;
        this.retType = other.retType;
        this.userVisible = other.userVisible;
        this.nullableMode = other.nullableMode;
        this.vectorized = other.vectorized;
        this.binaryType = other.binaryType;
        this.location = other.location;
        if (other.argTypes != null) {
            this.argTypes = new Type[other.argTypes.length];
            System.arraycopy(other.argTypes, 0, this.argTypes, 0, other.argTypes.length);
        }
        this.checksum = other.checksum;
    }

    public void setNestedFunction(Function nestedFunction) {
        this.nestedFunction = nestedFunction;
    }

    public Function getNestedFunction() {
        return nestedFunction;
    }

    public Function clone() {
        return new Function(this);
    }

    public FunctionName getFunctionName() {
        return name;
    }

    public String functionName() {
        return name.getFunction();
    }

    public String dbName() {
        return name.getDb();
    }

    public Type getReturnType() {
        return retType;
    }

    public void setReturnType(Type type) {
        this.retType = type;
    }

    public Type[] getArgs() {
        return argTypes;
    }

    public void setArgs(List<Type> argTypes) {
        this.argTypes = argTypes.toArray(new Type[argTypes.size()]);
    }

    // Returns the number of arguments to this function.
    public int getNumArgs() {
        return argTypes.length;
    }

    public URI getLocation() {
        return location;
    }

    public void setLocation(URI loc) {
        location = loc;
    }

    public void setName(FunctionName name) {
        this.name = name;
    }

    public TFunctionBinaryType getBinaryType() {
        return binaryType;
    }

    public void setBinaryType(TFunctionBinaryType type) {
        binaryType = type;
    }

    public boolean hasVarArgs() {
        return hasVarArgs;
    }

    public boolean isUserVisible() {
        return userVisible;
    }

    public void setUserVisible(boolean userVisible) {
        this.userVisible = userVisible;
    }

    public Type getVarArgsType() {
        if (!hasVarArgs) {
            return Type.INVALID;
        }
        Preconditions.checkState(argTypes.length > 0);
        return argTypes[argTypes.length - 1];
    }

    public void setHasVarArgs(boolean v) {
        hasVarArgs = v;
    }

    public void setId(long functionId) {
        this.id = functionId;
    }

    public long getId() {
        return id;
    }

    public void setChecksum(String checksum) {
        this.checksum = checksum;
    }

    public String getChecksum() {
        return checksum;
    }

    public boolean isGlobal() {
        return isGlobal;
    }

    public void setGlobal(boolean global) {
        isGlobal = global;
    }

    // TODO(cmy): Currently we judge whether it is UDF by wheter the 'location' is set.
    // Maybe we should use a separate variable to identify,
    // but additional variables need to modify the persistence information.
    public boolean isUdf() {
        return location != null;
    }

    // Returns a string with the signature in human readable format:
    // FnName(argtype1, argtyp2).  e.g. Add(int, int)
    public String signatureString() {
        StringBuilder sb = new StringBuilder();
        sb.append(name.getFunction()).append("(").append(Joiner.on(", ").join(argTypes));
        if (hasVarArgs) {
            sb.append("...");
        }
        sb.append(")");
        return sb.toString();
    }

    // Compares this to 'other' for mode.
    public boolean compare(Function other, CompareMode mode) {
        switch (mode) {
            case IS_IDENTICAL:
                return isIdentical(other);
            case IS_INDISTINGUISHABLE:
                return isIndistinguishable(other);
            case IS_SUPERTYPE_OF:
                return isSubtype(other);
            case IS_NONSTRICT_SUPERTYPE_OF:
                return isAssignCompatible(other);
            case IS_MATCHABLE:
                return isMatchable(other);
            default:
                Preconditions.checkState(false);
                return false;
        }
    }

    /**
     * Returns true if 'this' is a supertype of 'other'. Each argument in other must
     * be implicitly castable to the matching argument in this.
     * TODO: look into how we resolve implicitly castable functions. Is there a rule
     * for "most" compatible or maybe return an error if it is ambiguous?
     */
    private boolean isSubtype(Function other) {
        if (!this.hasVarArgs && other.argTypes.length != this.argTypes.length) {
            return false;
        }
        if (this.hasVarArgs && other.argTypes.length < this.argTypes.length) {
            return false;
        }
        for (int i = 0; i < this.argTypes.length; ++i) {
            if (!Type.isImplicitlyCastable(other.argTypes[i], this.argTypes[i], true)) {
                return false;
            }
        }
        // Check trailing varargs.
        if (this.hasVarArgs) {
            for (int i = this.argTypes.length; i < other.argTypes.length; ++i) {
                if (!Type.isImplicitlyCastable(other.argTypes[i], getVarArgsType(), true)) {
                    return false;
                }
            }
        }
        return true;
    }

    // return true if 'this' is assign-compatible from 'other'.
    // Each argument in 'other' must be assign-compatible to the matching argument in 'this'.
    private boolean isAssignCompatible(Function other) {
        if (!this.hasVarArgs && other.argTypes.length != this.argTypes.length) {
            return false;
        }
        if (this.hasVarArgs && other.argTypes.length < this.argTypes.length) {
            return false;
        }
        for (int i = 0; i < this.argTypes.length; ++i) {
            if (!Type.canCastTo(other.argTypes[i], argTypes[i])) {
                return false;
            }
        }
        // Check trailing varargs.
        if (this.hasVarArgs) {
            for (int i = this.argTypes.length; i < other.argTypes.length; ++i) {
                if (!Type.canCastTo(other.argTypes[i], getVarArgsType())) {
                    return false;
                }
            }
        }
        return true;
    }

    private boolean isMatchable(Function o) {
        if (!o.name.equals(name)) {
            return false;
        }
        if (argTypes != null) {
            if (o.argTypes.length != this.argTypes.length) {
                return false;
            }
            if (o.hasVarArgs != this.hasVarArgs) {
                return false;
            }
            for (int i = 0; i < this.argTypes.length; ++i) {
                if (!o.argTypes[i].matchesType(this.argTypes[i])) {
                    return false;
                }
            }
        }
        return true;

    }

    private boolean isIdentical(Function o) {
        if (!o.name.equals(name)) {
            return false;
        }
        if (o.argTypes.length != this.argTypes.length) {
            return false;
        }
        if (o.hasVarArgs != this.hasVarArgs) {
            return false;
        }
        for (int i = 0; i < this.argTypes.length; ++i) {
            if (!o.argTypes[i].matchesType(this.argTypes[i])) {
                return false;
            }
        }
        return true;
    }

    private boolean isIndistinguishable(Function o) {
        if (!o.name.equals(name)) {
            return false;
        }
        int minArgs = Math.min(o.argTypes.length, this.argTypes.length);
        // The first fully specified args must be identical.
        for (int i = 0; i < minArgs; ++i) {
            if (o.argTypes[i].isNull() || this.argTypes[i].isNull()) {
                continue;
            }
            if (!o.argTypes[i].matchesType(this.argTypes[i])) {
                return false;
            }
        }
        if (o.argTypes.length == this.argTypes.length) {
            return true;
        }

        if (o.hasVarArgs && this.hasVarArgs) {
            if (!o.getVarArgsType().matchesType(this.getVarArgsType())) {
                return false;
            }
            if (this.getNumArgs() > o.getNumArgs()) {
                for (int i = minArgs; i < this.getNumArgs(); ++i) {
                    if (this.argTypes[i].isNull()) {
                        continue;
                    }
                    if (!this.argTypes[i].matchesType(o.getVarArgsType())) {
                        return false;
                    }
                }
            } else {
                for (int i = minArgs; i < o.getNumArgs(); ++i) {
                    if (o.argTypes[i].isNull()) {
                        continue;
                    }
                    if (!o.argTypes[i].matchesType(this.getVarArgsType())) {
                        return false;
                    }
                }
            }
            return true;
        } else if (o.hasVarArgs) {
            // o has var args so check the remaining arguments from this
            if (o.getNumArgs() > minArgs) {
                return false;
            }
            for (int i = minArgs; i < this.getNumArgs(); ++i) {
                if (this.argTypes[i].isNull()) {
                    continue;
                }
                if (!this.argTypes[i].matchesType(o.getVarArgsType())) {
                    return false;
                }
            }
            return true;
        } else if (this.hasVarArgs) {
            // this has var args so check the remaining arguments from s
            if (this.getNumArgs() > minArgs) {
                return false;
            }
            for (int i = minArgs; i < o.getNumArgs(); ++i) {
                if (o.argTypes[i].isNull()) {
                    continue;
                }
                if (!o.argTypes[i].matchesType(this.getVarArgsType())) {
                    return false;
                }
            }
            return true;
        } else {
            // Neither has var args and the lengths don't match
            return false;
        }
    }

    public boolean isInferenceFunction() {
        for (Type arg : argTypes) {
            if (arg instanceof AnyType) {
                return true;
            }
        }
        return retType instanceof AnyType;
    }

    public TFunction toThrift(Type realReturnType, Type[] realArgTypes, Boolean[] realArgTypeNullables) {
        TFunction fn = new TFunction();
        fn.setSignature(signatureString());
        fn.setName(name.toThrift());
        fn.setBinaryType(binaryType);
        if (location != null) {
            fn.setHdfsLocation(location.getLocation());
        }
        // `realArgTypes.length != argTypes.length` is true iff this is an aggregation
        // function.
        // For aggregation functions, `argTypes` here is already its real type with true
        // precision and scale.
        if (realArgTypes.length != argTypes.length) {
            fn.setArgTypes(Type.toThrift(Lists.newArrayList(argTypes)));
        } else {
            fn.setArgTypes(Type.toThrift(Lists.newArrayList(argTypes), Lists.newArrayList(realArgTypes)));
        }

<<<<<<< HEAD
        if (realReturnType.isAggStateType()) {
            realReturnType = Expr.createAggStateType(((AggStateType) realReturnType), Arrays.asList(realArgTypes),
                    Arrays.asList(realArgTypeNullables));
        }

=======
>>>>>>> 7bda49b5
        // For types with different precisions and scales, return type only indicates a
        // type with default
        // precision and scale so we need to transform it to the correct type.
        if (realReturnType.typeContainsPrecision() || realReturnType.isAggStateType()) {
            fn.setRetType(realReturnType.toThrift());
        } else {
            fn.setRetType(getReturnType().toThrift());
        }
        fn.setHasVarArgs(hasVarArgs);
        // TODO: Comment field is missing?
        // fn.setComment(comment)
        fn.setId(id);
        if (!checksum.isEmpty()) {
            fn.setChecksum(checksum);
        }
        fn.setVectorized(vectorized);
        return fn;
    }

    // Child classes must override this function.
    public String toSql(boolean ifNotExists) {
        return "";
    }

    public static Function getFunction(List<Function> fns, Function desc, CompareMode mode) {
        if (fns == null) {
            return null;
        }
        // First check for identical
        for (Function f : fns) {
            if (f.compare(desc, Function.CompareMode.IS_IDENTICAL)) {
                return f;
            }
        }
        if (mode == Function.CompareMode.IS_IDENTICAL) {
            return null;
        }

        // Next check for indistinguishable
        for (Function f : fns) {
            if (f.compare(desc, Function.CompareMode.IS_INDISTINGUISHABLE)) {
                return f;
            }
        }
        if (mode == Function.CompareMode.IS_INDISTINGUISHABLE) {
            return null;
        }

        // Next check for strict supertypes
        for (Function f : fns) {
            if (f.compare(desc, Function.CompareMode.IS_SUPERTYPE_OF)) {
                return f;
            }
        }
        if (mode == Function.CompareMode.IS_SUPERTYPE_OF) {
            return null;
        }
        // Finally check for non-strict supertypes
        for (Function f : fns) {
            if (f.compare(desc, Function.CompareMode.IS_NONSTRICT_SUPERTYPE_OF)) {
                return f;
            }
        }
        return null;
    }

    enum FunctionType {
        ORIGIN(0),
        SCALAR(1),
        AGGREGATE(2),
        ALIAS(3);

        private int code;

        FunctionType(int code) {
            this.code = code;
        }

        public int getCode() {
            return code;
        }

        public static FunctionType fromCode(int code) {
            switch (code) { // CHECKSTYLE IGNORE THIS LINE: missing switch default
                case 0:
                    return ORIGIN;
                case 1:
                    return SCALAR;
                case 2:
                    return AGGREGATE;
                case 3:
                    return ALIAS;
            }
            return null;
        }

        public void write(DataOutput output) throws IOException {
            output.writeInt(code);
        }

        public static FunctionType read(DataInput input) throws IOException {
            return fromCode(input.readInt());
        }
    }

    protected void writeFields(DataOutput output) throws IOException {
        output.writeLong(id);
        name.write(output);
        ColumnType.write(output, retType);
        output.writeInt(argTypes.length);
        for (Type type : argTypes) {
            ColumnType.write(output, type);
        }
        output.writeBoolean(hasVarArgs);
        output.writeBoolean(userVisible);
        output.writeInt(binaryType.getValue());
        // write library URL
        String libUrl = "";
        if (location != null) {
            libUrl = location.getLocation();
        }
        IOUtils.writeOptionString(output, libUrl);
        IOUtils.writeOptionString(output, checksum);
    }

    @Override
    public void write(DataOutput output) throws IOException {
        throw new Error("Origin function cannot be serialized");
    }

    public void readFields(DataInput input) throws IOException {
        id = input.readLong();
        name = FunctionName.read(input);
        retType = ColumnType.read(input);
        int numArgs = input.readInt();
        argTypes = new Type[numArgs];
        for (int i = 0; i < numArgs; ++i) {
            argTypes[i] = ColumnType.read(input);
        }
        hasVarArgs = input.readBoolean();
        userVisible = input.readBoolean();
        binaryType = TFunctionBinaryType.findByValue(input.readInt());

        boolean hasLocation = input.readBoolean();
        if (hasLocation) {
            String locationStr = Text.readString(input);
            try {
                location = URI.create(locationStr);
            } catch (AnalysisException e) {
                LOG.warn("failed to parse location:" + locationStr);
            }

        }
        boolean hasChecksum = input.readBoolean();
        if (hasChecksum) {
            checksum = Text.readString(input);
        }
    }

    public static Function read(DataInput input) throws IOException {
        Function function;
        FunctionType functionType = FunctionType.read(input);
        switch (functionType) {
            case SCALAR:
                function = new ScalarFunction();
                break;
            case AGGREGATE:
                function = new AggregateFunction();
                break;
            case ALIAS:
                function = new AliasFunction();
                break;
            default:
                throw new Error("Unsupported function type, type=" + functionType);
        }
        function.readFields(input);
        return function;
    }

    public String getProperties() {
        return "";
    }

    public List<Comparable> getInfo(boolean isVerbose) {
        List<Comparable> row = Lists.newArrayList();
        if (isVerbose) {
            // signature
            row.add(signatureString());
            // return type
            row.add(getReturnType().getPrimitiveType().toString());
            // function type
            // intermediate type
            if (this instanceof ScalarFunction) {
                row.add("Scalar");
                row.add("NULL");
            } else if (this instanceof AliasFunction) {
                row.add("Alias");
                row.add("NULL");
            } else {
                row.add("Aggregate");
                AggregateFunction aggFunc = (AggregateFunction) this;
                Type intermediateType = aggFunc.getIntermediateType();
                if (intermediateType != null) {
                    row.add(intermediateType.getPrimitiveType().toString());
                } else {
                    row.add("NULL");
                }
            }
            // property
            row.add(getProperties());
        } else {
            row.add(functionName());
        }
        return row;
    }

    public void setNullableMode(NullableMode nullableMode) {
        this.nullableMode = nullableMode;
    }

    public NullableMode getNullableMode() {
        return nullableMode;
    }

    // Try to serialize this function and write to nowhere.
    // Just for checking if we forget to implement write() method for some Exprs.
    // To avoid FE exist when writing edit log.
    public void checkWritable() throws UserException {
        try {
            DataOutputStream out = new DataOutputStream(new NullOutputStream());
            write(out);
        } catch (Throwable t) {
            throw new UserException("failed to serialize function: " + functionName(), t);
        }
    }

    public boolean hasTemplateArg() {
        for (Type t : getArgs()) {
            if (t.hasTemplateType()) {
                return true;
            }
        }

        return false;
    }

    public boolean hasVariadicTemplateArg() {
        for (Type t : getArgs()) {
            if (t.needExpandTemplateType()) {
                return true;
            }
        }

        return false;
    }

    // collect expand size of variadic template
    public void collectTemplateExpandSize(Type[] args, Map<String, Integer> expandSizeMap) throws TypeException {
        for (int i = argTypes.length - 1; i >= 0; i--) {
            if (argTypes[i].hasTemplateType()) {
                if (argTypes[i].needExpandTemplateType()) {
                    argTypes[i].collectTemplateExpandSize(
                            Arrays.copyOfRange(args, i, args.length), expandSizeMap);
                }
            }
        }
    }

    @Override
    public boolean equals(Object o) {
        if (this == o) {
            return true;
        }
        if (o == null || getClass() != o.getClass()) {
            return false;
        }
        Function function = (Function) o;
        return id == function.id && hasVarArgs == function.hasVarArgs && userVisible == function.userVisible
                && vectorized == function.vectorized && Objects.equals(name, function.name)
                && Objects.equals(retType, function.retType) && Arrays.equals(argTypes,
                function.argTypes) && Objects.equals(location, function.location)
                && binaryType == function.binaryType && nullableMode == function.nullableMode && Objects.equals(
                checksum, function.checksum);
    }

    @Override
    public int hashCode() {
        int result = Objects.hash(id, name, retType, hasVarArgs, userVisible, location, binaryType, nullableMode,
                vectorized, checksum);
        result = 31 * result + Arrays.hashCode(argTypes);
        return result;
    }

    public static FunctionCallExpr convertToStateCombinator(FunctionCallExpr fnCall) {
        Function aggFunction = fnCall.getFn();
        List<Type> arguments = Arrays.asList(aggFunction.getArgs());
        ScalarFunction fn = new ScalarFunction(
                new FunctionName(aggFunction.getFunctionName().getFunction() + Expr.AGG_STATE_SUFFIX), arguments,
                Expr.createAggStateType(aggFunction.getFunctionName().getFunction(),
                        fnCall.getChildren().stream().map(expr -> {
                            return expr.getType();
                        }).collect(Collectors.toList()), fnCall.getChildren().stream().map(expr -> {
                            return expr.isNullable();
                        }).collect(Collectors.toList())),
                aggFunction.hasVarArgs(), aggFunction.isUserVisible());
        fn.setNullableMode(NullableMode.ALWAYS_NOT_NULLABLE);
        fn.setBinaryType(TFunctionBinaryType.AGG_STATE);
        return new FunctionCallExpr(fn, fnCall.getParams());
    }

    public static FunctionCallExpr convertToMergeCombinator(FunctionCallExpr fnCall) {
        Function aggFunction = fnCall.getFn();
        aggFunction.setName(new FunctionName(aggFunction.getFunctionName().getFunction() + Expr.AGG_MERGE_SUFFIX));
<<<<<<< HEAD
        aggFunction.setArgs(Arrays.asList(Expr.createAggStateType(aggFunction.getFunctionName().getFunction(),
                fnCall.getChildren().stream().map(expr -> {
                    return expr.getType();
                }).collect(Collectors.toList()), fnCall.getChildren().stream().map(expr -> {
                    return expr.isNullable();
                }).collect(Collectors.toList()))));
        aggFunction.setBinaryType(TFunctionBinaryType.AGG_STATE);
        return fnCall;
    }
=======
        aggFunction.setArgs(Arrays.asList(fnCall.getChildren().get(0).getType()));
        aggFunction.setBinaryType(TFunctionBinaryType.AGG_STATE);
        return fnCall;
    }

    public static FunctionCallExpr convertToUnionCombinator(FunctionCallExpr fnCall) {
        Function aggFunction = fnCall.getFn();
        aggFunction.setName(new FunctionName(aggFunction.getFunctionName().getFunction() + Expr.AGG_UNION_SUFFIX));
        aggFunction.setArgs(Arrays.asList(fnCall.getChildren().get(0).getType()));
        aggFunction.setBinaryType(TFunctionBinaryType.AGG_STATE);
        aggFunction.setNullableMode(NullableMode.ALWAYS_NOT_NULLABLE);
        aggFunction.setReturnType(fnCall.getChildren().get(0).getType());
        fnCall.setType(fnCall.getChildren().get(0).getType());
        return fnCall;
    }
>>>>>>> 7bda49b5
}<|MERGE_RESOLUTION|>--- conflicted
+++ resolved
@@ -541,14 +541,6 @@
             fn.setArgTypes(Type.toThrift(Lists.newArrayList(argTypes), Lists.newArrayList(realArgTypes)));
         }
 
-<<<<<<< HEAD
-        if (realReturnType.isAggStateType()) {
-            realReturnType = Expr.createAggStateType(((AggStateType) realReturnType), Arrays.asList(realArgTypes),
-                    Arrays.asList(realArgTypeNullables));
-        }
-
-=======
->>>>>>> 7bda49b5
         // For types with different precisions and scales, return type only indicates a
         // type with default
         // precision and scale so we need to transform it to the correct type.
@@ -862,17 +854,6 @@
     public static FunctionCallExpr convertToMergeCombinator(FunctionCallExpr fnCall) {
         Function aggFunction = fnCall.getFn();
         aggFunction.setName(new FunctionName(aggFunction.getFunctionName().getFunction() + Expr.AGG_MERGE_SUFFIX));
-<<<<<<< HEAD
-        aggFunction.setArgs(Arrays.asList(Expr.createAggStateType(aggFunction.getFunctionName().getFunction(),
-                fnCall.getChildren().stream().map(expr -> {
-                    return expr.getType();
-                }).collect(Collectors.toList()), fnCall.getChildren().stream().map(expr -> {
-                    return expr.isNullable();
-                }).collect(Collectors.toList()))));
-        aggFunction.setBinaryType(TFunctionBinaryType.AGG_STATE);
-        return fnCall;
-    }
-=======
         aggFunction.setArgs(Arrays.asList(fnCall.getChildren().get(0).getType()));
         aggFunction.setBinaryType(TFunctionBinaryType.AGG_STATE);
         return fnCall;
@@ -888,5 +869,4 @@
         fnCall.setType(fnCall.getChildren().get(0).getType());
         return fnCall;
     }
->>>>>>> 7bda49b5
 }