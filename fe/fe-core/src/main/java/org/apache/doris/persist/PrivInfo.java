// Licensed to the Apache Software Foundation (ASF) under one
// or more contributor license agreements.  See the NOTICE file
// distributed with this work for additional information
// regarding copyright ownership.  The ASF licenses this file
// to you under the Apache License, Version 2.0 (the
// "License"); you may not use this file except in compliance
// with the License.  You may obtain a copy of the License at
//
//   http://www.apache.org/licenses/LICENSE-2.0
//
// Unless required by applicable law or agreed to in writing,
// software distributed under the License is distributed on an
// "AS IS" BASIS, WITHOUT WARRANTIES OR CONDITIONS OF ANY
// KIND, either express or implied.  See the License for the
// specific language governing permissions and limitations
// under the License.

package org.apache.doris.persist;

import org.apache.doris.analysis.PasswordOptions;
import org.apache.doris.analysis.ResourcePattern;
import org.apache.doris.analysis.TablePattern;
import org.apache.doris.analysis.UserIdentity;
import org.apache.doris.analysis.WorkloadGroupPattern;
import org.apache.doris.catalog.Env;
import org.apache.doris.common.FeMetaVersion;
import org.apache.doris.common.io.Text;
import org.apache.doris.common.io.Writable;
import org.apache.doris.mysql.privilege.PrivBitSet;
import org.apache.doris.persist.gson.GsonUtils;

import com.google.gson.annotations.SerializedName;

import java.io.DataInput;
import java.io.DataOutput;
import java.io.IOException;
import java.util.List;

public class PrivInfo implements Writable {
    @SerializedName(value = "userIdent")
    private UserIdentity userIdent;
    @SerializedName(value = "tblPattern")
    private TablePattern tblPattern;
    @SerializedName(value = "resourcePattern")
    private ResourcePattern resourcePattern;
    @SerializedName(value = "workloadGroupPattern")
    private WorkloadGroupPattern workloadGroupPattern;
    @SerializedName(value = "privs")
    private PrivBitSet privs;
    @SerializedName(value = "passwd")
    private byte[] passwd;
    @SerializedName(value = "role")
    private String role;
    @SerializedName(value = "passwordOptions")
    private PasswordOptions passwordOptions;
    // Indicates that these roles are granted to a user
    @SerializedName(value = "roles")
    private List<String> roles;
<<<<<<< HEAD

    @SerializedName(value = "userId")
    private String userId;
=======
>>>>>>> 7bda49b5

    private PrivInfo() {

    }

    // For create user/set password/create role/drop role
    public PrivInfo(UserIdentity userIdent, PrivBitSet privs, byte[] passwd, String role,
            PasswordOptions passwordOptions, String userId) {
        this.userIdent = userIdent;
        this.tblPattern = null;
        this.resourcePattern = null;
        this.privs = privs;
        this.passwd = passwd;
        this.role = role;
        this.passwordOptions = passwordOptions;
        this.userId = userId;
    }

    // For grant/revoke
    public PrivInfo(UserIdentity userIdent, TablePattern tablePattern, PrivBitSet privs,
            byte[] passwd, String role) {
        this.userIdent = userIdent;
        this.tblPattern = tablePattern;
        this.resourcePattern = null;
        this.workloadGroupPattern = null;
        this.privs = privs;
        this.passwd = passwd;
        this.role = role;
    }

    // For grant/revoke resource priv
    public PrivInfo(UserIdentity userIdent, ResourcePattern resourcePattern, PrivBitSet privs,
            byte[] passwd, String role) {
        this.userIdent = userIdent;
        this.tblPattern = null;
        this.workloadGroupPattern = null;
        this.resourcePattern = resourcePattern;
        this.privs = privs;
        this.passwd = passwd;
        this.role = role;
    }

<<<<<<< HEAD
=======
    public PrivInfo(UserIdentity userIdent, WorkloadGroupPattern workloadGroupPattern, PrivBitSet privs,
            byte[] passwd, String role) {
        this.userIdent = userIdent;
        this.tblPattern = null;
        this.resourcePattern = null;
        this.workloadGroupPattern = workloadGroupPattern;
        this.privs = privs;
        this.passwd = passwd;
        this.role = role;
    }

>>>>>>> 7bda49b5
    // For grant/revoke roles to/from userIdent
    public PrivInfo(UserIdentity userIdent, List<String> roles) {
        this.userIdent = userIdent;
        this.roles = roles;
    }

    public UserIdentity getUserIdent() {
        return userIdent;
    }

    public TablePattern getTblPattern() {
        return tblPattern;
    }

    public ResourcePattern getResourcePattern() {
        return resourcePattern;
    }

    public WorkloadGroupPattern getWorkloadGroupPattern() {
        return workloadGroupPattern;
    }

    public PrivBitSet getPrivs() {
        return privs;
    }

    public byte[] getPasswd() {
        return passwd;
    }

    public String getRole() {
        return role;
    }

    public String getUserId() {
        return userId;
    }

    public PasswordOptions getPasswordOptions() {
        return passwordOptions == null ? PasswordOptions.UNSET_OPTION : passwordOptions;
    }

    public List<String> getRoles() {
        return roles;
    }

    public static PrivInfo read(DataInput in) throws IOException {
        if (Env.getCurrentEnvJournalVersion() < FeMetaVersion.VERSION_113) {
            PrivInfo info = new PrivInfo();
            info.readFields(in);
            return info;
        } else {
            return GsonUtils.GSON.fromJson(Text.readString(in), PrivInfo.class);
        }
    }

    @Override
    public void write(DataOutput out) throws IOException {
        Text.writeString(out, GsonUtils.GSON.toJson(this));
    }

    @Deprecated
    private void readFields(DataInput in) throws IOException {
        if (in.readBoolean()) {
            userIdent = UserIdentity.read(in);
        }

        if (in.readBoolean()) {
            tblPattern = TablePattern.read(in);
        }

        if (in.readBoolean()) {
            resourcePattern = ResourcePattern.read(in);
        }

        if (in.readBoolean()) {
            privs = PrivBitSet.read(in);
        }

        if (in.readBoolean()) {
            int passwordLen = in.readInt();
            passwd = new byte[passwordLen];
            in.readFully(passwd);
        }

        if (in.readBoolean()) {
            role = Text.readString(in);
        }

        passwordOptions = PasswordOptions.UNSET_OPTION;
    }
}<|MERGE_RESOLUTION|>--- conflicted
+++ resolved
@@ -56,12 +56,9 @@
     // Indicates that these roles are granted to a user
     @SerializedName(value = "roles")
     private List<String> roles;
-<<<<<<< HEAD
 
     @SerializedName(value = "userId")
     private String userId;
-=======
->>>>>>> 7bda49b5
 
     private PrivInfo() {
 
@@ -104,8 +101,6 @@
         this.role = role;
     }
 
-<<<<<<< HEAD
-=======
     public PrivInfo(UserIdentity userIdent, WorkloadGroupPattern workloadGroupPattern, PrivBitSet privs,
             byte[] passwd, String role) {
         this.userIdent = userIdent;
@@ -117,7 +112,6 @@
         this.role = role;
     }
 
->>>>>>> 7bda49b5
     // For grant/revoke roles to/from userIdent
     public PrivInfo(UserIdentity userIdent, List<String> roles) {
         this.userIdent = userIdent;
