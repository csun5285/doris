// Licensed to the Apache Software Foundation (ASF) under one
// or more contributor license agreements.  See the NOTICE file
// distributed with this work for additional information
// regarding copyright ownership.  The ASF licenses this file
// to you under the Apache License, Version 2.0 (the
// "License"); you may not use this file except in compliance
// with the License.  You may obtain a copy of the License at
//
//   http://www.apache.org/licenses/LICENSE-2.0
//
// Unless required by applicable law or agreed to in writing,
// software distributed under the License is distributed on an
// "AS IS" BASIS, WITHOUT WARRANTIES OR CONDITIONS OF ANY
// KIND, either express or implied.  See the License for the
// specific language governing permissions and limitations
// under the License.

package org.apache.doris.nereids.trees.plans.logical;

import org.apache.doris.nereids.memo.GroupExpression;
import org.apache.doris.nereids.properties.LogicalProperties;
import org.apache.doris.nereids.trees.expressions.Exists;
import org.apache.doris.nereids.trees.expressions.Expression;
import org.apache.doris.nereids.trees.expressions.InSubquery;
import org.apache.doris.nereids.trees.expressions.MarkJoinSlotReference;
import org.apache.doris.nereids.trees.expressions.ScalarSubquery;
import org.apache.doris.nereids.trees.expressions.Slot;
import org.apache.doris.nereids.trees.expressions.SubqueryExpr;
import org.apache.doris.nereids.trees.plans.Plan;
import org.apache.doris.nereids.trees.plans.PlanType;
import org.apache.doris.nereids.trees.plans.visitor.PlanVisitor;
import org.apache.doris.nereids.util.Utils;

import com.google.common.base.Preconditions;
import com.google.common.collect.ImmutableList;

import java.util.List;
import java.util.Objects;
import java.util.Optional;

/**
 * Use this node to display the subquery in the relational algebra tree.
 * @param <LEFT_CHILD_TYPE> input.
 * @param <RIGHT_CHILD_TYPE> subquery.
 */
public class LogicalApply<LEFT_CHILD_TYPE extends Plan, RIGHT_CHILD_TYPE extends Plan>
        extends LogicalBinary<LEFT_CHILD_TYPE, RIGHT_CHILD_TYPE> {

    // correlation column
    private final List<Expression> correlationSlot;
    // original subquery
    private final SubqueryExpr subqueryExpr;
    // correlation Conjunction
    private final Optional<Expression> correlationFilter;
    // The slot replaced by the subquery in MarkJoin
    private final Optional<MarkJoinSlotReference> markJoinSlotReference;

    private final Optional<Expression> subCorrespondingConjunct;

    // Whether the subquery is in logicalProject
    private final boolean needAddSubOutputToProjects;

    /**
     * Constructor.
     */
    public LogicalApply(Optional<GroupExpression> groupExpression,
            Optional<LogicalProperties> logicalProperties,
            List<Expression> correlationSlot,
            SubqueryExpr subqueryExpr, Optional<Expression> correlationFilter,
            Optional<MarkJoinSlotReference> markJoinSlotReference,
            Optional<Expression> subCorrespondingConjunct,
            boolean inProject,
            LEFT_CHILD_TYPE leftChild, RIGHT_CHILD_TYPE rightChild) {
        super(PlanType.LOGICAL_APPLY, groupExpression, logicalProperties, leftChild, rightChild);
        this.correlationSlot = correlationSlot == null ? ImmutableList.of() : ImmutableList.copyOf(correlationSlot);
        this.subqueryExpr = Objects.requireNonNull(subqueryExpr, "subquery can not be null");
        this.correlationFilter = correlationFilter;
        this.markJoinSlotReference = markJoinSlotReference;
        this.subCorrespondingConjunct = subCorrespondingConjunct;
        this.needAddSubOutputToProjects = inProject;
    }

    public LogicalApply(List<Expression> correlationSlot, SubqueryExpr subqueryExpr,
            Optional<Expression> correlationFilter, Optional<MarkJoinSlotReference> markJoinSlotReference,
            Optional<Expression> subCorrespondingConjunct, boolean inProject,
            LEFT_CHILD_TYPE input, RIGHT_CHILD_TYPE subquery) {
        this(Optional.empty(), Optional.empty(), correlationSlot, subqueryExpr,
                correlationFilter, markJoinSlotReference, subCorrespondingConjunct, inProject, input, subquery);
    }

    public List<Expression> getCorrelationSlot() {
        return correlationSlot;
    }

    public Optional<Expression> getCorrelationFilter() {
        return correlationFilter;
    }

    public SubqueryExpr getSubqueryExpr() {
        return subqueryExpr;
    }

    public boolean isScalar() {
        return this.subqueryExpr instanceof ScalarSubquery;
    }

    public boolean isIn() {
        return this.subqueryExpr instanceof InSubquery;
    }

    public boolean isExist() {
        return this.subqueryExpr instanceof Exists;
    }

    public boolean isCorrelated() {
        return !correlationSlot.isEmpty();
    }

    public boolean alreadyExecutedEliminateFilter() {
        return correlationFilter.isPresent();
    }

    public boolean isMarkJoin() {
        return markJoinSlotReference.isPresent();
    }

    public Optional<MarkJoinSlotReference> getMarkJoinSlotReference() {
        return markJoinSlotReference;
    }

    public Optional<Expression> getSubCorrespondingConjunct() {
        return subCorrespondingConjunct;
    }

    public boolean isNeedAddSubOutputToProjects() {
        return needAddSubOutputToProjects;
    }

    @Override
    public List<Slot> computeOutput() {
        return ImmutableList.<Slot>builder()
                .addAll(left().getOutput())
                .addAll(markJoinSlotReference.isPresent()
                    ? ImmutableList.of(markJoinSlotReference.get()) : ImmutableList.of())
                .addAll(needAddSubOutputToProjects
                    ? ImmutableList.of(right().getOutput().get(0)) : ImmutableList.of())
                .build();
    }

    @Override
    public String toString() {
        return Utils.toSqlString("LogicalApply",
                "correlationSlot", correlationSlot,
                "correlationFilter", correlationFilter,
                "isMarkJoin", markJoinSlotReference.isPresent(),
                "MarkJoinSlotReference", markJoinSlotReference.isPresent() ? markJoinSlotReference.get() : "empty",
                "scalarSubCorrespondingSlot",
                subCorrespondingConjunct.isPresent() ? subCorrespondingConjunct.get() : "empty");
    }

    @Override
    public boolean equals(Object o) {
        if (this == o) {
            return true;
        }
        if (o == null || getClass() != o.getClass()) {
            return false;
        }
        LogicalApply that = (LogicalApply) o;
        return Objects.equals(correlationSlot, that.getCorrelationSlot())
                && Objects.equals(subqueryExpr, that.getSubqueryExpr())
                && Objects.equals(correlationFilter, that.getCorrelationFilter())
                && Objects.equals(markJoinSlotReference, that.getMarkJoinSlotReference())
                && Objects.equals(subCorrespondingConjunct, that.getSubCorrespondingConjunct())
                && needAddSubOutputToProjects == that.needAddSubOutputToProjects;
    }

    @Override
    public int hashCode() {
        return Objects.hash(
                correlationSlot, subqueryExpr, correlationFilter,
                markJoinSlotReference, subCorrespondingConjunct, needAddSubOutputToProjects);
    }

    @Override
    public <R, C> R accept(PlanVisitor<R, C> visitor, C context) {
        return visitor.visitLogicalApply(this, context);
    }

    @Override
    public List<? extends Expression> getExpressions() {
        if (correlationFilter.isPresent()) {
            return new ImmutableList.Builder<Expression>()
                    .addAll(correlationSlot)
                    .add(correlationFilter.get())
                    .build();
        }
        return new ImmutableList.Builder<Expression>()
                .addAll(correlationSlot)
                .build();
    }

    @Override
    public LogicalBinary<Plan, Plan> withChildren(List<Plan> children) {
        Preconditions.checkArgument(children.size() == 2);
        return new LogicalApply<>(correlationSlot, subqueryExpr, correlationFilter,
                markJoinSlotReference, subCorrespondingConjunct, needAddSubOutputToProjects,
                children.get(0), children.get(1));
    }

    @Override
    public Plan withGroupExpression(Optional<GroupExpression> groupExpression) {
        return new LogicalApply<>(groupExpression, Optional.of(getLogicalProperties()),
                correlationSlot, subqueryExpr, correlationFilter,
                markJoinSlotReference, subCorrespondingConjunct, needAddSubOutputToProjects, left(), right());
    }

    @Override
<<<<<<< HEAD
    public Plan withLogicalProperties(Optional<LogicalProperties> logicalProperties) {
        return new LogicalApply<>(Optional.empty(), logicalProperties,
                correlationSlot, subqueryExpr, correlationFilter,
                markJoinSlotReference, subCorrespondingConjunct, needAddSubOutputToProjects, left(), right());
=======
    public Plan withGroupExprLogicalPropChildren(Optional<GroupExpression> groupExpression,
            Optional<LogicalProperties> logicalProperties, List<Plan> children) {
        Preconditions.checkArgument(children.size() == 2);
        return new LogicalApply<>(groupExpression, logicalProperties, correlationSlot, subqueryExpr, correlationFilter,
                markJoinSlotReference, subCorrespondingConjunct, needAddSubOutputToProjects, children.get(0),
                children.get(1));
>>>>>>> 7bda49b5
    }
}<|MERGE_RESOLUTION|>--- conflicted
+++ resolved
@@ -216,18 +216,11 @@
     }
 
     @Override
-<<<<<<< HEAD
-    public Plan withLogicalProperties(Optional<LogicalProperties> logicalProperties) {
-        return new LogicalApply<>(Optional.empty(), logicalProperties,
-                correlationSlot, subqueryExpr, correlationFilter,
-                markJoinSlotReference, subCorrespondingConjunct, needAddSubOutputToProjects, left(), right());
-=======
     public Plan withGroupExprLogicalPropChildren(Optional<GroupExpression> groupExpression,
             Optional<LogicalProperties> logicalProperties, List<Plan> children) {
         Preconditions.checkArgument(children.size() == 2);
         return new LogicalApply<>(groupExpression, logicalProperties, correlationSlot, subqueryExpr, correlationFilter,
                 markJoinSlotReference, subCorrespondingConjunct, needAddSubOutputToProjects, children.get(0),
                 children.get(1));
->>>>>>> 7bda49b5
     }
 }