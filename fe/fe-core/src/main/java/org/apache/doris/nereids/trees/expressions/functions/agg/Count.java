// Licensed to the Apache Software Foundation (ASF) under one
// or more contributor license agreements.  See the NOTICE file
// distributed with this work for additional information
// regarding copyright ownership.  The ASF licenses this file
// to you under the Apache License, Version 2.0 (the
// "License"); you may not use this file except in compliance
// with the License.  You may obtain a copy of the License at
//
//   http://www.apache.org/licenses/LICENSE-2.0
//
// Unless required by applicable law or agreed to in writing,
// software distributed under the License is distributed on an
// "AS IS" BASIS, WITHOUT WARRANTIES OR CONDITIONS OF ANY
// KIND, either express or implied.  See the License for the
// specific language governing permissions and limitations
// under the License.

package org.apache.doris.nereids.trees.expressions.functions.agg;

import org.apache.doris.catalog.FunctionSignature;
import org.apache.doris.nereids.exceptions.UnboundException;
import org.apache.doris.nereids.trees.expressions.Expression;
import org.apache.doris.nereids.trees.expressions.functions.AlwaysNotNullable;
import org.apache.doris.nereids.trees.expressions.functions.CustomSignature;
import org.apache.doris.nereids.trees.expressions.visitor.ExpressionVisitor;
import org.apache.doris.nereids.types.BigIntType;
import org.apache.doris.nereids.types.DataType;

import com.google.common.base.Preconditions;
import com.google.common.collect.ImmutableList;

import java.util.List;
import java.util.stream.Collectors;

/** count agg function. */
public class Count extends AggregateFunction implements AlwaysNotNullable, CustomSignature {

    private final boolean isStar;

    public Count() {
        super("count");
        this.isStar = true;
    }

    public Count(AggregateParam aggregateParam) {
        super("count", aggregateParam);
        this.isStar = true;
    }

    public Count(Expression child) {
        super("count", child);
        this.isStar = false;
    }

    public Count(AggregateParam aggregateParam, Expression child) {
        super("count", aggregateParam, child);
        this.isStar = false;
    }

    public boolean isStar() {
        return isStar;
    }

    @Override
<<<<<<< HEAD
    public DataType getFinalType() {
        return BigIntType.INSTANCE;
    }

    @Override
    public DataType getIntermediateType() {
        return getFinalType();
=======
    public FunctionSignature customSignature(List<DataType> argumentTypes, List<Expression> arguments) {
        return FunctionSignature.of(BigIntType.INSTANCE, (List) argumentTypes);
    }

    @Override
    protected List<DataType> intermediateTypes(List<DataType> argumentTypes, List<Expression> arguments) {
        return ImmutableList.of(BigIntType.INSTANCE);
>>>>>>> 6b773939
    }

    @Override
    public Count withChildren(List<Expression> children) {
        Preconditions.checkArgument(children.size() == 0 || children.size() == 1);
        if (children.size() == 0) {
            return this;
        }
        return new Count(getAggregateParam(), children.get(0));
    }

    @Override
    public Count withAggregateParam(AggregateParam aggregateParam) {
        if (arity() == 0) {
            return new Count(aggregateParam);
        } else {
            return new Count(aggregateParam, child(0));
        }
    }

    @Override
    public String toSql() throws UnboundException {
        if (isStar) {
            return "count(*)";
        }
        String args = children()
                .stream()
                .map(Expression::toSql)
                .collect(Collectors.joining(", "));
        if (isDistinct()) {
            return "count(distinct " + args + ")";
        }
        return "count(" + args + ")";
    }

    @Override
    public String toString() {
        if (isStar) {
            return "count(*)";
        }
        String args = children()
                .stream()
                .map(Expression::toString)
                .collect(Collectors.joining(", "));
        if (isDistinct()) {
            return "count(distinct " + args + ")";
        }
        return "count(" + args + ")";
    }

    @Override
    public <R, C> R accept(ExpressionVisitor<R, C> visitor, C context) {
        return visitor.visitCount(this, context);
    }
}<|MERGE_RESOLUTION|>--- conflicted
+++ resolved
@@ -62,15 +62,6 @@
     }
 
     @Override
-<<<<<<< HEAD
-    public DataType getFinalType() {
-        return BigIntType.INSTANCE;
-    }
-
-    @Override
-    public DataType getIntermediateType() {
-        return getFinalType();
-=======
     public FunctionSignature customSignature(List<DataType> argumentTypes, List<Expression> arguments) {
         return FunctionSignature.of(BigIntType.INSTANCE, (List) argumentTypes);
     }
@@ -78,7 +69,6 @@
     @Override
     protected List<DataType> intermediateTypes(List<DataType> argumentTypes, List<Expression> arguments) {
         return ImmutableList.of(BigIntType.INSTANCE);
->>>>>>> 6b773939
     }
 
     @Override
