// Licensed to the Apache Software Foundation (ASF) under one
// or more contributor license agreements.  See the NOTICE file
// distributed with this work for additional information
// regarding copyright ownership.  The ASF licenses this file
// to you under the Apache License, Version 2.0 (the
// "License"); you may not use this file except in compliance
// with the License.  You may obtain a copy of the License at
//
//   http://www.apache.org/licenses/LICENSE-2.0
//
// Unless required by applicable law or agreed to in writing,
// software distributed under the License is distributed on an
// "AS IS" BASIS, WITHOUT WARRANTIES OR CONDITIONS OF ANY
// KIND, either express or implied.  See the License for the
// specific language governing permissions and limitations
// under the License.

package org.apache.doris.analysis;

import org.apache.doris.catalog.Column;
import org.apache.doris.catalog.DatabaseIf;
import org.apache.doris.catalog.Env;
import org.apache.doris.catalog.ScalarType;
import org.apache.doris.catalog.Table;
import org.apache.doris.catalog.TableIf;
import org.apache.doris.catalog.TableIf.TableType;
import org.apache.doris.catalog.Type;
import org.apache.doris.catalog.external.HMSExternalTable;
import org.apache.doris.common.AnalysisException;
import org.apache.doris.common.ErrorCode;
import org.apache.doris.common.ErrorReport;
import org.apache.doris.common.UserException;
import org.apache.doris.common.proc.PartitionsProcDir;
import org.apache.doris.common.proc.ProcNodeInterface;
import org.apache.doris.common.proc.ProcResult;
import org.apache.doris.common.proc.ProcService;
import org.apache.doris.common.util.OrderByPair;
import org.apache.doris.datasource.CatalogIf;
import org.apache.doris.datasource.HMSExternalCatalog;
import org.apache.doris.mysql.privilege.PrivPredicate;
import org.apache.doris.qe.ConnectContext;
import org.apache.doris.qe.ShowResultSetMetaData;

import com.google.common.base.Strings;
import org.apache.commons.collections.CollectionUtils;
import org.apache.logging.log4j.LogManager;
import org.apache.logging.log4j.Logger;

import java.util.ArrayList;
import java.util.HashMap;
import java.util.List;
import java.util.Map;
import java.util.Objects;

public class ShowPartitionsStmt extends ShowStmt {
    private static final Logger LOG = LogManager.getLogger(ShowPartitionsStmt.class);

    private static final String FILTER_PARTITION_ID = "PartitionId";
    private static final String FILTER_PARTITION_NAME = "PartitionName";
    private static final String FILTER_STATE = "State";
    private static final String FILTER_BUCKETS = "Buckets";
    private static final String FILTER_REPLICATION_NUM = "ReplicationNum";
    private static final String FILTER_LAST_CONSISTENCY_CHECK_TIME = "LastConsistencyCheckTime";

    private CatalogIf catalog;
    private TableName tableName;
    private Expr whereClause;
    private List<OrderByElement> orderByElements;
    private LimitElement limitElement;
    private boolean isTempPartition = false;

    private List<OrderByPair> orderByPairs;
    private Map<String, Expr> filterMap;

    private ProcNodeInterface node;

    public ShowPartitionsStmt(TableName tableName, Expr whereClause, List<OrderByElement> orderByElements,
            LimitElement limitElement, boolean isTempPartition) {
        this.tableName = tableName;
        this.whereClause = whereClause;
        this.orderByElements = orderByElements;
        this.limitElement = limitElement;
        if (whereClause != null) {
            this.filterMap = new HashMap<>();
        }
        this.isTempPartition = isTempPartition;
    }

    public CatalogIf getCatalog() {
        return catalog;
    }

    public TableName getTableName() {
        return tableName;
    }

    public List<OrderByPair> getOrderByPairs() {
        return orderByPairs;
    }

    public LimitElement getLimitElement() {
        return limitElement;
    }

    public Map<String, Expr> getFilterMap() {
        return filterMap;
    }

    public ProcNodeInterface getNode() {
        return node;
    }

    @Override
    public void analyze(Analyzer analyzer) throws UserException {
        analyzeImpl(analyzer);
        // check access
        String dbName = tableName.getDb();
        String tblName = tableName.getTbl();
        if (!Env.getCurrentEnv().getAccessManager().checkTblPriv(ConnectContext.get(), catalog.getName(), dbName,
                tblName, PrivPredicate.SHOW)) {
            ErrorReport.reportAnalysisException(ErrorCode.ERR_TABLEACCESS_DENIED_ERROR, "SHOW PARTITIONS",
                                                ConnectContext.get().getQualifiedUser(),
                                                ConnectContext.get().getRemoteIP(),
                                                dbName + ": " + tblName);
        }
<<<<<<< HEAD
        if (!catalog.isInternalCatalog()) {
            return;
        }

        DatabaseIf db = catalog.getDbOrAnalysisException(dbName);
        TableIf table = db.getTableOrMetaException(tblName, Table.TableType.OLAP, TableType.MATERIALIZED_VIEW);
=======

        DatabaseIf db = catalog.getDbOrAnalysisException(dbName);
        TableIf table = db.getTableOrMetaException(tblName, Table.TableType.OLAP, TableType.MATERIALIZED_VIEW,
                    TableType.HMS_EXTERNAL_TABLE);

        if (table instanceof HMSExternalTable) {
            if (((HMSExternalTable) table).isView()) {
                throw new AnalysisException("Table " + tblName + " is not a partitioned table");
            }
            if (CollectionUtils.isEmpty(((HMSExternalTable) table).getPartitionColumns())) {
                throw new AnalysisException("Table " + tblName + " is not a partitioned table");
            }
            return;
        }

>>>>>>> 7bda49b5
        table.readLock();
        try {
            // build proc path
            StringBuilder stringBuilder = new StringBuilder();
            stringBuilder.append("/dbs/");
            stringBuilder.append(db.getId());
            stringBuilder.append("/").append(table.getId());
            if (isTempPartition) {
                stringBuilder.append("/temp_partitions");
            } else {
                stringBuilder.append("/partitions");
            }

            if (LOG.isDebugEnabled()) {
                LOG.debug("process SHOW PROC '{}';", stringBuilder.toString());
            }

            node = ProcService.getInstance().open(stringBuilder.toString());
        } finally {
            table.readUnlock();
        }
    }

    public void analyzeImpl(Analyzer analyzer) throws UserException {
        super.analyze(analyzer);
        tableName.analyze(analyzer);
        catalog = Env.getCurrentEnv().getCatalogMgr().getCatalog(tableName.getCtl());
        if (catalog == null) {
            ErrorReport.reportAnalysisException(ErrorCode.ERR_WRONG_NAME_FOR_CATALOG);
        }

        // disallow unsupported catalog
        if (!(catalog.isInternalCatalog() || catalog instanceof HMSExternalCatalog)) {
            throw new AnalysisException(String.format("Catalog of type '%s' is not allowed in ShowPartitionsStmt",
                catalog.getType()));
        }

        // analyze where clause if not null
        if (whereClause != null) {
            analyzeSubPredicate(whereClause);
        }

        // order by
        if (orderByElements != null && !orderByElements.isEmpty()) {
            orderByPairs = new ArrayList<>();
            for (OrderByElement orderByElement : orderByElements) {
                if (!(orderByElement.getExpr() instanceof SlotRef)) {
                    throw new AnalysisException("Should order by column");
                }
                SlotRef slotRef = (SlotRef) orderByElement.getExpr();
                int index = PartitionsProcDir.analyzeColumn(slotRef.getColumnName());
                OrderByPair orderByPair = new OrderByPair(index, !orderByElement.getIsAsc());
                orderByPairs.add(orderByPair);
            }
        }

        if (limitElement != null) {
            limitElement.analyze(analyzer);
        }
    }

    private void analyzeSubPredicate(Expr subExpr) throws AnalysisException {
        if (subExpr == null) {
            return;
        }
        if (subExpr instanceof CompoundPredicate) {
            CompoundPredicate cp = (CompoundPredicate) subExpr;
            if (cp.getOp() != CompoundPredicate.Operator.AND) {
                throw new AnalysisException("Only allow compound predicate with operator AND");
            }
            analyzeSubPredicate(cp.getChild(0));
            analyzeSubPredicate(cp.getChild(1));
            return;
        }

        if (!(subExpr.getChild(0) instanceof SlotRef)) {
            throw new AnalysisException("Show filter by column");
        }

        String leftKey = ((SlotRef) subExpr.getChild(0)).getColumnName();
        if (subExpr instanceof BinaryPredicate) {
            BinaryPredicate binaryPredicate = (BinaryPredicate) subExpr;
            if (leftKey.equalsIgnoreCase(FILTER_PARTITION_NAME) || leftKey.equalsIgnoreCase(FILTER_STATE)) {
                if (binaryPredicate.getOp() != BinaryPredicate.Operator.EQ) {
                    throw new AnalysisException(String.format("Only operator =|like are supported for %s", leftKey));
                }
            } else if (leftKey.equalsIgnoreCase(FILTER_LAST_CONSISTENCY_CHECK_TIME)) {
                if (!(subExpr.getChild(1) instanceof StringLiteral)) {
                    throw new AnalysisException("Where clause : LastConsistencyCheckTime =|>=|<=|>|<|!= "
                        + "\"2019-12-22|2019-12-22 22:22:00\"");
                }
                subExpr.setChild(1, (subExpr.getChild(1)).castTo(
                        Objects.requireNonNull(ScalarType.getDefaultDateType(Type.DATETIME))));
            } else if (!leftKey.equalsIgnoreCase(FILTER_PARTITION_ID) && !leftKey.equalsIgnoreCase(FILTER_BUCKETS)
                    && !leftKey.equalsIgnoreCase(FILTER_REPLICATION_NUM)) {
                throw new AnalysisException("Only the columns of PartitionId/PartitionName/"
                        + "State/Buckets/ReplicationNum/LastConsistencyCheckTime are supported.");
            }
        } else if (subExpr instanceof LikePredicate) {
            LikePredicate likePredicate = (LikePredicate) subExpr;
            if (leftKey.equalsIgnoreCase(FILTER_PARTITION_NAME) || leftKey.equalsIgnoreCase(FILTER_STATE)) {
                if (likePredicate.getOp() != LikePredicate.Operator.LIKE) {
                    throw new AnalysisException("Where clause : PartitionName|State like "
                        + "\"p20191012|NORMAL\"");
                }
            } else {
                throw new AnalysisException("Where clause : PartitionName|State like \"p20191012|NORMAL\"");
            }
        } else {
            throw new AnalysisException("Only operator =|>=|<=|>|<|!=|like are supported.");
        }
        filterMap.put(leftKey.toLowerCase(), subExpr);
    }


    @Override
    public ShowResultSetMetaData getMetaData() {
        ShowResultSetMetaData.Builder builder = ShowResultSetMetaData.builder();

        if (catalog.isInternalCatalog()) {
            ProcResult result = null;
            try {
                result = node.fetchResult();
            } catch (AnalysisException e) {
                return builder.build();
            }

            for (String col : result.getColumnNames()) {
                builder.addColumn(new Column(col, ScalarType.createVarchar(30)));
            }
        } else {
            builder.addColumn(new Column("Partition", ScalarType.createVarchar(60)));
        }
        return builder.build();
    }

    @Override
    public String toSql() {
        StringBuilder sb = new StringBuilder("SHOW ");
        if (isTempPartition) {
            sb.append("TEMPORARY ");
        }
        sb.append("PARTITIONS FROM ");
        if (!Strings.isNullOrEmpty(tableName.getDb())) {
            sb.append("`").append(tableName.getDb()).append("`");
        }
        if (!Strings.isNullOrEmpty(tableName.getTbl())) {
            sb.append(".`").append(tableName.getTbl()).append("`");
        }
        if (whereClause != null) {
            sb.append(" WHERE ").append(whereClause.toSql());
        }
        // Order By clause
        if (orderByElements != null) {
            sb.append(" ORDER BY ");
            for (int i = 0; i < orderByElements.size(); ++i) {
                sb.append(orderByElements.get(i).toSql());
                sb.append((i + 1 != orderByElements.size()) ? ", " : "");
            }
        }

        if (limitElement != null) {
            sb.append(limitElement.toSql());
        }
        return sb.toString();
    }

    @Override
    public String toString() {
        return toSql();
    }

    @Override
    public RedirectStatus getRedirectStatus() {
        if (ConnectContext.get().getSessionVariable().getForwardToMaster()) {
            return RedirectStatus.FORWARD_NO_SYNC;
        } else {
            return RedirectStatus.NO_FORWARD;
        }
    }

}<|MERGE_RESOLUTION|>--- conflicted
+++ resolved
@@ -123,14 +123,6 @@
                                                 ConnectContext.get().getRemoteIP(),
                                                 dbName + ": " + tblName);
         }
-<<<<<<< HEAD
-        if (!catalog.isInternalCatalog()) {
-            return;
-        }
-
-        DatabaseIf db = catalog.getDbOrAnalysisException(dbName);
-        TableIf table = db.getTableOrMetaException(tblName, Table.TableType.OLAP, TableType.MATERIALIZED_VIEW);
-=======
 
         DatabaseIf db = catalog.getDbOrAnalysisException(dbName);
         TableIf table = db.getTableOrMetaException(tblName, Table.TableType.OLAP, TableType.MATERIALIZED_VIEW,
@@ -146,7 +138,6 @@
             return;
         }
 
->>>>>>> 7bda49b5
         table.readLock();
         try {
             // build proc path
