--- conflicted
+++ resolved
@@ -34,13 +34,10 @@
         this.value = value;
     }
 
-<<<<<<< HEAD
-=======
     public PartitionValue(Long value) {
         this.value = value.toString();
     }
 
->>>>>>> 7bda49b5
     public PartitionValue(String value, boolean isHiveDefaultPartition) {
         this.value = value;
         this.isHiveDefaultPartition = isHiveDefaultPartition;
