// Licensed to the Apache Software Foundation (ASF) under one
// or more contributor license agreements.  See the NOTICE file
// distributed with this work for additional information
// regarding copyright ownership.  The ASF licenses this file
// to you under the Apache License, Version 2.0 (the
// "License"); you may not use this file except in compliance
// with the License.  You may obtain a copy of the License at
//
//   http://www.apache.org/licenses/LICENSE-2.0
//
// Unless required by applicable law or agreed to in writing,
// software distributed under the License is distributed on an
// "AS IS" BASIS, WITHOUT WARRANTIES OR CONDITIONS OF ANY
// KIND, either express or implied.  See the License for the
// specific language governing permissions and limitations
// under the License.

package org.apache.doris.rpc;

import org.apache.doris.common.Config;
import org.apache.doris.common.ThreadPoolManager;
import org.apache.doris.common.util.NetUtils;
import org.apache.doris.metric.MetricRepo;
import org.apache.doris.proto.InternalService;
import org.apache.doris.proto.InternalService.PExecPlanFragmentStartRequest;
import org.apache.doris.proto.Types;
import org.apache.doris.thrift.TExecPlanFragmentParamsList;
import org.apache.doris.thrift.TFoldConstantParams;
import org.apache.doris.thrift.TNetworkAddress;
import org.apache.doris.thrift.TPipelineFragmentParamsList;
import org.apache.doris.thrift.TUniqueId;

import com.google.common.collect.Maps;
import com.google.protobuf.ByteString;
import org.apache.logging.log4j.LogManager;
import org.apache.logging.log4j.Logger;
import org.apache.thrift.TException;
import org.apache.thrift.TSerializer;
import org.apache.thrift.protocol.TCompactProtocol;

import java.net.UnknownHostException;
import java.util.List;
import java.util.Map;
import java.util.concurrent.Executor;
import java.util.concurrent.Future;
import java.util.concurrent.atomic.AtomicInteger;
import java.util.concurrent.locks.ReentrantLock;

public class BackendServiceProxy {
    private static final Logger LOG = LogManager.getLogger(BackendServiceProxy.class);
    // use exclusive lock to make sure only one thread can add or remove client from serviceMap.
    // use concurrent map to allow access serviceMap in multi thread.
    private ReentrantLock lock = new ReentrantLock();

    private Executor grpcThreadPool = ThreadPoolManager.newDaemonCacheThreadPool(Config.grpc_threadmgr_threads_nums,
            "grpc_thread_pool", true);
    private final Map<TNetworkAddress, BackendServiceClientExtIp> serviceMap;

    public BackendServiceProxy() {
        serviceMap = Maps.newConcurrentMap();
    }

    private static class Holder {
        private static final int PROXY_NUM = 20;
        private static BackendServiceProxy[] proxies = new BackendServiceProxy[PROXY_NUM];
        private static AtomicInteger count = new AtomicInteger();

        static {
            for (int i = 0; i < proxies.length; i++) {
                proxies[i] = new BackendServiceProxy();
            }
        }

        static BackendServiceProxy get() {
            return proxies[Math.abs(count.addAndGet(1) % PROXY_NUM)];
        }
    }

    public static BackendServiceProxy getInstance() {
        return Holder.get();
    }

    private class BackendServiceClientExtIp {
        private String realIp;
        private BackendServiceClient client;

        public BackendServiceClientExtIp(String realIp, BackendServiceClient client) {
            this.realIp = realIp;
            this.client = client;
        }

    }

    public void removeProxy(TNetworkAddress address) {
        LOG.warn("begin to remove proxy: {}", address);
        BackendServiceClientExtIp serviceClientExtIp;
        lock.lock();
        try {
            serviceClientExtIp = serviceMap.remove(address);
        } finally {
            lock.unlock();
        }

        if (serviceClientExtIp != null) {
            serviceClientExtIp.client.shutdown();
        }
    }

    private BackendServiceClient getProxy(TNetworkAddress address) throws UnknownHostException {
        String realIp = NetUtils.getIpByHost(address.getHostname());
        BackendServiceClientExtIp serviceClientExtIp = serviceMap.get(address);
<<<<<<< HEAD
        if (serviceClientExtIp != null && serviceClientExtIp.realIp.equals(realIp)
                && serviceClientExtIp.client.isNormalState()) {
=======
        if (serviceClientExtIp != null && serviceClientExtIp.realIp.equals(realIp)) {
>>>>>>> 7bda49b5
            return serviceClientExtIp.client;
        }
        // not exist, create one and return.
        BackendServiceClient removedClient = null;
        lock.lock();
        try {
            serviceClientExtIp = serviceMap.get(address);
            if (serviceClientExtIp != null && !serviceClientExtIp.realIp.equals(realIp)) {
                LOG.warn("Cached ip changed ,before ip: {}, curIp: {}", serviceClientExtIp.realIp, realIp);
                serviceMap.remove(address);
<<<<<<< HEAD
                removedClient = serviceClientExtIp.client;
                serviceClientExtIp = null;
            }
            if (serviceClientExtIp != null && !serviceClientExtIp.client.isNormalState()) {
                // At this point we cannot judge the progress of reconnecting the underlying channel.
                // In the worst case, it may take two minutes. But we can't stand the connection refused
                // for two minutes, so rebuild the channel directly.
                serviceMap.remove(address);
                removedClient = serviceClientExtIp.client;
                serviceClientExtIp = null;
            }
=======
            }
            serviceClientExtIp = serviceMap.get(address);
>>>>>>> 7bda49b5
            if (serviceClientExtIp == null) {
                BackendServiceClient client = new BackendServiceClient(address, grpcThreadPool);
                serviceMap.put(address, new BackendServiceClientExtIp(realIp, client));
            }
            return serviceMap.get(address).client;
        } finally {
            lock.unlock();
            if (removedClient != null) {
                removedClient.shutdown();
            }
        }
    }

    public Future<InternalService.PExecPlanFragmentResult> execPlanFragmentsAsync(TNetworkAddress address,
            TExecPlanFragmentParamsList paramsList, boolean twoPhaseExecution) throws TException, RpcException {
        InternalService.PExecPlanFragmentRequest.Builder builder =
                InternalService.PExecPlanFragmentRequest.newBuilder();
        if (Config.use_compact_thrift_rpc) {
            builder.setRequest(
                    ByteString.copyFrom(new TSerializer(new TCompactProtocol.Factory()).serialize(paramsList)));
            builder.setCompact(true);
        } else {
            builder.setRequest(ByteString.copyFrom(new TSerializer().serialize(paramsList))).build();
            builder.setCompact(false);
        }
        // VERSION 2 means we send TExecPlanFragmentParamsList, not single TExecPlanFragmentParams
        builder.setVersion(InternalService.PFragmentRequestVersion.VERSION_2);

        final InternalService.PExecPlanFragmentRequest pRequest = builder.build();
        MetricRepo.BE_COUNTER_QUERY_RPC_ALL.getOrAdd(address.hostname).increase(1L);
        MetricRepo.BE_COUNTER_QUERY_RPC_SIZE.getOrAdd(address.hostname).increase((long) pRequest.getSerializedSize());
        try {
            final BackendServiceClient client = getProxy(address);
            if (twoPhaseExecution) {
                return client.execPlanFragmentPrepareAsync(pRequest);
            } else {
                return client.execPlanFragmentAsync(pRequest);
            }
        } catch (Throwable e) {
            LOG.warn("Execute plan fragment catch a exception, address={}:{}", address.getHostname(), address.getPort(),
                    e);
            throw new RpcException(address.hostname, e.getMessage());
        }
    }

    public Future<InternalService.PExecPlanFragmentResult> execPlanFragmentsAsync(TNetworkAddress address,
            TPipelineFragmentParamsList params, boolean twoPhaseExecution) throws TException, RpcException {
        InternalService.PExecPlanFragmentRequest.Builder builder =
                InternalService.PExecPlanFragmentRequest.newBuilder();
        if (Config.use_compact_thrift_rpc) {
            builder.setRequest(
                    ByteString.copyFrom(new TSerializer(new TCompactProtocol.Factory()).serialize(params)));
            builder.setCompact(true);
        } else {
            builder.setRequest(ByteString.copyFrom(new TSerializer().serialize(params))).build();
            builder.setCompact(false);
        }
        // VERSION 3 means we send TPipelineFragmentParamsList
        builder.setVersion(InternalService.PFragmentRequestVersion.VERSION_3);

        final InternalService.PExecPlanFragmentRequest pRequest = builder.build();
        MetricRepo.BE_COUNTER_QUERY_RPC_ALL.getOrAdd(address.hostname).increase(1L);
        MetricRepo.BE_COUNTER_QUERY_RPC_SIZE.getOrAdd(address.hostname).increase((long) pRequest.getSerializedSize());
        try {
            final BackendServiceClient client = getProxy(address);
            if (twoPhaseExecution) {
                return client.execPlanFragmentPrepareAsync(pRequest);
            } else {
                return client.execPlanFragmentAsync(pRequest);
            }
        } catch (Throwable e) {
            LOG.warn("Execute plan fragment catch a exception, address={}:{}", address.getHostname(), address.getPort(),
                    e);
            throw new RpcException(address.hostname, e.getMessage());
        }
    }

    public Future<InternalService.PExecPlanFragmentResult> execPlanFragmentStartAsync(TNetworkAddress address,
            PExecPlanFragmentStartRequest request) throws TException, RpcException {
        try {
            final BackendServiceClient client = getProxy(address);
            return client.execPlanFragmentStartAsync(request);
        } catch (Exception e) {
            throw new RpcException(address.hostname, e.getMessage(), e);
        }
    }

    public Future<InternalService.PCancelPlanFragmentResult> cancelPlanFragmentAsync(TNetworkAddress address,
            TUniqueId finstId, Types.PPlanFragmentCancelReason cancelReason) throws RpcException {
        final InternalService.PCancelPlanFragmentRequest pRequest =
                InternalService.PCancelPlanFragmentRequest.newBuilder()
                        .setFinstId(Types.PUniqueId.newBuilder().setHi(finstId.hi).setLo(finstId.lo).build())
                        .setCancelReason(cancelReason).build();
        try {
            final BackendServiceClient client = getProxy(address);
            return client.cancelPlanFragmentAsync(pRequest);
        } catch (Throwable e) {
            LOG.warn("Cancel plan fragment catch a exception, address={}:{}", address.getHostname(), address.getPort(),
                    e);
            throw new RpcException(address.hostname, e.getMessage());
        }
    }

    public Future<InternalService.PFetchDataResult> fetchDataAsync(
            TNetworkAddress address, InternalService.PFetchDataRequest request) throws RpcException {
        try {
            final BackendServiceClient client = getProxy(address);
            return client.fetchDataAsync(request);
        } catch (Throwable e) {
            LOG.warn("fetch data catch a exception, address={}:{}",
                    address.getHostname(), address.getPort(), e);
            throw new RpcException(address.hostname, e.getMessage());
        }
    }

    public Future<InternalService.PTabletKeyLookupResponse> fetchTabletDataAsync(
            TNetworkAddress address, InternalService.PTabletKeyLookupRequest request) throws RpcException {
        try {
            final BackendServiceClient client = getProxy(address);
            return client.fetchTabletDataAsync(request);
        } catch (Throwable e) {
            LOG.warn("fetch tablet data catch a exception, address={}:{}",
                    address.getHostname(), address.getPort(), e);
            throw new RpcException(address.hostname, e.getMessage());
        }
    }

    public InternalService.PFetchDataResult fetchDataSync(
            TNetworkAddress address, InternalService.PFetchDataRequest request) throws RpcException {
        try {
            final BackendServiceClient client = getProxy(address);
            return client.fetchDataSync(request);
        } catch (Throwable e) {
            LOG.warn("fetch data catch a exception, address={}:{}",
                    address.getHostname(), address.getPort(), e);
            throw new RpcException(address.hostname, e.getMessage());
        }
    }

    public Future<InternalService.PFetchTableSchemaResult> fetchTableStructureAsync(
            TNetworkAddress address, InternalService.PFetchTableSchemaRequest request) throws RpcException {
        try {
            final BackendServiceClient client = getProxy(address);
            return client.fetchTableStructureAsync(request);
        } catch (Throwable e) {
            LOG.warn("fetch table structure catch a exception, address={}:{}",
                    address.getHostname(), address.getPort(), e);
            throw new RpcException(address.hostname, e.getMessage());
        }
    }

    public Future<InternalService.PCacheResponse> updateCache(
            TNetworkAddress address, InternalService.PUpdateCacheRequest request) throws RpcException {
        try {
            final BackendServiceClient client = getProxy(address);
            return client.updateCache(request);
        } catch (Throwable e) {
            LOG.warn("update cache catch a exception, address={}:{}",
                    address.getHostname(), address.getPort(), e);
            throw new RpcException(address.hostname, e.getMessage());
        }
    }

    public Future<InternalService.PFetchCacheResult> fetchCache(
            TNetworkAddress address, InternalService.PFetchCacheRequest request) throws RpcException {
        try {
            final BackendServiceClient client = getProxy(address);
            return client.fetchCache(request);
        } catch (Throwable e) {
            LOG.warn("fetch cache catch a exception, address={}:{}",
                    address.getHostname(), address.getPort(), e);
            throw new RpcException(address.hostname, e.getMessage());
        }
    }

    public Future<InternalService.PCacheResponse> clearCache(
            TNetworkAddress address, InternalService.PClearCacheRequest request) throws RpcException {
        try {
            final BackendServiceClient client = getProxy(address);
            return client.clearCache(request);
        } catch (Throwable e) {
            LOG.warn("clear cache catch a exception, address={}:{}",
                    address.getHostname(), address.getPort(), e);
            throw new RpcException(address.hostname, e.getMessage());
        }
    }

    public Future<InternalService.PProxyResult> getInfo(
            TNetworkAddress address, InternalService.PProxyRequest request) throws RpcException {
        try {
            final BackendServiceClient client = getProxy(address);
            return client.getInfo(request);
        } catch (Throwable e) {
            LOG.warn("failed to get info, address={}:{}", address.getHostname(), address.getPort(), e);
            throw new RpcException(address.hostname, e.getMessage());
        }
    }

    public Future<InternalService.PSendDataResult> sendData(
            TNetworkAddress address, Types.PUniqueId fragmentInstanceId,
            Types.PUniqueId loadId, List<InternalService.PDataRow> data)
            throws RpcException {

        final InternalService.PSendDataRequest.Builder pRequest = InternalService.PSendDataRequest.newBuilder();
        pRequest.setFragmentInstanceId(fragmentInstanceId);
        pRequest.setLoadId(loadId);
        pRequest.addAllData(data);
        try {
            final BackendServiceClient client = getProxy(address);
            return client.sendData(pRequest.build());
        } catch (Throwable e) {
            LOG.warn("failed to send data, address={}:{}", address.getHostname(), address.getPort(), e);
            throw new RpcException(address.hostname, e.getMessage());
        }
    }

    public Future<InternalService.PRollbackResult> rollback(TNetworkAddress address,
            Types.PUniqueId fragmentInstanceId, Types.PUniqueId loadId)
            throws RpcException {
        final InternalService.PRollbackRequest pRequest = InternalService.PRollbackRequest.newBuilder()
                .setFragmentInstanceId(fragmentInstanceId).setLoadId(loadId).build();
        try {
            final BackendServiceClient client = getProxy(address);
            return client.rollback(pRequest);
        } catch (Throwable e) {
            LOG.warn("failed to rollback, address={}:{}", address.getHostname(), address.getPort(), e);
            throw new RpcException(address.hostname, e.getMessage());
        }
    }

    public Future<InternalService.PCommitResult> commit(TNetworkAddress address,
            Types.PUniqueId fragmentInstanceId, Types.PUniqueId loadId)
            throws RpcException {
        final InternalService.PCommitRequest pRequest = InternalService.PCommitRequest.newBuilder()
                .setFragmentInstanceId(fragmentInstanceId).setLoadId(loadId).build();
        try {
            final BackendServiceClient client = getProxy(address);
            return client.commit(pRequest);
        } catch (Throwable e) {
            LOG.warn("failed to commit, address={}:{}", address.getHostname(), address.getPort(), e);
            throw new RpcException(address.hostname, e.getMessage());
        }
    }

    public Future<InternalService.PConstantExprResult> foldConstantExpr(
            TNetworkAddress address, TFoldConstantParams tParams) throws RpcException, TException {
        final InternalService.PConstantExprRequest pRequest = InternalService.PConstantExprRequest.newBuilder()
                .setRequest(ByteString.copyFrom(new TSerializer().serialize(tParams))).build();

        try {
            final BackendServiceClient client = getProxy(address);
            return client.foldConstantExpr(pRequest);
        } catch (Throwable e) {
            LOG.warn("failed to fold constant expr, address={}:{}", address.getHostname(), address.getPort(), e);
            throw new RpcException(address.hostname, e.getMessage());
        }
    }

    public Future<InternalService.PFetchColIdsResponse> getColumnIdsByTabletIds(TNetworkAddress address,
            InternalService.PFetchColIdsRequest request) throws RpcException {
        try {
            final BackendServiceClient client = getProxy(address);
            return client.getColIdsByTabletIds(request);
        } catch (Throwable e) {
            LOG.warn("failed to fetch column id from address={}:{}", address.getHostname(), address.getPort());
            throw new RpcException(address.hostname, e.getMessage());
        }
    }

}<|MERGE_RESOLUTION|>--- conflicted
+++ resolved
@@ -109,38 +109,18 @@
     private BackendServiceClient getProxy(TNetworkAddress address) throws UnknownHostException {
         String realIp = NetUtils.getIpByHost(address.getHostname());
         BackendServiceClientExtIp serviceClientExtIp = serviceMap.get(address);
-<<<<<<< HEAD
-        if (serviceClientExtIp != null && serviceClientExtIp.realIp.equals(realIp)
-                && serviceClientExtIp.client.isNormalState()) {
-=======
         if (serviceClientExtIp != null && serviceClientExtIp.realIp.equals(realIp)) {
->>>>>>> 7bda49b5
             return serviceClientExtIp.client;
         }
         // not exist, create one and return.
-        BackendServiceClient removedClient = null;
         lock.lock();
         try {
             serviceClientExtIp = serviceMap.get(address);
             if (serviceClientExtIp != null && !serviceClientExtIp.realIp.equals(realIp)) {
                 LOG.warn("Cached ip changed ,before ip: {}, curIp: {}", serviceClientExtIp.realIp, realIp);
                 serviceMap.remove(address);
-<<<<<<< HEAD
-                removedClient = serviceClientExtIp.client;
-                serviceClientExtIp = null;
-            }
-            if (serviceClientExtIp != null && !serviceClientExtIp.client.isNormalState()) {
-                // At this point we cannot judge the progress of reconnecting the underlying channel.
-                // In the worst case, it may take two minutes. But we can't stand the connection refused
-                // for two minutes, so rebuild the channel directly.
-                serviceMap.remove(address);
-                removedClient = serviceClientExtIp.client;
-                serviceClientExtIp = null;
-            }
-=======
             }
             serviceClientExtIp = serviceMap.get(address);
->>>>>>> 7bda49b5
             if (serviceClientExtIp == null) {
                 BackendServiceClient client = new BackendServiceClient(address, grpcThreadPool);
                 serviceMap.put(address, new BackendServiceClientExtIp(realIp, client));
@@ -148,9 +128,6 @@
             return serviceMap.get(address).client;
         } finally {
             lock.unlock();
-            if (removedClient != null) {
-                removedClient.shutdown();
-            }
         }
     }
 
