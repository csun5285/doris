// Licensed to the Apache Software Foundation (ASF) under one
// or more contributor license agreements.  See the NOTICE file
// distributed with this work for additional information
// regarding copyright ownership.  The ASF licenses this file
// to you under the Apache License, Version 2.0 (the
// "License"); you may not use this file except in compliance
// with the License.  You may obtain a copy of the License at
//
//   http://www.apache.org/licenses/LICENSE-2.0
//
// Unless required by applicable law or agreed to in writing,
// software distributed under the License is distributed on an
// "AS IS" BASIS, WITHOUT WARRANTIES OR CONDITIONS OF ANY
// KIND, either express or implied.  See the License for the
// specific language governing permissions and limitations
// under the License.

package org.apache.doris.nereids.trees.expressions.visitor;

import org.apache.doris.nereids.trees.expressions.functions.agg.AggregateFunction;
import org.apache.doris.nereids.trees.expressions.functions.agg.AnyValue;
import org.apache.doris.nereids.trees.expressions.functions.agg.Avg;
import org.apache.doris.nereids.trees.expressions.functions.agg.AvgWeighted;
import org.apache.doris.nereids.trees.expressions.functions.agg.BitmapIntersect;
import org.apache.doris.nereids.trees.expressions.functions.agg.BitmapUnion;
import org.apache.doris.nereids.trees.expressions.functions.agg.BitmapUnionCount;
import org.apache.doris.nereids.trees.expressions.functions.agg.BitmapUnionInt;
import org.apache.doris.nereids.trees.expressions.functions.agg.CollectList;
import org.apache.doris.nereids.trees.expressions.functions.agg.CollectSet;
import org.apache.doris.nereids.trees.expressions.functions.agg.Count;
import org.apache.doris.nereids.trees.expressions.functions.agg.GroupBitAnd;
import org.apache.doris.nereids.trees.expressions.functions.agg.GroupBitOr;
import org.apache.doris.nereids.trees.expressions.functions.agg.GroupBitXor;
import org.apache.doris.nereids.trees.expressions.functions.agg.GroupBitmapXor;
import org.apache.doris.nereids.trees.expressions.functions.agg.GroupConcat;
import org.apache.doris.nereids.trees.expressions.functions.agg.Histogram;
import org.apache.doris.nereids.trees.expressions.functions.agg.HllUnion;
import org.apache.doris.nereids.trees.expressions.functions.agg.HllUnionAgg;
import org.apache.doris.nereids.trees.expressions.functions.agg.IntersectCount;
import org.apache.doris.nereids.trees.expressions.functions.agg.Max;
import org.apache.doris.nereids.trees.expressions.functions.agg.MaxBy;
import org.apache.doris.nereids.trees.expressions.functions.agg.Min;
import org.apache.doris.nereids.trees.expressions.functions.agg.MinBy;
import org.apache.doris.nereids.trees.expressions.functions.agg.MultiDistinctCount;
import org.apache.doris.nereids.trees.expressions.functions.agg.MultiDistinctGroupConcat;
import org.apache.doris.nereids.trees.expressions.functions.agg.MultiDistinctSum;
import org.apache.doris.nereids.trees.expressions.functions.agg.Ndv;
import org.apache.doris.nereids.trees.expressions.functions.agg.NullableAggregateFunction;
import org.apache.doris.nereids.trees.expressions.functions.agg.OrthogonalBitmapIntersect;
import org.apache.doris.nereids.trees.expressions.functions.agg.OrthogonalBitmapIntersectCount;
import org.apache.doris.nereids.trees.expressions.functions.agg.OrthogonalBitmapUnionCount;
import org.apache.doris.nereids.trees.expressions.functions.agg.Percentile;
import org.apache.doris.nereids.trees.expressions.functions.agg.PercentileApprox;
import org.apache.doris.nereids.trees.expressions.functions.agg.PercentileArray;
import org.apache.doris.nereids.trees.expressions.functions.agg.QuantileUnion;
import org.apache.doris.nereids.trees.expressions.functions.agg.Retention;
import org.apache.doris.nereids.trees.expressions.functions.agg.SequenceCount;
import org.apache.doris.nereids.trees.expressions.functions.agg.SequenceMatch;
import org.apache.doris.nereids.trees.expressions.functions.agg.Stddev;
import org.apache.doris.nereids.trees.expressions.functions.agg.StddevSamp;
import org.apache.doris.nereids.trees.expressions.functions.agg.Sum;
import org.apache.doris.nereids.trees.expressions.functions.agg.TopN;
import org.apache.doris.nereids.trees.expressions.functions.agg.TopNArray;
import org.apache.doris.nereids.trees.expressions.functions.agg.TopNWeighted;
import org.apache.doris.nereids.trees.expressions.functions.agg.Variance;
import org.apache.doris.nereids.trees.expressions.functions.agg.VarianceSamp;
import org.apache.doris.nereids.trees.expressions.functions.agg.WindowFunnel;
<<<<<<< HEAD
=======
import org.apache.doris.nereids.trees.expressions.functions.combinator.MergeCombinator;
import org.apache.doris.nereids.trees.expressions.functions.combinator.UnionCombinator;
>>>>>>> 7bda49b5

/** AggregateFunctionVisitor. */
public interface AggregateFunctionVisitor<R, C> {

    R visitAggregateFunction(AggregateFunction function, C context);

    default R visitNullableAggregateFunction(NullableAggregateFunction nullableAggregateFunction, C context) {
        return visitAggregateFunction(nullableAggregateFunction, context);
    }

    default R visitAnyValue(AnyValue anyValue, C context) {
        return visitAggregateFunction(anyValue, context);
    }

    default R visitAvg(Avg avg, C context) {
        return visitNullableAggregateFunction(avg, context);
    }

    default R visitAvgWeighted(AvgWeighted avgWeighted, C context) {
        return visitAggregateFunction(avgWeighted, context);
    }

    default R visitBitmapIntersect(BitmapIntersect bitmapIntersect, C context) {
        return visitAggregateFunction(bitmapIntersect, context);
    }

    default R visitBitmapUnion(BitmapUnion bitmapUnion, C context) {
        return visitAggregateFunction(bitmapUnion, context);
    }

    default R visitBitmapUnionCount(BitmapUnionCount bitmapUnionCount, C context) {
        return visitAggregateFunction(bitmapUnionCount, context);
    }

    default R visitBitmapUnionInt(BitmapUnionInt bitmapUnionInt, C context) {
        return visitAggregateFunction(bitmapUnionInt, context);
    }

    default R visitCollectList(CollectList collectList, C context) {
        return visitAggregateFunction(collectList, context);
    }

    default R visitCollectSet(CollectSet collectSet, C context) {
        return visitAggregateFunction(collectSet, context);
    }

    default R visitCount(Count count, C context) {
        return visitAggregateFunction(count, context);
    }

    default R visitMultiDistinctCount(MultiDistinctCount multiDistinctCount, C context) {
        return visitAggregateFunction(multiDistinctCount, context);
    }

    default R visitMultiDistinctGroupConcat(MultiDistinctGroupConcat multiDistinctGroupConcat, C context) {
        return visitAggregateFunction(multiDistinctGroupConcat, context);
    }

    default R visitMultiDistinctSum(MultiDistinctSum multiDistinctSum, C context) {
        return visitAggregateFunction(multiDistinctSum, context);
    }

    default R visitGroupBitAnd(GroupBitAnd groupBitAnd, C context) {
        return visitNullableAggregateFunction(groupBitAnd, context);
    }

    default R visitGroupBitOr(GroupBitOr groupBitOr, C context) {
        return visitNullableAggregateFunction(groupBitOr, context);
    }

    default R visitGroupBitXor(GroupBitXor groupBitXor, C context) {
        return visitNullableAggregateFunction(groupBitXor, context);
    }

    default R visitGroupBitmapXor(GroupBitmapXor groupBitmapXor, C context) {
        return visitNullableAggregateFunction(groupBitmapXor, context);
    }

    default R visitGroupConcat(GroupConcat groupConcat, C context) {
        return visitNullableAggregateFunction(groupConcat, context);
    }

    default R visitHistogram(Histogram histogram, C context) {
        return visitAggregateFunction(histogram, context);
    }

    default R visitHllUnion(HllUnion hllUnion, C context) {
        return visitAggregateFunction(hllUnion, context);
    }

    default R visitHllUnionAgg(HllUnionAgg hllUnionAgg, C context) {
        return visitAggregateFunction(hllUnionAgg, context);
    }

    default R visitIntersectCount(IntersectCount intersectCount, C context) {
        return visitAggregateFunction(intersectCount, context);
    }

    default R visitMax(Max max, C context) {
        return visitNullableAggregateFunction(max, context);
    }

    default R visitMaxBy(MaxBy maxBy, C context) {
        return visitNullableAggregateFunction(maxBy, context);
    }

    default R visitMin(Min min, C context) {
        return visitNullableAggregateFunction(min, context);
    }

    default R visitMinBy(MinBy minBy, C context) {
        return visitNullableAggregateFunction(minBy, context);
    }

    default R visitNdv(Ndv ndv, C context) {
        return visitAggregateFunction(ndv, context);
    }

    default R visitOrthogonalBitmapIntersect(OrthogonalBitmapIntersect function, C context) {
        return visitAggregateFunction(function, context);
    }

    default R visitOrthogonalBitmapIntersectCount(OrthogonalBitmapIntersectCount function, C context) {
        return visitAggregateFunction(function, context);
    }

    default R visitOrthogonalBitmapUnionCount(OrthogonalBitmapUnionCount function, C context) {
        return visitAggregateFunction(function, context);
    }

    default R visitPercentile(Percentile percentile, C context) {
        return visitAggregateFunction(percentile, context);
    }

    default R visitPercentileApprox(PercentileApprox percentileApprox, C context) {
        return visitAggregateFunction(percentileApprox, context);
    }

    default R visitPercentileArray(PercentileArray percentileArray, C context) {
        return visitAggregateFunction(percentileArray, context);
    }

    default R visitQuantileUnion(QuantileUnion quantileUnion, C context) {
        return visitAggregateFunction(quantileUnion, context);
    }

    default R visitRetention(Retention retention, C context) {
        return visitAggregateFunction(retention, context);
    }

    default R visitSequenceCount(SequenceCount sequenceCount, C context) {
        return visitAggregateFunction(sequenceCount, context);
    }

    default R visitSequenceMatch(SequenceMatch sequenceMatch, C context) {
        return visitAggregateFunction(sequenceMatch, context);
    }

    default R visitStddev(Stddev stddev, C context) {
        return visitAggregateFunction(stddev, context);
    }

    default R visitStddevSamp(StddevSamp stddevSamp, C context) {
        return visitAggregateFunction(stddevSamp, context);
    }

    default R visitSum(Sum sum, C context) {
        return visitNullableAggregateFunction(sum, context);
    }

    default R visitTopN(TopN topN, C context) {
        return visitAggregateFunction(topN, context);
    }

    default R visitTopNArray(TopNArray topnArray, C context) {
        return visitAggregateFunction(topnArray, context);
    }

    default R visitTopNWeighted(TopNWeighted topnWeighted, C context) {
        return visitAggregateFunction(topnWeighted, context);
    }

    default R visitVariance(Variance variance, C context) {
        return visitAggregateFunction(variance, context);
    }

    default R visitVarianceSamp(VarianceSamp varianceSamp, C context) {
        return visitAggregateFunction(varianceSamp, context);
    }

    default R visitWindowFunnel(WindowFunnel windowFunnel, C context) {
        return visitAggregateFunction(windowFunnel, context);
<<<<<<< HEAD
=======
    }

    default R visitMergeCombinator(MergeCombinator combinator, C context) {
        return visitAggregateFunction(combinator, context);
    }

    default R visitUnionCombinator(UnionCombinator combinator, C context) {
        return visitAggregateFunction(combinator, context);
>>>>>>> 7bda49b5
    }
}<|MERGE_RESOLUTION|>--- conflicted
+++ resolved
@@ -65,11 +65,8 @@
 import org.apache.doris.nereids.trees.expressions.functions.agg.Variance;
 import org.apache.doris.nereids.trees.expressions.functions.agg.VarianceSamp;
 import org.apache.doris.nereids.trees.expressions.functions.agg.WindowFunnel;
-<<<<<<< HEAD
-=======
 import org.apache.doris.nereids.trees.expressions.functions.combinator.MergeCombinator;
 import org.apache.doris.nereids.trees.expressions.functions.combinator.UnionCombinator;
->>>>>>> 7bda49b5
 
 /** AggregateFunctionVisitor. */
 public interface AggregateFunctionVisitor<R, C> {
@@ -262,8 +259,6 @@
 
     default R visitWindowFunnel(WindowFunnel windowFunnel, C context) {
         return visitAggregateFunction(windowFunnel, context);
-<<<<<<< HEAD
-=======
     }
 
     default R visitMergeCombinator(MergeCombinator combinator, C context) {
@@ -272,6 +267,5 @@
 
     default R visitUnionCombinator(UnionCombinator combinator, C context) {
         return visitAggregateFunction(combinator, context);
->>>>>>> 7bda49b5
     }
 }