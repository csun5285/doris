// Licensed to the Apache Software Foundation (ASF) under one
// or more contributor license agreements.  See the NOTICE file
// distributed with this work for additional information
// regarding copyright ownership.  The ASF licenses this file
// to you under the Apache License, Version 2.0 (the
// "License"); you may not use this file except in compliance
// with the License.  You may obtain a copy of the License at
//
//   http://www.apache.org/licenses/LICENSE-2.0
//
// Unless required by applicable law or agreed to in writing,
// software distributed under the License is distributed on an
// "AS IS" BASIS, WITHOUT WARRANTIES OR CONDITIONS OF ANY
// KIND, either express or implied.  See the License for the
// specific language governing permissions and limitations
// under the License.

package org.apache.doris.task;

import org.apache.doris.catalog.BinlogConfig;
import org.apache.doris.common.MarkedCountDownLatch;
import org.apache.doris.common.Pair;
import org.apache.doris.common.Status;
import org.apache.doris.common.util.PropertyAnalyzer;
import org.apache.doris.thrift.TStatusCode;
import org.apache.doris.thrift.TTabletMetaInfo;
import org.apache.doris.thrift.TTabletMetaType;
import org.apache.doris.thrift.TTaskType;
import org.apache.doris.thrift.TUpdateTabletMetaInfoReq;

import org.apache.commons.lang3.tuple.Triple;
import org.apache.logging.log4j.LogManager;
import org.apache.logging.log4j.Logger;

import java.util.List;
import java.util.Map;
import java.util.Random;
import java.util.Set;

public class UpdateTabletMetaInfoTask extends AgentTask {

    private static final Logger LOG = LogManager.getLogger(UpdateTabletMetaInfoTask.class);

    // used for synchronous process
    private MarkedCountDownLatch<Long, Set<Pair<Long, Integer>>> latch;

    private Set<Pair<Long, Integer>> tableIdWithSchemaHash;
    private int inMemory = -1; // < 0 means not to update inMemory property, > 0 means true, == 0 means false
    private long storagePolicyId = -1; // < 0 means not to update storage policy, == 0 means to reset storage policy
    private BinlogConfig binlogConfig = null; // null means not to update binlog config
    private String compactionPolicy = null; // null means not to update compaction policy
    private Map<String, Long> timeSeriesCompactionConfig = null; // null means not to update compaction policy config
    // For ReportHandler
    private List<TTabletMetaInfo> tabletMetaInfos;
    private TTabletMetaType metaType;

    // <tablet id, tablet schema hash, tablet in memory>
    private List<Triple<Long, Integer, Boolean>> tabletToInMemory;
    // <tablet id, tablet schema hash, tablet persistent>
    private List<Triple<Long, Integer, Boolean>> tabletToPersistent;

    public UpdateTabletMetaInfoTask(long backendId, Set<Pair<Long, Integer>> tableIdWithSchemaHash) {
        super(null, backendId, TTaskType.UPDATE_TABLET_META_INFO,
                -1L, -1L, -1L, -1L, -1L, Math.abs(new Random().nextLong()));
        this.tableIdWithSchemaHash = tableIdWithSchemaHash;
    }

    public UpdateTabletMetaInfoTask(long backendId,
                                    Set<Pair<Long, Integer>> tableIdWithSchemaHash,
                                    int inMemory, long storagePolicyId,
                                    BinlogConfig binlogConfig,
                                    MarkedCountDownLatch<Long, Set<Pair<Long, Integer>>> latch) {
        this(backendId, tableIdWithSchemaHash);
        this.storagePolicyId = storagePolicyId;
        this.inMemory = inMemory;
        this.binlogConfig = binlogConfig;
        this.latch = latch;
    }

    public UpdateTabletMetaInfoTask(long backendId, List<TTabletMetaInfo> tabletMetaInfos) {
        // For ReportHandler, never add to AgentTaskQueue, so signature is useless.
        super(null, backendId, TTaskType.UPDATE_TABLET_META_INFO,
                -1L, -1L, -1L, -1L, -1L);
        this.tabletMetaInfos = tabletMetaInfos;
    }

    public UpdateTabletMetaInfoTask(long backendId,
<<<<<<< HEAD
                                    List<Triple<Long, Integer, Boolean>> tabletMap,
                                    TTabletMetaType metaType) {
        super(null, backendId, TTaskType.UPDATE_TABLET_META_INFO,
                -1L, -1L, -1L, -1L, -1L, tabletMap.hashCode());
        this.metaType = metaType;
        switch (metaType) {
            case INMEMORY: {
                this.tabletToInMemory = tabletMap;
                break;
            }
            case PERSISTENT: {
                this.tabletToPersistent = tabletMap;
                break;
            }
            default: {
                break;
            }
        }
=======
                                    Set<Pair<Long, Integer>> tableIdWithSchemaHash,
                                    int inMemory, long storagePolicyId,
                                    BinlogConfig binlogConfig,
                                    MarkedCountDownLatch<Long, Set<Pair<Long, Integer>>> latch,
                                    String compactionPolicy,
                                    Map<String, Long> timeSeriesCompactionConfig) {
        this(backendId, tableIdWithSchemaHash);
        this.storagePolicyId = storagePolicyId;
        this.inMemory = inMemory;
        this.binlogConfig = binlogConfig;
        this.latch = latch;
        this.compactionPolicy = compactionPolicy;
        this.timeSeriesCompactionConfig = timeSeriesCompactionConfig;
>>>>>>> 0f37f1c3
    }

    public void countDownLatch(long backendId, Set<Pair<Long, Integer>> tablets) {
        if (this.latch != null) {
            if (latch.markedCountDown(backendId, tablets)) {
                LOG.debug("UpdateTabletMetaInfoTask current latch count: {}, backend: {}, tablets:{}",
                        latch.getCount(), backendId, tablets);
            }
        }
    }

    // call this always means one of tasks is failed. count down to zero to finish entire task
    public void countDownToZero(String errMsg) {
        if (this.latch != null) {
            latch.countDownToZero(new Status(TStatusCode.CANCELLED, errMsg));
            LOG.debug("UpdateTabletMetaInfoTask count down to zero. error msg: {}", errMsg);
        }
    }

    public Set<Pair<Long, Integer>> getTablets() {
        return tableIdWithSchemaHash;
    }

    public TUpdateTabletMetaInfoReq toThrift() {
        TUpdateTabletMetaInfoReq updateTabletMetaInfoReq = new TUpdateTabletMetaInfoReq();
        if (latch != null) {
            // for schema change
            for (Pair<Long, Integer> pair : tableIdWithSchemaHash) {
                TTabletMetaInfo metaInfo = new TTabletMetaInfo();
                metaInfo.setTabletId(pair.first);
                metaInfo.setSchemaHash(pair.second);
                if (inMemory >= 0) {
                    metaInfo.setIsInMemory(inMemory > 0);
                }
                if (storagePolicyId >= 0) {
                    metaInfo.setStoragePolicyId(storagePolicyId);
                }
                if (binlogConfig != null) {
                    metaInfo.setBinlogConfig(binlogConfig.toThrift());
                }
                if (compactionPolicy != null) {
                    metaInfo.setCompactionPolicy(compactionPolicy);
                }
                if (timeSeriesCompactionConfig != null && !timeSeriesCompactionConfig.isEmpty()) {
                    if (timeSeriesCompactionConfig
                            .containsKey(PropertyAnalyzer.PROPERTIES_TIME_SERIES_COMPACTION_GOAL_SIZE_MBYTES)) {
                        metaInfo.setTimeSeriesCompactionGoalSizeMbytes(timeSeriesCompactionConfig
                                    .get(PropertyAnalyzer.PROPERTIES_TIME_SERIES_COMPACTION_GOAL_SIZE_MBYTES));
                    }
                    if (timeSeriesCompactionConfig
                            .containsKey(PropertyAnalyzer.PROPERTIES_TIME_SERIES_COMPACTION_FILE_COUNT_THRESHOLD)) {
                        metaInfo.setTimeSeriesCompactionFileCountThreshold(timeSeriesCompactionConfig
                                        .get(PropertyAnalyzer.PROPERTIES_TIME_SERIES_COMPACTION_FILE_COUNT_THRESHOLD));
                    }
                    if (timeSeriesCompactionConfig
                            .containsKey(PropertyAnalyzer.PROPERTIES_TIME_SERIES_COMPACTION_TIME_THRESHOLD_SECONDS)) {
                        metaInfo.setTimeSeriesCompactionTimeThresholdSeconds(timeSeriesCompactionConfig
                                    .get(PropertyAnalyzer.PROPERTIES_TIME_SERIES_COMPACTION_TIME_THRESHOLD_SECONDS));
                    }
                }
                updateTabletMetaInfoReq.addToTabletMetaInfos(metaInfo);
            }
        } else {
            // for ReportHandler
            updateTabletMetaInfoReq.setTabletMetaInfos(tabletMetaInfos);
        }
        return updateTabletMetaInfoReq;
    }
}<|MERGE_RESOLUTION|>--- conflicted
+++ resolved
@@ -24,11 +24,9 @@
 import org.apache.doris.common.util.PropertyAnalyzer;
 import org.apache.doris.thrift.TStatusCode;
 import org.apache.doris.thrift.TTabletMetaInfo;
-import org.apache.doris.thrift.TTabletMetaType;
 import org.apache.doris.thrift.TTaskType;
 import org.apache.doris.thrift.TUpdateTabletMetaInfoReq;
 
-import org.apache.commons.lang3.tuple.Triple;
 import org.apache.logging.log4j.LogManager;
 import org.apache.logging.log4j.Logger;
 
@@ -52,12 +50,6 @@
     private Map<String, Long> timeSeriesCompactionConfig = null; // null means not to update compaction policy config
     // For ReportHandler
     private List<TTabletMetaInfo> tabletMetaInfos;
-    private TTabletMetaType metaType;
-
-    // <tablet id, tablet schema hash, tablet in memory>
-    private List<Triple<Long, Integer, Boolean>> tabletToInMemory;
-    // <tablet id, tablet schema hash, tablet persistent>
-    private List<Triple<Long, Integer, Boolean>> tabletToPersistent;
 
     public UpdateTabletMetaInfoTask(long backendId, Set<Pair<Long, Integer>> tableIdWithSchemaHash) {
         super(null, backendId, TTaskType.UPDATE_TABLET_META_INFO,
@@ -85,26 +77,6 @@
     }
 
     public UpdateTabletMetaInfoTask(long backendId,
-<<<<<<< HEAD
-                                    List<Triple<Long, Integer, Boolean>> tabletMap,
-                                    TTabletMetaType metaType) {
-        super(null, backendId, TTaskType.UPDATE_TABLET_META_INFO,
-                -1L, -1L, -1L, -1L, -1L, tabletMap.hashCode());
-        this.metaType = metaType;
-        switch (metaType) {
-            case INMEMORY: {
-                this.tabletToInMemory = tabletMap;
-                break;
-            }
-            case PERSISTENT: {
-                this.tabletToPersistent = tabletMap;
-                break;
-            }
-            default: {
-                break;
-            }
-        }
-=======
                                     Set<Pair<Long, Integer>> tableIdWithSchemaHash,
                                     int inMemory, long storagePolicyId,
                                     BinlogConfig binlogConfig,
@@ -118,7 +90,6 @@
         this.latch = latch;
         this.compactionPolicy = compactionPolicy;
         this.timeSeriesCompactionConfig = timeSeriesCompactionConfig;
->>>>>>> 0f37f1c3
     }
 
     public void countDownLatch(long backendId, Set<Pair<Long, Integer>> tablets) {
