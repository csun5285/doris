--- conflicted
+++ resolved
@@ -37,10 +37,6 @@
 import org.apache.doris.common.Config;
 import org.apache.doris.common.TreeNode;
 import org.apache.doris.common.io.Writable;
-<<<<<<< HEAD
-import org.apache.doris.common.util.VectorizedUtil;
-=======
->>>>>>> 7bda49b5
 import org.apache.doris.qe.ConnectContext;
 import org.apache.doris.rewrite.mvrewrite.MVExprEquivalent;
 import org.apache.doris.statistics.ExprStats;
@@ -989,17 +985,6 @@
 
     // Convert this expr, including all children, to its Thrift representation.
     public TExpr treeToThrift() {
-<<<<<<< HEAD
-        if (type.isNull()) {
-            // Hack to ensure BE never sees TYPE_NULL. If an expr makes it this far without
-            // being cast to a non-NULL type, the type doesn't matter and we can cast it
-            // arbitrarily.
-            Preconditions.checkState(this instanceof NullLiteral || this instanceof SlotRef
-                    || this instanceof VariableExpr);
-            return NullLiteral.create(ScalarType.BOOLEAN).treeToThrift();
-        }
-=======
->>>>>>> 7bda49b5
         TExpr result = new TExpr();
         treeToThriftHelper(result);
         return result;
@@ -1520,7 +1505,6 @@
         if (targetType.getPrimitiveType() == PrimitiveType.DECIMALV2
                 && this.type.getPrimitiveType() == PrimitiveType.DECIMALV2) {
             this.type = targetType;
-<<<<<<< HEAD
             return this;
         }
 
@@ -1528,15 +1512,6 @@
             return this;
         }
 
-=======
-            return this;
-        }
-
-        if (this.type.isStringType() && targetType.isStringType()) {
-            return this;
-        }
-
->>>>>>> 7bda49b5
         // Preconditions.checkState(PrimitiveType.isImplicitCast(type, targetType),
         // "cast %s to %s", this.type, targetType);
         // TODO(zc): use implicit cast
@@ -2541,14 +2516,11 @@
             }
         }
         return false;
-<<<<<<< HEAD
-=======
     }
 
     public void replaceSlot(TupleDescriptor tuple) {
         for (Expr expr : getChildren()) {
             expr.replaceSlot(tuple);
         }
->>>>>>> 7bda49b5
     }
 }
