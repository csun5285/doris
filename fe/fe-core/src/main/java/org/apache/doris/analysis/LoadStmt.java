// Licensed to the Apache Software Foundation (ASF) under one
// or more contributor license agreements.  See the NOTICE file
// distributed with this work for additional information
// regarding copyright ownership.  The ASF licenses this file
// to you under the Apache License, Version 2.0 (the
// "License"); you may not use this file except in compliance
// with the License.  You may obtain a copy of the License at
//
//   http://www.apache.org/licenses/LICENSE-2.0
//
// Unless required by applicable law or agreed to in writing,
// software distributed under the License is distributed on an
// "AS IS" BASIS, WITHOUT WARRANTIES OR CONDITIONS OF ANY
// KIND, either express or implied.  See the License for the
// specific language governing permissions and limitations
// under the License.

package org.apache.doris.analysis;

import org.apache.doris.catalog.Database;
import org.apache.doris.catalog.Env;
import org.apache.doris.catalog.KeysType;
import org.apache.doris.catalog.OlapTable;
import org.apache.doris.common.AnalysisException;
import org.apache.doris.common.Config;
import org.apache.doris.common.DdlException;
import org.apache.doris.common.UserException;
import org.apache.doris.common.util.PrintableMap;
import org.apache.doris.common.util.TimeUtils;
import org.apache.doris.load.EtlJobType;
import org.apache.doris.load.loadv2.LoadTask;
import org.apache.doris.mysql.privilege.PrivPredicate;
import org.apache.doris.qe.ConnectContext;

import com.google.common.base.Function;
import com.google.common.base.Joiner;
import com.google.common.collect.ImmutableMap;
import com.google.common.collect.Lists;
import org.checkerframework.checker.nullness.qual.Nullable;

import java.io.File;
import java.io.IOException;
import java.util.List;
import java.util.Map;
import java.util.Map.Entry;

// LOAD statement, load files into tables.
//
// syntax:
//      LOAD LABEL load_label
//          (data_desc, ...)
//          [broker_desc]
//          [resource_desc]
//      [PROPERTIES (key1=value1, )]
//
//      load_label:
//          db_name.label_name
//
//      data_desc:
//          DATA INFILE ('file_path', ...)
//          [NEGATIVE]
//          INTO TABLE tbl_name
//          [PARTITION (p1, p2)]
//          [COLUMNS TERMINATED BY separator ]
//          [(col1, ...)]
//          [SET (k1=f1(xx), k2=f2(xx))]
//
//      broker_desc:
//          WITH BROKER name
//          (key2=value2, ...)
//
//      resource_desc:
//          WITH RESOURCE name
//          (key3=value3, ...)
public class LoadStmt extends DdlStmt {
    public static final String TIMEOUT_PROPERTY = "timeout";
    public static final String MAX_FILTER_RATIO_PROPERTY = "max_filter_ratio";
    public static final String EXEC_MEM_LIMIT = "exec_mem_limit";
    public static final String CLUSTER_PROPERTY = "cluster";
    public static final String STRICT_MODE = "strict_mode";
    public static final String TIMEZONE = "timezone";
    public static final String LOAD_PARALLELISM = "load_parallelism";
    public static final String SEND_BATCH_PARALLELISM = "send_batch_parallelism";
    public static final String PRIORITY = "priority";
    public static final String LOAD_TO_SINGLE_TABLET = "load_to_single_tablet";
    // temp property, just make regression test happy.
    // should remove when Config.enable_new_load_scan_node is set to true by default.
    public static final String USE_NEW_LOAD_SCAN_NODE = "use_new_load_scan_node";

    // for load data from Baidu Object Store(BOS)
    public static final String BOS_ENDPOINT = "bos_endpoint";
    public static final String BOS_ACCESSKEY = "bos_accesskey";
    public static final String BOS_SECRET_ACCESSKEY = "bos_secret_accesskey";

    // mini load params
    public static final String KEY_IN_PARAM_COLUMNS = "columns";
    public static final String KEY_IN_PARAM_SET = "set";
    public static final String KEY_IN_PARAM_HLL = "hll";
    public static final String KEY_IN_PARAM_COLUMN_SEPARATOR = "column_separator";
    public static final String KEY_IN_PARAM_LINE_DELIMITER = "line_delimiter";
    public static final String KEY_IN_PARAM_PARTITIONS = "partitions";
    public static final String KEY_IN_PARAM_FORMAT_TYPE = "format";

    public static final String KEY_IN_PARAM_WHERE = "where";
    public static final String KEY_IN_PARAM_MAX_FILTER_RATIO = "max_filter_ratio";
    public static final String KEY_IN_PARAM_TIMEOUT = "timeout";
    public static final String KEY_IN_PARAM_TEMP_PARTITIONS = "temporary_partitions";
    public static final String KEY_IN_PARAM_NEGATIVE = "negative";
    public static final String KEY_IN_PARAM_STRICT_MODE = "strict_mode";
    public static final String KEY_IN_PARAM_TIMEZONE = "timezone";
    public static final String KEY_IN_PARAM_EXEC_MEM_LIMIT = "exec_mem_limit";
    public static final String KEY_IN_PARAM_JSONPATHS = "jsonpaths";
    public static final String KEY_IN_PARAM_JSONROOT = "json_root";
    public static final String KEY_IN_PARAM_STRIP_OUTER_ARRAY = "strip_outer_array";
    public static final String KEY_IN_PARAM_FUZZY_PARSE = "fuzzy_parse";
    public static final String KEY_IN_PARAM_NUM_AS_STRING = "num_as_string";
    public static final String KEY_IN_PARAM_MERGE_TYPE = "merge_type";
    public static final String KEY_IN_PARAM_DELETE_CONDITION = "delete";
    public static final String KEY_IN_PARAM_FUNCTION_COLUMN = "function_column";
    public static final String KEY_IN_PARAM_SEQUENCE_COL = "sequence_col";
    public static final String KEY_IN_PARAM_BACKEND_ID = "backend_id";
    public static final String KEY_SKIP_LINES = "skip_lines";
    public static final String KEY_TRIM_DOUBLE_QUOTES = "trim_double_quotes";

    public static final String KEY_COMMENT = "comment";

    private final LabelName label;
    private final List<DataDescription> dataDescriptions;
    private final BrokerDesc brokerDesc;
    private final ResourceDesc resourceDesc;
    private final Map<String, String> properties;
    private String user;

    private boolean isMysqlLoad = false;

    private EtlJobType etlJobType = EtlJobType.UNKNOWN;

    private String comment;

    public static final ImmutableMap<String, Function> PROPERTIES_MAP = new ImmutableMap.Builder<String, Function>()
            .put(TIMEOUT_PROPERTY, new Function<String, Long>() {
                @Override
                public @Nullable Long apply(@Nullable String s) {
                    return Long.valueOf(s);
                }
            })
            .put(MAX_FILTER_RATIO_PROPERTY, new Function<String, Double>() {
                @Override
                public @Nullable Double apply(@Nullable String s) {
                    return Double.valueOf(s);
                }
            })
            .put(EXEC_MEM_LIMIT, new Function<String, Long>() {
                @Override
                public @Nullable Long apply(@Nullable String s) {
                    return Long.valueOf(s);
                }
            })
            .put(STRICT_MODE, new Function<String, Boolean>() {
                @Override
                public @Nullable Boolean apply(@Nullable String s) {
                    return Boolean.valueOf(s);
                }
            })
            .put(TIMEZONE, new Function<String, String>() {
                @Override
                public @Nullable String apply(@Nullable String s) {
                    return s;
                }
            })
            .put(LOAD_PARALLELISM, new Function<String, Integer>() {
                @Override
                public @Nullable Integer apply(@Nullable String s) {
                    return Integer.valueOf(s);
                }
            })
            .put(SEND_BATCH_PARALLELISM, new Function<String, Integer>() {
                @Override
                public @Nullable Integer apply(@Nullable String s) {
                    return Integer.valueOf(s);
                }
            })
            .put(CLUSTER_PROPERTY, new Function<String, String>() {
                @Override
                public @Nullable String apply(@Nullable String s) {
                    return s;
                }
            })
            .put(LOAD_TO_SINGLE_TABLET, new Function<String, Boolean>() {
                @Override
                public @Nullable Boolean apply(@Nullable String s) {
                    return Boolean.valueOf(s);
                }
            })
            .put(USE_NEW_LOAD_SCAN_NODE, new Function<String, Boolean>() {
                @Override
                public @Nullable Boolean apply(@Nullable String s) {
                    return Boolean.valueOf(s);
                }
            })
            .put(KEY_SKIP_LINES, new Function<String, Integer>() {
                @Override
                public @Nullable Integer apply(@Nullable String s) {
                    return Integer.valueOf(s);
                }
            })
            .put(KEY_TRIM_DOUBLE_QUOTES, new Function<String, Boolean>() {
                @Override
                public @Nullable Boolean apply(@Nullable String s) {
                    return Boolean.valueOf(s);
                }
            })
<<<<<<< HEAD
=======
            .put(PRIORITY, (Function<String, LoadTask.Priority>) s -> LoadTask.Priority.valueOf(s))
>>>>>>> 7bda49b5
            .build();

    public LoadStmt(DataDescription dataDescription, Map<String, String> properties, String comment) {
        this.label = new LabelName();
        this.dataDescriptions = Lists.newArrayList(dataDescription);
        this.brokerDesc = null;
        this.resourceDesc = null;
        this.properties = properties;
        this.user = null;
        this.isMysqlLoad = true;
        if (comment != null) {
            this.comment = comment;
        } else {
            this.comment = "";
        }
    }

    public LoadStmt(LabelName label, List<DataDescription> dataDescriptions,
                    BrokerDesc brokerDesc, Map<String, String> properties, String comment) {
        this.label = label;
        this.dataDescriptions = dataDescriptions;
        this.brokerDesc = brokerDesc;
        this.resourceDesc = null;
        this.properties = properties;
        this.user = null;
        if (comment != null) {
            this.comment = comment;
        } else {
            this.comment = "";
        }
    }

    public LoadStmt(LabelName label, List<DataDescription> dataDescriptions,
                    ResourceDesc resourceDesc, Map<String, String> properties, String comment) {
        this.label = label;
        this.dataDescriptions = dataDescriptions;
        this.brokerDesc = null;
        this.resourceDesc = resourceDesc;
        this.properties = properties;
        this.user = null;
        if (comment != null) {
            this.comment = comment;
        } else {
            this.comment = "";
        }
    }

    public LabelName getLabel() {
        return label;
    }

    public List<DataDescription> getDataDescriptions() {
        return dataDescriptions;
    }

    public BrokerDesc getBrokerDesc() {
        return brokerDesc;
    }

    public ResourceDesc getResourceDesc() {
        return resourceDesc;
    }

    public Map<String, String> getProperties() {
        return properties;
    }

    @Deprecated
    public String getUser() {
        return user;
    }

    public EtlJobType getEtlJobType() {
        return etlJobType;
    }

    public static void checkProperties(Map<String, String> properties) throws DdlException {
        if (properties == null) {
            return;
        }

        for (Entry<String, String> entry : properties.entrySet()) {
            if (!PROPERTIES_MAP.containsKey(entry.getKey())) {
                throw new DdlException(entry.getKey() + " is invalid property");
            }
        }

        // exec mem
        final String execMemProperty = properties.get(EXEC_MEM_LIMIT);
        if (execMemProperty != null) {
            try {
                final long execMem = Long.valueOf(execMemProperty);
                if (execMem <= 0) {
                    throw new DdlException(EXEC_MEM_LIMIT + " must be greater than 0");
                }
            } catch (NumberFormatException e) {
                throw new DdlException(EXEC_MEM_LIMIT + " is not a number.");
            }
        }

        // timeout
        final String timeoutLimitProperty = properties.get(TIMEOUT_PROPERTY);
        if (timeoutLimitProperty != null) {
            try {
                final int timeoutLimit = Integer.valueOf(timeoutLimitProperty);
                if (timeoutLimit < 0) {
                    throw new DdlException(TIMEOUT_PROPERTY + " must be greater than 0");
                }
            } catch (NumberFormatException e) {
                throw new DdlException(TIMEOUT_PROPERTY + " is not a number.");
            }
        }

        // max filter ratio
        final String maxFilterRadioProperty = properties.get(MAX_FILTER_RATIO_PROPERTY);
        if (maxFilterRadioProperty != null) {
            try {
                double maxFilterRatio = Double.valueOf(maxFilterRadioProperty);
                if (maxFilterRatio < 0.0 || maxFilterRatio > 1.0) {
                    throw new DdlException(MAX_FILTER_RATIO_PROPERTY + " must between 0.0 and 1.0.");
                }
            } catch (NumberFormatException e) {
                throw new DdlException(MAX_FILTER_RATIO_PROPERTY + " is not a number.");
            }
        }

        // strict mode
        final String strictModeProperty = properties.get(STRICT_MODE);
        if (strictModeProperty != null) {
            if (!strictModeProperty.equalsIgnoreCase("true")
                    && !strictModeProperty.equalsIgnoreCase("false")) {
                throw new DdlException(STRICT_MODE + " is not a boolean");
            }
        }

        // time zone
        final String timezone = properties.get(TIMEZONE);
        if (timezone != null) {
            properties.put(TIMEZONE, TimeUtils.checkTimeZoneValidAndStandardize(
                    properties.getOrDefault(LoadStmt.TIMEZONE, TimeUtils.DEFAULT_TIME_ZONE)));
        }

        // send batch parallelism
        final String sendBatchParallelism = properties.get(SEND_BATCH_PARALLELISM);
        if (sendBatchParallelism != null) {
            try {
                final int sendBatchParallelismValue = Integer.valueOf(sendBatchParallelism);
                if (sendBatchParallelismValue < 1) {
                    throw new DdlException(SEND_BATCH_PARALLELISM + " must be greater than 0");
                }
            } catch (NumberFormatException e) {
                throw new DdlException(SEND_BATCH_PARALLELISM + " is not a number.");
            }
        }

        // priority
        final String priority = properties.get(PRIORITY);
        if (priority != null) {
            try {
                LoadTask.Priority.valueOf(priority);
            } catch (IllegalArgumentException | NullPointerException e) {
                throw new DdlException(PRIORITY + " must be in [LOW/NORMAL/HIGH].");
            }
        }
    }

    @Override
    public void analyze(Analyzer analyzer) throws UserException {
        super.analyze(analyzer);
        if (!isMysqlLoad) {
            label.analyze(analyzer);
        }
        if (dataDescriptions == null || dataDescriptions.isEmpty()) {
            throw new AnalysisException("No data file in load statement.");
        }
        // check data descriptions, support 2 cases bellow:
        // case 1: multi file paths, multi data descriptions
        // case 2: one hive table, one data description
        boolean isLoadFromTable = false;
        for (DataDescription dataDescription : dataDescriptions) {
            if (brokerDesc == null && resourceDesc == null && !isMysqlLoad) {
                dataDescription.setIsHadoopLoad(true);
            }
            String fullDbName = dataDescription.analyzeFullDbName(label.getDbName(), analyzer);
            dataDescription.analyze(fullDbName);

            if (dataDescription.isLoadFromTable()) {
                isLoadFromTable = true;
            }
            Database db = analyzer.getEnv().getInternalCatalog().getDbOrAnalysisException(fullDbName);
            OlapTable table = db.getOlapTableOrAnalysisException(dataDescription.getTableName());
            if (dataDescription.getMergeType() != LoadTask.MergeType.APPEND
                    && table.getKeysType() != KeysType.UNIQUE_KEYS) {
                throw new AnalysisException("load by MERGE or DELETE is only supported in unique tables.");
            }
            if (dataDescription.getMergeType() != LoadTask.MergeType.APPEND && !table.hasDeleteSign()) {
                throw new AnalysisException("load by MERGE or DELETE need to upgrade table to support batch delete.");
            }
            if (brokerDesc != null && !brokerDesc.isMultiLoadBroker()) {
                for (int i = 0; i < dataDescription.getFilePaths().size(); i++) {
                    String location = brokerDesc.getFileLocation(dataDescription.getFilePaths().get(i));
                    dataDescription.getFilePaths().set(i, location);
                    dataDescription.getFilePaths().set(i,
                            ExportStmt.checkPath(dataDescription.getFilePaths().get(i), brokerDesc.getStorageType()));
                }
            }
        }
        if (isLoadFromTable) {
            if (dataDescriptions.size() > 1) {
                throw new AnalysisException("Only support one olap table load from one external table");
            }
            if (resourceDesc == null) {
                throw new AnalysisException("Load from table should use Spark Load");
            }
        }

        // mysql load only have one data desc.
        if (isMysqlLoad && !dataDescriptions.get(0).isClientLocal()) {
            for (String path : dataDescriptions.get(0).getFilePaths()) {
                if (Config.mysql_load_server_secure_path.isEmpty()) {
                    throw new AnalysisException("Load local data from fe local is not enabled. If you want to use it,"
                            + " plz set the `mysql_load_server_secure_path` for FE to be a right path.");
                } else {
                    File file = new File(path);
                    try {
                        if (!(file.getCanonicalPath().startsWith(Config.mysql_load_server_secure_path))) {
                            throw new AnalysisException("Local file should be under the secure path of FE.");
                        }
                    } catch (IOException e) {
                        throw new RuntimeException(e);
                    }
                    if (!file.exists()) {
                        throw new AnalysisException("File: " + path + " is not exists.");
                    }
                }
            }
        }

        if (resourceDesc != null) {
            resourceDesc.analyze();
            etlJobType = resourceDesc.getEtlJobType();
            // check resource usage privilege
            if (!Env.getCurrentEnv().getAccessManager().checkResourcePriv(ConnectContext.get(),
                                                                         resourceDesc.getName(),
                                                                         PrivPredicate.USAGE)) {
                throw new AnalysisException("USAGE denied to user '" + ConnectContext.get().getQualifiedUser()
                                                    + "'@'" + ConnectContext.get().getRemoteIP()
                                                    + "' for resource '" + resourceDesc.getName() + "'");
            }
        } else if (brokerDesc != null) {
            etlJobType = EtlJobType.BROKER;
        } else if (isMysqlLoad) {
            etlJobType = EtlJobType.LOCAL_FILE;
        } else {
            // if cluster is null, use default hadoop cluster
            // if cluster is not null, use this hadoop cluster
            etlJobType = EtlJobType.HADOOP;
        }

        try {
            checkProperties(properties);
        } catch (DdlException e) {
            throw new AnalysisException(e.getMessage());
        }

        user = ConnectContext.get().getQualifiedUser();
    }

    public String getComment() {
        return comment;
    }

    @Override
    public boolean needAuditEncryption() {
        if (brokerDesc != null || resourceDesc != null) {
            return true;
        }
        return false;
    }

    public void setEtlJobType(EtlJobType etlJobType) {
        this.etlJobType = etlJobType;
    }

    @Override
    public String toSql() {
        StringBuilder sb = new StringBuilder();
        sb.append("LOAD LABEL ").append(label.toSql()).append("\n");
        sb.append("(");
        Joiner.on(",\n").appendTo(sb, Lists.transform(dataDescriptions, new Function<DataDescription, Object>() {
            @Override
            public Object apply(DataDescription dataDescription) {
                return dataDescription.toSql();
            }
        })).append(")");
        if (brokerDesc != null) {
            sb.append("\n").append(brokerDesc.toSql());
        }
        if (resourceDesc != null) {
            sb.append("\n").append(resourceDesc.toSql());
        }

        if (properties != null && !properties.isEmpty()) {
            sb.append("\nPROPERTIES (");
            sb.append(new PrintableMap<String, String>(properties, "=", true, false));
            sb.append(")");
        }
        return sb.toString();
    }

    @Override
    public String toString() {
        return toSql();
    }

    public RedirectStatus getRedirectStatus() {
        if (isMysqlLoad) {
            return RedirectStatus.NO_FORWARD;
        } else {
            return RedirectStatus.FORWARD_WITH_SYNC;
        }
    }
}<|MERGE_RESOLUTION|>--- conflicted
+++ resolved
@@ -210,10 +210,7 @@
                     return Boolean.valueOf(s);
                 }
             })
-<<<<<<< HEAD
-=======
             .put(PRIORITY, (Function<String, LoadTask.Priority>) s -> LoadTask.Priority.valueOf(s))
->>>>>>> 7bda49b5
             .build();
 
     public LoadStmt(DataDescription dataDescription, Map<String, String> properties, String comment) {
