--- conflicted
+++ resolved
@@ -35,10 +35,7 @@
 import org.apache.doris.nereids.trees.plans.physical.PhysicalCTEConsumer;
 import org.apache.doris.nereids.trees.plans.physical.PhysicalCTEProducer;
 import org.apache.doris.nereids.trees.plans.physical.PhysicalDistribute;
-<<<<<<< HEAD
-=======
 import org.apache.doris.nereids.trees.plans.physical.PhysicalEmptyRelation;
->>>>>>> 7bda49b5
 import org.apache.doris.nereids.trees.plans.physical.PhysicalEsScan;
 import org.apache.doris.nereids.trees.plans.physical.PhysicalFileScan;
 import org.apache.doris.nereids.trees.plans.physical.PhysicalFilter;
@@ -50,12 +47,6 @@
 import org.apache.doris.nereids.trees.plans.physical.PhysicalNestedLoopJoin;
 import org.apache.doris.nereids.trees.plans.physical.PhysicalOlapScan;
 import org.apache.doris.nereids.trees.plans.physical.PhysicalOlapTableSink;
-<<<<<<< HEAD
-import org.apache.doris.nereids.trees.plans.physical.PhysicalPartitionTopN;
-import org.apache.doris.nereids.trees.plans.physical.PhysicalProject;
-import org.apache.doris.nereids.trees.plans.physical.PhysicalStorageLayerAggregate;
-import org.apache.doris.nereids.trees.plans.physical.PhysicalTVFRelation;
-=======
 import org.apache.doris.nereids.trees.plans.physical.PhysicalOneRowRelation;
 import org.apache.doris.nereids.trees.plans.physical.PhysicalPartitionTopN;
 import org.apache.doris.nereids.trees.plans.physical.PhysicalProject;
@@ -64,11 +55,9 @@
 import org.apache.doris.nereids.trees.plans.physical.PhysicalTVFRelation;
 import org.apache.doris.nereids.trees.plans.physical.PhysicalUnion;
 import org.apache.doris.nereids.trees.plans.physical.PhysicalWindow;
->>>>>>> 7bda49b5
 import org.apache.doris.nereids.trees.plans.visitor.PlanVisitor;
 import org.apache.doris.nereids.types.DataType;
 import org.apache.doris.nereids.util.JoinUtils;
-import org.apache.doris.qe.ConnectContext;
 
 import com.google.common.base.Preconditions;
 import com.google.common.collect.Lists;
@@ -154,28 +143,6 @@
     }
 
     @Override
-<<<<<<< HEAD
-    public PhysicalProperties visitPhysicalCTEProducer(
-            PhysicalCTEProducer<? extends Plan> cteProducer, PlanContext context) {
-        Preconditions.checkState(childrenOutputProperties.size() == 1);
-        return childrenOutputProperties.get(0);
-    }
-
-    @Override
-    public PhysicalProperties visitPhysicalCTEConsumer(
-            PhysicalCTEConsumer cteConsumer, PlanContext context) {
-        Preconditions.checkState(childrenOutputProperties.size() == 0);
-        return PhysicalProperties.ANY;
-    }
-
-    @Override
-    public PhysicalProperties visitPhysicalCTEAnchor(
-            PhysicalCTEAnchor<? extends Plan, ? extends Plan> cteAnchor, PlanContext context) {
-        Preconditions.checkState(childrenOutputProperties.size() == 2);
-        // return properties inherited from consumer side which may further be used at upper layer
-        return childrenOutputProperties.get(1);
-    }
-=======
     public PhysicalProperties visitPhysicalOneRowRelation(PhysicalOneRowRelation oneRowRelation, PlanContext context) {
         return PhysicalProperties.GATHER;
     }
@@ -189,7 +156,6 @@
     /* ********************************************************************************************
      * Other Node, in lexicographical order
      * ******************************************************************************************** */
->>>>>>> 7bda49b5
 
     @Override
     public PhysicalProperties visitPhysicalHashAggregate(
@@ -201,16 +167,6 @@
             case GLOBAL:
             case DISTINCT_LOCAL:
             case DISTINCT_GLOBAL:
-<<<<<<< HEAD
-                DistributionSpec childSpec = childOutputProperty.getDistributionSpec();
-                // If child's property is enforced, change it to bucketed
-                if (childSpec instanceof DistributionSpecHash
-                        && ((DistributionSpecHash) childSpec).getShuffleType().equals(ShuffleType.ENFORCED)) {
-                    DistributionSpecHash distributionSpecHash = (DistributionSpecHash) childSpec;
-                    return new PhysicalProperties(distributionSpecHash.withShuffleType(ShuffleType.BUCKETED));
-                }
-=======
->>>>>>> 7bda49b5
                 return new PhysicalProperties(childOutputProperty.getDistributionSpec());
             default:
                 throw new RuntimeException("Could not derive output properties for agg phase: " + agg.getAggPhase());
@@ -218,76 +174,6 @@
     }
 
     @Override
-<<<<<<< HEAD
-    public PhysicalProperties visitAbstractPhysicalSort(AbstractPhysicalSort<? extends Plan> sort,
-            PlanContext context) {
-        Preconditions.checkState(childrenOutputProperties.size() == 1);
-        if (sort.getSortPhase().isLocal()) {
-            return new PhysicalProperties(
-                    childrenOutputProperties.get(0).getDistributionSpec(),
-                    new OrderSpec(sort.getOrderKeys()));
-        }
-        return new PhysicalProperties(DistributionSpecGather.INSTANCE, new OrderSpec(sort.getOrderKeys()));
-    }
-
-    @Override
-    public PhysicalProperties visitPhysicalLimit(PhysicalLimit<? extends Plan> limit, PlanContext context) {
-        Preconditions.checkState(childrenOutputProperties.size() == 1);
-        PhysicalProperties childOutputProperty = childrenOutputProperties.get(0);
-        if (limit.getPhase().isLocal()) {
-            return new PhysicalProperties(childOutputProperty.getDistributionSpec(),
-                    childOutputProperty.getOrderSpec());
-        }
-        return new PhysicalProperties(DistributionSpecGather.INSTANCE, childOutputProperty.getOrderSpec());
-    }
-
-    @Override
-    public PhysicalProperties visitPhysicalPartitionTopN(PhysicalPartitionTopN<? extends Plan> partitionTopN,
-                                                         PlanContext context) {
-        Preconditions.checkState(childrenOutputProperties.size() == 1);
-        PhysicalProperties childOutputProperty = childrenOutputProperties.get(0);
-        return new PhysicalProperties(childOutputProperty.getDistributionSpec());
-    }
-
-    @Override
-    public PhysicalProperties visitPhysicalProject(PhysicalProject<? extends Plan> project, PlanContext context) {
-        // TODO: order spec do not process since we do not use it.
-        Preconditions.checkState(childrenOutputProperties.size() == 1);
-        PhysicalProperties childProperties = childrenOutputProperties.get(0);
-        DistributionSpec childDistributionSpec = childProperties.getDistributionSpec();
-        OrderSpec childOrderSpec = childProperties.getOrderSpec();
-        DistributionSpec outputDistributionSpec;
-        if (childDistributionSpec instanceof DistributionSpecHash) {
-            Map<ExprId, ExprId> projections = Maps.newHashMap();
-            Set<ExprId> obstructions = Sets.newHashSet();
-            for (NamedExpression namedExpression : project.getProjects()) {
-                if (namedExpression instanceof Alias) {
-                    Alias alias = (Alias) namedExpression;
-                    Expression child = alias.child();
-                    if (child instanceof SlotReference) {
-                        projections.put(((SlotReference) child).getExprId(), alias.getExprId());
-                    } else if (child instanceof Cast && child.child(0) instanceof Slot
-                            && isSameHashValue(child.child(0).getDataType(), child.getDataType())) {
-                        // cast(slot as varchar(10)) can do projection if slot is varchar(3)
-                        projections.put(((Slot) child.child(0)).getExprId(), alias.getExprId());
-                    } else {
-                        obstructions.addAll(
-                                child.getInputSlots().stream()
-                                        .map(NamedExpression::getExprId)
-                                        .collect(Collectors.toSet()));
-                    }
-                }
-            }
-            if (projections.entrySet().stream().allMatch(kv -> kv.getKey().equals(kv.getValue()))) {
-                return childrenOutputProperties.get(0);
-            }
-            outputDistributionSpec = ((DistributionSpecHash) childDistributionSpec).project(projections, obstructions);
-            return new PhysicalProperties(outputDistributionSpec, childOrderSpec);
-        } else {
-            return childrenOutputProperties.get(0);
-        }
-
-=======
     public PhysicalProperties visitPhysicalAssertNumRows(PhysicalAssertNumRows<? extends Plan> assertNumRows,
             PlanContext context) {
         Preconditions.checkState(childrenOutputProperties.size() == 1);
@@ -314,7 +200,6 @@
     public PhysicalProperties visitPhysicalDistribute(
             PhysicalDistribute<? extends Plan> distribute, PlanContext context) {
         return distribute.getPhysicalProperties();
->>>>>>> 7bda49b5
     }
 
     @Override
@@ -381,16 +266,6 @@
     }
 
     @Override
-<<<<<<< HEAD
-    public PhysicalProperties visitPhysicalOlapScan(PhysicalOlapScan olapScan, PlanContext context) {
-        // TODO: find a better way to handle both tablet num == 1 and colocate table together in future
-        if (!olapScan.getTable().isColocateTable() && olapScan.getScanTabletNum() == 1
-                && (!ConnectContext.get().getSessionVariable().enablePipelineEngine()
-                        || ConnectContext.get().getSessionVariable().getParallelExecInstanceNum() == 1)) {
-            return PhysicalProperties.GATHER;
-        } else if (olapScan.getDistributionSpec() instanceof DistributionSpecHash) {
-            return PhysicalProperties.createHash((DistributionSpecHash) olapScan.getDistributionSpec());
-=======
     public PhysicalProperties visitPhysicalProject(PhysicalProject<? extends Plan> project, PlanContext context) {
         // TODO: order spec do not process since we do not use it.
         Preconditions.checkState(childrenOutputProperties.size() == 1);
@@ -496,7 +371,6 @@
     public PhysicalProperties visitPhysicalUnion(PhysicalUnion union, PlanContext context) {
         if (union.getConstantExprsList().isEmpty()) {
             return visitPhysicalSetOperation(union, context);
->>>>>>> 7bda49b5
         } else {
             // current be could not run const expr on appropriate node,
             // so if we have constant exprs on union, the output of union always any
@@ -505,38 +379,7 @@
     }
 
     @Override
-<<<<<<< HEAD
-    public PhysicalProperties visitPhysicalFileScan(PhysicalFileScan fileScan, PlanContext context) {
-        return PhysicalProperties.ANY;
-    }
-
-    @Override
-    public PhysicalProperties visitPhysicalStorageLayerAggregate(
-            PhysicalStorageLayerAggregate storageLayerAggregate, PlanContext context) {
-        return storageLayerAggregate.getRelation().accept(this, context);
-    }
-
-    @Override
-    public PhysicalProperties visitPhysicalJdbcScan(PhysicalJdbcScan jdbcScan, PlanContext context) {
-        return PhysicalProperties.ANY;
-    }
-
-    @Override
-    public PhysicalProperties visitPhysicalEsScan(PhysicalEsScan esScan, PlanContext context) {
-        return PhysicalProperties.ANY;
-    }
-
-    @Override
-    public PhysicalProperties visitPhysicalTVFRelation(PhysicalTVFRelation tvfRelation, PlanContext context) {
-        TableValuedFunction function = tvfRelation.getFunction();
-        return function.getPhysicalProperties();
-    }
-
-    @Override
-    public PhysicalProperties visitPhysicalAssertNumRows(PhysicalAssertNumRows<? extends Plan> assertNumRows,
-=======
     public PhysicalProperties visitAbstractPhysicalSort(AbstractPhysicalSort<? extends Plan> sort,
->>>>>>> 7bda49b5
             PlanContext context) {
         Preconditions.checkState(childrenOutputProperties.size() == 1);
         if (sort.getSortPhase().isLocal()) {
@@ -561,25 +404,4 @@
             return false;
         }
     }
-
-    @Override
-    public PhysicalProperties visitPhysicalGenerate(PhysicalGenerate<? extends Plan> generate, PlanContext context) {
-        Preconditions.checkState(childrenOutputProperties.size() == 1);
-        return childrenOutputProperties.get(0);
-    }
-
-    @Override
-    public PhysicalProperties visitPhysicalOlapTableSink(PhysicalOlapTableSink<? extends Plan> olapTableSink,
-            PlanContext context) {
-        return PhysicalProperties.GATHER;
-    }
-
-    private boolean isSameHashValue(DataType originType, DataType castType) {
-        if (originType.isStringLikeType() && (castType.isVarcharType() || castType.isStringType())
-                && (castType.width() >= originType.width() || castType.width() < 0)) {
-            return true;
-        } else {
-            return false;
-        }
-    }
 }