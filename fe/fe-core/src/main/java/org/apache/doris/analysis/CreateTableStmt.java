// Licensed to the Apache Software Foundation (ASF) under one
// or more contributor license agreements.  See the NOTICE file
// distributed with this work for additional information
// regarding copyright ownership.  The ASF licenses this file
// to you under the Apache License, Version 2.0 (the
// "License"); you may not use this file except in compliance
// with the License.  You may obtain a copy of the License at
//
//   http://www.apache.org/licenses/LICENSE-2.0
//
// Unless required by applicable law or agreed to in writing,
// software distributed under the License is distributed on an
// "AS IS" BASIS, WITHOUT WARRANTIES OR CONDITIONS OF ANY
// KIND, either express or implied.  See the License for the
// specific language governing permissions and limitations
// under the License.

package org.apache.doris.analysis;

import org.apache.doris.catalog.AggregateType;
import org.apache.doris.catalog.Column;
import org.apache.doris.catalog.DistributionInfo;
import org.apache.doris.catalog.Env;
import org.apache.doris.catalog.Index;
import org.apache.doris.catalog.KeysType;
import org.apache.doris.catalog.PrimitiveType;
import org.apache.doris.catalog.Type;
import org.apache.doris.common.AnalysisException;
import org.apache.doris.common.Config;
import org.apache.doris.common.ErrorCode;
import org.apache.doris.common.ErrorReport;
import org.apache.doris.common.FeConstants;
import org.apache.doris.common.FeNameFormat;
import org.apache.doris.common.UserException;
import org.apache.doris.common.util.AutoBucketUtils;
import org.apache.doris.common.util.ParseUtil;
import org.apache.doris.common.util.PrintableMap;
import org.apache.doris.common.util.PropertyAnalyzer;
import org.apache.doris.common.util.Util;
import org.apache.doris.external.elasticsearch.EsUtil;
import org.apache.doris.mysql.privilege.PrivPredicate;
import org.apache.doris.qe.ConnectContext;

import com.google.common.base.Strings;
import com.google.common.collect.Lists;
import com.google.common.collect.Maps;
import com.google.common.collect.Sets;
import org.apache.commons.collections.CollectionUtils;
import org.apache.logging.log4j.LogManager;
import org.apache.logging.log4j.Logger;

import java.io.DataInput;
import java.io.IOException;
import java.util.HashMap;
import java.util.HashSet;
import java.util.List;
import java.util.Map;
import java.util.Objects;
import java.util.Set;
import java.util.TreeSet;
import java.util.stream.Collectors;

public class CreateTableStmt extends DdlStmt {
    private static final Logger LOG = LogManager.getLogger(CreateTableStmt.class);

    protected static final String DEFAULT_ENGINE_NAME = "olap";

    private boolean ifNotExists;
    private boolean isExternal;
    protected TableName tableName;
    protected List<ColumnDef> columnDefs;
    private List<IndexDef> indexDefs;
    protected KeysDesc keysDesc;
    protected PartitionDesc partitionDesc;
    protected DistributionDesc distributionDesc;
    protected Map<String, String> properties;
    private Map<String, String> extProperties;
    protected String engineName;
    private String comment;
    private List<AlterClause> rollupAlterClauseList = Lists.newArrayList();

    private static Set<String> engineNames;

    // set in analyze
    private List<Column> columns = Lists.newArrayList();

    private List<Index> indexes = Lists.newArrayList();

    static {
        engineNames = Sets.newHashSet();
        engineNames.add("olap");
        engineNames.add("odbc");
        engineNames.add("mysql");
        engineNames.add("broker");
        engineNames.add("elasticsearch");
        engineNames.add("hive");
        engineNames.add("iceberg");
        engineNames.add("hudi");
        engineNames.add("jdbc");
    }

    // if auto bucket auto bucket enable, rewrite distribution bucket num &&
    // set properties[PropertyAnalyzer.PROPERTIES_AUTO_BUCKET] = "true"
    private static Map<String, String> maybeRewriteByAutoBucket(DistributionDesc distributionDesc,
            Map<String, String> properties) throws AnalysisException {
        if (distributionDesc == null || !distributionDesc.isAutoBucket()) {
            return properties;
        }

        // auto bucket is enable
        Map<String, String> newProperties = properties;
        if (newProperties == null) {
            newProperties = new HashMap<String, String>();
        }
        newProperties.put(PropertyAnalyzer.PROPERTIES_AUTO_BUCKET, "true");

        if (!newProperties.containsKey(PropertyAnalyzer.PROPERTIES_ESTIMATE_PARTITION_SIZE)) {
            distributionDesc.setBuckets(FeConstants.default_bucket_num);
        } else {
            long partitionSize = ParseUtil
                    .analyzeDataVolumn(newProperties.get(PropertyAnalyzer.PROPERTIES_ESTIMATE_PARTITION_SIZE));
            distributionDesc.setBuckets(AutoBucketUtils.getBucketsNum(partitionSize));
        }

        return newProperties;
    }

    public CreateTableStmt() {
        // for persist
        tableName = new TableName();
        columnDefs = Lists.newArrayList();
    }

    public CreateTableStmt(boolean ifNotExists,
            boolean isExternal,
            TableName tableName,
            List<ColumnDef> columnDefinitions,
            String engineName,
            KeysDesc keysDesc,
            PartitionDesc partitionDesc,
            DistributionDesc distributionDesc,
            Map<String, String> properties,
            Map<String, String> extProperties,
            String comment) {
        this(ifNotExists, isExternal, tableName, columnDefinitions, null, engineName, keysDesc, partitionDesc,
                distributionDesc, properties, extProperties, comment, null, false);
    }

    public CreateTableStmt(boolean ifNotExists,
            boolean isExternal,
            TableName tableName,
            List<ColumnDef> columnDefinitions,
            String engineName,
            KeysDesc keysDesc,
            PartitionDesc partitionDesc,
            DistributionDesc distributionDesc,
            Map<String, String> properties,
            Map<String, String> extProperties,
            String comment, List<AlterClause> ops) {
        this(ifNotExists, isExternal, tableName, columnDefinitions, null, engineName, keysDesc, partitionDesc,
                distributionDesc, properties, extProperties, comment, ops, false);
    }

    public CreateTableStmt(boolean ifNotExists,
<<<<<<< HEAD
                           boolean isExternal,
                           TableName tableName,
                           List<ColumnDef> columnDefinitions,
                           List<IndexDef> indexDefs,
                           String engineName,
                           KeysDesc keysDesc,
                           PartitionDesc partitionDesc,
                           DistributionDesc distributionDesc,
                           Map<String, String> properties,
                           Map<String, String> extProperties,
                           String comment, List<AlterClause> rollupAlterClauseList,
                           boolean isDynamicSchema) {
=======
            boolean isExternal,
            TableName tableName,
            List<ColumnDef> columnDefinitions,
            List<IndexDef> indexDefs,
            String engineName,
            KeysDesc keysDesc,
            PartitionDesc partitionDesc,
            DistributionDesc distributionDesc,
            Map<String, String> properties,
            Map<String, String> extProperties,
            String comment, List<AlterClause> rollupAlterClauseList,
            boolean isDynamicSchema) {
>>>>>>> 7bda49b5
        this.tableName = tableName;
        if (columnDefinitions == null) {
            this.columnDefs = Lists.newArrayList();
        } else {
            this.columnDefs = columnDefinitions;
        }
        this.indexDefs = indexDefs;
        if (Strings.isNullOrEmpty(engineName)) {
            this.engineName = DEFAULT_ENGINE_NAME;
        } else {
            this.engineName = engineName;
        }

        this.keysDesc = keysDesc;
        this.partitionDesc = partitionDesc;
        this.distributionDesc = distributionDesc;
        if (isDynamicSchema) {
            if (properties == null) {
                properties = Maps.newHashMap();
            }
            properties.put(PropertyAnalyzer.PROPERTIES_DYNAMIC_SCHEMA, "true");
        }
        this.properties = properties;
        this.extProperties = extProperties;
        this.isExternal = isExternal;
        this.ifNotExists = ifNotExists;
        this.comment = Strings.nullToEmpty(comment);

        this.rollupAlterClauseList = (rollupAlterClauseList == null) ? Lists.newArrayList() : rollupAlterClauseList;
    }

    // This is for iceberg/hudi table, which has no column schema
    public CreateTableStmt(boolean ifNotExists,
            boolean isExternal,
            TableName tableName,
            String engineName,
            Map<String, String> properties,
            String comment) {
        this.ifNotExists = ifNotExists;
        this.isExternal = isExternal;
        this.tableName = tableName;
        this.engineName = engineName;
        this.properties = properties;
        this.columnDefs = Lists.newArrayList();
        this.comment = Strings.nullToEmpty(comment);
    }

    public void addColumnDef(ColumnDef columnDef) {
        columnDefs.add(columnDef);
    }

    public void setIfNotExists(boolean ifNotExists) {
        this.ifNotExists = ifNotExists;
    }

    public boolean isSetIfNotExists() {
        return ifNotExists;
    }

    public boolean isExternal() {
        return isExternal;
    }

    public TableName getDbTbl() {
        return tableName;
    }

    public String getTableName() {
        return tableName.getTbl();
    }

    public List<Column> getColumns() {
        return this.columns;
    }

    public KeysDesc getKeysDesc() {
        return this.keysDesc;
    }

    public PartitionDesc getPartitionDesc() {
        return this.partitionDesc;
    }

    public DistributionDesc getDistributionDesc() {
        return this.distributionDesc;
    }

    public void setDistributionDesc(DistributionDesc desc) {
        this.distributionDesc = desc;
    }

    public Map<String, String> getProperties() {
        return this.properties;
    }

    public Map<String, String> getExtProperties() {
        return this.extProperties;
    }

    public String getEngineName() {
        return engineName;
    }

    public String getDbName() {
        return tableName.getDb();
    }

    public void setTableName(String newTableName) {
        tableName = new TableName(tableName.getCtl(), tableName.getDb(), newTableName);
    }

    public String getComment() {
        return comment;
    }

    public List<AlterClause> getRollupAlterClauseList() {
        return rollupAlterClauseList;
    }

    public List<Index> getIndexes() {
        return indexes;
    }

    @Override
    public void analyze(Analyzer analyzer) throws UserException, AnalysisException {
        if (Strings.isNullOrEmpty(engineName) || engineName.equalsIgnoreCase("olap")) {
            this.properties = maybeRewriteByAutoBucket(distributionDesc, properties);
        }

        super.analyze(analyzer);
        tableName.analyze(analyzer);
        FeNameFormat.checkTableName(tableName.getTbl());
        // disallow external catalog
        Util.prohibitExternalCatalog(tableName.getCtl(), this.getClass().getSimpleName());

        if (!Env.getCurrentEnv().getAccessManager().checkTblPriv(ConnectContext.get(), tableName.getDb(),
                tableName.getTbl(), PrivPredicate.CREATE)) {
            ErrorReport.reportAnalysisException(ErrorCode.ERR_SPECIFIC_ACCESS_DENIED_ERROR, "CREATE");
        }

        analyzeEngineName();

        boolean enableDuplicateWithoutKeysByDefault = false;
        if (properties != null) {
            enableDuplicateWithoutKeysByDefault =
                                            PropertyAnalyzer.analyzeEnableDuplicateWithoutKeysByDefault(properties);
        }
        //pre-block creation with column type ALL
        for (ColumnDef columnDef : columnDefs) {
            if (Objects.equals(columnDef.getType(), Type.ALL)) {
                throw new AnalysisException("Disable to create table with `ALL` type columns.");
            }
            if (Objects.equals(columnDef.getType(), Type.DATE) && Config.disable_datev1) {
                throw new AnalysisException("Disable to create table with `DATE` type columns, please use `DATEV2`.");
            }
            if (Objects.equals(columnDef.getType(), Type.DECIMALV2) && Config.disable_decimalv2) {
                throw new AnalysisException("Disable to create table with `DECIMAL` type columns,"
                                            + "please use `DECIMALV3`.");
            }
        }

        boolean enableUniqueKeyMergeOnWrite = false;
        // analyze key desc
        if (engineName.equalsIgnoreCase("olap")) {
            // olap table
            if (keysDesc == null) {
                List<String> keysColumnNames = Lists.newArrayList();
                int keyLength = 0;
                boolean hasAggregate = false;
                for (ColumnDef columnDef : columnDefs) {
                    if (columnDef.getAggregateType() != null) {
                        hasAggregate = true;
                        break;
                    }
                }
                if (hasAggregate) {
                    for (ColumnDef columnDef : columnDefs) {
                        if (columnDef.getAggregateType() == null
                                && !columnDef.getType().isScalarType(PrimitiveType.STRING)
                                && !columnDef.getType().isScalarType(PrimitiveType.JSONB)) {
                            keysColumnNames.add(columnDef.getName());
                        }
                    }
                    keysDesc = new KeysDesc(KeysType.AGG_KEYS, keysColumnNames);
                } else {
                    if (!enableDuplicateWithoutKeysByDefault) {
                        for (ColumnDef columnDef : columnDefs) {
                            keyLength += columnDef.getType().getIndexSize();
                            if (keysColumnNames.size() >= FeConstants.shortkey_max_column_count
                                    || keyLength > FeConstants.shortkey_maxsize_bytes) {
                                if (keysColumnNames.size() == 0
                                        && columnDef.getType().getPrimitiveType().isCharFamily()) {
                                    keysColumnNames.add(columnDef.getName());
                                }
                                break;
                            }
                            if (columnDef.getType().isFloatingPointType()) {
                                break;
                            }
                            if (columnDef.getType().getPrimitiveType() == PrimitiveType.STRING) {
                                break;
                            }
                            if (columnDef.getType().getPrimitiveType() == PrimitiveType.JSONB) {
                                break;
                            }
                            if (columnDef.getType().isComplexType()) {
                                break;
                            }
                            if (columnDef.getType().getPrimitiveType() == PrimitiveType.VARCHAR) {
                                keysColumnNames.add(columnDef.getName());
                                break;
                            }
                            keysColumnNames.add(columnDef.getName());
                        }
                        // The OLAP table must have at least one short key,
                        // and the float and double should not be short key,
                        // so the float and double could not be the first column in OLAP table.
                        if (keysColumnNames.isEmpty()) {
                            throw new AnalysisException("The olap table first column could not be float, double, string"
                                    + " or array, struct, map, please use decimal or varchar instead.");
                        }
                    }
                    keysDesc = new KeysDesc(KeysType.DUP_KEYS, keysColumnNames);
                }
            } else {
                if (enableDuplicateWithoutKeysByDefault) {
                    throw new AnalysisException("table property 'enable_duplicate_without_keys_by_default' only can"
                                    + " set 'true' when create olap table by default.");
                }
            }

            if (properties != null && properties.containsKey(PropertyAnalyzer.ENABLE_UNIQUE_KEY_MERGE_ON_WRITE)
                    && keysDesc.getKeysType() != KeysType.UNIQUE_KEYS) {
                throw new AnalysisException(
                        PropertyAnalyzer.ENABLE_UNIQUE_KEY_MERGE_ON_WRITE + " property only support unique key table");
            }
            if (keysDesc.getKeysType() == KeysType.UNIQUE_KEYS) {
<<<<<<< HEAD
                enableUniqueKeyMergeOnWrite = true;
=======
                enableUniqueKeyMergeOnWrite = false;
>>>>>>> 7bda49b5
                if (properties != null) {
                    // `analyzeXXX` would modify `properties`, which will be used later,
                    // so we just clone a properties map here.
                    enableUniqueKeyMergeOnWrite = PropertyAnalyzer.analyzeUniqueKeyMergeOnWrite(
                            new HashMap<>(properties));
                }
            }

            keysDesc.analyze(columnDefs);
            for (int i = 0; i < keysDesc.keysColumnSize(); ++i) {
                columnDefs.get(i).setIsKey(true);
            }
            if (keysDesc.getKeysType() != KeysType.AGG_KEYS) {
                AggregateType type = AggregateType.REPLACE;
                if (keysDesc.getKeysType() == KeysType.DUP_KEYS) {
                    type = AggregateType.NONE;
                }
                if (enableUniqueKeyMergeOnWrite) {
                    type = AggregateType.NONE;
                }
                for (int i = keysDesc.keysColumnSize(); i < columnDefs.size(); ++i) {
                    columnDefs.get(i).setAggregateType(type);
                }
            }
        } else {
            // mysql, broker and hive do not need key desc
            if (keysDesc != null) {
                throw new AnalysisException("Create " + engineName + " table should not contain keys desc");
            }

            for (ColumnDef columnDef : columnDefs) {
                columnDef.setIsKey(true);
            }
        }

        // analyze column def
        if (!(engineName.equals("iceberg") || engineName.equals("hudi") || engineName.equals("elasticsearch"))
                && (columnDefs == null || columnDefs.isEmpty())) {
            ErrorReport.reportAnalysisException(ErrorCode.ERR_TABLE_MUST_HAVE_COLUMNS);
        }
        // add a hidden column as delete flag for unique table
        if (Config.enable_batch_delete_by_default
                && keysDesc != null
                && keysDesc.getKeysType() == KeysType.UNIQUE_KEYS) {
            if (enableUniqueKeyMergeOnWrite) {
                columnDefs.add(ColumnDef.newDeleteSignColumnDef(AggregateType.NONE));
            } else {
                columnDefs.add(ColumnDef.newDeleteSignColumnDef(AggregateType.REPLACE));
            }
        }
        // add a hidden column as row store
        if (properties != null && PropertyAnalyzer.analyzeStoreRowColumn(new HashMap<>(properties))) {
<<<<<<< HEAD
            columnDefs.add(ColumnDef.newRowStoreColumnDef());
=======
            if (keysDesc != null && keysDesc.getKeysType() == KeysType.AGG_KEYS) {
                throw new AnalysisException("Aggregate table can't support row column now");
            }
            if (keysDesc != null && keysDesc.getKeysType() == KeysType.UNIQUE_KEYS) {
                if (enableUniqueKeyMergeOnWrite) {
                    columnDefs.add(ColumnDef.newRowStoreColumnDef(AggregateType.NONE));
                } else {
                    columnDefs.add(ColumnDef.newRowStoreColumnDef(AggregateType.REPLACE));
                }
            } else {
                columnDefs.add(ColumnDef.newRowStoreColumnDef(null));
            }
>>>>>>> 7bda49b5
        }
        if (Config.enable_hidden_version_column_by_default && keysDesc != null
                && keysDesc.getKeysType() == KeysType.UNIQUE_KEYS) {
            if (enableUniqueKeyMergeOnWrite) {
                columnDefs.add(ColumnDef.newVersionColumnDef(AggregateType.NONE));
            } else {
                columnDefs.add(ColumnDef.newVersionColumnDef(AggregateType.REPLACE));
            }
        }
        boolean hasObjectStored = false;
        String objectStoredColumn = "";
        Set<String> columnSet = Sets.newTreeSet(String.CASE_INSENSITIVE_ORDER);
        for (ColumnDef columnDef : columnDefs) {
            columnDef.analyze(engineName.equals("olap"));

            if (columnDef.getType().isComplexType() && engineName.equals("olap")) {
                if (columnDef.getType().isMapType() && !Config.enable_map_type) {
                    throw new AnalysisException("Please open enable_map_type config before use Map.");
                }

                if (columnDef.getType().isStructType() && !Config.enable_struct_type) {
                    throw new AnalysisException("Please open enable_struct_type config before use Struct.");
                }

                if (columnDef.getAggregateType() == AggregateType.REPLACE
                        && keysDesc.getKeysType() == KeysType.AGG_KEYS) {
                    throw new AnalysisException("Aggregate table can't support replace array/map/struct value now");
                }
                if (columnDef.getAggregateType() != null
                        && columnDef.getAggregateType() != AggregateType.NONE
                        && columnDef.getAggregateType() != AggregateType.REPLACE) {
                    throw new AnalysisException(columnDef.getType().getPrimitiveType()
                            + " column can't support aggregation " + columnDef.getAggregateType());
                }
                if (columnDef.isKey()) {
                    throw new AnalysisException(columnDef.getType().getPrimitiveType()
                            + " can only be used in the non-key column of the duplicate table at present.");
                }
            }

            if (columnDef.getType().isTime() || columnDef.getType().isTimeV2()) {
                throw new AnalysisException("Time type is not supported for olap table");
            }

            if (columnDef.getType().isObjectStored()) {
                hasObjectStored = true;
                objectStoredColumn = columnDef.getName();
            }

            if (!columnSet.add(columnDef.getName())) {
                ErrorReport.reportAnalysisException(ErrorCode.ERR_DUP_FIELDNAME, columnDef.getName());
            }
        }

        if (hasObjectStored && keysDesc.getKeysType() != KeysType.AGG_KEYS) {
            throw new AnalysisException("column:" + objectStoredColumn + " must be used in AGG_KEYS.");
        }

        if (engineName.equals("olap")) {
            // analyze partition
            if (partitionDesc != null) {
                if (partitionDesc instanceof ListPartitionDesc || partitionDesc instanceof RangePartitionDesc
                        || partitionDesc instanceof ColumnPartitionDesc) {
<<<<<<< HEAD
                    partitionDesc.analyze(columnDefs, properties, keysDesc);
=======
                    partitionDesc.analyze(columnDefs, properties);
>>>>>>> 7bda49b5
                } else {
                    throw new AnalysisException("Currently only support range"
                            + " and list partition with engine type olap");
                }

            }

            // analyze distribution
            if (distributionDesc == null) {
                throw new AnalysisException("Create olap table should contain distribution desc");
            }
            distributionDesc.analyze(columnSet, columnDefs, keysDesc);
            if (distributionDesc.type == DistributionInfo.DistributionInfoType.RANDOM) {
                if (keysDesc.getKeysType() == KeysType.UNIQUE_KEYS) {
                    throw new AnalysisException("Create unique keys table should not contain random distribution desc");
                } else if (keysDesc.getKeysType() == KeysType.AGG_KEYS) {
                    for (ColumnDef columnDef : columnDefs) {
                        if (columnDef.getAggregateType() == AggregateType.REPLACE
                                || columnDef.getAggregateType() == AggregateType.REPLACE_IF_NOT_NULL) {
                            throw new AnalysisException("Create aggregate keys table with value columns of which"
                                    + " aggregate type is " + columnDef.getAggregateType()
                                    + " should not contain random"
                                    + " distribution desc");
                        }
                    }
                }
            }
        } else if (engineName.equalsIgnoreCase("elasticsearch")) {
            EsUtil.analyzePartitionAndDistributionDesc(partitionDesc, distributionDesc);
        } else {
            if (partitionDesc != null || distributionDesc != null) {
                throw new AnalysisException("Create " + engineName
                        + " table should not contain partition or distribution desc");
            }
        }

        for (ColumnDef columnDef : columnDefs) {
            Column col = columnDef.toColumn();
            if (keysDesc != null && keysDesc.getKeysType() == KeysType.UNIQUE_KEYS) {
                if (!col.isKey()) {
                    col.setAggregationTypeImplicit(true);
                }
            }
            columns.add(col);
        }

        if (CollectionUtils.isNotEmpty(indexDefs)) {
            Set<String> distinct = new TreeSet<>(String.CASE_INSENSITIVE_ORDER);
            Set<List<String>> distinctCol = new HashSet<>();

            for (IndexDef indexDef : indexDefs) {
                indexDef.analyze();
                if (!engineName.equalsIgnoreCase("olap")) {
                    throw new AnalysisException("index only support in olap engine at current version.");
                }
                for (String indexColName : indexDef.getColumns()) {
                    boolean found = false;
                    for (Column column : columns) {
                        if (column.getName().equalsIgnoreCase(indexColName)) {
                            indexDef.checkColumn(column, getKeysDesc().getKeysType(), enableUniqueKeyMergeOnWrite);
                            found = true;
                            break;
                        }
                    }
                    if (!found) {
                        throw new AnalysisException("BITMAP column does not exist in table. invalid column: "
                                + indexColName);
                    }
                }
                indexes.add(new Index(Env.getCurrentEnv().getNextId(), indexDef.getIndexName(),
                        indexDef.getColumns(), indexDef.getIndexType(),
                        indexDef.getProperties(), indexDef.getComment()));
                distinct.add(indexDef.getIndexName());
                distinctCol.add(indexDef.getColumns().stream().map(String::toUpperCase).collect(Collectors.toList()));
            }
            if (distinct.size() != indexes.size()) {
                throw new AnalysisException("index name must be unique.");
            }
            if (distinctCol.size() != indexes.size()) {
                throw new AnalysisException("same index columns have multiple index name is not allowed.");
            }
        }
    }

    private void analyzeEngineName() throws AnalysisException {
        if (Strings.isNullOrEmpty(engineName)) {
            engineName = "olap";
        }
        engineName = engineName.toLowerCase();

        if (!engineNames.contains(engineName)) {
            throw new AnalysisException("Unknown engine name: " + engineName);
        }

        if (engineName.equals("mysql") || engineName.equals("odbc") || engineName.equals("broker")
                || engineName.equals("elasticsearch") || engineName.equals("hive")
                || engineName.equals("iceberg") || engineName.equals("hudi") || engineName.equals("jdbc")) {
            if (engineName.equals("odbc") && !Config.enable_odbc_table) {
                throw new AnalysisException("ODBC table is deprecated, use JDBC instead. Or you can set "
                    + "`enable_odbc_table=true` in fe.conf to enable ODBC again.");
            }
            if (!isExternal) {
                // this is for compatibility
                isExternal = true;
                LOG.warn("create " + engineName + " table without keyword external");
                // throw new AnalysisException("Only support external table with engine name = mysql or broker");
            }
        } else {
            if (isExternal) {
                throw new AnalysisException("Do not support external table with engine name = olap");
            }
        }

        if (Config.disable_iceberg_hudi_table && (engineName.equals("iceberg") || engineName.equals("hudi"))) {
            throw new AnalysisException(
                    "iceberg and hudi table is no longer supported. Use multi catalog feature instead."
                            + ". Or you can temporarily set 'disable_iceberg_hudi_table=false'"
                            + " in fe.conf to reopen this feature.");
        }
    }

    public static CreateTableStmt read(DataInput in) throws IOException {
        throw new RuntimeException("CreateTableStmt serialization is not supported anymore.");
    }

    @Override
    public String toSql() {
        StringBuilder sb = new StringBuilder();

        sb.append("CREATE ");
        if (isExternal) {
            sb.append("EXTERNAL ");
        }
        sb.append("TABLE ");
        sb.append(tableName.toSql()).append(" (\n");
        int idx = 0;
        for (ColumnDef columnDef : columnDefs) {
            if (idx != 0) {
                sb.append(",\n");
            }
            sb.append("  ").append(columnDef.toSql());
            idx++;
        }
        if (CollectionUtils.isNotEmpty(indexDefs)) {
            sb.append(",\n");
            for (IndexDef indexDef : indexDefs) {
                sb.append("  ").append(indexDef.toSql());
            }
        }
        sb.append("\n)");
        sb.append(" ENGINE = ").append(engineName);

        if (keysDesc != null) {
            sb.append("\n").append(keysDesc.toSql());
        }

        if (partitionDesc != null) {
            sb.append("\n").append(partitionDesc.toSql());
        }

        if (distributionDesc != null) {
            sb.append("\n").append(distributionDesc.toSql());
        }

        if (rollupAlterClauseList != null && rollupAlterClauseList.size() != 0) {
            sb.append("\n rollup(");
            StringBuilder opsSb = new StringBuilder();
            for (int i = 0; i < rollupAlterClauseList.size(); i++) {
                opsSb.append(rollupAlterClauseList.get(i).toSql());
                if (i != rollupAlterClauseList.size() - 1) {
                    opsSb.append(",");
                }
            }
            sb.append(opsSb.toString().replace("ADD ROLLUP", "")).append(")");
        }

        // properties may contains password and other sensitive information,
        // so do not print properties.
        // This toSql() method is only used for log, user can see detail info by using show create table stmt,
        // which is implemented in Catalog.getDdlStmt()
        if (properties != null && !properties.isEmpty()) {
            sb.append("\nPROPERTIES (");
            sb.append(new PrintableMap<String, String>(properties, " = ", true, true, true));
            sb.append(")");
        }

        if (extProperties != null && !extProperties.isEmpty()) {
            sb.append("\n").append(engineName.toUpperCase()).append(" PROPERTIES (");
            sb.append(new PrintableMap<String, String>(extProperties, " = ", true, true, true));
            sb.append(")");
        }

        if (!Strings.isNullOrEmpty(comment)) {
            sb.append("\nCOMMENT \"").append(comment).append("\"");
        }

        return sb.toString();
    }

    @Override
    public String toString() {
        return toSql();
    }

    @Override
    public boolean needAuditEncryption() {
        return !engineName.equals("olap");
    }
}
<|MERGE_RESOLUTION|>--- conflicted
+++ resolved
@@ -162,20 +162,6 @@
     }
 
     public CreateTableStmt(boolean ifNotExists,
-<<<<<<< HEAD
-                           boolean isExternal,
-                           TableName tableName,
-                           List<ColumnDef> columnDefinitions,
-                           List<IndexDef> indexDefs,
-                           String engineName,
-                           KeysDesc keysDesc,
-                           PartitionDesc partitionDesc,
-                           DistributionDesc distributionDesc,
-                           Map<String, String> properties,
-                           Map<String, String> extProperties,
-                           String comment, List<AlterClause> rollupAlterClauseList,
-                           boolean isDynamicSchema) {
-=======
             boolean isExternal,
             TableName tableName,
             List<ColumnDef> columnDefinitions,
@@ -188,7 +174,6 @@
             Map<String, String> extProperties,
             String comment, List<AlterClause> rollupAlterClauseList,
             boolean isDynamicSchema) {
->>>>>>> 7bda49b5
         this.tableName = tableName;
         if (columnDefinitions == null) {
             this.columnDefs = Lists.newArrayList();
@@ -426,11 +411,7 @@
                         PropertyAnalyzer.ENABLE_UNIQUE_KEY_MERGE_ON_WRITE + " property only support unique key table");
             }
             if (keysDesc.getKeysType() == KeysType.UNIQUE_KEYS) {
-<<<<<<< HEAD
-                enableUniqueKeyMergeOnWrite = true;
-=======
                 enableUniqueKeyMergeOnWrite = false;
->>>>>>> 7bda49b5
                 if (properties != null) {
                     // `analyzeXXX` would modify `properties`, which will be used later,
                     // so we just clone a properties map here.
@@ -483,9 +464,6 @@
         }
         // add a hidden column as row store
         if (properties != null && PropertyAnalyzer.analyzeStoreRowColumn(new HashMap<>(properties))) {
-<<<<<<< HEAD
-            columnDefs.add(ColumnDef.newRowStoreColumnDef());
-=======
             if (keysDesc != null && keysDesc.getKeysType() == KeysType.AGG_KEYS) {
                 throw new AnalysisException("Aggregate table can't support row column now");
             }
@@ -498,7 +476,6 @@
             } else {
                 columnDefs.add(ColumnDef.newRowStoreColumnDef(null));
             }
->>>>>>> 7bda49b5
         }
         if (Config.enable_hidden_version_column_by_default && keysDesc != null
                 && keysDesc.getKeysType() == KeysType.UNIQUE_KEYS) {
@@ -562,11 +539,7 @@
             if (partitionDesc != null) {
                 if (partitionDesc instanceof ListPartitionDesc || partitionDesc instanceof RangePartitionDesc
                         || partitionDesc instanceof ColumnPartitionDesc) {
-<<<<<<< HEAD
-                    partitionDesc.analyze(columnDefs, properties, keysDesc);
-=======
                     partitionDesc.analyze(columnDefs, properties);
->>>>>>> 7bda49b5
                 } else {
                     throw new AnalysisException("Currently only support range"
                             + " and list partition with engine type olap");
