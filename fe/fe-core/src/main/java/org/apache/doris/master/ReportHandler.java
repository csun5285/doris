// Licensed to the Apache Software Foundation (ASF) under one
// or more contributor license agreements.  See the NOTICE file
// distributed with this work for additional information
// regarding copyright ownership.  The ASF licenses this file
// to you under the Apache License, Version 2.0 (the
// "License"); you may not use this file except in compliance
// with the License.  You may obtain a copy of the License at
//
//   http://www.apache.org/licenses/LICENSE-2.0
//
// Unless required by applicable law or agreed to in writing,
// software distributed under the License is distributed on an
// "AS IS" BASIS, WITHOUT WARRANTIES OR CONDITIONS OF ANY
// KIND, either express or implied.  See the License for the
// specific language governing permissions and limitations
// under the License.

package org.apache.doris.master;


import org.apache.doris.catalog.Database;
import org.apache.doris.catalog.Env;
import org.apache.doris.catalog.MaterializedIndex;
import org.apache.doris.catalog.MaterializedIndex.IndexState;
import org.apache.doris.catalog.MaterializedIndexMeta;
import org.apache.doris.catalog.OlapTable;
import org.apache.doris.catalog.Partition;
import org.apache.doris.catalog.Replica;
import org.apache.doris.catalog.Replica.ReplicaState;
import org.apache.doris.catalog.ReplicaAllocation;
import org.apache.doris.catalog.Table;
import org.apache.doris.catalog.Tablet;
import org.apache.doris.catalog.Tablet.TabletStatus;
import org.apache.doris.catalog.TabletInvertedIndex;
import org.apache.doris.catalog.TabletMeta;
import org.apache.doris.clone.TabletSchedCtx;
import org.apache.doris.common.Config;
import org.apache.doris.common.MetaNotFoundException;
import org.apache.doris.common.Pair;
import org.apache.doris.common.util.Daemon;
import org.apache.doris.common.util.TimeUtils;
import org.apache.doris.metric.GaugeMetric;
import org.apache.doris.metric.Metric.MetricUnit;
import org.apache.doris.metric.MetricRepo;
import org.apache.doris.persist.BackendReplicasInfo;
import org.apache.doris.persist.BackendTabletsInfo;
import org.apache.doris.persist.ReplicaPersistInfo;
import org.apache.doris.system.Backend;
import org.apache.doris.system.Backend.BackendStatus;
import org.apache.doris.system.SystemInfoService;
import org.apache.doris.task.AgentBatchTask;
import org.apache.doris.task.AgentTask;
import org.apache.doris.task.AgentTaskExecutor;
import org.apache.doris.task.AgentTaskQueue;
import org.apache.doris.task.ClearTransactionTask;
import org.apache.doris.task.CreateReplicaTask;
import org.apache.doris.task.DropReplicaTask;
import org.apache.doris.task.MasterTask;
import org.apache.doris.task.PublishVersionTask;
import org.apache.doris.task.StorageMediaMigrationTask;
import org.apache.doris.task.UpdateTabletMetaInfoTask;
import org.apache.doris.thrift.TBackend;
import org.apache.doris.thrift.TDisk;
import org.apache.doris.thrift.TMasterResult;
import org.apache.doris.thrift.TPartitionVersionInfo;
import org.apache.doris.thrift.TReportRequest;
import org.apache.doris.thrift.TStatus;
import org.apache.doris.thrift.TStatusCode;
import org.apache.doris.thrift.TStorageMedium;
import org.apache.doris.thrift.TStorageType;
import org.apache.doris.thrift.TTablet;
import org.apache.doris.thrift.TTabletInfo;
import org.apache.doris.thrift.TTabletMetaType;
import org.apache.doris.thrift.TTaskType;

import com.google.common.collect.LinkedListMultimap;
import com.google.common.collect.ListMultimap;
import com.google.common.collect.Lists;
import com.google.common.collect.Maps;
import com.google.common.collect.Queues;
import com.google.common.collect.Sets;
import org.apache.commons.lang.StringUtils;
import org.apache.commons.lang3.tuple.Triple;
import org.apache.logging.log4j.LogManager;
import org.apache.logging.log4j.Logger;
import org.apache.thrift.TException;

import java.util.HashMap;
import java.util.List;
import java.util.Map;
import java.util.Set;
import java.util.concurrent.BlockingQueue;

public class ReportHandler extends Daemon {
    private static final Logger LOG = LogManager.getLogger(ReportHandler.class);

    private BlockingQueue<ReportTask> reportQueue = Queues.newLinkedBlockingQueue();

    private enum ReportType {
        UNKNOWN,
        TASK,
        DISK,
        TABLET
    }

    public ReportHandler() {
        GaugeMetric<Long> gauge = new GaugeMetric<Long>(
                "report_queue_size", MetricUnit.NOUNIT, "report queue size") {
            @Override
            public Long getValue() {
                return (long) reportQueue.size();
            }
        };
        MetricRepo.DORIS_METRIC_REGISTER.addMetrics(gauge);
    }

    public TMasterResult handleReport(TReportRequest request) throws TException {
        TMasterResult result = new TMasterResult();
        TStatus tStatus = new TStatus(TStatusCode.OK);
        result.setStatus(tStatus);

        // get backend
        TBackend tBackend = request.getBackend();
        String host = tBackend.getHost();
        int bePort = tBackend.getBePort();
        Backend backend = Env.getCurrentSystemInfo().getBackendWithBePort(host, bePort);
        if (backend == null) {
            tStatus.setStatusCode(TStatusCode.INTERNAL_ERROR);
            List<String> errorMsgs = Lists.newArrayList();
            errorMsgs.add("backend[" + host + ":" + bePort + "] does not exist.");
            tStatus.setErrorMsgs(errorMsgs);
            return result;
        }

        long beId = backend.getId();
        Map<TTaskType, Set<Long>> tasks = null;
        Map<String, TDisk> disks = null;
        Map<Long, TTablet> tablets = null;
        long reportVersion = -1;

        ReportType reportType = ReportType.UNKNOWN;

        if (request.isSetTasks()) {
            tasks = request.getTasks();
            reportType = ReportType.TASK;
        }

        if (request.isSetDisks()) {
            disks = request.getDisks();
            reportType = ReportType.DISK;
        }

        if (request.isSetTablets()) {
            tablets = request.getTablets();
            reportVersion = request.getReportVersion();
            reportType = ReportType.TABLET;
        } else if (request.isSetTabletList()) {
            // the 'tablets' member will be deprecated in future.
            tablets = buildTabletMap(request.getTabletList());
            reportVersion = request.getReportVersion();
            reportType = ReportType.TABLET;
        }

        if (request.isSetTabletMaxCompactionScore()) {
            backend.setTabletMaxCompactionScore(request.getTabletMaxCompactionScore());
        }

        ReportTask reportTask = new ReportTask(beId, tasks, disks, tablets, reportVersion);
        try {
            putToQueue(reportTask);
        } catch (Exception e) {
            tStatus.setStatusCode(TStatusCode.INTERNAL_ERROR);
            List<String> errorMsgs = Lists.newArrayList();
            errorMsgs.add("failed to put report task to queue. queue size: " + reportQueue.size());
            errorMsgs.add("err: " + e.getMessage());
            tStatus.setErrorMsgs(errorMsgs);
            return result;
        }

        LOG.info("receive report from be {}. type: {}, current queue size: {}",
                backend.getId(), reportType, reportQueue.size());
        return result;
    }

    private void putToQueue(ReportTask reportTask) throws Exception {
        int currentSize = reportQueue.size();
        if (currentSize > Config.report_queue_size) {
            LOG.warn("the report queue size exceeds the limit: {}. current: {}", Config.report_queue_size, currentSize);
            throw new Exception(
                    "the report queue size exceeds the limit: "
                            + Config.report_queue_size + ". current: " + currentSize);
        }
        reportQueue.put(reportTask);
    }

    private Map<Long, TTablet> buildTabletMap(List<TTablet> tabletList) {
        Map<Long, TTablet> tabletMap = Maps.newHashMap();
        for (TTablet tTablet : tabletList) {
            if (tTablet.getTabletInfos().isEmpty()) {
                continue;
            }

            tabletMap.put(tTablet.getTabletInfos().get(0).getTabletId(), tTablet);
        }
        return tabletMap;
    }

    private class ReportTask extends MasterTask {

        private long beId;
        private Map<TTaskType, Set<Long>> tasks;
        private Map<String, TDisk> disks;
        private Map<Long, TTablet> tablets;
        private long reportVersion;

        public ReportTask(long beId, Map<TTaskType, Set<Long>> tasks,
                          Map<String, TDisk> disks,
                          Map<Long, TTablet> tablets, long reportVersion) {
            this.beId = beId;
            this.tasks = tasks;
            this.disks = disks;
            this.tablets = tablets;
            this.reportVersion = reportVersion;
        }

        @Override
        protected void exec() {
            if (tasks != null) {
                ReportHandler.taskReport(beId, tasks);
            }
            if (disks != null) {
                ReportHandler.diskReport(beId, disks);
            }
            if (tablets != null) {
                long backendReportVersion = Env.getCurrentSystemInfo().getBackendReportVersion(beId);
                if (reportVersion < backendReportVersion) {
                    LOG.warn("out of date report version {} from backend[{}]. current report version[{}]",
                            reportVersion, beId, backendReportVersion);
                } else {
                    ReportHandler.tabletReport(beId, tablets, reportVersion);
                }
            }
        }
    }

    private static void tabletReport(long backendId, Map<Long, TTablet> backendTablets, long backendReportVersion) {
        long start = System.currentTimeMillis();
        LOG.info("backend[{}] reports {} tablet(s). report version: {}",
                backendId, backendTablets.size(), backendReportVersion);

        // storage medium map
        HashMap<Long, TStorageMedium> storageMediumMap = Config.disable_storage_medium_check
                ? Maps.newHashMap() : Env.getCurrentEnv().getPartitionIdToStorageMediumMap();

        // db id -> tablet id
        ListMultimap<Long, Long> tabletSyncMap = LinkedListMultimap.create();
        // db id -> tablet id
        ListMultimap<Long, Long> tabletDeleteFromMeta = LinkedListMultimap.create();
        // tablet ids which both in fe and be
        Set<Long> tabletFoundInMeta = Sets.newConcurrentHashSet();
        // storage medium -> tablet id
        ListMultimap<TStorageMedium, Long> tabletMigrationMap = LinkedListMultimap.create();

        // dbid -> txn id -> [partition info]
        Map<Long, ListMultimap<Long, TPartitionVersionInfo>> transactionsToPublish = Maps.newHashMap();
        ListMultimap<Long, Long> transactionsToClear = LinkedListMultimap.create();

        // db id -> tablet id
        ListMultimap<Long, Long> tabletRecoveryMap = LinkedListMultimap.create();

        List<Triple<Long, Integer, Boolean>> tabletToInMemory = Lists.newArrayList();

        List<Triple<Long, Integer, Boolean>> tabletToPersistent = Lists.newArrayList();

        // 1. do the diff. find out (intersection) / (be - meta) / (meta - be)
        Env.getCurrentInvertedIndex().tabletReport(backendId, backendTablets, storageMediumMap,
                tabletSyncMap,
                tabletDeleteFromMeta,
                tabletFoundInMeta,
                tabletMigrationMap,
                transactionsToPublish,
                transactionsToClear,
                tabletRecoveryMap,
                tabletToInMemory,
                tabletToPersistent);

        // 2. sync
        if (!tabletSyncMap.isEmpty()) {
            sync(backendTablets, tabletSyncMap, backendId, backendReportVersion);
        }

        // 3. delete (meta - be)
        // BE will automatically drop defective tablets. these tablets should also be dropped in catalog
        if (!tabletDeleteFromMeta.isEmpty()) {
            deleteFromMeta(tabletDeleteFromMeta, backendId, backendReportVersion);
        }

        // 4. handle (be - meta)
        if (tabletFoundInMeta.size() != backendTablets.size()) {
            deleteFromBackend(backendTablets, tabletFoundInMeta, backendId);
        }

        // 5. migration (ssd <-> hdd)
        if (!Config.disable_storage_medium_check && !tabletMigrationMap.isEmpty()) {
            handleMigration(tabletMigrationMap, backendId);
        }

        // 6. send clear transactions to be
        if (!transactionsToClear.isEmpty()) {
            handleClearTransactions(transactionsToClear, backendId);
        }

        // 7. send publish version request to be
        if (!transactionsToPublish.isEmpty()) {
            handleRepublishVersionInfo(transactionsToPublish, backendId);
        }

        // 8. send recover request to be
        if (!tabletRecoveryMap.isEmpty()) {
            handleRecoverTablet(tabletRecoveryMap, backendTablets, backendId);
        }

        // 9. send set tablet in memory to be
        if (!tabletToInMemory.isEmpty()) {
            handleSetTabletInMemory(backendId, tabletToInMemory);
        }

        // 10. send set tablet persistent to be
        if (!tabletToPersistent.isEmpty()) {
            handleSetTabletPersistent(backendId, tabletToPersistent);
        }

        final SystemInfoService currentSystemInfo = Env.getCurrentSystemInfo();
        Backend reportBackend = currentSystemInfo.getBackend(backendId);
        if (reportBackend != null) {
            BackendStatus backendStatus = reportBackend.getBackendStatus();
            backendStatus.lastSuccessReportTabletsTime = TimeUtils.longToTimeString(start);
        }

        long end = System.currentTimeMillis();
        LOG.info("finished to handle tablet report from backend[{}] cost: {} ms", backendId, (end - start));
    }

    private static void taskReport(long backendId, Map<TTaskType, Set<Long>> runningTasks) {
        LOG.debug("begin to handle task report from backend {}", backendId);
        long start = System.currentTimeMillis();

        if (LOG.isDebugEnabled()) {
            for (TTaskType type : runningTasks.keySet()) {
                Set<Long> taskSet = runningTasks.get(type);
                if (!taskSet.isEmpty()) {
                    String signatures = StringUtils.join(taskSet, ", ");
                    LOG.debug("backend task[{}]: {}", type.name(), signatures);
                }
            }
        }

        List<AgentTask> diffTasks = AgentTaskQueue.getDiffTasks(backendId, runningTasks);

        AgentBatchTask batchTask = new AgentBatchTask();
        long taskReportTime = System.currentTimeMillis();
        for (AgentTask task : diffTasks) {
            // these tasks no need to do diff
            // 1. CREATE
            // 2. SYNC DELETE
            // 3. CHECK_CONSISTENCY
            // 4. STORAGE_MDEIUM_MIGRATE
            if (task.getTaskType() == TTaskType.CREATE
                    || task.getTaskType() == TTaskType.CHECK_CONSISTENCY
                    || task.getTaskType() == TTaskType.STORAGE_MEDIUM_MIGRATE) {
                continue;
            }

            // to escape sending duplicate agent task to be
            if (task.shouldResend(taskReportTime)) {
                batchTask.addTask(task);
            }

        }

        LOG.debug("get {} diff task(s) to resend", batchTask.getTaskNum());
        if (batchTask.getTaskNum() > 0) {
            AgentTaskExecutor.submit(batchTask);
        }
        LOG.info("finished to handle task report from backend {}, diff task num: {}. cost: {} ms",
                backendId, batchTask.getTaskNum(), (System.currentTimeMillis() - start));
    }

    private static void diskReport(long backendId, Map<String, TDisk> backendDisks) {
        LOG.info("begin to handle disk report from backend {}", backendId);
        long start = System.currentTimeMillis();
        Backend backend = Env.getCurrentSystemInfo().getBackend(backendId);
        if (backend == null) {
            LOG.warn("backend doesn't exist. id: " + backendId);
            return;
        }

        backend.updateDisks(backendDisks);
        LOG.info("finished to handle disk report from backend {}, cost: {} ms",
                backendId, (System.currentTimeMillis() - start));
    }

    private static void sync(Map<Long, TTablet> backendTablets, ListMultimap<Long, Long> tabletSyncMap,
                             long backendId, long backendReportVersion) {
        TabletInvertedIndex invertedIndex = Env.getCurrentInvertedIndex();
        for (Long dbId : tabletSyncMap.keySet()) {
            Database db = Env.getCurrentInternalCatalog().getDbNullable(dbId);
            if (db == null) {
                continue;
            }
            int syncCounter = 0;
            List<Long> tabletIds = tabletSyncMap.get(dbId);
            LOG.info("before sync tablets in db[{}]. report num: {}. backend[{}]",
                    dbId, tabletIds.size(), backendId);
            List<TabletMeta> tabletMetaList = invertedIndex.getTabletMetaList(tabletIds);
            for (int i = 0; i < tabletMetaList.size(); i++) {
                TabletMeta tabletMeta = tabletMetaList.get(i);
                if (tabletMeta == TabletInvertedIndex.NOT_EXIST_TABLET_META) {
                    continue;
                }
                long tabletId = tabletIds.get(i);
                long tableId = tabletMeta.getTableId();
                OlapTable olapTable = (OlapTable) db.getTableNullable(tableId);
                if (olapTable == null || !olapTable.writeLockIfExist()) {
                    continue;
                }
                try {
                    long partitionId = tabletMeta.getPartitionId();
                    Partition partition = olapTable.getPartition(partitionId);
                    if (partition == null) {
                        continue;
                    }

                    long indexId = tabletMeta.getIndexId();
                    MaterializedIndex index = partition.getIndex(indexId);
                    if (index == null) {
                        continue;
                    }
                    int schemaHash = olapTable.getSchemaHashByIndexId(indexId);

                    Tablet tablet = index.getTablet(tabletId);
                    if (tablet == null) {
                        continue;
                    }

                    Replica replica = tablet.getReplicaByBackendId(backendId);
                    if (replica == null) {
                        continue;
                    }

                    // yiguolei: it is very important here, if the replica is under schema change or rollup
                    // should ignore the report.
                    // eg.
                    // original replica import successfully, but the dest schema change replica failed
                    // the fe will sync the replica with the original replica, but ignore the schema change replica.
                    // if the last failed version is changed, then fe will think schema change successfully.
                    // this is an fatal error.
                    if (replica.getState() == ReplicaState.NORMAL) {
                        long metaVersion = replica.getVersion();
                        long backendVersion = -1L;
                        long rowCount = -1L;
                        long dataSize = -1L;
                        long remoteDataSize = -1L;
                        // schema change maybe successfully in fe, but not inform be,
                        // then be will report two schema hash
                        // just select the dest schema hash
                        for (TTabletInfo tabletInfo : backendTablets.get(tabletId).getTabletInfos()) {
                            if (tabletInfo.getSchemaHash() == schemaHash) {
                                backendVersion = tabletInfo.getVersion();
                                rowCount = tabletInfo.getRowCount();
                                dataSize = tabletInfo.getDataSize();
                                remoteDataSize = tabletInfo.getRemoteDataSize();
                                break;
                            }
                        }
                        if (backendVersion == -1L) {
                            continue;
                        }

                        if (metaVersion < backendVersion
                                || (metaVersion == backendVersion && replica.isBad())) {

                            if (backendReportVersion < Env.getCurrentSystemInfo()
                                    .getBackendReportVersion(backendId)) {
                                continue;
                            }

                            // happens when
                            // 1. PUSH finished in BE but failed or not yet report to FE
                            // 2. repair for VERSION_INCOMPLETE finished in BE, but failed or not yet report to FE
                            replica.updateVersionInfo(backendVersion, dataSize, remoteDataSize, rowCount);

                            if (replica.getLastFailedVersion() < 0) {
                                // last failed version < 0 means this replica becomes health after sync,
                                // so we write an edit log to sync this operation
                                ReplicaPersistInfo info = ReplicaPersistInfo.createForClone(dbId, tableId,
                                        partitionId, indexId, tabletId, backendId, replica.getId(),
                                        replica.getVersion(), schemaHash,
                                        dataSize, remoteDataSize, rowCount,
                                        replica.getLastFailedVersion(),
                                        replica.getLastSuccessVersion());
                                Env.getCurrentEnv().getEditLog().logUpdateReplica(info);
                            }

                            ++syncCounter;
                            LOG.debug("sync replica {} of tablet {} in backend {} in db {}. report version: {}",
                                    replica.getId(), tabletId, backendId, dbId, backendReportVersion);
                        } else {
                            LOG.debug("replica {} of tablet {} in backend {} version is changed"
                                            + " between check and real sync. meta[{}]. backend[{}]",
                                    replica.getId(), tabletId, backendId, metaVersion,
                                    backendVersion);
                        }
                    }
                } finally {
                    olapTable.writeUnlock();
                }
            }
            LOG.info("sync {} tablets in db[{}]. backend[{}]", syncCounter, dbId, backendId);
        } // end for dbs
    }

    private static void deleteFromMeta(ListMultimap<Long, Long> tabletDeleteFromMeta, long backendId,
                                       long backendReportVersion) {
        AgentBatchTask createReplicaBatchTask = new AgentBatchTask();
        TabletInvertedIndex invertedIndex = Env.getCurrentInvertedIndex();
        for (Long dbId : tabletDeleteFromMeta.keySet()) {
            Database db = Env.getCurrentInternalCatalog().getDbNullable(dbId);
            if (db == null) {
                continue;
            }

            int deleteCounter = 0;
            List<Long> tabletIds = tabletDeleteFromMeta.get(dbId);
            List<TabletMeta> tabletMetaList = invertedIndex.getTabletMetaList(tabletIds);
            for (int i = 0; i < tabletMetaList.size(); i++) {
                TabletMeta tabletMeta = tabletMetaList.get(i);
                if (tabletMeta == TabletInvertedIndex.NOT_EXIST_TABLET_META) {
                    continue;
                }
                long tabletId = tabletIds.get(i);
                long tableId = tabletMeta.getTableId();
                OlapTable olapTable = (OlapTable) db.getTableNullable(tableId);
                if (olapTable == null || !olapTable.writeLockIfExist()) {
                    continue;
                }
                try {
                    long partitionId = tabletMeta.getPartitionId();
                    Partition partition = olapTable.getPartition(partitionId);
                    if (partition == null) {
                        continue;
                    }

                    short replicationNum = olapTable.getPartitionInfo()
                            .getReplicaAllocation(partition.getId()).getTotalReplicaNum();

                    long indexId = tabletMeta.getIndexId();
                    MaterializedIndex index = partition.getIndex(indexId);
                    if (index == null) {
                        continue;
                    }
                    if (index.getState() == IndexState.SHADOW) {
                        // This index is under schema change or rollup, tablet may not be created on BE.
                        // ignore it.
                        continue;
                    }

                    Tablet tablet = index.getTablet(tabletId);
                    if (tablet == null) {
                        continue;
                    }

                    Replica replica = tablet.getReplicaByBackendId(backendId);
                    if (replica == null) {
                        continue;
                    }

                    // check report version again
                    long currentBackendReportVersion = Env.getCurrentSystemInfo()
                            .getBackendReportVersion(backendId);
                    if (backendReportVersion < currentBackendReportVersion) {
                        continue;
                    }

                    ReplicaState state = replica.getState();
                    if (state == ReplicaState.NORMAL || state == ReplicaState.SCHEMA_CHANGE) {
                        // if state is PENDING / ROLLUP / CLONE
                        // it's normal that the replica is not created in BE but exists in meta.
                        // so we do not delete it.
                        List<Replica> replicas = tablet.getReplicas();
                        if (replicas.size() <= 1) {
                            LOG.error("backend [{}] invalid situation. tablet[{}] has few replica[{}], "
                                            + "replica num setting is [{}]",
                                    backendId, tabletId, replicas.size(), replicationNum);
                            // there is a replica in FE, but not in BE and there is only one replica in this tablet
                            // in this case, it means data is lost.
                            // should generate a create replica request to BE to create a replica forcibly.
                            if (replicas.size() == 1) {
                                if (Config.recover_with_empty_tablet) {
                                    // only create this task if force recovery is true
                                    LOG.warn("tablet {} has only one replica {} on backend {}"
                                                    + " and it is lost. create an empty replica to recover it",
                                            tabletId, replica.getId(), backendId);
                                    MaterializedIndexMeta indexMeta = olapTable.getIndexMetaByIndexId(indexId);
                                    Set<String> bfColumns = olapTable.getCopiedBfColumns();
                                    double bfFpp = olapTable.getBfFpp();
                                    CreateReplicaTask createReplicaTask = new CreateReplicaTask(backendId, dbId,
                                            tableId, partitionId, indexId, tabletId, replica.getId(),
                                            indexMeta.getShortKeyColumnCount(),
                                            indexMeta.getSchemaHash(), partition.getVisibleVersion(),
                                            indexMeta.getKeysType(),
                                            TStorageType.COLUMN,
                                            TStorageMedium.HDD, indexMeta.getSchema(), bfColumns, bfFpp, null,
                                            olapTable.getCopiedIndexes(),
                                            olapTable.isInMemory(),
                                            olapTable.getPartitionInfo().getTabletType(partitionId),
                                            null,
                                            olapTable.getCompressionType(),
                                            olapTable.getEnableUniqueKeyMergeOnWrite(), olapTable.getStoragePolicy(),
                                            olapTable.disableAutoCompaction(),
<<<<<<< HEAD
                                            olapTable.isPersistent());
=======
                                            olapTable.isPersistent(), olapTable.isDynamicSchema());
>>>>>>> 647c231a

                                    createReplicaTask.setIsRecoverTask(true);
                                    createReplicaBatchTask.addTask(createReplicaTask);
                                } else {
                                    // just set this replica as bad
                                    if (replica.setBad(true)) {
                                        LOG.warn("tablet {} has only one replica {} on backend {}"
                                                        + " and it is lost, set it as bad",
                                                tabletId, replica.getId(), backendId);
                                        BackendTabletsInfo tabletsInfo = new BackendTabletsInfo(backendId);
                                        tabletsInfo.setBad(true);
                                        ReplicaPersistInfo replicaPersistInfo = ReplicaPersistInfo.createForReport(dbId,
                                                tableId, partitionId, indexId, tabletId, backendId, replica.getId());
                                        tabletsInfo.addReplicaInfo(replicaPersistInfo);
                                        Env.getCurrentEnv().getEditLog().logBackendTabletsInfo(tabletsInfo);
                                    }
                                }
                            }
                            continue;
                        }

                        tablet.deleteReplicaByBackendId(backendId);
                        ++deleteCounter;

                        // remove replica related tasks
                        AgentTaskQueue.removeReplicaRelatedTasks(backendId, tabletId);

                        // write edit log
                        ReplicaPersistInfo info = ReplicaPersistInfo.createForDelete(dbId, tableId, partitionId,
                                indexId, tabletId, backendId);

                        Env.getCurrentEnv().getEditLog().logDeleteReplica(info);
                        LOG.warn("delete replica[{}] in tablet[{}] from meta. backend[{}], report version: {}"
                                        + ", current report version: {}",
                                replica.getId(), tabletId, backendId, backendReportVersion,
                                currentBackendReportVersion);

                        // check for clone
                        replicas = tablet.getReplicas();
                        if (replicas.size() == 0) {
                            LOG.error("invalid situation. tablet[{}] is empty", tabletId);
                        }
                    }
                } finally {
                    olapTable.writeUnlock();
                }
            }
            LOG.info("delete {} replica(s) from catalog in db[{}]", deleteCounter, dbId);
        } // end for dbs

        if (Config.recover_with_empty_tablet && createReplicaBatchTask.getTaskNum() > 0) {
            // must add to queue, so that when task finish report, the task can be found in queue.
            // the task will be eventually removed from queue by task report, so no need to worry
            // about the residuals.
            AgentTaskQueue.addBatchTask(createReplicaBatchTask);
            AgentTaskExecutor.submit(createReplicaBatchTask);
        }
    }

    private static void deleteFromBackend(Map<Long, TTablet> backendTablets,
                                          Set<Long> tabletFoundInMeta,
                                          long backendId) {
        int deleteFromBackendCounter = 0;
        int addToMetaCounter = 0;
        AgentBatchTask batchTask = new AgentBatchTask();
        for (Long tabletId : backendTablets.keySet()) {
            TTablet backendTablet = backendTablets.get(tabletId);
            TTabletInfo backendTabletInfo = backendTablet.getTabletInfos().get(0);
            boolean needDelete = false;
            if (!tabletFoundInMeta.contains(tabletId)) {
                if (isBackendReplicaHealthy(backendTabletInfo)) {
                    // if this tablet is not in meta. try adding it.
                    // if add failed. delete this tablet from backend.
                    try {
                        addReplica(tabletId, backendTabletInfo, backendId);
                        // update counter
                        needDelete = false;
                        ++addToMetaCounter;
                    } catch (MetaNotFoundException e) {
                        LOG.warn("failed add to meta. tablet[{}], backend[{}]. {}",
                                tabletId, backendId, e.getMessage());
                        needDelete = true;
                    }
                } else {
                    needDelete = true;
                }
            }

            if (needDelete) {
                // drop replica
                long replicaId = backendTabletInfo.getReplicaId();
                boolean isDropTableOrPartition = Env.getCurrentInvertedIndex().getTabletMeta(tabletId) == null;
                DropReplicaTask task = new DropReplicaTask(backendId, tabletId, replicaId,
                        backendTabletInfo.getSchemaHash(), isDropTableOrPartition);
                batchTask.addTask(task);
                LOG.warn("delete tablet[" + tabletId + "] from backend[" + backendId + "] because not found in meta");
                ++deleteFromBackendCounter;
            }
        } // end for backendTabletIds

        if (batchTask.getTaskNum() != 0) {
            AgentTaskExecutor.submit(batchTask);
        }

        LOG.info("delete {} tablet(s) and add {} replica(s) to meta from backend[{}]",
                deleteFromBackendCounter, addToMetaCounter, backendId);
    }

    // replica is used and no version missing
    private static boolean isBackendReplicaHealthy(TTabletInfo backendTabletInfo) {
        if (backendTabletInfo.isSetUsed() && !backendTabletInfo.isUsed()) {
            return false;
        }
        if (backendTabletInfo.isSetVersionMiss() && backendTabletInfo.isVersionMiss()) {
            return false;
        }
        return true;
    }

    private static void handleMigration(ListMultimap<TStorageMedium, Long> tabletMetaMigrationMap,
                                        long backendId) {
        TabletInvertedIndex invertedIndex = Env.getCurrentInvertedIndex();
        SystemInfoService infoService = Env.getCurrentSystemInfo();
        Backend be = infoService.getBackend(backendId);
        if (be == null) {
            return;
        }
        AgentBatchTask batchTask = new AgentBatchTask();
        for (TStorageMedium storageMedium : tabletMetaMigrationMap.keySet()) {
            List<Long> tabletIds = tabletMetaMigrationMap.get(storageMedium);
            if (!be.hasSpecifiedStorageMedium(storageMedium)) {
                LOG.warn("no specified storage medium {} on backend {}, skip storage migration."
                        + " sample tablet id: {}", storageMedium, backendId, tabletIds.isEmpty()
                        ? "-1" : tabletIds.get(0));
                continue;
            }
            List<TabletMeta> tabletMetaList = invertedIndex.getTabletMetaList(tabletIds);
            for (int i = 0; i < tabletMetaList.size(); i++) {
                long tabletId = tabletIds.get(i);
                TabletMeta tabletMeta = tabletMetaList.get(i);
                // always get old schema hash(as effective one)
                int effectiveSchemaHash = tabletMeta.getOldSchemaHash();
                StorageMediaMigrationTask task = new StorageMediaMigrationTask(backendId, tabletId,
                        effectiveSchemaHash, storageMedium);
                batchTask.addTask(task);
            }
        }

        AgentTaskExecutor.submit(batchTask);
    }

    private static void handleRepublishVersionInfo(
            Map<Long, ListMultimap<Long, TPartitionVersionInfo>> transactionsToPublish, long backendId) {
        AgentBatchTask batchTask = new AgentBatchTask();
        long createPublishVersionTaskTime = System.currentTimeMillis();
        for (Long dbId : transactionsToPublish.keySet()) {
            ListMultimap<Long, TPartitionVersionInfo> map = transactionsToPublish.get(dbId);
            for (long txnId : map.keySet()) {
                PublishVersionTask task = new PublishVersionTask(backendId, txnId, dbId,
                        map.get(txnId), createPublishVersionTaskTime);
                batchTask.addTask(task);
                // add to AgentTaskQueue for handling finish report.
                AgentTaskQueue.addTask(task);
            }
        }
        AgentTaskExecutor.submit(batchTask);
    }

    private static void handleRecoverTablet(ListMultimap<Long, Long> tabletRecoveryMap,
                                            Map<Long, TTablet> backendTablets, long backendId) {
        // print a warn log here to indicate the exceptions on the backend
        LOG.warn("find {} tablets on backend {} which is bad or misses versions that need clone or force recovery",
                tabletRecoveryMap.size(), backendId);

        TabletInvertedIndex invertedIndex = Env.getCurrentInvertedIndex();
        BackendReplicasInfo backendReplicasInfo = new BackendReplicasInfo(backendId);
        for (Long dbId : tabletRecoveryMap.keySet()) {
            Database db = Env.getCurrentInternalCatalog().getDbNullable(dbId);
            if (db == null) {
                continue;
            }
            List<Long> tabletIds = tabletRecoveryMap.get(dbId);
            List<TabletMeta> tabletMetaList = invertedIndex.getTabletMetaList(tabletIds);
            for (int i = 0; i < tabletMetaList.size(); i++) {
                TabletMeta tabletMeta = tabletMetaList.get(i);
                if (tabletMeta == TabletInvertedIndex.NOT_EXIST_TABLET_META) {
                    continue;
                }
                long tabletId = tabletIds.get(i);
                long tableId = tabletMeta.getTableId();
                OlapTable olapTable = (OlapTable) db.getTableNullable(tableId);
                if (olapTable == null || !olapTable.writeLockIfExist()) {
                    continue;
                }
                try {
                    long partitionId = tabletMeta.getPartitionId();
                    Partition partition = olapTable.getPartition(partitionId);
                    if (partition == null) {
                        continue;
                    }

                    long indexId = tabletMeta.getIndexId();
                    MaterializedIndex index = partition.getIndex(indexId);
                    if (index == null) {
                        continue;
                    }

                    int schemaHash = olapTable.getSchemaHashByIndexId(indexId);

                    Tablet tablet = index.getTablet(tabletId);
                    if (tablet == null) {
                        continue;
                    }

                    Replica replica = tablet.getReplicaByBackendId(backendId);
                    if (replica == null) {
                        continue;
                    }

                    for (TTabletInfo tTabletInfo : backendTablets.get(tabletId).getTabletInfos()) {
                        if (tTabletInfo.getSchemaHash() == schemaHash) {
                            if (tTabletInfo.isSetUsed() && !tTabletInfo.isUsed()) {
                                if (replica.setBad(true)) {
                                    LOG.warn("set bad for replica {} of tablet {} on backend {}",
                                            replica.getId(), tabletId, backendId);
                                    backendReplicasInfo.addBadReplica(tabletId);
                                }
                                break;
                            }

                            if (tTabletInfo.isSetVersionMiss() && tTabletInfo.isVersionMiss()) {
                                // If the origin last failed version is larger than 0, not change it.
                                // Otherwise, we set last failed version to replica'version + 1.
                                // Because last failed version should always larger than replica's version.
                                long newLastFailedVersion = replica.getLastFailedVersion();
                                if (newLastFailedVersion < 0) {
                                    newLastFailedVersion = replica.getVersion() + 1;
                                }
                                replica.updateLastFailedVersion(newLastFailedVersion);
                                backendReplicasInfo.addMissingVersionReplica(tabletId, newLastFailedVersion);
                                break;
                            }
                        }
                    }
                } finally {
                    olapTable.writeUnlock();
                }
            }
        } // end for recovery map

        if (!backendReplicasInfo.isEmpty()) {
            // need to write edit log the sync the bad info to other FEs
            Env.getCurrentEnv().getEditLog().logBackendReplicasInfo(backendReplicasInfo);
        }
    }

    private static void handleSetTabletInMemory(long backendId, List<Triple<Long, Integer, Boolean>> tabletToInMemory) {
        AgentBatchTask batchTask = new AgentBatchTask();
        UpdateTabletMetaInfoTask task = new UpdateTabletMetaInfoTask(backendId, tabletToInMemory,
                                                                     TTabletMetaType.INMEMORY);
        batchTask.addTask(task);
        AgentTaskExecutor.submit(batchTask);
    }

    private static void handleSetTabletPersistent(long backendId,
            List<Triple<Long, Integer, Boolean>> tabletToPersistent) {
        AgentBatchTask batchTask = new AgentBatchTask();
        UpdateTabletMetaInfoTask task = new UpdateTabletMetaInfoTask(backendId, tabletToPersistent,
                                                                     TTabletMetaType.PERSISTENT);
        batchTask.addTask(task);
        AgentTaskExecutor.submit(batchTask);
    }

    private static void handleClearTransactions(ListMultimap<Long, Long> transactionsToClear, long backendId) {
        AgentBatchTask batchTask = new AgentBatchTask();
        for (Long transactionId : transactionsToClear.keySet()) {
            ClearTransactionTask clearTransactionTask = new ClearTransactionTask(backendId,
                    transactionId, transactionsToClear.get(transactionId));
            batchTask.addTask(clearTransactionTask);
        }
        AgentTaskExecutor.submit(batchTask);
    }

    private static void addReplica(long tabletId, TTabletInfo backendTabletInfo, long backendId)
            throws MetaNotFoundException {
        TabletInvertedIndex invertedIndex = Env.getCurrentInvertedIndex();
        SystemInfoService infoService = Env.getCurrentSystemInfo();

        TabletMeta tabletMeta = invertedIndex.getTabletMeta(tabletId);
        if (tabletMeta == null || tabletMeta == TabletInvertedIndex.NOT_EXIST_TABLET_META) {
            throw new MetaNotFoundException("tablet meta[" + tabletMeta + "] does not exist in tablet inverted index");
        }

        long dbId = tabletMeta.getDbId();
        long tableId = tabletMeta.getTableId();
        long partitionId = tabletMeta.getPartitionId();
        long indexId = tabletMeta.getIndexId();

        int schemaHash = backendTabletInfo.getSchemaHash();
        long version = backendTabletInfo.getVersion();
        long dataSize = backendTabletInfo.getDataSize();
        long remoteDataSize = backendTabletInfo.getRemoteDataSize();
        long rowCount = backendTabletInfo.getRowCount();

        Database db = Env.getCurrentInternalCatalog().getDbOrMetaException(dbId);
        OlapTable olapTable = (OlapTable) db.getTableOrMetaException(tableId, Table.TableType.OLAP);
        olapTable.writeLockOrMetaException();
        try {
            Partition partition = olapTable.getPartition(partitionId);
            if (partition == null) {
                throw new MetaNotFoundException("partition[" + partitionId + "] does not exist");
            }
            ReplicaAllocation replicaAlloc = olapTable.getPartitionInfo().getReplicaAllocation(partition.getId());

            MaterializedIndex materializedIndex = partition.getIndex(indexId);
            if (materializedIndex == null) {
                throw new MetaNotFoundException("index[" + indexId + "] does not exist");
            }

            Tablet tablet = materializedIndex.getTablet(tabletId);
            if (tablet == null) {
                throw new MetaNotFoundException("tablet[" + tabletId + "] does not exist");
            }

            long visibleVersion = partition.getVisibleVersion();

            // check replica version
            if (version < visibleVersion) {
                throw new MetaNotFoundException("version is invalid. tablet[" + version + "]"
                        + ", visible[" + visibleVersion + "]");
            }

            // check schema hash
            if (schemaHash != olapTable.getSchemaHashByIndexId(indexId)) {
                throw new MetaNotFoundException("schema hash is diff[" + schemaHash + "-"
                        + olapTable.getSchemaHashByIndexId(indexId) + "]");
            }

            // colocate table will delete Replica in meta when balance
            // but we need to rely on MetaNotFoundException to decide whether delete the tablet in backend
            if (Env.getCurrentColocateIndex().isColocateTable(olapTable.getId())) {
                return;
            }

            List<Long> aliveBeIdsInCluster = infoService.getClusterBackendIds(db.getClusterName(), true);
            Pair<TabletStatus, TabletSchedCtx.Priority> status = tablet.getHealthStatusWithPriority(infoService,
                    db.getClusterName(), visibleVersion,
                    replicaAlloc, aliveBeIdsInCluster);

            if (status.first == TabletStatus.VERSION_INCOMPLETE || status.first == TabletStatus.REPLICA_MISSING
                    || status.first == TabletStatus.UNRECOVERABLE) {
                long lastFailedVersion = -1L;

                // For some partition created by old version's Doris
                // The init partition's version in FE is (1-0), the tablet's version in BE is (2-0)
                // If the BE report version is (2-0) and partition's version is (1-0),
                // we should add the tablet to meta.
                // But old version doris is too old, we should not consider them any more,
                // just throw exception in this case
                if (version > partition.getNextVersion() - 1) {
                    // this is a fatal error
                    throw new MetaNotFoundException("version is invalid. tablet[" + version + "]"
                            + ", partition's max version [" + (partition.getNextVersion() - 1) + "]");
                } else if (version < partition.getCommittedVersion()) {
                    lastFailedVersion = partition.getCommittedVersion();
                }

                long replicaId = Env.getCurrentEnv().getNextId();
                Replica replica = new Replica(replicaId, backendId, version, schemaHash,
                        dataSize, remoteDataSize, rowCount, ReplicaState.NORMAL,
                        lastFailedVersion, version);
                tablet.addReplica(replica);

                // write edit log
                ReplicaPersistInfo info = ReplicaPersistInfo.createForAdd(dbId, tableId, partitionId, indexId,
                        tabletId, backendId, replicaId,
                        version, schemaHash, dataSize, remoteDataSize, rowCount,
                        lastFailedVersion,
                        version);

                Env.getCurrentEnv().getEditLog().logAddReplica(info);

                LOG.info("add replica[{}-{}] to catalog. backend[{}]", tabletId, replicaId, backendId);
            } else {
                // replica is enough. check if this tablet is already in meta
                // (status changed between 'tabletReport()' and 'addReplica()')
                for (Replica replica : tablet.getReplicas()) {
                    if (replica.getBackendId() == backendId) {
                        // tablet is already in meta. return true
                        return;
                    }
                }
                throw new MetaNotFoundException(
                        "replica is enough[" + tablet.getReplicas().size() + "-" + replicaAlloc.toCreateStmt() + "]");
            }
        } finally {
            olapTable.writeUnlock();
        }
    }

    @Override
    protected void runOneCycle() {
        while (true) {
            ReportTask task = null;
            try {
                task = reportQueue.take();
                task.exec();
            } catch (InterruptedException e) {
                LOG.warn("got interupted exception when executing report", e);
            }
        }
    }
}<|MERGE_RESOLUTION|>--- conflicted
+++ resolved
@@ -618,11 +618,7 @@
                                             olapTable.getCompressionType(),
                                             olapTable.getEnableUniqueKeyMergeOnWrite(), olapTable.getStoragePolicy(),
                                             olapTable.disableAutoCompaction(),
-<<<<<<< HEAD
-                                            olapTable.isPersistent());
-=======
                                             olapTable.isPersistent(), olapTable.isDynamicSchema());
->>>>>>> 647c231a
 
                                     createReplicaTask.setIsRecoverTask(true);
                                     createReplicaBatchTask.addTask(createReplicaTask);
