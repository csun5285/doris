// Licensed to the Apache Software Foundation (ASF) under one
// or more contributor license agreements.  See the NOTICE file
// distributed with this work for additional information
// regarding copyright ownership.  The ASF licenses this file
// to you under the Apache License, Version 2.0 (the
// "License"); you may not use this file except in compliance
// with the License.  You may obtain a copy of the License at
//
//   http://www.apache.org/licenses/LICENSE-2.0
//
// Unless required by applicable law or agreed to in writing,
// software distributed under the License is distributed on an
// "AS IS" BASIS, WITHOUT WARRANTIES OR CONDITIONS OF ANY
// KIND, either express or implied.  See the License for the
// specific language governing permissions and limitations
// under the License.

package org.apache.doris.external.elasticsearch;

import org.apache.doris.common.UrlSecurityChecker;
import org.apache.doris.common.util.JsonUtil;

import com.fasterxml.jackson.databind.JsonNode;
import com.fasterxml.jackson.databind.node.ArrayNode;
import com.google.common.collect.ImmutableList;
import okhttp3.Credentials;
import okhttp3.OkHttpClient;
import okhttp3.Request;
import okhttp3.Response;
import org.apache.http.HttpHeaders;
import org.apache.logging.log4j.LogManager;
import org.apache.logging.log4j.Logger;
import org.apache.logging.log4j.util.Strings;

import java.io.IOException;
import java.security.SecureRandom;
import java.security.cert.CertificateException;
import java.security.cert.X509Certificate;
import java.util.ArrayList;
import java.util.Collections;
import java.util.HashMap;
import java.util.Iterator;
import java.util.List;
import java.util.Map;
import java.util.concurrent.TimeUnit;
import java.util.stream.Collectors;
import javax.net.ssl.HostnameVerifier;
import javax.net.ssl.SSLContext;
import javax.net.ssl.SSLSession;
import javax.net.ssl.SSLSocketFactory;
import javax.net.ssl.TrustManager;
import javax.net.ssl.X509TrustManager;

/**
 * For get es metadata by http/https.
 **/
public class EsRestClient {

    private static final Logger LOG = LogManager.getLogger(EsRestClient.class);
    private static final OkHttpClient networkClient = new OkHttpClient
            .Builder().readTimeout(10, TimeUnit.SECONDS).build();

    private static OkHttpClient sslNetworkClient;
    private final Request.Builder builder;
    private final String[] nodes;
    private String currentNode;
    private int currentNodeIndex = 0;
    private final boolean httpSslEnable;

    /**
     * For EsTable.
     **/
    public EsRestClient(String[] nodes, String authUser, String authPassword, boolean httpSslEnable) {
        this.nodes = nodes;
        this.builder = new Request.Builder();
        if (!Strings.isEmpty(authUser) && !Strings.isEmpty(authPassword)) {
            this.builder.addHeader(HttpHeaders.AUTHORIZATION, Credentials.basic(authUser, authPassword));
        }
        this.currentNode = nodes[currentNodeIndex];
        this.httpSslEnable = httpSslEnable;
    }

    public OkHttpClient getClient() {
        if (httpSslEnable) {
            return getOrCreateSslNetworkClient();
        }
        return networkClient;
    }

    private void selectNextNode() {
        currentNodeIndex++;
        // reroute, because the previously failed node may have already been restored
        if (currentNodeIndex >= nodes.length) {
            currentNodeIndex = 0;
        }
        currentNode = nodes[currentNodeIndex];
    }

    /**
     * Get http nodes.
     **/
    public Map<String, EsNodeInfo> getHttpNodes() throws DorisEsException {
        Map<String, Map<String, Object>> nodesData = get("_nodes/http", "nodes");
        if (nodesData == null) {
            return Collections.emptyMap();
        }
        Map<String, EsNodeInfo> nodesMap = new HashMap<>();
        for (Map.Entry<String, Map<String, Object>> entry : nodesData.entrySet()) {
            EsNodeInfo node = new EsNodeInfo(entry.getKey(), entry.getValue(), httpSslEnable);
            if (node.hasHttp()) {
                nodesMap.put(node.getId(), node);
            }
        }
        return nodesMap;
    }

    /**
     * Get mapping for indexName.
     */
    public String getMapping(String indexName) throws DorisEsException {
        String path = indexName + "/_mapping";
        String indexMapping = execute(path);
        if (indexMapping == null) {
            throw new DorisEsException("index[" + indexName + "] not found");
        }
        return indexMapping;
    }

    /**
     * Check whether index exist.
     **/
    public boolean existIndex(OkHttpClient httpClient, String indexName) {
        String path = indexName + "/_mapping";
        try (Response response = executeResponse(httpClient, path)) {
            if (response.isSuccessful()) {
                return true;
            }
        } catch (IOException e) {
            LOG.warn("existIndex error", e);
            return false;
        }
        return false;
    }

    /**
     * Get all index.
     **/
    public List<String> getIndices(boolean includeHiddenIndex) {
        String indexes = execute("_cat/indices?h=index&format=json&s=index:asc");
        if (indexes == null) {
            throw new DorisEsException("get es indexes error");
        }
        List<String> ret = new ArrayList<>();
        ArrayNode jsonNodes = JsonUtil.parseArray(indexes);
        jsonNodes.forEach(json -> {
            // es 7.17 has .geoip_databases, but _mapping response 400.
            String index = json.get("index").asText();
            if (includeHiddenIndex) {
                ret.add(index);
            } else {
                if (!index.startsWith(".")) {
                    ret.add(index);
                }
            }

        });
        return ret;
    }

    /**
     * Get all alias.
     **/
    public Map<String, List<String>> getAliases() {
        String res = execute("_aliases");
        Map<String, List<String>> ret = new HashMap<>();
        JsonNode root = JsonUtil.readTree(res);
        if (root == null) {
            return ret;
        }
        Iterator<Map.Entry<String, JsonNode>> elements = root.fields();
        while (elements.hasNext()) {
            Map.Entry<String, JsonNode> element = elements.next();
            JsonNode aliases = element.getValue().get("aliases");
            Iterator<String> aliasNames = aliases.fieldNames();
            if (aliasNames.hasNext()) {
                ret.put(element.getKey(), ImmutableList.copyOf(aliasNames));
            }
        }
        return ret;
    }

    /**
     * Returns the merge of index and alias
     **/
    public List<String> listTable(boolean includeHiddenIndex) {
        List<String> indices = getIndices(includeHiddenIndex).stream().distinct().collect(Collectors.toList());
        getAliases().entrySet().stream().filter(e -> indices.contains(e.getKey())).flatMap(e -> e.getValue().stream())
                .distinct().forEach(indices::add);
        return indices;
    }

    /**
     * Get Shard location.
     **/
    public EsShardPartitions searchShards(String indexName) throws DorisEsException {
        String path = indexName + "/_search_shards";
        String searchShards = execute(path);
        if (searchShards == null) {
            throw new DorisEsException("request index [" + indexName + "] search_shards failure");
        }
        return EsShardPartitions.findShardPartitions(indexName, searchShards);
    }

    public boolean health() {
        String res = execute("");
        return res != null;
    }

    /**
     * init ssl networkClient use lazy way
     **/
    private synchronized OkHttpClient getOrCreateSslNetworkClient() {
        if (sslNetworkClient == null) {
            sslNetworkClient = new OkHttpClient.Builder().readTimeout(10, TimeUnit.SECONDS)
                    .sslSocketFactory(createSSLSocketFactory(), new TrustAllCerts())
                    .hostnameVerifier(new TrustAllHostnameVerifier()).build();
        }
        return sslNetworkClient;
    }

    private Response executeResponse(OkHttpClient httpClient, String path) throws IOException {
        currentNode = currentNode.trim();
        if (!(currentNode.startsWith("http://") || currentNode.startsWith("https://"))) {
            currentNode = "http://" + currentNode;
        }
        if (!currentNode.endsWith("/")) {
            currentNode = currentNode + "/";
        }
<<<<<<< HEAD
        String url = currentNode + path;
        try {
            UrlSecurityChecker.startSSRFChecking(url);
            Request request = builder.get().url(url).build();
            if (LOG.isInfoEnabled()) {
                LOG.info("es rest client request URL: {}", currentNode + "/" + path);
            }
            return httpClient.newCall(request).execute();
        } catch (Exception e) {
            throw new IOException(e);
        } finally {
            UrlSecurityChecker.stopSSRFChecking();
=======
        Request request = builder.get().url(currentNode + path).build();
        if (LOG.isInfoEnabled()) {
            LOG.info("es rest client request URL: {}", request.url().toString());
>>>>>>> 67c9ccfa
        }
    }

    /**
     * execute request for specific path，it will try again nodes.length times if it fails
     *
     * @param path the path must not leading with '/'
     * @return response
     */
    private String execute(String path) throws DorisEsException {
        // try 3 times for every node
        int retrySize = nodes.length * 3;
        DorisEsException scratchExceptionForThrow = null;
        OkHttpClient httpClient;
        if (httpSslEnable) {
            httpClient = getOrCreateSslNetworkClient();
        } else {
            httpClient = networkClient;
        }
        for (int i = 0; i < retrySize; i++) {
            // maybe should add HTTP schema to the address
            // actually, at this time we can only process http protocol
            // NOTE. currentNode may have some spaces.
            // User may set a config like described below:
            // hosts: "http://192.168.0.1:8200, http://192.168.0.2:8200"
            // then currentNode will be "http://192.168.0.1:8200", " http://192.168.0.2:8200"
            if (LOG.isTraceEnabled()) {
                LOG.trace("es rest client request URL: {}", currentNode + "/" + path);
            }
            try (Response response = executeResponse(httpClient, path)) {
                if (response.isSuccessful()) {
                    return response.body().string();
                } else {
                    LOG.warn("request response code: {}, body: {}", response.code(), response.message());
                    scratchExceptionForThrow = new DorisEsException(response.message());
                }
            } catch (IOException e) {
                LOG.warn("request node [{}] [{}] failures {}, try next nodes", currentNode, path, e);
                scratchExceptionForThrow = new DorisEsException(e.getMessage());
            }
            selectNextNode();
        }
        LOG.warn("try all nodes [{}], no other nodes left", nodes);
        if (scratchExceptionForThrow != null) {
            throw scratchExceptionForThrow;
        }
        return null;
    }

    public <T> T get(String q, String key) throws DorisEsException {
        return parseContent(execute(q), key);
    }

    @SuppressWarnings("unchecked")
    private <T> T parseContent(String response, String key) {
        Map<String, Object> map;
        try {
            map = JsonUtil.readValue(response, Map.class);
        } catch (IOException ex) {
            LOG.error("parse es response failure: [{}]", response);
            throw new DorisEsException(ex.getMessage());
        }
        return (T) (key != null ? map.get(key) : map);
    }

    /**
     * support https
     **/
    private static class TrustAllCerts implements X509TrustManager {
        public void checkClientTrusted(X509Certificate[] chain, String authType) throws CertificateException {
        }

        public void checkServerTrusted(X509Certificate[] chain, String authType) throws CertificateException {
        }

        public X509Certificate[] getAcceptedIssuers() {
            return new X509Certificate[0];
        }
    }

    private static class TrustAllHostnameVerifier implements HostnameVerifier {
        public boolean verify(String hostname, SSLSession session) {
            return true;
        }
    }

    private static SSLSocketFactory createSSLSocketFactory() {
        SSLSocketFactory ssfFactory;
        try {
            SSLContext sc = SSLContext.getInstance("TLS");
            sc.init(null, new TrustManager[] {new TrustAllCerts()}, new SecureRandom());
            ssfFactory = sc.getSocketFactory();
        } catch (Exception e) {
            throw new DorisEsException("Errors happens when create ssl socket");
        }
        return ssfFactory;
    }
}<|MERGE_RESOLUTION|>--- conflicted
+++ resolved
@@ -236,11 +236,10 @@
         if (!currentNode.endsWith("/")) {
             currentNode = currentNode + "/";
         }
-<<<<<<< HEAD
         String url = currentNode + path;
         try {
             UrlSecurityChecker.startSSRFChecking(url);
-            Request request = builder.get().url(url).build();
+            Request request = builder.get().url(currentNode + path).build();
             if (LOG.isInfoEnabled()) {
                 LOG.info("es rest client request URL: {}", currentNode + "/" + path);
             }
@@ -249,11 +248,6 @@
             throw new IOException(e);
         } finally {
             UrlSecurityChecker.stopSSRFChecking();
-=======
-        Request request = builder.get().url(currentNode + path).build();
-        if (LOG.isInfoEnabled()) {
-            LOG.info("es rest client request URL: {}", request.url().toString());
->>>>>>> 67c9ccfa
         }
     }
 
