// Licensed to the Apache Software Foundation (ASF) under one
// or more contributor license agreements.  See the NOTICE file
// distributed with this work for additional information
// regarding copyright ownership.  The ASF licenses this file
// to you under the Apache License, Version 2.0 (the
// "License"); you may not use this file except in compliance
// with the License.  You may obtain a copy of the License at
//
//   http://www.apache.org/licenses/LICENSE-2.0
//
// Unless required by applicable law or agreed to in writing,
// software distributed under the License is distributed on an
// "AS IS" BASIS, WITHOUT WARRANTIES OR CONDITIONS OF ANY
// KIND, either express or implied.  See the License for the
// specific language governing permissions and limitations
// under the License.
// This file is copied from
// https://github.com/apache/impala/blob/branch-2.9.0/fe/src/main/java/org/apache/impala/StmtRewriter.java
// and modified by Doris

package org.apache.doris.analysis;

import org.apache.doris.catalog.Column;
import org.apache.doris.catalog.DatabaseIf;
import org.apache.doris.catalog.Env;
import org.apache.doris.catalog.ScalarType;
import org.apache.doris.catalog.TableIf;
import org.apache.doris.catalog.Type;
import org.apache.doris.common.AnalysisException;
import org.apache.doris.common.TableAliasGenerator;
import org.apache.doris.common.UserException;
import org.apache.doris.policy.RowPolicy;
import org.apache.doris.qe.ConnectContext;

import com.google.common.base.Preconditions;
import com.google.common.base.Predicates;
import com.google.common.collect.Iterables;
import com.google.common.collect.Lists;
import org.slf4j.Logger;
import org.slf4j.LoggerFactory;

import java.util.ArrayList;
import java.util.List;

/**
 * Class representing a statement rewriter. A statement rewriter performs subquery
 * unnesting on an analyzed parse tree.
 */
public class StmtRewriter {
    private static final Logger LOG = LoggerFactory.getLogger(StmtRewriter.class);

    private static final String BITMAP_CONTAINS = "bitmap_contains";

    /**
     * Rewrite the statement of an analysis result. The unanalyzed rewritten
     * statement is returned.
     */
    public static StatementBase rewrite(Analyzer analyzer, StatementBase parsedStmt)
            throws AnalysisException {
        if (parsedStmt instanceof QueryStmt) {
            QueryStmt analyzedStmt = (QueryStmt) parsedStmt;
            Preconditions.checkNotNull(analyzedStmt.analyzer);
            return rewriteQueryStatement(analyzedStmt, analyzer);
        } else if (parsedStmt instanceof InsertStmt) {
            final InsertStmt insertStmt = (InsertStmt) parsedStmt;
            final QueryStmt analyzedStmt = (QueryStmt) insertStmt.getQueryStmt();
            Preconditions.checkNotNull(analyzedStmt.analyzer);
            QueryStmt rewrittenQueryStmt = rewriteQueryStatement(analyzedStmt, analyzer);
            insertStmt.setQueryStmt(rewrittenQueryStmt);
        } else {
            throw new AnalysisException("Unsupported statement containing subqueries: "
                    + parsedStmt.toSql());
        }
        return parsedStmt;
    }

    /**
     * Calls the appropriate equal method based on the specific type of query stmt. See
     * rewriteSelectStatement() and rewriteUnionStatement() documentation.
     */
    public static QueryStmt rewriteQueryStatement(QueryStmt stmt, Analyzer analyzer)
            throws AnalysisException {
        Preconditions.checkNotNull(stmt);
        if (stmt instanceof SelectStmt) {
            return rewriteSelectStatement((SelectStmt) stmt, analyzer);
        } else if (stmt instanceof SetOperationStmt) {
            rewriteUnionStatement((SetOperationStmt) stmt, analyzer);
        } else {
            throw new AnalysisException("Subqueries not supported for "
                    + stmt.getClass().getSimpleName() + " statements");
        }
        return stmt;
    }

    private static SelectStmt rewriteSelectStatement(SelectStmt stmt, Analyzer analyzer)
            throws AnalysisException {
        SelectStmt result = stmt;
        // Rewrite all the subqueries in the FROM clause.
        for (TableRef tblRef : result.fromClause) {
            if (!(tblRef instanceof InlineViewRef)) {
                continue;
            }
            InlineViewRef inlineViewRef = (InlineViewRef) tblRef;
            QueryStmt rewrittenQueryStmt = rewriteQueryStatement(inlineViewRef.getViewStmt(),
                    inlineViewRef.getAnalyzer());
            inlineViewRef.setViewStmt(rewrittenQueryStmt);
        }
        // Rewrite all the subqueries in the WHERE clause.
        if (result.hasWhereClause()) {
            // Push negation to leaf operands.
            result.whereClause = Expr.pushNegationToOperands(result.whereClause);
            if (ConnectContext.get() == null) {
                // Check if we can equal the subqueries in the WHERE clause. OR predicates with
                // subqueries are not supported.
                if (hasSubqueryInDisjunction(result.whereClause)) {
                    throw new AnalysisException("Subqueries in OR predicates are not supported: "
                            + result.whereClause.toSql());
                }
            }
            rewriteWhereClauseSubqueries(result, analyzer);
        }
        // Rewrite all subquery in the having clause
        if (result.getHavingClauseAfterAnalyzed() != null
                && result.getHavingClauseAfterAnalyzed().getSubquery() != null) {
            result = rewriteHavingClauseSubqueries(result, analyzer);
        }
        result.sqlString = null;
        if (LOG.isDebugEnabled()) {
            LOG.debug("rewritten stmt: " + result.toSql());
        }
        return result;
    }

    /**
     * Rewrite having subquery.
     * Step1: equal having subquery to where subquery
     * Step2: equal where subquery
     * <p>
     * For example:
     * select cs_item_sk, sum(cs_sales_price) from catalog_sales a group by cs_item_sk
     * having sum(cs_sales_price) >
     * (select min(cs_sales_price) from catalog_sales b where a.cs_item_sk = b.cs_item_sk);
     *
     * <p>
     * Step1: equal having subquery to where subquery
     * Outer query is changed to inline view in rewritten query
     * Inline view of outer query:
     * from (select cs_item_sk, sum(cs_sales_price) sum_cs_sales_price from catalog_sales group by cs_item_sk) a
     * Rewritten subquery of expr:
     * where a.sum_cs_sales_price >
     * (select min(cs_sales_price) from catalog_sales b where a.cs_item_sk = b.cs_item_sk)
     * Rewritten query:
     * select cs_item_sk, a.sum_cs_sales_price from
     * (select cs_item_sk, sum(cs_sales_price) sum_cs_sales_price from catalog_sales group by cs_item_sk) a
     * where a.sum_cs_sales_price >
     * (select min(cs_sales_price) from catalog_sales b where a.cs_item_sk = b.cs_item_sk)
     * <p>
     * Step2: equal where subquery
     * Inline view of subquery:
     * from (select b.cs_item_sk, min(cs_sales_price) from catalog_sales b group by cs_item_sk) c
     * Rewritten correlated predicate:
     * where c.cs_item_sk = a.cs_item_sk and a.sum_cs_sales_price > c.min(cs_sales_price)
     * The final stmt:
     * select a.cs_item_sk, a.sum_cs_sales_price from
     * (select cs_item_sk, sum(cs_sales_price) sum_cs_sales_price from catalog_sales group by cs_item_sk) a
     * join
     * (select b.cs_item_sk, min(b.cs_sales_price) min_cs_sales_price from catalog_sales b group by b.cs_item_sk) c
     * where c.cs_item_sk = a.cs_item_sk and a.sum_cs_sales_price > c.min_cs_sales_price;
     *
     * @param stmt
     * @param analyzer
     */
    private static SelectStmt rewriteHavingClauseSubqueries(SelectStmt stmt, Analyzer analyzer)
            throws AnalysisException {
        // prepare parameters
        SelectList selectList = stmt.getSelectList();
        List<String> columnLabels = stmt.getColLabels();
        Expr havingClause = stmt.getHavingClauseAfterAnalyzed();
        List<FunctionCallExpr> aggregateExprs = stmt.getAggInfo().getAggregateExprs();
        Preconditions.checkState(havingClause != null);
        Preconditions.checkState(havingClause.getSubquery() != null);
        List<OrderByElement> orderByElements = stmt.getOrderByElementsAfterAnalyzed();
        LimitElement limitElement = new LimitElement(stmt.getOffset(), stmt.getLimit());
        TableAliasGenerator tableAliasGenerator = stmt.getTableAliasGenerator();

        /*
         * The outer query is changed to inline view without having predicate
         * For example:
         * Query: select cs_item_sk, sum(cs_sales_price) from catalog_sales a group by cs_item_sk having ...;
         * Inline view:
         *     from (select cs_item_sk $ColumnA, sum(cs_sales_price) $ColumnB
         *     from catalog_sales a group by cs_item_sk) $TableA
         *
         * Add missing aggregation columns in select list
         * For example:
         * Query: select cs_item_sk from catalog_sales a group by cs_item_sk having sum(cs_sales_price) > 1
         * SelectList: select cs_item_sk
         * AggregateExprs:  sum(cs_sales_price)
         * Add missing aggregation columns: select cs_item_sk, sum(cs_sales_price)
         * Inline view:
         *     from (select cs_item_sk $ColumnA, sum(cs_sales_price) $ColumnB from catalog_sales a group by
         *     cs_item_sk) $TableA
         */
        SelectStmt inlineViewQuery = (SelectStmt) stmt.clone();
        inlineViewQuery.reset();
        // the having, order by and limit should be move to outer query
        inlineViewQuery.removeHavingClause();
        inlineViewQuery.removeOrderByElements();
        inlineViewQuery.removeLimitElement();
        // add missing aggregation columns
        SelectList selectListOfInlineViewQuery = addMissingAggregationColumns(selectList, aggregateExprs);
        inlineViewQuery.setSelectList(selectListOfInlineViewQuery);
        // add a new alias for all of columns in subquery
        List<String> colAliasOfInlineView = Lists.newArrayList();
        List<Expr> leftExprList = Lists.newArrayList();
        for (int i = 0; i < selectListOfInlineViewQuery.getItems().size(); ++i) {
            leftExprList.add(selectListOfInlineViewQuery.getItems().get(i).getExpr().clone());
            colAliasOfInlineView.add(inlineViewQuery.getColumnAliasGenerator().getNextAlias());
        }
        InlineViewRef inlineViewRef = new InlineViewRef(tableAliasGenerator.getNextAlias(), inlineViewQuery,
                colAliasOfInlineView);
        try {
            inlineViewRef.analyze(analyzer);
        } catch (UserException e) {
            throw new AnalysisException(e.getMessage());
        }
        LOG.debug("Outer query is changed to {}", inlineViewRef.tableRefToSql());

        /*
         * Columns which belong to outer query can substitute for output columns of inline view
         * For example:
         * Having clause: sum(cs_sales_price) >
         *                   (select min(cs_sales_price) from catalog_sales b where a.cs_item_sk = b.cs_item_sk);
         * Order by: sum(cs_sales_price), a.cs_item_sk
         * Select list: cs_item_sk, sum(cs_sales_price)
         * Columns which belong to outer query: sum(cs_sales_price), a.cs_item_sk
         * SMap: <cs_item_sk $ColumnA> <sum(cs_sales_price) $ColumnB>
         * After substitute
         * Having clause: $ColumnB >
         *                   (select min(cs_sales_price) from catalog_sales b where $ColumnA = b.cs_item_sk)
         * Order by: $ColumnB, $ColumnA
         * Select list: $ColumnA cs_item_sk, $ColumnB sum(cs_sales_price)
         */
        /*
         * Prepare select list of new query.
         * Generate a new select item for each original columns in select list
         */
        ExprSubstitutionMap smap = new ExprSubstitutionMap();
        List<SelectListItem> inlineViewItems = inlineViewQuery.getSelectList().getItems();
        for (int i = 0; i < inlineViewItems.size(); i++) {
            Expr leftExpr = leftExprList.get(i);
            Expr rightExpr = new SlotRef(inlineViewRef.getAliasAsName(), colAliasOfInlineView.get(i));
            rightExpr.analyze(analyzer);
            smap.put(leftExpr, rightExpr);
        }
        havingClause.reset();
        Expr newWherePredicate = havingClause.substitute(smap, analyzer, false);
        LOG.debug("Having predicate is changed to " + newWherePredicate.toSql());
        ArrayList<OrderByElement> newOrderByElements = null;
        if (orderByElements != null) {
            newOrderByElements = Lists.newArrayList();
            for (OrderByElement orderByElement : orderByElements) {
                OrderByElement newOrderByElement = new OrderByElement(orderByElement.getExpr().reset().substitute(smap),
                        orderByElement.getIsAsc(), orderByElement.getNullsFirstParam());
                newOrderByElements.add(newOrderByElement);
                LOG.debug("Order by element is changed to " + newOrderByElement.toSql());
            }
        }
        List<SelectListItem> newSelectItems = Lists.newArrayList();
        for (int i = 0; i < selectList.getItems().size(); i++) {
            SelectListItem newItem = new SelectListItem(selectList.getItems().get(i).getExpr().reset().substitute(smap),
                    columnLabels.get(i));
            newSelectItems.add(newItem);
            LOG.debug("New select item is changed to " + newItem.toSql());
        }
        SelectList newSelectList = new SelectList(newSelectItems, selectList.isDistinct());

        // construct rewritten query
        List<TableRef> newTableRefList = Lists.newArrayList();
        newTableRefList.add(inlineViewRef);
        FromClause newFromClause = new FromClause(newTableRefList);
        SelectStmt result = new SelectStmt(newSelectList, newFromClause, newWherePredicate, null, null,
                newOrderByElements, limitElement);
        result.setTableAliasGenerator(tableAliasGenerator);
        try {
            result.analyze(analyzer);
        } catch (UserException e) {
            throw new AnalysisException(e.getMessage());
        }
        LOG.info("New stmt {} is constructed after rewritten subquery of having clause.", result.toSql());

        // equal where subquery
        result = rewriteSelectStatement(result, analyzer);
        LOG.debug("The final stmt is " + result.toSql());
        return result;
    }

    /**
     * Add missing aggregation columns
     *
     * @param selectList:     select a, sum(v1)
     * @param aggregateExprs: sum(v1), sum(v2)
     * @return select a, sum(v1), sum(v2)
     */
    private static SelectList addMissingAggregationColumns(SelectList selectList,
                                                           List<FunctionCallExpr> aggregateExprs) {
        SelectList result = selectList.clone();
        for (FunctionCallExpr functionCallExpr : aggregateExprs) {
            boolean columnExists = false;
            for (SelectListItem selectListItem : selectList.getItems()) {
                if (selectListItem.getExpr().equals(functionCallExpr)) {
                    columnExists = true;
                    break;
                }
            }
            if (!columnExists) {
                SelectListItem selectListItem = new SelectListItem(functionCallExpr.clone().reset(), null);
                result.addItem(selectListItem);
            }
        }
        return result;
    }

    /**
     * Rewrite all operands in a UNION. The conditions that apply to SelectStmt rewriting
     * also apply here.
     */
    private static void rewriteUnionStatement(SetOperationStmt stmt, Analyzer analyzer)
            throws AnalysisException {
        for (SetOperationStmt.SetOperand operand : stmt.getOperands()) {
            QueryStmt queryStmt = operand.getQueryStmt();
            if (queryStmt instanceof SelectStmt) {
                QueryStmt rewrittenQueryStmt = rewriteSelectStatement((SelectStmt) queryStmt, operand.getAnalyzer());
                operand.setQueryStmt(rewrittenQueryStmt);
            } else if (queryStmt instanceof SetOperationStmt) {
                rewriteUnionStatement((SetOperationStmt) queryStmt, operand.getAnalyzer());
            } else {
                throw new IllegalStateException("Rewrite union statement failed. "
                    + "Because QueryStmt is neither SelectStmt nor SetOperationStmt");
            }
        }
    }

    /**
     * Returns true if the Expr tree rooted at 'expr' has at least one subquery
     * that participates in a disjunction.
     */
    private static boolean hasSubqueryInDisjunction(Expr expr) {
        if (!(expr instanceof CompoundPredicate)) {
            return false;
        }
        if (Expr.IS_OR_PREDICATE.apply(expr)) {
            return expr.contains(Subquery.class);
        }
        for (Expr child : expr.getChildren()) {
            if (hasSubqueryInDisjunction(child)) {
                return true;
            }
        }
        return false;
    }

    private static void extractExprWithSubquery(boolean inDisjunct, Expr expr,
            List<Expr> subqueryExprInConjunct, List<Expr> subqueryExprInDisjunct) {
        if (!(expr instanceof CompoundPredicate)) {
            if (expr.contains(Subquery.class)) {
                // remove redundant sub-query by compare two sub-query with equals
                if (inDisjunct) {
                    if (!subqueryExprInDisjunct.contains(expr)) {
                        subqueryExprInDisjunct.add(expr);
                    }
                } else {
                    if (!subqueryExprInConjunct.contains(expr)) {
                        subqueryExprInConjunct.add(expr);
                    }
                }
            }
        } else {
            for (Expr child : expr.getChildren()) {
                extractExprWithSubquery(inDisjunct || Expr.IS_OR_PREDICATE.apply(expr), child,
                        subqueryExprInConjunct, subqueryExprInDisjunct);
            }
        }
    }

    /**
     * Rewrite all subqueries of a stmt's WHERE clause. Initially, all the
     * conjuncts containing subqueries are extracted from the WHERE clause and are
     * replaced with true BoolLiterals. Subsequently, each extracted conjunct is
     * merged into its parent select block by converting it into a join.
     * Conjuncts with subqueries that themselves contain conjuncts with subqueries are
     * recursively rewritten in a bottom up fashion.
     * <p>
     * The following example illustrates the bottom up rewriting of nested queries.
     * Suppose we have the following three level nested query Q0:
     * <p>
     * SELECT *
     * FROM T1                                            : Q0
     * WHERE T1.a IN (SELECT a
     * FROM T2 WHERE T2.b IN (SELECT b
     * FROM T3))
     * AND T1.c < 10;
     * <p>
     * This query will be rewritten as follows. Initially, the IN predicate
     * T1.a IN (SELECT a FROM T2 WHERE T2.b IN (SELECT b FROM T3)) is extracted
     * from the top level block (Q0) since it contains a subquery and is
     * replaced by a true BoolLiteral, resulting in the following query Q1:
     * <p>
     * SELECT * FROM T1 WHERE TRUE : Q1
     * <p>
     * Since the stmt in the extracted predicate contains a conjunct with a subquery,
     * it is also rewritten. As before, rewriting stmt SELECT a FROM T2
     * WHERE T2.b IN (SELECT b FROM T3) works by first extracting the conjunct that
     * contains the subquery (T2.b IN (SELECT b FROM T3)) and substituting it with
     * a true BoolLiteral, producing the following stmt Q2:
     * <p>
     * SELECT a FROM T2 WHERE TRUE : Q2
     * <p>
     * The predicate T2.b IN (SELECT b FROM T3) is then merged with Q2,
     * producing the following unnested query Q3:
     * <p>
     * SELECT a FROM T2 LEFT SEMI JOIN (SELECT b FROM T3) $a$1 ON T2.b = $a$1.b : Q3
     * <p>
     * The extracted IN predicate becomes:
     * <p>
     * T1.a IN (SELECT a FROM T2 LEFT SEMI JOIN (SELECT b FROM T3) $a$1 ON T2.b = $a$1.b)
     * <p>
     * Finally, the rewritten IN predicate is merged with query block Q1,
     * producing the following unnested query (WHERE clauses that contain only
     * conjunctions of true BoolLiterals are eliminated):
     * <p>
     * SELECT *
     * FROM T1 LEFT SEMI JOIN (SELECT a
     * FROM T2 LEFT SEMI JOIN (SELECT b FROM T3) $a$1
     * ON T2.b = $a$1.b) $a$1
     * ON $a$1.a = T1.a
     * WHERE T1.c < 10;
     */
    private static void rewriteWhereClauseSubqueries(SelectStmt stmt, Analyzer analyzer)
            throws AnalysisException {
        int numTableRefs = stmt.fromClause.size();
        // we must use two same set structs to process conjuncts and disjuncts
        // because the same sub-query could appear in both at the same time.
        // if we use one ExprSubstitutionMap, the sub-query will be replaced by wrong expr.
        ArrayList<Expr> exprsWithSubqueriesInConjuncts = Lists.newArrayList();
        ArrayList<Expr> exprsWithSubqueriesInDisjuncts = Lists.newArrayList();
        ExprSubstitutionMap conjunctsSmap = new ExprSubstitutionMap();
        ExprSubstitutionMap disjunctsSmap = new ExprSubstitutionMap();
        List<TupleDescriptor> markTuples = Lists.newArrayList();
        List<Expr> subqueryInConjunct = Lists.newArrayList();
        List<Expr> subqueryInDisjunct = Lists.newArrayList();
        // Check if all the conjuncts in the WHERE clause that contain subqueries
        // can currently be rewritten as a join.
        extractExprWithSubquery(false, stmt.whereClause, subqueryInConjunct, subqueryInDisjunct);
        for (Expr conjunct : subqueryInConjunct) {
            processOneSubquery(stmt, exprsWithSubqueriesInConjuncts,
                    conjunctsSmap, markTuples, conjunct, analyzer, false);
        }
        for (Expr conjunct : subqueryInDisjunct) {
            processOneSubquery(stmt, exprsWithSubqueriesInDisjuncts,
                    disjunctsSmap, markTuples, conjunct, analyzer, true);
        }
        stmt.whereClause = stmt.whereClause.substitute(conjunctsSmap, disjunctsSmap, analyzer, false);

        boolean hasNewVisibleTuple = false;
        // Recursively equal all the exprs that contain subqueries and merge them with 'stmt'.
        for (Expr expr : exprsWithSubqueriesInConjuncts) {
            if (mergeExpr(stmt, rewriteExpr(expr, analyzer), analyzer, null)) {
                hasNewVisibleTuple = true;
            }
        }
        for (int i = 0; i < exprsWithSubqueriesInDisjuncts.size(); i++) {
            Expr expr = exprsWithSubqueriesInDisjuncts.get(i);
            if (mergeExpr(stmt, rewriteExpr(expr, analyzer), analyzer, markTuples.get(i))) {
                hasNewVisibleTuple = true;
            }
        }
        if (canEliminate(stmt.whereClause)) {
            stmt.whereClause = null;
        }
        if (hasNewVisibleTuple) {
            replaceUnqualifiedStarItems(stmt, numTableRefs);
        }
    }

    private static void processOneSubquery(SelectStmt stmt,
            List<Expr> exprsWithSubqueries, ExprSubstitutionMap smap, List<TupleDescriptor> markTuples,
            Expr exprWithSubquery, Analyzer analyzer, boolean isMark) throws AnalysisException {
        List<Subquery> subqueries = Lists.newArrayList();
        exprWithSubquery.collectAll(Predicates.instanceOf(Subquery.class), subqueries);
        if (subqueries.size() == 0) {
            return;
        }
        if (subqueries.size() > 1) {
            throw new AnalysisException("Multiple subqueries are not supported in "
                    + "expression: " + exprWithSubquery.toSql());
        }
        if (!(exprWithSubquery instanceof InPredicate)
                && !(exprWithSubquery instanceof ExistsPredicate)
                && !(exprWithSubquery instanceof BinaryPredicate)
                && !exprWithSubquery.contains(Expr.IS_SCALAR_SUBQUERY)) {
            throw new AnalysisException("Non-scalar subquery is not supported in "
                    + "expression: "
                    + exprWithSubquery.toSql());
        }
        if (exprWithSubquery instanceof BinaryPredicate && (childrenContainInOrExists(exprWithSubquery))) {
            throw new AnalysisException("Not support binaryOperator children at least one is in or exists subquery"
                    + exprWithSubquery.toSql());
        }

        if (exprWithSubquery instanceof ExistsPredicate) {
            // Check if we can determine the result of an ExistsPredicate during analysis.
            // If so, replace the predicate with a BoolLiteral predicate and remove it from
            // the list of predicates to be rewritten.
            BoolLiteral boolLiteral = replaceExistsPredicate((ExistsPredicate) exprWithSubquery);
            if (boolLiteral != null) {
                boolLiteral.analyze(analyzer);
                smap.put(exprWithSubquery, boolLiteral);
                return;
            }
        }

        // Replace all the supported exprs with subqueries with true BoolLiterals
        // using a smap.
        if (isMark) {
            TupleDescriptor markTuple = analyzer.getDescTbl().createTupleDescriptor();
            markTuple.setAliases(new String[]{stmt.getTableAliasGenerator().getNextAlias()}, true);
            SlotDescriptor markSlot = analyzer.addSlotDescriptor(markTuple);
            String slotName = stmt.getColumnAliasGenerator().getNextAlias();
            markSlot.setType(ScalarType.BOOLEAN);
            markSlot.setIsMaterialized(true);
            markSlot.setIsNullable(false);
            markSlot.setColumn(new Column(slotName, ScalarType.BOOLEAN));
            SlotRef markRef = new SlotRef(markSlot);
            markRef.setTblName(new TableName(null, null, markTuple.getAlias()));
            markRef.setLabel(slotName);
            smap.put(exprWithSubquery, markRef);
            markTuples.add(markTuple);
            exprsWithSubqueries.add(exprWithSubquery);
        } else {
            BoolLiteral boolLiteral = new BoolLiteral(true);
            boolLiteral.analyze(analyzer);
            smap.put(exprWithSubquery, boolLiteral);
            exprsWithSubqueries.add(exprWithSubquery);
        }
    }

    private static boolean childrenContainInOrExists(Expr expr) {
        boolean contain = false;
        for (Expr child : expr.getChildren()) {
            contain = contain || child instanceof InPredicate || child instanceof ExistsPredicate;
            if (contain) {
                break;
            }
        }
        return contain;
    }

    /**
     * Replace an ExistsPredicate that contains a subquery with a BoolLiteral if we
     * can determine its result without evaluating it. Return null if the result of the
     * ExistsPredicate can only be determined at run-time.
     */
    private static BoolLiteral replaceExistsPredicate(ExistsPredicate predicate) {
        Subquery subquery = predicate.getSubquery();
        Preconditions.checkNotNull(subquery);
        SelectStmt subqueryStmt = (SelectStmt) subquery.getStatement();
        BoolLiteral boolLiteral = null;
        if (subqueryStmt.getAnalyzer().hasEmptyResultSet()) {
            boolLiteral = new BoolLiteral(predicate.isNotExists());
        } else if (subqueryStmt.hasAggInfo() && subqueryStmt.getAggInfo().hasAggregateExprs()
                && !subqueryStmt.hasAnalyticInfo() && subqueryStmt.getHavingPred() == null) {
            boolLiteral = new BoolLiteral(!predicate.isNotExists());
        }
        return boolLiteral;
    }

    /**
     * Return true if the Expr tree rooted at 'expr' can be safely
     * eliminated, i.e. it only consists of conjunctions of true BoolLiterals.
     */
    private static boolean canEliminate(Expr expr) {
        for (Expr conjunct : expr.getConjuncts()) {
            if (!Expr.IS_TRUE_LITERAL.apply(conjunct)) {
                return false;
            }
        }
        return true;
    }

    /*
     * Modifies in place an expr that contains a subquery by rewriting its
     * subquery stmt. The modified analyzed expr is returned.
     */
    private static Expr rewriteExpr(Expr expr, Analyzer analyzer)
            throws AnalysisException {
        // Extract the subquery and equal it.
        Subquery subquery = expr.getSubquery();
        Preconditions.checkNotNull(subquery);
        QueryStmt rewrittenStmt = rewriteSelectStatement((SelectStmt) subquery.getStatement(), subquery.getAnalyzer());
        // Create a new Subquery with the rewritten stmt and use a substitution map
        // to replace the original subquery from the expr.

        rewrittenStmt = rewrittenStmt.clone();
        rewrittenStmt.reset();
        Subquery newSubquery = new Subquery(rewrittenStmt);
        newSubquery.analyze(analyzer);

        ExprSubstitutionMap smap = new ExprSubstitutionMap();
        smap.put(subquery, newSubquery);
        return expr.substitute(smap, analyzer, false);
    }

    private static void canRewriteScalarFunction(Expr expr, Expr conjunct)
            throws AnalysisException {
        if (expr.getSubquery().isScalarSubquery()) {
            if (conjunct instanceof BinaryPredicate
                    && ((BinaryPredicate) conjunct).getOp() == BinaryPredicate.Operator.EQ) {
                return;
            }
            throw new AnalysisException("scalar subquery's correlatedPredicates's operator must be EQ");
        }
    }

    /**
     * origin stmt: select * from t1 where t1=(select k1 from t2);
     *
     * @param stmt     select * from t1 where true;
     * @param expr     t1=(select k1 from t2). The expr has already be rewritten.
     * @param analyzer
     * @return
     * @throws AnalysisException
     */
    private static boolean mergeExpr(SelectStmt stmt, Expr expr,
            Analyzer analyzer, TupleDescriptor markTuple) throws AnalysisException {
        // LOG.warn("dhc mergeExpr stmt={} expr={}", stmt, expr);
        LOG.debug("SUBQUERY mergeExpr stmt={} expr={}", stmt.toSql(), expr.toSql());
        Preconditions.checkNotNull(expr);
        Preconditions.checkNotNull(analyzer);
        Preconditions.checkState(expr.getSubquery().getAnalyzer() != null,
                "subquery must be analyze address=" + System.identityHashCode(expr.getSubquery()));
        boolean updateSelectList = false;

        SelectStmt subqueryStmt = (SelectStmt) expr.getSubquery().getStatement();
        // Create a new inline view from the subquery stmt. The inline view will be added
        // to the stmt's table refs later. Explicitly set the inline view's column labels
        // to eliminate any chance that column aliases from the parent query could reference
        // select items from the inline view after the equal.
        List<String> colLabels = Lists.newArrayList();
        // add a new alias for all columns in subquery
        for (int i = 0; i < subqueryStmt.getColLabels().size(); ++i) {
            colLabels.add(subqueryStmt.getColumnAliasGenerator().getNextAlias());
        }
        // (select k1 $a from t2) $b
        InlineViewRef inlineView = new InlineViewRef(
                stmt.getTableAliasGenerator().getNextAlias(), subqueryStmt, colLabels);

        // Extract all correlated predicates from the subquery.
        List<Expr> onClauseConjuncts = extractCorrelatedPredicates(subqueryStmt);
        if (!onClauseConjuncts.isEmpty()) {
            canRewriteCorrelatedSubquery(expr, onClauseConjuncts);
            // For correlated subqueries that are eligible for equal by transforming
            // into a join, a LIMIT clause has no effect on the results, so we can
            // safely remove it.
            // subqueryStmt.limitElement = null;
            subqueryStmt.limitElement = new LimitElement();
        }

        // Update the subquery's select list and/or its GROUP BY clause by adding
        // exprs from the extracted correlated predicates.
        boolean updateGroupBy = expr.getSubquery().isScalarSubquery()
                || (expr instanceof ExistsPredicate && subqueryStmt.hasAggInfo());
        // boolean updateGroupBy = false;
        List<Expr> lhsExprs = Lists.newArrayList();
        List<Expr> rhsExprs = Lists.newArrayList();

        for (Expr conjunct : onClauseConjuncts) {
            canRewriteScalarFunction(expr, conjunct);
            updateInlineView(inlineView, conjunct, stmt.getTableRefIds(),
                    lhsExprs, rhsExprs, updateGroupBy);
        }

        /*
         * Situation: The expr is an uncorrelated subquery for outer stmt.
         * Rewrite: Add a limit 1 for subquery.
         * origin stmt: select * from t1 where exists (select * from table2);
         * expr: exists (select * from table2)
         * outer stmt: select * from t1
         * onClauseConjuncts: empty.
         */
        if (expr instanceof ExistsPredicate && onClauseConjuncts.isEmpty()) {
            // For uncorrelated subqueries, we limit the number of rows returned by the
            // subquery.
            subqueryStmt.setLimit(1);
        }

        // Analyzing the inline view trigger reanalysis of the subquery's select statement.
        // However, the statement is already analyzed and since statement analysis is not
        // idempotent, the analysis needs to be reset (by a call to clone()).
        // inlineView = (InlineViewRef) inlineView.clone();
        inlineView.reset();
        try {
            inlineView.analyze(analyzer);
        } catch (UserException e) {
            throw new AnalysisException(e.getMessage());
        }
        inlineView.setLeftTblRef(stmt.fromClause.get(stmt.fromClause.size() - 1));

        stmt.fromClause.add(inlineView);
        JoinOperator joinOp = JoinOperator.LEFT_SEMI_JOIN;

        // Create a join conjunct from the expr that contains a subquery.
        Expr joinConjunct = createJoinConjunct(expr, inlineView, analyzer, !onClauseConjuncts.isEmpty());
        if (joinConjunct != null) {
            SelectListItem firstItem =
                    ((SelectStmt) inlineView.getViewStmt()).getSelectList().getItems().get(0);
            if (!onClauseConjuncts.isEmpty()
                    && firstItem.getExpr().contains(Expr.NON_NULL_EMPTY_AGG)) {
                // Correlated subqueries with an aggregate function that returns non-null on
                // an empty input are rewritten using a LEFT OUTER JOIN because we
                // need to ensure that there is one agg value for every tuple of 'stmt'
                // (parent select block), even for those tuples of 'stmt' that get rejected
                // by the subquery due to some predicate. The new join conjunct is added to
                // stmt's WHERE clause because it needs to be applied to the result of the
                // LEFT OUTER JOIN (both matched and unmatched tuples).
                if (markTuple != null) {
                    // replace
                    ExprSubstitutionMap smap = new ExprSubstitutionMap();
                    smap.put(new SlotRef(markTuple.getSlots().get(0)), joinConjunct);
                    stmt.whereClause.substitute(smap);
                    markTuple = null;
                } else {
                    stmt.whereClause =
                            CompoundPredicate.createConjunction(joinConjunct, stmt.whereClause);
                }
                joinConjunct = null;
                joinOp = JoinOperator.LEFT_OUTER_JOIN;
                updateSelectList = true;
            }

            if (joinConjunct != null) {
                onClauseConjuncts.add(joinConjunct);
            }
        }

        // Create the ON clause from the extracted correlated predicates.
        Expr onClausePredicate =
                CompoundPredicate.createConjunctivePredicate(onClauseConjuncts);
        if (onClausePredicate == null) {
            Preconditions.checkState(expr instanceof ExistsPredicate);
            if (((ExistsPredicate) expr).isNotExists()) {
                throw new AnalysisException("Unsupported uncorrelated NOT EXISTS subquery: "
                        + subqueryStmt.toSql());
            }
            // We don't have an ON clause predicate to create an equi-join. Rewrite the
            // subquery using a CROSS JOIN.
            // TODO This is very expensive. Remove it when we implement independent
            // subquery evaluation.
            joinOp = JoinOperator.CROSS_JOIN;
            inlineView.setMark(markTuple);
            inlineView.setJoinOp(joinOp);
            LOG.warn("uncorrelated subquery rewritten using a cross join");
            // Indicate that new visible tuples may be added in stmt's select list.
            return true;
        }

        // Create an smap from the original select-list exprs of the select list to
        // the corresponding inline-view columns.
        ExprSubstitutionMap smap = new ExprSubstitutionMap();
        Preconditions.checkState(lhsExprs.size() == rhsExprs.size());
        for (int i = 0; i < lhsExprs.size(); ++i) {
            Expr lhsExpr = lhsExprs.get(i);
            Expr rhsExpr = rhsExprs.get(i);
            rhsExpr.analyze(analyzer);
            smap.put(lhsExpr, rhsExpr);
        }

        onClausePredicate = onClausePredicate.substitute(smap, analyzer, false);

        // Check for references to ancestor query blocks (cycles in the dependency
        // graph of query blocks are not supported).
        if (!onClausePredicate.isBoundByTupleIds(stmt.getTableRefIds())) {
            throw new AnalysisException("Unsupported correlated subquery: "
                    + subqueryStmt.toSql());
        }

        // Check if we have a valid ON clause for an equi-join.
        boolean hasEqJoinPred = false;
        for (Expr conjunct : onClausePredicate.getConjuncts()) {
            if (!(conjunct instanceof BinaryPredicate)) {
                continue;
            }
            BinaryPredicate.Operator operator = ((BinaryPredicate) conjunct).getOp();
            if (!operator.isEquivalence()) {
                continue;
            }
            List<TupleId> lhsTupleIds = Lists.newArrayList();
            conjunct.getChild(0).getIds(lhsTupleIds, null);
            if (lhsTupleIds.isEmpty()) {
                continue;
            }
            List<TupleId> rhsTupleIds = Lists.newArrayList();
            conjunct.getChild(1).getIds(rhsTupleIds, null);
            if (rhsTupleIds.isEmpty()) {
                continue;
            }
            // Check if columns from the outer query block (stmt) appear in both sides
            // of the binary predicate.
            if ((lhsTupleIds.contains(inlineView.getDesc().getId()) && lhsTupleIds.size() > 1)
                    || (rhsTupleIds.contains(inlineView.getDesc().getId())
                    && rhsTupleIds.size() > 1)) {
                continue;
            }
            hasEqJoinPred = true;
            break;
        }

        boolean isInBitmap = false;
        if (!hasEqJoinPred && !inlineView.isCorrelated()) {
            // Join with InPredicate is actually an equal join, so we choose HashJoin.
            if (expr instanceof ExistsPredicate) {
                joinOp = ((ExistsPredicate) expr).isNotExists() ? JoinOperator.LEFT_ANTI_JOIN :
                        JoinOperator.LEFT_SEMI_JOIN;
            } else if (expr instanceof InPredicate && !(joinConjunct instanceof BitmapFilterPredicate)) {
                joinOp = ((InPredicate) expr).isNotIn() ? JoinOperator.LEFT_ANTI_JOIN : JoinOperator.LEFT_SEMI_JOIN;
                if ((joinConjunct instanceof FunctionCallExpr
                        && (((FunctionCallExpr) joinConjunct).getFnName().getFunction()
                        .equalsIgnoreCase(BITMAP_CONTAINS)))) {
                    isInBitmap = true;
                }
            } else {
                joinOp = JoinOperator.CROSS_JOIN;
                // We can equal the aggregate subquery using a cross join. All conjuncts
                // that were extracted from the subquery are added to stmt's WHERE clause.
                if (markTuple != null) {
                    // replace
                    ExprSubstitutionMap markSmap = new ExprSubstitutionMap();
                    markSmap.put(new SlotRef(markTuple.getSlots().get(0)), onClausePredicate);
                    stmt.whereClause.substitute(markSmap);
                    markTuple = null;
                } else {
                    stmt.whereClause =
                            CompoundPredicate.createConjunction(onClausePredicate, stmt.whereClause);
                }
            }

            inlineView.setMark(markTuple);
            inlineView.setJoinOp(joinOp);
            inlineView.setInBitmap(isInBitmap);
            if (joinOp != JoinOperator.CROSS_JOIN) {
                inlineView.setOnClause(onClausePredicate);
            }
            // Indicate that the CROSS JOIN may add a new visible tuple to stmt's
            // select list (if the latter contains an unqualified star item '*')
            return true;
        }

        // We have a valid equi-join conjunct.
        if (expr instanceof InPredicate
                && ((InPredicate) expr).isNotIn()
                || expr instanceof ExistsPredicate
                && ((ExistsPredicate) expr).isNotExists()) {
            // For the case of a NOT IN with an eq join conjunct, replace the join
            // conjunct with a conjunct that uses the null-matching eq operator.
            if (expr instanceof InPredicate && markTuple == null) {
<<<<<<< HEAD
                joinOp = VectorizedUtil.isVectorized()
                        ? JoinOperator.NULL_AWARE_LEFT_ANTI_JOIN : JoinOperator.LEFT_ANTI_JOIN;
=======
                joinOp = JoinOperator.NULL_AWARE_LEFT_ANTI_JOIN;
>>>>>>> 7bda49b5
                List<TupleId> tIds = Lists.newArrayList();
                joinConjunct.getIds(tIds, null);
                if (tIds.size() <= 1 || !tIds.contains(inlineView.getDesc().getId())) {
                    throw new AnalysisException("Unsupported NOT IN predicate with subquery: "
                            + expr.toSql());
                }
                // Replace the EQ operator in the generated join conjunct with a
                // null-matching EQ operator.
                for (Expr conjunct : onClausePredicate.getConjuncts()) {
                    if (conjunct.equals(joinConjunct)) {
                        Preconditions.checkState(conjunct instanceof BinaryPredicate);
                        Preconditions.checkState(((BinaryPredicate) conjunct).getOp()
                                == BinaryPredicate.Operator.EQ);
                        // ((BinaryPredicate)conjunct).setOp(BinaryPredicate.Operator.NULL_MATCHING_EQ);
                        break;
                    }
                }
            } else {
                joinOp = expr instanceof InPredicate ? JoinOperator.NULL_AWARE_LEFT_ANTI_JOIN
                        : JoinOperator.LEFT_ANTI_JOIN;
            }
        }

        inlineView.setMark(markTuple);
        inlineView.setJoinOp(joinOp);
        inlineView.setOnClause(onClausePredicate);
        return updateSelectList;
    }

    /**
     * Replace all unqualified star exprs ('*') from stmt's select list with qualified
     * ones, i.e. tbl_1.*,...,tbl_n.*, where tbl_1,...,tbl_n are the visible tablerefs
     * in stmt. 'tableIndx' indicates the maximum tableRef ordinal to consider when
     * replacing an unqualified star item.
     */
    private static void replaceUnqualifiedStarItems(SelectStmt stmt, int tableIdx) {
        Preconditions.checkState(tableIdx < stmt.fromClause.size());
        ArrayList<SelectListItem> newItems = Lists.newArrayList();
        for (int i = 0; i < stmt.selectList.getItems().size(); ++i) {
            SelectListItem item = stmt.selectList.getItems().get(i);
            if (!item.isStar() || item.getTblName() != null) {
                newItems.add(item);
                continue;
            }
            // '*' needs to be replaced by tbl1.*,...,tbln.*, where
            // tbl1,...,tbln are the visible tableRefs in stmt.
            for (int j = 0; j < tableIdx; ++j) {
                TableRef tableRef = stmt.fromClause.get(j);
                if (tableRef.getJoinOp() == JoinOperator.LEFT_SEMI_JOIN
                        || tableRef.getJoinOp() == JoinOperator.LEFT_ANTI_JOIN
                        || tableRef.getJoinOp() == JoinOperator.NULL_AWARE_LEFT_ANTI_JOIN) {
                    continue;
                }
                newItems.add(SelectListItem.createStarItem(tableRef.getAliasAsName()));
            }
        }
        Preconditions.checkState(!newItems.isEmpty());
        boolean isDistinct = stmt.selectList.isDistinct();
        stmt.selectList = new SelectList(newItems, isDistinct);
    }

    /**
     * Return true if the expr tree rooted at 'root' contains a correlated
     * predicate.
     */
    private static boolean containsCorrelatedPredicate(Expr root, List<TupleId> tupleIds) {
        if (isCorrelatedPredicate(root, tupleIds)) {
            return true;
        }
        for (Expr child : root.getChildren()) {
            if (containsCorrelatedPredicate(child, tupleIds)) {
                return true;
            }
        }
        return false;
    }

    /**
     * Returns true if 'expr' is a correlated predicate. A predicate is
     * correlated if at least one of its SlotRefs belongs to an ancestor
     * query block (i.e. is not bound by the given 'tupleIds').
     */
    private static boolean isCorrelatedPredicate(Expr expr, List<TupleId> tupleIds) {
        return (expr instanceof BinaryPredicate || expr instanceof SlotRef) && !expr.isBoundByTupleIds(tupleIds);
    }

    /**
     * Extract all correlated predicates of a subquery.
     * <p>
     * TODO Handle correlated predicates in a HAVING clause.
     */
    private static ArrayList<Expr> extractCorrelatedPredicates(SelectStmt subqueryStmt)
            throws AnalysisException {
        List<TupleId> subqueryTupleIds = subqueryStmt.getTableRefIds();
        ArrayList<Expr> correlatedPredicates = Lists.newArrayList();

        if (subqueryStmt.hasWhereClause()) {
            if (!canExtractCorrelatedPredicates(subqueryStmt.getWhereClause(), subqueryTupleIds)) {
                throw new AnalysisException("Disjunctions with correlated predicates "
                        + "are not supported: " + subqueryStmt.getWhereClause().toSql());
            }
            // Extract the correlated predicates from the subquery's WHERE clause and
            // replace them with true BoolLiterals.
            Expr newWhereClause = extractCorrelatedPredicates(subqueryStmt.getWhereClause(),
                    subqueryTupleIds, correlatedPredicates);
            if (canEliminate(newWhereClause)) {
                newWhereClause = null;
            }
            subqueryStmt.setWhereClause(newWhereClause);
        }

        // Process all correlated predicates from subquery's ON clauses.
        for (TableRef tableRef : subqueryStmt.getTableRefs()) {
            if (tableRef.getOnClause() == null) {
                continue;
            }

            ArrayList<Expr> onClauseCorrelatedPreds = Lists.newArrayList();
            Expr newOnClause = extractCorrelatedPredicates(tableRef.getOnClause(),
                    subqueryTupleIds, onClauseCorrelatedPreds);
            if (onClauseCorrelatedPreds.isEmpty()) {
                continue;
            }

            correlatedPredicates.addAll(onClauseCorrelatedPreds);
            if (canEliminate(newOnClause)) {
                // After the extraction of correlated predicates from an ON clause,
                // the latter may only contain conjunctions of True BoolLiterals. In
                // this case, we can eliminate the ON clause and set the join type to
                // CROSS JOIN.
                tableRef.setJoinOp(JoinOperator.CROSS_JOIN);
                tableRef.setOnClause(null);
            } else {
                tableRef.setOnClause(newOnClause);
            }
        }
        return correlatedPredicates;
    }

    /**
     * Extract all correlated predicates from the expr tree rooted at 'root' and
     * replace them with true BoolLiterals. The modified expr tree is returned
     * and the extracted correlated predicates are added to 'matches'.
     */
    private static Expr extractCorrelatedPredicates(Expr root, List<TupleId> tupleIds, ArrayList<Expr> matches) {
        if (isCorrelatedPredicate(root, tupleIds)) {
            matches.add(root);
            return new BoolLiteral(true);
        }
        for (int i = 0; i < root.getChildren().size(); ++i) {
            root.getChildren().set(i, extractCorrelatedPredicates(root.getChild(i), tupleIds, matches));
        }
        return root;
    }

    /**
     * Returns true if we can extract the correlated predicates from 'expr'. A
     * correlated predicate cannot be extracted if it is part of a disjunction.
     */
    private static boolean canExtractCorrelatedPredicates(Expr expr,
                                                          List<TupleId> subqueryTupleIds) {
        if (!(expr instanceof CompoundPredicate)) {
            return true;
        }
        if (Expr.IS_OR_PREDICATE.apply(expr)) {
            return !containsCorrelatedPredicate(expr, subqueryTupleIds);
        }
        for (Expr child : expr.getChildren()) {
            if (!canExtractCorrelatedPredicates(child, subqueryTupleIds)) {
                return false;
            }
        }
        return true;
    }

    /**
     * Checks if an expr containing a correlated subquery is eligible for equal by
     * transforming into a join. 'correlatedPredicates' contains the correlated
     * predicates identified in the subquery. Throws an AnalysisException if 'expr'
     * is not eligible for equal.
     * TODO: Merge all the equal eligibility tests into a single function.
     */
    private static void canRewriteCorrelatedSubquery(
            Expr expr, List<Expr> correlatedPredicates)
            throws AnalysisException {
        Preconditions.checkNotNull(expr);
        Preconditions.checkState(expr.contains(Subquery.class));
        SelectStmt stmt = (SelectStmt) expr.getSubquery().getStatement();
        Preconditions.checkNotNull(stmt);
        // Only specified function could be supported in correlated subquery of binary predicate.
        if (expr instanceof BinaryPredicate) {
            if (stmt.getSelectList().getItems().size() != 1) {
                throw new AnalysisException("The subquery only support one item in select clause");
            }
            SelectListItem item = stmt.getSelectList().getItems().get(0);
            if (!item.getExpr().contains(Expr.CORRELATED_SUBQUERY_SUPPORT_AGG_FN)) {
                throw new AnalysisException("The select item in correlated subquery of binary predicate should only "
                        + "be sum, min, max, avg and count. Current subquery:" + stmt.toSql());
            }
        }
        // Grouping and/or aggregation (including analytic functions) is forbidden in correlated subquery of in
        // predicate.
        if (expr instanceof InPredicate && (stmt.hasAggInfo() || stmt.hasAnalyticInfo())) {
            LOG.warn("canRewriteCorrelatedSubquery fail, expr={} subquery={}", expr.toSql(), stmt.toSql());
            throw new AnalysisException("Unsupported correlated subquery"
                    + " with grouping and/or aggregation: " + stmt.toSql());
        }

        final com.google.common.base.Predicate<Expr> isSingleSlotRef =
                arg -> arg.unwrapSlotRef(false) != null;

        // A HAVING clause is only allowed on correlated EXISTS subqueries with
        // correlated binary predicates of the form Slot = Slot (see IMPALA-2734)
        // TODO Handle binary predicates with IS NOT DISTINCT op
        if (expr instanceof ExistsPredicate && stmt.hasHavingClause()
                && !correlatedPredicates.isEmpty()
                && (!stmt.hasAggInfo()
                || !Iterables.all(correlatedPredicates,
                Predicates.or(Expr.IS_EQ_BINARY_PREDICATE, isSingleSlotRef)))) {
            throw new AnalysisException(
                    "Unsupported correlated EXISTS subquery with a " + "HAVING clause: " + stmt.toSql());
        }

        // The following correlated subqueries with a limit clause are supported:
        // 1. EXISTS subqueries
        // 2. Scalar subqueries with aggregation
        if (stmt.hasLimitClause()
                && (!(expr instanceof BinaryPredicate) || !stmt.hasAggInfo()
                || stmt.selectList.isDistinct())
                && !(expr instanceof ExistsPredicate)) {
            throw new AnalysisException("Unsupported correlated subquery with a "
                    + "LIMIT clause: " + stmt.toSql());
        }
    }

    /**
     * Update the subquery within an inline view by expanding its select list with exprs
     * from a correlated predicate 'expr' that will be 'moved' to an ON clause in the
     * subquery's parent query block. We need to make sure that every expr extracted from
     * the subquery references an item in the subquery's select list. If 'updateGroupBy'
     * is true, the exprs extracted from 'expr' are also added in stmt's GROUP BY clause.
     * Throws an AnalysisException if we need to update the GROUP BY clause but
     * both the lhs and rhs of 'expr' reference a tuple of the subquery stmt.
     */
    private static void updateInlineView(
            InlineViewRef inlineView, Expr expr, List<TupleId> parentQueryTids,
            List<Expr> lhsExprs, List<Expr> rhsExprs, boolean updateGroupBy)
            throws AnalysisException {
        SelectStmt stmt = (SelectStmt) inlineView.getViewStmt();
        List<TupleId> subqueryTblIds = stmt.getTableRefIds();
        ArrayList<Expr> groupByExprs = null;
        if (updateGroupBy) {
            groupByExprs = Lists.newArrayList();
        }

        List<SelectListItem> items = stmt.selectList.getItems();
        // Collect all the SlotRefs from 'expr' and identify those that are bound by
        // subquery tuple ids.
        ArrayList<Expr> slotRefs = Lists.newArrayList();
        expr.collectAll(Predicates.instanceOf(SlotRef.class), slotRefs);
        List<Expr> exprsBoundBySubqueryTids = Lists.newArrayList();
        for (Expr slotRef : slotRefs) {
            if (slotRef.isBoundByTupleIds(subqueryTblIds)) {
                exprsBoundBySubqueryTids.add(slotRef);
            }
        }
        // The correlated predicate only references slots from a parent block,
        // no need to update the subquery's select or group by list.
        if (exprsBoundBySubqueryTids.isEmpty()) {
            return;
        }
        if (updateGroupBy) {
            Preconditions.checkState(expr instanceof BinaryPredicate);
            Expr exprBoundBySubqueryTids = null;
            if (exprsBoundBySubqueryTids.size() > 1) {
                // If the predicate contains multiple SlotRefs bound by subquery tuple
                // ids, they must all be on the same side of that predicate.
                if (expr.getChild(0).isBoundByTupleIds(subqueryTblIds)
                        && expr.getChild(1).isBoundByTupleIds(parentQueryTids)) {
                    exprBoundBySubqueryTids = expr.getChild(0);
                } else if (expr.getChild(0).isBoundByTupleIds(parentQueryTids)
                        && expr.getChild(1).isBoundByTupleIds(subqueryTblIds)) {
                    exprBoundBySubqueryTids = expr.getChild(1);
                } else {
                    throw new AnalysisException("All subquery columns "
                            + "that participate in a predicate must be on the same side of "
                            + "that predicate: " + expr.toSql());
                }
            } else {
                Preconditions.checkState(exprsBoundBySubqueryTids.size() == 1);
                exprBoundBySubqueryTids = exprsBoundBySubqueryTids.get(0);
            }
            exprsBoundBySubqueryTids.clear();
            exprsBoundBySubqueryTids.add(exprBoundBySubqueryTids);
        }

        // Add the exprs bound by subquery tuple ids to the select list and
        // register it for substitution. We use a temporary substitution map
        // because we cannot at this point analyze the new select list expr. Once
        // the new inline view is analyzed, the entries from this map will be
        // added to an ExprSubstitutionMap.
        for (Expr boundExpr : exprsBoundBySubqueryTids) {
            String colAlias = stmt.getColumnAliasGenerator().getNextAlias();
            items.add(new SelectListItem(boundExpr, null));
            inlineView.getExplicitColLabels().add(colAlias);
            lhsExprs.add(boundExpr);
            rhsExprs.add(new SlotRef(inlineView.getAliasAsName(), colAlias));
            if (groupByExprs != null) {
                groupByExprs.add(boundExpr);
            }
        }

        // Update the subquery's select list.
        boolean isDistinct = stmt.selectList.isDistinct();
        Preconditions.checkState(!isDistinct);
        stmt.selectList = new SelectList(items, isDistinct);
        // Update subquery's GROUP BY clause
        if (groupByExprs != null && !groupByExprs.isEmpty()) {
            if (stmt.hasGroupByClause()) {
                stmt.groupByClause.getGroupingExprs().addAll(groupByExprs);
                stmt.groupByClause.getOriGroupingExprs().addAll(groupByExprs);
            } else {
                stmt.groupByClause = new GroupByClause(groupByExprs, GroupByClause.GroupingType.GROUP_BY);
            }
        }
    }

    // If left expr of in predicate is a constant and a bitmap filter cannot be used, then the normal nested loop join
    // process is used, with the join Conjunct being `bitmap_contains`,
    // e.g. 'select k1, k2 from (select 2 k1, 11 k2) t where k1 in (select bitmap_col from bitmap_tbl)'.
    private static Expr createInBitmapConjunct(Expr exprWithSubquery, SlotRef bitmapSlotRef, Analyzer analyzer,
            boolean isCorrelated) throws AnalysisException {
        if (isCorrelated) {
            throw new AnalysisException("In bitmap does not support correlated subquery: " + exprWithSubquery.toSql());
        }

        boolean useBitmapFilter = false;
        List<SlotRef> slotRefs = Lists.newArrayList();
        exprWithSubquery.getChild(0).collect(SlotRef.class, slotRefs);
        for (SlotRef slotRef : slotRefs) {
            List<Expr> sourceExprs = slotRef.getDesc().getSourceExprs();
            if (sourceExprs.isEmpty() || sourceExprs.stream().anyMatch(expr -> !expr.isConstant())) {
                useBitmapFilter = true;
            }
        }

        Expr pred = useBitmapFilter ? new BitmapFilterPredicate(exprWithSubquery.getChild(0), bitmapSlotRef,
                ((InPredicate) exprWithSubquery).isNotIn()) : new FunctionCallExpr(new FunctionName(BITMAP_CONTAINS),
                Lists.newArrayList(bitmapSlotRef, exprWithSubquery.getChild(0)));
        pred.analyze(analyzer);
        return pred;
    }

    /**
     * Converts an expr containing a subquery into an analyzed conjunct to be
     * used in a join. The conversion is performed in place by replacing the
     * subquery with the first expr from the select list of 'inlineView'.
     * If 'isCorrelated' is true and the first expr from the inline view contains
     * an aggregate function that returns non-null on an empty input,
     * the aggregate function is wrapped into a 'zeroifnull' function.
     */
    private static Expr createJoinConjunct(Expr exprWithSubquery, InlineViewRef inlineView,
            Analyzer analyzer, boolean isCorrelated) throws AnalysisException {
        Preconditions.checkNotNull(exprWithSubquery);
        Preconditions.checkNotNull(inlineView);
        Preconditions.checkState(exprWithSubquery.contains(Subquery.class));
        if (exprWithSubquery instanceof ExistsPredicate) {
            return null;
        }
        // Create a SlotRef from the first item of inlineView's select list
        SlotRef slotRef = new SlotRef(new TableName(null, null, inlineView.getAlias()),
                inlineView.getColLabels().get(0));
        slotRef.analyze(analyzer);
        Expr subquerySubstitute = slotRef;
        if (exprWithSubquery instanceof InPredicate) {
            if (slotRef.getType().isBitmapType()) {
                return createInBitmapConjunct(exprWithSubquery, slotRef, analyzer, isCorrelated);
            }
            BinaryPredicate pred = new BinaryPredicate(BinaryPredicate.Operator.EQ,
                    exprWithSubquery.getChild(0), slotRef);
            pred.analyze(analyzer);
            return pred;
        }

        Subquery subquery = exprWithSubquery.getSubquery();
        ExprSubstitutionMap smap = new ExprSubstitutionMap();
        SelectListItem item =
                ((SelectStmt) inlineView.getViewStmt()).getSelectList().getItems().get(0);
        if (isCorrelated && item.getExpr().contains(Expr.NON_NULL_EMPTY_AGG)) {
            // TODO: Add support for multiple agg functions that return non-null on an
            //   empty input, by wrapping them with zeroifnull functions before the inline
            //   view is analyzed.
            if (!Expr.NON_NULL_EMPTY_AGG.apply(item.getExpr())
                    && (!(item.getExpr() instanceof CastExpr)
                    || !Expr.NON_NULL_EMPTY_AGG.apply(item.getExpr().getChild(0)))) {
                throw new AnalysisException("Aggregate function that returns non-null on "
                        + "an empty input cannot be used in an expression in a "
                        + "correlated subquery's select list: " + subquery.toSql());
            }

            List<Expr> aggFns = Lists.newArrayList();
            item.getExpr().collectAll(Expr.NON_NULL_EMPTY_AGG, aggFns);
            // TODO Generalize this by making the aggregate functions aware of the
            // literal expr that they return on empty input, e.g. max returns a
            // NullLiteral whereas count returns a NumericLiteral.
            if (aggFns.get(0).getFn().getReturnType().isNumericType()) {
                FunctionCallExpr zeroIfNull = new FunctionCallExpr("ifnull",
                        Lists.newArrayList((Expr) slotRef, new IntLiteral(0, Type.BIGINT)));
                zeroIfNull.analyze(analyzer);
                subquerySubstitute = zeroIfNull;
            } else if (aggFns.get(0).getFn().getReturnType().isStringType()) {
                List<Expr> params = Lists.newArrayList();
                params.add(slotRef);
                params.add(new StringLiteral(""));
                FunctionCallExpr ifnull = new FunctionCallExpr("ifnull", params);
                ifnull.analyze(analyzer);
                subquerySubstitute = ifnull;
            } else {
                throw new AnalysisException("Unsupported aggregate function used in "
                        + "a correlated subquery's select list: " + subquery.toSql());
            }
        }
        smap.put(subquery, subquerySubstitute);
        return exprWithSubquery.substitute(smap, analyzer, false);
    }

    public static boolean rewriteByPolicy(StatementBase statementBase, Analyzer analyzer) throws UserException {
        Env currentEnv = Env.getCurrentEnv();
        UserIdentity currentUserIdentity = ConnectContext.get().getCurrentUserIdentity();
        String user = analyzer.getQualifiedUser();
        if (currentUserIdentity.isRootUser() || currentUserIdentity.isAdminUser()) {
            return false;
        }
        if (!currentEnv.getPolicyMgr().existPolicy(user)) {
            return false;
        }
        if (!(statementBase instanceof SelectStmt)) {
            return false;
        }
        SelectStmt selectStmt = (SelectStmt) statementBase;
        boolean reAnalyze = false;
        for (int i = 0; i < selectStmt.fromClause.size(); i++) {
            TableRef tableRef = selectStmt.fromClause.get(i);
            // Recursively rewrite subquery
            if (tableRef instanceof InlineViewRef) {
                InlineViewRef viewRef = (InlineViewRef) tableRef;
                if (rewriteByPolicy(viewRef.getQueryStmt(), analyzer)) {
                    reAnalyze = true;
                }
                continue;
            }
            TableIf table = tableRef.getTable();
            String dbName = tableRef.getName().getDb();
            if (dbName == null) {
                dbName = analyzer.getDefaultDb();
            }
            DatabaseIf db = currentEnv.getCatalogMgr().getCatalogOrAnalysisException(tableRef.getName().getCtl())
                    .getDbOrAnalysisException(dbName);
            long dbId = db.getId();
            long tableId = table.getId();
            RowPolicy matchPolicy = currentEnv.getPolicyMgr().getMatchTablePolicy(dbId, tableId, user);
            if (matchPolicy == null) {
                continue;
            }
            SelectList selectList = new SelectList();
            selectList.addItem(SelectListItem.createStarItem(tableRef.getAliasAsName()));

            SelectStmt stmt = new SelectStmt(selectList,
                    new FromClause(Lists.newArrayList(tableRef)),
                    matchPolicy.getWherePredicate().clone(),
                    null,
                    null,
                    null,
                    LimitElement.NO_LIMIT);
            selectStmt.fromClause.set(i, new InlineViewRef(tableRef.getAliasAsName().getTbl(), stmt));
            selectStmt.analyze(analyzer);
            reAnalyze = true;
        }
        return reAnalyze;
    }
}<|MERGE_RESOLUTION|>--- conflicted
+++ resolved
@@ -863,12 +863,7 @@
             // For the case of a NOT IN with an eq join conjunct, replace the join
             // conjunct with a conjunct that uses the null-matching eq operator.
             if (expr instanceof InPredicate && markTuple == null) {
-<<<<<<< HEAD
-                joinOp = VectorizedUtil.isVectorized()
-                        ? JoinOperator.NULL_AWARE_LEFT_ANTI_JOIN : JoinOperator.LEFT_ANTI_JOIN;
-=======
                 joinOp = JoinOperator.NULL_AWARE_LEFT_ANTI_JOIN;
->>>>>>> 7bda49b5
                 List<TupleId> tIds = Lists.newArrayList();
                 joinConjunct.getIds(tIds, null);
                 if (tIds.size() <= 1 || !tIds.contains(inlineView.getDesc().getId())) {
