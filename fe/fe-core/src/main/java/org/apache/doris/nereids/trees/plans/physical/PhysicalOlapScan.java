// Licensed to the Apache Software Foundation (ASF) under one
// or more contributor license agreements.  See the NOTICE file
// distributed with this work for additional information
// regarding copyright ownership.  The ASF licenses this file
// to you under the Apache License, Version 2.0 (the
// "License"); you may not use this file except in compliance
// with the License.  You may obtain a copy of the License at
//
//   http://www.apache.org/licenses/LICENSE-2.0
//
// Unless required by applicable law or agreed to in writing,
// software distributed under the License is distributed on an
// "AS IS" BASIS, WITHOUT WARRANTIES OR CONDITIONS OF ANY
// KIND, either express or implied.  See the License for the
// specific language governing permissions and limitations
// under the License.

package org.apache.doris.nereids.trees.plans.physical;

import org.apache.doris.catalog.OlapTable;
import org.apache.doris.nereids.memo.GroupExpression;
import org.apache.doris.nereids.properties.DistributionSpec;
import org.apache.doris.nereids.properties.LogicalProperties;
import org.apache.doris.nereids.properties.PhysicalProperties;
import org.apache.doris.nereids.trees.expressions.Slot;
import org.apache.doris.nereids.trees.plans.AbstractPlan;
import org.apache.doris.nereids.trees.plans.ObjectId;
<<<<<<< HEAD
=======
import org.apache.doris.nereids.trees.plans.Plan;
>>>>>>> 7bda49b5
import org.apache.doris.nereids.trees.plans.PlanType;
import org.apache.doris.nereids.trees.plans.PreAggStatus;
import org.apache.doris.nereids.trees.plans.algebra.OlapScan;
import org.apache.doris.nereids.trees.plans.visitor.PlanVisitor;
import org.apache.doris.nereids.util.Utils;
import org.apache.doris.statistics.Statistics;

import com.google.common.collect.ImmutableList;
import org.json.JSONObject;

import java.util.List;
import java.util.Objects;
import java.util.Optional;

/**
 * Physical olap scan plan.
 */
public class PhysicalOlapScan extends PhysicalRelation implements OlapScan {

    public static final String DEFERRED_MATERIALIZED_SLOTS = "deferred_materialized_slots";

    private final OlapTable olapTable;
    private final DistributionSpec distributionSpec;
    private final long selectedIndexId;
    private final ImmutableList<Long> selectedTabletIds;
    private final ImmutableList<Long> selectedPartitionIds;
    private final PreAggStatus preAggStatus;

    private final List<Slot> baseOutputs;

    /**
     * Constructor for PhysicalOlapScan.
     */
    public PhysicalOlapScan(ObjectId id, OlapTable olapTable, List<String> qualifier, long selectedIndexId,
            List<Long> selectedTabletIds, List<Long> selectedPartitionIds, DistributionSpec distributionSpec,
            PreAggStatus preAggStatus, List<Slot> baseOutputs,
            Optional<GroupExpression> groupExpression, LogicalProperties logicalProperties) {
        this(id, olapTable, qualifier, selectedIndexId, selectedTabletIds, selectedPartitionIds, distributionSpec,
                preAggStatus, baseOutputs, groupExpression, logicalProperties, null, null);
    }

    /**
     * Constructor for PhysicalOlapScan.
     */
    public PhysicalOlapScan(ObjectId id, OlapTable olapTable, List<String> qualifier, long selectedIndexId,
            List<Long> selectedTabletIds, List<Long> selectedPartitionIds, DistributionSpec distributionSpec,
            PreAggStatus preAggStatus, List<Slot> baseOutputs,
            Optional<GroupExpression> groupExpression, LogicalProperties logicalProperties,
            PhysicalProperties physicalProperties, Statistics statistics) {
        super(id, PlanType.PHYSICAL_OLAP_SCAN, qualifier, groupExpression, logicalProperties, physicalProperties,
                statistics);
        this.olapTable = olapTable;
        this.selectedIndexId = selectedIndexId;
        this.selectedTabletIds = ImmutableList.copyOf(selectedTabletIds);
        this.selectedPartitionIds = ImmutableList.copyOf(selectedPartitionIds);
        this.distributionSpec = distributionSpec;
        this.preAggStatus = preAggStatus;
        this.baseOutputs = ImmutableList.copyOf(baseOutputs);
    }

    @Override
    public long getSelectedIndexId() {
        return selectedIndexId;
    }

    @Override
    public List<Long> getSelectedTabletIds() {
        return selectedTabletIds;
    }

    public List<Long> getSelectedPartitionIds() {
        return selectedPartitionIds;
    }

    @Override
    public OlapTable getTable() {
        return olapTable;
    }

    public DistributionSpec getDistributionSpec() {
        return distributionSpec;
    }

    public PreAggStatus getPreAggStatus() {
        return preAggStatus;
    }

    public List<Slot> getBaseOutputs() {
        return baseOutputs;
    }

    @Override
    public String toString() {
        return Utils.toSqlString("PhysicalOlapScan[" + id.asInt() + "]" + getGroupIdAsString(),
                "qualified", Utils.qualifiedName(qualifier, olapTable.getName()),
                "stats", statistics, "fr", getMutableState(AbstractPlan.FRAGMENT_ID)
        );
    }

    @Override
    public boolean equals(Object o) {
        if (this == o) {
            return true;
        }
        if (o == null || getClass() != o.getClass() || !super.equals(o)) {
            return false;
        }
        PhysicalOlapScan that = ((PhysicalOlapScan) o);
        return Objects.equals(selectedIndexId, that.selectedIndexId)
                && Objects.equals(selectedTabletIds, that.selectedPartitionIds)
                && Objects.equals(selectedPartitionIds, that.selectedPartitionIds)
                && Objects.equals(olapTable, that.olapTable);
    }

    @Override
    public int hashCode() {
        return Objects.hash(id, selectedIndexId, selectedPartitionIds, selectedTabletIds, olapTable);
    }

    @Override
    public <R, C> R accept(PlanVisitor<R, C> visitor, C context) {
        return visitor.visitPhysicalOlapScan(this, context);
    }

    @Override
    public PhysicalOlapScan withGroupExpression(Optional<GroupExpression> groupExpression) {
        return new PhysicalOlapScan(id, olapTable, qualifier, selectedIndexId, selectedTabletIds,
                selectedPartitionIds, distributionSpec, preAggStatus, baseOutputs,
                groupExpression, getLogicalProperties());
    }

    @Override
    public Plan withGroupExprLogicalPropChildren(Optional<GroupExpression> groupExpression,
            Optional<LogicalProperties> logicalProperties, List<Plan> children) {
        return new PhysicalOlapScan(id, olapTable, qualifier, selectedIndexId, selectedTabletIds,
<<<<<<< HEAD
                selectedPartitionIds, distributionSpec, preAggStatus, baseOutputs, Optional.empty(),
=======
                selectedPartitionIds, distributionSpec, preAggStatus, baseOutputs, groupExpression,
>>>>>>> 7bda49b5
                logicalProperties.get());
    }

    @Override
    public PhysicalOlapScan withPhysicalPropertiesAndStats(
            PhysicalProperties physicalProperties, Statistics statistics) {
        return new PhysicalOlapScan(id, olapTable, qualifier, selectedIndexId, selectedTabletIds,
                selectedPartitionIds, distributionSpec, preAggStatus, baseOutputs, groupExpression,
                getLogicalProperties(), physicalProperties, statistics);
    }

    @Override
    public String shapeInfo() {
        StringBuilder builder = new StringBuilder();
        builder.append(this.getClass().getSimpleName()).append("[").append(olapTable.getName()).append("]");
        return builder.toString();
    }

    @Override
    public JSONObject toJson() {
        JSONObject olapScan = super.toJson();
        JSONObject properties = new JSONObject();
        properties.put("OlapTable", olapTable.toString());
        properties.put("DistributionSpec", distributionSpec.toString());
        properties.put("SelectedIndexId", selectedIndexId);
        properties.put("SelectedTabletIds", selectedTabletIds.toString());
        properties.put("SelectedPartitionIds", selectedPartitionIds.toString());
        properties.put("PreAggStatus", preAggStatus.toString());
        olapScan.put("Properties", properties);
        return olapScan;
    }

}<|MERGE_RESOLUTION|>--- conflicted
+++ resolved
@@ -25,10 +25,7 @@
 import org.apache.doris.nereids.trees.expressions.Slot;
 import org.apache.doris.nereids.trees.plans.AbstractPlan;
 import org.apache.doris.nereids.trees.plans.ObjectId;
-<<<<<<< HEAD
-=======
 import org.apache.doris.nereids.trees.plans.Plan;
->>>>>>> 7bda49b5
 import org.apache.doris.nereids.trees.plans.PlanType;
 import org.apache.doris.nereids.trees.plans.PreAggStatus;
 import org.apache.doris.nereids.trees.plans.algebra.OlapScan;
@@ -164,11 +161,7 @@
     public Plan withGroupExprLogicalPropChildren(Optional<GroupExpression> groupExpression,
             Optional<LogicalProperties> logicalProperties, List<Plan> children) {
         return new PhysicalOlapScan(id, olapTable, qualifier, selectedIndexId, selectedTabletIds,
-<<<<<<< HEAD
-                selectedPartitionIds, distributionSpec, preAggStatus, baseOutputs, Optional.empty(),
-=======
                 selectedPartitionIds, distributionSpec, preAggStatus, baseOutputs, groupExpression,
->>>>>>> 7bda49b5
                 logicalProperties.get());
     }
 
