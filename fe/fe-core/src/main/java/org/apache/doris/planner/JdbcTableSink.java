--- conflicted
+++ resolved
@@ -59,11 +59,7 @@
         driverUrl = jdbcTable.getDriverUrl();
         checkSum = jdbcTable.getCheckSum();
         dorisTableName = jdbcTable.getName();
-<<<<<<< HEAD
-        insertSql = jdbcTable.getInsertSql();
-=======
         insertSql = jdbcTable.getInsertSql(insertCols);
->>>>>>> 7bda49b5
     }
 
     @Override
