// Licensed to the Apache Software Foundation (ASF) under one
// or more contributor license agreements.  See the NOTICE file
// distributed with this work for additional information
// regarding copyright ownership.  The ASF licenses this file
// to you under the Apache License, Version 2.0 (the
// "License"); you may not use this file except in compliance
// with the License.  You may obtain a copy of the License at
//
//   http://www.apache.org/licenses/LICENSE-2.0
//
// Unless required by applicable law or agreed to in writing,
// software distributed under the License is distributed on an
// "AS IS" BASIS, WITHOUT WARRANTIES OR CONDITIONS OF ANY
// KIND, either express or implied.  See the License for the
// specific language governing permissions and limitations
// under the License.

package org.apache.doris.catalog;

import org.apache.doris.analysis.BinaryPredicate;
import org.apache.doris.analysis.BoolLiteral;
import org.apache.doris.analysis.CastExpr;
import org.apache.doris.analysis.CompoundPredicate;
import org.apache.doris.analysis.DateLiteral;
import org.apache.doris.analysis.DecimalLiteral;
import org.apache.doris.analysis.Expr;
import org.apache.doris.analysis.FloatLiteral;
import org.apache.doris.analysis.IntLiteral;
import org.apache.doris.analysis.LiteralExpr;
import org.apache.doris.analysis.NullLiteral;
import org.apache.doris.analysis.SlotRef;
import org.apache.doris.analysis.StorageBackend;
import org.apache.doris.analysis.StringLiteral;
import org.apache.doris.catalog.external.HMSExternalTable;
import org.apache.doris.common.Config;
import org.apache.doris.common.DdlException;
import org.apache.doris.common.UserException;
import org.apache.doris.datasource.property.constants.HMSProperties;
import org.apache.doris.fs.FileSystemFactory;
import org.apache.doris.fs.RemoteFiles;
import org.apache.doris.fs.remote.RemoteFile;
import org.apache.doris.fs.remote.RemoteFileSystem;
import org.apache.doris.thrift.TBrokerFileStatus;
import org.apache.doris.thrift.TExprOpcode;

import com.aliyun.datalake.metastore.common.DataLakeConfig;
import com.aliyun.datalake.metastore.hive2.ProxyMetaStoreClient;
import com.google.common.base.Strings;
import com.google.common.collect.Maps;
import com.google.common.collect.Queues;
import org.apache.avro.Schema;
import org.apache.commons.lang3.StringUtils;
import org.apache.hadoop.conf.Configuration;
import org.apache.hadoop.fs.Path;
import org.apache.hadoop.hdfs.HdfsConfiguration;
import org.apache.hadoop.hive.conf.HiveConf;
import org.apache.hadoop.hive.conf.HiveConf.ConfVars;
import org.apache.hadoop.hive.metastore.HiveMetaStoreClient;
import org.apache.hadoop.hive.metastore.IMetaStoreClient;
import org.apache.hadoop.hive.metastore.api.FieldSchema;
import org.apache.hadoop.hive.metastore.api.MetaException;
import org.apache.hadoop.hive.metastore.api.Partition;
import org.apache.hadoop.hive.metastore.api.StorageDescriptor;
import org.apache.hadoop.hive.metastore.api.Table;
import org.apache.hadoop.hive.ql.exec.FunctionRegistry;
import org.apache.hadoop.hive.ql.exec.SerializationUtilities;
import org.apache.hadoop.hive.ql.parse.SemanticException;
import org.apache.hadoop.hive.ql.plan.ExprNodeColumnDesc;
import org.apache.hadoop.hive.ql.plan.ExprNodeConstantDesc;
import org.apache.hadoop.hive.ql.plan.ExprNodeDesc;
import org.apache.hadoop.hive.ql.plan.ExprNodeGenericFuncDesc;
import org.apache.hadoop.hive.serde2.typeinfo.PrimitiveTypeInfo;
import org.apache.hadoop.hive.serde2.typeinfo.TypeInfo;
import org.apache.hadoop.hive.serde2.typeinfo.TypeInfoFactory;
<<<<<<< HEAD
=======
import org.apache.hadoop.security.UserGroupInformation;
>>>>>>> 7bda49b5
import org.apache.hudi.avro.HoodieAvroUtils;
import org.apache.hudi.common.table.HoodieTableMetaClient;
import org.apache.hudi.common.table.TableSchemaResolver;
import org.apache.iceberg.catalog.TableIdentifier;
import org.apache.logging.log4j.LogManager;
import org.apache.logging.log4j.Logger;
import shade.doris.hive.org.apache.thrift.TException;

<<<<<<< HEAD
=======
import java.io.IOException;
import java.security.PrivilegedExceptionAction;
>>>>>>> 7bda49b5
import java.time.LocalDateTime;
import java.time.ZoneId;
import java.time.format.DateTimeFormatter;
import java.time.format.DateTimeParseException;
import java.util.ArrayList;
import java.util.Date;
import java.util.Deque;
import java.util.HashMap;
import java.util.Iterator;
import java.util.LinkedList;
import java.util.List;
import java.util.Map;
import java.util.Queue;
import java.util.regex.Matcher;
import java.util.regex.Pattern;
import java.util.stream.Collectors;

/**
 * Helper class for HiveMetaStoreClient
 */
public class HiveMetaStoreClientHelper {
    private static final Logger LOG = LogManager.getLogger(HiveMetaStoreClientHelper.class);

    public static final String COMMENT = "comment";

    private static final Pattern digitPattern = Pattern.compile("(\\d+)");

    public enum HiveFileFormat {
        TEXT_FILE(0, "text"),
        PARQUET(1, "parquet"),
        ORC(2, "orc");

        private int index;
        private String desc;

        HiveFileFormat(int index, String desc) {
            this.index = index;
            this.desc = desc;
        }

        public int getIndex() {
            return index;
        }

        public String getDesc() {
            return desc;
        }

        /**
         * convert Hive table inputFormat to file format
         * @param input inputFormat of Hive file
         * @return
         * @throws DdlException
         */
        public static String getFormat(String input) throws DdlException {
            String formatDesc = "";
            for (HiveFileFormat format : HiveFileFormat.values()) {
                String lowerCaseInput = input.toLowerCase();
                if (lowerCaseInput.contains(format.getDesc())) {
                    formatDesc = format.getDesc();
                    break;
                }
            }
            if (Strings.isNullOrEmpty(formatDesc)) {
                LOG.warn("Not supported Hive file format [{}].", input);
                throw new DdlException("Not supported Hive file format " + input);
            }
            return formatDesc;
        }
    }

    public static IMetaStoreClient getClient(String metaStoreUris) throws DdlException {
        HiveConf hiveConf = new HiveConf();
        hiveConf.setVar(HiveConf.ConfVars.METASTOREURIS, metaStoreUris);
        hiveConf.set(ConfVars.METASTORE_CLIENT_SOCKET_TIMEOUT.name(),
                String.valueOf(Config.hive_metastore_client_timeout_second));
        IMetaStoreClient metaStoreClient = null;
        String type = hiveConf.get(HMSProperties.HIVE_METASTORE_TYPE);
        try {
            if ("dlf".equalsIgnoreCase(type)) {
                // For aliyun DLF
                hiveConf.set(DataLakeConfig.CATALOG_CREATE_DEFAULT_DB, "false");
                metaStoreClient = new ProxyMetaStoreClient(hiveConf);
            } else {
                metaStoreClient = new HiveMetaStoreClient(hiveConf);
            }
        } catch (MetaException e) {
            LOG.warn("Create HiveMetaStoreClient failed: {}", e.getMessage());
            throw new DdlException("Create HiveMetaStoreClient failed: " + e.getMessage());
        }
        return metaStoreClient;
    }

    /**
     * Get data files of partitions in hive table, filter by partition predicate.
     *
     * @param hiveTable
     * @param hivePartitionPredicate
     * @param fileStatuses
     * @param remoteHiveTbl
     * @return
     * @throws DdlException
     */
    public static String getHiveDataFiles(HiveTable hiveTable, ExprNodeGenericFuncDesc hivePartitionPredicate,
            List<TBrokerFileStatus> fileStatuses, Table remoteHiveTbl, StorageBackend.StorageType type)
            throws DdlException {
        RemoteFileSystem fs = FileSystemFactory.get("HiveMetaStore", type, hiveTable.getHiveProperties());
        List<RemoteFiles> remoteLocationsList = new ArrayList<>();
        try {
            if (remoteHiveTbl.getPartitionKeys().size() > 0) {
                String metaStoreUris = hiveTable.getHiveProperties().get(HMSProperties.HIVE_METASTORE_URIS);
                // hive partitioned table, get file iterator from table partition sd info
                List<Partition> hivePartitions = getHivePartitions(metaStoreUris, remoteHiveTbl,
                        hivePartitionPredicate);
                for (Partition p : hivePartitions) {
                    String location = normalizeS3LikeSchema(p.getSd().getLocation());
                    remoteLocationsList.add(fs.listLocatedFiles(location));
                }
            } else {
                // hive non-partitioned table, get file iterator from table sd info
                String location = normalizeS3LikeSchema(remoteHiveTbl.getSd().getLocation());
                remoteLocationsList.add(fs.listLocatedFiles(location));
            }
            return getAllFileStatus(fileStatuses, remoteLocationsList, fs);
        } catch (UserException e) {
            throw new DdlException(e.getMessage(), e);
        }
    }

    public static String normalizeS3LikeSchema(String location) {
        String[] objectStorages = Config.s3_compatible_object_storages.split(",");
        for (String objectStorage : objectStorages) {
            if (location.startsWith(objectStorage + "://")) {
                location = location.replaceFirst(objectStorage, "s3");
                break;
            }
        }
        return location;
    }

    private static String getAllFileStatus(List<TBrokerFileStatus> fileStatuses,
<<<<<<< HEAD
                                           List<RemoteFiles> remoteLocationsList, RemoteFileSystem fs)
                throws UserException {
=======
            List<RemoteFiles> remoteLocationsList, RemoteFileSystem fs)
            throws UserException {
>>>>>>> 7bda49b5
        String hdfsUrl = "";
        Queue<RemoteFiles> queue = Queues.newArrayDeque(remoteLocationsList);
        while (queue.peek() != null) {
            RemoteFiles locs = queue.poll();
            try {
                for (RemoteFile fileLocation : locs.files()) {
                    Path filePath = fileLocation.getPath();
                    // hdfs://host:port/path/to/partition/file_name
                    String fullUri = filePath.toString();
                    if (fileLocation.isDirectory()) {
                        // recursive visit the directory to get the file path.
                        queue.add(fs.listLocatedFiles(fullUri));
                        continue;
                    }
                    TBrokerFileStatus brokerFileStatus = new TBrokerFileStatus();
                    brokerFileStatus.setIsDir(fileLocation.isDirectory());
                    brokerFileStatus.setIsSplitable(true);
                    brokerFileStatus.setSize(fileLocation.getSize());
                    brokerFileStatus.setModificationTime(fileLocation.getModificationTime());
                    // filePath.toUri().getPath() = "/path/to/partition/file_name"
                    // eg: /home/work/dev/hive/apache-hive-2.3.7-bin/data/warehouse
                    //     + /dae.db/customer/state=CA/city=SanJose/000000_0
                    // fullUri: Backend need full s3 path (with s3://bucket at the beginning) to read the data on s3.
                    // path = "s3://bucket/path/to/partition/file_name"
                    // eg: s3://hive-s3-test/region/region.tbl
                    String path = fs.needFullPath() ? fullUri : filePath.toUri().getPath();
                    brokerFileStatus.setPath(path);
                    fileStatuses.add(brokerFileStatus);
                    if (StringUtils.isEmpty(hdfsUrl)) {
                        // hdfs://host:port
                        hdfsUrl = fullUri.replace(path, "");
                    }
                }
            } catch (UserException e) {
                LOG.warn("List HDFS file IOException: {}", e.getMessage());
                throw new DdlException("List HDFS file failed. Error: " + e.getMessage());
            }
        }
        return hdfsUrl;
    }

    /**
     * list partitions from hiveMetaStore.
     *
     * @param metaStoreUris hiveMetaStore uris
     * @param remoteHiveTbl Hive table
     * @param hivePartitionPredicate filter when list partitions
     * @return a list of hive partitions
     * @throws DdlException when connect hiveMetaStore failed.
     */
    public static List<Partition> getHivePartitions(String metaStoreUris, Table remoteHiveTbl,
            ExprNodeGenericFuncDesc hivePartitionPredicate) throws DdlException {
        List<Partition> hivePartitions = new ArrayList<>();
        IMetaStoreClient client = getClient(metaStoreUris);
        try {
            client.listPartitionsByExpr(remoteHiveTbl.getDbName(), remoteHiveTbl.getTableName(),
                    SerializationUtilities.serializeExpressionToKryo(hivePartitionPredicate),
                    null, (short) -1, hivePartitions);
        } catch (TException e) {
            LOG.warn("Hive metastore thrift exception: {}", e.getMessage());
            throw new DdlException("Connect hive metastore failed: " + e.getMessage());
        } finally {
            client.close();
        }
        return hivePartitions;
    }

    public static Table getTable(HiveTable hiveTable) throws DdlException {
        IMetaStoreClient client = getClient(hiveTable.getHiveProperties().get(HMSProperties.HIVE_METASTORE_URIS));
        Table table;
        try {
            table = client.getTable(hiveTable.getHiveDb(), hiveTable.getHiveTable());
        } catch (TException e) {
            LOG.warn("Hive metastore thrift exception: {}", e.getMessage());
            throw new DdlException("Connect hive metastore failed. Error: " + e.getMessage());
        }
        return table;
    }

    /**
     * Get hive table with dbName and tableName.
     * Only for Hudi.
     *
     * @param dbName database name
     * @param tableName table name
     * @param metaStoreUris hive metastore uris
     * @return HiveTable
     * @throws DdlException when get table from hive metastore failed.
     */
    @Deprecated
    public static Table getTable(String dbName, String tableName, String metaStoreUris) throws DdlException {
        IMetaStoreClient client = getClient(metaStoreUris);
        Table table;
        try {
            table = client.getTable(dbName, tableName);
        } catch (TException e) {
            LOG.warn("Hive metastore thrift exception: {}", e.getMessage());
            throw new DdlException("Connect hive metastore failed. Error: " + e.getMessage());
        } finally {
            client.close();
        }
        return table;
    }

    /**
     * Convert Doris expr to Hive expr, only for partition column
     * @param tblName
     * @return
     * @throws DdlException
     * @throws SemanticException
     */
    public static ExprNodeGenericFuncDesc convertToHivePartitionExpr(List<Expr> conjuncts,
            List<String> partitionKeys, String tblName) throws DdlException {
        List<ExprNodeDesc> hivePredicates = new ArrayList<>();

        for (Expr conjunct : conjuncts) {
            ExprNodeGenericFuncDesc hiveExpr = HiveMetaStoreClientHelper.convertToHivePartitionExpr(
                    conjunct, partitionKeys, tblName).getFuncDesc();
            if (hiveExpr != null) {
                hivePredicates.add(hiveExpr);
            }
        }
        int count = hivePredicates.size();
        // combine all predicate by `and`
        // compoundExprs must have at least 2 predicates
        if (count >= 2) {
            return HiveMetaStoreClientHelper.getCompoundExpr(hivePredicates, "and");
        } else if (count == 1) {
            // only one predicate
            return (ExprNodeGenericFuncDesc) hivePredicates.get(0);
        } else {
            return genAlwaysTrueExpr(tblName);
        }
    }

    private static ExprNodeGenericFuncDesc genAlwaysTrueExpr(String tblName) throws DdlException {
        // have no predicate, make a dummy predicate "1=1" to get all partitions
        HiveMetaStoreClientHelper.ExprBuilder exprBuilder =
                new HiveMetaStoreClientHelper.ExprBuilder(tblName);
        return exprBuilder.val(TypeInfoFactory.intTypeInfo, 1)
                .val(TypeInfoFactory.intTypeInfo, 1)
                .pred("=", 2).build();
    }

    private static class ExprNodeGenericFuncDescContext {
        private static final ExprNodeGenericFuncDescContext BAD_CONTEXT = new ExprNodeGenericFuncDescContext();

        private ExprNodeGenericFuncDesc funcDesc = null;
        private boolean eligible = false;

        public ExprNodeGenericFuncDescContext(ExprNodeGenericFuncDesc funcDesc) {
            this.funcDesc = funcDesc;
            this.eligible = true;
        }

        private ExprNodeGenericFuncDescContext() {
        }

        /**
         * Check eligible before use the expr in CompoundPredicate for `and` and `or` .
         */
        public boolean isEligible() {
            return eligible;
        }

        public ExprNodeGenericFuncDesc getFuncDesc() {
            return funcDesc;
        }
    }

    private static ExprNodeGenericFuncDescContext convertToHivePartitionExpr(Expr dorisExpr,
            List<String> partitionKeys, String tblName) throws DdlException {
        if (dorisExpr == null) {
            return ExprNodeGenericFuncDescContext.BAD_CONTEXT;
        }

        if (dorisExpr instanceof CompoundPredicate) {
            CompoundPredicate compoundPredicate = (CompoundPredicate) dorisExpr;
            ExprNodeGenericFuncDescContext left = convertToHivePartitionExpr(
                    compoundPredicate.getChild(0), partitionKeys, tblName);
            ExprNodeGenericFuncDescContext right = convertToHivePartitionExpr(
                    compoundPredicate.getChild(1), partitionKeys, tblName);

            switch (compoundPredicate.getOp()) {
                case AND: {
                    if (left.isEligible() && right.isEligible()) {
                        List<ExprNodeDesc> andArgs = new ArrayList<>();
                        andArgs.add(left.getFuncDesc());
                        andArgs.add(right.getFuncDesc());
                        return new ExprNodeGenericFuncDescContext(getCompoundExpr(andArgs, "and"));
                    } else if (left.isEligible()) {
                        return left;
                    } else if (right.isEligible()) {
                        return right;
                    } else {
                        return ExprNodeGenericFuncDescContext.BAD_CONTEXT;
                    }
                }
                case OR: {
                    if (left.isEligible() && right.isEligible()) {
                        List<ExprNodeDesc> andArgs = new ArrayList<>();
                        andArgs.add(left.getFuncDesc());
                        andArgs.add(right.getFuncDesc());
                        return new ExprNodeGenericFuncDescContext(getCompoundExpr(andArgs, "or"));
                    } else {
                        // If it is not a partition key, this is an always true expr.
                        // Or if is a partition key and also is a not supportedOp, this is an always true expr.
                        return ExprNodeGenericFuncDescContext.BAD_CONTEXT;
                    }
                }
                default:
                    // TODO: support NOT predicate for CompoundPredicate
                    return ExprNodeGenericFuncDescContext.BAD_CONTEXT;
            }
        }
        return binaryExprDesc(dorisExpr, partitionKeys, tblName);
    }

    private static ExprNodeGenericFuncDescContext binaryExprDesc(Expr dorisExpr,
            List<String> partitionKeys, String tblName) throws DdlException {
        TExprOpcode opcode = dorisExpr.getOpcode();
        switch (opcode) {
            case EQ:
            case NE:
            case GE:
            case GT:
            case LE:
            case LT:
            case EQ_FOR_NULL:
                BinaryPredicate eq = (BinaryPredicate) dorisExpr;
                // Make sure the col slot is always first
                SlotRef slotRef = convertDorisExprToSlotRef(eq.getChild(0));
                LiteralExpr literalExpr = convertDorisExprToLiteralExpr(eq.getChild(1));
                if (slotRef == null || literalExpr == null) {
                    return ExprNodeGenericFuncDescContext.BAD_CONTEXT;
                }
                String colName = slotRef.getColumnName();
                // check whether colName is partition column or not
                if (!partitionKeys.contains(colName)) {
                    return ExprNodeGenericFuncDescContext.BAD_CONTEXT;
                }
                PrimitiveType dorisPrimitiveType = slotRef.getType().getPrimitiveType();
                PrimitiveTypeInfo hivePrimitiveType = convertToHiveColType(dorisPrimitiveType);
                Object value = extractDorisLiteral(literalExpr);
                if (value == null) {
                    if (opcode == TExprOpcode.EQ_FOR_NULL && literalExpr instanceof NullLiteral) {
                        return genExprDesc(tblName, hivePrimitiveType, colName, "NULL", "=");
                    } else {
                        return ExprNodeGenericFuncDescContext.BAD_CONTEXT;
                    }
                }
                switch (opcode) {
                    case EQ:
                    case EQ_FOR_NULL:
                        return genExprDesc(tblName, hivePrimitiveType, colName, value, "=");
                    case NE:
                        return genExprDesc(tblName, hivePrimitiveType, colName, value, "!=");
                    case GE:
                        return genExprDesc(tblName, hivePrimitiveType, colName, value, ">=");
                    case GT:
                        return genExprDesc(tblName, hivePrimitiveType, colName, value, ">");
                    case LE:
                        return genExprDesc(tblName, hivePrimitiveType, colName, value, "<=");
                    case LT:
                        return genExprDesc(tblName, hivePrimitiveType, colName, value, "<");
                    default:
                        return ExprNodeGenericFuncDescContext.BAD_CONTEXT;
                }
            default:
                // TODO: support in predicate
                return ExprNodeGenericFuncDescContext.BAD_CONTEXT;
        }
    }

    private static ExprNodeGenericFuncDescContext genExprDesc(
            String tblName,
            PrimitiveTypeInfo hivePrimitiveType,
            String colName,
            Object value,
            String op) throws DdlException {
        ExprBuilder exprBuilder = new ExprBuilder(tblName);
        exprBuilder.col(hivePrimitiveType, colName).val(hivePrimitiveType, value);
        return new ExprNodeGenericFuncDescContext(exprBuilder.pred(op, 2).build());
    }

    public static ExprNodeGenericFuncDesc getCompoundExpr(List<ExprNodeDesc> args, String op) throws DdlException {
        ExprNodeGenericFuncDesc compoundExpr;
        try {
            compoundExpr = ExprNodeGenericFuncDesc.newInstance(
                    FunctionRegistry.getFunctionInfo(op).getGenericUDF(), args);
        } catch (SemanticException e) {
            LOG.warn("Convert to Hive expr failed: {}", e.getMessage());
            throw new DdlException("Convert to Hive expr failed. Error: " + e.getMessage());
        }
        return compoundExpr;
    }

    public static SlotRef convertDorisExprToSlotRef(Expr expr) {
        SlotRef slotRef = null;
        if (expr instanceof SlotRef) {
            slotRef = (SlotRef) expr;
        } else if (expr instanceof CastExpr) {
            if (expr.getChild(0) instanceof SlotRef) {
                slotRef = (SlotRef) expr.getChild(0);
            }
        }
        return slotRef;
    }

    public static LiteralExpr convertDorisExprToLiteralExpr(Expr expr) {
        LiteralExpr literalExpr = null;
        if (expr instanceof LiteralExpr) {
            literalExpr = (LiteralExpr) expr;
        } else if (expr instanceof CastExpr) {
            if (expr.getChild(0) instanceof LiteralExpr) {
                literalExpr = (LiteralExpr) expr.getChild(0);
            }
        }
        return literalExpr;
    }

    public static Object extractDorisLiteral(Expr expr) {
        if (!expr.isLiteral()) {
            return null;
        }
        if (expr instanceof BoolLiteral) {
            BoolLiteral boolLiteral = (BoolLiteral) expr;
            return boolLiteral.getValue();
        } else if (expr instanceof DateLiteral) {
            DateLiteral dateLiteral = (DateLiteral) expr;
            DateTimeFormatter formatter = DateTimeFormatter.ofPattern("yyyyMMddHHmmss")
                    .withZone(ZoneId.systemDefault());
            StringBuilder sb = new StringBuilder();
            sb.append(dateLiteral.getYear())
                    .append(dateLiteral.getMonth())
                    .append(dateLiteral.getDay())
                    .append(dateLiteral.getHour())
                    .append(dateLiteral.getMinute())
                    .append(dateLiteral.getSecond());
            Date date;
            try {
                date = Date.from(
                        LocalDateTime.parse(sb.toString(), formatter).atZone(ZoneId.systemDefault()).toInstant());
            } catch (DateTimeParseException e) {
                return null;
            }
            return date.getTime();
        } else if (expr instanceof DecimalLiteral) {
            DecimalLiteral decimalLiteral = (DecimalLiteral) expr;
            return decimalLiteral.getValue();
        } else if (expr instanceof FloatLiteral) {
            FloatLiteral floatLiteral = (FloatLiteral) expr;
            return floatLiteral.getValue();
        } else if (expr instanceof IntLiteral) {
            IntLiteral intLiteral = (IntLiteral) expr;
            return intLiteral.getValue();
        } else if (expr instanceof StringLiteral) {
            StringLiteral stringLiteral = (StringLiteral) expr;
            return stringLiteral.getStringValue();
        }
        return null;
    }

    /**
     * Convert from Doris column type to Hive column type
     * @param dorisType
     * @return hive primitive type info
     * @throws DdlException
     */
    private static PrimitiveTypeInfo convertToHiveColType(PrimitiveType dorisType) throws DdlException {
        switch (dorisType) {
            case BOOLEAN:
                return TypeInfoFactory.booleanTypeInfo;
            case TINYINT:
                return TypeInfoFactory.byteTypeInfo;
            case SMALLINT:
                return TypeInfoFactory.shortTypeInfo;
            case INT:
                return TypeInfoFactory.intTypeInfo;
            case BIGINT:
                return TypeInfoFactory.longTypeInfo;
            case FLOAT:
                return TypeInfoFactory.floatTypeInfo;
            case DOUBLE:
                return TypeInfoFactory.doubleTypeInfo;
            case DECIMAL32:
            case DECIMAL64:
            case DECIMAL128:
            case DECIMALV2:
                return TypeInfoFactory.decimalTypeInfo;
            case DATE:
            case DATEV2:
                return TypeInfoFactory.dateTypeInfo;
            case DATETIME:
            case DATETIMEV2:
                return TypeInfoFactory.timestampTypeInfo;
            case CHAR:
                return TypeInfoFactory.charTypeInfo;
            case VARCHAR:
            case STRING:
                return TypeInfoFactory.varcharTypeInfo;
            default:
                throw new DdlException("Unsupported column type: " + dorisType);
        }
    }

    /**
     * Helper class for building a Hive expression.
     */
    public static class ExprBuilder {
        private final String tblName;
        private final Deque<ExprNodeDesc> queue = new LinkedList<>();

        public ExprBuilder(String tblName) {
            this.tblName = tblName;
        }

        public ExprNodeGenericFuncDesc build() throws DdlException {
            if (queue.size() != 1) {
                throw new DdlException("Build Hive expression Failed: " + queue.size());
            }
            return (ExprNodeGenericFuncDesc) queue.pollFirst();
        }

        public ExprBuilder pred(String name, int args) throws DdlException {
            return fn(name, TypeInfoFactory.booleanTypeInfo, args);
        }

        private ExprBuilder fn(String name, TypeInfo ti, int args) throws DdlException {
            List<ExprNodeDesc> children = new ArrayList<>();
            for (int i = 0; i < args; ++i) {
                children.add(queue.pollFirst());
            }
            try {
                queue.offerLast(new ExprNodeGenericFuncDesc(ti,
                        FunctionRegistry.getFunctionInfo(name).getGenericUDF(), children));
            } catch (SemanticException e) {
                LOG.warn("Build Hive expression failed: semantic analyze exception: {}", e.getMessage());
                throw new DdlException("Build Hive expression Failed. Error: " + e.getMessage());
            }
            return this;
        }

        public ExprBuilder col(TypeInfo ti, String col) {
            queue.offerLast(new ExprNodeColumnDesc(ti, col, tblName, true));
            return this;
        }

        public ExprBuilder val(TypeInfo ti, Object val) {
            queue.offerLast(new ExprNodeConstantDesc(ti, val));
            return this;
        }
    }

    /**
     * The nested column has inner columns, and each column is separated a comma. The inner column maybe a nested
     * column too, so we cannot simply split by the comma. We need to match the angle brackets，
     * and deal with the inner column recursively.
     */
    private static int findNextNestedField(String commaSplitFields) {
        int numLess = 0;
        int numBracket = 0;
        for (int i = 0; i < commaSplitFields.length(); i++) {
            char c = commaSplitFields.charAt(i);
            if (c == '<') {
                numLess++;
            } else if (c == '>') {
                numLess--;
            } else if (c == '(') {
                numBracket++;
            } else if (c == ')') {
                numBracket--;
            } else if (c == ',' && numLess == 0 && numBracket == 0) {
                return i;
            }
        }
        return commaSplitFields.length();
    }

    /**
     * Convert hive type to doris type.
     */
    public static Type hiveTypeToDorisType(String hiveType) {
        // use the largest scale as default time scale.
        return hiveTypeToDorisType(hiveType, 6);
    }

    /**
     * Convert hive type to doris type with timescale.
     */
    public static Type hiveTypeToDorisType(String hiveType, int timeScale) {
        String lowerCaseType = hiveType.toLowerCase();
        switch (lowerCaseType) {
            case "boolean":
                return Type.BOOLEAN;
            case "tinyint":
                return Type.TINYINT;
            case "smallint":
                return Type.SMALLINT;
            case "int":
                return Type.INT;
            case "bigint":
                return Type.BIGINT;
            case "date":
                return ScalarType.createDateV2Type();
            case "timestamp":
                return ScalarType.createDatetimeV2Type(timeScale);
            case "float":
                return Type.FLOAT;
            case "double":
                return Type.DOUBLE;
            case "string":
            case "binary":
                return ScalarType.createStringType();
            default:
                break;
        }
        // resolve schema like array<int>
        if (lowerCaseType.startsWith("array")) {
            if (lowerCaseType.indexOf("<") == 5 && lowerCaseType.lastIndexOf(">") == lowerCaseType.length() - 1) {
                Type innerType = hiveTypeToDorisType(lowerCaseType.substring(6, lowerCaseType.length() - 1));
                return ArrayType.create(innerType, true);
            }
        }
        // resolve schema like map<text, int>
        if (lowerCaseType.startsWith("map")) {
            if (lowerCaseType.indexOf("<") == 3 && lowerCaseType.lastIndexOf(">") == lowerCaseType.length() - 1) {
                String keyValue = lowerCaseType.substring(4, lowerCaseType.length() - 1);
                int index = findNextNestedField(keyValue);
                if (index != keyValue.length() && index != 0) {
                    return new MapType(hiveTypeToDorisType(keyValue.substring(0, index)),
                            hiveTypeToDorisType(keyValue.substring(index + 1)));
                }
            }
        }
        // resolve schema like struct<col1: text, col2: int>
        if (lowerCaseType.startsWith("struct")) {
            if (lowerCaseType.indexOf("<") == 6 && lowerCaseType.lastIndexOf(">") == lowerCaseType.length() - 1) {
                String listFields = lowerCaseType.substring(7, lowerCaseType.length() - 1);
                ArrayList<StructField> fields = new ArrayList<>();
                while (listFields.length() > 0) {
                    int index = findNextNestedField(listFields);
                    int pivot = listFields.indexOf(':');
                    if (pivot > 0 && pivot < listFields.length() - 1) {
                        fields.add(new StructField(listFields.substring(0, pivot),
                                hiveTypeToDorisType(listFields.substring(pivot + 1, index))));
                        listFields = listFields.substring(Math.min(index + 1, listFields.length()));
                    } else {
                        break;
                    }
                }
                if (listFields.isEmpty()) {
                    return new StructType(fields);
                }
            }
        }
        if (lowerCaseType.startsWith("char")) {
            ScalarType type = ScalarType.createType(PrimitiveType.CHAR);
            Matcher match = digitPattern.matcher(lowerCaseType);
            if (match.find()) {
                type.setLength(Integer.parseInt(match.group(1)));
            }
            return type;
        }
        if (lowerCaseType.startsWith("varchar")) {
            ScalarType type = ScalarType.createType(PrimitiveType.VARCHAR);
            Matcher match = digitPattern.matcher(lowerCaseType);
            if (match.find()) {
                type.setLength(Integer.parseInt(match.group(1)));
            }
            return type;
        }
        if (lowerCaseType.startsWith("decimal")) {
            Matcher match = digitPattern.matcher(lowerCaseType);
            int precision = ScalarType.DEFAULT_PRECISION;
            int scale = ScalarType.DEFAULT_SCALE;
            if (match.find()) {
                precision = Integer.parseInt(match.group(1));
            }
            if (match.find()) {
                scale = Integer.parseInt(match.group(1));
            }
            return ScalarType.createDecimalV3Type(precision, scale);
        }
        return Type.UNSUPPORTED;
    }

    public static String showCreateTable(org.apache.hadoop.hive.metastore.api.Table remoteTable) {
        StringBuilder output = new StringBuilder();
        if (remoteTable.isSetViewOriginalText() || remoteTable.isSetViewExpandedText()) {
            output.append(String.format("CREATE VIEW `%s` AS ", remoteTable.getTableName()));
            if (remoteTable.getViewExpandedText() != null) {
                output.append(remoteTable.getViewExpandedText());
            } else {
                output.append(remoteTable.getViewOriginalText());
            }
        } else {
            output.append(String.format("CREATE TABLE `%s`(\n", remoteTable.getTableName()));
            Iterator<FieldSchema> fields = remoteTable.getSd().getCols().iterator();
            while (fields.hasNext()) {
                FieldSchema field = fields.next();
                output.append(String.format("  `%s` %s", field.getName(), field.getType()));
                if (field.getComment() != null) {
                    output.append(String.format(" COMMENT '%s'", field.getComment()));
                }
                if (fields.hasNext()) {
                    output.append(",\n");
                }
            }
            output.append(")\n");
            if (remoteTable.getParameters().containsKey(COMMENT)) {
                output.append(String.format("COMMENT '%s'", remoteTable.getParameters().get(COMMENT))).append("\n");
            }
            if (remoteTable.getPartitionKeys().size() > 0) {
                output.append("PARTITIONED BY (\n")
                        .append(remoteTable.getPartitionKeys().stream().map(
                                        partition ->
                                                String.format(" `%s` %s", partition.getName(), partition.getType()))
                                .collect(Collectors.joining(",\n")))
                        .append(")\n");
            }
            StorageDescriptor descriptor = remoteTable.getSd();
            List<String> bucketCols = descriptor.getBucketCols();
            if (bucketCols != null && bucketCols.size() > 0) {
                output.append("CLUSTERED BY (\n")
                        .append(bucketCols.stream().map(
                                bucketCol -> "  " + bucketCol).collect(Collectors.joining(",\n")))
                        .append(")\n")
                        .append(String.format("INTO %d BUCKETS\n", descriptor.getNumBuckets()));
            }
            if (descriptor.getSerdeInfo().isSetSerializationLib()) {
                output.append("ROW FORMAT SERDE\n")
                        .append(String.format("  '%s'\n", descriptor.getSerdeInfo().getSerializationLib()));
            }
            if (descriptor.isSetInputFormat()) {
                output.append("STORED AS INPUTFORMAT\n")
                        .append(String.format("  '%s'\n", descriptor.getInputFormat()));
            }
            if (descriptor.isSetOutputFormat()) {
                output.append("OUTPUTFORMAT\n")
                        .append(String.format("  '%s'\n", descriptor.getOutputFormat()));
            }
            if (descriptor.isSetLocation()) {
                output.append("LOCATION\n")
                        .append(String.format("  '%s'\n", descriptor.getLocation()));
            }
            if (remoteTable.isSetParameters()) {
                output.append("TBLPROPERTIES (\n");
                Map<String, String> parameters = Maps.newHashMap();
                // Copy the parameters to a new Map to keep them unchanged.
                parameters.putAll(remoteTable.getParameters());
                if (parameters.containsKey(COMMENT)) {
                    // Comment is always added to the end of remote table parameters.
                    // It has already showed above in COMMENT section, so remove it here.
                    parameters.remove(COMMENT);
                }
                Iterator<Map.Entry<String, String>> params = parameters.entrySet().iterator();
                while (params.hasNext()) {
                    Map.Entry<String, String> param = params.next();
                    output.append(String.format("  '%s'='%s'", param.getKey(), param.getValue()));
                    if (params.hasNext()) {
                        output.append(",\n");
                    }
                }
                output.append(")");
            }
        }
        return output.toString();
    }

    public static org.apache.iceberg.Table getIcebergTable(HMSExternalTable table) {
        String metastoreUri = table.getMetastoreUri();
        org.apache.iceberg.hive.HiveCatalog hiveCatalog = new org.apache.iceberg.hive.HiveCatalog();
        Configuration conf = getConfiguration(table);
        hiveCatalog.setConf(conf);
        // initialize hive catalog
        Map<String, String> catalogProperties = new HashMap<>();
        catalogProperties.put(HMSProperties.HIVE_METASTORE_URIS, metastoreUri);
        catalogProperties.put("uri", metastoreUri);
        hiveCatalog.initialize("hive", catalogProperties);

        return hiveCatalog.loadTable(TableIdentifier.of(table.getDbName(), table.getName()));
    }

    public static Schema getHudiTableSchema(HMSExternalTable table) {
        HoodieTableMetaClient metaClient = getHudiClient(table);
        TableSchemaResolver schemaUtil = new TableSchemaResolver(metaClient);
        Schema hudiSchema;
        try {
            hudiSchema = HoodieAvroUtils.createHoodieWriteSchema(schemaUtil.getTableAvroSchema());
        } catch (Exception e) {
            throw new RuntimeException("Cannot get hudi table schema.");
        }
        return hudiSchema;
    }

    public static HoodieTableMetaClient getHudiClient(HMSExternalTable table) {
        String hudiBasePath = table.getRemoteTable().getSd().getLocation();

        Configuration conf = getConfiguration(table);
<<<<<<< HEAD

        HoodieTableMetaClient metaClient =
                HoodieTableMetaClient.builder().setConf(conf).setBasePath(hudiBasePath).build();
=======
        UserGroupInformation ugi = null;
        String authentication = conf.get(HdfsResource.HADOOP_SECURITY_AUTHENTICATION, null);
        if (AuthType.KERBEROS.getDesc().equals(authentication)) {
            conf.set("hadoop.security.authorization", "true");
            UserGroupInformation.setConfiguration(conf);
            String principal = conf.get(HdfsResource.HADOOP_KERBEROS_PRINCIPAL);
            String keytab = conf.get(HdfsResource.HADOOP_KERBEROS_KEYTAB);
            try {
                ugi = UserGroupInformation.loginUserFromKeytabAndReturnUGI(principal, keytab);
                UserGroupInformation.setLoginUser(ugi);
            } catch (IOException e) {
                throw new RuntimeException(e);
            }
        } else {
            String hadoopUserName = conf.get(HdfsResource.HADOOP_USER_NAME);
            if (hadoopUserName != null) {
                ugi = UserGroupInformation.createRemoteUser(hadoopUserName);
            }
        }
        HoodieTableMetaClient metaClient;
        if (ugi != null) {
            try {
                metaClient = ugi.doAs(
                        (PrivilegedExceptionAction<HoodieTableMetaClient>) () -> HoodieTableMetaClient.builder()
                                .setConf(conf).setBasePath(hudiBasePath).build());
            } catch (IOException e) {
                throw new RuntimeException(e);
            } catch (InterruptedException e) {
                throw new RuntimeException("Cannot get hudi client.", e);
            }
        } else {
            metaClient = HoodieTableMetaClient.builder().setConf(conf).setBasePath(hudiBasePath).build();
        }
>>>>>>> 7bda49b5
        return metaClient;
    }

    public static Configuration getConfiguration(HMSExternalTable table) {
        Configuration conf = new HdfsConfiguration();
        for (Map.Entry<String, String> entry : table.getHadoopProperties().entrySet()) {
            conf.set(entry.getKey(), entry.getValue());
        }
        return conf;
    }
}

<|MERGE_RESOLUTION|>--- conflicted
+++ resolved
@@ -72,10 +72,7 @@
 import org.apache.hadoop.hive.serde2.typeinfo.PrimitiveTypeInfo;
 import org.apache.hadoop.hive.serde2.typeinfo.TypeInfo;
 import org.apache.hadoop.hive.serde2.typeinfo.TypeInfoFactory;
-<<<<<<< HEAD
-=======
 import org.apache.hadoop.security.UserGroupInformation;
->>>>>>> 7bda49b5
 import org.apache.hudi.avro.HoodieAvroUtils;
 import org.apache.hudi.common.table.HoodieTableMetaClient;
 import org.apache.hudi.common.table.TableSchemaResolver;
@@ -84,11 +81,8 @@
 import org.apache.logging.log4j.Logger;
 import shade.doris.hive.org.apache.thrift.TException;
 
-<<<<<<< HEAD
-=======
 import java.io.IOException;
 import java.security.PrivilegedExceptionAction;
->>>>>>> 7bda49b5
 import java.time.LocalDateTime;
 import java.time.ZoneId;
 import java.time.format.DateTimeFormatter;
@@ -230,13 +224,8 @@
     }
 
     private static String getAllFileStatus(List<TBrokerFileStatus> fileStatuses,
-<<<<<<< HEAD
-                                           List<RemoteFiles> remoteLocationsList, RemoteFileSystem fs)
-                throws UserException {
-=======
             List<RemoteFiles> remoteLocationsList, RemoteFileSystem fs)
             throws UserException {
->>>>>>> 7bda49b5
         String hdfsUrl = "";
         Queue<RemoteFiles> queue = Queues.newArrayDeque(remoteLocationsList);
         while (queue.peek() != null) {
@@ -937,11 +926,6 @@
         String hudiBasePath = table.getRemoteTable().getSd().getLocation();
 
         Configuration conf = getConfiguration(table);
-<<<<<<< HEAD
-
-        HoodieTableMetaClient metaClient =
-                HoodieTableMetaClient.builder().setConf(conf).setBasePath(hudiBasePath).build();
-=======
         UserGroupInformation ugi = null;
         String authentication = conf.get(HdfsResource.HADOOP_SECURITY_AUTHENTICATION, null);
         if (AuthType.KERBEROS.getDesc().equals(authentication)) {
@@ -975,7 +959,6 @@
         } else {
             metaClient = HoodieTableMetaClient.builder().setConf(conf).setBasePath(hudiBasePath).build();
         }
->>>>>>> 7bda49b5
         return metaClient;
     }
 
