--- conflicted
+++ resolved
@@ -23,13 +23,9 @@
 import org.apache.doris.common.Config;
 import org.apache.doris.common.FeConstants;
 import org.apache.doris.common.FeMetaVersion;
-<<<<<<< HEAD
 import org.apache.doris.common.InternalErrorCode;
 import org.apache.doris.common.Pair;
 import org.apache.doris.common.UserException;
-=======
-import org.apache.doris.common.Pair;
->>>>>>> 7bda49b5
 import org.apache.doris.common.io.Text;
 import org.apache.doris.common.io.Writable;
 import org.apache.doris.persist.gson.GsonUtils;
@@ -161,13 +157,10 @@
         cooldownConfLock.writeLock().unlock();
     }
 
-<<<<<<< HEAD
-=======
     public long getCooldownReplicaId() {
         return cooldownReplicaId;
     }
 
->>>>>>> 7bda49b5
     public Pair<Long, Long> getCooldownConf() {
         cooldownConfLock.readLock().lock();
         try {
