// Licensed to the Apache Software Foundation (ASF) under one
// or more contributor license agreements.  See the NOTICE file
// distributed with this work for additional information
// regarding copyright ownership.  The ASF licenses this file
// to you under the Apache License, Version 2.0 (the
// "License"); you may not use this file except in compliance
// with the License.  You may obtain a copy of the License at
//
//   http://www.apache.org/licenses/LICENSE-2.0
//
// Unless required by applicable law or agreed to in writing,
// software distributed under the License is distributed on an
// "AS IS" BASIS, WITHOUT WARRANTIES OR CONDITIONS OF ANY
// KIND, either express or implied.  See the License for the
// specific language governing permissions and limitations
// under the License.

package org.apache.doris.planner;

import org.apache.doris.analysis.Analyzer;
import org.apache.doris.analysis.BinaryPredicate;
import org.apache.doris.analysis.DateLiteral;
import org.apache.doris.analysis.Expr;
import org.apache.doris.analysis.ExprSubstitutionMap;
import org.apache.doris.analysis.SlotDescriptor;
import org.apache.doris.analysis.SlotRef;
import org.apache.doris.analysis.TupleDescriptor;
import org.apache.doris.catalog.Column;
import org.apache.doris.catalog.Env;
<<<<<<< HEAD
import org.apache.doris.catalog.OdbcTable;
import org.apache.doris.catalog.Type;
import org.apache.doris.common.AnalysisException;
import org.apache.doris.common.Config;
=======
import org.apache.doris.catalog.JdbcTable;
import org.apache.doris.catalog.OdbcTable;
import org.apache.doris.common.AnalysisException;
>>>>>>> 7bda49b5
import org.apache.doris.common.UserException;
import org.apache.doris.planner.external.ExternalScanNode;
import org.apache.doris.statistics.StatisticalType;
import org.apache.doris.statistics.StatsRecursiveDerive;
import org.apache.doris.statistics.query.StatsDelta;
import org.apache.doris.thrift.TExplainLevel;
import org.apache.doris.thrift.TOdbcScanNode;
import org.apache.doris.thrift.TOdbcTableType;
import org.apache.doris.thrift.TPlanNode;
import org.apache.doris.thrift.TPlanNodeType;

import com.google.common.base.Joiner;
import com.google.common.base.MoreObjects;
import com.google.common.collect.Lists;
import org.apache.logging.log4j.LogManager;
import org.apache.logging.log4j.Logger;

import java.util.ArrayList;
import java.util.List;

/**
 * Full scan of an ODBC table.
 */
public class OdbcScanNode extends ExternalScanNode {
    private static final Logger LOG = LogManager.getLogger(OdbcScanNode.class);

<<<<<<< HEAD
    // Now some database have different function call like doris, now doris do not
    // push down the function call except MYSQL
    public static boolean shouldPushDownConjunct(TOdbcTableType tableType, Expr expr) {
        if (!tableType.equals(TOdbcTableType.MYSQL)) {
            List<FunctionCallExpr> fnExprList = Lists.newArrayList();
            expr.collect(FunctionCallExpr.class, fnExprList);
            if (!fnExprList.isEmpty()) {
                return false;
            }
        }
        return Config.enable_func_pushdown;
    }

    public static String conjunctExprToString(TOdbcTableType tableType, Expr expr) {
        if (tableType.equals(TOdbcTableType.ORACLE) && expr.contains(DateLiteral.class)
                && (expr instanceof BinaryPredicate)) {
            ArrayList<Expr> children = expr.getChildren();
            // k1 OP '2022-12-10 20:55:59'  changTo ---> k1 OP to_date('{}','yyyy-mm-dd hh24:mi:ss')
            // oracle datetime push down is different: https://github.com/apache/doris/discussions/15069
            if (children.get(1).isConstant() && (children.get(1).getType().equals(Type.DATETIME) || children
                    .get(1).getType().equals(Type.DATETIMEV2))) {
                String filter = children.get(0).toSql();
                filter += ((BinaryPredicate) expr).getOp().toString();
                filter += "to_date('" + children.get(1).getStringValue() + "','yyyy-mm-dd hh24:mi:ss')";
                return filter;
            }
        }
        if (tableType.equals(TOdbcTableType.TRINO) && expr.contains(DateLiteral.class)
                && (expr instanceof BinaryPredicate)) {
            ArrayList<Expr> children = expr.getChildren();
            if (children.get(1).isConstant() && (children.get(1).getType().isDate()) || children
                    .get(1).getType().isDateV2()) {
                String filter = children.get(0).toSql();
                filter += ((BinaryPredicate) expr).getOp().toString();
                filter += "date '" + children.get(1).getStringValue() + "'";
                return filter;
            }
            if (children.get(1).isConstant() && (children.get(1).getType().isDatetime() || children
                    .get(1).getType().isDatetimeV2())) {
                String filter = children.get(0).toSql();
                filter += ((BinaryPredicate) expr).getOp().toString();
                filter += "timestamp '" + children.get(1).getStringValue() + "'";
                return filter;
            }
        }

        return expr.toMySql();
    }

=======
>>>>>>> 7bda49b5
    private final List<String> columns = new ArrayList<String>();
    private final List<String> filters = new ArrayList<String>();
    private String tblName;
    private String connectString;
    private TOdbcTableType odbcType;

    private OdbcTable tbl;

    /**
     * Constructs node to scan given data files of table 'tbl'.
     */
    public OdbcScanNode(PlanNodeId id, TupleDescriptor desc, OdbcTable tbl) {
        super(id, desc, "SCAN ODBC", StatisticalType.ODBC_SCAN_NODE, false);
        connectString = tbl.getConnectString();
        odbcType = tbl.getOdbcTableType();
<<<<<<< HEAD
        tblName = OdbcTable.databaseProperName(odbcType, tbl.getOdbcTableName());
=======
        tblName = JdbcTable.databaseProperName(odbcType, tbl.getOdbcTableName());
>>>>>>> 7bda49b5
        this.tbl = tbl;
    }

    @Override
    protected String debugString() {
        MoreObjects.ToStringHelper helper = MoreObjects.toStringHelper(this);
        return helper.addValue(super.debugString()).toString();
    }

    @Override
    public void finalize(Analyzer analyzer) throws UserException {
        // Convert predicates to Odbc columns and filters.
        createOdbcColumns(analyzer);
        createOdbcFilters(analyzer);
        createScanRangeLocations();
    }

    @Override
    protected void createScanRangeLocations() throws UserException {
        scanRangeLocations = Lists.newArrayList(createSingleScanRangeLocations(backendPolicy));
    }

    @Override
    public String getNodeExplainString(String prefix, TExplainLevel detailLevel) {
        StringBuilder output = new StringBuilder();
        output.append(prefix).append("TABLE: ").append(tblName).append("\n");
        output.append(prefix).append("TABLE TYPE: ").append(odbcType.toString()).append("\n");
        if (detailLevel == TExplainLevel.BRIEF) {
            return output.toString();
        }
        output.append(prefix).append("QUERY: ").append(getOdbcQueryStr()).append("\n");
        return output.toString();
    }

    // only all conjuncts be pushed down as filter, we can
    // push down limit operation to ODBC table
    private boolean shouldPushDownLimit() {
        return limit != -1 && conjuncts.isEmpty();
    }

    private String getOdbcQueryStr() {
        StringBuilder sql = new StringBuilder("SELECT ");

        // Oracle use the where clause to do top n
        if (shouldPushDownLimit() && odbcType == TOdbcTableType.ORACLE) {
            filters.add("ROWNUM <= " + limit);
        }

        // MSSQL use select top to do top n
        if (shouldPushDownLimit() && odbcType == TOdbcTableType.SQLSERVER) {
            sql.append("TOP " + limit + " ");
        }

        sql.append(Joiner.on(", ").join(columns));
        sql.append(" FROM ").append(tblName);

        if (!filters.isEmpty()) {
            sql.append(" WHERE (");
            sql.append(Joiner.on(") AND (").join(filters));
            sql.append(")");
        }

        // Other DataBase use limit do top n
        if (shouldPushDownLimit()
                && (odbcType == TOdbcTableType.MYSQL
                || odbcType == TOdbcTableType.POSTGRESQL
                || odbcType == TOdbcTableType.MONGODB)) {
            sql.append(" LIMIT ").append(limit);
        }

        return sql.toString();
    }

    private void createOdbcColumns(Analyzer analyzer) {
        for (SlotDescriptor slot : desc.getSlots()) {
            if (!slot.isMaterialized()) {
                continue;
            }
            Column col = slot.getColumn();
            columns.add(JdbcTable.databaseProperName(odbcType, col.getName()));
        }
        // this happens when count(*)
        if (0 == columns.size()) {
            columns.add("*");
        }
    }

    // We convert predicates of the form <slotref> op <constant> to Odbc filters
    private void createOdbcFilters(Analyzer analyzer) {
        if (conjuncts.isEmpty()) {
            return;

        }
        List<SlotRef> slotRefs = Lists.newArrayList();
        Expr.collectList(conjuncts, SlotRef.class, slotRefs);
        ExprSubstitutionMap sMap = new ExprSubstitutionMap();
        for (SlotRef slotRef : slotRefs) {
            SlotRef tmpRef = (SlotRef) slotRef.clone();
            tmpRef.setTblName(null);
            tmpRef.setLabel(JdbcTable.databaseProperName(odbcType, tmpRef.getColumnName()));
            sMap.put(slotRef, tmpRef);
        }
        ArrayList<Expr> odbcConjuncts = Expr.cloneList(conjuncts, sMap);
        for (Expr p : odbcConjuncts) {
<<<<<<< HEAD
            if (shouldPushDownConjunct(odbcType, p)) {
                String filter = conjunctExprToString(odbcType, p);
=======
            if (JdbcScanNode.shouldPushDownConjunct(odbcType, p)) {
                String filter = JdbcScanNode.conjunctExprToString(odbcType, p);
>>>>>>> 7bda49b5
                filters.add(filter);
                conjuncts.remove(p);
            }
        }
    }

    @Override
    protected void toThrift(TPlanNode msg) {
        msg.node_type = TPlanNodeType.ODBC_SCAN_NODE;

        TOdbcScanNode odbcScanNode = new TOdbcScanNode();
        odbcScanNode.setTupleId(desc.getId().asInt());
        odbcScanNode.setTableName(tblName);
        odbcScanNode.setConnectString(connectString);
        odbcScanNode.setQueryString(getOdbcQueryStr());

        msg.odbc_scan_node = odbcScanNode;
    }

    @Override
    public void computeStats(Analyzer analyzer) throws UserException {
        super.computeStats(analyzer);
        // even if current node scan has no data,at least on backend will be assigned when the fragment actually execute
        numNodes = numNodes <= 0 ? 1 : numNodes;

        StatsRecursiveDerive.getStatsRecursiveDerive().statsRecursiveDerive(this);
        cardinality = (long) statsDeriveResult.getRowCount();
    }

    @Override
    public StatsDelta genStatsDelta() throws AnalysisException {
        return new StatsDelta(Env.getCurrentEnv().getCurrentCatalog().getId(),
                Env.getCurrentEnv().getCurrentCatalog().getDbOrAnalysisException(tbl.getQualifiedDbName()).getId(),
                tbl.getId(), -1L);
    }
}<|MERGE_RESOLUTION|>--- conflicted
+++ resolved
@@ -18,8 +18,6 @@
 package org.apache.doris.planner;
 
 import org.apache.doris.analysis.Analyzer;
-import org.apache.doris.analysis.BinaryPredicate;
-import org.apache.doris.analysis.DateLiteral;
 import org.apache.doris.analysis.Expr;
 import org.apache.doris.analysis.ExprSubstitutionMap;
 import org.apache.doris.analysis.SlotDescriptor;
@@ -27,16 +25,9 @@
 import org.apache.doris.analysis.TupleDescriptor;
 import org.apache.doris.catalog.Column;
 import org.apache.doris.catalog.Env;
-<<<<<<< HEAD
-import org.apache.doris.catalog.OdbcTable;
-import org.apache.doris.catalog.Type;
-import org.apache.doris.common.AnalysisException;
-import org.apache.doris.common.Config;
-=======
 import org.apache.doris.catalog.JdbcTable;
 import org.apache.doris.catalog.OdbcTable;
 import org.apache.doris.common.AnalysisException;
->>>>>>> 7bda49b5
 import org.apache.doris.common.UserException;
 import org.apache.doris.planner.external.ExternalScanNode;
 import org.apache.doris.statistics.StatisticalType;
@@ -63,58 +54,6 @@
 public class OdbcScanNode extends ExternalScanNode {
     private static final Logger LOG = LogManager.getLogger(OdbcScanNode.class);
 
-<<<<<<< HEAD
-    // Now some database have different function call like doris, now doris do not
-    // push down the function call except MYSQL
-    public static boolean shouldPushDownConjunct(TOdbcTableType tableType, Expr expr) {
-        if (!tableType.equals(TOdbcTableType.MYSQL)) {
-            List<FunctionCallExpr> fnExprList = Lists.newArrayList();
-            expr.collect(FunctionCallExpr.class, fnExprList);
-            if (!fnExprList.isEmpty()) {
-                return false;
-            }
-        }
-        return Config.enable_func_pushdown;
-    }
-
-    public static String conjunctExprToString(TOdbcTableType tableType, Expr expr) {
-        if (tableType.equals(TOdbcTableType.ORACLE) && expr.contains(DateLiteral.class)
-                && (expr instanceof BinaryPredicate)) {
-            ArrayList<Expr> children = expr.getChildren();
-            // k1 OP '2022-12-10 20:55:59'  changTo ---> k1 OP to_date('{}','yyyy-mm-dd hh24:mi:ss')
-            // oracle datetime push down is different: https://github.com/apache/doris/discussions/15069
-            if (children.get(1).isConstant() && (children.get(1).getType().equals(Type.DATETIME) || children
-                    .get(1).getType().equals(Type.DATETIMEV2))) {
-                String filter = children.get(0).toSql();
-                filter += ((BinaryPredicate) expr).getOp().toString();
-                filter += "to_date('" + children.get(1).getStringValue() + "','yyyy-mm-dd hh24:mi:ss')";
-                return filter;
-            }
-        }
-        if (tableType.equals(TOdbcTableType.TRINO) && expr.contains(DateLiteral.class)
-                && (expr instanceof BinaryPredicate)) {
-            ArrayList<Expr> children = expr.getChildren();
-            if (children.get(1).isConstant() && (children.get(1).getType().isDate()) || children
-                    .get(1).getType().isDateV2()) {
-                String filter = children.get(0).toSql();
-                filter += ((BinaryPredicate) expr).getOp().toString();
-                filter += "date '" + children.get(1).getStringValue() + "'";
-                return filter;
-            }
-            if (children.get(1).isConstant() && (children.get(1).getType().isDatetime() || children
-                    .get(1).getType().isDatetimeV2())) {
-                String filter = children.get(0).toSql();
-                filter += ((BinaryPredicate) expr).getOp().toString();
-                filter += "timestamp '" + children.get(1).getStringValue() + "'";
-                return filter;
-            }
-        }
-
-        return expr.toMySql();
-    }
-
-=======
->>>>>>> 7bda49b5
     private final List<String> columns = new ArrayList<String>();
     private final List<String> filters = new ArrayList<String>();
     private String tblName;
@@ -130,11 +69,7 @@
         super(id, desc, "SCAN ODBC", StatisticalType.ODBC_SCAN_NODE, false);
         connectString = tbl.getConnectString();
         odbcType = tbl.getOdbcTableType();
-<<<<<<< HEAD
-        tblName = OdbcTable.databaseProperName(odbcType, tbl.getOdbcTableName());
-=======
         tblName = JdbcTable.databaseProperName(odbcType, tbl.getOdbcTableName());
->>>>>>> 7bda49b5
         this.tbl = tbl;
     }
 
@@ -239,13 +174,8 @@
         }
         ArrayList<Expr> odbcConjuncts = Expr.cloneList(conjuncts, sMap);
         for (Expr p : odbcConjuncts) {
-<<<<<<< HEAD
-            if (shouldPushDownConjunct(odbcType, p)) {
-                String filter = conjunctExprToString(odbcType, p);
-=======
             if (JdbcScanNode.shouldPushDownConjunct(odbcType, p)) {
                 String filter = JdbcScanNode.conjunctExprToString(odbcType, p);
->>>>>>> 7bda49b5
                 filters.add(filter);
                 conjuncts.remove(p);
             }
