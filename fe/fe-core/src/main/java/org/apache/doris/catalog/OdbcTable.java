--- conflicted
+++ resolved
@@ -71,79 +71,6 @@
         TABLE_TYPE_MAP = Collections.unmodifiableMap(tempMap);
     }
 
-<<<<<<< HEAD
-    /**
-     * Formats the provided name (for example, a database, table, or schema name) according to the specified parameters.
-     *
-     * @param name The name to be formatted.
-     * @param wrapStart The character(s) to be added at the start of each name component.
-     * @param wrapEnd The character(s) to be added at the end of each name component.
-     * @param toUpperCase If true, convert the name to upper case.
-     * @param toLowerCase If true, convert the name to lower case.
-     * <p>
-     * Note: If both toUpperCase and toLowerCase are true, the name will ultimately be converted to lower case.
-     * <p>
-     * The name is expected to be in the format of 'schemaName.tableName'. If there is no '.',
-     * the function will treat the entire string as one name component.
-     * If there is a '.', the function will treat the string before the first '.' as the schema name
-     * and the string after the '.' as the table name.
-     *
-     * @return The formatted name.
-     */
-    public static String formatName(String name, String wrapStart, String wrapEnd, boolean toUpperCase,
-            boolean toLowerCase) {
-        int index = name.indexOf(".");
-        if (index == -1) { // No dot in the name
-            String newName = toUpperCase ? name.toUpperCase() : name;
-            newName = toLowerCase ? newName.toLowerCase() : newName;
-            return wrapStart + newName + wrapEnd;
-        } else {
-            String schemaName = toUpperCase ? name.substring(0, index).toUpperCase() : name.substring(0, index);
-            schemaName = toLowerCase ? schemaName.toLowerCase() : schemaName;
-            String tableName = toUpperCase ? name.substring(index + 1).toUpperCase() : name.substring(index + 1);
-            tableName = toLowerCase ? tableName.toLowerCase() : tableName;
-            return wrapStart + schemaName + wrapEnd + "." + wrapStart + tableName + wrapEnd;
-        }
-    }
-
-    /**
-     * Formats a database name according to the database type.
-     *
-     * Rules:
-     * - MYSQL, OCEANBASE: Wrap with backticks (`), case unchanged. Example: mySchema.myTable -> `mySchema.myTable`
-     * - SQLSERVER: Wrap with square brackets ([]), case unchanged. Example: mySchema.myTable -> [mySchema].[myTable]
-     * - POSTGRESQL, CLICKHOUSE, TRINO, OCEANBASE_ORACLE, SAP_HANA: Wrap with double quotes ("), case unchanged.
-     *   Example: mySchema.myTable -> "mySchema"."myTable"
-     * - ORACLE: Wrap with double quotes ("), convert to upper case. Example: mySchema.myTable -> "MYSCHEMA"."MYTABLE"
-     * For other types, the name is returned as is.
-     *
-     * @param tableType The database type.
-     * @param name The name to be formatted, expected in 'schemaName.tableName' format. If no '.', treats entire string
-     *   as one name component. If '.', treats string before first '.' as schema name and after as table name.
-     * @return The formatted name.
-     */
-    public static String databaseProperName(TOdbcTableType tableType, String name) {
-        switch (tableType) {
-            case MYSQL:
-            case OCEANBASE:
-                return formatName(name, "`", "`", false, false);
-            case SQLSERVER:
-                return formatName(name, "[", "]", false, false);
-            case POSTGRESQL:
-            case CLICKHOUSE:
-            case TRINO:
-            case OCEANBASE_ORACLE:
-            case SAP_HANA:
-                return formatName(name, "\"", "\"", false, false);
-            case ORACLE:
-                return formatName(name, "\"", "\"", true, false);
-            default:
-                return name;
-        }
-    }
-
-=======
->>>>>>> 7bda49b5
     private String odbcCatalogResourceName;
     private String host;
     private String port;
