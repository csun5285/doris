--- conflicted
+++ resolved
@@ -1135,11 +1135,8 @@
     public List<SlotId> getOutputSlotIds() {
         return outputSlotIds;
     }
-<<<<<<< HEAD
-=======
 
     public void setVConjunct(Set<Expr> exprs) {
         vconjunct = convertConjunctsToAndCompoundPredicate(new ArrayList<>(exprs));
     }
->>>>>>> de2bc98f
 }