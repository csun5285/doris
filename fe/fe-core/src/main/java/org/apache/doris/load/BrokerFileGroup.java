// Licensed to the Apache Software Foundation (ASF) under one
// or more contributor license agreements.  See the NOTICE file
// distributed with this work for additional information
// regarding copyright ownership.  The ASF licenses this file
// to you under the Apache License, Version 2.0 (the
// "License"); you may not use this file except in compliance
// with the License.  You may obtain a copy of the License at
//
//   http://www.apache.org/licenses/LICENSE-2.0
//
// Unless required by applicable law or agreed to in writing,
// software distributed under the License is distributed on an
// "AS IS" BASIS, WITHOUT WARRANTIES OR CONDITIONS OF ANY
// KIND, either express or implied.  See the License for the
// specific language governing permissions and limitations
// under the License.

package org.apache.doris.load;

import org.apache.doris.analysis.DataDescription;
import org.apache.doris.analysis.Expr;
import org.apache.doris.analysis.ImportColumnDesc;
import org.apache.doris.analysis.PartitionNames;
import org.apache.doris.analysis.Separator;
import org.apache.doris.catalog.AggregateType;
import org.apache.doris.catalog.BrokerTable;
import org.apache.doris.catalog.Column;
import org.apache.doris.catalog.Database;
import org.apache.doris.catalog.HiveTable;
import org.apache.doris.catalog.KeysType;
import org.apache.doris.catalog.OlapTable;
import org.apache.doris.catalog.OlapTable.OlapTableState;
import org.apache.doris.catalog.Partition;
import org.apache.doris.catalog.Table;
import org.apache.doris.common.AnalysisException;
import org.apache.doris.common.DdlException;
import org.apache.doris.common.Pair;
import org.apache.doris.common.io.Text;
import org.apache.doris.common.io.Writable;
import org.apache.doris.load.loadv2.LoadTask;
import org.apache.doris.thrift.TFileCompressType;
import org.apache.doris.thrift.TNetworkAddress;

import com.google.common.base.Strings;
import com.google.common.collect.Lists;
import com.google.common.collect.Maps;
import org.apache.logging.log4j.LogManager;
import org.apache.logging.log4j.Logger;

import java.io.DataInput;
import java.io.DataOutput;
import java.io.IOException;
import java.util.List;
import java.util.Map;

/**
 * A broker file group information, one @DataDescription will
 * produce one BrokerFileGroup. After parsed by broker, detailed
 * broker file information will be saved here.
 */
public class BrokerFileGroup implements Writable {
    private static final Logger LOG = LogManager.getLogger(BrokerFileGroup.class);

    private long tableId;
    private String columnSeparator;
    private String lineDelimiter;
    // fileFormat may be null, which means format will be decided by file's suffix
    private String fileFormat;
    private TFileCompressType compressType = TFileCompressType.UNKNOWN;
    private boolean isNegative;
    private List<Long> partitionIds; // can be null, means no partition specified
    private List<String> filePaths;

    // this only used in multi load, all filePaths is file not dir
    private List<Long> fileSize;

    private List<String> fileFieldNames;
    // partition columnNames
    private List<String> columnNamesFromPath;
    // columnExprList includes all fileFieldNames, columnsFromPath and column mappings
    // this param will be recreated by data desc when the log replay
    private List<ImportColumnDesc> columnExprList;
    // this is only for hadoop function check
    private Map<String, Pair<String, List<String>>> columnToHadoopFunction;
    // filter the data from source directly
    private Expr precedingFilterExpr;
    // filter the data which has been mapped and transformed
    private Expr whereExpr;
    private Expr deleteCondition;
    private LoadTask.MergeType mergeType;
    // sequence column name
    private String sequenceCol;

    // load from table
    private long srcTableId = -1;
    private boolean isLoadFromTable = false;

    // for multi load
    private TNetworkAddress beAddr;
    private long backendID;
    private boolean stripOuterArray = false;
    private String jsonPaths = "";
    private String jsonRoot = "";
    private boolean fuzzyParse = true;
    private boolean readJsonByLine = false;
    private boolean numAsString = false;
    private boolean trimDoubleQuotes = false;
    private int skipLines;
    private boolean ignoreCsvRedundantCol = false;

    private byte enclose;

    private  byte escape;

    // for unit test and edit log persistence
    private BrokerFileGroup() {
    }

    // Used for broker table, no need to parse
    public BrokerFileGroup(BrokerTable table) throws AnalysisException {
        this.tableId = table.getId();
        this.columnSeparator = Separator.convertSeparator(table.getColumnSeparator());
        this.lineDelimiter = Separator.convertSeparator(table.getLineDelimiter());
        this.isNegative = false;
        this.filePaths = table.getPaths();
        this.fileFormat = table.getFileFormat();
    }

    /**
     * Should used for hive/iceberg/hudi external table.
     */
    public BrokerFileGroup(long tableId,
                           String filePath,
                           String fileFormat) throws AnalysisException {
        this(tableId,  "|", "\n", filePath, fileFormat, null, null);
    }

    /**
     * Should used for hive/iceberg/hudi external table.
     */
    public BrokerFileGroup(long tableId, String columnSeparator, String lineDelimiter, String filePath,
            String fileFormat, List<String> columnNamesFromPath, List<ImportColumnDesc> columnExprList)
            throws AnalysisException {
        this.tableId = tableId;
        this.columnSeparator = Separator.convertSeparator(columnSeparator);
        this.lineDelimiter = Separator.convertSeparator(lineDelimiter);
        this.isNegative = false;
        this.filePaths = Lists.newArrayList(filePath);
        this.fileFormat = fileFormat;
        this.columnNamesFromPath = columnNamesFromPath;
        this.columnExprList = columnExprList;
    }

    public BrokerFileGroup(DataDescription dataDescription) {
        this.fileFieldNames = dataDescription.getFileFieldNames();
        this.columnNamesFromPath = dataDescription.getColumnsFromPath();
        this.columnExprList = dataDescription.getParsedColumnExprList();
        this.columnToHadoopFunction = dataDescription.getColumnToHadoopFunction();
        this.precedingFilterExpr = dataDescription.getPrecdingFilterExpr();
        this.whereExpr = dataDescription.getWhereExpr();
        this.deleteCondition = dataDescription.getDeleteCondition();
        this.mergeType = dataDescription.getMergeType();
        this.sequenceCol = dataDescription.getSequenceCol();
        this.filePaths = dataDescription.getFilePaths();
        // for cloud copy into
        this.ignoreCsvRedundantCol = dataDescription.getIgnoreCsvRedundantCol();
    }

    // NOTE: DBLock will be held
    // This will parse the input DataDescription to list for BrokerFileInfo
    public void parse(Database db, DataDescription dataDescription) throws DdlException {
        // tableId
        OlapTable olapTable = db.getOlapTableOrDdlException(dataDescription.getTableName());
        tableId = olapTable.getId();
        olapTable.readLock();
        try {
            // partitionId
            PartitionNames partitionNames = dataDescription.getPartitionNames();
            if (partitionNames != null) {
                partitionIds = Lists.newArrayList();
                for (String pName : partitionNames.getPartitionNames()) {
                    Partition partition = olapTable.getPartition(pName, partitionNames.isTemp());
                    if (partition == null) {
                        throw new DdlException("Unknown partition '" + pName
                                + "' in table '" + olapTable.getName() + "'");
                    }
                    partitionIds.add(partition.getId());
                }
            }

            if (olapTable.getState() == OlapTableState.RESTORE) {
                throw new DdlException("Table [" + olapTable.getName() + "] is under restore");
            }

            if (olapTable.getKeysType() != KeysType.AGG_KEYS && dataDescription.isNegative()) {
                throw new DdlException("Load for AGG_KEYS table should not specify NEGATIVE");
            }

            // check negative for sum aggregate type
            if (dataDescription.isNegative()) {
                for (Column column : olapTable.getBaseSchema()) {
                    if (!column.isKey() && column.getAggregationType() != AggregateType.SUM) {
                        throw new DdlException("Column is not SUM AggregateType. column:" + column.getName());
                    }
                }
            }
        } finally {
            olapTable.readUnlock();
        }

        lineDelimiter = dataDescription.getLineDelimiter();
        if (lineDelimiter == null) {
            lineDelimiter = "\n";
        }
        enclose = dataDescription.getEnclose();
        escape = dataDescription.getEscape();

        fileFormat = dataDescription.getFileFormat();
<<<<<<< HEAD
        if (fileFormat != null) {
            if (!fileFormat.equalsIgnoreCase("parquet") && !fileFormat.equalsIgnoreCase(FeConstants.csv)
                    && !fileFormat.equalsIgnoreCase("orc")
                    && !fileFormat.equalsIgnoreCase("json")
                    && !fileFormat.equalsIgnoreCase("wal")
                    && !fileFormat.equalsIgnoreCase(FeConstants.csv_with_names)
                    && !fileFormat.equalsIgnoreCase(FeConstants.csv_with_names_and_types)
                    && !fileFormat.equalsIgnoreCase("hive_text")) {
                throw new DdlException("File Format Type " + fileFormat + " is invalid.");
            }
        }
=======
>>>>>>> 9a303eec
        columnSeparator = dataDescription.getColumnSeparator();
        if (columnSeparator == null) {
            if (fileFormat != null && fileFormat.equalsIgnoreCase("hive_text")) {
                columnSeparator = "\001";
            } else {
                columnSeparator = "\t";
            }
        }
        compressType = dataDescription.getCompressType();
        isNegative = dataDescription.isNegative();

        // FilePath
        filePaths = dataDescription.getFilePaths();
        fileSize = dataDescription.getFileSize();

        if (dataDescription.isLoadFromTable()) {
            String srcTableName = dataDescription.getSrcTableName();
            // src table should be hive table
            Table srcTable = db.getTableOrDdlException(srcTableName);
            if (!(srcTable instanceof HiveTable)) {
                throw new DdlException("Source table " + srcTableName + " is not HiveTable");
            }
            // src table columns should include all columns of loaded table
            for (Column column : olapTable.getBaseSchema()) {
                boolean isIncluded = false;
                for (Column srcColumn : srcTable.getBaseSchema()) {
                    if (srcColumn.getName().equalsIgnoreCase(column.getName())) {
                        isIncluded = true;
                        break;
                    }
                }
                if (!isIncluded) {
                    throw new DdlException("Column " + column.getName() + " is not in Source table");
                }
            }
            srcTableId = srcTable.getId();
            isLoadFromTable = true;
        }
        beAddr = dataDescription.getBeAddr();
        backendID = dataDescription.getBackendId();
        if (fileFormat != null && fileFormat.equalsIgnoreCase("json")) {
            stripOuterArray = dataDescription.isStripOuterArray();
            jsonPaths = dataDescription.getJsonPaths();
            jsonRoot = dataDescription.getJsonRoot();
            fuzzyParse = dataDescription.isFuzzyParse();
            // ATTN: for broker load, we only support reading json format data line by line,
            // so if this is set to false, it must be stream load.
            readJsonByLine = dataDescription.isReadJsonByLine();
            numAsString = dataDescription.isNumAsString();
        }
        trimDoubleQuotes = dataDescription.getTrimDoubleQuotes();
        skipLines = dataDescription.getSkipLines();
    }

    public long getTableId() {
        return tableId;
    }

    public String getColumnSeparator() {
        return columnSeparator;
    }

    public String getLineDelimiter() {
        return lineDelimiter;
    }

    public byte getEnclose() {
        return enclose;
    }

    public byte getEscape() {
        return escape;
    }

    public String getFileFormat() {
        return fileFormat;
    }

    public TFileCompressType getCompressType() {
        return compressType;
    }

    public boolean isNegative() {
        return isNegative;
    }

    public List<Long> getPartitionIds() {
        return partitionIds;
    }

    public Expr getPrecedingFilterExpr() {
        return precedingFilterExpr;
    }

    public Expr getWhereExpr() {
        return whereExpr;
    }

    public List<String> getFilePaths() {
        return filePaths;
    }

    public List<String> getColumnNamesFromPath() {
        return columnNamesFromPath;
    }

    public List<ImportColumnDesc> getColumnExprList() {
        return columnExprList;
    }

    public List<String> getFileFieldNames() {
        return fileFieldNames;
    }

    public Map<String, Pair<String, List<String>>> getColumnToHadoopFunction() {
        return columnToHadoopFunction;
    }

    public long getSrcTableId() {
        return srcTableId;
    }

    public boolean isLoadFromTable() {
        return isLoadFromTable;
    }

    public Expr getDeleteCondition() {
        return deleteCondition;
    }

    public LoadTask.MergeType getMergeType() {
        return mergeType;
    }

    public String getSequenceCol() {
        return sequenceCol;
    }

    public boolean hasSequenceCol() {
        return !Strings.isNullOrEmpty(sequenceCol);
    }

    public List<Long> getFileSize() {
        return fileSize;
    }

    public void setFileSize(List<Long> fileSize) {
        this.fileSize = fileSize;
    }

    public TNetworkAddress getBeAddr() {
        return beAddr;
    }

    public long getBackendID() {
        return backendID;
    }

    public boolean isStripOuterArray() {
        return stripOuterArray;
    }

    public void setStripOuterArray(boolean stripOuterArray) {
        this.stripOuterArray = stripOuterArray;
    }

    public boolean isFuzzyParse() {
        return fuzzyParse;
    }

    public void setFuzzyParse(boolean fuzzyParse) {
        this.fuzzyParse = fuzzyParse;
    }

    public boolean isReadJsonByLine() {
        return readJsonByLine;
    }

    public void setReadJsonByLine(boolean readJsonByLine) {
        this.readJsonByLine = readJsonByLine;
    }

    public boolean isNumAsString() {
        return numAsString;
    }

    public void setNumAsString(boolean numAsString) {
        this.numAsString = numAsString;
    }

    public String getJsonPaths() {
        return jsonPaths;
    }

    public void setJsonPaths(String jsonPaths) {
        this.jsonPaths = jsonPaths;
    }

    public String getJsonRoot() {
        return jsonRoot;
    }

    public void setJsonRoot(String jsonRoot) {
        this.jsonRoot = jsonRoot;
    }

    public boolean isBinaryFileFormat() {
        if (fileFormat == null) {
            // null means default: csv
            return false;
        }
        return fileFormat.equalsIgnoreCase("parquet") || fileFormat.equalsIgnoreCase("orc");
    }

    public boolean getTrimDoubleQuotes() {
        return trimDoubleQuotes;
    }

    public int getSkipLines() {
        return skipLines;
    }

    public boolean getIgnoreCsvRedundantCol() {
        return ignoreCsvRedundantCol;
    }

    @Override
    public String toString() {
        StringBuilder sb = new StringBuilder();
        sb.append("BrokerFileGroup{tableId=").append(tableId);
        if (partitionIds != null) {
            sb.append(",partitionIds=[");
            int idx = 0;
            for (long id : partitionIds) {
                if (idx++ != 0) {
                    sb.append(",");
                }
                sb.append(id);
            }
            sb.append("]");
        }
        if (columnNamesFromPath != null) {
            sb.append(",columnsFromPath=[");
            int idx = 0;
            for (String name : columnNamesFromPath) {
                if (idx++ != 0) {
                    sb.append(",");
                }
                sb.append(name);
            }
            sb.append("]");
        }
        if (fileFieldNames != null) {
            sb.append(",fileFieldNames=[");
            int idx = 0;
            for (String name : fileFieldNames) {
                if (idx++ != 0) {
                    sb.append(",");
                }
                sb.append(name);
            }
            sb.append("]");
        }
        sb.append(",valueSeparator=").append(columnSeparator)
                .append(",lineDelimiter=").append(lineDelimiter)
                .append(",fileFormat=").append(fileFormat)
                .append(",isNegative=").append(isNegative);
        sb.append(",fileInfos=[");
        int idx = 0;
        for (String path : filePaths) {
            if (idx++ != 0) {
                sb.append(",");
            }
            sb.append(path);
        }
        sb.append("]");
        sb.append(",srcTableId=").append(srcTableId);
        sb.append(",isLoadFromTable=").append(isLoadFromTable);
        sb.append("}");

        return sb.toString();
    }

    @Deprecated
    @Override
    public void write(DataOutput out) throws IOException {
        // tableId
        out.writeLong(tableId);
        // valueSeparator
        Text.writeString(out, columnSeparator);
        // lineDelimiter
        Text.writeString(out, lineDelimiter);
        // isNegative
        out.writeBoolean(isNegative);
        // partitionIds
        if (partitionIds == null) {
            out.writeInt(0);
        } else {
            out.writeInt(partitionIds.size());
            for (long id : partitionIds) {
                out.writeLong(id);
            }
        }
        // fileFieldNames
        if (fileFieldNames == null) {
            out.writeInt(0);
        } else {
            out.writeInt(fileFieldNames.size());
            for (String name : fileFieldNames) {
                Text.writeString(out, name);
            }
        }
        // filePaths
        out.writeInt(filePaths.size());
        for (String path : filePaths) {
            Text.writeString(out, path);
        }
        // expr column map will be null after broker load supports function
        out.writeInt(0);

        // fileFormat
        if (fileFormat == null) {
            out.writeBoolean(false);
        } else {
            out.writeBoolean(true);
            Text.writeString(out, fileFormat);
        }

        // src table
        out.writeLong(srcTableId);
        out.writeBoolean(isLoadFromTable);
    }

    @Deprecated
    public void readFields(DataInput in) throws IOException {
        tableId = in.readLong();
        columnSeparator = Text.readString(in);
        lineDelimiter = Text.readString(in);
        isNegative = in.readBoolean();
        // partitionIds
        { // CHECKSTYLE IGNORE THIS LINE
            int partSize = in.readInt();
            if (partSize > 0) {
                partitionIds = Lists.newArrayList();
                for (int i = 0; i < partSize; ++i) {
                    partitionIds.add(in.readLong());
                }
            }
        } // CHECKSTYLE IGNORE THIS LINE
        // fileFieldName
        { // CHECKSTYLE IGNORE THIS LINE
            int fileFieldNameSize = in.readInt();
            if (fileFieldNameSize > 0) {
                fileFieldNames = Lists.newArrayList();
                for (int i = 0; i < fileFieldNameSize; ++i) {
                    fileFieldNames.add(Text.readString(in));
                }
            }
        } // CHECKSTYLE IGNORE THIS LINE
        // fileInfos
        { // CHECKSTYLE IGNORE THIS LINE
            int size = in.readInt();
            filePaths = Lists.newArrayList();
            for (int i = 0; i < size; ++i) {
                filePaths.add(Text.readString(in));
            }
        } // CHECKSTYLE IGNORE THIS LINE
        // expr column map
        Map<String, Expr> exprColumnMap = Maps.newHashMap();
        {  // CHECKSTYLE IGNORE THIS LINE
            int size = in.readInt();
            for (int i = 0; i < size; ++i) {
                final String name = Text.readString(in);
                exprColumnMap.put(name, Expr.readIn(in));
            }
        } // CHECKSTYLE IGNORE THIS LINE
        // file format
        if (in.readBoolean()) {
            fileFormat = Text.readString(in);
        }
        srcTableId = in.readLong();
        isLoadFromTable = in.readBoolean();

        // There are no columnExprList in the previous load job which is created before function is supported.
        // The columnExprList could not be analyzed without origin stmt in the previous load job.
        // So, the columnExprList need to be merged in here.
        if (fileFieldNames == null || fileFieldNames.isEmpty()) {
            return;
        }
        // Order of columnExprList: fileFieldNames + columnsFromPath
        columnExprList = Lists.newArrayList();
        for (String columnName : fileFieldNames) {
            columnExprList.add(new ImportColumnDesc(columnName, null));
        }
        if (exprColumnMap == null || exprColumnMap.isEmpty()) {
            return;
        }
        for (Map.Entry<String, Expr> columnExpr : exprColumnMap.entrySet()) {
            columnExprList.add(new ImportColumnDesc(columnExpr.getKey(), columnExpr.getValue()));
        }
    }

    @Deprecated
    public static BrokerFileGroup read(DataInput in) throws IOException {
        BrokerFileGroup fileGroup = new BrokerFileGroup();
        fileGroup.readFields(in);
        return fileGroup;
    }
}
<|MERGE_RESOLUTION|>--- conflicted
+++ resolved
@@ -216,20 +216,6 @@
         escape = dataDescription.getEscape();
 
         fileFormat = dataDescription.getFileFormat();
-<<<<<<< HEAD
-        if (fileFormat != null) {
-            if (!fileFormat.equalsIgnoreCase("parquet") && !fileFormat.equalsIgnoreCase(FeConstants.csv)
-                    && !fileFormat.equalsIgnoreCase("orc")
-                    && !fileFormat.equalsIgnoreCase("json")
-                    && !fileFormat.equalsIgnoreCase("wal")
-                    && !fileFormat.equalsIgnoreCase(FeConstants.csv_with_names)
-                    && !fileFormat.equalsIgnoreCase(FeConstants.csv_with_names_and_types)
-                    && !fileFormat.equalsIgnoreCase("hive_text")) {
-                throw new DdlException("File Format Type " + fileFormat + " is invalid.");
-            }
-        }
-=======
->>>>>>> 9a303eec
         columnSeparator = dataDescription.getColumnSeparator();
         if (columnSeparator == null) {
             if (fileFormat != null && fileFormat.equalsIgnoreCase("hive_text")) {
