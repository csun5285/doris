--- conflicted
+++ resolved
@@ -104,12 +104,8 @@
     @Override
     public PhysicalFilter<Plan> withChildren(List<Plan> children) {
         Preconditions.checkArgument(children.size() == 1);
-<<<<<<< HEAD
-        return new PhysicalFilter<>(conjuncts, getLogicalProperties(), children.get(0));
-=======
         return new PhysicalFilter<>(conjuncts, groupExpression, getLogicalProperties(), physicalProperties,
                 statistics, children.get(0));
->>>>>>> 7bda49b5
     }
 
     @Override
@@ -118,15 +114,10 @@
     }
 
     @Override
-<<<<<<< HEAD
-    public PhysicalFilter<CHILD_TYPE> withLogicalProperties(Optional<LogicalProperties> logicalProperties) {
-        return new PhysicalFilter<>(conjuncts, Optional.empty(), logicalProperties.get(), child());
-=======
     public Plan withGroupExprLogicalPropChildren(Optional<GroupExpression> groupExpression,
             Optional<LogicalProperties> logicalProperties, List<Plan> children) {
         Preconditions.checkArgument(children.size() == 1);
         return new PhysicalFilter<>(conjuncts, groupExpression, logicalProperties.get(), children.get(0));
->>>>>>> 7bda49b5
     }
 
     @Override
@@ -136,14 +127,11 @@
                 statistics, child());
     }
 
-<<<<<<< HEAD
-=======
     public PhysicalFilter<Plan> withConjunctsAndChild(Set<Expression> conjuncts, Plan child) {
         return new PhysicalFilter<>(conjuncts, groupExpression, getLogicalProperties(), physicalProperties,
                 statistics, child);
     }
 
->>>>>>> 7bda49b5
     @Override
     public String shapeInfo() {
         StringBuilder builder = new StringBuilder();
