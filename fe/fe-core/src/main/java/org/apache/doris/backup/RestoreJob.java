--- conflicted
+++ resolved
@@ -1815,18 +1815,13 @@
         int size = in.readInt();
         for (int i = 0; i < size; i++) {
             String tblName = Text.readString(in);
-<<<<<<< HEAD
             Partition part;
             if (Config.cloud_unique_id.isEmpty()) {
                 part = Partition.read(in);
             } else {
                 part = CloudPartition.read(in);
             }
-            restoredPartitions.add(Pair.create(tblName, part));
-=======
-            Partition part = Partition.read(in);
             restoredPartitions.add(Pair.of(tblName, part));
->>>>>>> ef37396b
         }
 
         size = in.readInt();
