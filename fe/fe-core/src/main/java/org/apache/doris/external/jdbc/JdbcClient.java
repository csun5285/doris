--- conflicted
+++ resolved
@@ -23,10 +23,7 @@
 import org.apache.doris.catalog.ScalarType;
 import org.apache.doris.catalog.Type;
 import org.apache.doris.common.Config;
-<<<<<<< HEAD
-=======
 import org.apache.doris.common.DdlException;
->>>>>>> b700471a
 
 import com.google.common.collect.Lists;
 import com.zaxxer.hikari.HikariConfig;
@@ -49,21 +46,11 @@
 @Getter
 public class JdbcClient {
     private static final Logger LOG = LogManager.getLogger(JdbcClient.class);
-<<<<<<< HEAD
-=======
-
->>>>>>> b700471a
+
     private static final int HTTP_TIMEOUT_MS = 10000;
 
     private String dbType;
     private String jdbcUser;
-<<<<<<< HEAD
-    private String jdbcPasswd;
-    private String jdbcUrl;
-    private String driverUrl;
-    private String driverClass;
-=======
->>>>>>> b700471a
 
     private URLClassLoader classLoader = null;
 
@@ -71,20 +58,11 @@
 
     public JdbcClient(String user, String password, String jdbcUrl, String driverUrl, String driverClass) {
         this.jdbcUser = user;
-<<<<<<< HEAD
-        this.jdbcPasswd = password;
-        this.jdbcUrl = jdbcUrl;
-        this.driverUrl = driverUrl;
-        this.driverClass = driverClass;
-        this.dbType = JdbcResource.parseDbType(jdbcUrl);
-
-=======
         try {
             this.dbType = JdbcResource.parseDbType(jdbcUrl);
         } catch (DdlException e) {
             throw new JdbcClientException("Failed to parse db type from jdbcUrl: " + jdbcUrl, e);
         }
->>>>>>> b700471a
         ClassLoader oldClassLoader = Thread.currentThread().getContextClassLoader();
         try {
             // TODO(ftw): The problem here is that the jar package is handled by FE
@@ -174,20 +152,13 @@
             stmt = conn.createStatement();
             switch (dbType) {
                 case JdbcResource.MYSQL:
-<<<<<<< HEAD
-=======
                 case JdbcResource.CLICKHOUSE:
->>>>>>> b700471a
                     rs = stmt.executeQuery("SHOW DATABASES");
                     break;
                 case JdbcResource.POSTGRESQL:
                     rs = stmt.executeQuery("SELECT schema_name FROM information_schema.schemata "
                             + "where schema_owner='" + jdbcUser + "';");
                     break;
-<<<<<<< HEAD
-                default:
-                    throw  new JdbcClientException("Not supported jdbc type");
-=======
                 case JdbcResource.ORACLE:
                     rs = stmt.executeQuery("SELECT DISTINCT OWNER FROM all_tables");
                     break;
@@ -196,7 +167,6 @@
                     break;
                 default:
                     throw new JdbcClientException("Not supported jdbc type");
->>>>>>> b700471a
             }
 
             while (rs.next()) {
@@ -225,12 +195,9 @@
                     rs = databaseMetaData.getTables(dbName, null, null, types);
                     break;
                 case JdbcResource.POSTGRESQL:
-<<<<<<< HEAD
-=======
                 case JdbcResource.ORACLE:
                 case JdbcResource.CLICKHOUSE:
                 case JdbcResource.SQLSERVER:
->>>>>>> b700471a
                     rs = databaseMetaData.getTables(null, dbName, null, types);
                     break;
                 default:
@@ -258,12 +225,9 @@
                     rs = databaseMetaData.getTables(dbName, null, tableName, types);
                     break;
                 case JdbcResource.POSTGRESQL:
-<<<<<<< HEAD
-=======
                 case JdbcResource.ORACLE:
                 case JdbcResource.CLICKHOUSE:
                 case JdbcResource.SQLSERVER:
->>>>>>> b700471a
                     rs = databaseMetaData.getTables(null, dbName, null, types);
                     break;
                 default:
@@ -332,12 +296,9 @@
                     rs = databaseMetaData.getColumns(dbName, null, tableName, null);
                     break;
                 case JdbcResource.POSTGRESQL:
-<<<<<<< HEAD
-=======
                 case JdbcResource.ORACLE:
                 case JdbcResource.CLICKHOUSE:
                 case JdbcResource.SQLSERVER:
->>>>>>> b700471a
                     rs = databaseMetaData.getColumns(null, dbName, tableName, null);
                     break;
                 default:
@@ -370,15 +331,12 @@
                 return mysqlTypeToDoris(fieldSchema);
             case JdbcResource.POSTGRESQL:
                 return postgresqlTypeToDoris(fieldSchema);
-<<<<<<< HEAD
-=======
             case JdbcResource.CLICKHOUSE:
                 return clickhouseTypeToDoris(fieldSchema);
             case JdbcResource.ORACLE:
                 return oracleTypeToDoris(fieldSchema);
             case JdbcResource.SQLSERVER:
                 return sqlserverTypeToDoris(fieldSchema);
->>>>>>> b700471a
             default:
                 throw new JdbcClientException("Unknown database type");
         }
@@ -477,12 +435,7 @@
             case "ENUM":
                 return ScalarType.createStringType();
             default:
-<<<<<<< HEAD
-                throw new JdbcClientException("Can not convert mysql data type to doris data type for type ["
-                        + mysqlType + "]");
-=======
                 return Type.UNSUPPORTED;
->>>>>>> b700471a
         }
     }
 
@@ -546,10 +499,6 @@
             case "uuid":
                 return ScalarType.createStringType();
             default:
-<<<<<<< HEAD
-                throw new JdbcClientException("Can not convert postgresql data type to doris data type for type ["
-                        + pgType + "]");
-=======
                 return Type.UNSUPPORTED;
         }
     }
@@ -720,7 +669,6 @@
             case "varbinary":
             default:
                 return Type.UNSUPPORTED;
->>>>>>> b700471a
         }
     }
 
