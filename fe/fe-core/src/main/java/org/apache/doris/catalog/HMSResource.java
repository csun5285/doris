--- conflicted
+++ resolved
@@ -101,10 +101,6 @@
         if (LOG.isDebugEnabled()) {
             LOG.debug("Get properties from hive-site.xml");
         }
-<<<<<<< HEAD
-        Map<String, String> res = Maps.newHashMap();
-=======
->>>>>>> b700471a
         // read properties from hive-site.xml.
         HiveConf hiveConf = new HiveConf();
         String metastoreType = hiveConf.get(HIVE_METASTORE_TYPE);
