// Licensed to the Apache Software Foundation (ASF) under one
// or more contributor license agreements.  See the NOTICE file
// distributed with this work for additional information
// regarding copyright ownership.  The ASF licenses this file
// to you under the Apache License, Version 2.0 (the
// "License"); you may not use this file except in compliance
// with the License.  You may obtain a copy of the License at
//
//   http://www.apache.org/licenses/LICENSE-2.0
//
// Unless required by applicable law or agreed to in writing,
// software distributed under the License is distributed on an
// "AS IS" BASIS, WITHOUT WARRANTIES OR CONDITIONS OF ANY
// KIND, either express or implied.  See the License for the
// specific language governing permissions and limitations
// under the License.

package org.apache.doris.rpc;

import org.apache.doris.common.Config;
import org.apache.doris.common.telemetry.Telemetry;
import org.apache.doris.proto.InternalService;
import org.apache.doris.proto.PBackendServiceGrpc;
import org.apache.doris.thrift.TNetworkAddress;

import io.grpc.CallOptions;
import io.grpc.Channel;
import io.grpc.ClientCall;
import io.grpc.ClientInterceptor;
import io.grpc.ConnectivityState;
import io.grpc.ForwardingClientCall;
import io.grpc.ManagedChannel;
import io.grpc.Metadata;
import io.grpc.MethodDescriptor;
import io.grpc.netty.shaded.io.grpc.netty.NettyChannelBuilder;
import io.opentelemetry.context.Context;
import org.apache.logging.log4j.LogManager;
import org.apache.logging.log4j.Logger;

import java.util.concurrent.Executor;
import java.util.concurrent.Future;
import java.util.concurrent.TimeUnit;

public class BackendServiceClient {
    public static final Logger LOG = LogManager.getLogger(BackendServiceClient.class);

    private static final int MAX_RETRY_NUM = 10;
    private final TNetworkAddress address;
    private final PBackendServiceGrpc.PBackendServiceFutureStub stub;
    private final PBackendServiceGrpc.PBackendServiceBlockingStub blockingStub;
    private final ManagedChannel channel;
    private final long execPlanTimeout;

    public BackendServiceClient(TNetworkAddress address, Executor executor) {
        this.address = address;
        channel = NettyChannelBuilder.forAddress(address.getHostname(), address.getPort())
                .executor(executor)
                .flowControlWindow(Config.grpc_max_message_size_bytes)
                .keepAliveWithoutCalls(true)
                .maxInboundMessageSize(Config.grpc_max_message_size_bytes).enableRetry().maxRetryAttempts(MAX_RETRY_NUM)
                .intercept(new OpenTelemetryClientInterceptor()).usePlaintext().build();
        stub = PBackendServiceGrpc.newFutureStub(channel);
        blockingStub = PBackendServiceGrpc.newBlockingStub(channel);
        // execPlanTimeout should be greater than future.get timeout, otherwise future will throw ExecutionException
        execPlanTimeout = Config.remote_fragment_exec_timeout_ms + 5000;
    }

    // Is the underlying channel in a normal state? (That means the RPC call will not fail immediately)
    public boolean isNormalState() {
        ConnectivityState state = channel.getState(false);
        return state == ConnectivityState.CONNECTING
            || state == ConnectivityState.IDLE
            || state == ConnectivityState.READY;
    }

    public Future<InternalService.PExecPlanFragmentResult> execPlanFragmentAsync(
            InternalService.PExecPlanFragmentRequest request) {
        return stub.withDeadlineAfter(execPlanTimeout, TimeUnit.MILLISECONDS)
                .execPlanFragment(request);
    }

    public Future<InternalService.PExecPlanFragmentResult> execPlanFragmentPrepareAsync(
            InternalService.PExecPlanFragmentRequest request) {
        return stub.withDeadlineAfter(execPlanTimeout, TimeUnit.MILLISECONDS)
                .execPlanFragmentPrepare(request);
    }

    public Future<InternalService.PExecPlanFragmentResult> execPlanFragmentStartAsync(
            InternalService.PExecPlanFragmentStartRequest request) {
        return stub.withDeadlineAfter(execPlanTimeout, TimeUnit.MILLISECONDS)
                .execPlanFragmentStart(request);
    }

    public Future<InternalService.PCancelPlanFragmentResult> cancelPlanFragmentAsync(
            InternalService.PCancelPlanFragmentRequest request) {
        return stub.cancelPlanFragment(request);
    }

    public Future<InternalService.PFetchDataResult> fetchDataAsync(InternalService.PFetchDataRequest request) {
        return stub.fetchData(request);
    }

    public Future<InternalService.PTabletKeyLookupResponse> fetchTabletDataAsync(
            InternalService.PTabletKeyLookupRequest request) {
        return stub.tabletFetchData(request);
    }

    public InternalService.PFetchDataResult fetchDataSync(InternalService.PFetchDataRequest request) {
        return blockingStub.fetchData(request);
    }

    public Future<InternalService.PFetchTableSchemaResult> fetchTableStructureAsync(
            InternalService.PFetchTableSchemaRequest request) {
        return stub.fetchTableSchema(request);
    }

    public Future<InternalService.PCacheResponse> updateCache(InternalService.PUpdateCacheRequest request) {
        return stub.updateCache(request);
    }

    public Future<InternalService.PFetchCacheResult> fetchCache(InternalService.PFetchCacheRequest request) {
        return stub.fetchCache(request);
    }

    public Future<InternalService.PCacheResponse> clearCache(InternalService.PClearCacheRequest request) {
        return stub.clearCache(request);
    }

    public Future<InternalService.PProxyResult> getInfo(InternalService.PProxyRequest request) {
        return stub.getInfo(request);
    }

    public Future<InternalService.PSendDataResult> sendData(InternalService.PSendDataRequest request) {
        return stub.sendData(request);
    }

    public Future<InternalService.PRollbackResult> rollback(InternalService.PRollbackRequest request) {
        return stub.rollback(request);
    }

    public Future<InternalService.PCommitResult> commit(InternalService.PCommitRequest request) {
        return stub.commit(request);
    }

    public Future<InternalService.PConstantExprResult> foldConstantExpr(InternalService.PConstantExprRequest request) {
        return stub.foldConstantExpr(request);
    }

    public Future<InternalService.PFetchColIdsResponse> getColIdsByTabletIds(
            InternalService.PFetchColIdsRequest request) {
        return stub.getColumnIdsByTabletIds(request);
    }
<<<<<<< HEAD
=======

    public void shutdown() {
        if (!channel.isShutdown()) {
            channel.shutdown();
            try {
                if (!channel.awaitTermination(5, TimeUnit.SECONDS)) {
                    LOG.warn("Timed out gracefully shutting down connection: {}. ", channel);
                }
            } catch (InterruptedException e) {
                return;
            }
        }

        if (!channel.isTerminated()) {
            channel.shutdownNow();
            try {
                if (!channel.awaitTermination(5, TimeUnit.SECONDS)) {
                    LOG.warn("Timed out forcefully shutting down connection: {}. ", channel);
                }
            } catch (InterruptedException e) {
                return;
            }
        }
>>>>>>> 7bda49b5

    public void shutdown() {
        channel.shutdown();
        LOG.warn("shut down backend service client: {}", address);
    }

    /**
     * OpenTelemetry span interceptor.
     */
    public static class OpenTelemetryClientInterceptor implements ClientInterceptor {
        @Override
        public <ReqT, RespT> ClientCall<ReqT, RespT> interceptCall(MethodDescriptor<ReqT, RespT> methodDescriptor,
                CallOptions callOptions, Channel channel) {
            return new ForwardingClientCall.SimpleForwardingClientCall<ReqT, RespT>(
                    channel.newCall(methodDescriptor, callOptions)) {
                @Override
                public void start(Listener<RespT> responseListener, Metadata headers) {
                    // Inject the request with the current context
                    Telemetry.getOpenTelemetry().getPropagators().getTextMapPropagator()
                            .inject(Context.current(), headers, (carrier, key, value) -> carrier.put(
                                    Metadata.Key.of(key, Metadata.ASCII_STRING_MARSHALLER), value));
                    super.start(responseListener, headers);
                }
            };
        }
    }
}<|MERGE_RESOLUTION|>--- conflicted
+++ resolved
@@ -150,8 +150,6 @@
             InternalService.PFetchColIdsRequest request) {
         return stub.getColumnIdsByTabletIds(request);
     }
-<<<<<<< HEAD
-=======
 
     public void shutdown() {
         if (!channel.isShutdown()) {
@@ -175,10 +173,7 @@
                 return;
             }
         }
->>>>>>> 7bda49b5
-
-    public void shutdown() {
-        channel.shutdown();
+
         LOG.warn("shut down backend service client: {}", address);
     }
 
