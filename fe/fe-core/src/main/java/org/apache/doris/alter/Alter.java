// Licensed to the Apache Software Foundation (ASF) under one
// or more contributor license agreements.  See the NOTICE file
// distributed with this work for additional information
// regarding copyright ownership.  The ASF licenses this file
// to you under the Apache License, Version 2.0 (the
// "License"); you may not use this file except in compliance
// with the License.  You may obtain a copy of the License at
//
//   http://www.apache.org/licenses/LICENSE-2.0
//
// Unless required by applicable law or agreed to in writing,
// software distributed under the License is distributed on an
// "AS IS" BASIS, WITHOUT WARRANTIES OR CONDITIONS OF ANY
// KIND, either express or implied.  See the License for the
// specific language governing permissions and limitations
// under the License.

package org.apache.doris.alter;

import org.apache.doris.analysis.AddPartitionClause;
import org.apache.doris.analysis.AddPartitionLikeClause;
import org.apache.doris.analysis.AlterClause;
import org.apache.doris.analysis.AlterSystemStmt;
import org.apache.doris.analysis.AlterTableStmt;
import org.apache.doris.analysis.AlterViewStmt;
import org.apache.doris.analysis.ColumnRenameClause;
import org.apache.doris.analysis.CreateMaterializedViewStmt;
import org.apache.doris.analysis.CreateMultiTableMaterializedViewStmt;
import org.apache.doris.analysis.DropMaterializedViewStmt;
import org.apache.doris.analysis.DropPartitionClause;
import org.apache.doris.analysis.DropPartitionFromIndexClause;
import org.apache.doris.analysis.DropTableStmt;
import org.apache.doris.analysis.MVRefreshInfo.RefreshMethod;
import org.apache.doris.analysis.ModifyColumnCommentClause;
import org.apache.doris.analysis.ModifyDistributionClause;
import org.apache.doris.analysis.ModifyEngineClause;
import org.apache.doris.analysis.ModifyPartitionClause;
import org.apache.doris.analysis.ModifyTableCommentClause;
import org.apache.doris.analysis.ModifyTablePropertiesClause;
import org.apache.doris.analysis.PartitionRenameClause;
import org.apache.doris.analysis.RefreshMaterializedViewStmt;
import org.apache.doris.analysis.ReplacePartitionClause;
import org.apache.doris.analysis.ReplaceTableClause;
import org.apache.doris.analysis.RollupRenameClause;
import org.apache.doris.analysis.TableName;
import org.apache.doris.analysis.TableRenameClause;
import org.apache.doris.catalog.Column;
import org.apache.doris.catalog.DataProperty;
import org.apache.doris.catalog.Database;
import org.apache.doris.catalog.Env;
import org.apache.doris.catalog.MaterializedView;
import org.apache.doris.catalog.MysqlTable;
import org.apache.doris.catalog.OdbcTable;
import org.apache.doris.catalog.OlapTable;
import org.apache.doris.catalog.Partition;
import org.apache.doris.catalog.PartitionInfo;
import org.apache.doris.catalog.Replica;
import org.apache.doris.catalog.ReplicaAllocation;
import org.apache.doris.catalog.Table;
import org.apache.doris.catalog.TableIf.TableType;
import org.apache.doris.catalog.Tablet;
import org.apache.doris.catalog.View;
import org.apache.doris.common.AnalysisException;
import org.apache.doris.common.Config;
import org.apache.doris.common.DdlException;
import org.apache.doris.common.MetaNotFoundException;
import org.apache.doris.common.UserException;
import org.apache.doris.common.util.DynamicPartitionUtil;
import org.apache.doris.common.util.MetaLockUtils;
import org.apache.doris.common.util.PropertyAnalyzer;
import org.apache.doris.mtmv.MTMVJobFactory;
<<<<<<< HEAD
import org.apache.doris.mtmv.MTMVUtils.TaskSubmitStatus;
=======
>>>>>>> 7bda49b5
import org.apache.doris.mtmv.metadata.MTMVJob;
import org.apache.doris.persist.AlterMultiMaterializedView;
import org.apache.doris.persist.AlterViewInfo;
import org.apache.doris.persist.BatchModifyPartitionsInfo;
import org.apache.doris.persist.ModifyCommentOperationLog;
import org.apache.doris.persist.ModifyPartitionInfo;
import org.apache.doris.persist.ModifyTableEngineOperationLog;
import org.apache.doris.persist.ReplaceTableOperationLog;
import org.apache.doris.qe.ConnectContext;
import org.apache.doris.thrift.TOdbcTableType;
import org.apache.doris.thrift.TSortType;
import org.apache.doris.thrift.TTabletType;

import com.google.common.base.Preconditions;
import com.google.common.collect.Lists;
import com.google.common.collect.Maps;
import org.apache.logging.log4j.LogManager;
import org.apache.logging.log4j.Logger;

import java.util.Arrays;
import java.util.Comparator;
import java.util.List;
import java.util.Map;
import java.util.Optional;

public class Alter {
    private static final Logger LOG = LogManager.getLogger(Alter.class);

    private AlterHandler schemaChangeHandler;
    private AlterHandler materializedViewHandler;
    private SystemHandler clusterHandler;

    public Alter() {
        schemaChangeHandler = new SchemaChangeHandler();
        materializedViewHandler = new MaterializedViewHandler();
        clusterHandler = new SystemHandler();
    }

    public void start() {
        schemaChangeHandler.start();
        materializedViewHandler.start();
        clusterHandler.start();
    }

    public void processCreateMaterializedView(CreateMaterializedViewStmt stmt)
            throws DdlException, AnalysisException, MetaNotFoundException {
        String tableName = stmt.getBaseIndexName();
        // check db
        String dbName = stmt.getDBName();
        Database db = Env.getCurrentInternalCatalog().getDbOrDdlException(dbName);
        // check cluster capacity
        Env.getCurrentSystemInfo().checkAvailableCapacity();
        // check db quota
        db.checkQuota();

        OlapTable olapTable = (OlapTable) db.getTableOrMetaException(tableName, TableType.OLAP);
        ((MaterializedViewHandler) materializedViewHandler).processCreateMaterializedView(stmt, db, olapTable);
    }

    public void processCreateMultiTableMaterializedView(CreateMultiTableMaterializedViewStmt stmt)
            throws UserException {
        ((MaterializedViewHandler) materializedViewHandler).processCreateMultiTablesMaterializedView(stmt);
    }

    public void processDropMaterializedView(DropMaterializedViewStmt stmt) throws DdlException, MetaNotFoundException {
        if (!stmt.isForMTMV() && stmt.getTableName() == null) {
            throw new DdlException("Drop materialized view without table name is unsupported : " + stmt.toSql());
        }

        // drop materialized view
        if (!stmt.isForMTMV()) {
            TableName tableName = stmt.getTableName();

            // check db
            String dbName = tableName.getDb();
            Database db = Env.getCurrentInternalCatalog().getDbOrDdlException(dbName);

            String name = tableName.getTbl();
            OlapTable olapTable = (OlapTable) db.getTableOrMetaException(name, TableType.OLAP);
            ((MaterializedViewHandler) materializedViewHandler).processDropMaterializedView(stmt, db, olapTable);
        } else {
            DropTableStmt dropTableStmt = new DropTableStmt(stmt.isIfExists(), stmt.getMTMVName(), false);
            dropTableStmt.setMaterializedView(true);
            Env.getCurrentInternalCatalog().dropTable(dropTableStmt);
        }
    }

<<<<<<< HEAD
    public void processRefreshMaterializedView(RefreshMaterializedViewStmt stmt) throws DdlException {
=======
    public void processRefreshMaterializedView(RefreshMaterializedViewStmt stmt)
            throws DdlException, MetaNotFoundException {
>>>>>>> 7bda49b5
        if (stmt.getRefreshMethod() != RefreshMethod.COMPLETE) {
            throw new DdlException("Now only support REFRESH COMPLETE.");
        }
        String db = stmt.getMvName().getDb();
        String tbl = stmt.getMvName().getTbl();
<<<<<<< HEAD
        TaskSubmitStatus status = Env.getCurrentEnv().getMTMVJobManager().refreshMTMVTask(db, tbl);
        if (status != TaskSubmitStatus.SUBMITTED) {
            throw new DdlException("Refresh MaterializedView with " + status.toString());
        }
=======
        Env.getCurrentEnv().getMTMVJobManager().refreshMTMV(db, tbl);
>>>>>>> 7bda49b5
    }

    private boolean processAlterOlapTable(AlterTableStmt stmt, OlapTable olapTable, List<AlterClause> alterClauses,
                                          final String clusterName, Database db) throws UserException {
        if (olapTable.getDataSortInfo() != null
                && olapTable.getDataSortInfo().getSortType() == TSortType.ZORDER) {
            throw new UserException("z-order table can not support schema change!");
        }
        stmt.rewriteAlterClause(olapTable);

        // check conflict alter ops first
        alterClauses.addAll(stmt.getOps());
        AlterOperations currentAlterOps = new AlterOperations();
        currentAlterOps.checkConflict(alterClauses);

        // check cluster capacity and db quota, only need to check once.
        if (currentAlterOps.needCheckCapacity()) {
            Env.getCurrentSystemInfo().checkAvailableCapacity();
            db.checkQuota();
        }

        olapTable.checkNormalStateForAlter();
        boolean needProcessOutsideTableLock = false;
        if (currentAlterOps.checkTableStoragePolicy(alterClauses)) {
            String tableStoragePolicy = olapTable.getStoragePolicy();
            if (!tableStoragePolicy.isEmpty()) {
                for (Partition partition : olapTable.getAllPartitions()) {
                    for (Tablet tablet : partition.getBaseIndex().getTablets()) {
                        for (Replica replica : tablet.getReplicas()) {
                            if (replica.getRowCount() > 0 || replica.getDataSize() > 0) {
                                throw new DdlException("Do not support alter table's storage policy , this table ["
                                        + olapTable.getName() + "] has storage policy " + tableStoragePolicy
                                        + ", the table need to be empty.");
                            }
                        }
                    }
                }
            }
            String currentStoragePolicy = currentAlterOps.getTableStoragePolicy(alterClauses);
            // check currentStoragePolicy resource exist.
            Env.getCurrentEnv().getPolicyMgr().checkStoragePolicyExist(currentStoragePolicy);

            olapTable.setStoragePolicy(currentStoragePolicy);
            needProcessOutsideTableLock = true;
        } else if (currentAlterOps.checkCcrEnable(alterClauses)) {
            olapTable.setCcrEnable(currentAlterOps.isCcrEnable(alterClauses));
            needProcessOutsideTableLock = true;
        } else if (currentAlterOps.checkBinlogConfigChange(alterClauses)) {
            if (!Config.enable_feature_binlog) {
                throw new DdlException("Binlog feature is not enabled");
            }
            // TODO(Drogon): check error
            ((SchemaChangeHandler) schemaChangeHandler).updateBinlogConfig(db, olapTable, alterClauses);
        } else if (currentAlterOps.hasSchemaChangeOp()) {
            // if modify storage type to v2, do schema change to convert all related tablets to segment v2 format
            schemaChangeHandler.process(stmt.toSql(), alterClauses, clusterName, db, olapTable);
        } else if (currentAlterOps.hasRollupOp()) {
            materializedViewHandler.process(alterClauses, clusterName, db, olapTable);
        } else if (currentAlterOps.hasPartitionOp()) {
            Preconditions.checkState(alterClauses.size() == 1);
            AlterClause alterClause = alterClauses.get(0);
            olapTable.writeLockOrDdlException();
            try {
                if (alterClause instanceof DropPartitionClause) {
                    if (!((DropPartitionClause) alterClause).isTempPartition()) {
                        DynamicPartitionUtil.checkAlterAllowed(olapTable);
                    }
                    Env.getCurrentEnv().dropPartition(db, olapTable, ((DropPartitionClause) alterClause));
                } else if (alterClause instanceof ReplacePartitionClause) {
                    Env.getCurrentEnv().replaceTempPartition(db, olapTable, (ReplacePartitionClause) alterClause);
                } else if (alterClause instanceof ModifyPartitionClause) {
                    ModifyPartitionClause clause = ((ModifyPartitionClause) alterClause);
                    // expand the partition names if it is 'Modify Partition(*)'
                    if (clause.isNeedExpand()) {
                        List<String> partitionNames = clause.getPartitionNames();
                        partitionNames.clear();
                        for (Partition partition : olapTable.getPartitions()) {
                            partitionNames.add(partition.getName());
                        }
                    }
                    Map<String, String> properties = clause.getProperties();
<<<<<<< HEAD
                    if (properties.containsKey(PropertyAnalyzer.PROPERTIES_INMEMORY)
                            || properties.containsKey(PropertyAnalyzer.PROPERTIES_PERSISTENT)) {
                        boolean isInMemory = !properties.containsKey(PropertyAnalyzer.PROPERTIES_INMEMORY) ? false :
                                Boolean.parseBoolean(properties.get(PropertyAnalyzer.PROPERTIES_INMEMORY));
                        if (isInMemory == true) {
=======
                    if (properties.containsKey(PropertyAnalyzer.PROPERTIES_INMEMORY)) {
                        boolean isInMemory =
                                Boolean.parseBoolean(properties.get(PropertyAnalyzer.PROPERTIES_INMEMORY));
                        if (isInMemory) {
>>>>>>> 7bda49b5
                            throw new UserException("Not support set 'in_memory'='true' now!");
                        }
                        needProcessOutsideTableLock = true;
                    } else {
                        List<String> partitionNames = clause.getPartitionNames();
                        if (!properties.containsKey(PropertyAnalyzer.PROPERTIES_STORAGE_POLICY)) {
                            modifyPartitionsProperty(db, olapTable, partitionNames, properties,
                                    clause.isTempPartition());
                        } else {
                            needProcessOutsideTableLock = true;
                        }
                    }
                } else if (alterClause instanceof DropPartitionFromIndexClause) {
                    // do nothing
                } else if (alterClause instanceof AddPartitionClause || alterClause instanceof AddPartitionLikeClause) {
                    needProcessOutsideTableLock = true;
                } else {
                    throw new DdlException("Invalid alter operation: " + alterClause.getOpType());
                }
            } finally {
                olapTable.writeUnlock();
            }
        } else if (currentAlterOps.hasRenameOp()) {
            processRename(db, olapTable, alterClauses);
        } else if (currentAlterOps.hasReplaceTableOp()) {
            processReplaceTable(db, olapTable, alterClauses);
        } else if (currentAlterOps.contains(AlterOpType.MODIFY_TABLE_PROPERTY_SYNC)) {
            needProcessOutsideTableLock = true;
        } else if (currentAlterOps.contains(AlterOpType.MODIFY_DISTRIBUTION)) {
            Preconditions.checkState(alterClauses.size() == 1);
            AlterClause alterClause = alterClauses.get(0);
            Env.getCurrentEnv()
                    .modifyDefaultDistributionBucketNum(db, olapTable, (ModifyDistributionClause) alterClause);
        } else if (currentAlterOps.contains(AlterOpType.MODIFY_COLUMN_COMMENT)) {
            processModifyColumnComment(db, olapTable, alterClauses);
        } else if (currentAlterOps.contains(AlterOpType.MODIFY_TABLE_COMMENT)) {
            Preconditions.checkState(alterClauses.size() == 1);
            AlterClause alterClause = alterClauses.get(0);
            processModifyTableComment(db, olapTable, alterClause);
        } else {
            throw new DdlException("Invalid alter operations: " + currentAlterOps);
        }

        return needProcessOutsideTableLock;
    }

    private void processModifyTableComment(Database db, OlapTable tbl, AlterClause alterClause)
            throws DdlException {
        tbl.writeLockOrDdlException();
        try {
            ModifyTableCommentClause clause = (ModifyTableCommentClause) alterClause;
            tbl.setComment(clause.getComment());
            // log
            ModifyCommentOperationLog op = ModifyCommentOperationLog
                    .forTable(db.getId(), tbl.getId(), clause.getComment());
            Env.getCurrentEnv().getEditLog().logModifyComment(op);
        } finally {
            tbl.writeUnlock();
        }
    }

    private void processModifyColumnComment(Database db, OlapTable tbl, List<AlterClause> alterClauses)
            throws DdlException {
        tbl.writeLockOrDdlException();
        try {
            // check first
            Map<String, String> colToComment = Maps.newHashMap();
            for (AlterClause alterClause : alterClauses) {
                Preconditions.checkState(alterClause instanceof ModifyColumnCommentClause);
                ModifyColumnCommentClause clause = (ModifyColumnCommentClause) alterClause;
                String colName = clause.getColName();
                if (tbl.getColumn(colName) == null) {
                    throw new DdlException("Unknown column: " + colName);
                }
                if (colToComment.containsKey(colName)) {
                    throw new DdlException("Duplicate column: " + colName);
                }
                colToComment.put(colName, clause.getComment());
            }

            // modify comment
            for (Map.Entry<String, String> entry : colToComment.entrySet()) {
                Column col = tbl.getColumn(entry.getKey());
                col.setComment(entry.getValue());
            }

            // log
            ModifyCommentOperationLog op = ModifyCommentOperationLog.forColumn(db.getId(), tbl.getId(), colToComment);
            Env.getCurrentEnv().getEditLog().logModifyComment(op);
        } finally {
            tbl.writeUnlock();
        }
    }

    public void replayModifyComment(ModifyCommentOperationLog operation) throws MetaNotFoundException {
        long dbId = operation.getDbId();
        long tblId = operation.getTblId();
        Database db = Env.getCurrentInternalCatalog().getDbOrMetaException(dbId);
        Table tbl = db.getTableOrMetaException(tblId);
        tbl.writeLock();
        try {
            ModifyCommentOperationLog.Type type = operation.getType();
            switch (type) {
                case TABLE:
                    tbl.setComment(operation.getTblComment());
                    break;
                case COLUMN:
                    for (Map.Entry<String, String> entry : operation.getColToComment().entrySet()) {
                        tbl.getColumn(entry.getKey()).setComment(entry.getValue());
                    }
                    break;
                default:
                    break;
            }
        } finally {
            tbl.writeUnlock();
        }
    }

    private void processAlterExternalTable(AlterTableStmt stmt, Table externalTable, Database db) throws UserException {
        stmt.checkExternalTableOperationAllow(externalTable);
        // check conflict alter ops first
        List<AlterClause> alterClauses = stmt.getOps();
        AlterOperations currentAlterOps = new AlterOperations();
        currentAlterOps.checkConflict(alterClauses);
        if (currentAlterOps.hasRenameOp()) {
            processRename(db, externalTable, alterClauses);
        } else if (currentAlterOps.hasSchemaChangeOp()) {
            schemaChangeHandler.processExternalTable(alterClauses, db, externalTable);
        } else if (currentAlterOps.contains(AlterOpType.MODIFY_ENGINE)) {
            ModifyEngineClause modifyEngineClause = (ModifyEngineClause) alterClauses.get(0);
            processModifyEngine(db, externalTable, modifyEngineClause);
        }
    }

    public void processModifyEngine(Database db, Table externalTable, ModifyEngineClause clause) throws DdlException {
        externalTable.writeLockOrDdlException();
        try {
            if (externalTable.getType() != TableType.MYSQL) {
                throw new DdlException("Only support modify table engine from MySQL to ODBC");
            }
            processModifyEngineInternal(db, externalTable, clause.getProperties(), false);
        } finally {
            externalTable.writeUnlock();
        }
        LOG.info("modify table {}'s engine from MySQL to ODBC", externalTable.getName());
    }

    public void replayProcessModifyEngine(ModifyTableEngineOperationLog log) {
        Database db = Env.getCurrentInternalCatalog().getDbNullable(log.getDbId());
        if (db == null) {
            return;
        }
        MysqlTable mysqlTable = (MysqlTable) db.getTableNullable(log.getTableId());
        if (mysqlTable == null) {
            return;
        }
        mysqlTable.writeLock();
        try {
            processModifyEngineInternal(db, mysqlTable, log.getProperties(), true);
        } finally {
            mysqlTable.writeUnlock();
        }
    }

    private void processModifyEngineInternal(Database db, Table externalTable,
                                             Map<String, String> prop, boolean isReplay) {
        MysqlTable mysqlTable = (MysqlTable) externalTable;
        Map<String, String> newProp = Maps.newHashMap(prop);
        newProp.put(OdbcTable.ODBC_HOST, mysqlTable.getHost());
        newProp.put(OdbcTable.ODBC_PORT, mysqlTable.getPort());
        newProp.put(OdbcTable.ODBC_USER, mysqlTable.getUserName());
        newProp.put(OdbcTable.ODBC_PASSWORD, mysqlTable.getPasswd());
        newProp.put(OdbcTable.ODBC_DATABASE, mysqlTable.getMysqlDatabaseName());
        newProp.put(OdbcTable.ODBC_TABLE, mysqlTable.getMysqlTableName());
        newProp.put(OdbcTable.ODBC_TYPE, TOdbcTableType.MYSQL.name());

        // create a new odbc table with same id and name
        OdbcTable odbcTable = null;
        try {
            odbcTable = new OdbcTable(mysqlTable.getId(), mysqlTable.getName(), mysqlTable.getBaseSchema(), newProp);
        } catch (DdlException e) {
            LOG.warn("Should not happen", e);
            return;
        }
        odbcTable.writeLock();
        try {
            db.dropTable(mysqlTable.getName());
            db.createTable(odbcTable);
            if (!isReplay) {
                ModifyTableEngineOperationLog log = new ModifyTableEngineOperationLog(db.getId(),
                        externalTable.getId(), prop);
                Env.getCurrentEnv().getEditLog().logModifyTableEngine(log);
            }
        } finally {
            odbcTable.writeUnlock();
        }
    }

    public void processAlterTable(AlterTableStmt stmt) throws UserException {
        TableName dbTableName = stmt.getTbl();
        String dbName = dbTableName.getDb();
        String tableName = dbTableName.getTbl();
        final String clusterName = stmt.getClusterName();

        Database db = Env.getCurrentInternalCatalog().getDbOrDdlException(dbName);
        Table table = db.getTableOrDdlException(tableName);
        List<AlterClause> alterClauses = Lists.newArrayList();
        // some operations will take long time to process, need to be done outside the table lock
        boolean needProcessOutsideTableLock = false;
        switch (table.getType()) {
            case MATERIALIZED_VIEW:
            case OLAP:
                OlapTable olapTable = (OlapTable) table;
                needProcessOutsideTableLock = processAlterOlapTable(stmt, olapTable, alterClauses, clusterName, db);
                break;
            case ODBC:
            case JDBC:
            case HIVE:
            case MYSQL:
            case ELASTICSEARCH:
                processAlterExternalTable(stmt, table, db);
                return;
            default:
                throw new DdlException("Do not support alter "
                        + table.getType().toString() + " table[" + tableName + "]");
        }

        // the following ops should done outside table lock. because it contain synchronized create operation
        if (needProcessOutsideTableLock) {
            Preconditions.checkState(alterClauses.size() == 1);
            AlterClause alterClause = alterClauses.get(0);
            if (alterClause instanceof AddPartitionClause) {
                if (!((AddPartitionClause) alterClause).isTempPartition()) {
                    DynamicPartitionUtil.checkAlterAllowed(
                            (OlapTable) db.getTableOrMetaException(tableName, TableType.OLAP));
                }
                Env.getCurrentEnv().addPartition(db, tableName, (AddPartitionClause) alterClause);
            } else if (alterClause instanceof AddPartitionLikeClause) {
                if (!((AddPartitionLikeClause) alterClause).getIsTempPartition()) {
                    DynamicPartitionUtil.checkAlterAllowed(
                            (OlapTable) db.getTableOrMetaException(tableName, TableType.OLAP));
                }
                Env.getCurrentEnv().addPartitionLike(db, tableName, (AddPartitionLikeClause) alterClause);
            } else if (alterClause instanceof ModifyPartitionClause) {
                ModifyPartitionClause clause = ((ModifyPartitionClause) alterClause);
                Map<String, String> properties = clause.getProperties();
                List<String> partitionNames = clause.getPartitionNames();
                // currently, only in memory and storage policy property could reach here
                Preconditions.checkState(properties.containsKey(PropertyAnalyzer.PROPERTIES_INMEMORY)
                        || properties.containsKey(PropertyAnalyzer.PROPERTIES_PERSISTENT)
                        || properties.containsKey(PropertyAnalyzer.PROPERTIES_STORAGE_POLICY));
                ((SchemaChangeHandler) schemaChangeHandler).updatePartitionsProperties(
                        db, tableName, partitionNames, properties);
                // ((SchemaChangeHandler) schemaChangeHandler).updatePartitionsPersistentMeta(
                //         db, tableName, partitionNames, properties);
                OlapTable olapTable = (OlapTable) table;
                olapTable.writeLockOrDdlException();
                try {
                    modifyPartitionsProperty(db, olapTable, partitionNames, properties, clause.isTempPartition());
                } finally {
                    olapTable.writeUnlock();
                }
            } else if (alterClause instanceof ModifyTablePropertiesClause) {
                Map<String, String> properties = alterClause.getProperties();
                Preconditions.checkState(properties.containsKey(PropertyAnalyzer.PROPERTIES_INMEMORY)
<<<<<<< HEAD
                        || properties.containsKey(PropertyAnalyzer.PROPERTIES_PERSISTENT)
                        || properties.containsKey(PropertyAnalyzer.PROPERTIES_STORAGE_POLICY)
                        || properties.containsKey(PropertyAnalyzer.PROPERTIES_CCR_ENABLE)
                        || properties.containsKey(PropertyAnalyzer.PROPERTIES_FILE_CACHE_TTL_SECONDS));
                // ((SchemaChangeHandler) schemaChangeHandler).updateTableInMemoryMeta(db, tableName, properties);
                // ((SchemaChangeHandler) schemaChangeHandler).updateTablePersistentMeta(db, tableName, properties);
                // ((SchemaChangeHandler) schemaChangeHandler).updateTableTtlSecondsMeta(db, tableName, properties);
=======
                        || properties.containsKey(PropertyAnalyzer.PROPERTIES_STORAGE_POLICY)
                        || properties.containsKey(PropertyAnalyzer.PROPERTIES_CCR_ENABLE));
>>>>>>> 7bda49b5
                ((SchemaChangeHandler) schemaChangeHandler).updateTableProperties(db, tableName, properties);
            } else {
                throw new DdlException("Invalid alter operation: " + alterClause.getOpType());
            }
        }
    }

    public void processAlterMaterializedView(AlterMultiMaterializedView alterView, boolean isReplay)
            throws UserException {
        TableName tbl = alterView.getMvName();
        MaterializedView olapTable = null;
        try {
            // 1. check mv exist
            Database db = Env.getCurrentInternalCatalog().getDbOrDdlException(tbl.getDb());
            olapTable = (MaterializedView) db.getTableOrMetaException(tbl.getTbl(), TableType.MATERIALIZED_VIEW);

            // 2. drop old job and kill the associated tasks
            Env.getCurrentEnv().getMTMVJobManager().dropJobByName(tbl.getDb(), tbl.getTbl(), isReplay);

            // 3. overwrite the refresh info in the memory of fe.
            olapTable.writeLock();
            olapTable.setRefreshInfo(alterView.getInfo());

            // 4. log it and replay it in the follower
            if (!isReplay) {
                Env.getCurrentEnv().getEditLog().logAlterMTMV(alterView);
                // 5. master node generate new jobs
                if (MTMVJobFactory.isGenerateJob(olapTable)) {
                    List<MTMVJob> jobs = MTMVJobFactory.buildJob(olapTable, db.getFullName());
                    for (MTMVJob job : jobs) {
                        Env.getCurrentEnv().getMTMVJobManager().createJob(job, false);
                    }
                    LOG.info("Alter mv success with new mv job created.");
                }
            }
        } finally {
            if (olapTable != null) {
                olapTable.writeUnlock();
            }
        }
    }

    // entry of processing replace table
    private void processReplaceTable(Database db, OlapTable origTable, List<AlterClause> alterClauses)
            throws UserException {
        ReplaceTableClause clause = (ReplaceTableClause) alterClauses.get(0);
        String newTblName = clause.getTblName();
        boolean swapTable = clause.isSwapTable();
        db.writeLockOrDdlException();
        try {
            List<TableType> tableTypes = Lists.newArrayList(TableType.OLAP, TableType.MATERIALIZED_VIEW);
            Table newTbl = db.getTableOrMetaException(newTblName, tableTypes);
            OlapTable olapNewTbl = (OlapTable) newTbl;
            List<Table> tableList = Lists.newArrayList(origTable, newTbl);
            tableList.sort((Comparator.comparing(Table::getId)));
            MetaLockUtils.writeLockTablesOrMetaException(tableList);
            try {
                String oldTblName = origTable.getName();
                // First, we need to check whether the table to be operated on can be renamed
                olapNewTbl.checkAndSetName(oldTblName, true);
                if (swapTable) {
                    origTable.checkAndSetName(newTblName, true);
                }
                replaceTableInternal(db, origTable, olapNewTbl, swapTable, false);
                // write edit log
                ReplaceTableOperationLog log = new ReplaceTableOperationLog(db.getId(),
                        origTable.getId(), olapNewTbl.getId(), swapTable);
                Env.getCurrentEnv().getEditLog().logReplaceTable(log);
                LOG.info("finish replacing table {} with table {}, is swap: {}", oldTblName, newTblName, swapTable);
            } finally {
                MetaLockUtils.writeUnlockTables(tableList);
            }
        } finally {
            db.writeUnlock();
        }
    }

    public void replayReplaceTable(ReplaceTableOperationLog log) throws MetaNotFoundException {
        long dbId = log.getDbId();
        long origTblId = log.getOrigTblId();
        long newTblId = log.getNewTblId();

        Database db = Env.getCurrentInternalCatalog().getDbOrMetaException(dbId);
        List<TableType> tableTypes = Lists.newArrayList(TableType.OLAP, TableType.MATERIALIZED_VIEW);
        OlapTable origTable = (OlapTable) db.getTableOrMetaException(origTblId, tableTypes);
        OlapTable newTbl = (OlapTable) db.getTableOrMetaException(newTblId, tableTypes);
        List<Table> tableList = Lists.newArrayList(origTable, newTbl);
        tableList.sort((Comparator.comparing(Table::getId)));
        MetaLockUtils.writeLockTablesOrMetaException(tableList);
        try {
            replaceTableInternal(db, origTable, newTbl, log.isSwapTable(), true);
        } catch (DdlException e) {
            LOG.warn("should not happen", e);
        } finally {
            MetaLockUtils.writeUnlockTables(tableList);
        }
        LOG.info("finish replay replacing table {} with table {}, is swap: {}", origTblId, newTblId, log.isSwapTable());
    }

    /**
     * The replace table operation works as follow:
     * For example, REPLACE TABLE A WITH TABLE B.
     * <p>
     * 1. If "swapTable" is true, A will be renamed to B, and B will be renamed to A
     * 1.1 check if A can be renamed to B (checking name conflict, etc...)
     * 1.2 check if B can be renamed to A (checking name conflict, etc...)
     * 1.3 rename B to A, drop old A, and add new A to database.
     * 1.4 rename A to B, drop old B, and add new B to database.
     * <p>
     * 2. If "swapTable" is false, A will be dropped, and B will be renamed to A
     * 1.1 check if B can be renamed to A (checking name conflict, etc...)
     * 1.2 rename B to A, drop old A, and add new A to database.
     */
    private void replaceTableInternal(Database db, OlapTable origTable, OlapTable newTbl, boolean swapTable,
                                      boolean isReplay)
            throws DdlException {
        String oldTblName = origTable.getName();
        String newTblName = newTbl.getName();

        // drop origin table and new table
        db.dropTable(oldTblName);
        db.dropTable(newTblName);

        // rename new table name to origin table name and add it to database
        newTbl.checkAndSetName(oldTblName, false);
        db.createTable(newTbl);

        if (swapTable) {
            // rename origin table name to new table name and add it to database
            origTable.checkAndSetName(newTblName, false);
            db.createTable(origTable);
        } else {
            // not swap, the origin table is not used anymore, need to drop all its tablets.
            Env.getCurrentEnv().onEraseOlapTable(origTable, isReplay);
        }
    }

    public void processAlterView(AlterViewStmt stmt, ConnectContext ctx) throws UserException {
        TableName dbTableName = stmt.getTbl();
        String dbName = dbTableName.getDb();

        Database db = Env.getCurrentInternalCatalog().getDbOrDdlException(dbName);

        String tableName = dbTableName.getTbl();
        View view = (View) db.getTableOrMetaException(tableName, TableType.VIEW);
        modifyViewDef(db, view, stmt.getInlineViewDef(), ctx.getSessionVariable().getSqlMode(), stmt.getColumns());
    }

    private void modifyViewDef(Database db, View view, String inlineViewDef, long sqlMode,
                               List<Column> newFullSchema) throws DdlException {
        db.writeLockOrDdlException();
        try {
            view.writeLockOrDdlException();
            try {
                view.setInlineViewDefWithSqlMode(inlineViewDef, sqlMode);
                try {
                    view.init();
                } catch (UserException e) {
                    throw new DdlException("failed to init view stmt", e);
                }
                view.setNewFullSchema(newFullSchema);
                String viewName = view.getName();
                db.dropTable(viewName);
                db.createTable(view);

                AlterViewInfo alterViewInfo = new AlterViewInfo(db.getId(), view.getId(),
                        inlineViewDef, newFullSchema, sqlMode);
                Env.getCurrentEnv().getEditLog().logModifyViewDef(alterViewInfo);
                LOG.info("modify view[{}] definition to {}", viewName, inlineViewDef);
            } finally {
                view.writeUnlock();
            }
        } finally {
            db.writeUnlock();
        }
    }

    public void replayModifyViewDef(AlterViewInfo alterViewInfo) throws MetaNotFoundException, DdlException {
        long dbId = alterViewInfo.getDbId();
        long tableId = alterViewInfo.getTableId();
        String inlineViewDef = alterViewInfo.getInlineViewDef();
        List<Column> newFullSchema = alterViewInfo.getNewFullSchema();

        Database db = Env.getCurrentInternalCatalog().getDbOrMetaException(dbId);
        View view = (View) db.getTableOrMetaException(tableId, TableType.VIEW);

        db.writeLock();
        view.writeLock();
        try {
            String viewName = view.getName();
            view.setInlineViewDefWithSqlMode(inlineViewDef, alterViewInfo.getSqlMode());
            try {
                view.init();
            } catch (UserException e) {
                throw new DdlException("failed to init view stmt", e);
            }
            view.setNewFullSchema(newFullSchema);

            db.dropTable(viewName);
            db.createTable(view);

            LOG.info("replay modify view[{}] definition to {}", viewName, inlineViewDef);
        } finally {
            view.writeUnlock();
            db.writeUnlock();
        }
    }

    public void processAlterCluster(AlterSystemStmt stmt) throws UserException {
        clusterHandler.process(Arrays.asList(stmt.getAlterClause()), stmt.getClusterName(), null, null);
    }

    private void processRename(Database db, OlapTable table, List<AlterClause> alterClauses) throws DdlException {
        for (AlterClause alterClause : alterClauses) {
            if (alterClause instanceof TableRenameClause) {
                Env.getCurrentEnv().renameTable(db, table, (TableRenameClause) alterClause);
                break;
            } else {
                if (alterClause instanceof RollupRenameClause) {
                    Env.getCurrentEnv().renameRollup(db, table, (RollupRenameClause) alterClause);
                    break;
                } else if (alterClause instanceof PartitionRenameClause) {
                    Env.getCurrentEnv().renamePartition(db, table, (PartitionRenameClause) alterClause);
                    break;
                } else if (alterClause instanceof ColumnRenameClause) {
                    Env.getCurrentEnv().renameColumn(db, table, (ColumnRenameClause) alterClause);
                    break;
                } else {
                    Preconditions.checkState(false);
                }
            }
        }
    }

    private void processRename(Database db, Table table, List<AlterClause> alterClauses) throws DdlException {
        for (AlterClause alterClause : alterClauses) {
            if (alterClause instanceof TableRenameClause) {
                Env.getCurrentEnv().renameTable(db, table, (TableRenameClause) alterClause);
                break;
            } else {
                Preconditions.checkState(false);
            }
        }
    }

    /**
     * Batch update partitions' properties
     * caller should hold the table lock
     */
    public void modifyPartitionsProperty(Database db,
                                         OlapTable olapTable,
                                         List<String> partitionNames,
                                         Map<String, String> properties,
                                         boolean isTempPartition)
            throws DdlException, AnalysisException {
        Preconditions.checkArgument(olapTable.isWriteLockHeldByCurrentThread());
        List<ModifyPartitionInfo> modifyPartitionInfos = Lists.newArrayList();
        olapTable.checkNormalStateForAlter();
        for (String partitionName : partitionNames) {
            Partition partition = olapTable.getPartition(partitionName, isTempPartition);
            if (partition == null) {
                throw new DdlException(
                        "Partition[" + partitionName + "] does not exist in table[" + olapTable.getName() + "]");
            }
        }

        boolean hasInMemory = false;
        if (properties.containsKey(PropertyAnalyzer.PROPERTIES_INMEMORY)) {
            hasInMemory = true;
        }

        boolean hasPersistent = false;
        if (properties.containsKey(PropertyAnalyzer.PROPERTIES_PERSISTENT)) {
            hasPersistent = true;
        }

        // get value from properties here
        // 1. replica allocation
        ReplicaAllocation replicaAlloc = PropertyAnalyzer.analyzeReplicaAllocation(properties, "");
        Env.getCurrentSystemInfo().checkReplicaAllocation(replicaAlloc);
        // 2. in memory
        boolean newInMemory = PropertyAnalyzer.analyzeBooleanProp(properties,
                PropertyAnalyzer.PROPERTIES_INMEMORY, false);
        // 3. tablet type
        TTabletType tTabletType =
                PropertyAnalyzer.analyzeTabletType(properties);
        // 4. persistent
        boolean newPersistent = PropertyAnalyzer.analyzeBooleanProp(properties,
                PropertyAnalyzer.PROPERTIES_PERSISTENT, false);

        // modify meta here
        PartitionInfo partitionInfo = olapTable.getPartitionInfo();
        for (String partitionName : partitionNames) {
            Partition partition = olapTable.getPartition(partitionName, isTempPartition);
            // 4. data property
            // 4.1 get old data property from partition
            DataProperty dataProperty = partitionInfo.getDataProperty(partition.getId());
            Map<String, String> modifiedProperties = Maps.newHashMap();
            modifiedProperties.putAll(properties);

            // 4.3 modify partition storage policy
            // can set multi times storage policy
            String currentStoragePolicy = PropertyAnalyzer.analyzeStoragePolicy(properties);
            if (!currentStoragePolicy.equals("")) {
                // check currentStoragePolicy resource exist.
                Env.getCurrentEnv().getPolicyMgr().checkStoragePolicyExist(currentStoragePolicy);
                partitionInfo.setStoragePolicy(partition.getId(), currentStoragePolicy);
            }

            // 4.4 analyze new properties
            DataProperty newDataProperty = PropertyAnalyzer.analyzeDataProperty(modifiedProperties, dataProperty);

            // 1. date property
            if (newDataProperty != null) {
                partitionInfo.setDataProperty(partition.getId(), newDataProperty);
            }
            // 2. replica allocation
            if (!replicaAlloc.isNotSet()) {
                partitionInfo.setReplicaAllocation(partition.getId(), replicaAlloc);
            }
            // 3. in memory
            boolean oldInMemory = partitionInfo.getIsInMemory(partition.getId());
            if (hasInMemory && (newInMemory != oldInMemory)) {
                partitionInfo.setIsInMemory(partition.getId(), newInMemory);
            }
            // 4. tablet type
            if (tTabletType != partitionInfo.getTabletType(partition.getId())) {
                partitionInfo.setTabletType(partition.getId(), tTabletType);
            }
            // 5. persistent
            boolean oldPersistent = partitionInfo.getIsPersistent(partition.getId());
            if (hasPersistent && (newPersistent != oldPersistent)) {
                partitionInfo.setIsPersistent(partition.getId(), newPersistent);
            }
            ModifyPartitionInfo info = new ModifyPartitionInfo(db.getId(), olapTable.getId(), partition.getId(),
                    newDataProperty, replicaAlloc, hasInMemory ? newInMemory : oldInMemory, currentStoragePolicy,
                    Maps.newHashMap(), hasPersistent ? newPersistent : oldPersistent);
            modifyPartitionInfos.add(info);
        }

        // log here
        BatchModifyPartitionsInfo info = new BatchModifyPartitionsInfo(modifyPartitionInfos);
        Env.getCurrentEnv().getEditLog().logBatchModifyPartition(info);
    }

    public void replayModifyPartition(ModifyPartitionInfo info) throws MetaNotFoundException {
        Database db = Env.getCurrentInternalCatalog().getDbOrMetaException(info.getDbId());
        OlapTable olapTable = (OlapTable) db.getTableOrMetaException(info.getTableId(), TableType.OLAP);
        olapTable.writeLock();
        try {
            PartitionInfo partitionInfo = olapTable.getPartitionInfo();
            if (info.getDataProperty() != null) {
                partitionInfo.setDataProperty(info.getPartitionId(), info.getDataProperty());
            }
            if (!info.getReplicaAlloc().isNotSet()) {
                partitionInfo.setReplicaAllocation(info.getPartitionId(), info.getReplicaAlloc());
            }
            Optional.ofNullable(info.getStoragePolicy()).filter(p -> !p.isEmpty())
                    .ifPresent(p -> partitionInfo.setStoragePolicy(info.getPartitionId(), p));
            partitionInfo.setIsInMemory(info.getPartitionId(), info.isInMemory());
            partitionInfo.setIsPersistent(info.getPartitionId(), info.isPersistent());

            Map<String, String> tblProperties = info.getTblProperties();
            if (tblProperties != null && !tblProperties.isEmpty()) {
                olapTable.setReplicaAllocation(tblProperties);
            }
        } finally {
            olapTable.writeUnlock();
        }
    }

    public AlterHandler getSchemaChangeHandler() {
        return schemaChangeHandler;
    }

    public AlterHandler getMaterializedViewHandler() {
        return materializedViewHandler;
    }

    public AlterHandler getClusterHandler() {
        return clusterHandler;
    }
}<|MERGE_RESOLUTION|>--- conflicted
+++ resolved
@@ -69,10 +69,6 @@
 import org.apache.doris.common.util.MetaLockUtils;
 import org.apache.doris.common.util.PropertyAnalyzer;
 import org.apache.doris.mtmv.MTMVJobFactory;
-<<<<<<< HEAD
-import org.apache.doris.mtmv.MTMVUtils.TaskSubmitStatus;
-=======
->>>>>>> 7bda49b5
 import org.apache.doris.mtmv.metadata.MTMVJob;
 import org.apache.doris.persist.AlterMultiMaterializedView;
 import org.apache.doris.persist.AlterViewInfo;
@@ -160,25 +156,14 @@
         }
     }
 
-<<<<<<< HEAD
-    public void processRefreshMaterializedView(RefreshMaterializedViewStmt stmt) throws DdlException {
-=======
     public void processRefreshMaterializedView(RefreshMaterializedViewStmt stmt)
             throws DdlException, MetaNotFoundException {
->>>>>>> 7bda49b5
         if (stmt.getRefreshMethod() != RefreshMethod.COMPLETE) {
             throw new DdlException("Now only support REFRESH COMPLETE.");
         }
         String db = stmt.getMvName().getDb();
         String tbl = stmt.getMvName().getTbl();
-<<<<<<< HEAD
-        TaskSubmitStatus status = Env.getCurrentEnv().getMTMVJobManager().refreshMTMVTask(db, tbl);
-        if (status != TaskSubmitStatus.SUBMITTED) {
-            throw new DdlException("Refresh MaterializedView with " + status.toString());
-        }
-=======
         Env.getCurrentEnv().getMTMVJobManager().refreshMTMV(db, tbl);
->>>>>>> 7bda49b5
     }
 
     private boolean processAlterOlapTable(AlterTableStmt stmt, OlapTable olapTable, List<AlterClause> alterClauses,
@@ -260,18 +245,10 @@
                         }
                     }
                     Map<String, String> properties = clause.getProperties();
-<<<<<<< HEAD
-                    if (properties.containsKey(PropertyAnalyzer.PROPERTIES_INMEMORY)
-                            || properties.containsKey(PropertyAnalyzer.PROPERTIES_PERSISTENT)) {
-                        boolean isInMemory = !properties.containsKey(PropertyAnalyzer.PROPERTIES_INMEMORY) ? false :
-                                Boolean.parseBoolean(properties.get(PropertyAnalyzer.PROPERTIES_INMEMORY));
-                        if (isInMemory == true) {
-=======
                     if (properties.containsKey(PropertyAnalyzer.PROPERTIES_INMEMORY)) {
                         boolean isInMemory =
                                 Boolean.parseBoolean(properties.get(PropertyAnalyzer.PROPERTIES_INMEMORY));
                         if (isInMemory) {
->>>>>>> 7bda49b5
                             throw new UserException("Not support set 'in_memory'='true' now!");
                         }
                         needProcessOutsideTableLock = true;
@@ -522,12 +499,9 @@
                 List<String> partitionNames = clause.getPartitionNames();
                 // currently, only in memory and storage policy property could reach here
                 Preconditions.checkState(properties.containsKey(PropertyAnalyzer.PROPERTIES_INMEMORY)
-                        || properties.containsKey(PropertyAnalyzer.PROPERTIES_PERSISTENT)
                         || properties.containsKey(PropertyAnalyzer.PROPERTIES_STORAGE_POLICY));
                 ((SchemaChangeHandler) schemaChangeHandler).updatePartitionsProperties(
                         db, tableName, partitionNames, properties);
-                // ((SchemaChangeHandler) schemaChangeHandler).updatePartitionsPersistentMeta(
-                //         db, tableName, partitionNames, properties);
                 OlapTable olapTable = (OlapTable) table;
                 olapTable.writeLockOrDdlException();
                 try {
@@ -537,19 +511,10 @@
                 }
             } else if (alterClause instanceof ModifyTablePropertiesClause) {
                 Map<String, String> properties = alterClause.getProperties();
+                // currently, only in memory and storage policy property could reach here
                 Preconditions.checkState(properties.containsKey(PropertyAnalyzer.PROPERTIES_INMEMORY)
-<<<<<<< HEAD
-                        || properties.containsKey(PropertyAnalyzer.PROPERTIES_PERSISTENT)
-                        || properties.containsKey(PropertyAnalyzer.PROPERTIES_STORAGE_POLICY)
-                        || properties.containsKey(PropertyAnalyzer.PROPERTIES_CCR_ENABLE)
-                        || properties.containsKey(PropertyAnalyzer.PROPERTIES_FILE_CACHE_TTL_SECONDS));
-                // ((SchemaChangeHandler) schemaChangeHandler).updateTableInMemoryMeta(db, tableName, properties);
-                // ((SchemaChangeHandler) schemaChangeHandler).updateTablePersistentMeta(db, tableName, properties);
-                // ((SchemaChangeHandler) schemaChangeHandler).updateTableTtlSecondsMeta(db, tableName, properties);
-=======
                         || properties.containsKey(PropertyAnalyzer.PROPERTIES_STORAGE_POLICY)
                         || properties.containsKey(PropertyAnalyzer.PROPERTIES_CCR_ENABLE));
->>>>>>> 7bda49b5
                 ((SchemaChangeHandler) schemaChangeHandler).updateTableProperties(db, tableName, properties);
             } else {
                 throw new DdlException("Invalid alter operation: " + alterClause.getOpType());
@@ -836,11 +801,12 @@
         // 3. tablet type
         TTabletType tTabletType =
                 PropertyAnalyzer.analyzeTabletType(properties);
+
+        // modify meta here
         // 4. persistent
         boolean newPersistent = PropertyAnalyzer.analyzeBooleanProp(properties,
                 PropertyAnalyzer.PROPERTIES_PERSISTENT, false);
 
-        // modify meta here
         PartitionInfo partitionInfo = olapTable.getPartitionInfo();
         for (String partitionName : partitionNames) {
             Partition partition = olapTable.getPartition(partitionName, isTempPartition);
@@ -910,7 +876,6 @@
             Optional.ofNullable(info.getStoragePolicy()).filter(p -> !p.isEmpty())
                     .ifPresent(p -> partitionInfo.setStoragePolicy(info.getPartitionId(), p));
             partitionInfo.setIsInMemory(info.getPartitionId(), info.isInMemory());
-            partitionInfo.setIsPersistent(info.getPartitionId(), info.isPersistent());
 
             Map<String, String> tblProperties = info.getTblProperties();
             if (tblProperties != null && !tblProperties.isEmpty()) {
