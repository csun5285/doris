--- conflicted
+++ resolved
@@ -539,21 +539,15 @@
                                 .containsKey(PropertyAnalyzer.PROPERTIES_TIME_SERIES_COMPACTION_FILE_COUNT_THRESHOLD)
                             || properties
                                 .containsKey(PropertyAnalyzer.PROPERTIES_TIME_SERIES_COMPACTION_TIME_THRESHOLD_SECONDS)
-<<<<<<< HEAD
                             || properties
                                 .containsKey(PropertyAnalyzer.PROPERTIES_GROUP_COMMIT_INTERVAL_MS)
                             || properties
                                 .containsKey(PropertyAnalyzer.PROPERTIES_GROUP_COMMIT_DATA_BYTES)
                             || properties
                                 .containsKey(PropertyAnalyzer.PROPERTIES_ENABLE_SINGLE_REPLICA_COMPACTION)
-                            || properties
-                                .containsKey(PropertyAnalyzer.PROPERTIES_SKIP_WRITE_INDEX_ON_LOAD));
-=======
-                            || properties.containsKey(PropertyAnalyzer.PROPERTIES_ENABLE_SINGLE_REPLICA_COMPACTION)
                             || properties.containsKey(PropertyAnalyzer.PROPERTIES_SKIP_WRITE_INDEX_ON_LOAD)
                             || properties.containsKey(
                                 PropertyAnalyzer.PROPERTIES_TIME_SERIES_COMPACTION_EMPTY_ROWSETS_THRESHOLD));
->>>>>>> 25cd3b61
                     ((SchemaChangeHandler) schemaChangeHandler).updateTableProperties(db, tableName, properties);
                 }
             } else {
