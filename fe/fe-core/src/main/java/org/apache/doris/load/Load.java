--- conflicted
+++ resolved
@@ -951,57 +951,21 @@
                 exprsByName.put(realColName, expr);
             } else {
                 SlotDescriptor slotDesc = analyzer.getDescTbl().addSlotDescriptor(srcTupleDesc);
-<<<<<<< HEAD
-                // only support parquet format now
-                if (useVectorizedLoad  && formatType == TFileFormatType.FORMAT_PARQUET
-                        && tblColumn != null) {
-                    // in vectorized load
-                    // example: k1 is DATETIME in source file, and INT in schema, mapping exper is k1=year(k1)
-                    // we can not determine whether to use the type in the schema or the type inferred from expr
-                    // so use varchar type as before
-                    if (exprSrcSlotName.contains(columnName)) {
-                        // columns in expr args should be varchar type
-                        slotDesc.setType(ScalarType.createType(PrimitiveType.VARCHAR));
-                        slotDesc.setColumn(new Column(realColName, PrimitiveType.VARCHAR));
-                        excludedColumns.add(realColName);
-                        // example k1, k2 = k1 + 1, k1 is not nullable, k2 is nullable
-                        // so we can not determine columns in expr args whether not nullable or nullable
-                        // slot in expr args use nullable as before
-                        slotDesc.setIsNullable(true);
-                    } else {
-                        // columns from files like parquet files can be parsed as the type in table schema
-                        slotDesc.setType(tblColumn.getType());
-                        slotDesc.setColumn(new Column(realColName, tblColumn.getType()));
-                        // Now is_nullable is always true in VArrowScanner::_init_src_block
-                        slotDesc.setIsNullable(true);
-                    }
+                if (formatType == TFileFormatType.FORMAT_JSON
+                                && tbl instanceof OlapTable && ((OlapTable) tbl).isDynamicSchema()) {
+                    slotDesc.setType(tblColumn.getType());
+                    slotDesc.setColumn(new Column(realColName, tblColumn.getType()));
+                    slotDesc.setIsNullable(tblColumn.isAllowNull());
                 } else {
-                    if (formatType == TFileFormatType.FORMAT_JSON
-                                && tbl instanceof OlapTable && ((OlapTable) tbl).isDynamicSchema()) {
-                        slotDesc.setType(tblColumn.getType());
-                        slotDesc.setColumn(new Column(realColName, tblColumn.getType()));
-                        slotDesc.setIsNullable(tblColumn.isAllowNull());
-                    } else {
-                        // columns default be varchar type
-                        slotDesc.setType(ScalarType.createType(PrimitiveType.VARCHAR));
-                        slotDesc.setColumn(new Column(realColName, PrimitiveType.VARCHAR));
-                        // ISSUE A: src slot should be nullable even if the column is not nullable.
-                        // because src slot is what we read from file, not represent to real column value.
-                        // If column is not nullable, error will be thrown when filling the dest slot,
-                        // which is not nullable.
-                        slotDesc.setIsNullable(true);
-                    }
-                }
-=======
-                // columns default be varchar type
-                slotDesc.setType(ScalarType.createType(PrimitiveType.VARCHAR));
-                slotDesc.setColumn(new Column(realColName, PrimitiveType.VARCHAR));
-                // ISSUE A: src slot should be nullable even if the column is not nullable.
-                // because src slot is what we read from file, not represent to real column value.
-                // If column is not nullable, error will be thrown when filling the dest slot,
-                // which is not nullable.
-                slotDesc.setIsNullable(true);
->>>>>>> a50b3348
+                    // columns default be varchar type
+                    slotDesc.setType(ScalarType.createType(PrimitiveType.VARCHAR));
+                    slotDesc.setColumn(new Column(realColName, PrimitiveType.VARCHAR));
+                    // ISSUE A: src slot should be nullable even if the column is not nullable.
+                    // because src slot is what we read from file, not represent to real column value.
+                    // If column is not nullable, error will be thrown when filling the dest slot,
+                    // which is not nullable.
+                    slotDesc.setIsNullable(true);
+                }
                 slotDesc.setIsMaterialized(true);
                 srcSlotIds.add(slotDesc.getId().asInt());
                 slotDescByName.put(realColName, slotDesc);
