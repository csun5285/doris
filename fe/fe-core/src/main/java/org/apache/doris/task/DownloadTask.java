// Licensed to the Apache Software Foundation (ASF) under one
// or more contributor license agreements.  See the NOTICE file
// distributed with this work for additional information
// regarding copyright ownership.  The ASF licenses this file
// to you under the Apache License, Version 2.0 (the
// "License"); you may not use this file except in compliance
// with the License.  You may obtain a copy of the License at
//
//   http://www.apache.org/licenses/LICENSE-2.0
//
// Unless required by applicable law or agreed to in writing,
// software distributed under the License is distributed on an
// "AS IS" BASIS, WITHOUT WARRANTIES OR CONDITIONS OF ANY
// KIND, either express or implied.  See the License for the
// specific language governing permissions and limitations
// under the License.

package org.apache.doris.task;

import org.apache.doris.analysis.StorageBackend;
import org.apache.doris.catalog.FsBroker;
import org.apache.doris.thrift.TDownloadReq;
import org.apache.doris.thrift.TNetworkAddress;
import org.apache.doris.thrift.TRemoteTabletSnapshot;
import org.apache.doris.thrift.TResourceInfo;
import org.apache.doris.thrift.TTaskType;

import java.util.List;
import java.util.Map;

public class DownloadTask extends AgentTask {

    private long jobId;
    private Map<String, String> srcToDestPath;
    private FsBroker brokerAddr;
    private Map<String, String> brokerProperties;
    private StorageBackend.StorageType storageType;
    private String location;
<<<<<<< HEAD
=======
    private List<TRemoteTabletSnapshot> remoteTabletSnapshots;
    private boolean isFromLocalSnapshot = false;

>>>>>>> 7bda49b5

    public DownloadTask(TResourceInfo resourceInfo, long backendId, long signature, long jobId, long dbId,
            Map<String, String> srcToDestPath, FsBroker brokerAddr, Map<String, String> brokerProperties,
            StorageBackend.StorageType storageType, String location) {
        super(resourceInfo, backendId, TTaskType.DOWNLOAD, dbId, -1, -1, -1, -1, signature);
        this.jobId = jobId;
        this.srcToDestPath = srcToDestPath;
        this.brokerAddr = brokerAddr;
        this.brokerProperties = brokerProperties;
        this.storageType = storageType;
        this.location = location;
<<<<<<< HEAD
=======
        this.isFromLocalSnapshot = false;
    }

    public DownloadTask(TResourceInfo resourceInfo, long backendId, long signature, long jobId, long dbId,
                        List<TRemoteTabletSnapshot> remoteTabletSnapshots) {
        super(resourceInfo, backendId, TTaskType.DOWNLOAD, dbId, -1, -1, -1, -1, signature);
        this.jobId = jobId;
        this.srcToDestPath = new java.util.HashMap<String, String>();
        this.remoteTabletSnapshots = remoteTabletSnapshots;
        this.isFromLocalSnapshot = true;
>>>>>>> 7bda49b5
    }

    public long getJobId() {
        return jobId;
    }

    public Map<String, String> getSrcToDestPath() {
        return srcToDestPath;
    }

    public FsBroker getBrokerAddr() {
        return brokerAddr;
    }

    public Map<String, String> getBrokerProperties() {
        return brokerProperties;
    }

    public TDownloadReq toThrift() {
<<<<<<< HEAD
        TNetworkAddress address = new TNetworkAddress(brokerAddr.host, brokerAddr.port);
        TDownloadReq req = new TDownloadReq(jobId, srcToDestPath, address);
        req.setBrokerProp(brokerProperties);
        req.setStorageBackend(storageType.toThrift());
        req.setLocation(location);
=======
        // these fields are required
        // 1: required i64 job_id
        // 2: required map<string, string> src_dest_map
        // 3: required Types.TNetworkAddress broker_addr
        TDownloadReq req;
        if (isFromLocalSnapshot) {
            TNetworkAddress brokerAddr = new TNetworkAddress("", 0); // mock broker address
            req = new TDownloadReq(jobId, srcToDestPath, brokerAddr);
            req.setRemoteTabletSnapshots(remoteTabletSnapshots);
        } else {
            TNetworkAddress address = new TNetworkAddress(brokerAddr.host, brokerAddr.port);
            req = new TDownloadReq(jobId, srcToDestPath, address);
            req.setBrokerProp(brokerProperties);
            req.setStorageBackend(storageType.toThrift());
            req.setLocation(location);
        }
>>>>>>> 7bda49b5
        return req;
    }
}<|MERGE_RESOLUTION|>--- conflicted
+++ resolved
@@ -36,12 +36,9 @@
     private Map<String, String> brokerProperties;
     private StorageBackend.StorageType storageType;
     private String location;
-<<<<<<< HEAD
-=======
     private List<TRemoteTabletSnapshot> remoteTabletSnapshots;
     private boolean isFromLocalSnapshot = false;
 
->>>>>>> 7bda49b5
 
     public DownloadTask(TResourceInfo resourceInfo, long backendId, long signature, long jobId, long dbId,
             Map<String, String> srcToDestPath, FsBroker brokerAddr, Map<String, String> brokerProperties,
@@ -53,8 +50,6 @@
         this.brokerProperties = brokerProperties;
         this.storageType = storageType;
         this.location = location;
-<<<<<<< HEAD
-=======
         this.isFromLocalSnapshot = false;
     }
 
@@ -65,7 +60,6 @@
         this.srcToDestPath = new java.util.HashMap<String, String>();
         this.remoteTabletSnapshots = remoteTabletSnapshots;
         this.isFromLocalSnapshot = true;
->>>>>>> 7bda49b5
     }
 
     public long getJobId() {
@@ -85,13 +79,6 @@
     }
 
     public TDownloadReq toThrift() {
-<<<<<<< HEAD
-        TNetworkAddress address = new TNetworkAddress(brokerAddr.host, brokerAddr.port);
-        TDownloadReq req = new TDownloadReq(jobId, srcToDestPath, address);
-        req.setBrokerProp(brokerProperties);
-        req.setStorageBackend(storageType.toThrift());
-        req.setLocation(location);
-=======
         // these fields are required
         // 1: required i64 job_id
         // 2: required map<string, string> src_dest_map
@@ -108,7 +95,6 @@
             req.setStorageBackend(storageType.toThrift());
             req.setLocation(location);
         }
->>>>>>> 7bda49b5
         return req;
     }
 }