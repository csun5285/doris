// Licensed to the Apache Software Foundation (ASF) under one
// or more contributor license agreements.  See the NOTICE file
// distributed with this work for additional information
// regarding copyright ownership.  The ASF licenses this file
// to you under the Apache License, Version 2.0 (the
// "License"); you may not use this file except in compliance
// with the License.  You may obtain a copy of the License at
//
//   http://www.apache.org/licenses/LICENSE-2.0
//
// Unless required by applicable law or agreed to in writing,
// software distributed under the License is distributed on an
// "AS IS" BASIS, WITHOUT WARRANTIES OR CONDITIONS OF ANY
// KIND, either express or implied.  See the License for the
// specific language governing permissions and limitations
// under the License.

package org.apache.doris.nereids.trees.plans.logical;

import org.apache.doris.nereids.memo.GroupExpression;
import org.apache.doris.nereids.properties.LogicalProperties;
import org.apache.doris.nereids.trees.expressions.Expression;
import org.apache.doris.nereids.trees.expressions.NamedExpression;
import org.apache.doris.nereids.trees.expressions.Slot;
import org.apache.doris.nereids.trees.expressions.functions.agg.AggregateFunction;
import org.apache.doris.nereids.trees.plans.Plan;
import org.apache.doris.nereids.trees.plans.PlanType;
import org.apache.doris.nereids.trees.plans.algebra.OneRowRelation;
import org.apache.doris.nereids.trees.plans.visitor.PlanVisitor;
import org.apache.doris.nereids.util.Utils;

import com.google.common.base.Preconditions;
import com.google.common.collect.ImmutableList;

import java.util.List;
import java.util.Objects;
import java.util.Optional;

/**
 * A relation that contains only one row consist of some constant expressions.
 * e.g. select 100, 'value'
 */
public class LogicalOneRowRelation extends LogicalLeaf implements OneRowRelation, OutputPrunable {

    private final List<NamedExpression> projects;
<<<<<<< HEAD
    private final boolean buildUnionNode;
=======
>>>>>>> 7bda49b5

    public LogicalOneRowRelation(List<NamedExpression> projects) {
        this(projects, true, Optional.empty(), Optional.empty());
    }

    private LogicalOneRowRelation(List<NamedExpression> projects,
<<<<<<< HEAD
                                  boolean buildUnionNode,
=======
>>>>>>> 7bda49b5
                                  Optional<GroupExpression> groupExpression,
                                  Optional<LogicalProperties> logicalProperties) {
        super(PlanType.LOGICAL_ONE_ROW_RELATION, groupExpression, logicalProperties);
        Preconditions.checkArgument(projects.stream().noneMatch(p -> p.containsType(Slot.class)),
                "OneRowRelation can not contains any slot");
        Preconditions.checkArgument(projects.stream().noneMatch(p -> p.containsType(AggregateFunction.class)),
                "OneRowRelation can not contains any aggregate function");
        this.projects = ImmutableList.copyOf(Objects.requireNonNull(projects, "projects can not be null"));
        this.buildUnionNode = buildUnionNode;
    }

    @Override
    public <R, C> R accept(PlanVisitor<R, C> visitor, C context) {
        return visitor.visitLogicalOneRowRelation(this, context);
    }

    @Override
    public List<NamedExpression> getProjects() {
        return projects;
    }

    @Override
    public List<? extends Expression> getExpressions() {
        return projects;
    }

    @Override
    public Plan withGroupExpression(Optional<GroupExpression> groupExpression) {
<<<<<<< HEAD
        return new LogicalOneRowRelation(projects, buildUnionNode,
                groupExpression, Optional.of(logicalPropertiesSupplier.get()));
    }

    @Override
    public Plan withLogicalProperties(Optional<LogicalProperties> logicalProperties) {
        return new LogicalOneRowRelation(projects, buildUnionNode, Optional.empty(), logicalProperties);
=======
        return new LogicalOneRowRelation(projects, groupExpression, Optional.of(getLogicalProperties()));
    }

    @Override
    public Plan withGroupExprLogicalPropChildren(Optional<GroupExpression> groupExpression,
            Optional<LogicalProperties> logicalProperties, List<Plan> children) {
        return new LogicalOneRowRelation(projects, groupExpression, logicalProperties);
>>>>>>> 7bda49b5
    }

    @Override
    public List<Slot> computeOutput() {
        return projects.stream()
                .map(NamedExpression::toSlot)
                .collect(ImmutableList.toImmutableList());
    }

    @Override
    public String toString() {
        return Utils.toSqlString("LogicalOneRowRelation",
                "projects", projects,
                "buildUnionNode", buildUnionNode
        );
    }

    @Override
    public boolean equals(Object o) {
        if (this == o) {
            return true;
        }
        if (o == null || getClass() != o.getClass()) {
            return false;
        }
        if (!super.equals(o)) {
            return false;
        }
        LogicalOneRowRelation that = (LogicalOneRowRelation) o;
        return Objects.equals(projects, that.projects)
                && Objects.equals(buildUnionNode, that.buildUnionNode);
    }

    @Override
    public int hashCode() {
        return Objects.hash(projects, buildUnionNode);
    }

    public boolean buildUnionNode() {
        return buildUnionNode;
    }

    public LogicalOneRowRelation withProjects(List<NamedExpression> namedExpressions) {
        return new LogicalOneRowRelation(namedExpressions, buildUnionNode, Optional.empty(), Optional.empty());
    }

    public Plan withBuildUnionNode(boolean buildUnionNode) {
        return new LogicalOneRowRelation(projects, buildUnionNode, Optional.empty(), Optional.empty());
    }

    @Override
    public List<NamedExpression> getOutputs() {
        return projects;
    }

    @Override
    public Plan pruneOutputs(List<NamedExpression> prunedOutputs) {
        return withProjects(prunedOutputs);
    }

    public LogicalOneRowRelation withProjects(List<NamedExpression> namedExpressions) {
        return new LogicalOneRowRelation(namedExpressions, Optional.empty(), Optional.empty());
    }

    @Override
    public List<NamedExpression> getOutputs() {
        return projects;
    }

    @Override
    public Plan pruneOutputs(List<NamedExpression> prunedOutputs) {
        return withProjects(prunedOutputs);
    }
}<|MERGE_RESOLUTION|>--- conflicted
+++ resolved
@@ -43,20 +43,12 @@
 public class LogicalOneRowRelation extends LogicalLeaf implements OneRowRelation, OutputPrunable {
 
     private final List<NamedExpression> projects;
-<<<<<<< HEAD
-    private final boolean buildUnionNode;
-=======
->>>>>>> 7bda49b5
 
     public LogicalOneRowRelation(List<NamedExpression> projects) {
-        this(projects, true, Optional.empty(), Optional.empty());
+        this(projects, Optional.empty(), Optional.empty());
     }
 
     private LogicalOneRowRelation(List<NamedExpression> projects,
-<<<<<<< HEAD
-                                  boolean buildUnionNode,
-=======
->>>>>>> 7bda49b5
                                   Optional<GroupExpression> groupExpression,
                                   Optional<LogicalProperties> logicalProperties) {
         super(PlanType.LOGICAL_ONE_ROW_RELATION, groupExpression, logicalProperties);
@@ -65,7 +57,6 @@
         Preconditions.checkArgument(projects.stream().noneMatch(p -> p.containsType(AggregateFunction.class)),
                 "OneRowRelation can not contains any aggregate function");
         this.projects = ImmutableList.copyOf(Objects.requireNonNull(projects, "projects can not be null"));
-        this.buildUnionNode = buildUnionNode;
     }
 
     @Override
@@ -85,15 +76,6 @@
 
     @Override
     public Plan withGroupExpression(Optional<GroupExpression> groupExpression) {
-<<<<<<< HEAD
-        return new LogicalOneRowRelation(projects, buildUnionNode,
-                groupExpression, Optional.of(logicalPropertiesSupplier.get()));
-    }
-
-    @Override
-    public Plan withLogicalProperties(Optional<LogicalProperties> logicalProperties) {
-        return new LogicalOneRowRelation(projects, buildUnionNode, Optional.empty(), logicalProperties);
-=======
         return new LogicalOneRowRelation(projects, groupExpression, Optional.of(getLogicalProperties()));
     }
 
@@ -101,7 +83,6 @@
     public Plan withGroupExprLogicalPropChildren(Optional<GroupExpression> groupExpression,
             Optional<LogicalProperties> logicalProperties, List<Plan> children) {
         return new LogicalOneRowRelation(projects, groupExpression, logicalProperties);
->>>>>>> 7bda49b5
     }
 
     @Override
@@ -114,8 +95,7 @@
     @Override
     public String toString() {
         return Utils.toSqlString("LogicalOneRowRelation",
-                "projects", projects,
-                "buildUnionNode", buildUnionNode
+                "projects", projects
         );
     }
 
@@ -131,35 +111,12 @@
             return false;
         }
         LogicalOneRowRelation that = (LogicalOneRowRelation) o;
-        return Objects.equals(projects, that.projects)
-                && Objects.equals(buildUnionNode, that.buildUnionNode);
+        return Objects.equals(projects, that.projects);
     }
 
     @Override
     public int hashCode() {
-        return Objects.hash(projects, buildUnionNode);
-    }
-
-    public boolean buildUnionNode() {
-        return buildUnionNode;
-    }
-
-    public LogicalOneRowRelation withProjects(List<NamedExpression> namedExpressions) {
-        return new LogicalOneRowRelation(namedExpressions, buildUnionNode, Optional.empty(), Optional.empty());
-    }
-
-    public Plan withBuildUnionNode(boolean buildUnionNode) {
-        return new LogicalOneRowRelation(projects, buildUnionNode, Optional.empty(), Optional.empty());
-    }
-
-    @Override
-    public List<NamedExpression> getOutputs() {
-        return projects;
-    }
-
-    @Override
-    public Plan pruneOutputs(List<NamedExpression> prunedOutputs) {
-        return withProjects(prunedOutputs);
+        return Objects.hash(projects);
     }
 
     public LogicalOneRowRelation withProjects(List<NamedExpression> namedExpressions) {
