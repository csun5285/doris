// Licensed to the Apache Software Foundation (ASF) under one
// or more contributor license agreements.  See the NOTICE file
// distributed with this work for additional information
// regarding copyright ownership.  The ASF licenses this file
// to you under the Apache License, Version 2.0 (the
// "License"); you may not use this file except in compliance
// with the License.  You may obtain a copy of the License at
//
//   http://www.apache.org/licenses/LICENSE-2.0
//
// Unless required by applicable law or agreed to in writing,
// software distributed under the License is distributed on an
// "AS IS" BASIS, WITHOUT WARRANTIES OR CONDITIONS OF ANY
// KIND, either express or implied.  See the License for the
// specific language governing permissions and limitations
// under the License.

package org.apache.doris.common;

import java.util.MissingFormatArgumentException;

// Error code used to indicate what error happened.
public enum ErrorCode {
    // Try our best to compatible with MySQL's
    ERR_HASHCHK(1000, new byte[]{'H', 'Y', '0', '0', '0'}, "hashchk"),
    ERR_NISAMCHK(1001, new byte[]{'H', 'Y', '0', '0', '0'}, "isamchk"),
    ERR_NO(1002, new byte[]{'H', 'Y', '0', '0', '0'}, "NO"),
    ERR_YES(1003, new byte[]{'H', 'Y', '0', '0', '0'}, "YES"),
    ERR_CANT_CREATE_FILE(1004, new byte[]{'H', 'Y', '0', '0', '0'}, "Can't create file '%s' (errno: %d - %s)"),
    ERR_CANT_CREATE_TABLE(1005, new byte[]{'H', 'Y', '0', '0', '0'}, "Can't create table '%s' (errno: %d - %s)"),
    ERR_CANT_CREATE_DB(1006, new byte[]{'H', 'Y', '0', '0', '0'}, "Can't create database '%s' (errno: %d - %s"),
    ERR_DB_CREATE_EXISTS(1007, new byte[]{'H', 'Y', '0', '0', '0'}, "Can't create database '%s'; database exists"),
    ERR_DB_DROP_EXISTS(1008, new byte[]{'H', 'Y', '0', '0', '0'}, "Can't drop database '%s'; database doesn't exist"),
    ERR_DB_DROP_DELETE(1009, new byte[]{'H', 'Y', '0', '0', '0'},
            "Error dropping database (can't delete '%s', errno: %d)"),
    ERR_DB_DROP_RMDIR(1010, new byte[]{'H', 'Y', '0', '0', '0'},
            "Error dropping database (can't rmdir '%s', errno: %d)"),
    ERR_CANT_DELETE_FILE(1011, new byte[]{'H', 'Y', '0', '0', '0'}, "Error on delete of '%s' (errno: %d)"),
    ERR_CANT_FIND_SYSTEM_REC(1012, new byte[]{'H', 'Y', '0', '0', '0'}, "Can't read record in system table"),
    ERR_CANT_GET_STAT(1013, new byte[]{'H', 'Y', '0', '0', '0'}, "Can't get status of '%s' (errno: %d)"),
    ERR_CANT_GET_WD(1014, new byte[]{'H', 'Y', '0', '0', '0'}, "Can't get working directory (errno: %d)"),
    ERR_CANT_LOCK(1015, new byte[]{'H', 'Y', '0', '0', '0'}, "Can't lock file (errno: %d)"),
    ERR_CANT_OPEN_FILE(1016, new byte[]{'H', 'Y', '0', '0', '0'}, "Can't open file: '%s' (errno: %d)"),
    ERR_FILE_NOT_FOUND(1017, new byte[]{'H', 'Y', '0', '0', '0'}, "Can't find file: '%s' (errno: %d)"),
    ERR_CANT_READ_DIR(1018, new byte[]{'H', 'Y', '0', '0', '0'}, "Can't read dir of '%s' (errno: %d)"),
    ERR_CANT_SET_WD(1019, new byte[]{'H', 'Y', '0', '0', '0'}, "Can't change dir to '%s' (errno: %d)"),
    ERR_CHECKREAD(1020, new byte[]{'H', 'Y', '0', '0', '0'}, "Record has changed since last read in table '%s'"),
    ERR_DISK_FULL(1021, new byte[]{'H', 'Y', '0', '0', '0'}, "Disk full (%s); waiting for someone to free some space."
            + ".."),
    ERR_DUP_KEY(1022, new byte[]{'2', '3', '0', '0', '0'}, "Can't write; duplicate key in table '%s'"),
    ERR_ERROR_ON_CLOSE(1023, new byte[]{'H', 'Y', '0', '0', '0'}, "Error on close of '%s' (errno: %d)"),
    ERR_ERROR_ON_READ(1024, new byte[]{'H', 'Y', '0', '0', '0'}, "Error reading file '%s' (errno: %d)"),
    ERR_ERROR_ON_RENAME(1025, new byte[]{'H', 'Y', '0', '0', '0'}, "Error on rename of '%s' to '%s' (errno: %d)"),
    ERR_ERROR_ON_WRITE(1026, new byte[]{'H', 'Y', '0', '0', '0'}, "Error writing file '%s' (errno: %d)"),
    ERR_FILE_USED(1027, new byte[]{'H', 'Y', '0', '0', '0'}, "'%s' is locked against change"),
    ERR_FILSORT_ABORT(1028, new byte[]{'H', 'Y', '0', '0', '0'}, "Sort aborted"),
    ERR_FORM_NOT_FOUND(1029, new byte[]{'H', 'Y', '0', '0', '0'}, "View '%s' doesn't exist for '%s'"),
    ERR_GET_ERRN(1030, new byte[]{'H', 'Y', '0', '0', '0'}, "Got error %d from storage engine"),
    ERR_ILLEGAL_HA(1031, new byte[]{'H', 'Y', '0', '0', '0'}, "Table storage engine for '%s' doesn't have this option"),
    ERR_KEY_NOT_FOUND(1032, new byte[]{'H', 'Y', '0', '0', '0'}, "Can't find record in '%s'"),
    ERR_NOT_FORM_FILE(1033, new byte[]{'H', 'Y', '0', '0', '0'}, "Incorrect information in file: '%s'"),
    ERR_NOT_KEYFILE(1034, new byte[]{'H', 'Y', '0', '0', '0'}, "Incorrect key file for table '%s'; try to repair it"),
    ERR_OLD_KEYFILE(1035, new byte[]{'H', 'Y', '0', '0', '0'}, "Old key file for table '%s'; repair it!"),
    ERR_OPEN_AS_READONLY(1036, new byte[]{'H', 'Y', '0', '0', '0'}, "Table '%s' is read only"),
    ERR_OUTOFMEMORY(1037, new byte[]{'H', 'Y', '0', '0', '1'}, "Out of memory; restart server and try again (needed "
            + "%d bytes)"),
    ERR_OUT_OF_SORTMEMORY(1038, new byte[]{'H', 'Y', '0', '0', '1'}, "Out of sort memory, consider increasing server "
            + "sort buffer size"),
    ERR_UNEXPECTED_EOF(1039, new byte[]{'H', 'Y', '0', '0', '0'}, "Unexpected EOF found when reading file '%s' "
            + "(Errno: %d)"),
    ERR_CON_COUNT_ERROR(1040, new byte[]{'0', '8', '0', '0', '4'}, "Too many connections"),
    ERR_OUT_OF_RESOURCES(1041, new byte[]{'H', 'Y', '0', '0', '0'}, "Out of memory; check if mysqld or some other "
            + "process uses all available memory; if not, you may have to use 'ulimit' to allow mysqld to use more "
            + "memory or "
            + "you can add more swap space"),
    ERR_BAD_HOST_ERROR(1042, new byte[]{'0', '8', 'S', '0', '1'}, "Can't get hostname for your address"),
    ERR_HANDSHAKE_ERROR(1043, new byte[]{'0', '8', 'S', '0', '1'}, "Bad handshake"),
    ERR_DBACCESS_DENIED_ERROR(1044, new byte[]{'4', '2', '0', '0', '0'}, "Access denied for user '%s' to "
            + "database '%s'"),
    ERR_ACCESS_DENIED_ERROR(1045, new byte[]{'2', '8', '0', '0', '0'}, "Access denied for user '%s' (using "
            + "password: %s)"),
    ERR_NO_DB_ERROR(1046, new byte[]{'3', 'D', '0', '0', '0'}, "No database selected"),
    ERR_UNKNOWN_COM_ERROR(1047, new byte[]{'0', '8', 'S', '0', '1'}, "Unknown command"),
    ERR_BAD_NULL_ERROR(1048, new byte[]{'2', '3', '0', '0', '0'}, "Column '%s' cannot be null"),
    ERR_BAD_DB_ERROR(1049, new byte[]{'4', '2', '0', '0', '0'}, "Unknown database '%s'"),
    ERR_TABLE_EXISTS_ERROR(1050, new byte[]{'4', '2', 'S', '0', '1'}, "Table '%s' already exists"),
    ERR_BAD_TABLE_ERROR(1051, new byte[]{'4', '2', 'S', '0', '2'}, "Unknown table '%s'"),
    ERR_NON_UNIQ_ERROR(1052, new byte[]{'2', '3', '0', '0', '0'}, "Column '%s' in field list is ambiguous"),
    ERR_SERVER_SHUTDOWN(1053, new byte[]{'0', '8', 'S', '0', '1'}, "Server shutdown in progress"),
    ERR_BAD_FIELD_ERROR(1054, new byte[]{'4', '2', 'S', '2', '2'}, "Unknown column '%s' in '%s'"),
    ERR_WRONG_FIELD_WITH_GROUP(1055, new byte[]{'4', '2', '0', '0', '0'}, "'%s' isn't in GROUP BY"),
    ERR_WRONG_GROUP_FIELD(1056, new byte[]{'4', '2', '0', '0', '0'}, "Can't group on '%s'"),
    ERR_WRONG_SUM_SELECT(1057, new byte[]{'4', '2', '0', '0', '0'}, "Statement has sum functions and columns in same "
            + "statement"),
    ERR_WRONG_VALUE_COUNT(1058, new byte[]{'2', '1', 'S', '0', '1'}, "Column count doesn't match value count"),
    ERR_TOO_LONG_IDENT(1059, new byte[]{'4', '2', '0', '0', '0'}, "Identifier name '%s' is too long"),
    ERR_DUP_FIELDNAME(1060, new byte[]{'4', '2', 'S', '2', '1'}, "Duplicate column name '%s'"),
    ERR_DUP_KEYNAME(1061, new byte[]{'4', '2', '0', '0', '0'}, "Duplicate key name '%s'"),
    ERR_DUP_ENTRY(1062, new byte[]{'2', '3', '0', '0', '0'}, "Duplicate entry '%s' for key %d"),
    ERR_WRONG_FIELD_SPEC(1063, new byte[]{'4', '2', '0', '0', '0'}, "Incorrect column specifier for column '%s'"),
    ERR_PARSE_ERROR(1064, new byte[]{'4', '2', '0', '0', '0'}, "%s near '%s' at line %d"),
    ERR_EMPTY_QUERY(1065, new byte[]{'4', '2', '0', '0', '0'}, "Query was empty"),
    ERR_NONUNIQ_TABLE(1066, new byte[]{'4', '2', '0', '0', '0'}, "Not unique table/alias: '%s'"),
    ERR_INVALID_DEFAULT(1067, new byte[]{'4', '2', '0', '0', '0'}, "Invalid default value for '%s'"),
    ERR_MULTIPLE_PRI_KEY(1068, new byte[]{'4', '2', '0', '0', '0'}, "Multiple primary key defined"),
    ERR_TOO_MANY_KEYS(1069, new byte[]{'4', '2', '0', '0', '0'}, "Too many keys specified; max %d keys allowed"),
    ERR_TOO_MANY_KEY_PARTS(1070, new byte[]{'4', '2', '0', '0', '0'}, "Too many key parts specified; max %d parts "
            + "allowed"),
    ERR_TOO_LONG_KEY(1071, new byte[]{'4', '2', '0', '0', '0'}, "Specified key was too long; max key length is %d "
            + "bytes"),
    ERR_KEY_COLUMN_DOES_NOT_EXITS(1072, new byte[]{'4', '2', '0', '0', '0'}, "Key column '%s' doesn't exist in table"),
    ERR_BLOB_USED_AS_KEY(1073, new byte[]{'4', '2', '0', '0', '0'}, "BLOB column '%s' can't be used in key "
            + "specification with the used table type"),
    ERR_TOO_BIG_FIELDLENGTH(1074, new byte[]{'4', '2', '0', '0', '0'}, "Column length too big for column '%s' (max = "
            + "%d); use BLOB or TEXT instead"),
    ERR_WRONG_AUTO_KEY(1075, new byte[]{'4', '2', '0', '0', '0'}, "Incorrect table definition; there can be only one "
            + "auto column and it must be defined as a key"),
    ERR_READY(1076, new byte[]{'H', 'Y', '0', '0', '0'}, "%s: ready for connections. Version: '%s' socket: '%s' port:"
            + " %d"),
    ERR_NORMAL_SHUTDOWN(1077, new byte[]{'H', 'Y', '0', '0', '0'}, "%s: Normal shutdown"),
    ERR_GOT_SIGNAL(1078, new byte[]{'H', 'Y', '0', '0', '0'}, "%s: Got signal %d. Aborting!"),
    ERR_SHUTDOWN_COMPLETE(1079, new byte[]{'H', 'Y', '0', '0', '0'}, "%s: Shutdown complete"),
    ERR_FORCING_CLOSE(1080, new byte[]{'0', '8', 'S', '0', '1'}, "%s: Forcing close of thread %d user: '%s'"),
    ERR_IPSOCK_ERROR(1081, new byte[]{'0', '8', 'S', '0', '1'}, "Can't create IP socket"),
    ERR_NO_SUCH_INDEX(1082, new byte[]{'4', '2', 'S', '1', '2'}, "Table '%s' has no index like the one used in CREATE"
            + " INDEX; recreate the table"),
    ERR_WRONG_FIELD_TERMINATORS(1083, new byte[]{'4', '2', '0', '0', '0'}, "Field separator argument is not what is "
            + "expected; check the manual"),
    ERR_BLOBS_AND_NO_TERMINATED(1084, new byte[]{'4', '2', '0', '0', '0'}, "You can't use fixed rowlength with BLOBs;"
            + " please use 'fields terminated by'"),
    ERR_TEXTFILE_NOT_READABLE(1085, new byte[]{'H', 'Y', '0', '0', '0'}, "The file '%s' must be in the database "
            + "directory or be readable by all"),
    ERR_FILE_EXISTS_ERROR(1086, new byte[]{'H', 'Y', '0', '0', '0'}, "File '%s' already exists"),
    ERR_LOAD_INF(1087, new byte[]{'H', 'Y', '0', '0', '0'}, "Records: %d Deleted: %d Skipped: %d Warnings: %d"),
    ERR_ALTER_INF(1088, new byte[]{'H', 'Y', '0', '0', '0'}, "Records: %d Duplicates: %d"),
    ERR_WRONG_SUB_KEY(1089, new byte[]{'H', 'Y', '0', '0', '0'}, "Incorrect prefix key; the used key part isn't a "
            + "string, the used length is longer than the key part, or the storage engine doesn't support unique prefix"
            + " keys"),
    ERR_CANT_REMOVE_ALL_FIELDS(1090, new byte[]{'4', '2', '0', '0', '0'}, "You can't delete all columns with ALTER "
            + "TABLE; use DROP TABLE instead"),
    ERR_CANT_DROP_FIELD_OR_KEY(1091, new byte[]{'4', '2', '0', '0', '0'}, "Can't DROP '%s'; check that column/key "
            + "exists"),
    ERR_INSERT_INF(1092, new byte[]{'H', 'Y', '0', '0', '0'}, "Records: %d Duplicates: %d Warnings: %d"),
    ERR_UPDATE_TABLE_USED(1093, new byte[]{'H', 'Y', '0', '0', '0'}, "You can't specify target table '%s' for update "
            + "in FROM clause"),
    ERR_NO_SUCH_THREAD(1094, new byte[]{'H', 'Y', '0', '0', '0'}, "Unknown thread id: %d"),
    ERR_KILL_DENIED_ERROR(1095, new byte[]{'H', 'Y', '0', '0', '0'}, "You are not owner of thread %d"),
    ERR_NO_TABLES_USED(1096, new byte[]{'H', 'Y', '0', '0', '0'}, "No tables used"),
    ERR_TOO_BIG_SET(1097, new byte[]{'H', 'Y', '0', '0', '0'}, "Too many strings for column %s and SET"),
    ERR_NO_UNIQUE_LOGFILE(1098, new byte[]{'H', 'Y', '0', '0', '0'}, "Can't generate a unique log-filename %s.(1-999)"),
    ERR_TABLE_NOT_LOCKED_FOR_WRITE(1099, new byte[]{'H', 'Y', '0', '0', '0'}, "Table '%s' was locked with a READ lock"
            + " and can't be updated"),
    ERR_TABLE_NOT_LOCKED(1100, new byte[]{'H', 'Y', '0', '0', '0'}, "Table '%s' was not locked with LOCK TABLES"),
    ERR_UNUSED_17(1101, new byte[]{}, "You should never see it"),
    ERR_WRONG_DB_NAME(1102, new byte[]{'4', '2', '0', '0', '0'}, "Incorrect database name '%s'"),
    ERR_WRONG_TABLE_NAME(1103, new byte[]{'4', '2', '0', '0', '0'}, "Incorrect table name '%s'. Table name regex is '%s'"),
    ERR_TOO_BIG_SELECT(1104, new byte[]{'4', '2', '0', '0', '0'}, "The SELECT would examine more than MAX_JOIN_SIZE "
            + "rows; check your WHERE and use SET SQL_BIG_SELECTS=1 or SET MAX_JOIN_SIZE=# if the SELECT is okay"),
    ERR_UNKNOWN_ERROR(1105, new byte[]{'H', 'Y', '0', '0', '0'}, "Unknown error"),
    ERR_UNKNOWN_PROCEDURE(1106, new byte[]{'4', '2', '0', '0', '0'}, "Unknown procedure '%s'"),
    ERR_WRONG_PARAMCOUNT_TO_PROCEDURE(1107, new byte[]{'4', '2', '0', '0', '0'}, "Incorrect parameter count to "
            + "procedure '%s'"),
    ERR_WRONG_PARAMETERS_TO_PROCEDURE(1108, new byte[]{'H', 'Y', '0', '0', '0'}, "Incorrect parameters to procedure "
            + "'%s'"),
    ERR_UNKNOWN_TABLE(1109, new byte[]{'4', '2', 'S', '0', '2'}, "Unknown table '%s' in %s"),
    ERR_FIELD_SPECIFIED_TWICE(1110, new byte[]{'4', '2', '0', '0', '0'}, "Column '%s' specified twice"),
    ERR_INVALID_GROUP_FUNC_USE(1111, new byte[]{'H', 'Y', '0', '0', '0'}, "Invalid use of group function"),
    ERR_UNSUPPORTED_EXTENSION(1112, new byte[]{'4', '2', '0', '0', '0'}, "Table '%s' uses an extension that doesn't "
            + "exist in this MariaDB version"),
    ERR_TABLE_MUST_HAVE_COLUMNS(1113, new byte[]{'4', '2', '0', '0', '0'}, "A table must have at least 1 column"),
    ERR_RECORD_FILE_FULL(1114, new byte[]{'H', 'Y', '0', '0', '0'}, "The table '%s' is full"),
    ERR_UNKNOWN_CHARACTER_SET(1115, new byte[]{'4', '2', '0', '0', '0'}, "Unknown character set: '%s'"),
    ERR_TOO_MANY_TABLES(1116, new byte[]{'H', 'Y', '0', '0', '0'}, "Too many tables; MariaDB can only use %d tables "
            + "in a join"),
    ERR_TOO_MANY_FIELDS(1117, new byte[]{'H', 'Y', '0', '0', '0'}, "Too many columns"),
    ERR_TOO_BIG_ROWSIZE(1118, new byte[]{'4', '2', '0', '0', '0'}, "Row size too large. The maximum row size for the "
            + "used table type, not counting BLOBs, is %d. You have to change some columns to TEXT or BLOBs"),
    ERR_STACK_OVERRUN(1119, new byte[]{'H', 'Y', '0', '0', '0'}, "Thread stack overrun: Used: %d of a %d stack. Use"
            + " 'mysqld --thread_stack=#' to specify a bigger stack if needed"),
    ERR_WRONG_OUTER_JOIN(1120, new byte[]{'4', '2', '0', '0', '0'}, "Cross dependency found in OUTER JOIN; examine "
            + "your ON conditions"),
    ERR_NULL_COLUMN_IN_INDEX(1121, new byte[]{'4', '2', '0', '0', '0'}, "Table handler doesn't support NULL in given "
            + "index. Please change column '%s' to be NOT NULL or use another handler"),
    ERR_CANT_FIND_UDF(1122, new byte[]{'H', 'Y', '0', '0', '0'}, "Can't load function '%s'"),
    ERR_CANT_INITIALIZE_UDF(1123, new byte[]{'H', 'Y', '0', '0', '0'}, "Can't initialize function '%s'; %s"),
    ERR_UDF_NO_PATHS(1124, new byte[]{'H', 'Y', '0', '0', '0'}, "No paths allowed for shared library"),
    ERR_UDF_EXISTS(1125, new byte[]{'H', 'Y', '0', '0', '0'}, "Function '%s' already exists"),
    ERR_CANT_OPEN_LIBRARY(1126, new byte[]{'H', 'Y', '0', '0', '0'}, "Can't open shared library '%s' (Errno: %d %s)"),
    ERR_CANT_FIND_DL_ENTRY(1127, new byte[]{'H', 'Y', '0', '0', '0'}, "Can't find symbol '%s' in library"),
    ERR_FUNCTION_NOT_DEFINED(1128, new byte[]{'H', 'Y', '0', '0', '0'}, "Function '%s' is not defined"),
    ERR_HOST_IS_BLOCKED(1129, new byte[]{'H', 'Y', '0', '0', '0'}, "Host '%s' is blocked because of many connection "
            + "errors; unblock with 'mysqladmin flush-hosts'"),
    ERR_HOST_NOT_PRIVILEGED(1130, new byte[]{'H', 'Y', '0', '0', '0'}, "Host '%s' is not allowed to connect to this "
            + "MariaDB server"),
    ERR_PASSWORD_ANONYMOUS_USER(1131, new byte[]{'4', '2', '0', '0', '0'}, "You are using MariaDB as an anonymous "
            + "user and anonymous users are not allowed to change passwords"),
    ERR_PASSWORD_NOT_ALLOWED(1132, new byte[]{'4', '2', '0', '0', '0'}, "You must have privileges to update tables in"
            + " the mysql database to be able to change passwords for others"),
    ERR_PASSWORD_NO_MATCH(1133, new byte[]{'4', '2', '0', '0', '0'}, "Can't find any matching row in the user table"),
    ERR_UPDATE_INF(1134, new byte[]{'H', 'Y', '0', '0', '0'}, "Rows matched: %d Changed: %d Warnings: %d"),
    ERR_CANT_CREATE_THREAD(1135, new byte[]{'H', 'Y', '0', '0', '0'}, "Can't create a new thread (Errno %d); if you "
            + "are not out of available memory, you can consult the manual for a possible OS-dependent bug"),
    ERR_WRONG_VALUE_COUNT_ON_ROW(1136, new byte[]{'2', '1', 'S', '0', '1'}, "Column count doesn't match value count "
            + "at row %d"),
    ERR_CANT_REOPEN_TABLE(1137, new byte[]{'H', 'Y', '0', '0', '0'}, "Can't reopen table: '%s'"),
    ERR_INVALID_USE_OF_NULL(1138, new byte[]{'2', '2', '0', '0', '4'}, "Invalid use of NULL value"),
    ERR_REGEXP_ERROR(1139, new byte[]{'4', '2', '0', '0', '0'}, "Got error '%s' from regexp"),
    ERR_MIX_OF_GROUP_FUNC_AND_FIELDS(1140, new byte[]{'4', '2', '0', '0', '0'}, "Mixing of GROUP columns (MIN(),MAX()"
            + ",COUNT(),...) with no GROUP columns is illegal if there is no GROUP BY clause"),
    ERR_NONEXISTING_GRANT(1141, new byte[]{'4', '2', '0', '0', '0'}, "There is no such grant defined for user '%s' on"
            + " host '%s'"),
    ERR_TABLEACCESS_DENIED_ERROR(1142, new byte[]{'4', '2', '0', '0', '0'}, "%s command denied to user '%s'@'%s' for "
            + "table '%s'"),
    ERR_COLUMNACCESS_DENIED_ERROR(1143, new byte[]{'4', '2', '0', '0', '0'}, "%s command denied to user '%s'@'%s' for"
            + " column '%s' in table '%s'"),
    ERR_ILLEGAL_GRANT_FOR_TABLE(1144, new byte[]{'4', '2', '0', '0', '0'}, "Illegal GRANT/REVOKE command; please "
            + "consult the manual to see which privileges can be used"),
    ERR_GRANT_WRONG_HOST_OR_USER(1145, new byte[]{'4', '2', '0', '0', '0'}, "The host or user argument to GRANT is "
            + "too long"),
    ERR_NO_SUCH_TABLE(1146, new byte[]{'4', '2', 'S', '0', '2'}, "Table '%s.%s' doesn't exist"),
    ERR_NONEXISTING_TABLE_GRANT(1147, new byte[]{'4', '2', '0', '0', '0'}, "There is no such grant defined for user "
            + "'%s' on host '%s' on table '%s'"),
    ERR_NOT_ALLOWED_COMMAND(1148, new byte[]{'4', '2', '0', '0', '0'}, "The used command is not allowed with this "
            + "MariaDB version"),
    ERR_SYNTAX_ERROR(1149, new byte[]{'4', '2', '0', '0', '0'}, "You have an error in your SQL syntax; check the "
            + "manual that corresponds to your MariaDB server version for the right syntax to use"),
    ERR_DELAYED_CANT_CHANGE_LOCK(1150, new byte[]{'H', 'Y', '0', '0', '0'}, "Delayed insert thread couldn't get "
            + "requested lock for table %s"),
    ERR_TOO_MANY_DELAYED_THREADS(1151, new byte[]{'H', 'Y', '0', '0', '0'}, "Too many delayed threads in use"),
    ERR_ABORTING_CONNECTION(1152, new byte[]{'0', '8', 'S', '0', '1'}, "Aborted connection %d to db: '%s' user: '%s'"
            + " (%s)"),
    ERR_NET_PACKET_TOO_LARGE(1153, new byte[]{'0', '8', 'S', '0', '1'}, "Got a packet bigger than "
            + "'max_allowed_packet' bytes"),
    ERR_NET_READ_ERROR_FROM_PIPE(1154, new byte[]{'0', '8', 'S', '0', '1'}, "Got a read error from the connection "
            + "pipe"),
    ERR_NET_FCNTL_ERROR(1155, new byte[]{'0', '8', 'S', '0', '1'}, "Got an error from fcntl()"),
    ERR_NET_PACKETS_OUT_OF_ORDER(1156, new byte[]{'0', '8', 'S', '0', '1'}, "Got packets out of order"),
    ERR_NET_UNCOMPRESS_ERROR(1157, new byte[]{'0', '8', 'S', '0', '1'}, "Couldn't uncompress communication packet"),
    ERR_NET_READ_ERROR(1158, new byte[]{'0', '8', 'S', '0', '1'}, "Got an error reading communication packets"),
    ERR_NET_READ_INTERRUPTED(1159, new byte[]{'0', '8', 'S', '0', '1'}, "Got timeout reading communication packets"),
    ERR_NET_ERROR_ON_WRITE(1160, new byte[]{'0', '8', 'S', '0', '1'}, "Got an error writing communication packets"),
    ERR_NET_WRITE_INTERRUPTED(1161, new byte[]{'0', '8', 'S', '0', '1'}, "Got timeout writing communication packets"),
    ERR_TOO_LONG_STRING(1162, new byte[]{'4', '2', '0', '0', '0'}, "Result string is longer than 'max_allowed_packet'"
            + " bytes"),
    ERR_TABLE_CANT_HANDLE_BLOB(1163, new byte[]{'4', '2', '0', '0', '0'}, "The used table type doesn't support "
            + "BLOB/TEXT columns"),
    ERR_TABLE_CANT_HANDLE_AUTO_INCREMENT(1164, new byte[]{'4', '2', '0', '0', '0'}, "The used table type doesn't "
            + "support AUTO_INCREMENT columns"),
    ERR_DELAYED_INSERT_TABLE_LOCKED(1165, new byte[]{'H', 'Y', '0', '0', '0'}, "INSERT DELAYED can't be used with "
            + "table '%s' because it is locked with LOCK TABLES"),
    ERR_WRONG_COLUMN_NAME(1166, new byte[]{'4', '2', '0', '0', '0'}, "Incorrect column name '%s'. Column regex is '%s'"),
    ERR_WRONG_KEY_COLUMN(1167, new byte[]{'4', '2', '0', '0', '0'}, "The used storage engine can't index column '%s'"),
    ERR_WRONG_MRG_TABLE(1168, new byte[]{'H', 'Y', '0', '0', '0'}, "Unable to open underlying table which is "
            + "differently defined or of non-MyISAM type or doesn't exist"),
    ERR_DUP_UNIQUE(1169, new byte[]{'2', '3', '0', '0', '0'}, "Can't write, because of unique constraint, to table "
            + "'%s'"),
    ERR_BLOB_KEY_WITHOUT_LENGTH(1170, new byte[]{'4', '2', '0', '0', '0'}, "BLOB/TEXT column '%s' used in key "
            + "specification without a key length"),
    ERR_PRIMARY_CANT_HAVE_NULL(1171, new byte[]{'4', '2', '0', '0', '0'}, "All parts of a PRIMARY KEY must be NOT "
            + "NULL; if you need NULL in a key, use UNIQUE instead"),
    ERR_TOO_MANY_ROWS(1172, new byte[]{'4', '2', '0', '0', '0'}, "Result consisted of more than one row"),
    ERR_REQUIRES_PRIMARY_KEY(1173, new byte[]{'4', '2', '0', '0', '0'}, "This table type requires a primary key"),
    ERR_NO_RAID_COMPILED(1174, new byte[]{'H', 'Y', '0', '0', '0'}, "This version of MariaDB is not compiled with "
            + "RAID support"),
    ERR_UPDATE_WITHOUT_KEY_IN_SAFE_MODE(1175, new byte[]{'H', 'Y', '0', '0', '0'}, "You are using safe update mode "
            + "and you tried to update a table without a WHERE that uses a KEY column"),
    ERR_KEY_DOES_NOT_EXITS(1176, new byte[]{'4', '2', '0', '0', '0'}, "Key '%s' doesn't exist in table '%s'"),
    ERR_CHECK_NO_SUCH_TABLE(1177, new byte[]{'4', '2', '0', '0', '0'}, "Can't open table"),
    ERR_CHECK_NOT_IMPLEMENTED(1178, new byte[]{'4', '2', '0', '0', '0'}, "The storage engine for the table doesn't "
            + "support %s"),
    ERR_CANT_DO_THIS_DURING_AN_TRANSACTION(1179, new byte[]{'2', '5', '0', '0', '0'}, "You are not allowed to execute"
            + " this command in a transaction"),
    ERR_ERROR_DURING_COMMIT(1180, new byte[]{'H', 'Y', '0', '0', '0'}, "Got error %d during COMMIT"),
    ERR_ERROR_DURING_ROLLBACK(1181, new byte[]{'H', 'Y', '0', '0', '0'}, "Got error %d during ROLLBACK"),
    ERR_ERROR_DURING_FLUSH_LOGS(1182, new byte[]{'H', 'Y', '0', '0', '0'}, "Got error %d during FLUSH_LOGS"),
    ERR_ERROR_DURING_CHECKPOINT(1183, new byte[]{'H', 'Y', '0', '0', '0'}, "Got error %d during CHECKPOINT"),
    ERR_NEW_ABORTING_CONNECTION(1184, new byte[]{'0', '8', 'S', '0', '1'}, "Aborted connection %d to db: '%s' user: "
            + "'%s' host: '%s' (%s)"),
    ERR_UNUSED_10(1185, new byte[]{}, "You should never see it"),
    ERR_FLUSH_MASTER_BINLOG_CLOSED(1186, new byte[]{'H', 'Y', '0', '0', '0'}, "Binlog closed, cannot RESET MASTER"),
    ERR_INDEX_REBUILD(1187, new byte[]{'H', 'Y', '0', '0', '0'}, "Failed rebuilding the index of dumped table '%s'"),
    ERR_MASTER(1188, new byte[]{'H', 'Y', '0', '0', '0'}, "Error from master: '%s'"),
    ERR_MASTER_NET_READ(1189, new byte[]{'0', '8', 'S', '0', '1'}, "Net error reading from master"),
    ERR_MASTER_NET_WRITE(1190, new byte[]{'0', '8', 'S', '0', '1'}, "Net error writing to master"),
    ERR_FT_MATCHING_KEY_NOT_FOUND(1191, new byte[]{'H', 'Y', '0', '0', '0'}, "Can't find FULLTEXT index matching the "
            + "column list"),
    ERR_LOCK_OR_ACTIVE_TRANSACTION(1192, new byte[]{'H', 'Y', '0', '0', '0'}, "Can't execute the given command "
            + "because you have active locked tables or an active transaction"),
    ERR_UNKNOWN_SYSTEM_VARIABLE(1193, new byte[]{'H', 'Y', '0', '0', '0'}, "Unknown system variable '%s'"),
    ERR_CRASHED_ON_USAGE(1194, new byte[]{'H', 'Y', '0', '0', '0'}, "Table '%s' is marked as crashed and should be "
            + "repaired"),
    ERR_CRASHED_ON_REPAIR(1195, new byte[]{'H', 'Y', '0', '0', '0'}, "Table '%s' is marked as crashed and last "
            + "(automatic?) repair failed"),
    ERR_WARNING_NOT_COMPLETE_ROLLBACK(1196, new byte[]{'H', 'Y', '0', '0', '0'}, "Some non-transactional changed "
            + "tables couldn't be rolled back"),
    ERR_TRANS_CACHE_FULL(1197, new byte[]{'H', 'Y', '0', '0', '0'}, "Multi-statement transaction required more than "
            + "'max_binlog_cache_size' bytes of storage; increase this mysqld variable and try again"),
    ERR_SLAVE_MUST_STOP(1198, new byte[]{'H', 'Y', '0', '0', '0'}, "This operation cannot be performed with a running"
            + " slave; run STOP SLAVE first"),
    ERR_SLAVE_NOT_RUNNING(1199, new byte[]{'H', 'Y', '0', '0', '0'}, "This operation requires a running slave; "
            + "configure slave and do START SLAVE"),
    ERR_BAD_SLAVE(1200, new byte[]{'H', 'Y', '0', '0', '0'}, "The server is not configured as slave; fix in config "
            + "file or with CHANGE MASTER TO"),
    ERR_MASTER_INF(1201, new byte[]{'H', 'Y', '0', '0', '0'}, "Could not initialize master info structure; more error"
            + " messages can be found in the MariaDB error log"),
    ERR_SLAVE_THREAD(1202, new byte[]{'H', 'Y', '0', '0', '0'}, "Could not create slave thread; check system "
            + "resources"),
    ERR_TOO_MANY_USER_CONNECTIONS(1203, new byte[]{'4', '2', '0', '0', '0'}, "User %s already has more than "
            + "'max_user_connections' active connections"),
    ERR_SET_CONSTANTS_ONLY(1204, new byte[]{'H', 'Y', '0', '0', '0'}, "You may only use constant expressions with SET"),
    ERR_LOCK_WAIT_TIMEOUT(1205, new byte[]{'H', 'Y', '0', '0', '0'}, "Lock wait timeout exceeded; try restarting "
            + "transaction"),
    ERR_LOCK_TABLE_FULL(1206, new byte[]{'H', 'Y', '0', '0', '0'}, "The total number of locks exceeds the lock table "
            + "size"),
    ERR_READ_ONLY_TRANSACTION(1207, new byte[]{'2', '5', '0', '0', '0'}, "Update locks cannot be acquired during a "
            + "READ UNCOMMITTED transaction"),
    ERR_DROP_DB_WITH_READ_LOCK(1208, new byte[]{'H', 'Y', '0', '0', '0'}, "DROP DATABASE not allowed while thread is "
            + "holding global read lock"),
    ERR_CREATE_DB_WITH_READ_LOCK(1209, new byte[]{'H', 'Y', '0', '0', '0'}, "CREATE DATABASE not allowed while thread"
            + " is holding global read lock"),
    ERR_WRONG_ARGUMENTS(1210, new byte[]{'H', 'Y', '0', '0', '0'}, "Incorrect arguments to %s"),
    ERR_NO_PERMISSION_TO_CREATE_USER(1211, new byte[]{'4', '2', '0', '0', '0'}, "'%s'@'%s' is not allowed to create "
            + "new users"),
    ERR_UNION_TABLES_IN_DIFFERENT_DIR(1212, new byte[]{'H', 'Y', '0', '0', '0'}, "Incorrect table definition; all "
            + "MERGE tables must be in the same database"),
    ERR_LOCK_DEADLOCK(1213, new byte[]{'4', '0', '0', '0', '1'}, "Deadlock found when trying to get lock; try "
            + "restarting transaction"),
    ERR_TABLE_CANT_HANDLE_FT(1214, new byte[]{'H', 'Y', '0', '0', '0'}, "The used table type doesn't support FULLTEXT"
            + " indexes"),
    ERR_CANNOT_ADD_FOREIGN(1215, new byte[]{'H', 'Y', '0', '0', '0'}, "Cannot add foreign key constraint"),
    ERR_NO_REFERENCED_ROW(1216, new byte[]{'2', '3', '0', '0', '0'}, "Cannot add or update a child row: a foreign key"
            + " constraint fails"),
    ERR_ROW_IS_REFERENCED(1217, new byte[]{'2', '3', '0', '0', '0'}, "Cannot delete or update a parent row: a foreign"
            + " key constraint fails"),
    ERR_CONNECT_TO_MASTER(1218, new byte[]{'0', '8', 'S', '0', '1'}, "Error connecting to master: %s"),
    ERR_QUERY_ON_MASTER(1219, new byte[]{'H', 'Y', '0', '0', '0'}, "Error running query on master: %s"),
    ERR_ERROR_WHEN_EXECUTING_COMMAND(1220, new byte[]{'H', 'Y', '0', '0', '0'}, "Error when executing command %s: %s"),
    ERR_WRONG_USAGE(1221, new byte[]{'H', 'Y', '0', '0', '0'}, "Incorrect usage of %s and %s"),
    ERR_WRONG_NUMBER_OF_COLUMNS_IN_SELECT(1222, new byte[]{'2', '1', '0', '0', '0'}, "The used SELECT statements have"
            + " a different number of columns"),
    ERR_CANT_UPDATE_WITH_READLOCK(1223, new byte[]{'H', 'Y', '0', '0', '0'}, "Can't execute the query because you "
            + "have a conflicting read lock"),
    ERR_MIXING_NOT_ALLOWED(1224, new byte[]{'H', 'Y', '0', '0', '0'}, "Mixing of transactional and non-transactional "
            + "tables is disabled"),
    ERR_DUP_ARGUMENT(1225, new byte[]{'H', 'Y', '0', '0', '0'}, "Option '%s' used twice in statement"),
    ERR_USER_LIMIT_REACHED(1226, new byte[]{'4', '2', '0', '0', '0'}, "User '%s' has exceeded the '%s' resource "
            + "(current value: %d)"),
    ERR_SPECIFIC_ACCESS_DENIED_ERROR(1227, new byte[]{'4', '2', '0', '0', '0'}, "Access denied; you need (at least "
            + "one of) the %s privilege(s) for this operation"),
    ERR_LOCAL_VARIABLE(1228, new byte[]{'H', 'Y', '0', '0', '0'}, "Variable '%s' is a SESSION variable and can't be "
            + "used with SET GLOBAL"),
    ERR_GLOBAL_VARIABLE(1229, new byte[]{'H', 'Y', '0', '0', '0'}, "Variable '%s' is a GLOBAL variable and should be "
            + "set with SET GLOBAL"),
    ERR_NO_DEFAULT(1230, new byte[]{'4', '2', '0', '0', '0'}, "Variable '%s' doesn't have a default value"),
    ERR_WRONG_VALUE_FOR_VAR(1231, new byte[]{'4', '2', '0', '0', '0'}, "Variable '%s' can't be set to the value of "
            + "'%s'"),
    ERR_WRONG_TYPE_FOR_VAR(1232, new byte[]{'4', '2', '0', '0', '0'}, "Incorrect argument type to variable '%s'"),
    ERR_VAR_CANT_BE_READ(1233, new byte[]{'H', 'Y', '0', '0', '0'}, "Variable '%s' can only be set, not read"),
    ERR_CANT_USE_OPTION_HERE(1234, new byte[]{'4', '2', '0', '0', '0'}, "Incorrect usage/placement of '%s'"),
    ERR_NOT_SUPPORTED_YET(1235, new byte[]{'4', '2', '0', '0', '0'}, "This version of MariaDB doesn't yet support "
            + "'%s'"),
    ERR_MASTER_FATAL_ERROR_READING_BINLOG(1236, new byte[]{'H', 'Y', '0', '0', '0'}, "Got fatal error %d from master "
            + "when reading data from binary log: '%s'"),
    ERR_SLAVE_IGNORED_TABLE(1237, new byte[]{'H', 'Y', '0', '0', '0'}, "Slave SQL thread ignored the query because of"
            + " replicate-*-table rules"),
    ERR_INCORRECT_GLOBAL_LOCAL_VAR(1238, new byte[]{'H', 'Y', '0', '0', '0'}, "Variable '%s' is a %s variable"),
    ERR_WRONG_FK_DEF(1239, new byte[]{'4', '2', '0', '0', '0'}, "Incorrect foreign key definition for '%s': %s"),
    ERR_KEY_REF_DO_NOT_MATCH_TABLE_REF(1240, new byte[]{'H', 'Y', '0', '0', '0'}, "Key reference and table reference "
            + "don't match"),
    ERR_OPERAND_COLUMNS(1241, new byte[]{'2', '1', '0', '0', '0'}, "Operand should contain %d column(s)"),
    ERR_SUBQUERY_NO_1_ROW(1242, new byte[]{'2', '1', '0', '0', '0'}, "Subquery returns more than 1 row"),
    ERR_UNKNOWN_STMT_HANDLER(1243, new byte[]{'H', 'Y', '0', '0', '0'}, "Unknown prepared statement handler (%.*s) "
            + "given to %s"),
    ERR_CORRUPT_HELP_DB(1244, new byte[]{'H', 'Y', '0', '0', '0'}, "Help database is corrupt or does not exist"),
    ERR_CYCLIC_REFERENCE(1245, new byte[]{'H', 'Y', '0', '0', '0'}, "Cyclic reference on subqueries"),
    ERR_AUTO_CONVERT(1246, new byte[]{'H', 'Y', '0', '0', '0'}, "Converting column '%s' from %s to %s"),
    ERR_ILLEGAL_REFERENCE(1247, new byte[]{'4', '2', 'S', '2', '2'}, "Reference '%s' not supported (%s)"),
    ERR_DERIVED_MUST_HAVE_ALIAS(1248, new byte[]{'4', '2', '0', '0', '0'}, "Every derived table must have its own "
            + "alias"),
    ERR_SELECT_REDUCED(1249, new byte[]{'0', '1', '0', '0', '0'}, "Select %u was reduced during optimization"),
    ERR_TABLENAME_NOT_ALLOWED_HERE(1250, new byte[]{'4', '2', '0', '0', '0'}, "Table '%s' from one of the SELECTs "
            + "cannot be used in %s"),
    ERR_NOT_SUPPORTED_AUTH_MODE(1251, new byte[]{'0', '8', '0', '0', '4'}, "Client does not support authentication "
            + "protocol requested by server; consider upgrading MariaDB client"),
    ERR_SPATIAL_CANT_HAVE_NULL(1252, new byte[]{'4', '2', '0', '0', '0'}, "All parts of a SPATIAL index must be NOT "
            + "NULL"),
    ERR_COLLATION_CHARSET_MISMATCH(1253, new byte[]{'4', '2', '0', '0', '0'}, "COLLATION '%s' is not valid for "
            + "CHARACTER SET '%s'"),
    ERR_SLAVE_WAS_RUNNING(1254, new byte[]{'H', 'Y', '0', '0', '0'}, "Slave is already running"),
    ERR_SLAVE_WAS_NOT_RUNNING(1255, new byte[]{'H', 'Y', '0', '0', '0'}, "Slave already has been stopped"),
    ERR_TOO_BIG_FOR_UNCOMPRESS(1256, new byte[]{'H', 'Y', '0', '0', '0'}, "Uncompressed data size too large; the "
            + "maximum size is %d (probably, length of uncompressed data was corrupted)"),
    ERR_ZLIB_Z_MEM_ERROR(1257, new byte[]{'H', 'Y', '0', '0', '0'}, "ZLIB: Not enough memory"),
    ERR_ZLIB_Z_BUF_ERROR(1258, new byte[]{'H', 'Y', '0', '0', '0'}, "ZLIB: Not enough room in the output buffer "
            + "(probably, length of uncompressed data was corrupted)"),
    ERR_ZLIB_Z_DATA_ERROR(1259, new byte[]{'H', 'Y', '0', '0', '0'}, "ZLIB: Input data corrupted"),
    ERR_CUT_VALUE_GROUP_CONCAT(1260, new byte[]{'H', 'Y', '0', '0', '0'}, "Row %u was cut by GROUP_CONCAT()"),
    ERR_WARN_TOO_FEW_RECORDS(1261, new byte[]{'0', '1', '0', '0', '0'}, "Row %d doesn't contain data for all columns"),
    ERR_WARN_TOO_MANY_RECORDS(1262, new byte[]{'0', '1', '0', '0', '0'}, "Row %d was truncated; it contained more "
            + "data than there were input columns"),
    ERR_WARN_NULL_TO_NOTNULL(1263, new byte[]{'2', '2', '0', '0', '4'}, "Column set to default value; NULL supplied "
            + "to NOT NULL column '%s' at row %d"),
    ERR_WARN_DATA_OUT_OF_RANGE(1264, new byte[]{'2', '2', '0', '0', '3'}, "Out of range value for column '%s' at row "
            + "%d"),
    WARN_DATA_TRUNCATED(1265, new byte[]{'0', '1', '0', '0', '0'}, "Data truncated for column '%s' at row %d"),
    ERR_WARN_USING_OTHER_HANDLER(1266, new byte[]{'H', 'Y', '0', '0', '0'}, "Using storage engine %s for table '%s'"),
    ERR_CANT_AGGREGATE_2COLLATIONS(1267, new byte[]{'H', 'Y', '0', '0', '0'}, "Illegal mix of collations (%s,%s) and "
            + "(%s,%s) for operation '%s'"),
    ERR_DROP_USER(1268, new byte[]{'H', 'Y', '0', '0', '0'}, "Cannot drop one or more of the requested users"),
    ERR_REVOKE_GRANTS(1269, new byte[]{'H', 'Y', '0', '0', '0'}, "Can't revoke all privileges for one or more of the "
            + "requested users"),
    ERR_CANT_AGGREGATE_3COLLATIONS(1270, new byte[]{'H', 'Y', '0', '0', '0'}, "Illegal mix of collations (%s,%s), "
            + "(%s,%s), (%s,%s) for operation '%s'"),
    ERR_CANT_AGGREGATE_NCOLLATIONS(1271, new byte[]{'H', 'Y', '0', '0', '0'}, "Illegal mix of collations for "
            + "operation '%s'"),
    ERR_VARIABLE_IS_NOT_STRUCT(1272, new byte[]{'H', 'Y', '0', '0', '0'}, "Variable '%s' is not a variable component "
            + "(can't be used as XXXX.variable_name)"),
    ERR_UNKNOWN_COLLATION(1273, new byte[]{'H', 'Y', '0', '0', '0'}, "Unknown collation: '%s'"),
    ERR_SLAVE_IGNORED_SSL_PARAMS(1274, new byte[]{'H', 'Y', '0', '0', '0'}, "SSL parameters in CHANGE MASTER are "
            + "ignored because this MariaDB slave was compiled without SSL support; they can be used later if MariaDB "
            + "slave "
            + "with SSL is started"),
    ERR_SERVER_IS_IN_SECURE_AUTH_MODE(1275, new byte[]{'H', 'Y', '0', '0', '0'}, "Server is running in --secure-auth "
            + "mode, but '%s'@'%s' has a password in the old format; please change the password to the new format"),
    ERR_WARN_FIELD_RESOLVED(1276, new byte[]{'H', 'Y', '0', '0', '0'}, "Field or reference '%s%s%s%s%s' of SELECT #%d"
            + " was resolved in SELECT #%d"),
    ERR_BAD_SLAVE_UNTIL_COND(1277, new byte[]{'H', 'Y', '0', '0', '0'}, "Incorrect parameter or combination of "
            + "parameters for START SLAVE UNTIL"),
    ERR_MISSING_SKIP_SLAVE(1278, new byte[]{'H', 'Y', '0', '0', '0'}, "It is recommended to use --skip-slave-start "
            + "when doing step-by-step replication with START SLAVE UNTIL; otherwise, you will get problems if you get "
            + "an "
            + "unexpected slave's mysqld restart"),
    ERR_UNTIL_COND_IGNORED(1279, new byte[]{'H', 'Y', '0', '0', '0'}, "SQL thread is not to be started so UNTIL "
            + "options are ignored"),
    ERR_WRONG_NAME_FOR_INDEX(1280, new byte[]{'4', '2', '0', '0', '0'}, "Incorrect index name '%s'"),
    ERR_WRONG_NAME_FOR_CATALOG(1281, new byte[]{'4', '2', '0', '0', '0'}, "Incorrect catalog name '%s'"),
    ERR_WARN_QC_RESIZE(1282, new byte[]{'H', 'Y', '0', '0', '0'}, "Query cache failed to set size %d; new query "
            + "cache size is %d"),
    ERR_BAD_FT_COLUMN(1283, new byte[]{'H', 'Y', '0', '0', '0'}, "Column '%s' cannot be part of FULLTEXT index"),
    ERR_UNKNOWN_KEY_CACHE(1284, new byte[]{'H', 'Y', '0', '0', '0'}, "Unknown key cache '%s'"),
    ERR_WARN_HOSTNAME_WONT_WORK(1285, new byte[]{'H', 'Y', '0', '0', '0'}, "MariaDB is started in --skip-name-resolve"
            + " mode; you must restart it without this switch for this grant to work"),
    ERR_UNKNOWN_STORAGE_ENGINE(1286, new byte[]{'4', '2', '0', '0', '0'}, "Unknown storage engine '%s'"),
    ERR_WARN_DEPRECATED_SYNTAX(1287, new byte[]{'H', 'Y', '0', '0', '0'}, "'%s' is deprecated and will be removed in "
            + "a future release. Please use %s instead"),
    ERR_NON_UPDATABLE_TABLE(1288, new byte[]{'H', 'Y', '0', '0', '0'}, "The target table %s of the %s is not "
            + "updatable"),
    ERR_FEATURE_DISABLED(1289, new byte[]{'H', 'Y', '0', '0', '0'}, "The '%s' feature is disabled; you need MariaDB "
            + "built with '%s' to have it working"),
    ERR_OPTION_PREVENTS_STATEMENT(1290, new byte[]{'H', 'Y', '0', '0', '0'}, "The MariaDB server is running with the "
            + "%s option so it cannot execute this statement"),
    ERR_DUPLICATED_VALUE_IN_TYPE(1291, new byte[]{'H', 'Y', '0', '0', '0'}, "Column '%s' has duplicated value '%s' in"
            + " %s"),
    ERR_TRUNCATED_WRONG_VALUE(1292, new byte[]{'2', '2', '0', '0', '7'}, "Truncated incorrect %s value: '%s'"),
    ERR_TOO_MUCH_AUTO_TIMESTAMP_COLS(1293, new byte[]{'H', 'Y', '0', '0', '0'}, "Incorrect table definition; there "
            + "can be only one TIMESTAMP column with CURRENT_TIMESTAMP in DEFAULT or ON UPDATE clause"),
    ERR_INVALID_ON_UPDATE(1294, new byte[]{'H', 'Y', '0', '0', '0'}, "Invalid ON UPDATE clause for '%s' column"),
    ERR_UNSUPPORTED_PS(1295, new byte[]{'H', 'Y', '0', '0', '0'}, "This command is not supported in the prepared "
            + "statement protocol yet"),
    ERR_GET_ERRMSG(1296, new byte[]{'H', 'Y', '0', '0', '0'}, "Got error %d '%s' from %s"),
    ERR_GET_TEMPORARY_ERRMSG(1297, new byte[]{'H', 'Y', '0', '0', '0'}, "Got temporary error %d '%s' from %s"),
    ERR_UNKNOWN_TIME_ZONE(1298, new byte[]{'H', 'Y', '0', '0', '0'}, "Unknown or incorrect time zone: '%s'"),
    ERR_WARN_INVALID_TIMESTAMP(1299, new byte[]{'H', 'Y', '0', '0', '0'}, "Invalid TIMESTAMP value in column '%s' at "
            + "row %d"),
    ERR_INVALID_CHARACTER_STRING(1300, new byte[]{'H', 'Y', '0', '0', '0'}, "Invalid %s character string: '%s'"),
    ERR_WARN_ALLOWED_PACKET_OVERFLOWED(1301, new byte[]{'H', 'Y', '0', '0', '0'}, "Result of %s() was larger than "
            + "max_allowed_packet (%d) - truncated"),
    ERR_CONFLICTING_DECLARATIONS(1302, new byte[]{'H', 'Y', '0', '0', '0'}, "Conflicting declarations: '%s%s' and "
            + "'%s%s'"),
    ERR_SP_NO_RECURSIVE_CREATE(1303, new byte[]{'2', 'F', '0', '0', '3'}, "Can't create a %s from within another "
            + "stored routine"),
    ERR_SP_ALREADY_EXISTS(1304, new byte[]{'4', '2', '0', '0', '0'}, "%s %s already exists"),
    ERR_SP_DOES_NOT_EXIST(1305, new byte[]{'4', '2', '0', '0', '0'}, "%s %s does not exist"),
    ERR_SP_DROP_FAILED(1306, new byte[]{'H', 'Y', '0', '0', '0'}, "Failed to DROP %s %s"),
    ERR_SP_STORE_FAILED(1307, new byte[]{'H', 'Y', '0', '0', '0'}, "Failed to CREATE %s %s"),
    ERR_SP_LILABEL_MISMATCH(1308, new byte[]{'4', '2', '0', '0', '0'}, "%s with no matching label: %s"),
    ERR_SP_LABEL_REDEFINE(1309, new byte[]{'4', '2', '0', '0', '0'}, "Redefining label %s"),
    ERR_SP_LABEL_MISMATCH(1310, new byte[]{'4', '2', '0', '0', '0'}, "End-label %s without match"),
    ERR_SP_UNINIT_VAR(1311, new byte[]{'0', '1', '0', '0', '0'}, "Referring to uninitialized variable %s"),
    ERR_SP_BADSELECT(1312, new byte[]{'0', 'A', '0', '0', '0'}, "PROCEDURE %s can't return a result set in the given "
            + "context"),
    ERR_SP_BADRETURN(1313, new byte[]{'4', '2', '0', '0', '0'}, "RETURN is only allowed in a FUNCTION"),
    ERR_SP_BADSTATEMENT(1314, new byte[]{'0', 'A', '0', '0', '0'}, "%s is not allowed in stored procedures"),
    ERR_UPDATE_LOG_DEPRECATED_IGNORED(1315, new byte[]{'4', '2', '0', '0', '0'}, "The update log is deprecated and "
            + "replaced by the binary log; SET SQL_LOG_UPDATE has been ignored. This option will be removed in MariaDB "
            + "5.6."),
    ERR_UPDATE_LOG_DEPRECATED_TRANSLATED(1316, new byte[]{'4', '2', '0', '0', '0'}, "The update log is deprecated and"
            + " replaced by the binary log; SET SQL_LOG_UPDATE has been translated to SET SQL_LOG_BIN. This option will"
            + " be "
            + "removed in MariaDB 5.6."),
    ERR_QUERY_INTERRUPTED(1317, new byte[]{'7', '0', '1', '0', '0'}, "Query execution was interrupted"),
    ERR_SP_WRONG_NO_OF_ARGS(1318, new byte[]{'4', '2', '0', '0', '0'}, "Incorrect number of arguments for %s %s; "
            + "expected %u, got %u"),
    ERR_SP_COND_MISMATCH(1319, new byte[]{'4', '2', '0', '0', '0'}, "Undefined CONDITION: %s"),
    ERR_SP_NORETURN(1320, new byte[]{'4', '2', '0', '0', '0'}, "No RETURN found in FUNCTION %s"),
    ERR_SP_NORETURNEND(1321, new byte[]{'2', 'F', '0', '0', '5'}, "FUNCTION %s ended without RETURN"),
    ERR_SP_BAD_CURSOR_QUERY(1322, new byte[]{'4', '2', '0', '0', '0'}, "Cursor statement must be a SELECT"),
    ERR_SP_BAD_CURSOR_SELECT(1323, new byte[]{'4', '2', '0', '0', '0'}, "Cursor SELECT must not have INTO"),
    ERR_SP_CURSOR_MISMATCH(1324, new byte[]{'4', '2', '0', '0', '0'}, "Undefined CURSOR: %s"),
    ERR_SP_CURSOR_ALREADY_OPEN(1325, new byte[]{'2', '4', '0', '0', '0'}, "Cursor is already open"),
    ERR_SP_CURSOR_NOT_OPEN(1326, new byte[]{'2', '4', '0', '0', '0'}, "Cursor is not open"),
    ERR_SP_UNDECLARED_VAR(1327, new byte[]{'4', '2', '0', '0', '0'}, "Undeclared variable: %s"),
    ERR_SP_WRONG_NO_OF_FETCH_ARGS(1328, new byte[]{'H', 'Y', '0', '0', '0'}, "Incorrect number of FETCH variables"),
    ERR_SP_FETCH_NO_DATA(1329, new byte[]{'0', '2', '0', '0', '0'}, "No data - zero rows fetched, selected, or "
            + "processed"),
    ERR_SP_DUP_PARAM(1330, new byte[]{'4', '2', '0', '0', '0'}, "Duplicate parameter: %s"),
    ERR_SP_DUP_VAR(1331, new byte[]{'4', '2', '0', '0', '0'}, "Duplicate variable: %s"),
    ERR_SP_DUP_COND(1332, new byte[]{'4', '2', '0', '0', '0'}, "Duplicate condition: %s"),
    ERR_SP_DUP_CURS(1333, new byte[]{'4', '2', '0', '0', '0'}, "Duplicate cursor: %s"),
    ERR_SP_CANT_ALTER(1334, new byte[]{'H', 'Y', '0', '0', '0'}, "Failed to ALTER %s %s"),
    ERR_SP_SUBSELECT_NYI(1335, new byte[]{'0', 'A', '0', '0', '0'}, "Subquery value not supported"),
    ERR_STMT_NOT_ALLOWED_IN_SF_OR_TRG(1336, new byte[]{'0', 'A', '0', '0', '0'}, "%s is not allowed in stored "
            + "function or trigger"),
    ERR_SP_VARCOND_AFTER_CURSHNDLR(1337, new byte[]{'4', '2', '0', '0', '0'}, "Variable or condition declaration "
            + "after cursor or handler declaration"),
    ERR_SP_CURSOR_AFTER_HANDLER(1338, new byte[]{'4', '2', '0', '0', '0'}, "Cursor declaration after handler "
            + "declaration"),
    ERR_SP_CASE_NOT_FOUND(1339, new byte[]{'2', '0', '0', '0', '0'}, "Case not found for CASE statement"),
    ERR_FPARSER_TOO_BIG_FILE(1340, new byte[]{'H', 'Y', '0', '0', '0'}, "Configuration file '%s' is too big"),
    ERR_FPARSER_BAD_HEADER(1341, new byte[]{'H', 'Y', '0', '0', '0'}, "Malformed file type header in file '%s'"),
    ERR_FPARSER_EOF_IN_COMMENT(1342, new byte[]{'H', 'Y', '0', '0', '0'}, "Unexpected end of file while parsing "
            + "comment '%s'"),
    ERR_FPARSER_ERROR_IN_PARAMETER(1343, new byte[]{'H', 'Y', '0', '0', '0'}, "Error while parsing parameter '%s' "
            + "(line: '%s')"),
    ERR_FPARSER_EOF_IN_UNKNOWN_PARAMETER(1344, new byte[]{'H', 'Y', '0', '0', '0'}, "Unexpected end of file while "
            + "skipping unknown parameter '%s'"),
    ERR_VIEW_NO_EXPLAIN(1345, new byte[]{'H', 'Y', '0', '0', '0'}, "EXPLAIN/SHOW can not be issued; lacking "
            + "privileges for underlying table"),
    ERR_FRM_UNKNOWN_TYPE(1346, new byte[]{'H', 'Y', '0', '0', '0'}, "File '%s' has unknown type '%s' in its header"),
    ERR_WRONG_OBJECT(1347, new byte[]{'H', 'Y', '0', '0', '0'}, "'%s.%s' is not %s"),
    ERR_NONUPDATEABLE_COLUMN(1348, new byte[]{'H', 'Y', '0', '0', '0'}, "Column '%s' is not updatable"),
    ERR_VIEW_SELECT_DERIVED(1349, new byte[]{'H', 'Y', '0', '0', '0'}, "View's SELECT contains a subquery in the FROM"
            + " clause"),
    ERR_VIEW_SELECT_CLAUSE(1350, new byte[]{'H', 'Y', '0', '0', '0'}, "View's SELECT contains a '%s' clause"),
    ERR_VIEW_SELECT_VARIABLE(1351, new byte[]{'H', 'Y', '0', '0', '0'}, "View's SELECT contains a variable or "
            + "parameter"),
    ERR_VIEW_SELECT_TMPTABLE(1352, new byte[]{'H', 'Y', '0', '0', '0'}, "View's SELECT refers to a temporary table "
            + "'%s'"),
    ERR_VIEW_WRONG_LIST(1353, new byte[]{'H', 'Y', '0', '0', '0'}, "View's SELECT and view's field list have "
            + "different column counts"),
    ERR_WARN_VIEW_MERGE(1354, new byte[]{'H', 'Y', '0', '0', '0'}, "View merge algorithm can't be used here for now "
            + "(assumed undefined algorithm)"),
    ERR_WARN_VIEW_WITHOUT_KEY(1355, new byte[]{'H', 'Y', '0', '0', '0'}, "View being updated does not have complete "
            + "key of underlying table in it"),
    ERR_VIEW_INVALID(1356, new byte[]{'H', 'Y', '0', '0', '0'}, "View '%s.%s' references invalid table(s) or column"
            + "(s) or function(s) or definer/invoker of view lack rights to use them"),
    ERR_SP_NO_DROP_SP(1357, new byte[]{'H', 'Y', '0', '0', '0'}, "Can't drop or alter a %s from within another stored"
            + " routine"),
    ERR_SP_GOTO_IN_HNDLR(1358, new byte[]{'H', 'Y', '0', '0', '0'}, "GOTO is not allowed in a stored procedure "
            + "handler"),
    ERR_TRG_ALREADY_EXISTS(1359, new byte[]{'H', 'Y', '0', '0', '0'}, "Trigger already exists"),
    ERR_TRG_DOES_NOT_EXIST(1360, new byte[]{'H', 'Y', '0', '0', '0'}, "Trigger does not exist"),
    ERR_TRG_ON_VIEW_OR_TEMP_TABLE(1361, new byte[]{'H', 'Y', '0', '0', '0'}, "Trigger's '%s' is view or temporary "
            + "table"),
    ERR_TRG_CANT_CHANGE_ROW(1362, new byte[]{'H', 'Y', '0', '0', '0'}, "Updating of %s row is not allowed in "
            + "%strigger"),
    ERR_TRG_NO_SUCH_ROW_IN_TRG(1363, new byte[]{'H', 'Y', '0', '0', '0'}, "There is no %s row in %s trigger"),
    ERR_NO_DEFAULT_FOR_FIELD(1364, new byte[]{'H', 'Y', '0', '0', '0'}, "Field '%s' doesn't have a default value"),
    ERR_DIVISION_BY_ZER(1365, new byte[]{'2', '2', '0', '1', '2'}, "Division by 0"),
    ERR_TRUNCATED_WRONG_VALUE_FOR_FIELD(1366, new byte[]{'H', 'Y', '0', '0', '0'}, "Incorrect %s value: '%s' for "
            + "column '%s' at row %d"),
    ERR_ILLEGAL_VALUE_FOR_TYPE(1367, new byte[]{'2', '2', '0', '0', '7'}, "Illegal %s '%s' value found during parsing"),
    ERR_VIEW_NONUPD_CHECK(1368, new byte[]{'H', 'Y', '0', '0', '0'}, "CHECK OPTION on non-updatable view '%s.%s'"),
    ERR_VIEW_CHECK_FAILED(1369, new byte[]{'H', 'Y', '0', '0', '0'}, "CHECK OPTION failed '%s.%s'"),
    ERR_PROCACCESS_DENIED_ERROR(1370, new byte[]{'4', '2', '0', '0', '0'}, "%s command denied to user '%s'@'%s' for "
            + "routine '%s'"),
    ERR_RELAY_LOG_FAIL(1371, new byte[]{'H', 'Y', '0', '0', '0'}, "Failed purging old relay logs: %s"),
    ERR_PASSWD_LENGTH(1372, new byte[]{'H', 'Y', '0', '0', '0'}, "Password hash should be a %d-digit hexadecimal "
            + "number"),
    ERR_UNKNOWN_TARGET_BINLOG(1373, new byte[]{'H', 'Y', '0', '0', '0'}, "Target log not found in binlog index"),
    ERR_IO_ERR_LOG_INDEX_READ(1374, new byte[]{'H', 'Y', '0', '0', '0'}, "I/O error reading log index file"),
    ERR_BINLOG_PURGE_PROHIBITED(1375, new byte[]{'H', 'Y', '0', '0', '0'}, "Server configuration does not permit "
            + "binlog purge"),
    ERR_FSEEK_FAIL(1376, new byte[]{'H', 'Y', '0', '0', '0'}, "Failed on fseek()"),
    ERR_BINLOG_PURGE_FATAL_ERR(1377, new byte[]{'H', 'Y', '0', '0', '0'}, "Fatal error during log purge"),
    ERR_LOG_IN_USE(1378, new byte[]{'H', 'Y', '0', '0', '0'}, "A purgeable log is in use, will not purge"),
    ERR_LOG_PURGE_UNKNOWN_ERR(1379, new byte[]{'H', 'Y', '0', '0', '0'}, "Unknown error during log purge"),
    ERR_RELAY_LOG_INIT(1380, new byte[]{'H', 'Y', '0', '0', '0'}, "Failed initializing relay log position: %s"),
    ERR_NO_BINARY_LOGGING(1381, new byte[]{'H', 'Y', '0', '0', '0'}, "You are not using binary logging"),
    ERR_RESERVED_SYNTAX(1382, new byte[]{'H', 'Y', '0', '0', '0'}, "The '%s' syntax is reserved for purposes internal"
            + " to the MariaDB server"),
    ERR_WSAS_FAILED(1383, new byte[]{'H', 'Y', '0', '0', '0'}, "WSAStartup Failed"),
    ERR_DIFF_GROUPS_PROC(1384, new byte[]{'H', 'Y', '0', '0', '0'}, "Can't handle procedures with different groups "
            + "yet"),
    ERR_NO_GROUP_FOR_PROC(1385, new byte[]{'H', 'Y', '0', '0', '0'}, "Select must have a group with this procedure"),
    ERR_ORDER_WITH_PROC(1386, new byte[]{'H', 'Y', '0', '0', '0'}, "Can't use ORDER clause with this procedure"),
    ERR_LOGGING_PROHIBIT_CHANGING_OF(1387, new byte[]{'H', 'Y', '0', '0', '0'}, "Binary logging and replication "
            + "forbid changing the global server %s"),
    ERR_NO_FILE_MAPPING(1388, new byte[]{'H', 'Y', '0', '0', '0'}, "Can't map file: %s, errno: %d"),
    ERR_WRONG_MAGIC(1389, new byte[]{'H', 'Y', '0', '0', '0'}, "Wrong magic in %s"),
    ERR_PS_MANY_PARAM(1390, new byte[]{'H', 'Y', '0', '0', '0'}, "Prepared statement contains too many placeholders"),
    ERR_KEY_PART_0(1391, new byte[]{'H', 'Y', '0', '0', '0'}, "Key part '%s' length cannot be 0"),
    ERR_VIEW_CHECKSUM(1392, new byte[]{'H', 'Y', '0', '0', '0'}, "View text checksum failed"),
    ERR_VIEW_MULTIUPDATE(1393, new byte[]{'H', 'Y', '0', '0', '0'}, "Can not modify more than one base table through "
            + "a join view '%s.%s'"),
    ERR_VIEW_NO_INSERT_FIELD_LIST(1394, new byte[]{'H', 'Y', '0', '0', '0'}, "Can not insert into join view '%s.%s' "
            + "without fields list"),
    ERR_VIEW_DELETE_MERGE_VIEW(1395, new byte[]{'H', 'Y', '0', '0', '0'}, "Can not delete from join view '%s.%s'"),
    ERR_CANNOT_USER(1396, new byte[]{'H', 'Y', '0', '0', '0'}, "Operation %s failed for %s"),
    ERR_XAER_NOTA(1397, new byte[]{'X', 'A', 'E', '0', '4'}, "XAER_NOTA: Unknown XID"),
    ERR_XAER_INVAL(1398, new byte[]{'X', 'A', 'E', '0', '5'}, "XAER_INVAL: Invalid arguments (or unsupported command)"),
    ERR_XAER_RMFAIL(1399, new byte[]{'X', 'A', 'E', '0', '7'}, "XAER_RMFAIL: The command cannot be executed when "
            + "global transaction is in the %s state"),
    ERR_XAER_OUTSIDE(1400, new byte[]{'X', 'A', 'E', '0', '9'}, "XAER_OUTSIDE: Some work is done outside global "
            + "transaction"),
    ERR_XAER_RMERR(1401, new byte[]{'X', 'A', 'E', '0', '3'}, "XAER_RMERR: Fatal error occurred in the transaction "
            + "branch - check your data for consistency"),
    ERR_XA_RBROLLBACK(1402, new byte[]{'X', 'A', '1', '0', '0'}, "XA_RBROLLBACK: Transaction branch was rolled back"),
    ERR_NONEXISTING_PROC_GRANT(1403, new byte[]{'4', '2', '0', '0', '0'}, "There is no such grant defined for user "
            + "'%s' on host '%s' on routine '%s'"),
    ERR_PROC_AUTO_GRANT_FAIL(1404, new byte[]{'H', 'Y', '0', '0', '0'}, "Failed to grant EXECUTE and ALTER ROUTINE "
            + "privileges"),
    ERR_PROC_AUTO_REVOKE_FAIL(1405, new byte[]{'H', 'Y', '0', '0', '0'}, "Failed to revoke all privileges to dropped "
            + "routine"),
    ERR_DATA_TOO_LONG(1406, new byte[]{'2', '2', '0', '0', '1'}, "Data too long for column '%s' at row %d"),
    ERR_SP_BAD_SQLSTATE(1407, new byte[]{'4', '2', '0', '0', '0'}, "Bad SQLSTATE: '%s'"),
    ERR_STARTUP(1408, new byte[]{'H', 'Y', '0', '0', '0'}, "%s: ready for connections. Version: '%s' socket: '%s' "
            + "port: %d %s"),
    ERR_LOAD_FROM_FIXED_SIZE_ROWS_TO_VAR(1409, new byte[]{'H', 'Y', '0', '0', '0'}, "Can't load value from file with "
            + "fixed size rows to variable"),
    ERR_CANT_CREATE_USER_WITH_GRANT(1410, new byte[]{'4', '2', '0', '0', '0'}, "You are not allowed to create a user "
            + "with GRANT"),
    ERR_WRONG_VALUE_FOR_TYPE(1411, new byte[]{'H', 'Y', '0', '0', '0'}, "Incorrect %s value: '%s' for function %s"),
    ERR_TABLE_DEF_CHANGED(1412, new byte[]{'H', 'Y', '0', '0', '0'}, "Table definition has changed, please retry "
            + "transaction"),
    ERR_SP_DUP_HANDLER(1413, new byte[]{'4', '2', '0', '0', '0'}, "Duplicate handler declared in the same block"),
    ERR_SP_NOT_VAR_ARG(1414, new byte[]{'4', '2', '0', '0', '0'}, "OUT or INOUT argument %d for routine %s is not a "
            + "variable or NEW pseudo-variable in BEFORE trigger"),
    ERR_SP_NO_RETSET(1415, new byte[]{'0', 'A', '0', '0', '0'}, "Not allowed to return a result set from a %s"),
    ERR_CANT_CREATE_GEOMETRY_OBJECT(1416, new byte[]{'2', '2', '0', '0', '3'}, "Cannot get geometry object from data "
            + "you send to the GEOMETRY field"),
    ERR_FAILED_ROUTINE_BREAK_BINLOG(1417, new byte[]{'H', 'Y', '0', '0', '0'}, "A routine failed and has neither NO "
            + "SQL nor READS SQL DATA in its declaration and binary logging is enabled; if non-transactional tables "
            + "were "
            + "updated, the binary log will miss their changes"),
    ERR_BINLOG_UNSAFE_ROUTINE(1418, new byte[]{'H', 'Y', '0', '0', '0'}, "This function has none of DETERMINISTIC, NO"
            + " SQL, or READS SQL DATA in its declaration and binary logging is enabled (you *might* want to use the "
            + "less safe"
            + " log_bin_trust_function_creators variable)"),
    ERR_BINLOG_CREATE_ROUTINE_NEED_SUPER(1419, new byte[]{'H', 'Y', '0', '0', '0'}, "You do not have the SUPER "
            + "privilege and binary logging is enabled (you *might* want to use the less safe "
            + "log_bin_trust_function_creators "
            + "variable)"),
    ERR_EXEC_STMT_WITH_OPEN_CURSOR(1420, new byte[]{'H', 'Y', '0', '0', '0'}, "You can't execute a prepared statement"
            + " which has an open cursor associated with it. Reset the statement to re-execute it."),
    ERR_STMT_HAS_NO_OPEN_CURSOR(1421, new byte[]{'H', 'Y', '0', '0', '0'}, "The statement (%d) has no open cursor."),
    ERR_COMMIT_NOT_ALLOWED_IN_SF_OR_TRG(1422, new byte[]{'H', 'Y', '0', '0', '0'}, "Explicit or implicit commit is "
            + "not allowed in stored function or trigger."),
    ERR_NO_DEFAULT_FOR_VIEW_FIELD(1423, new byte[]{'H', 'Y', '0', '0', '0'}, "Field of view '%s.%s' underlying table "
            + "doesn't have a default value"),
    ERR_SP_NO_RECURSION(1424, new byte[]{'H', 'Y', '0', '0', '0'}, "Recursive stored functions and triggers are not "
            + "allowed."),
    ERR_TOO_BIG_SCALE(1425, new byte[]{'4', '2', '0', '0', '0'}, "Too big scale %d specified for column '%s'. Maximum"
            + " is %d."),
    ERR_TOO_BIG_PRECISION(1426, new byte[]{'4', '2', '0', '0', '0'}, "Too big precision %d specified for column '%s'."
            + " Maximum is %d."),
    ERR_M_BIGGER_THAN_D(1427, new byte[]{'4', '2', '0', '0', '0'}, "For float(M,D, double(M,D or decimal(M,D, M must "
            + "be >= D (column '%s')."),
    ERR_WRONG_LOCK_OF_SYSTEM_TABLE(1428, new byte[]{'H', 'Y', '0', '0', '0'}, "You can't combine write-locking of "
            + "system tables with other tables or lock types"),
    ERR_CONNECT_TO_FOREIGN_DATA_SOURCE(1429, new byte[]{'H', 'Y', '0', '0', '0'}, "Unable to connect to foreign data "
            + "source: %s"),
    ERR_QUERY_ON_FOREIGN_DATA_SOURCE(1430, new byte[]{'H', 'Y', '0', '0', '0'}, "There was a problem processing the "
            + "query on the foreign data source. Data source error: %s"),
    ERR_FOREIGN_DATA_SOURCE_DOESNT_EXIST(1431, new byte[]{'H', 'Y', '0', '0', '0'}, "The foreign data source you are "
            + "trying to reference does not exist. Data source error: %s"),
    ERR_FOREIGN_DATA_STRING_INVALID_CANT_CREATE(1432, new byte[]{'H', 'Y', '0', '0', '0'}, "Can't create federated "
            + "table. The data source connection string '%s' is not in the correct format"),
    ERR_FOREIGN_DATA_STRING_INVALID(1433, new byte[]{'H', 'Y', '0', '0', '0'}, "The data source connection string "
            + "'%s' is not in the correct format"),
    ERR_CANT_CREATE_FEDERATED_TABLE(1434, new byte[]{'H', 'Y', '0', '0', '0'}, "Can't create federated table. Foreign"
            + " data src error: %s"),
    ERR_TRG_IN_WRONG_SCHEMA(1435, new byte[]{'H', 'Y', '0', '0', '0'}, "Trigger in wrong schema"),
    ERR_STACK_OVERRUN_NEED_MORE(1436, new byte[]{'H', 'Y', '0', '0', '0'}, "Thread stack overrun: %d bytes used of a"
            + " %d byte stack, and %d bytes needed. Use 'mysqld --thread_stack=#' to specify a bigger stack."),
    ERR_TOO_LONG_BODY(1437, new byte[]{'4', '2', '0', '0', '0'}, "Routine body for '%s' is too long"),
    ERR_WARN_CANT_DROP_DEFAULT_KEYCACHE(1438, new byte[]{'H', 'Y', '0', '0', '0'}, "Cannot drop default keycache"),
    ERR_TOO_BIG_DISPLAYWIDTH(1439, new byte[]{'4', '2', '0', '0', '0'}, "Display width out of range for column '%s' "
            + "(max = %d)"),
    ERR_XAER_DUPID(1440, new byte[]{'X', 'A', 'E', '0', '8'}, "XAER_DUPID: The XID already exists"),
    ERR_DATETIME_FUNCTION_OVERFLOW(1441, new byte[]{'2', '2', '0', '0', '8'}, "Datetime function: %s field overflow"),
    ERR_CANT_UPDATE_USED_TABLE_IN_SF_OR_TRG(1442, new byte[]{'H', 'Y', '0', '0', '0'}, "Can't update table '%s' in "
            + "stored function/trigger because it is already used by statement which invoked this stored "
            + "function/trigger."),
    ERR_VIEW_PREVENT_UPDATE(1443, new byte[]{'H', 'Y', '0', '0', '0'}, "The definition of table '%s' prevents "
            + "operation %s on table '%s'."),
    ERR_PS_NO_RECURSION(1444, new byte[]{'H', 'Y', '0', '0', '0'}, "The prepared statement contains a stored routine "
            + "call that refers to that same statement. It's not allowed to execute a prepared statement in such a "
            + "recursive "
            + "manner"),
    ERR_SP_CANT_SET_AUTOCOMMIT(1445, new byte[]{'H', 'Y', '0', '0', '0'}, "Not allowed to set autocommit from a "
            + "stored function or trigger"),
    ERR_MALFORMED_DEFINER(1446, new byte[]{'H', 'Y', '0', '0', '0'}, "Definer is not fully qualified"),
    ERR_VIEW_FRM_NO_USER(1447, new byte[]{'H', 'Y', '0', '0', '0'}, "View '%s'.'%s' has no definer information (old "
            + "table format). Current user is used as definer. Please recreate the view!"),
    ERR_VIEW_OTHER_USER(1448, new byte[]{'H', 'Y', '0', '0', '0'}, "You need the SUPER privilege for creation view "
            + "with '%s'@'%s' definer"),
    ERR_NO_SUCH_USER(1449, new byte[]{'H', 'Y', '0', '0', '0'}, "The user specified as a definer ('%s'@'%s') does not"
            + " exist"),
    ERR_FORBID_SCHEMA_CHANGE(1450, new byte[]{'H', 'Y', '0', '0', '0'}, "Changing schema from '%s' to '%s' is not "
            + "allowed."),
    ERR_ROW_IS_REFERENCED_2(1451, new byte[]{'2', '3', '0', '0', '0'}, "Cannot delete or update a parent row: a "
            + "foreign key constraint fails (%s)"),
    ERR_NO_REFERENCED_ROW_2(1452, new byte[]{'2', '3', '0', '0', '0'}, "Cannot add or update a child row: a foreign "
            + "key constraint fails (%s)"),
    ERR_SP_BAD_VAR_SHADOW(1453, new byte[]{'4', '2', '0', '0', '0'}, "Variable '%s' must be quoted with `...`, or "
            + "renamed"),
    ERR_TRG_NO_DEFINER(1454, new byte[]{'H', 'Y', '0', '0', '0'}, "No definer attribute for trigger '%s'.'%s'. The "
            + "trigger will be activated under the authorization of the invoker, which may have insufficient privileges"
            + ". "
            + "Please recreate the trigger."),
    ERR_OLD_FILE_FORMAT(1455, new byte[]{'H', 'Y', '0', '0', '0'}, "'%s' has an old format, you should re-create the "
            + "'%s' object(s)"),
    ERR_SP_RECURSION_LIMIT(1456, new byte[]{'H', 'Y', '0', '0', '0'}, "Recursive limit %d (as set by the "
            + "max_sp_recursion_depth variable) was exceeded for routine %s"),
    ERR_SP_PROC_TABLE_CORRUPT(1457, new byte[]{'H', 'Y', '0', '0', '0'}, "Failed to load routine %s. The table mysql"
            + ".proc is missing, corrupt, or contains bad data (internal code %d)"),
    ERR_SP_WRONG_NAME(1458, new byte[]{'4', '2', '0', '0', '0'}, "Incorrect routine name '%s'"),
    ERR_TABLE_NEEDS_UPGRADE(1459, new byte[]{'H', 'Y', '0', '0', '0'}, "Table upgrade required. Please do \"REPAIR "
            + "TABLE `%s`\" or dump/reload to fix it!"),
    ERR_SP_NO_AGGREGATE(1460, new byte[]{'4', '2', '0', '0', '0'}, "AGGREGATE is not supported for stored functions"),
    ERR_MAX_PREPARED_STMT_COUNT_REACHED(1461, new byte[]{'4', '2', '0', '0', '0'}, "Can't create more than "
            + "max_prepared_stmt_count statements (current value: %d)"),
    ERR_VIEW_RECURSIVE(1462, new byte[]{'H', 'Y', '0', '0', '0'}, "`%s`.`%s` contains view recursion"),
    ERR_NON_GROUPING_FIELD_USED(1463, new byte[]{'4', '2', '0', '0', '0'}, "Non-grouping field '%s' is used in %s "
            + "clause"),
    ERR_TABLE_CANT_HANDLE_SPKEYS(1464, new byte[]{'H', 'Y', '0', '0', '0'}, "The used table type doesn't support "
            + "SPATIAL indexes"),
    ERR_NO_TRIGGERS_ON_SYSTEM_SCHEMA(1465, new byte[]{'H', 'Y', '0', '0', '0'}, "Triggers can not be created on "
            + "system tables"),
    ERR_REMOVED_SPACES(1466, new byte[]{'H', 'Y', '0', '0', '0'}, "Leading spaces are removed from name '%s'"),
    ERR_AUTOINC_READ_FAILED(1467, new byte[]{'H', 'Y', '0', '0', '0'}, "Failed to read auto-increment value from "
            + "storage engine"),
    ERR_USERNAME(1468, new byte[]{'H', 'Y', '0', '0', '0'}, "user name"),
    ERR_HOSTNAME(1469, new byte[]{'H', 'Y', '0', '0', '0'}, "host name"),
    ERR_WRONG_STRING_LENGTH(1470, new byte[]{'H', 'Y', '0', '0', '0'}, "String '%s' is too long for %s (should be no "
            + "longer than %d)"),
    ERR_NON_INSERTABLE_TABLE(1471, new byte[]{'H', 'Y', '0', '0', '0'}, "The target table %s of the %s is not "
            + "insertable-into"),
    ERR_ADMIN_WRONG_MRG_TABLE(1472, new byte[]{'H', 'Y', '0', '0', '0'}, "Table '%s' is differently defined or of "
            + "non-MyISAM type or doesn't exist"),
    ERR_TOO_HIGH_LEVEL_OF_NESTING_FOR_SELECT(1473, new byte[]{'H', 'Y', '0', '0', '0'}, "Too high level of nesting "
            + "for select"),
    ERR_NAME_BECOMES_EMPTY(1474, new byte[]{'H', 'Y', '0', '0', '0'}, "Name '%s' has become ''"),
    ERR_AMBIGUOUS_FIELD_TERM(1475, new byte[]{'H', 'Y', '0', '0', '0'}, "First character of the FIELDS TERMINATED "
            + "string is ambiguous; please use non-optional and non-empty FIELDS ENCLOSED BY"),
    ERR_FOREIGN_SERVER_EXISTS(1476, new byte[]{'H', 'Y', '0', '0', '0'}, "The foreign server, %s, you are trying to "
            + "create already exists."),
    ERR_FOREIGN_SERVER_DOESNT_EXIST(1477, new byte[]{'H', 'Y', '0', '0', '0'}, "The foreign server name you are "
            + "trying to reference does not exist. Data source error: %s"),
    ERR_ILLEGAL_HA_CREATE_OPTION(1478, new byte[]{'H', 'Y', '0', '0', '0'}, "Table storage engine '%s' does not "
            + "support the create option '%s'"),
    ERR_PARTITION_REQUIRES_VALUES_ERROR(1479, new byte[]{'H', 'Y', '0', '0', '0'}, "Syntax error: %s PARTITIONING "
            + "requires definition of VALUES %s for each partition"),
    ERR_PARTITION_WRONG_VALUES_ERROR(1480, new byte[]{'H', 'Y', '0', '0', '0'}, "Only %s PARTITIONING can use VALUES "
            + "%s in partition definition"),
    ERR_PARTITION_MAXVALUE_ERROR(1481, new byte[]{'H', 'Y', '0', '0', '0'}, "MAXVALUE can only be used in last "
            + "partition definition"),
    ERR_PARTITION_SUBPARTITION_ERROR(1482, new byte[]{'H', 'Y', '0', '0', '0'}, "Subpartitions can only be hash "
            + "partitions and by key"),
    ERR_PARTITION_SUBPART_MIX_ERROR(1483, new byte[]{'H', 'Y', '0', '0', '0'}, "Must define subpartitions on all "
            + "partitions if on one partition"),
    ERR_PARTITION_WRONG_NO_PART_ERROR(1484, new byte[]{'H', 'Y', '0', '0', '0'}, "Wrong number of partitions defined,"
            + " mismatch with previous setting"),
    ERR_PARTITION_WRONG_NO_SUBPART_ERROR(1485, new byte[]{'H', 'Y', '0', '0', '0'}, "Wrong number of subpartitions "
            + "defined, mismatch with previous setting"),
    ERR_CONST_EXPR_IN_PARTITION_FUNC_ERROR(1486, new byte[]{'H', 'Y', '0', '0', '0'}, "Constant/Random expression in "
            + "(sub)partitioning function is not allowed"),
    ERR_WRONG_EXPR_IN_PARTITION_FUNC_ERROR(1486, new byte[]{'H', 'Y', '0', '0', '0'}, "Constant, random or "
            + "timezone-dependent expressions in (sub)partitioning function are not allowed"),
    ERR_NO_CONST_EXPR_IN_RANGE_OR_LIST_ERROR(1487, new byte[]{'H', 'Y', '0', '0', '0'}, "Expression in RANGE/LIST "
            + "VALUES must be constant"),
    ERR_FIELD_NOT_FOUND_PART_ERROR(1488, new byte[]{'H', 'Y', '0', '0', '0'}, "Field in list of fields for partition "
            + "function not found in table"),
    ERR_LIST_OF_FIELDS_ONLY_IN_HASH_ERROR(1489, new byte[]{'H', 'Y', '0', '0', '0'}, "List of fields is only allowed "
            + "in KEY partitions"),
    ERR_INCONSISTENT_PARTITION_INFO_ERROR(1490, new byte[]{'H', 'Y', '0', '0', '0'}, "The partition info in the frm "
            + "file is not consistent with what can be written into the frm file"),
    ERR_PARTITION_FUNC_NOT_ALLOWED_ERROR(1491, new byte[]{'H', 'Y', '0', '0', '0'}, "The %s function returns the "
            + "wrong type"),
    ERR_PARTITIONS_MUST_BE_DEFINED_ERROR(1492, new byte[]{'H', 'Y', '0', '0', '0'}, "For %s partitions each partition"
            + " must be defined"),
    ERR_RANGE_NOT_INCREASING_ERROR(1493, new byte[]{'H', 'Y', '0', '0', '0'}, "VALUES LESS THAN value must be "
            + "strictly increasing for each partition"),
    ERR_INCONSISTENT_TYPE_OF_FUNCTIONS_ERROR(1494, new byte[]{'H', 'Y', '0', '0', '0'}, "VALUES value must be of same"
            + " type as partition function"),
    ERR_MULTIPLE_DEF_CONST_IN_LIST_PART_ERROR(1495, new byte[]{'H', 'Y', '0', '0', '0'}, "Multiple definition of same"
            + " constant in list partitioning"),
    ERR_PARTITION_ENTRY_ERROR(1496, new byte[]{'H', 'Y', '0', '0', '0'}, "Partitioning can not be used stand-alone in"
            + " query"),
    ERR_MIX_HANDLER_ERROR(1497, new byte[]{'H', 'Y', '0', '0', '0'}, "The mix of handlers in the partitions is not "
            + "allowed in this version of MariaDB"),
    ERR_PARTITION_NOT_DEFINED_ERROR(1498, new byte[]{'H', 'Y', '0', '0', '0'}, "For the partitioned engine it is "
            + "necessary to define all %s"),
    ERR_TOO_MANY_PARTITIONS_ERROR(1499, new byte[]{'H', 'Y', '0', '0', '0'}, "Too many partitions (including "
            + "subpartitions) were defined"),
    ERR_SUBPARTITION_ERROR(1500, new byte[]{'H', 'Y', '0', '0', '0'}, "It is only possible to mix RANGE/LIST "
            + "partitioning with HASH/KEY partitioning for subpartitioning"),
    ERR_CANT_CREATE_HANDLER_FILE(1501, new byte[]{'H', 'Y', '0', '0', '0'}, "Failed to create specific handler file"),
    ERR_BLOB_FIELD_IN_PART_FUNC_ERROR(1502, new byte[]{'H', 'Y', '0', '0', '0'}, "A BLOB field is not allowed in "
            + "partition function"),
    ERR_UNIQUE_KEY_NEED_ALL_FIELDS_IN_PF(1503, new byte[]{'H', 'Y', '0', '0', '0'}, "A %s must include all columns in"
            + " the table's partitioning function"),
    ERR_NO_PARTS_ERROR(1504, new byte[]{'H', 'Y', '0', '0', '0'}, "Number of %s = 0 is not an allowed value"),
    ERR_PARTITION_MGMT_ON_NONPARTITIONED(1505, new byte[]{'H', 'Y', '0', '0', '0'}, "Partition management on a not "
            + "partitioned table is not possible"),
    ERR_FOREIGN_KEY_ON_PARTITIONED(1506, new byte[]{'H', 'Y', '0', '0', '0'}, "Foreign key clause is not yet "
            + "supported in conjunction with partitioning"),
    ERR_DROP_PARTITION_NON_EXISTENT(1507, new byte[]{'H', 'Y', '0', '0', '0'}, "Error in list of partitions to %s"),
    ERR_DROP_LAST_PARTITION(1508, new byte[]{'H', 'Y', '0', '0', '0'}, "Cannot remove all partitions, use DROP TABLE "
            + "instead"),
    ERR_COALESCE_ONLY_ON_HASH_PARTITION(1509, new byte[]{'H', 'Y', '0', '0', '0'}, "COALESCE PARTITION can only be "
            + "used on HASH/KEY partitions"),
    ERR_REORG_HASH_ONLY_ON_SAME_N(1510, new byte[]{'H', 'Y', '0', '0', '0'}, "REORGANIZE PARTITION can only be used "
            + "to reorganize partitions not to change their numbers"),
    ERR_REORG_NO_PARAM_ERROR(1511, new byte[]{'H', 'Y', '0', '0', '0'}, "REORGANIZE PARTITION without parameters can "
            + "only be used on auto-partitioned tables using HASH PARTITIONs"),
    ERR_ONLY_ON_RANGE_LIST_PARTITION(1512, new byte[]{'H', 'Y', '0', '0', '0'}, "%s PARTITION can only be used on "
            + "RANGE/LIST partitions"),
    ERR_ADD_PARTITION_SUBPART_ERROR(1513, new byte[]{'H', 'Y', '0', '0', '0'}, "Trying to Add partition(s) with wrong"
            + " number of subpartitions"),
    ERR_ADD_PARTITION_NO_NEW_PARTITION(1514, new byte[]{'H', 'Y', '0', '0', '0'}, "At least one partition must be "
            + "added"),
    ERR_COALESCE_PARTITION_NO_PARTITION(1515, new byte[]{'H', 'Y', '0', '0', '0'}, "At least one partition must be "
            + "coalesced"),
    ERR_REORG_PARTITION_NOT_EXIST(1516, new byte[]{'H', 'Y', '0', '0', '0'}, "More partitions to reorganize than "
            + "there are partitions"),
    ERR_SAME_NAME_PARTITION(1517, new byte[]{'H', 'Y', '0', '0', '0'}, "Duplicate partition name %s"),
    ERR_NO_BINLOG_ERROR(1518, new byte[]{'H', 'Y', '0', '0', '0'}, "It is not allowed to shut off binlog on this "
            + "command"),
    ERR_CONSECUTIVE_REORG_PARTITIONS(1519, new byte[]{'H', 'Y', '0', '0', '0'}, "When reorganizing a set of "
            + "partitions they must be in consecutive order"),
    ERR_REORG_OUTSIDE_RANGE(1520, new byte[]{'H', 'Y', '0', '0', '0'}, "Reorganize of range partitions cannot change "
            + "total ranges except for last partition where it can extend the range"),
    ERR_PARTITION_FUNCTION_FAILURE(1521, new byte[]{'H', 'Y', '0', '0', '0'}, "Partition function not supported in "
            + "this version for this handler"),
    ERR_PART_STATE_ERROR(1522, new byte[]{'H', 'Y', '0', '0', '0'}, "Partition state cannot be defined from "
            + "CREATE/ALTER TABLE"),
    ERR_LIMITED_PART_RANGE(1523, new byte[]{'H', 'Y', '0', '0', '0'}, "The %s handler only supports 32 bit integers "
            + "in VALUES"),
    ERR_PLUGIN_IS_NOT_LOADED(1524, new byte[]{'H', 'Y', '0', '0', '0'}, "Plugin '%s' is not loaded"),
    ERR_WRONG_VALUE(1525, new byte[]{'H', 'Y', '0', '0', '0'}, "Incorrect %s value: '%s'"),
    ERR_NO_PARTITION_FOR_GIVEN_VALUE(1526, new byte[]{'H', 'Y', '0', '0', '0'}, "Table has no partition for value %s"),
    ERR_FILEGROUP_OPTION_ONLY_ONCE(1527, new byte[]{'H', 'Y', '0', '0', '0'}, "It is not allowed to specify %s more "
            + "than once"),
    ERR_CREATE_FILEGROUP_FAILED(1528, new byte[]{'H', 'Y', '0', '0', '0'}, "Failed to create %s"),
    ERR_DROP_FILEGROUP_FAILED(1529, new byte[]{'H', 'Y', '0', '0', '0'}, "Failed to drop %s"),
    ERR_TABLESPACE_AUTO_EXTEND_ERROR(1530, new byte[]{'H', 'Y', '0', '0', '0'}, "The handler doesn't support "
            + "autoextend of tablespaces"),
    ERR_WRONG_SIZE_NUMBER(1531, new byte[]{'H', 'Y', '0', '0', '0'}, "A size parameter was incorrectly specified, "
            + "either number or on the form 10M"),
    ERR_SIZE_OVERFLOW_ERROR(1532, new byte[]{'H', 'Y', '0', '0', '0'}, "The size number was correct but we don't "
            + "allow the digit part to be more than 2 billion"),
    ERR_ALTER_FILEGROUP_FAILED(1533, new byte[]{'H', 'Y', '0', '0', '0'}, "Failed to alter: %s"),
    ERR_BINLOG_ROW_LOGGING_FAILED(1534, new byte[]{'H', 'Y', '0', '0', '0'}, "Writing one row to the row-based binary"
            + " log failed"),
    ERR_BINLOG_ROW_WRONG_TABLE_DEF(1535, new byte[]{'H', 'Y', '0', '0', '0'}, "Table definition on master and slave "
            + "does not match: %s"),
    ERR_BINLOG_ROW_RBR_TO_SBR(1536, new byte[]{'H', 'Y', '0', '0', '0'}, "Slave running with --log-slave-updates must"
            + " use row-based binary logging to be able to replicate row-based binary log events"),
    ERR_EVENT_ALREADY_EXISTS(1537, new byte[]{'H', 'Y', '0', '0', '0'}, "Event '%s' already exists"),
    ERR_EVENT_STORE_FAILED(1538, new byte[]{'H', 'Y', '0', '0', '0'}, "Failed to store event %s. Error code %d from "
            + "storage engine."),
    ERR_EVENT_DOES_NOT_EXIST(1539, new byte[]{'H', 'Y', '0', '0', '0'}, "Unknown event '%s'"),
    ERR_EVENT_CANT_ALTER(1540, new byte[]{'H', 'Y', '0', '0', '0'}, "Failed to alter event '%s'"),
    ERR_EVENT_DROP_FAILED(1541, new byte[]{'H', 'Y', '0', '0', '0'}, "Failed to drop %s"),
    ERR_EVENT_INTERVAL_NOT_POSITIVE_OR_TOO_BIG(1542, new byte[]{'H', 'Y', '0', '0', '0'}, "INTERVAL is either not "
            + "positive or too big"),
    ERR_EVENT_ENDS_BEFORE_STARTS(1543, new byte[]{'H', 'Y', '0', '0', '0'}, "ENDS is either invalid or before STARTS"),
    ERR_EVENT_EXEC_TIME_IN_THE_PAST(1544, new byte[]{'H', 'Y', '0', '0', '0'}, "Event execution time is in the past. "
            + "Event has been disabled"),
    ERR_EVENT_OPEN_TABLE_FAILED(1545, new byte[]{'H', 'Y', '0', '0', '0'}, "Failed to open mysql.event"),
    ERR_EVENT_NEITHER_M_EXPR_NOR_M_AT(1546, new byte[]{'H', 'Y', '0', '0', '0'}, "No datetime expression provided"),
    ERR_COL_COUNT_DOESNT_MATCH_CORRUPTED(1547, new byte[]{'H', 'Y', '0', '0', '0'}, "Column count of mysql.%s is "
            + "wrong. Expected %d, found %d. The table is probably corrupted"),
    ERR_CANNOT_LOAD_FROM_TABLE(1548, new byte[]{'H', 'Y', '0', '0', '0'}, "Cannot load from mysql.%s. The table is "
            + "probably corrupted"),
    ERR_EVENT_CANNOT_DELETE(1549, new byte[]{'H', 'Y', '0', '0', '0'}, "Failed to delete the event from mysql.event"),
    ERR_EVENT_COMPILE_ERROR(1550, new byte[]{'H', 'Y', '0', '0', '0'}, "Error during compilation of event's body"),
    ERR_EVENT_SAME_NAME(1551, new byte[]{'H', 'Y', '0', '0', '0'}, "Same old and new event name"),
    ERR_EVENT_DATA_TOO_LONG(1552, new byte[]{'H', 'Y', '0', '0', '0'}, "Data for column '%s' too long"),
    ERR_DROP_INDEX_FK(1553, new byte[]{'H', 'Y', '0', '0', '0'}, "Cannot drop index '%s': needed in a foreign key "
            + "constraint"),
    ERR_WARN_DEPRECATED_SYNTAX_WITH_VER(1554, new byte[]{'H', 'Y', '0', '0', '0'}, "The syntax '%s' is deprecated and"
            + " will be removed in MariaDB %s. Please use %s instead"),
    ERR_CANT_WRITE_LOCK_LOG_TABLE(1555, new byte[]{'H', 'Y', '0', '0', '0'}, "You can't write-lock a log table. Only "
            + "read access is possible"),
    ERR_CANT_LOCK_LOG_TABLE(1556, new byte[]{'H', 'Y', '0', '0', '0'}, "You can't use locks with log tables."),
    ERR_FOREIGN_DUPLICATE_KEY(1557, new byte[]{'2', '3', '0', '0', '0'}, "Upholding foreign key constraints for table"
            + " '%s', entry '%s', key %d would lead to a duplicate entry"),
    ERR_COL_COUNT_DOESNT_MATCH_PLEASE_UPDATE(1558, new byte[]{'H', 'Y', '0', '0', '0'}, "Column count of mysql.%s is "
            + "wrong. Expected %d, found %d. Created with MariaDB %d, now running %d. Please use mysql_upgrade to fix "
            + "this "
            + "error."),
    ERR_TEMP_TABLE_PREVENTS_SWITCH_OUT_OF_RBR(1559, new byte[]{'H', 'Y', '0', '0', '0'}, "Cannot switch out of the "
            + "row-based binary log format when the session has open temporary tables"),
    ERR_STORED_FUNCTION_PREVENTS_SWITCH_BINLOG_FORMAT(1560, new byte[]{'H', 'Y', '0', '0', '0'}, "Cannot change the "
            + "binary logging format inside a stored function or trigger"),
    ERR_UNUSED_13(1561, new byte[]{}, "You should never see it"),
    ERR_PARTITION_NO_TEMPORARY(1562, new byte[]{'H', 'Y', '0', '0', '0'}, "Cannot create temporary table with "
            + "partitions"),
    ERR_PARTITION_CONST_DOMAIN_ERROR(1563, new byte[]{'H', 'Y', '0', '0', '0'}, "Partition constant is out of "
            + "partition function domain"),
    ERR_PARTITION_FUNCTION_IS_NOT_ALLOWED(1564, new byte[]{'H', 'Y', '0', '0', '0'}, "This partition function is not "
            + "allowed"),
    ERR_DDL_LOG_ERROR(1565, new byte[]{'H', 'Y', '0', '0', '0'}, "Error in DDL log"),
    ERR_NULL_IN_VALUES_LESS_THAN(1566, new byte[]{'H', 'Y', '0', '0', '0'}, "Not allowed to use NULL value in VALUES "
            + "LESS THAN"),
    ERR_WRONG_PARTITION_NAME(1567, new byte[]{'H', 'Y', '0', '0', '0'}, "Incorrect partition name"),
    ERR_CANT_CHANGE_TX_ISOLATION(1568, new byte[]{'2', '5', '0', '0', '1'}, "Transaction isolation level can't be "
            + "changed while a transaction is in progress"),
    ERR_DUP_ENTRY_AUTOINCREMENT_CASE(1569, new byte[]{'H', 'Y', '0', '0', '0'}, "ALTER TABLE causes auto_increment "
            + "resequencing, resulting in duplicate entry '%s' for key '%s'"),
    ERR_EVENT_MODIFY_QUEUE_ERROR(1570, new byte[]{'H', 'Y', '0', '0', '0'}, "Internal scheduler error %d"),
    ERR_EVENT_SET_VAR_ERROR(1571, new byte[]{'H', 'Y', '0', '0', '0'}, "Error during starting/stopping of the "
            + "scheduler. Error code %u"),
    ERR_PARTITION_MERGE_ERROR(1572, new byte[]{'H', 'Y', '0', '0', '0'}, "Engine cannot be used in partitioned tables"),
    ERR_CANT_ACTIVATE_LOG(1573, new byte[]{'H', 'Y', '0', '0', '0'}, "Cannot activate '%s' log"),
    ERR_RBR_NOT_AVAILABLE(1574, new byte[]{'H', 'Y', '0', '0', '0'}, "The server was not built with row-based "
            + "replication"),
    ERR_BASE64_DECODE_ERROR(1575, new byte[]{'H', 'Y', '0', '0', '0'}, "Decoding of base64 string failed"),
    ERR_EVENT_RECURSION_FORBIDDEN(1576, new byte[]{'H', 'Y', '0', '0', '0'}, "Recursion of EVENT DDL statements is "
            + "forbidden when body is present"),
    ERR_EVENTS_DB_ERROR(1577, new byte[]{'H', 'Y', '0', '0', '0'}, "Cannot proceed because system tables used by "
            + "Event Scheduler were found damaged at server start"),
    ERR_ONLY_INTEGERS_ALLOWED(1578, new byte[]{'H', 'Y', '0', '0', '0'}, "Only integers allowed as number here"),
    ERR_UNSUPORTED_LOG_ENGINE(1579, new byte[]{'H', 'Y', '0', '0', '0'}, "This storage engine cannot be used for log "
            + "tables"),
    ERR_BAD_LOG_STATEMENT(1580, new byte[]{'H', 'Y', '0', '0', '0'}, "You cannot '%s' a log table if logging is "
            + "enabled"),
    ERR_CANT_RENAME_LOG_TABLE(1581, new byte[]{'H', 'Y', '0', '0', '0'}, "Cannot rename '%s'. When logging enabled, "
            + "rename to/from log table must rename two tables: the log table to an archive table and another table "
            + "back to "
            + "'%s'"),
    ERR_WRONG_PARAMCOUNT_TO_NATIVE_FCT(1582, new byte[]{'4', '2', '0', '0', '0'}, "Incorrect parameter count in the "
            + "call to native function '%s'"),
    ERR_WRONG_PARAMETERS_TO_NATIVE_FCT(1583, new byte[]{'4', '2', '0', '0', '0'}, "Incorrect parameters in the call "
            + "to native function '%s'"),
    ERR_WRONG_PARAMETERS_TO_STORED_FCT(1584, new byte[]{'4', '2', '0', '0', '0'}, "Incorrect parameters in the call "
            + "to stored function '%s'"),
    ERR_NATIVE_FCT_NAME_COLLISION(1585, new byte[]{'H', 'Y', '0', '0', '0'}, "This function '%s' has the same name as"
            + " a native function"),
    ERR_DUP_ENTRY_WITH_KEY_NAME(1586, new byte[]{'2', '3', '0', '0', '0'}, "Duplicate entry '%s' for key '%s'"),
    ERR_BINLOG_PURGE_EMFILE(1587, new byte[]{'H', 'Y', '0', '0', '0'}, "Too many files opened, please execute the "
            + "command again"),
    ERR_EVENT_CANNOT_CREATE_IN_THE_PAST(1588, new byte[]{'H', 'Y', '0', '0', '0'}, "Event execution time is in the "
            + "past and ON COMPLETION NOT PRESERVE is set. The event was dropped immediately after creation."),
    ERR_EVENT_CANNOT_ALTER_IN_THE_PAST(1589, new byte[]{'H', 'Y', '0', '0', '0'}, "Event execution time is in the "
            + "past and ON COMPLETION NOT PRESERVE is set. The event was dropped immediately after creation."),
    ERR_SLAVE_INCIDENT(1590, new byte[]{'H', 'Y', '0', '0', '0'}, "The incident %s occurred on the master. Message: %s"),
    ERR_NO_PARTITION_FOR_GIVEN_VALUE_SILENT(1591, new byte[]{'H', 'Y', '0', '0', '0'}, "Table has no partition for "
            + "some existing values"),
    ERR_BINLOG_UNSAFE_STATEMENT(1592, new byte[]{'H', 'Y', '0', '0', '0'}, "Unsafe statement written to the binary "
            + "log using statement format since BINLOG_FORMAT = STATEMENT. %s"),
    ERR_SLAVE_FATAL_ERROR(1593, new byte[]{'H', 'Y', '0', '0', '0'}, "Fatal error: %s"),
    ERR_SLAVE_RELAY_LOG_READ_FAILURE(1594, new byte[]{'H', 'Y', '0', '0', '0'}, "Relay log read failure: %s"),
    ERR_SLAVE_RELAY_LOG_WRITE_FAILURE(1595, new byte[]{'H', 'Y', '0', '0', '0'}, "Relay log write failure: %s"),
    ERR_SLAVE_CREATE_EVENT_FAILURE(1596, new byte[]{'H', 'Y', '0', '0', '0'}, "Failed to create %s"),
    ERR_SLAVE_MASTER_COM_FAILURE(1597, new byte[]{'H', 'Y', '0', '0', '0'}, "Master command %s failed: %s"),
    ERR_BINLOG_LOGGING_IMPOSSIBLE(1598, new byte[]{'H', 'Y', '0', '0', '0'}, "Binary logging not possible. Message: "
            + "%s"),
    ERR_VIEW_NO_CREATION_CTX(1599, new byte[]{'H', 'Y', '0', '0', '0'}, "View `%s`.`%s` has no creation context"),
    ERR_VIEW_INVALID_CREATION_CTX(1600, new byte[]{'H', 'Y', '0', '0', '0'}, "Creation context of view `%s`.`%s' is "
            + "invalid"),
    ERR_SR_INVALID_CREATION_CTX(1601, new byte[]{'H', 'Y', '0', '0', '0'}, "Creation context of stored routine `%s`"
            + ".`%s` is invalid"),
    ERR_TRG_CORRUPTED_FILE(1602, new byte[]{'H', 'Y', '0', '0', '0'}, "Corrupted TRG file for table `%s`.`%s`"),
    ERR_TRG_NO_CREATION_CTX(1603, new byte[]{'H', 'Y', '0', '0', '0'}, "Triggers for table `%s`.`%s` have no creation"
            + " context"),
    ERR_TRG_INVALID_CREATION_CTX(1604, new byte[]{'H', 'Y', '0', '0', '0'}, "Trigger creation context of table `%s`"
            + ".`%s` is invalid"),
    ERR_EVENT_INVALID_CREATION_CTX(1605, new byte[]{'H', 'Y', '0', '0', '0'}, "Creation context of event `%s`.`%s` is"
            + " invalid"),
    ERR_TRG_CANT_OPEN_TABLE(1606, new byte[]{'H', 'Y', '0', '0', '0'}, "Cannot open table for trigger `%s`.`%s`"),
    ERR_CANT_CREATE_SROUTINE(1607, new byte[]{'H', 'Y', '0', '0', '0'}, "Cannot create stored routine `%s`. Check "
            + "warnings"),
    ERR_UNUSED_11(1608, new byte[]{}, "You should never see it"),
    ERR_NO_FORMAT_DESCRIPTION_EVENT_BEFORE_BINLOG_STATEMENT(1609, new byte[]{'H', 'Y', '0', '0', '0'}, "The BINLOG "
            + "statement of type `%s` was not preceded by a format description BINLOG statement."),
    ERR_SLAVE_CORRUPT_EVENT(1610, new byte[]{'H', 'Y', '0', '0', '0'}, "Corrupted replication event was detected"),
    ERR_LOAD_DATA_INVALID_COLUMN(1611, new byte[]{'H', 'Y', '0', '0', '0'}, "Invalid column reference (%s) in LOAD "
            + "DATA"),
    ERR_LOG_PURGE_NO_FILE(1612, new byte[]{'H', 'Y', '0', '0', '0'}, "Being purged log %s was not found"),
    ERR_XA_RBTIMEOUT(1613, new byte[]{'X', 'A', '1', '0', '6'}, "XA_RBTIMEOUT: Transaction branch was rolled back: "
            + "took too long"),
    ERR_XA_RBDEADLOCK(1614, new byte[]{'X', 'A', '1', '0', '2'}, "XA_RBDEADLOCK: Transaction branch was rolled back: "
            + "deadlock was detected"),
    ERR_NEED_REPREPARE(1615, new byte[]{'H', 'Y', '0', '0', '0'}, "Prepared statement needs to be re-prepared"),
    ERR_DELAYED_NOT_SUPPORTED(1616, new byte[]{'H', 'Y', '0', '0', '0'}, "DELAYED option not supported for table '%s'"),
    WARN_NO_MASTER_INF(1617, new byte[]{'H', 'Y', '0', '0', '0'}, "The master info structure does not exist"),
    WARN_OPTION_IGNORED(1618, new byte[]{'H', 'Y', '0', '0', '0'}, "<%s> option ignored"),
    WARN_PLUGIN_DELETE_BUILTIN(1619, new byte[]{'H', 'Y', '0', '0', '0'}, "Built-in plugins cannot be deleted"),
    WARN_PLUGIN_BUSY(1620, new byte[]{'H', 'Y', '0', '0', '0'}, "Plugin is busy and will be uninstalled on shutdown"),
    ERR_VARIABLE_IS_READONLY(1621, new byte[]{'H', 'Y', '0', '0', '0'}, "%s variable '%s' is read-only. Use SET %s to"
            + " assign the value"),
    ERR_WARN_ENGINE_TRANSACTION_ROLLBACK(1622, new byte[]{'H', 'Y', '0', '0', '0'}, "Storage engine %s does not "
            + "support rollback for this statement. Transaction rolled back and must be restarted"),
    ERR_SLAVE_HEARTBEAT_FAILURE(1623, new byte[]{'H', 'Y', '0', '0', '0'}, "Unexpected master's heartbeat data: %s"),
    ERR_SLAVE_HEARTBEAT_VALUE_OUT_OF_RANGE(1624, new byte[]{'H', 'Y', '0', '0', '0'}, "The requested value for the "
            + "heartbeat period is either negative or exceeds the maximum allowed (%s seconds)."),
    ERR_UNUSED_14(1625, new byte[]{}, "You should never see it"),
    ERR_CONFLICT_FN_PARSE_ERROR(1626, new byte[]{'H', 'Y', '0', '0', '0'}, "Error in parsing conflict function. "
            + "Message: %s"),
    ERR_EXCEPTIONS_WRITE_ERROR(1627, new byte[]{'H', 'Y', '0', '0', '0'}, "Write to exceptions table failed. Message:"
            + " %s"),
    ERR_TOO_LONG_TABLE_COMMENT(1628, new byte[]{'H', 'Y', '0', '0', '0'}, "Comment for table '%s' is too long (max = "
            + "%d)"),
    ERR_TOO_LONG_FIELD_COMMENT(1629, new byte[]{'H', 'Y', '0', '0', '0'}, "Comment for field '%s' is too long (max = "
            + "%d)"),
    ERR_FUNC_INEXISTENT_NAME_COLLISION(1630, new byte[]{'4', '2', '0', '0', '0'}, "FUNCTION %s does not exist. Check "
            + "the 'Function Name Parsing and Resolution' section in the Reference Manual"),
    ERR_DATABASE_NAME(1631, new byte[]{'H', 'Y', '0', '0', '0'}, "Database"),
    ERR_TABLE_NAME(1632, new byte[]{'H', 'Y', '0', '0', '0'}, "Table"),
    ERR_PARTITION_NAME(1633, new byte[]{'H', 'Y', '0', '0', '0'}, "Partition"),
    ERR_SUBPARTITION_NAME(1634, new byte[]{'H', 'Y', '0', '0', '0'}, "Subpartition"),
    ERR_TEMPORARY_NAME(1635, new byte[]{'H', 'Y', '0', '0', '0'}, "Temporary"),
    ERR_RENAMED_NAME(1636, new byte[]{'H', 'Y', '0', '0', '0'}, "Renamed"),
    ERR_TOO_MANY_CONCURRENT_TRXS(1637, new byte[]{'H', 'Y', '0', '0', '0'}, "Too many active concurrent transactions"),
    WARN_NON_ASCII_SEPARATOR_NOT_IMPLEMENTED(1638, new byte[]{'H', 'Y', '0', '0', '0'}, "Non-ASCII separator "
            + "arguments are not fully supported"),
    ERR_DEBUG_SYNC_TIMEOUT(1639, new byte[]{'H', 'Y', '0', '0', '0'}, "debug sync point wait timed out"),
    ERR_DEBUG_SYNC_HIT_LIMIT(1640, new byte[]{'H', 'Y', '0', '0', '0'}, "debug sync point hit limit reached"),
    ERR_DUP_SIGNAL_SET(1641, new byte[]{'4', '2', '0', '0', '0'}, "Duplicate condition information item '%s'"),
    ERR_SIGNAL_WARN(1642, new byte[]{'0', '1', '0', '0', '0'}, "Unhandled user-defined warning condition"),
    ERR_SIGNAL_NOT_FOUND(1643, new byte[]{'0', '2', '0', '0', '0'}, "Unhandled user-defined not found condition"),
    ERR_SIGNAL_EXCEPTION(1644, new byte[]{'H', 'Y', '0', '0', '0'}, "Unhandled user-defined exception condition"),
    ERR_RESIGNAL_WITHOUT_ACTIVE_HANDLER(1645, new byte[]{'0', 'K', '0', '0', '0'}, "RESIGNAL when handler not active"),
    ERR_SIGNAL_BAD_CONDITION_TYPE(1646, new byte[]{'H', 'Y', '0', '0', '0'}, "SIGNAL/RESIGNAL can only use a "
            + "CONDITION defined with SQLSTATE"),
    WARN_COND_ITEM_TRUNCATED(1647, new byte[]{'H', 'Y', '0', '0', '0'}, "Data truncated for condition item '%s'"),
    ERR_COND_ITEM_TOO_LONG(1648, new byte[]{'H', 'Y', '0', '0', '0'}, "Data too long for condition item '%s'"),
    ERR_UNKNOWN_LOCALE(1649, new byte[]{'H', 'Y', '0', '0', '0'}, "Unknown locale: '%s'"),
    ERR_SLAVE_IGNORE_SERVER_IDS(1650, new byte[]{'H', 'Y', '0', '0', '0'}, "The requested server id %d clashes with "
            + "the slave startup option --replicate-same-server-id"),
    ERR_QUERY_CACHE_DISABLED(1651, new byte[]{'H', 'Y', '0', '0', '0'}, "Query cache is disabled; restart the server "
            + "with query_cache_type=1 to enable it"),
    ERR_SAME_NAME_PARTITION_FIELD(1652, new byte[]{'H', 'Y', '0', '0', '0'}, "Duplicate partition field name '%s'"),
    ERR_PARTITION_COLUMN_LIST_ERROR(1653, new byte[]{'H', 'Y', '0', '0', '0'}, "Inconsistency in usage of column "
            + "lists for partitioning"),
    ERR_WRONG_TYPE_COLUMN_VALUE_ERROR(1654, new byte[]{'H', 'Y', '0', '0', '0'}, "Partition column values of "
            + "incorrect type"),
    ERR_TOO_MANY_PARTITION_FUNC_FIELDS_ERROR(1655, new byte[]{'H', 'Y', '0', '0', '0'}, "Too many fields in '%s'"),
    ERR_MAXVALUE_IN_VALUES_IN(1656, new byte[]{'H', 'Y', '0', '0', '0'}, "Cannot use MAXVALUE as value in VALUES IN"),
    ERR_TOO_MANY_VALUES_ERROR(1657, new byte[]{'H', 'Y', '0', '0', '0'}, "Cannot have more than one value for this "
            + "type of %s partitioning"),
    ERR_ROW_SINGLE_PARTITION_FIELD_ERROR(1658, new byte[]{'H', 'Y', '0', '0', '0'}, "Row expressions in VALUES IN "
            + "only allowed for multi-field column partitioning"),
    ERR_FIELD_TYPE_NOT_ALLOWED_AS_PARTITION_FIELD(1659, new byte[]{'H', 'Y', '0', '0', '0'}, "Field '%s' is of a not "
            + "allowed type for this type of partitioning"),
    ERR_PARTITION_FIELDS_TOO_LONG(1660, new byte[]{'H', 'Y', '0', '0', '0'}, "The total length of the partitioning "
            + "fields is too large"),
    ERR_BINLOG_ROW_ENGINE_AND_STMT_ENGINE(1661, new byte[]{'H', 'Y', '0', '0', '0'}, "Cannot execute statement: "
            + "impossible to write to binary log since both row-incapable engines and statement-incapable engines are "
            + "involved"
            + "."),
    ERR_BINLOG_ROW_MODE_AND_STMT_ENGINE(1662, new byte[]{'H', 'Y', '0', '0', '0'}, "Cannot execute statement: "
            + "impossible to write to binary log since BINLOG_FORMAT = ROW and at least one table uses a storage engine"
            + " "
            + "limited to statement-based logging."),
    ERR_BINLOG_UNSAFE_AND_STMT_ENGINE(1663, new byte[]{'H', 'Y', '0', '0', '0'}, "Cannot execute statement: "
            + "impossible to write to binary log since statement is unsafe, storage engine is limited to "
            + "statement-based "
            + "logging, and BINLOG_FORMAT = MIXED. %s"),
    ERR_BINLOG_ROW_INJECTION_AND_STMT_ENGINE(1664, new byte[]{'H', 'Y', '0', '0', '0'}, "Cannot execute statement: "
            + "impossible to write to binary log since statement is in row format and at least one table uses a storage"
            + " engine"
            + " limited to statement-based logging."),
    ERR_BINLOG_STMT_MODE_AND_ROW_ENGINE(1665, new byte[]{'H', 'Y', '0', '0', '0'}, "Cannot execute statement: "
            + "impossible to write to binary log since BINLOG_FORMAT = STATEMENT and at least one table uses a storage "
            + "engine "
            + "limited to row-based logging.%s"),
    ERR_BINLOG_ROW_INJECTION_AND_STMT_MODE(1666, new byte[]{'H', 'Y', '0', '0', '0'}, "Cannot execute statement: "
            + "impossible to write to binary log since statement is in row format and BINLOG_FORMAT = STATEMENT."),
    ERR_BINLOG_MULTIPLE_ENGINES_AND_SELF_LOGGING_ENGINE(1667, new byte[]{'H', 'Y', '0', '0', '0'}, "Cannot execute "
            + "statement: impossible to write to binary log since more than one engine is involved and at least one "
            + "engine is "
            + "self-logging."),
    ERR_BINLOG_UNSAFE_LIMIT(1668, new byte[]{'H', 'Y', '0', '0', '0'}, "The statement is unsafe because it uses a "
            + "LIMIT clause. This is unsafe because the set of rows included cannot be predicted."),
    ERR_BINLOG_UNSAFE_INSERT_DELAYED(1669, new byte[]{'H', 'Y', '0', '0', '0'}, "The statement is unsafe because it "
            + "uses INSERT DELAYED. This is unsafe because the times when rows are inserted cannot be predicted."),
    ERR_BINLOG_UNSAFE_SYSTEM_TABLE(1670, new byte[]{'H', 'Y', '0', '0', '0'}, "The statement is unsafe because it "
            + "uses the general log, slow query log, or performance_schema table(s). This is unsafe because system "
            + "tables may "
            + "differ on slaves."),
    ERR_BINLOG_UNSAFE_AUTOINC_COLUMNS(1671, new byte[]{'H', 'Y', '0', '0', '0'}, "Statement is unsafe because it "
            + "invokes a trigger or a stored function that inserts into an AUTO_INCREMENT column. Inserted values "
            + "cannot be "
            + "logged correctly."),
    ERR_BINLOG_UNSAFE_UDF(1672, new byte[]{'H', 'Y', '0', '0', '0'}, "Statement is unsafe because it uses a UDF which"
            + " may not return the same value on the slave."),
    ERR_BINLOG_UNSAFE_SYSTEM_VARIABLE(1673, new byte[]{'H', 'Y', '0', '0', '0'}, "Statement is unsafe because it uses"
            + " a system variable that may have a different value on the slave."),
    ERR_BINLOG_UNSAFE_SYSTEM_FUNCTION(1674, new byte[]{'H', 'Y', '0', '0', '0'}, "Statement is unsafe because it uses"
            + " a system function that may return a different value on the slave."),
    ERR_BINLOG_UNSAFE_NONTRANS_AFTER_TRANS(1675, new byte[]{'H', 'Y', '0', '0', '0'}, "Statement is unsafe because it"
            + " accesses a non-transactional table after accessing a transactional table within the same transaction."),
    ERR_MESSAGE_AND_STATEMENT(1676, new byte[]{'H', 'Y', '0', '0', '0'}, "%s Statement: %s"),
    ERR_SLAVE_CONVERSION_FAILED(1677, new byte[]{'H', 'Y', '0', '0', '0'}, "Column %d of table '%s.%s' cannot be "
            + "converted from type '%s' to type '%s'"),
    ERR_SLAVE_CANT_CREATE_CONVERSION(1678, new byte[]{'H', 'Y', '0', '0', '0'}, "Can't create conversion table for "
            + "table '%s.%s'"),
    ERR_INSIDE_TRANSACTION_PREVENTS_SWITCH_BINLOG_FORMAT(1679, new byte[]{'H', 'Y', '0', '0', '0'}, "Cannot modify "
            + "@@session.binlog_format inside a transaction"),
    ERR_PATH_LENGTH(1680, new byte[]{'H', 'Y', '0', '0', '0'}, "The path specified for %s is too long."),
    ERR_WARN_DEPRECATED_SYNTAX_NO_REPLACEMENT(1681, new byte[]{'H', 'Y', '0', '0', '0'}, "'%s' is deprecated and will"
            + " be removed in a future release."),
    ERR_WRONG_NATIVE_TABLE_STRUCTURE(1682, new byte[]{'H', 'Y', '0', '0', '0'}, "Native table '%s'.'%s' has the wrong"
            + " structure"),
    ERR_WRONG_PERFSCHEMA_USAGE(1683, new byte[]{'H', 'Y', '0', '0', '0'}, "Invalid performance_schema usage."),
    ERR_WARN_I_S_SKIPPED_TABLE(1684, new byte[]{'H', 'Y', '0', '0', '0'}, "Table '%s'.'%s' was skipped since its "
            + "definition is being modified by concurrent DDL statement"),
    ERR_INSIDE_TRANSACTION_PREVENTS_SWITCH_BINLOG_DIRECT(1685, new byte[]{'H', 'Y', '0', '0', '0'}, "Cannot modify "
            + "@@session.binlog_direct_non_transactional_updates inside a transaction"),
    ERR_STORED_FUNCTION_PREVENTS_SWITCH_BINLOG_DIRECT(1686, new byte[]{'H', 'Y', '0', '0', '0'}, "Cannot change the "
            + "binlog direct flag inside a stored function or trigger"),
    ERR_SPATIAL_MUST_HAVE_GEOM_COL(1687, new byte[]{'4', '2', '0', '0', '0'}, "A SPATIAL index may only contain a "
            + "geometrical type column"),
    ERR_TOO_LONG_INDEX_COMMENT(1688, new byte[]{'H', 'Y', '0', '0', '0'}, "Comment for index '%s' is too long (max = "
            + "%d)"),
    ERR_LOCK_ABORTED(1689, new byte[]{'H', 'Y', '0', '0', '0'}, "Wait on a lock was aborted due to a pending "
            + "exclusive lock"),
    ERR_DATA_OUT_OF_RANGE(1690, new byte[]{'2', '2', '0', '0', '3'}, "%s value is out of range in '%s'"),
    ERR_WRONG_SPVAR_TYPE_IN_LIMIT(1691, new byte[]{'H', 'Y', '0', '0', '0'}, "A variable of a non-integer based type "
            + "in LIMIT clause"),
    ERR_BINLOG_UNSAFE_MULTIPLE_ENGINES_AND_SELF_LOGGING_ENGINE(1692, new byte[]{'H', 'Y', '0', '0', '0'}, "Mixing "
            + "self-logging and non-self-logging engines in a statement is unsafe."),
    ERR_BINLOG_UNSAFE_MIXED_STATEMENT(1693, new byte[]{'H', 'Y', '0', '0', '0'}, "Statement accesses nontransactional"
            + " table as well as transactional or temporary table, and writes to any of them."),
    ERR_INSIDE_TRANSACTION_PREVENTS_SWITCH_SQL_LOG_BIN(1694, new byte[]{'H', 'Y', '0', '0', '0'}, "Cannot modify "
            + "@@session.sql_log_bin inside a transaction"),
    ERR_STORED_FUNCTION_PREVENTS_SWITCH_SQL_LOG_BIN(1695, new byte[]{'H', 'Y', '0', '0', '0'}, "Cannot change the "
            + "sql_log_bin inside a stored function or trigger"),
    ERR_FAILED_READ_FROM_PAR_FILE(1696, new byte[]{'H', 'Y', '0', '0', '0'}, "Failed to read from the .par file"),
    ERR_VALUES_IS_NOT_INT_TYPE_ERROR(1697, new byte[]{'H', 'Y', '0', '0', '0'}, "VALUES value for partition '%s' must"
            + " have type INT"),
    ERR_ACCESS_DENIED_NO_PASSWORD_ERROR(1698, new byte[]{'2', '8', '0', '0', '0'}, "Access denied for user '%s'@'%s'"),
    ERR_SET_PASSWORD_AUTH_PLUGIN(1699, new byte[]{'H', 'Y', '0', '0', '0'}, "SET PASSWORD has no significance for "
            + "users authenticating via plugins"),
    ERR_GRANT_PLUGIN_USER_EXISTS(1700, new byte[]{'H', 'Y', '0', '0', '0'}, "GRANT with IDENTIFIED WITH is illegal "
            + "because the user %-.*s already exists"),
    ERR_TRUNCATE_ILLEGAL_FK(1701, new byte[]{'4', '2', '0', '0', '0'}, "Cannot truncate a table referenced in a "
            + "foreign key constraint (%s)"),
    ERR_PLUGIN_IS_PERMANENT(1702, new byte[]{'H', 'Y', '0', '0', '0'}, "Plugin '%s' is force_plus_permanent and can "
            + "not be unloaded"),
    ERR_SLAVE_HEARTBEAT_VALUE_OUT_OF_RANGE_MIN(1703, new byte[]{'H', 'Y', '0', '0', '0'}, "The requested value for "
            + "the heartbeat period is less than 1 millisecond. The value is reset to 0, meaning that heartbeating will"
            + " "
            + "effectively be disabled."),
    ERR_SLAVE_HEARTBEAT_VALUE_OUT_OF_RANGE_MAX(1704, new byte[]{'H', 'Y', '0', '0', '0'}, "The requested value for "
            + "the heartbeat period exceeds the value of slave_net_timeout seconds. A sensible value for the period "
            + "should be "
            + "less than the timeout."),
    ERR_STMT_CACHE_FULL(1705, new byte[]{'H', 'Y', '0', '0', '0'}, "Multi-row statements required more than "
            + "'max_binlog_stmt_cache_size' bytes of storage; increase this mysqld variable and try again"),
    ERR_MULTI_UPDATE_KEY_CONFLICT(1706, new byte[]{'H', 'Y', '0', '0', '0'}, "Primary key/partition key update is not"
            + " allowed since the table is updated both as '%s' and '%s'."),
    ERR_TABLE_NEEDS_REBUILD(1707, new byte[]{'H', 'Y', '0', '0', '0'}, "Table rebuild required. Please do \"ALTER "
            + "TABLE `%s` FORCE\" or dump/reload to fix it!"),
    WARN_OPTION_BELOW_LIMIT(1708, new byte[]{'H', 'Y', '0', '0', '0'}, "The value of '%s' should be no less than the "
            + "value of '%s'"),
    ERR_INDEX_COLUMN_TOO_LONG(1709, new byte[]{'H', 'Y', '0', '0', '0'}, "Index column size too large. The maximum "
            + "column size is %d bytes."),
    ERR_ERROR_IN_TRIGGER_BODY(1710, new byte[]{'H', 'Y', '0', '0', '0'}, "Trigger '%s' has an error in its body: '%s'"),
    ERR_ERROR_IN_UNKNOWN_TRIGGER_BODY(1711, new byte[]{'H', 'Y', '0', '0', '0'}, "Unknown trigger has an error in its"
            + " body: '%s'"),
    ERR_INDEX_CORRUPT(1712, new byte[]{'H', 'Y', '0', '0', '0'}, "Index %s is corrupted"),
    ERR_UNDO_RECORD_TOO_BIG(1713, new byte[]{'H', 'Y', '0', '0', '0'}, "Undo log record is too big."),
    ERR_BINLOG_UNSAFE_INSERT_IGNORE_SELECT(1714, new byte[]{'H', 'Y', '0', '0', '0'}, "INSERT IGNORE... SELECT is "
            + "unsafe because the order in which rows are retrieved by the SELECT determines which (if any) rows are "
            + "ignored. "
            + "This order cannot be predicted and may differ on master and the slave."),
    ERR_BINLOG_UNSAFE_INSERT_SELECT_UPDATE(1715, new byte[]{'H', 'Y', '0', '0', '0'}, "INSERT... SELECT... ON "
            + "DUPLICATE KEY UPDATE is unsafe because the order in which rows are retrieved by the SELECT determines "
            + "which (if"
            + " any) rows are updated. This order cannot be predicted and may differ on master and the slave."),
    ERR_BINLOG_UNSAFE_REPLACE_SELECT(1716, new byte[]{'H', 'Y', '0', '0', '0'}, "REPLACE... SELECT is unsafe because "
            + "the order in which rows are retrieved by the SELECT determines which (if any) rows are replaced. This "
            + "order "
            + "cannot be predicted and may differ on master and the slave."),
    ERR_BINLOG_UNSAFE_CREATE_IGNORE_SELECT(1717, new byte[]{'H', 'Y', '0', '0', '0'}, "CREATE... IGNORE SELECT is "
            + "unsafe because the order in which rows are retrieved by the SELECT determines which (if any) rows are "
            + "ignored. "
            + "This order cannot be predicted and may differ on master and the slave."),
    ERR_BINLOG_UNSAFE_CREATE_REPLACE_SELECT(1718, new byte[]{'H', 'Y', '0', '0', '0'}, "CREATE... REPLACE SELECT is "
            + "unsafe because the order in which rows are retrieved by the SELECT determines which (if any) rows are "
            + "replaced."
            + " This order cannot be predicted and may differ on master and the slave."),
    ERR_BINLOG_UNSAFE_UPDATE_IGNORE(1719, new byte[]{'H', 'Y', '0', '0', '0'}, "UPDATE IGNORE is unsafe because the "
            + "order in which rows are updated determines which (if any) rows are ignored. This order cannot be "
            + "predicted and "
            + "may differ on master and the slave."),
    ERR_UNUSED_15(1720, new byte[]{}, "You should never see it"),
    ERR_UNUSED_16(1721, new byte[]{}, "You should never see it"),
    ERR_BINLOG_UNSAFE_WRITE_AUTOINC_SELECT(1722, new byte[]{'H', 'Y', '0', '0', '0'}, "Statements writing to a table "
            + "with an auto-increment column after selecting from another table are unsafe because the order in which "
            + "rows are"
            + " retrieved determines what (if any) rows will be written. This order cannot be predicted and may differ "
            + "on "
            + "master and the slave."),
    ERR_BINLOG_UNSAFE_CREATE_SELECT_AUTOINC(1723, new byte[]{'H', 'Y', '0', '0', '0'}, "CREATE TABLE... SELECT... on "
            + "a table with an auto-increment column is unsafe because the order in which rows are retrieved by the "
            + "SELECT "
            + "determines which (if any) rows are inserted. This order cannot be predicted and may differ on master and"
            + " the "
            + "slave."),
    ERR_BINLOG_UNSAFE_INSERT_TWO_KEYS(1724, new byte[]{'H', 'Y', '0', '0', '0'}, "INSERT... ON DUPLICATE KEY UPDATE "
            + "on a table with more than one UNIQUE KEY is unsafe"),
    ERR_TABLE_IN_FK_CHECK(1725, new byte[]{'H', 'Y', '0', '0', '0'}, "Table is being used in foreign key check."),
    ERR_UNSUPPORTED_ENGINE(1726, new byte[]{'H', 'Y', '0', '0', '0'}, "Storage engine '%s' does not support system "
            + "tables. [%s.%s]"),
    ERR_BINLOG_UNSAFE_AUTOINC_NOT_FIRST(1727, new byte[]{'H', 'Y', '0', '0', '0'}, "INSERT into autoincrement field "
            + "which is not the first part in the composed primary key is unsafe."),
    ERR_CANNOT_LOAD_FROM_TABLE_V2(1728, new byte[]{'H', 'Y', '0', '0', '0'}, "Cannot load from %s.%s. The table is "
            + "probably corrupted"),
    ERR_MASTER_DELAY_VALUE_OUT_OF_RANGE(1729, new byte[]{'H', 'Y', '0', '0', '0'}, "The requested value %s for the "
            + "master delay exceeds the maximum %u"),
    ERR_ONLY_FD_AND_RBR_EVENTS_ALLOWED_IN_BINLOG_STATEMENT(1730, new byte[]{'H', 'Y', '0', '0', '0'}, "Only "
            + "Format_description_log_event and row events are allowed in BINLOG statements (but %s was provided"),
    ERR_PARTITION_EXCHANGE_DIFFERENT_OPTION(1731, new byte[]{'H', 'Y', '0', '0', '0'}, "Non matching attribute '%s' "
            + "between partition and table"),
    ERR_PARTITION_EXCHANGE_PART_TABLE(1732, new byte[]{'H', 'Y', '0', '0', '0'}, "Table to exchange with partition is"
            + " partitioned: '%s'"),
    ERR_PARTITION_EXCHANGE_TEMP_TABLE(1733, new byte[]{'H', 'Y', '0', '0', '0'}, "Table to exchange with partition is"
            + " temporary: '%s'"),
    ERR_PARTITION_INSTEAD_OF_SUBPARTITION(1734, new byte[]{'H', 'Y', '0', '0', '0'}, "Subpartitioned table, use "
            + "subpartition instead of partition"),
    ERR_UNKNOWN_PARTITION(1735, new byte[]{'H', 'Y', '0', '0', '0'}, "Unknown partition '%s' in table '%s'"),
    ERR_TABLES_DIFFERENT_METADATA(1736, new byte[]{'H', 'Y', '0', '0', '0'}, "Tables have different definitions"),
    ERR_ROW_DOES_NOT_MATCH_PARTITION(1737, new byte[]{'H', 'Y', '0', '0', '0'}, "Found a row that does not match the "
            + "partition"),
    ERR_BINLOG_CACHE_SIZE_GREATER_THAN_MAX(1738, new byte[]{'H', 'Y', '0', '0', '0'}, "Option binlog_cache_size (%d)"
            + " is greater than max_binlog_cache_size (%d); setting binlog_cache_size equal to max_binlog_cache_size."),
    ERR_WARN_INDEX_NOT_APPLICABLE(1739, new byte[]{'H', 'Y', '0', '0', '0'}, "Cannot use %s access on index '%s' due "
            + "to type or collation conversion on field '%s'"),
    ERR_PARTITION_EXCHANGE_FOREIGN_KEY(1740, new byte[]{'H', 'Y', '0', '0', '0'}, "Table to exchange with partition "
            + "has foreign key references: '%s'"),
    ERR_NO_SUCH_KEY_VALUE(1741, new byte[]{'H', 'Y', '0', '0', '0'}, "Key value '%s' was not found in table '%s.%s'"),
    ERR_RPL_INFO_DATA_TOO_LONG(1742, new byte[]{'H', 'Y', '0', '0', '0'}, "Data for column '%s' too long"),
    ERR_NETWORK_READ_EVENT_CHECKSUM_FAILURE(1743, new byte[]{'H', 'Y', '0', '0', '0'}, "Replication event checksum "
            + "verification failed while reading from network."),
    ERR_BINLOG_READ_EVENT_CHECKSUM_FAILURE(1744, new byte[]{'H', 'Y', '0', '0', '0'}, "Replication event checksum "
            + "verification failed while reading from a log file."),
    ERR_BINLOG_STMT_CACHE_SIZE_GREATER_THAN_MAX(1745, new byte[]{'H', 'Y', '0', '0', '0'}, "Option "
            + "binlog_stmt_cache_size (%d) is greater than max_binlog_stmt_cache_size (%d); setting "
            + "binlog_stmt_cache_size "
            + "equal to max_binlog_stmt_cache_size."),
    ERR_CANT_UPDATE_TABLE_IN_CREATE_TABLE_SELECT(1746, new byte[]{'H', 'Y', '0', '0', '0'}, "Can't update table '%s' "
            + "while '%s' is being created."),
    ERR_PARTITION_CLAUSE_ON_NONPARTITIONED(1747, new byte[]{'H', 'Y', '0', '0', '0'}, "PARTITION () clause on non "
            + "partitioned table"),
    ERR_ROW_DOES_NOT_MATCH_GIVEN_PARTITION_SET(1748, new byte[]{'H', 'Y', '0', '0', '0'}, "Found a row not matching "
            + "the given partition set"),
    ERR_NO_SUCH_PARTITION(1749, new byte[]{'H', 'Y', '0', '0', '0'}, "partition '%s' doesn't exist"),
    ERR_CHANGE_RPL_INFO_REPOSITORY_FAILURE(1750, new byte[]{'H', 'Y', '0', '0', '0'}, "Failure while changing the "
            + "type of replication repository: %s."),
    ERR_WARNING_NOT_COMPLETE_ROLLBACK_WITH_CREATED_TEMP_TABLE(1751, new byte[]{'H', 'Y', '0', '0', '0'}, "The "
            + "creation of some temporary tables could not be rolled back."),
    ERR_WARNING_NOT_COMPLETE_ROLLBACK_WITH_DROPPED_TEMP_TABLE(1752, new byte[]{'H', 'Y', '0', '0', '0'}, "Some "
            + "temporary tables were dropped, but these operations could not be rolled back."),
    ERR_MTS_FEATURE_IS_NOT_SUPPORTED(1753, new byte[]{'H', 'Y', '0', '0', '0'}, "%s is not supported in "
            + "multi-threaded slave mode. %s"),
    ERR_MTS_UPDATED_DBS_GREATER_MAX(1754, new byte[]{'H', 'Y', '0', '0', '0'}, "The number of modified databases "
            + "exceeds the maximum %d; the database names will not be included in the replication event metadata."),
    ERR_MTS_CANT_PARALLEL(1755, new byte[]{'H', 'Y', '0', '0', '0'}, "Cannot execute the current event group in the "
            + "parallel mode. Encountered event %s, relay-log name %s, position %s which prevents execution of this "
            + "event "
            + "group in parallel mode. Reason: %s."),
    ERR_MTS_INCONSISTENT_DATA(1756, new byte[]{'H', 'Y', '0', '0', '0'}, "%s"),
    ERR_FULLTEXT_NOT_SUPPORTED_WITH_PARTITIONING(1757, new byte[]{'H', 'Y', '0', '0', '0'}, "FULLTEXT index is not "
            + "supported for partitioned tables."),
    ERR_DA_INVALID_CONDITION_NUMBER(1758, new byte[]{'3', '5', '0', '0', '0'}, "Invalid condition number"),
    ERR_INSECURE_PLAIN_TEXT(1759, new byte[]{'H', 'Y', '0', '0', '0'}, "Sending passwords in plain text without "
            + "SSL/TLS is extremely insecure."),
    ERR_INSECURE_CHANGE_MASTER(1760, new byte[]{'H', 'Y', '0', '0', '0'}, "Storing MySQL user name or password "
            + "information in the master info repository is not secure and is therefore not recommended. Please "
            + "consider using"
            + " the USER and PASSWORD connection options for START SLAVE; see the 'START SLAVE Syntax' in the MySQL "
            + "Manual "
            + "for more information."),
    ERR_FOREIGN_DUPLICATE_KEY_WITH_CHILD_INFO(1761, new byte[]{'2', '3', '0', '0', '0'}, "Foreign key constraint for "
            + "table '%s', record '%s' would lead to a duplicate entry in table '%s', key '%s'"),
    ERR_FOREIGN_DUPLICATE_KEY_WITHOUT_CHILD_INFO(1762, new byte[]{'2', '3', '0', '0', '0'}, "Foreign key constraint "
            + "for table '%s', record '%s' would lead to a duplicate entry in a child table"),
    ERR_SQLTHREAD_WITH_SECURE_SLAVE(1763, new byte[]{'H', 'Y', '0', '0', '0'}, "Setting authentication options is not"
            + " possible when only the Slave SQL Thread is being started."),
    ERR_TABLE_HAS_NO_FT(1764, new byte[]{'H', 'Y', '0', '0', '0'}, "The table does not have FULLTEXT index to support"
            + " this query"),
    ERR_VARIABLE_NOT_SETTABLE_IN_SF_OR_TRIGGER(1765, new byte[]{'H', 'Y', '0', '0', '0'}, "The system variable %s "
            + "cannot be set in stored functions or triggers."),
    ERR_VARIABLE_NOT_SETTABLE_IN_TRANSACTION(1766, new byte[]{'H', 'Y', '0', '0', '0'}, "The system variable %s "
            + "cannot be set when there is an ongoing transaction."),
    ERR_GTID_NEXT_IS_NOT_IN_GTID_NEXT_LIST(1767, new byte[]{'H', 'Y', '0', '0', '0'}, "The system variable @@SESSION"
            + ".GTID_NEXT has the value %s, which is not listed in @@SESSION.GTID_NEXT_LIST."),
    ERR_CANT_CHANGE_GTID_NEXT_IN_TRANSACTION_WHEN_GTID_NEXT_LIST_IS_NULL(1768, new byte[]{'H', 'Y', '0', '0', '0'},
            "The system variable @@SESSION.GTID_NEXT cannot change inside a transaction."),
    ERR_SET_STATEMENT_CANNOT_INVOKE_FUNCTION(1769, new byte[]{'H', 'Y', '0', '0', '0'}, "The statement 'SET %s' "
            + "cannot invoke a stored function."),
    ERR_GTID_NEXT_CANT_BE_AUTOMATIC_IF_GTID_NEXT_LIST_IS_NON_NULL(1770, new byte[]{'H', 'Y', '0', '0', '0'}, "The "
            + "system variable @@SESSION.GTID_NEXT cannot be 'AUTOMATIC' when @@SESSION.GTID_NEXT_LIST is non-NULL."),
    ERR_SKIPPING_LOGGED_TRANSACTION(1771, new byte[]{'H', 'Y', '0', '0', '0'}, "Skipping transaction %s because it "
            + "has already been executed and logged."),
    ERR_MALFORMED_GTID_SET_SPECIFICATION(1772, new byte[]{'H', 'Y', '0', '0', '0'}, "Malformed GTID set specification"
            + " '%s'."),
    ERR_MALFORMED_GTID_SET_ENCODING(1773, new byte[]{'H', 'Y', '0', '0', '0'}, "Malformed GTID set encoding."),
    ERR_MALFORMED_GTID_SPECIFICATION(1774, new byte[]{'H', 'Y', '0', '0', '0'}, "Malformed GTID specification '%s'."),
    ERR_GNO_EXHAUSTED(1775, new byte[]{'H', 'Y', '0', '0', '0'}, "Impossible to generate Global Transaction "
            + "Identifier: the integer component reached the maximal value. Restart the server with a new server_uuid."),
    ERR_BAD_SLAVE_AUTO_POSITION(1776, new byte[]{'H', 'Y', '0', '0', '0'}, "Parameters MASTER_LOG_FILE, "
            + "MASTER_LOG_POS, RELAY_LOG_FILE and RELAY_LOG_POS cannot be set when MASTER_AUTO_POSITION is active."),
    ERR_AUTO_POSITION_REQUIRES_GTID_MODE_ON(1777, new byte[]{'H', 'Y', '0', '0', '0'}, "CHANGE MASTER TO "
            + "MASTER_AUTO_POSITION = 1 can only be executed when @@GLOBAL.GTID_MODE = ON."),
    ERR_CANT_DO_IMPLICIT_COMMIT_IN_TRX_WHEN_GTID_NEXT_IS_SET(1778, new byte[]{'H', 'Y', '0', '0', '0'}, "Cannot "
            + "execute statements with implicit commit inside a transaction when @@SESSION.GTID_NEXT != AUTOMATIC."),
    ERR_GTID_MODE_2_OR_3_REQUIRES_DISABLE_GTID_UNSAFE_STATEMENTS_ON(1779, new byte[]{'H', 'Y', '0', '0', '0'},
            "GTID_MODE = ON or GTID_MODE = UPGRADE_STEP_2 requires DISABLE_GTID_UNSAFE_STATEMENTS = 1."),
    ERR_GTID_MODE_2_OR_3_REQUIRES_ENFORCE_GTID_CONSISTENCY_ON(1779, new byte[]{'H', 'Y', '0', '0', '0'}, "@@GLOBAL"
            + ".GTID_MODE = ON or UPGRADE_STEP_2 requires @@GLOBAL.ENFORCE_GTID_CONSISTENCY = 1."),
    ERR_GTID_MODE_REQUIRES_BINLOG(1780, new byte[]{'H', 'Y', '0', '0', '0'}, "@@GLOBAL.GTID_MODE = ON or "
            + "UPGRADE_STEP_1 or UPGRADE_STEP_2 requires --log-bin and --log-slave-updates."),
    ERR_CANT_SET_GTID_NEXT_TO_GTID_WHEN_GTID_MODE_IS_OFF(1781, new byte[]{'H', 'Y', '0', '0', '0'}, "@@SESSION"
            + ".GTID_NEXT cannot be set to UUID:NUMBER when @@GLOBAL.GTID_MODE = OFF."),
    ERR_CANT_SET_GTID_NEXT_TO_ANONYMOUS_WHEN_GTID_MODE_IS_ON(1782, new byte[]{'H', 'Y', '0', '0', '0'}, "@@SESSION"
            + ".GTID_NEXT cannot be set to ANONYMOUS when @@GLOBAL.GTID_MODE = ON."),
    ERR_CANT_SET_GTID_NEXT_LIST_TO_NON_NULL_WHEN_GTID_MODE_IS_OFF(1783, new byte[]{'H', 'Y', '0', '0', '0'},
            "@@SESSION.GTID_NEXT_LIST cannot be set to a non-NULL value when @@GLOBAL.GTID_MODE = OFF."),
    ERR_FOUND_GTID_EVENT_WHEN_GTID_MODE_IS_OFF(1784, new byte[]{'H', 'Y', '0', '0', '0'}, "Found a Gtid_log_event or "
            + "Previous_gtids_log_event when @@GLOBAL.GTID_MODE = OFF."),
    ERR_GTID_UNSAFE_NON_TRANSACTIONAL_TABLE(1785, new byte[]{'H', 'Y', '0', '0', '0'}, "When @@GLOBAL"
            + ".ENFORCE_GTID_CONSISTENCY = 1, updates to non-transactional tables can only be done in either "
            + "autocommitted "
            + "statements or single-statement transactions, and never in the same statement as updates to transactional"
            + " "
            + "tables."),
    ERR_GTID_UNSAFE_CREATE_SELECT(1786, new byte[]{'H', 'Y', '0', '0', '0'}, "CREATE TABLE ... SELECT is forbidden "
            + "when @@GLOBAL.ENFORCE_GTID_CONSISTENCY = 1."),
    ERR_GTID_UNSAFE_CREATE_DROP_TEMPORARY_TABLE_IN_TRANSACTION(1787, new byte[]{'H', 'Y', '0', '0', '0'}, "When "
            + "@@GLOBAL.ENFORCE_GTID_CONSISTENCY = 1, the statements CREATE TEMPORARY TABLE and DROP TEMPORARY TABLE "
            + "can be "
            + "executed in a non-transactional context only, and require that AUTOCOMMIT = 1."),
    ERR_GTID_MODE_CAN_ONLY_CHANGE_ONE_STEP_AT_A_TIME(1788, new byte[]{'H', 'Y', '0', '0', '0'}, "The value of "
            + "@@GLOBAL.GTID_MODE can only change one step at a time: OFF <-> UPGRADE_STEP_1 <-> UPGRADE_STEP_2 <-> ON."
            + " Also "
            + "note that this value must be stepped up or down simultaneously on all servers; see the Manual for "
            + "instructions"
            + "."),
    ERR_MASTER_HAS_PURGED_REQUIRED_GTIDS(1789, new byte[]{'H', 'Y', '0', '0', '0'}, "The slave is connecting using "
            + "CHANGE MASTER TO MASTER_AUTO_POSITION = 1, but the master has purged binary logs containing GTIDs that "
            + "the "
            + "slave requires."),
    ERR_CANT_SET_GTID_NEXT_WHEN_OWNING_GTID(1790, new byte[]{'H', 'Y', '0', '0', '0'}, "@@SESSION.GTID_NEXT cannot be"
            + " changed by a client that owns a GTID. The client owns %s. Ownership is released on COMMIT or ROLLBACK."),
    ERR_UNKNOWN_EXPLAIN_FORMAT(1791, new byte[]{'H', 'Y', '0', '0', '0'}, "Unknown EXPLAIN format name: '%s'"),
    ERR_CANT_EXECUTE_IN_READ_ONLY_TRANSACTION(1792, new byte[]{'2', '5', '0', '0', '6'}, "Cannot execute statement in"
            + " a READ ONLY transaction."),
    ERR_TOO_LONG_TABLE_PARTITION_COMMENT(1793, new byte[]{'H', 'Y', '0', '0', '0'}, "Comment for table partition '%s'"
            + " is too long (max = %d"),
    ERR_SLAVE_CONFIGURATION(1794, new byte[]{'H', 'Y', '0', '0', '0'}, "Slave is not configured or failed to "
            + "initialize properly. You must at least set --server-id to enable either a master or a slave. Additional "
            + "error "
            + "messages can be found in the MySQL error log."),
    ERR_INNODB_FT_LIMIT(1795, new byte[]{'H', 'Y', '0', '0', '0'}, "InnoDB presently supports one FULLTEXT index "
            + "creation at a time"),
    ERR_INNODB_NO_FT_TEMP_TABLE(1796, new byte[]{'H', 'Y', '0', '0', '0'}, "Cannot create FULLTEXT index on temporary"
            + " InnoDB table"),
    ERR_INNODB_FT_WRONG_DOCID_COLUMN(1797, new byte[]{'H', 'Y', '0', '0', '0'}, "Column '%s' is of wrong type for an "
            + "InnoDB FULLTEXT index"),
    ERR_INNODB_FT_WRONG_DOCID_INDEX(1798, new byte[]{'H', 'Y', '0', '0', '0'}, "Index '%s' is of wrong type for an "
            + "InnoDB FULLTEXT index"),
    ERR_INNODB_ONLINE_LOG_TOO_BIG(1799, new byte[]{'H', 'Y', '0', '0', '0'}, "Creating index '%s' required more than "
            + "'innodb_online_alter_log_max_size' bytes of modification log. Please try again."),
    ERR_UNKNOWN_ALTER_ALGORITHM(1800, new byte[]{'H', 'Y', '0', '0', '0'}, "Unknown ALGORITHM '%s'"),
    ERR_UNKNOWN_ALTER_LOCK(1801, new byte[]{'H', 'Y', '0', '0', '0'}, "Unknown LOCK type '%s'"),
    ERR_MTS_CHANGE_MASTER_CANT_RUN_WITH_GAPS(1802, new byte[]{'H', 'Y', '0', '0', '0'}, "CHANGE MASTER cannot be "
            + "executed when the slave was stopped with an error or killed in MTS mode. Consider using RESET SLAVE or "
            + "START "
            + "SLAVE UNTIL."),
    ERR_MTS_RECOVERY_FAILURE(1803, new byte[]{'H', 'Y', '0', '0', '0'}, "Cannot recover after SLAVE errored out in "
            + "parallel execution mode. Additional error messages can be found in the MySQL error log."),
    ERR_MTS_RESET_WORKERS(1804, new byte[]{'H', 'Y', '0', '0', '0'}, "Cannot clean up worker info tables. Additional "
            + "error messages can be found in the MySQL error log."),
    ERR_COL_COUNT_DOESNT_MATCH_CORRUPTED_V2(1805, new byte[]{'H', 'Y', '0', '0', '0'}, "Column count of %s.%s is "
            + "wrong. Expected %d, found %d. The table is probably corrupted"),
    ERR_SLAVE_SILENT_RETRY_TRANSACTION(1806, new byte[]{'H', 'Y', '0', '0', '0'}, "Slave must silently retry current "
            + "transaction"),
    ERR_DISCARD_FK_CHECKS_RUNNING(1807, new byte[]{'H', 'Y', '0', '0', '0'}, "There is a foreign key check running on"
            + " table '%s'. Cannot discard the table."),
    ERR_TABLE_SCHEMA_MISMATCH(1808, new byte[]{'H', 'Y', '0', '0', '0'}, "Schema mismatch (%s"),
    ERR_TABLE_IN_SYSTEM_TABLESPACE(1809, new byte[]{'H', 'Y', '0', '0', '0'}, "Table '%s' in system tablespace"),
    ERR_IO_READ_ERROR(1810, new byte[]{'H', 'Y', '0', '0', '0'}, "IO Read error: (%d, %s) %s"),
    ERR_IO_WRITE_ERROR(1811, new byte[]{'H', 'Y', '0', '0', '0'}, "IO Write error: (%d, %s) %s"),
    ERR_TABLESPACE_MISSING(1812, new byte[]{'H', 'Y', '0', '0', '0'}, "Tablespace is missing for table '%s'"),
    ERR_TABLESPACE_EXISTS(1813, new byte[]{'H', 'Y', '0', '0', '0'}, "Tablespace for table '%s' exists. Please "
            + "DISCARD the tablespace before IMPORT."),
    ERR_TABLESPACE_DISCARDED(1814, new byte[]{'H', 'Y', '0', '0', '0'}, "Tablespace has been discarded for table '%s'"),
    ERR_INTERNAL_ERROR(1815, new byte[]{'H', 'Y', '0', '0', '0'}, "Internal error: %s"),
    ERR_INNODB_IMPORT_ERROR(1816, new byte[]{'H', 'Y', '0', '0', '0'}, "ALTER TABLE '%s' IMPORT TABLESPACE failed "
            + "with error %d : '%s'"),
    ERR_INNODB_INDEX_CORRUPT(1817, new byte[]{'H', 'Y', '0', '0', '0'}, "Index corrupt: %s"),
    ERR_INVALID_YEAR_COLUMN_LENGTH(1818, new byte[]{'H', 'Y', '0', '0', '0'}, "YEAR(%d) column type is deprecated. "
            + "Creating YEAR(4) column instead."),
    ERR_NOT_VALID_PASSWORD(1819, new byte[]{'H', 'Y', '0', '0', '0'}, "Your password does not satisfy the current "
            + "policy requirements"),
    ERR_MUST_CHANGE_PASSWORD(1820, new byte[]{'H', 'Y', '0', '0', '0'}, "You must SET PASSWORD before executing this "
            + "statement"),
    ERR_FK_NO_INDEX_CHILD(1821, new byte[]{'H', 'Y', '0', '0', '0'}, "Failed to add the foreign key constaint. "
            + "Missing index for constraint '%s' in the foreign table '%s'"),
    ERR_FK_NO_INDEX_PARENT(1822, new byte[]{'H', 'Y', '0', '0', '0'}, "Failed to add the foreign key constaint. "
            + "Missing index for constraint '%s' in the referenced table '%s'"),
    ERR_FK_FAIL_ADD_SYSTEM(1823, new byte[]{'H', 'Y', '0', '0', '0'}, "Failed to add the foreign key constraint '%s' "
            + "to system tables"),
    ERR_FK_CANNOT_OPEN_PARENT(1824, new byte[]{'H', 'Y', '0', '0', '0'}, "Failed to open the referenced table '%s'"),
    ERR_FK_INCORRECT_OPTION(1825, new byte[]{'H', 'Y', '0', '0', '0'}, "Failed to add the foreign key constraint on "
            + "table '%s'. Incorrect options in FOREIGN KEY constraint '%s'"),
    ERR_FK_DUP_NAME(1826, new byte[]{'H', 'Y', '0', '0', '0'}, "Duplicate foreign key constraint name '%s'"),
    ERR_PASSWORD_FORMAT(1827, new byte[]{'H', 'Y', '0', '0', '0'}, "The password hash doesn't have the expected "
            + "format. Check if the correct password algorithm is being used with the PASSWORD() function."),
    ERR_FK_COLUMN_CANNOT_DROP(1828, new byte[]{'H', 'Y', '0', '0', '0'}, "Cannot drop column '%s': needed in a "
            + "foreign key constraint '%s'"),
    ERR_FK_COLUMN_CANNOT_DROP_CHILD(1829, new byte[]{'H', 'Y', '0', '0', '0'}, "Cannot drop column '%s': needed in a "
            + "foreign key constraint '%s' of table '%s'"),
    ERR_FK_COLUMN_NOT_NULL(1830, new byte[]{'H', 'Y', '0', '0', '0'}, "Column '%s' cannot be NOT NULL: needed in a "
            + "foreign key constraint '%s' SET NULL"),
    ERR_DUP_INDEX(1831, new byte[]{'H', 'Y', '0', '0', '0'}, "Duplicate index '%s' defined on the table '%s.%s'. This"
            + " is deprecated and will be disallowed in a future release."),
    ERR_FK_COLUMN_CANNOT_CHANGE(1832, new byte[]{'H', 'Y', '0', '0', '0'}, "Cannot change column '%s': used in a "
            + "foreign key constraint '%s'"),
    ERR_FK_COLUMN_CANNOT_CHANGE_CHILD(1833, new byte[]{'H', 'Y', '0', '0', '0'}, "Cannot change column '%s': used in "
            + "a foreign key constraint '%s' of table '%s'"),
    ERR_FK_CANNOT_DELETE_PARENT(1834, new byte[]{'H', 'Y', '0', '0', '0'}, "Cannot delete rows from table which is "
            + "parent in a foreign key constraint '%s' of table '%s'"),
    ERR_MALFORMED_PACKET(1835, new byte[]{'H', 'Y', '0', '0', '0'}, "Malformed communication packet."),
    ERR_READ_ONLY_MODE(1836, new byte[]{'H', 'Y', '0', '0', '0'}, "Running in read-only mode"),
    ERR_GTID_NEXT_TYPE_UNDEFINED_GROUP(1837, new byte[]{'H', 'Y', '0', '0', '0'}, "When @@SESSION.GTID_NEXT is set to"
            + " a GTID, you must explicitly set it to a different value after a COMMIT or ROLLBACK. Please check "
            + "GTID_NEXT "
            + "variable manual page for detailed explanation. Current @@SESSION.GTID_NEXT is '%s'."),
    ERR_VARIABLE_NOT_SETTABLE_IN_SP(1838, new byte[]{'H', 'Y', '0', '0', '0'}, "The system variable %s cannot be set "
            + "in stored procedures."),
    ERR_CANT_SET_GTID_PURGED_WHEN_GTID_MODE_IS_OFF(1839, new byte[]{'H', 'Y', '0', '0', '0'}, "@@GLOBAL.GTID_PURGED "
            + "can only be set when @@GLOBAL.GTID_MODE = ON."),
    ERR_CANT_SET_GTID_PURGED_WHEN_GTID_EXECUTED_IS_NOT_EMPTY(1840, new byte[]{'H', 'Y', '0', '0', '0'}, "@@GLOBAL"
            + ".GTID_PURGED can only be set when @@GLOBAL.GTID_EXECUTED is empty."),
    ERR_CANT_SET_GTID_PURGED_WHEN_OWNED_GTIDS_IS_NOT_EMPTY(1841, new byte[]{'H', 'Y', '0', '0', '0'}, "@@GLOBAL"
            + ".GTID_PURGED can only be set when there are no ongoing transactions (not even in other clients)."),
    ERR_GTID_PURGED_WAS_CHANGED(1842, new byte[]{'H', 'Y', '0', '0', '0'}, "@@GLOBAL.GTID_PURGED was changed from "
            + "'%s' to '%s'."),
    ERR_GTID_EXECUTED_WAS_CHANGED(1843, new byte[]{'H', 'Y', '0', '0', '0'}, "@@GLOBAL.GTID_EXECUTED was changed from"
            + " '%s' to '%s'."),
    ERR_BINLOG_STMT_MODE_AND_NO_REPL_TABLES(1844, new byte[]{'H', 'Y', '0', '0', '0'}, "Cannot execute statement: "
            + "impossible to write to binary log since BINLOG_FORMAT = STATEMENT, and both replicated and non "
            + "replicated "
            + "tables are written to."),
    ERR_ALTER_OPERATION_NOT_SUPPORTED(1845, new byte[]{'0', 'A', '0', '0', '0'}, "%s is not supported for this "
            + "operation. Try %s."),
    ERR_ALTER_OPERATION_NOT_SUPPORTED_REASON(1846, new byte[]{'0', 'A', '0', '0', '0'}, "%s is not supported. Reason:"
            + " %s. Try %s."),
    ERR_ALTER_OPERATION_NOT_SUPPORTED_REASON_COPY(1847, new byte[]{'H', 'Y', '0', '0', '0'}, "COPY algorithm requires"
            + " a lock"),
    ERR_ALTER_OPERATION_NOT_SUPPORTED_REASON_PARTITION(1848, new byte[]{'H', 'Y', '0', '0', '0'}, "Partition specific"
            + " operations do not yet support LOCK/ALGORITHM"),
    ERR_ALTER_OPERATION_NOT_SUPPORTED_REASON_FK_RENAME(1849, new byte[]{'H', 'Y', '0', '0', '0'}, "Columns "
            + "participating in a foreign key are renamed"),
    ERR_ALTER_OPERATION_NOT_SUPPORTED_REASON_COLUMN_TYPE(1850, new byte[]{'H', 'Y', '0', '0', '0'}, "Cannot change "
            + "column type INPLACE"),
    ERR_ALTER_OPERATION_NOT_SUPPORTED_REASON_FK_CHECK(1851, new byte[]{'H', 'Y', '0', '0', '0'}, "Adding foreign keys"
            + " needs foreign_key_checks=OFF"),
    ERR_ALTER_OPERATION_NOT_SUPPORTED_REASON_IGNORE(1852, new byte[]{'H', 'Y', '0', '0', '0'}, "Creating unique "
            + "indexes with IGNORE requires COPY algorithm to remove duplicate rows"),
    ERR_ALTER_OPERATION_NOT_SUPPORTED_REASON_NOPK(1853, new byte[]{'H', 'Y', '0', '0', '0'}, "Dropping a primary key "
            + "is not allowed without also adding a new primary key"),
    ERR_ALTER_OPERATION_NOT_SUPPORTED_REASON_AUTOINC(1854, new byte[]{'H', 'Y', '0', '0', '0'}, "Adding an "
            + "auto-increment column requires a lock"),
    ERR_ALTER_OPERATION_NOT_SUPPORTED_REASON_HIDDEN_FTS(1855, new byte[]{'H', 'Y', '0', '0', '0'}, "Cannot replace "
            + "hidden FTS_DOC_ID with a user-visible one"),
    ERR_ALTER_OPERATION_NOT_SUPPORTED_REASON_CHANGE_FTS(1856, new byte[]{'H', 'Y', '0', '0', '0'}, "Cannot drop or "
            + "rename FTS_DOC_ID"),
    ERR_ALTER_OPERATION_NOT_SUPPORTED_REASON_FTS(1857, new byte[]{'H', 'Y', '0', '0', '0'}, "Fulltext index creation "
            + "requires a lock"),
    ERR_SQL_SLAVE_SKIP_COUNTER_NOT_SETTABLE_IN_GTID_MODE(1858, new byte[]{'H', 'Y', '0', '0', '0'},
            "sql_slave_skip_counter can not be set when the server is running with @@GLOBAL.GTID_MODE = ON. Instead, "
                    + "for each"
                    + " transaction that you want to skip, generate an empty transaction with the same GTID as the "
                    + "transaction"),
    ERR_DUP_UNKNOWN_IN_INDEX(1859, new byte[]{'2', '3', '0', '0', '0'}, "Duplicate entry for key '%s'"),
    ERR_IDENT_CAUSES_TOO_LONG_PATH(1860, new byte[]{'H', 'Y', '0', '0', '0'}, "Long database name and identifier for "
            + "object resulted in path length exceeding %d characters. Path: '%s'."),
    ERR_ALTER_OPERATION_NOT_SUPPORTED_REASON_NOT_NULL(1861, new byte[]{'H', 'Y', '0', '0', '0'}, "cannot silently "
            + "convert NULL values, as required in this SQL_MODE"),
    ERR_MUST_CHANGE_PASSWORD_LOGIN(1862, new byte[]{'H', 'Y', '0', '0', '0'}, "Your password has expired. To log in "
            + "you must change it using a client that supports expired passwords."),
    ERR_ROW_IN_WRONG_PARTITION(1863, new byte[]{'H', 'Y', '0', '0', '0'}, "Found a row in wrong partition %s"),
    ERR_MTS_EVENT_BIGGER_PENDING_JOBS_SIZE_MAX(1864, new byte[]{'H', 'Y', '0', '0', '0'}, "Cannot schedule event %s, "
            + "relay-log name %s, position %s to Worker thread because its size %d exceeds %d of "
            + "slave_pending_jobs_size_max"
            + "."),
    ERR_INNODB_NO_FT_USES_PARSER(1865, new byte[]{'H', 'Y', '0', '0', '0'}, "Cannot CREATE FULLTEXT INDEX WITH PARSER"
            + " on InnoDB table"),
    ERR_BINLOG_LOGICAL_CORRUPTION(1866, new byte[]{'H', 'Y', '0', '0', '0'}, "The binary log file '%s' is logically "
            + "corrupted: %s"),
    ERR_WARN_PURGE_LOG_IN_USE(1867, new byte[]{'H', 'Y', '0', '0', '0'}, "file %s was not purged because it was being"
            + " read by %d thread(s), purged only %d out of %d files."),
    ERR_WARN_PURGE_LOG_IS_ACTIVE(1868, new byte[]{'H', 'Y', '0', '0', '0'}, "file %s was not purged because it is the"
            + " active log file."),
    ERR_AUTO_INCREMENT_CONFLICT(1869, new byte[]{'H', 'Y', '0', '0', '0'}, "Auto-increment value in UPDATE conflicts "
            + "with internally generated values"),
    WARN_ON_BLOCKHOLE_IN_RBR(1870, new byte[]{'H', 'Y', '0', '0', '0'}, "Row events are not logged for %s statements "
            + "that modify BLACKHOLE tables in row format. Table(s): '%s'"),
    ERR_SLAVE_MI_INIT_REPOSITORY(1871, new byte[]{'H', 'Y', '0', '0', '0'}, "Slave failed to initialize master info "
            + "structure from the repository"),
    ERR_SLAVE_RLI_INIT_REPOSITORY(1872, new byte[]{'H', 'Y', '0', '0', '0'}, "Slave failed to initialize relay log "
            + "info structure from the repository"),
    ERR_ACCESS_DENIED_CHANGE_USER_ERROR(1873, new byte[]{'2', '8', '0', '0', '0'}, "Access denied trying to change to"
            + " user '%s'@'%s' (using password: %s). Disconnecting."),
    ERR_INNODB_READ_ONLY(1874, new byte[]{'H', 'Y', '0', '0', '0'}, "InnoDB is in read only mode."),
    ERR_STOP_SLAVE_SQL_THREAD_TIMEOUT(1875, new byte[] {'H', 'Y', '0', '0', '0'}, "STOP SLAVE command execution is "
            + "incomplete: Slave SQL thread got the stop signal, thread is busy, SQL thread will stop once the current "
            + "task is"
            + " complete."),
    ERR_STOP_SLAVE_IO_THREAD_TIMEOUT(1876, new byte[] {'H', 'Y', '0', '0', '0'}, "STOP SLAVE command execution is "
            + "incomplete: Slave IO thread got the stop signal, thread is busy, IO thread will stop once the current "
            + "task is "
            + "complete."),
    ERR_TABLE_CORRUPT(1877, new byte[] {'H', 'Y', '0', '0', '0'}, "Operation cannot be performed. The table '%s.%s' is"
            + " missing, corrupt or contains bad data."),
    ERR_TEMP_FILE_WRITE_FAILURE(1878, new byte[] {'H', 'Y', '0', '0', '0'}, "Temporary file write failure."),
    ERR_INNODB_FT_AUX_NOT_HEX_ID(1879, new byte[] {'H', 'Y', '0', '0', '0'}, "Upgrade index name failed, please use "
            + "create index(alter table) algorithm copy to rebuild index."),
    ERR_LAST_MYSQL_ERROR_MESSAGE(1880, new byte[] {}, ""),
    ERR_CREDENTIALS_CONTRADICT_TO_HISTORY(3638, new byte[] {'H', 'Y', '0', '0', '0'},
            "Cannot use these credentials for '%s'@'%s' because they contradict the password history policy"),
    ERR_USER_ACCESS_DENIED_FOR_USER_ACCOUNT_BLOCKED_BY_PASSWORD_LOCK(3955, new byte[] {'H', 'Y', '0', '0', '0'},
            "Access denied for user '%s'@'%s'. Account is blocked for %s second(s) (%s second(s) remaining) due to %s consecutive failed logins."),
    // Following is Palo's error code, which start from 5000
    ERR_NOT_OLAP_TABLE(5000, new byte[] {'H', 'Y', '0', '0', '0'}, "Table '%s' is not a OLAP table"),
    ERR_WRONG_PROC_PATH(5001, new byte[] {'H', 'Y', '0', '0', '0'}, "Proc path '%s' doesn't exist"),
    ERR_COL_NOT_MENTIONED(5002, new byte[] {'H', 'Y', '0', '0', '0'},
            "'%s' must be explicitly mentioned in column permutation"),
    ERR_OLAP_KEY_MUST_BEFORE_VALUE(5003, new byte[] {'H', 'Y', '0', '0', '0'},
            "Key column must before value column"),
    ERR_TABLE_MUST_HAVE_KEYS(5004, new byte[] {'H', 'Y', '0', '0', '0'},
            "Table must have at least 1 key column"),
    ERR_UNKNOWN_CLUSTER_ID(5005, new byte[] {'H', 'Y', '0', '0', '0'}, "Unknown cluster id '%s'"),
    ERR_UNKNOWN_PLAN_HINT(5006, new byte[] {'H', 'Y', '0', '0', '0'}, "Unknown plan hint '%s'"),
    ERR_PLAN_HINT_CONFILT(5007, new byte[] {'H', 'Y', '0', '0', '0'}, "Conflict plan hint '%s'"),
    ERR_INSERT_HINT_NOT_SUPPORT(5008, new byte[] {'H', 'Y', '0', '0', '0'},
            "INSERT hints are only supported for partitioned table"),
    ERR_PARTITION_CLAUSE_NO_ALLOWED(5009, new byte[] {'H', 'Y', '0', '0', '0'},
            "PARTITION clause is not valid for INSERT into unpartitioned table"),
    ERR_COL_NUMBER_NOT_MATCH(5010, new byte[] {'H', 'Y', '0', '0', '0'},
            "Number of columns don't equal number of SELECT statement's select list"),
    ERR_UNRESOLVED_TABLE_REF(5011, new byte[] {'H', 'Y', '0', '0', '0'},
            "Unresolved table reference '%s'"),
    ERR_BAD_NUMBER(5012, new byte[] {'H', 'Y', '0', '0', '0'}, "'%s' is not a number"),
    ERR_BAD_TIMEUNIT(5013, new byte[] {'H', 'Y', '0', '0', '0'}, "Unsupported time unit '%s'"),
    ERR_BAD_TABLE_STATE(5014, new byte[] {'H', 'Y', '0', '0', '0'}, "Table state is not NORMAL: '%s'"),
    ERR_BAD_PARTITION_STATE(5015, new byte[] {'H', 'Y', '0', '0', '0'}, "Partition state is not NORMAL: '%s':'%s'"),
    ERR_PARTITION_HAS_LOADING_JOBS(5016, new byte[] {'H', 'Y', '0', '0', '0'}, "Partition has loading jobs: '%s'"),
    ERR_NOT_KEY_COLUMN(5017, new byte[] {'H', 'Y', '0', '0', '0'}, "Column is not a key column: '%s'"),
    ERR_INVALID_VALUE(5018, new byte[] {'H', 'Y', '0', '0', '0'}, "Invalid value format: '%s'"),
    ERR_REPLICA_NOT_CATCH_UP_WITH_VERSION(5019, new byte[] {'H', 'Y', '0', '0', '0'},
            "Replica does not catch up with version: '%s':'%s'"),
    ERR_BACKEND_OFFLINE(5021, new byte[] {'H', 'Y', '0', '0', '0'}, "Backend is offline: '%s'"),
    ERR_BAD_PARTS_IN_UNPARTITION_TABLE(5022, new byte[] {'H', 'Y', '0', '0', '0'},
            "Number of partitions in unpartitioned table is not 1"),
    ERR_NO_ALTER_OPERATION(5023, new byte[] {'H', 'Y', '0', '0', '0'},
            "No operation in alter statement"),
    ERR_EXECUTE_TIMEOUT(5024, new byte[]{'H', 'Y', '0', '0', '0'}, "Execute timeout"),
    ERR_FAILED_WHEN_INSERT(5025, new byte[]{'H', 'Y', '0', '0', '0'}, "Failed when INSERT execute"),
    ERR_UNSUPPORTED_TYPE_IN_CTAS(5026, new byte[]{'H', 'Y', '0', '0', '0'},
            "Unsupported type '%s' in create table as select statement"),
    ERR_MISSING_PARAM(5027, new byte[]{'H', 'Y', '0', '0', '0'}, "Missing param: %s "),
    ERR_CLUSTER_NO_EXISTS(5028, new byte[]{'H', 'Y', '0', '0', '0'}, "Unknown cluster '%s'"),
    ERR_CLUSTER_NO_AUTHORITY(5030, new byte[]{'H', 'Y', '0', '0', '0'},
            "User '%s' has no permissions '%s' cluster"),
    ERR_CLUSTER_NO_PARAMETER(5031, new byte[]{'H', 'Y', '0', '0', '0'}, "No parameter or parameter is incorrect"),
    ERR_CLUSTER_NO_INSTANCE_NUM(5032, new byte[]{'H', 'Y', '0', '0', '0'}, "No assign properties's instance_num"),
    ERR_CLUSTER_HAS_EXIST(5034, new byte[]{'H', 'Y', '0', '0', '0'}, "Cluster '%s' has exist"),
    ERR_CLUSTER_INSTANCE_NUM_WRONG(5035, new byte[]{'H', 'Y', '0', '0', '0'}, "Cluster '%s' has exist"),
    ERR_CLUSTER_BE_NOT_ENOUGH(5036, new byte[]{'H', 'Y', '0', '0', '0'}, "Be is not enough"),
    ERR_CLUSTER_DELETE_DB_EXIST(5037, new byte[]{'H', 'Y', '0', '0', '0'},
            "All datbases in cluster must be dropped before dropping cluster"),
    ERR_CLUSTER_DELETE_BE_ID_ERROR(5037, new byte[]{'H', 'Y', '0', '0', '0'}, "There is no be's id in the System"),
    ERR_CLUSTER_NO_CLUSTER_NAME(5038, new byte[]{'H', 'Y', '0', '0', '0'}, "There is no cluster name"),
    ERR_CLUSTER_UNKNOWN_ERROR(5040, new byte[]{'4', '2', '0', '0', '0'}, "Unknown cluster '%s'"),
    ERR_CLUSTER_NAME_NULL(5041, new byte[]{'4', '2', '0', '0', '0'}, "No cluster name"),
    ERR_CLUSTER_NO_PERMISSIONS(5042, new byte[]{'4', '2', '0', '0', '0'}, "No permissions"),
    ERR_CLUSTER_CREATE_ISTANCE_NUM_ERROR(5043, new byte[]{'4', '2', '0', '0', '0'},
            "Instance num can't be less than or equal 0"),
    ERR_CLUSTER_SRC_CLUSTER_NOT_EXIST(5046, new byte[]{'4', '2', '0', '0', '0'}, "Src cluster '%s' does not exist"),
    ERR_CLUSTER_DEST_CLUSTER_NOT_EXIST(5047, new byte[]{'4', '2', '0', '0', '0'},
            "Dest cluster '%s' does not exist"),
    ERR_CLUSTER_SRC_DB_NOT_EXIST(5048, new byte[]{'4', '2', '0', '0', '0'}, "Src db '%s' no exist"),
    ERR_CLUSTER_DES_DB_NO_EXIT(5049, new byte[]{'4', '2', '0', '0', '0'}, "Dest db '%s' no exist"),
    ERR_CLUSTER_NO_SELECT_CLUSTER(5050, new byte[]{'4', '2', '0', '0', '0'}, "Please enter cluster"),
    ERR_CLUSTER_MIGRATION_NO_LINK(5051, new byte[]{'4', '2', '0', '0', '0'}, "Db %s must be linked to %s at first"),
    ERR_CLUSTER_BACKEND_ERROR(5052, new byte[]{'4', '2', '0', '0', '0'},
            "Cluster has internal error, wrong backend info"),
    ERR_CLUSTER_MIGRATION_NO_EXIT(5053, new byte[]{'4', '2', '0', '0', '0'},
            "There is't migration from '%s' to '%s'"),
    ERR_CLUSTER_DB_STATE_LINK_OR_MIGRATE(5054, new byte[]{'4', '2', '0', '0', '0'},
            "Db %s is linked or being migrated"),
    ERR_CLUSTER_MIGRATE_SAME_CLUSTER(5055, new byte[]{'4', '2', '0', '0', '0'},
            "Migrate or link cant't be in same cluster"),
    ERR_CLUSTER_DELETE_DB_ERR(5056, new byte[]{'4', '2', '0', '0', '0'},
            "Can't delete db '%s', linked or migrating"),
    ERR_CLUSTER_RENAME_DB_ERR(5056, new byte[]{'4', '2', '0', '0', '0'},
            "Can't rename db '%s', linked or migrating"),
    ERR_CLUSTER_MIGRATE_BE_NOT_ENOUGH(5056, new byte[]{'4', '2', '0', '0', '0'},
            "Be in the cluster '%s' is not enough"),
    ERR_CLUSTER_ALTER_BE_NO_CHANGE(5056, new byte[]{'4', '2', '0', '0', '0'},
            "There is %d instance already"),
    ERR_CLUSTER_ALTER_BE_IN_DECOMMISSION(5059, new byte[]{'4', '2', '0', '0', '0'},
            "Cluster '%s' has backends in decommission"),
    ERR_WRONG_CLUSTER_NAME(5062, new byte[]{'4', '2', '0', '0', '0'},
            "Incorrect cluster name '%s'(name 'default_cluster' is a reserved name)"),
    ERR_WRONG_NAME_FORMAT(5063, new byte[]{'4', '2', '0', '0', '0'},
            "Incorrect %s name '%s'"),
    ERR_COMMON_ERROR(5064, new byte[]{'4', '2', '0', '0', '0'},
            "%s"),
    ERR_COLOCATE_FEATURE_DISABLED(5063, new byte[]{'4', '2', '0', '0', '0'},
            "Colocate feature is disabled by Admin"),
    ERR_COLOCATE_TABLE_NOT_EXIST(5063, new byte[]{'4', '2', '0', '0', '0'},
            "Colocate table '%s' does not exist"),
    ERR_COLOCATE_TABLE_MUST_BE_OLAP_TABLE(5063, new byte[]{'4', '2', '0', '0', '0'},
            "Colocate table '%s' must be OLAP table"),
    ERR_COLOCATE_TABLE_MUST_HAS_SAME_REPLICATION_ALLOCATION(5063, new byte[]{'4', '2', '0', '0', '0'},
            "Colocate tables must have same replication allocation: %s"),
    ERR_COLOCATE_TABLE_MUST_HAS_SAME_BUCKET_NUM(5063, new byte[]{'4', '2', '0', '0', '0'},
            "Colocate tables must have same bucket num: %s"),
    ERR_COLOCATE_TABLE_MUST_HAS_SAME_DISTRIBUTION_COLUMN_SIZE(5063, new byte[]{'4', '2', '0', '0', '0'},
            "Colocate tables distribution columns size must be same : %s"),
    ERR_COLOCATE_TABLE_MUST_HAS_SAME_DISTRIBUTION_COLUMN_TYPE(5063, new byte[]{'4', '2', '0', '0', '0'},
            "Colocate tables distribution columns must have the same data type: %s should be %s"),
    ERR_COLOCATE_NOT_COLOCATE_TABLE(5064, new byte[]{'4', '2', '0', '0', '0'},
            "Table %s is not a colocated table"),
    ERR_INVALID_OPERATION(5065, new byte[]{'4', '2', '0', '0', '0'}, "Operation %s is invalid"),
    ERROR_DYNAMIC_PARTITION_TIME_UNIT(5065, new byte[]{'4', '2', '0', '0', '0'},
            "Unsupported time unit %s. Expect HOUR/DAY/WEEK/MONTH."),
    ERROR_DYNAMIC_PARTITION_START_ZERO(5066, new byte[]{'4', '2', '0', '0', '0'},
            "Dynamic partition start must less than 0"),
    ERROR_DYNAMIC_PARTITION_START_FORMAT(5066, new byte[]{'4', '2', '0', '0', '0'},
            "Invalid dynamic partition start %s"),
    ERROR_DYNAMIC_PARTITION_END_ZERO(5066, new byte[]{'4', '2', '0', '0', '0'},
            "Dynamic partition end must greater than 0"),
    ERROR_DYNAMIC_PARTITION_END_FORMAT(5066, new byte[]{'4', '2', '0', '0', '0'},
            "Invalid dynamic partition end %s"),
    ERROR_DYNAMIC_PARTITION_END_EMPTY(5066, new byte[]{'4', '2', '0', '0', '0'},
            "Dynamic partition end is empty"),
    ERROR_DYNAMIC_PARTITION_BUCKETS_ZERO(5067, new byte[]{'4', '2', '0', '0', '0'},
            "Dynamic partition buckets must greater than 0"),
    ERROR_DYNAMIC_PARTITION_BUCKETS_FORMAT(5067, new byte[]{'4', '2', '0', '0', '0'},
            "Invalid dynamic partition buckets %s"),
    ERROR_DYNAMIC_PARTITION_BUCKETS_EMPTY(5066, new byte[]{'4', '2', '0', '0', '0'},
            "Dynamic partition buckets is empty"),
    ERROR_DYNAMIC_PARTITION_ENABLE(5068, new byte[]{'4', '2', '0', '0', '0'},
            "Invalid dynamic partition enable: %s. Expected true or false"),
    ERROR_DYNAMIC_PARTITION_PREFIX(5069, new byte[]{'4', '2', '0', '0', '0'},
            "Invalid dynamic partition prefix: %s."),
    ERR_OPERATION_DISABLED(5070, new byte[]{'4', '2', '0', '0', '0'},
            "Operation %s is disabled. %s"),
    ERROR_DYNAMIC_PARTITION_REPLICATION_NUM_ZERO(5071, new byte[]{'4', '2', '0', '0', '0'},
            "Dynamic partition replication num must greater than 0"),
    ERROR_DYNAMIC_PARTITION_REPLICATION_NUM_FORMAT(5072, new byte[]{'4', '2', '0', '0', '0'},
            "Invalid dynamic partition replication num: %s."),
    ERROR_CREATE_TABLE_LIKE_EMPTY(5073, new byte[]{'4', '2', '0', '0', '0'},
            "Origin create table stmt is empty"),
    ERROR_DYNAMIC_PARTITION_CREATE_HISTORY_PARTITION(5074, new byte[]{'4', '2', '0', '0', '0'},
            "Invalid dynamic partition create_history_partition: %s. Expected true or false"),
    ERROR_DYNAMIC_PARTITION_HISTORY_PARTITION_NUM_ZERO(5075, new byte[]{'4', '2', '0', '0', '0'},
            "Dynamic history partition num must greater than 0"),
    ERROR_DYNAMIC_PARTITION_RESERVED_HISTORY_PERIODS_EMPTY(5076, new byte[]{'4', '2', '0', '0', '0'},
            "Dynamic reserved history periods is empty."),
    ERROR_DYNAMIC_PARTITION_RESERVED_HISTORY_PERIODS_INVALID(5077, new byte[]{'4', '2', '0', '0', '0'},
            "Invalid \" %s \" value %s. It must be like \"[yyyy-MM-dd,yyyy-MM-dd],[...,...]\" while time_unit is "
                    + "DAY/WEEK/MONTH or \"[yyyy-MM-dd HH:mm:ss,yyyy-MM-dd HH:mm:ss],[...,...]\" while time_unit is HOUR."),
    ERROR_DYNAMIC_PARTITION_RESERVED_HISTORY_PERIODS_START_ENDS_LENGTH_NOT_EQUAL(5078, new byte[]{'4', '2', '0', '0',
            '0'},
            "RESERVED_HISTORY_PERIODS must have pairs of date value. The input %s is not valid."),
    ERROR_DYNAMIC_PARTITION_RESERVED_HISTORY_PERIODS_START_LARGER_THAN_ENDS(5079, new byte[]{'4', '2', '0', '0', '0'},
            "The first date is larger than the second date, [%s,%s] is invalid."),
    ERROR_LDAP_CONFIGURATION_ERR(5080, new byte[]{'4', '2', '0', '0', '0'},
            "LDAP configuration is incorrect or LDAP admin password is not set."),
    ERROR_LDAP_USER_NOT_UNIQUE_ERR(5081, new byte[]{'4', '2', '0', '0', '0'},
            "%s is not unique in LDAP server."),
    ERR_ILLEGAL_COLUMN_REFERENCE_ERROR(5082, new byte[]{'4', '2', '0', '0', '1'},
            "Illegal column/field reference '%s' of semi-/anti-join"),
    ERR_EMPTY_PARTITION_IN_TABLE(5083, new byte[]{'4', '2', '0', '0', '0'},
            "data cannot be inserted into table with empty partition. "
                    + "Use `SHOW PARTITIONS FROM %s` to see the currently partitions of this table. "),
    ERROR_SQL_AND_LIMITATIONS_SET_IN_ONE_RULE(5084, new byte[]{'4', '2', '0', '0', '0'},
            "sql/sqlHash and partition_num/tablet_num/cardinality cannot be set in one rule."),
    ERR_WRONG_CATALOG_NAME(5085, new byte[]{'4', '2', '0', '0', '0'}, "Incorrect catalog name '%s'"),
    ERR_UNKNOWN_CATALOG(5086, new byte[]{'4', '2', '0', '0', '0'}, "Unknown catalog '%s'"),
    ERR_CATALOG_ACCESS_DENIED(5087, new byte[]{'4', '2', '0', '0', '0'},
            "Access denied for user '%s' to catalog '%s'"),
    ERR_NONSUPPORT_HMS_TABLE(5088, new byte[]{'4', '2', '0', '0', '0'},
            "Nonsupport hive metastore table named '%s' in database '%s' with catalog '%s'."),
<<<<<<< HEAD
    ERR_NO_CLUSTER_ERROR(5089, new byte[]{'4', '2', '0', '0', '0'}, "No cluster selected"),
    ERR_UNSUPPORTED_OPERATION_ERROR(5090, new byte[]{'4', '2', '0', '0', '0'}, "Unsupported operation"),

    ERR_ClOUD_CLUSTER_ERROR(5091, new byte[]{'4', '2', '0', '0', '0'}, "Cluster %s not exist, use SQL 'SHOW CLUSTERS' to get a valid cluster");
=======
    ERR_TABLE_NAME_LENGTH_LIMIT(5089, new byte[]{'4', '2', '0', '0', '0'}, "Table name length exceeds limit, "
     + "the length of table name '%s' is %d which is greater than the configuration 'table_name_length_limit' (%d).");
>>>>>>> 6b773939

    // This is error code
    private final int code;
    // This sql state is compatible with ANSI SQL
    private final byte[] sqlState;
    // Error message format
    private final String errorMsg;

    ErrorCode(int code, byte[] sqlState, String errorMsg) {
        this.code = code;
        this.sqlState = sqlState;
        this.errorMsg = errorMsg;
    }

    public int getCode() {
        return code;
    }

    public byte[] getSqlState() {
        return sqlState;
    }

    public String formatErrorMsg(Object... args) {
        try {
            return String.format(errorMsg, args);
        } catch (MissingFormatArgumentException e) {
            return errorMsg;
        }
    }
}<|MERGE_RESOLUTION|>--- conflicted
+++ resolved
@@ -1696,15 +1696,12 @@
             "Access denied for user '%s' to catalog '%s'"),
     ERR_NONSUPPORT_HMS_TABLE(5088, new byte[]{'4', '2', '0', '0', '0'},
             "Nonsupport hive metastore table named '%s' in database '%s' with catalog '%s'."),
-<<<<<<< HEAD
     ERR_NO_CLUSTER_ERROR(5089, new byte[]{'4', '2', '0', '0', '0'}, "No cluster selected"),
     ERR_UNSUPPORTED_OPERATION_ERROR(5090, new byte[]{'4', '2', '0', '0', '0'}, "Unsupported operation"),
 
-    ERR_ClOUD_CLUSTER_ERROR(5091, new byte[]{'4', '2', '0', '0', '0'}, "Cluster %s not exist, use SQL 'SHOW CLUSTERS' to get a valid cluster");
-=======
-    ERR_TABLE_NAME_LENGTH_LIMIT(5089, new byte[]{'4', '2', '0', '0', '0'}, "Table name length exceeds limit, "
+    ERR_ClOUD_CLUSTER_ERROR(5091, new byte[]{'4', '2', '0', '0', '0'}, "Cluster %s not exist, use SQL 'SHOW CLUSTERS' to get a valid cluster"),
+    ERR_TABLE_NAME_LENGTH_LIMIT(5092, new byte[]{'4', '2', '0', '0', '0'}, "Table name length exceeds limit, "
      + "the length of table name '%s' is %d which is greater than the configuration 'table_name_length_limit' (%d).");
->>>>>>> 6b773939
 
     // This is error code
     private final int code;
