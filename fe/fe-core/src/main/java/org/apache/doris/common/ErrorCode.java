--- conflicted
+++ resolved
@@ -1186,7 +1186,6 @@
     ERR_TABLE_NAME_LENGTH_LIMIT(5089, new byte[]{'4', '2', '0', '0', '0'}, "Table name length exceeds limit, "
      + "the length of table name '%s' is %d which is greater than the configuration 'table_name_length_limit' (%d)."),
 
-<<<<<<< HEAD
     ERR_NONSUPPORT_TIME_TRAVEL_TABLE(5090, new byte[]{'4', '2', '0', '0', '0'},
             "Only iceberg external table supports time travel in current version"),
     ERR_NO_CLUSTER_ERROR(5091, new byte[]{'4', '2', '0', '0', '0'}, "No cluster selected"),
@@ -1196,29 +1195,22 @@
             "Cluster %s not exist, use SQL 'SHOW CLUSTERS' to get a valid cluster"),
 
     ERR_NONSSL_HANDSHAKE_RESPONSE(5094, new byte[] {'4', '2', '0', '0'},
-            "SSL mode on but received non-ssl handshake response from client.");
-=======
-    ERR_NONSUPPORT_TIME_TRAVEL_TABLE(5090, new byte[]{'4', '2', '0', '0', '0'}, "Only iceberg external"
-     + " table supports time travel in current version"),
-
-    ERR_NONSSL_HANDSHAKE_RESPONSE(5091, new byte[] {'4', '2', '0', '0'},
             "SSL mode on but received non-ssl handshake response from client."),
 
-    ERR_MORE_THAN_ONE_AUTO_INCREMENT_COLUMN(5092, new byte[]{'4', '2', '0', '0', '0'},
+    ERR_MORE_THAN_ONE_AUTO_INCREMENT_COLUMN(5095, new byte[]{'4', '2', '0', '0', '0'},
             "there can be at most one auto increment column in OlapTable."),
 
-    ERR_AUTO_INCREMENT_COLUMN_NULLABLE(5093, new byte[]{'4', '2', '0', '0', '0'},
+    ERR_AUTO_INCREMENT_COLUMN_NULLABLE(5096, new byte[]{'4', '2', '0', '0', '0'},
             "the auto increment column should be NOT NULL."),
 
-    ERR_AUTO_INCREMENT_COLUMN_WITH_DEFAULT_VALUE(5094, new byte[]{'4', '2', '0', '0', '0'},
+    ERR_AUTO_INCREMENT_COLUMN_WITH_DEFAULT_VALUE(5097, new byte[]{'4', '2', '0', '0', '0'},
             "the auto increment column can't have default value."),
 
-    ERR_AUTO_INCREMENT_COLUMN_NOT_BIGINT_TYPE(5095, new byte[]{'4', '2', '0', '0', '0'},
+    ERR_AUTO_INCREMENT_COLUMN_NOT_BIGINT_TYPE(5098, new byte[]{'4', '2', '0', '0', '0'},
             "the auto increment must be BIGINT type."),
 
-    ERR_AUTO_INCREMENT_COLUMN_NOT_INT_DUPLICATE_TABLE(5096, new byte[]{'4', '2', '0', '0', '0'},
+    ERR_AUTO_INCREMENT_COLUMN_NOT_INT_DUPLICATE_TABLE(5099, new byte[]{'4', '2', '0', '0', '0'},
             "the auto increment is only supported in duplicate table.");
->>>>>>> 7bda49b5
 
     // This is error code
     private final int code;
