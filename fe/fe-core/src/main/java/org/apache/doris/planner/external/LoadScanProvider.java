// Licensed to the Apache Software Foundation (ASF) under one
// or more contributor license agreements.  See the NOTICE file
// distributed with this work for additional information
// regarding copyright ownership.  The ASF licenses this file
// to you under the Apache License, Version 2.0 (the
// "License"); you may not use this file except in compliance
// with the License.  You may obtain a copy of the License at
//
//   http://www.apache.org/licenses/LICENSE-2.0
//
// Unless required by applicable law or agreed to in writing,
// software distributed under the License is distributed on an
// "AS IS" BASIS, WITHOUT WARRANTIES OR CONDITIONS OF ANY
// KIND, either express or implied.  See the License for the
// specific language governing permissions and limitations
// under the License.

package org.apache.doris.planner.external;

import org.apache.doris.analysis.Analyzer;
import org.apache.doris.analysis.ImportColumnDesc;
import org.apache.doris.analysis.IntLiteral;
import org.apache.doris.analysis.SlotRef;
import org.apache.doris.analysis.TupleDescriptor;
import org.apache.doris.catalog.Column;
import org.apache.doris.catalog.HdfsResource;
import org.apache.doris.catalog.OlapTable;
import org.apache.doris.catalog.TableIf;
import org.apache.doris.common.DdlException;
import org.apache.doris.common.FeConstants;
import org.apache.doris.common.MetaNotFoundException;
import org.apache.doris.common.UserException;
import org.apache.doris.common.util.Util;
import org.apache.doris.load.BrokerFileGroup;
import org.apache.doris.load.Load;
import org.apache.doris.load.loadv2.LoadTask;
import org.apache.doris.planner.FileLoadScanNode;
import org.apache.doris.task.LoadTaskInfo;
import org.apache.doris.thrift.TBrokerFileStatus;
import org.apache.doris.thrift.TFileAttributes;
import org.apache.doris.thrift.TFileCompressType;
import org.apache.doris.thrift.TFileFormatType;
import org.apache.doris.thrift.TFileScanRangeParams;
import org.apache.doris.thrift.TFileScanSlotInfo;
import org.apache.doris.thrift.TFileTextScanRangeParams;
import org.apache.doris.thrift.TFileType;
import org.apache.doris.thrift.THdfsParams;
import org.apache.doris.thrift.TScanRangeLocations;

import com.google.common.base.Preconditions;
import com.google.common.collect.Lists;
import com.google.common.collect.Maps;

import java.util.List;
import java.util.Map;
import java.util.Optional;

public class LoadScanProvider {
    private FileGroupInfo fileGroupInfo;
    private TupleDescriptor destTupleDesc;

    public LoadScanProvider(FileGroupInfo fileGroupInfo, TupleDescriptor destTupleDesc) {
        this.fileGroupInfo = fileGroupInfo;
        this.destTupleDesc = destTupleDesc;
    }

    public TFileFormatType getFileFormatType() throws DdlException, MetaNotFoundException {
        return null;
    }

    public TFileType getLocationType() throws DdlException, MetaNotFoundException {
        return null;
    }

    public Map<String, String> getLocationProperties() throws MetaNotFoundException, DdlException {
        return null;
    }

    public List<String> getPathPartitionKeys() throws DdlException, MetaNotFoundException {
        return null;
    }

    public FileLoadScanNode.ParamCreateContext createContext(Analyzer analyzer) throws UserException {
        FileLoadScanNode.ParamCreateContext ctx = new FileLoadScanNode.ParamCreateContext();
        ctx.destTupleDescriptor = destTupleDesc;
        ctx.fileGroup = fileGroupInfo.getFileGroup();
        ctx.timezone = analyzer.getTimezone();

        TFileScanRangeParams params = new TFileScanRangeParams();
        params.setFormatType(
                formatType(fileGroupInfo.getFileGroup().getFileFormat(), fileGroupInfo.getFileGroup().getCompressType(),
                        ""));
        params.setCompressType(fileGroupInfo.getFileGroup().getCompressType());
        params.setStrictMode(fileGroupInfo.isStrictMode());
        params.setProperties(fileGroupInfo.getBrokerDesc().getProperties());
        if (fileGroupInfo.getBrokerDesc().getFileType() == TFileType.FILE_HDFS) {
            THdfsParams tHdfsParams = HdfsResource.generateHdfsParam(fileGroupInfo.getBrokerDesc().getProperties());
            params.setHdfsParams(tHdfsParams);
        }
        TFileAttributes fileAttributes = new TFileAttributes();
        setFileAttributes(ctx.fileGroup, fileAttributes);
        params.setFileAttributes(fileAttributes);
        params.setFileType(fileGroupInfo.getFileType());
        ctx.params = params;

        initColumns(ctx, analyzer);
        return ctx;
    }

    public void setFileAttributes(BrokerFileGroup fileGroup, TFileAttributes fileAttributes) {
        TFileTextScanRangeParams textParams = new TFileTextScanRangeParams();
        textParams.setColumnSeparator(fileGroup.getColumnSeparator());
        textParams.setLineDelimiter(fileGroup.getLineDelimiter());
        textParams.setEnclose(fileGroup.getEnclose());
        textParams.setEscape(fileGroup.getEscape());
        fileAttributes.setTextParams(textParams);
        fileAttributes.setStripOuterArray(fileGroup.isStripOuterArray());
        fileAttributes.setJsonpaths(fileGroup.getJsonPaths());
        fileAttributes.setJsonRoot(fileGroup.getJsonRoot());
        fileAttributes.setNumAsString(fileGroup.isNumAsString());
        fileAttributes.setFuzzyParse(fileGroup.isFuzzyParse());
        fileAttributes.setReadJsonByLine(fileGroup.isReadJsonByLine());
        fileAttributes.setReadByColumnDef(true);
        fileAttributes.setHeaderType(getHeaderType(fileGroup.getFileFormat()));
        fileAttributes.setTrimDoubleQuotes(fileGroup.getTrimDoubleQuotes());
        fileAttributes.setSkipLines(fileGroup.getSkipLines());
        fileAttributes.setIgnoreCsvRedundantCol(fileGroup.getIgnoreCsvRedundantCol());
    }

    private String getHeaderType(String formatType) {
        if (formatType != null) {
            if (formatType.equalsIgnoreCase(FeConstants.csv_with_names) || formatType.equalsIgnoreCase(
                    FeConstants.csv_with_names_and_types)) {
                return formatType;
            }
        }
        return "";
    }

    public void createScanRangeLocations(FileLoadScanNode.ParamCreateContext context,
                                         FederationBackendPolicy backendPolicy,
                                         List<TScanRangeLocations> scanRangeLocations) throws UserException {
        Preconditions.checkNotNull(fileGroupInfo);
        fileGroupInfo.getFileStatusAndCalcInstance(backendPolicy);
        fileGroupInfo.createScanRangeLocations(context, backendPolicy, scanRangeLocations);
    }

    public int getInputSplitNum() {
        return fileGroupInfo.getFileStatuses().size();
    }

    public long getInputFileSize() {
        long res = 0;
        for (TBrokerFileStatus fileStatus : fileGroupInfo.getFileStatuses()) {
            res = fileStatus.getSize();
        }
        return res;
    }

    /**
     * This method is used to calculate the slotDescByName and exprMap.
     * The expr in exprMap is analyzed in this function.
     * The smap of slot which belongs to expr will be analyzed by src desc.
     * slotDescByName: the single slot from columns in load stmt
     * exprMap: the expr from column mapping in load stmt.
     *
     * @param context
     * @throws UserException
     */
    private void initColumns(FileLoadScanNode.ParamCreateContext context, Analyzer analyzer) throws UserException {
        context.srcTupleDescriptor = analyzer.getDescTbl().createTupleDescriptor();
        context.srcSlotDescByName = Maps.newTreeMap(String.CASE_INSENSITIVE_ORDER);
        context.exprMap = Maps.newTreeMap(String.CASE_INSENSITIVE_ORDER);

        // for load job, column exprs is got from file group
        // for query, there is no column exprs, they will be got from table's schema in "Load.initColumns"
        LoadTaskInfo.ImportColumnDescs columnDescs = new LoadTaskInfo.ImportColumnDescs();
        // fileGroup.getColumnExprList() contains columns from path
        columnDescs.descs = context.fileGroup.getColumnExprList();
        if (context.fileGroup.getMergeType() == LoadTask.MergeType.MERGE) {
            columnDescs.descs.add(
                    ImportColumnDesc.newDeleteSignImportColumnDesc(context.fileGroup.getDeleteCondition()));
        } else if (context.fileGroup.getMergeType() == LoadTask.MergeType.DELETE) {
            columnDescs.descs.add(ImportColumnDesc.newDeleteSignImportColumnDesc(new IntLiteral(1)));
        }
        // add columnExpr for sequence column
        TableIf targetTable = getTargetTable();
        if (targetTable instanceof OlapTable && ((OlapTable) targetTable).hasSequenceCol()) {
            String sequenceCol = ((OlapTable) targetTable).getSequenceMapCol();
            if (sequenceCol != null) {
                String finalSequenceCol = sequenceCol;
                Optional<ImportColumnDesc> foundCol = columnDescs.descs.stream()
                        .filter(c -> c.getColumnName().equalsIgnoreCase(finalSequenceCol)).findAny();
                // if `columnDescs.descs` is empty, that means it's not a partial update load, and user not specify
                // column name.
                if (foundCol.isPresent() || shouldAddSequenceColumn(columnDescs)) {
                    columnDescs.descs.add(new ImportColumnDesc(Column.SEQUENCE_COL,
                            new SlotRef(null, sequenceCol)));
                } else if (!fileGroupInfo.isPartialUpdate()) {
                    throw new UserException("Table " + targetTable.getName()
                            + " has sequence column, need to specify the sequence column");
                }
            } else {
                sequenceCol = context.fileGroup.getSequenceCol();
                columnDescs.descs.add(new ImportColumnDesc(Column.SEQUENCE_COL,
                        new SlotRef(null, sequenceCol)));
            }
        }
        List<Integer> srcSlotIds = Lists.newArrayList();
        Load.initColumns(fileGroupInfo.getTargetTable(), columnDescs, context.fileGroup.getColumnToHadoopFunction(),
                context.exprMap, analyzer, context.srcTupleDescriptor, context.srcSlotDescByName, srcSlotIds,
                formatType(context.fileGroup.getFileFormat(), context.fileGroup.getCompressType(), ""),
                fileGroupInfo.getHiddenColumns(), fileGroupInfo.isPartialUpdate());

        int columnCountFromPath = 0;
        if (context.fileGroup.getColumnNamesFromPath() != null) {
            columnCountFromPath = context.fileGroup.getColumnNamesFromPath().size();
        }
        int numColumnsFromFile = srcSlotIds.size() - columnCountFromPath;
        Preconditions.checkState(numColumnsFromFile >= 0,
                "srcSlotIds.size is: " + srcSlotIds.size() + ", num columns from path: "
                        + columnCountFromPath);
        context.params.setNumOfColumnsFromFile(numColumnsFromFile);
        for (int i = 0; i < srcSlotIds.size(); ++i) {
            TFileScanSlotInfo slotInfo = new TFileScanSlotInfo();
            slotInfo.setSlotId(srcSlotIds.get(i));
            slotInfo.setIsFileSlot(i < numColumnsFromFile);
            context.params.addToRequiredSlots(slotInfo);
        }
    }

<<<<<<< HEAD
    public static TFileFormatType formatType(String fileFormat, TFileCompressType compressType, String path)
            throws UserException {
=======
    /**
     * if not set sequence column and column size is null or only have deleted sign ,return true
     */
    private boolean shouldAddSequenceColumn(LoadTaskInfo.ImportColumnDescs columnDescs) {
        if (columnDescs.descs.isEmpty()) {
            return true;
        }
        return columnDescs.descs.size() == 1 && columnDescs.descs.get(0).getColumnName()
                .equalsIgnoreCase(Column.DELETE_SIGN);
    }

    private TFileFormatType formatType(String fileFormat, String path) throws UserException {
>>>>>>> 5cd7d5d0
        if (fileFormat != null) {
            String lowerFileFormat = fileFormat.toLowerCase();
            if (lowerFileFormat.equals("parquet")) {
                return TFileFormatType.FORMAT_PARQUET;
            } else if (lowerFileFormat.equals("orc")) {
                return TFileFormatType.FORMAT_ORC;
            } else if (lowerFileFormat.equals("json")) {
                if (compressType == null || compressType == TFileCompressType.UNKNOWN
                        || compressType == TFileCompressType.PLAIN) {
                    return TFileFormatType.FORMAT_JSON;
                } else if (compressType == TFileCompressType.GZ) {
                    return TFileFormatType.FORMAT_JSON_GZ;
                } else if (compressType == TFileCompressType.LZO) {
                    return TFileFormatType.FORMAT_JSON_LZO;
                } else if (compressType == TFileCompressType.BZ2) {
                    return TFileFormatType.FORMAT_JSON_BZ2;
                } else if (compressType == TFileCompressType.LZ4FRAME) {
                    return TFileFormatType.FORMAT_JSON_LZ4FRAME;
                }  else if (compressType == TFileCompressType.DEFLATE) {
                    return TFileFormatType.FORMAT_JSON_DEFLATE;
                }
                throw new UserException(
                        "Not supported file format: " + fileFormat + ", and compression: " + compressType);
                // csv/csv_with_name/csv_with_names_and_types treat as csv format
            } else if (lowerFileFormat.equals(FeConstants.csv) || lowerFileFormat.equals(FeConstants.csv_with_names)
                    || lowerFileFormat.equals(FeConstants.csv_with_names_and_types)
                    // TODO: Add TEXTFILE to TFileFormatType to Support hive text file format.
                    || lowerFileFormat.equals(FeConstants.text)) {
                if (compressType == null || compressType == TFileCompressType.UNKNOWN
                        || compressType == TFileCompressType.PLAIN) {
                    return TFileFormatType.FORMAT_CSV_PLAIN;
                } else if (compressType == TFileCompressType.GZ) {
                    return TFileFormatType.FORMAT_CSV_GZ;
                } else if (compressType == TFileCompressType.LZO) {
                    return TFileFormatType.FORMAT_CSV_LZO;
                } else if (compressType == TFileCompressType.BZ2) {
                    return TFileFormatType.FORMAT_CSV_BZ2;
                } else if (compressType == TFileCompressType.LZ4FRAME) {
                    return TFileFormatType.FORMAT_CSV_LZ4FRAME;
                }  else if (compressType == TFileCompressType.DEFLATE) {
                    return TFileFormatType.FORMAT_CSV_DEFLATE;
                }
                throw new UserException(
                        "Not supported file format: " + fileFormat + ", and compression: " + compressType);
            } else {
                throw new UserException("Not supported file format: " + fileFormat);
            }
        } else {
            // get file format by the suffix of file
            return Util.getFileFormatType(path);
        }
    }

    public TableIf getTargetTable() {
        return fileGroupInfo.getTargetTable();
    }
}
<|MERGE_RESOLUTION|>--- conflicted
+++ resolved
@@ -229,10 +229,6 @@
         }
     }
 
-<<<<<<< HEAD
-    public static TFileFormatType formatType(String fileFormat, TFileCompressType compressType, String path)
-            throws UserException {
-=======
     /**
      * if not set sequence column and column size is null or only have deleted sign ,return true
      */
@@ -244,8 +240,8 @@
                 .equalsIgnoreCase(Column.DELETE_SIGN);
     }
 
-    private TFileFormatType formatType(String fileFormat, String path) throws UserException {
->>>>>>> 5cd7d5d0
+    public static TFileFormatType formatType(String fileFormat, TFileCompressType compressType, String path)
+            throws UserException {
         if (fileFormat != null) {
             String lowerFileFormat = fileFormat.toLowerCase();
             if (lowerFileFormat.equals("parquet")) {
