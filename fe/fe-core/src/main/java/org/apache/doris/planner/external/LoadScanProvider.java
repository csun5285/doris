// Licensed to the Apache Software Foundation (ASF) under one
// or more contributor license agreements.  See the NOTICE file
// distributed with this work for additional information
// regarding copyright ownership.  The ASF licenses this file
// to you under the Apache License, Version 2.0 (the
// "License"); you may not use this file except in compliance
// with the License.  You may obtain a copy of the License at
//
//   http://www.apache.org/licenses/LICENSE-2.0
//
// Unless required by applicable law or agreed to in writing,
// software distributed under the License is distributed on an
// "AS IS" BASIS, WITHOUT WARRANTIES OR CONDITIONS OF ANY
// KIND, either express or implied.  See the License for the
// specific language governing permissions and limitations
// under the License.

package org.apache.doris.planner.external;

import org.apache.doris.analysis.Analyzer;
import org.apache.doris.analysis.Expr;
import org.apache.doris.analysis.ImportColumnDesc;
import org.apache.doris.analysis.IntLiteral;
import org.apache.doris.analysis.SlotRef;
import org.apache.doris.analysis.TupleDescriptor;
import org.apache.doris.catalog.Column;
import org.apache.doris.catalog.HdfsResource;
import org.apache.doris.catalog.OlapTable;
import org.apache.doris.catalog.TableIf;
import org.apache.doris.common.DdlException;
import org.apache.doris.common.FeConstants;
import org.apache.doris.common.MetaNotFoundException;
import org.apache.doris.common.UserException;
import org.apache.doris.common.util.Util;
import org.apache.doris.common.util.VectorizedUtil;
import org.apache.doris.load.BrokerFileGroup;
import org.apache.doris.load.Load;
import org.apache.doris.load.loadv2.LoadTask;
import org.apache.doris.planner.external.ExternalFileScanNode.ParamCreateContext;
import org.apache.doris.task.LoadTaskInfo;
import org.apache.doris.thrift.TBrokerFileStatus;
import org.apache.doris.thrift.TFileAttributes;
import org.apache.doris.thrift.TFileCompressType;
import org.apache.doris.thrift.TFileFormatType;
import org.apache.doris.thrift.TFileScanRangeParams;
import org.apache.doris.thrift.TFileScanSlotInfo;
import org.apache.doris.thrift.TFileTextScanRangeParams;
import org.apache.doris.thrift.TFileType;
import org.apache.doris.thrift.THdfsParams;
import org.apache.doris.thrift.TScanRangeLocations;

import com.google.common.base.Preconditions;
import com.google.common.collect.Lists;
import com.google.common.collect.Maps;
import org.apache.hadoop.mapred.InputSplit;

import java.io.IOException;
import java.util.List;
import java.util.Map;

public class LoadScanProvider implements FileScanProviderIf {

    private FileGroupInfo fileGroupInfo;
    private TupleDescriptor destTupleDesc;

    public LoadScanProvider(FileGroupInfo fileGroupInfo, TupleDescriptor destTupleDesc) {
        this.fileGroupInfo = fileGroupInfo;
        this.destTupleDesc = destTupleDesc;
    }

    @Override
    public TFileFormatType getFileFormatType() throws DdlException, MetaNotFoundException {
        return null;
    }

    @Override
    public TFileType getLocationType() throws DdlException, MetaNotFoundException {
        return null;
    }

    @Override
    public List<InputSplit> getSplits(List<Expr> exprs) throws IOException, UserException {
        return null;
    }

    @Override
    public Map<String, String> getLocationProperties() throws MetaNotFoundException, DdlException {
        return null;
    }

    @Override
    public List<String> getPathPartitionKeys() throws DdlException, MetaNotFoundException {
        return null;
    }

    @Override
    public ParamCreateContext createContext(Analyzer analyzer) throws UserException {
        ParamCreateContext ctx = new ParamCreateContext();
        ctx.destTupleDescriptor = destTupleDesc;
        ctx.fileGroup = fileGroupInfo.getFileGroup();
        ctx.timezone = analyzer.getTimezone();

        TFileScanRangeParams params = new TFileScanRangeParams();
        params.setFormatType(
                formatType(fileGroupInfo.getFileGroup().getFileFormat(), fileGroupInfo.getFileGroup().getCompressType(),
                        ""));
        params.setCompressType(fileGroupInfo.getFileGroup().getCompressType());
        params.setStrictMode(fileGroupInfo.isStrictMode());
        params.setProperties(fileGroupInfo.getBrokerDesc().getProperties());
        if (fileGroupInfo.getBrokerDesc().getFileType() == TFileType.FILE_HDFS) {
            THdfsParams tHdfsParams = HdfsResource.generateHdfsParam(fileGroupInfo.getBrokerDesc().getProperties());
            params.setHdfsParams(tHdfsParams);
        }
        TFileAttributes fileAttributes = new TFileAttributes();
        setFileAttributes(ctx.fileGroup, fileAttributes);
        params.setFileAttributes(fileAttributes);
        params.setFileType(fileGroupInfo.getFileType());
        ctx.params = params;

        initColumns(ctx, analyzer);
        return ctx;
    }

    public void setFileAttributes(BrokerFileGroup fileGroup, TFileAttributes fileAttributes) {
        TFileTextScanRangeParams textParams = new TFileTextScanRangeParams();
        textParams.setColumnSeparator(fileGroup.getColumnSeparator());
        textParams.setLineDelimiter(fileGroup.getLineDelimiter());
        fileAttributes.setTextParams(textParams);
        fileAttributes.setStripOuterArray(fileGroup.isStripOuterArray());
        fileAttributes.setJsonpaths(fileGroup.getJsonPaths());
        fileAttributes.setJsonRoot(fileGroup.getJsonRoot());
        fileAttributes.setNumAsString(fileGroup.isNumAsString());
        fileAttributes.setFuzzyParse(fileGroup.isFuzzyParse());
        fileAttributes.setReadJsonByLine(fileGroup.isReadJsonByLine());
        fileAttributes.setReadByColumnDef(true);
        fileAttributes.setHeaderType(getHeaderType(fileGroup.getFileFormat()));
        fileAttributes.setTrimDoubleQuotes(fileGroup.getTrimDoubleQuotes());
    }

    private String getHeaderType(String formatType) {
        if (formatType != null) {
            if (formatType.equalsIgnoreCase(FeConstants.csv_with_names) || formatType.equalsIgnoreCase(
                    FeConstants.csv_with_names_and_types)) {
                return formatType;
            }
        }
        return "";
    }

    @Override
    public void createScanRangeLocations(ParamCreateContext context, BackendPolicy backendPolicy,
            List<TScanRangeLocations> scanRangeLocations) throws UserException {
        Preconditions.checkNotNull(fileGroupInfo);
        fileGroupInfo.getFileStatusAndCalcInstance(backendPolicy);
        fileGroupInfo.createScanRangeLocations(context, backendPolicy, scanRangeLocations);
    }

    @Override
    public int getInputSplitNum() {
        return fileGroupInfo.getFileStatuses().size();
    }

    @Override
    public long getInputFileSize() {
        long res = 0;
        for (TBrokerFileStatus fileStatus : fileGroupInfo.getFileStatuses()) {
            res = fileStatus.getSize();
        }
        return res;
    }

    /**
     * This method is used to calculate the slotDescByName and exprMap.
     * The expr in exprMap is analyzed in this function.
     * The smap of slot which belongs to expr will be analyzed by src desc.
     * slotDescByName: the single slot from columns in load stmt
     * exprMap: the expr from column mapping in load stmt.
     *
     * @param context
     * @throws UserException
     */
    private void initColumns(ParamCreateContext context, Analyzer analyzer) throws UserException {
        context.srcTupleDescriptor = analyzer.getDescTbl().createTupleDescriptor();
        context.srcSlotDescByName = Maps.newTreeMap(String.CASE_INSENSITIVE_ORDER);
        context.exprMap = Maps.newTreeMap(String.CASE_INSENSITIVE_ORDER);

        // for load job, column exprs is got from file group
        // for query, there is no column exprs, they will be got from table's schema in "Load.initColumns"
        LoadTaskInfo.ImportColumnDescs columnDescs = new LoadTaskInfo.ImportColumnDescs();
        // fileGroup.getColumnExprList() contains columns from path
        columnDescs.descs = context.fileGroup.getColumnExprList();
        if (context.fileGroup.getMergeType() == LoadTask.MergeType.MERGE) {
            columnDescs.descs.add(
                    ImportColumnDesc.newDeleteSignImportColumnDesc(context.fileGroup.getDeleteCondition()));
        } else if (context.fileGroup.getMergeType() == LoadTask.MergeType.DELETE) {
            columnDescs.descs.add(ImportColumnDesc.newDeleteSignImportColumnDesc(new IntLiteral(1)));
        }
        // add columnExpr for sequence column
        TableIf targetTable = getTargetTable();
        if (targetTable instanceof OlapTable && ((OlapTable) targetTable).hasSequenceCol()) {
            String sequenceCol = ((OlapTable) targetTable).getSequenceMapCol();
            if (sequenceCol == null) {
                sequenceCol = context.fileGroup.getSequenceCol();
            }
            columnDescs.descs.add(new ImportColumnDesc(Column.SEQUENCE_COL,
                    new SlotRef(null, sequenceCol)));
        }
        List<Integer> srcSlotIds = Lists.newArrayList();
        Load.initColumns(fileGroupInfo.getTargetTable(), columnDescs, context.fileGroup.getColumnToHadoopFunction(),
                context.exprMap, analyzer, context.srcTupleDescriptor, context.srcSlotDescByName, srcSlotIds,
<<<<<<< HEAD
                formatType(context.fileGroup.getFileFormat(), context.fileGroup.getCompressType(), ""), null,
                VectorizedUtil.isVectorized());
=======
                formatType(context.fileGroup.getFileFormat(), context.fileGroup.getCompressType(), ""),
                fileGroupInfo.getHiddenColumns(), VectorizedUtil.isVectorized());
>>>>>>> c300ae79

        int columnCountFromPath = 0;
        if (context.fileGroup.getColumnNamesFromPath() != null) {
            columnCountFromPath = context.fileGroup.getColumnNamesFromPath().size();
        }
        int numColumnsFromFile = srcSlotIds.size() - columnCountFromPath;
        Preconditions.checkState(numColumnsFromFile >= 0,
                "srcSlotIds.size is: " + srcSlotIds.size() + ", num columns from path: "
                        + columnCountFromPath);
        context.params.setNumOfColumnsFromFile(numColumnsFromFile);
        for (int i = 0; i < srcSlotIds.size(); ++i) {
            TFileScanSlotInfo slotInfo = new TFileScanSlotInfo();
            slotInfo.setSlotId(srcSlotIds.get(i));
            slotInfo.setIsFileSlot(i < numColumnsFromFile);
            context.params.addToRequiredSlots(slotInfo);
        }
    }

    public static TFileFormatType formatType(String fileFormat, TFileCompressType compressType, String path)
            throws UserException {
        if (fileFormat != null) {
            String lowerFileFormat = fileFormat.toLowerCase();
            if (lowerFileFormat.equals("parquet")) {
                return TFileFormatType.FORMAT_PARQUET;
            } else if (lowerFileFormat.equals("orc")) {
                return TFileFormatType.FORMAT_ORC;
            } else if (lowerFileFormat.equals("json")) {
                if (compressType == null || compressType == TFileCompressType.UNKNOWN
                        || compressType == TFileCompressType.PLAIN) {
                    return TFileFormatType.FORMAT_JSON;
                } else if (compressType == TFileCompressType.GZ) {
                    return TFileFormatType.FORMAT_JSON_GZ;
                } else if (compressType == TFileCompressType.LZO) {
                    return TFileFormatType.FORMAT_JSON_LZO;
                } else if (compressType == TFileCompressType.BZ2) {
                    return TFileFormatType.FORMAT_JSON_BZ2;
                } else if (compressType == TFileCompressType.LZ4FRAME) {
                    return TFileFormatType.FORMAT_JSON_LZ4FRAME;
                }  else if (compressType == TFileCompressType.DEFLATE) {
                    return TFileFormatType.FORMAT_JSON_DEFLATE;
                }
                throw new UserException(
                        "Not supported file format: " + fileFormat + ", and compression: " + compressType);
                // csv/csv_with_name/csv_with_names_and_types treat as csv format
            } else if (lowerFileFormat.equals(FeConstants.csv) || lowerFileFormat.equals(FeConstants.csv_with_names)
                    || lowerFileFormat.equals(FeConstants.csv_with_names_and_types)
                    // TODO: Add TEXTFILE to TFileFormatType to Support hive text file format.
                    || lowerFileFormat.equals(FeConstants.text)) {
                if (compressType == null || compressType == TFileCompressType.UNKNOWN
                        || compressType == TFileCompressType.PLAIN) {
                    return TFileFormatType.FORMAT_CSV_PLAIN;
                } else if (compressType == TFileCompressType.GZ) {
                    return TFileFormatType.FORMAT_CSV_GZ;
                } else if (compressType == TFileCompressType.LZO) {
                    return TFileFormatType.FORMAT_CSV_LZO;
                } else if (compressType == TFileCompressType.BZ2) {
                    return TFileFormatType.FORMAT_CSV_BZ2;
                } else if (compressType == TFileCompressType.LZ4FRAME) {
                    return TFileFormatType.FORMAT_CSV_LZ4FRAME;
                }  else if (compressType == TFileCompressType.DEFLATE) {
                    return TFileFormatType.FORMAT_CSV_DEFLATE;
                }
                throw new UserException(
                        "Not supported file format: " + fileFormat + ", and compression: " + compressType);
            } else {
                throw new UserException("Not supported file format: " + fileFormat);
            }
        } else {
            // get file format by the suffix of file
            return Util.getFileFormatType(path);
        }
    }

    @Override
    public TableIf getTargetTable() {
        return fileGroupInfo.getTargetTable();
    }
}
<|MERGE_RESOLUTION|>--- conflicted
+++ resolved
@@ -208,13 +208,8 @@
         List<Integer> srcSlotIds = Lists.newArrayList();
         Load.initColumns(fileGroupInfo.getTargetTable(), columnDescs, context.fileGroup.getColumnToHadoopFunction(),
                 context.exprMap, analyzer, context.srcTupleDescriptor, context.srcSlotDescByName, srcSlotIds,
-<<<<<<< HEAD
-                formatType(context.fileGroup.getFileFormat(), context.fileGroup.getCompressType(), ""), null,
-                VectorizedUtil.isVectorized());
-=======
                 formatType(context.fileGroup.getFileFormat(), context.fileGroup.getCompressType(), ""),
                 fileGroupInfo.getHiddenColumns(), VectorizedUtil.isVectorized());
->>>>>>> c300ae79
 
         int columnCountFromPath = 0;
         if (context.fileGroup.getColumnNamesFromPath() != null) {
