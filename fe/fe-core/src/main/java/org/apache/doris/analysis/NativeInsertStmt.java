--- conflicted
+++ resolved
@@ -153,7 +153,6 @@
 
     private HashSet<String> partialUpdateCols = new HashSet<String>();
 
-<<<<<<< HEAD
     // Used for group commit insert
     private boolean isGroupCommit = false;
     private int baseSchemaVersion = -1;
@@ -161,9 +160,7 @@
     private ByteString planBytes = null;
     private ByteString tableBytes = null;
     private ByteString rangeBytes = null;
-=======
     private boolean isFromDeleteOrUpdateStmt = false;
->>>>>>> 9a303eec
 
     public NativeInsertStmt(InsertTarget target, String label, List<String> cols, InsertSource source,
             List<String> hints) {
@@ -373,14 +370,9 @@
             OlapTableSink sink = (OlapTableSink) dataSink;
             TUniqueId loadId = analyzer.getContext().queryId();
             int sendBatchParallelism = analyzer.getContext().getSessionVariable().getSendBatchParallelism();
-<<<<<<< HEAD
-            sink.init(loadId, transactionId, db.getId(), timeoutSecond, sendBatchParallelism, false, false,
-                    timeoutSecond);
-=======
             boolean isInsertStrict = analyzer.getContext().getSessionVariable().getEnableInsertStrict()
                     && !isFromDeleteOrUpdateStmt;
-            sink.init(loadId, transactionId, db.getId(), timeoutSecond, sendBatchParallelism, false, isInsertStrict);
->>>>>>> 9a303eec
+            sink.init(loadId, transactionId, db.getId(), timeoutSecond, sendBatchParallelism, false, isInsertStrict, timeoutSecond);
         }
     }
 
@@ -981,7 +973,6 @@
         }
     }
 
-<<<<<<< HEAD
     private void analyzeGroupCommit() {
         if (ConnectContext.get().getSessionVariable().enableInsertGroupCommit && targetTable instanceof OlapTable
                 && !ConnectContext.get().isTxnModel()
@@ -1058,7 +1049,8 @@
 
     public ByteString getRangeBytes() {
         return rangeBytes;
-=======
+    }
+
     public void setIsFromDeleteOrUpdateStmt(boolean isFromDeleteOrUpdateStmt) {
         this.isFromDeleteOrUpdateStmt = isFromDeleteOrUpdateStmt;
     }
@@ -1107,6 +1099,5 @@
             slotDesc.setColumn(col);
             slotDesc.setIsNullable(col.isAllowNull());
         }
->>>>>>> 9a303eec
     }
 }