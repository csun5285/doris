--- conflicted
+++ resolved
@@ -88,12 +88,6 @@
         tKafkaLoadInfo.setProperties(routineLoadJob.getConvertedCustomProperties());
         tRoutineLoadTask.setKafkaLoadInfo(tKafkaLoadInfo);
         tRoutineLoadTask.setType(TLoadSourceType.KAFKA);
-<<<<<<< HEAD
-        if (Config.enable_pipeline_load) {
-            tRoutineLoadTask.setPipelineParams(rePlanForPipeline(routineLoadJob));
-        } else {
-            tRoutineLoadTask.setParams(rePlan(routineLoadJob));
-=======
         tRoutineLoadTask.setIsMultiTable(isMultiTable);
         if (!isMultiTable) {
             Table tbl = database.getTableOrMetaException(routineLoadJob.getTableId());
@@ -103,7 +97,6 @@
             } else {
                 tRoutineLoadTask.setParams(rePlan(routineLoadJob));
             }
->>>>>>> 7bda49b5
         }
         tRoutineLoadTask.setMaxIntervalS(routineLoadJob.getMaxBatchIntervalS());
         tRoutineLoadTask.setMaxBatchRows(routineLoadJob.getMaxBatchRows());
