// Licensed to the Apache Software Foundation (ASF) under one
// or more contributor license agreements.  See the NOTICE file
// distributed with this work for additional information
// regarding copyright ownership.  The ASF licenses this file
// to you under the Apache License, Version 2.0 (the
// "License"); you may not use this file except in compliance
// with the License.  You may obtain a copy of the License at
//
//   http://www.apache.org/licenses/LICENSE-2.0
//
// Unless required by applicable law or agreed to in writing,
// software distributed under the License is distributed on an
// "AS IS" BASIS, WITHOUT WARRANTIES OR CONDITIONS OF ANY
// KIND, either express or implied.  See the License for the
// specific language governing permissions and limitations
// under the License.

package org.apache.doris.planner;

import org.apache.doris.analysis.Analyzer;
import org.apache.doris.analysis.Expr;
import org.apache.doris.analysis.SlotDescriptor;
import org.apache.doris.analysis.TupleDescriptor;
import org.apache.doris.catalog.Column;
import org.apache.doris.catalog.DistributionInfo;
import org.apache.doris.catalog.Env;
import org.apache.doris.catalog.HashDistributionInfo;
import org.apache.doris.catalog.Index;
import org.apache.doris.catalog.ListPartitionItem;
import org.apache.doris.catalog.MaterializedIndex;
import org.apache.doris.catalog.MaterializedIndex.IndexExtState;
import org.apache.doris.catalog.MaterializedIndexMeta;
import org.apache.doris.catalog.OlapTable;
import org.apache.doris.catalog.Partition;
import org.apache.doris.catalog.PartitionInfo;
import org.apache.doris.catalog.PartitionItem;
import org.apache.doris.catalog.PartitionKey;
import org.apache.doris.catalog.PartitionType;
import org.apache.doris.catalog.RandomDistributionInfo;
import org.apache.doris.catalog.RangePartitionItem;
import org.apache.doris.catalog.Tablet;
import org.apache.doris.common.AnalysisException;
import org.apache.doris.common.Config;
import org.apache.doris.common.DdlException;
import org.apache.doris.common.ErrorCode;
import org.apache.doris.common.ErrorReport;
import org.apache.doris.common.InternalErrorCode;
import org.apache.doris.common.Status;
import org.apache.doris.common.UserException;
import org.apache.doris.qe.ConnectContext;
import org.apache.doris.system.Backend;
import org.apache.doris.system.SystemInfoService;
import org.apache.doris.thrift.TColumn;
import org.apache.doris.thrift.TDataSink;
import org.apache.doris.thrift.TDataSinkType;
import org.apache.doris.thrift.TExplainLevel;
import org.apache.doris.thrift.TExprNode;
import org.apache.doris.thrift.TNodeInfo;
import org.apache.doris.thrift.TOlapTableIndex;
import org.apache.doris.thrift.TOlapTableIndexSchema;
import org.apache.doris.thrift.TOlapTableIndexTablets;
import org.apache.doris.thrift.TOlapTableLocationParam;
import org.apache.doris.thrift.TOlapTablePartition;
import org.apache.doris.thrift.TOlapTablePartitionParam;
import org.apache.doris.thrift.TOlapTableSchemaParam;
import org.apache.doris.thrift.TOlapTableSink;
import org.apache.doris.thrift.TPaloNodesInfo;
import org.apache.doris.thrift.TStorageFormat;
import org.apache.doris.thrift.TTabletLocation;
import org.apache.doris.thrift.TUniqueId;

import com.google.common.base.Preconditions;
import com.google.common.collect.HashMultimap;
import com.google.common.collect.Lists;
import com.google.common.collect.Multimap;
import com.google.common.collect.Range;
import com.google.common.collect.Sets;
import org.apache.commons.lang3.StringUtils;
import org.apache.logging.log4j.LogManager;
import org.apache.logging.log4j.Logger;

import java.util.ArrayList;
import java.util.Arrays;
import java.util.HashSet;
import java.util.List;
import java.util.Map;
import java.util.Random;
import java.util.stream.Collectors;

public class OlapTableSink extends DataSink {
    private static final Logger LOG = LogManager.getLogger(OlapTableSink.class);

    // input variables
    private OlapTable dstTable;
    private TupleDescriptor tupleDescriptor;
    // specified partition ids.
    private List<Long> partitionIds;
    // partial update input columns
    private boolean isPartialUpdate = false;
    private HashSet<String> partialUpdateInputColumns;

    // set after init called
    protected TDataSink tDataSink;

    private boolean singleReplicaLoad;

    private boolean isStrictMode = false;

    private boolean loadToSingleTablet;

    public OlapTableSink(OlapTable dstTable, TupleDescriptor tupleDescriptor, List<Long> partitionIds,
            boolean singleReplicaLoad) {
        this.dstTable = dstTable;
        this.tupleDescriptor = tupleDescriptor;
        this.partitionIds = partitionIds;
        this.singleReplicaLoad = singleReplicaLoad;
    }

    public void init(TUniqueId loadId, long txnId, long dbId, long loadChannelTimeoutS, int sendBatchParallelism,
            boolean loadToSingleTablet, boolean isStrictMode, long txnTimeoutS) throws AnalysisException {
        TOlapTableSink tSink = new TOlapTableSink();
        tSink.setLoadId(loadId);
        tSink.setTxnId(txnId);
        tSink.setDbId(dbId);
        tSink.setBaseSchemaVersion(dstTable.getBaseSchemaVersion());
        tSink.setLoadChannelTimeoutS(loadChannelTimeoutS);
        tSink.setSendBatchParallelism(sendBatchParallelism);
        this.isStrictMode = isStrictMode;
        if (loadToSingleTablet && !(dstTable.getDefaultDistributionInfo() instanceof RandomDistributionInfo)) {
            throw new AnalysisException(
                    "if load_to_single_tablet set to true," + " the olap table must be with random distribution");
        }
        tSink.setLoadToSingleTablet(loadToSingleTablet);
        tSink.setTxnTimeoutS(txnTimeoutS);
        tDataSink = new TDataSink(getDataSinkType());
        this.loadToSingleTablet = loadToSingleTablet;
        tDataSink.setOlapTableSink(tSink);

        if (partitionIds == null) {
            partitionIds = dstTable.getPartitionIds();
            if (partitionIds.isEmpty()) {
                ErrorReport.reportAnalysisException(ErrorCode.ERR_EMPTY_PARTITION_IN_TABLE, dstTable.getName());
            }
        }
        for (Long partitionId : partitionIds) {
            Partition part = dstTable.getPartition(partitionId);
            if (part == null) {
                ErrorReport.reportAnalysisException(ErrorCode.ERR_UNKNOWN_PARTITION, partitionId, dstTable.getName());
            }
        }

        if (singleReplicaLoad && dstTable.getStorageFormat() == TStorageFormat.V1) {
            // Single replica load not supported by TStorageFormat.V1
            singleReplicaLoad = false;
            LOG.warn("Single replica load not supported by TStorageFormat.V1. table: {}", dstTable.getName());
        }
        if (dstTable.getEnableUniqueKeyMergeOnWrite()) {
            singleReplicaLoad = false;
            if (LOG.isDebugEnabled()) {
                LOG.debug("Single replica load not supported by merge-on-write table: {}", dstTable.getName());
            }
        }
    }

    public void setPartialUpdateInputColumns(boolean isPartialUpdate, HashSet<String> columns) {
        this.isPartialUpdate = isPartialUpdate;
        this.partialUpdateInputColumns = columns;
    }

    public void updateLoadId(TUniqueId newLoadId) {
        tDataSink.getOlapTableSink().setLoadId(newLoadId);
    }

    // must called after tupleDescriptor is computed
    public void complete(Analyzer analyzer) throws UserException {
        for (Long partitionId : partitionIds) {
            Partition partition = dstTable.getPartition(partitionId);
            if (dstTable.getIndexNumber() != partition.getMaterializedIndices(IndexExtState.ALL).size()) {
                throw new UserException(
                        "table's index number not equal with partition's index number. table's index number="
                                + dstTable.getIndexIdToMeta().size() + ", partition's index number="
                                + partition.getMaterializedIndices(IndexExtState.ALL).size());
            }
        }

        TOlapTableSink tSink = tDataSink.getOlapTableSink();

        tSink.setTableId(dstTable.getId());
        tSink.setTupleId(tupleDescriptor.getId().asInt());
        int numReplicas = 1;
        for (Partition partition : dstTable.getPartitions()) {
            numReplicas = dstTable.getPartitionInfo().getReplicaAllocation(partition.getId()).getTotalReplicaNum();
            break;
        }
        tSink.setNumReplicas(numReplicas);
        tSink.setNeedGenRollup(dstTable.shouldLoadToNewRollup());
        tSink.setSchema(createSchema(tSink.getDbId(), dstTable, analyzer));
        tSink.setPartition(createPartition(tSink.getDbId(), dstTable));
        List<TOlapTableLocationParam> locationParams = createLocation(dstTable);
        tSink.setLocation(locationParams.get(0));
        if (singleReplicaLoad) {
            tSink.setSlaveLocation(locationParams.get(1));
        }
        tSink.setWriteSingleReplica(singleReplicaLoad);
        tSink.setNodesInfo(createPaloNodesInfo());
    }

    @Override
    public String getExplainString(String prefix, TExplainLevel explainLevel) {
        StringBuilder strBuilder = new StringBuilder();
        strBuilder.append(prefix + "OLAP TABLE SINK\n");
        if (explainLevel == TExplainLevel.BRIEF) {
            return strBuilder.toString();
        }
        strBuilder.append(prefix + "  TUPLE ID: " + tupleDescriptor.getId() + "\n");
        strBuilder.append(prefix + "  " + DataPartition.RANDOM.getExplainString(explainLevel));
        return strBuilder.toString();
    }

    @Override
    public PlanNodeId getExchNodeId() {
        return null;
    }

    @Override
    public DataPartition getOutputPartition() {
        return DataPartition.RANDOM;
    }

    @Override
    protected TDataSink toThrift() {
        return tDataSink;
    }

    private TOlapTableSchemaParam createSchema(long dbId, OlapTable table, Analyzer analyzer) throws AnalysisException {
        TOlapTableSchemaParam schemaParam = new TOlapTableSchemaParam();
        schemaParam.setDbId(dbId);
        schemaParam.setTableId(table.getId());
        schemaParam.setVersion(table.getIndexMetaByIndexId(table.getBaseIndexId()).getSchemaVersion());
        schemaParam.setIsDynamicSchema(table.isDynamicSchema());
        schemaParam.setIsStrictMode(isStrictMode);

        schemaParam.tuple_desc = tupleDescriptor.toThrift();
        for (SlotDescriptor slotDesc : tupleDescriptor.getSlots()) {
            schemaParam.addToSlotDescs(slotDesc.toThrift());
        }

        for (Map.Entry<Long, MaterializedIndexMeta> pair : table.getIndexIdToMeta().entrySet()) {
            MaterializedIndexMeta indexMeta = pair.getValue();
            List<String> columns = Lists.newArrayList();
            List<TColumn> columnsDesc = Lists.newArrayList();
            List<TOlapTableIndex> indexDesc = Lists.newArrayList();
            columns.addAll(indexMeta.getSchema().stream().map(Column::getNonShadowName).collect(Collectors.toList()));
            for (Column column : indexMeta.getSchema()) {
                TColumn tColumn = column.toThrift();
                column.setIndexFlag(tColumn, table);
                columnsDesc.add(tColumn);
            }
            List<Index> indexes = indexMeta.getIndexes();
            if (indexes.size() == 0 && pair.getKey() == table.getBaseIndexId()) {
                // for compatible with old version befor 2.0-beta
                // if indexMeta.getIndexes() is empty, use table.getIndexes()
                indexes = table.getIndexes();
            }
            for (Index index : indexes) {
                TOlapTableIndex tIndex = index.toThrift();
                indexDesc.add(tIndex);
            }
            TOlapTableIndexSchema indexSchema = new TOlapTableIndexSchema(pair.getKey(), columns,
                    indexMeta.getSchemaHash());
            if (indexMeta.getWhereClause() != null) {
                Expr expr = indexMeta.getWhereClause().clone();
                expr.replaceSlot(tupleDescriptor);
                if (analyzer != null) {
                    tupleDescriptor.setTable(table);
                    analyzer.registerTupleDescriptor(tupleDescriptor);
                    expr.analyze(analyzer);
                }
                indexSchema.setWhereClause(expr.treeToThrift());
            }
            indexSchema.setColumnsDesc(columnsDesc);
            indexSchema.setIndexesDesc(indexDesc);
            schemaParam.addToIndexes(indexSchema);
        }
        schemaParam.setIsPartialUpdate(isPartialUpdate);
        if (isPartialUpdate) {
            for (String s : partialUpdateInputColumns) {
                schemaParam.addToPartialUpdateInputColumns(s);
            }
        }
        return schemaParam;
    }

    private List<String> getDistColumns(DistributionInfo distInfo) throws UserException {
        List<String> distColumns = Lists.newArrayList();
        switch (distInfo.getType()) {
            case HASH: {
                HashDistributionInfo hashDistributionInfo = (HashDistributionInfo) distInfo;
                for (Column column : hashDistributionInfo.getDistributionColumns()) {
                    distColumns.add(column.getName());
                }
                break;
            }
            case RANDOM: {
                // RandomDistributionInfo doesn't have distributedColumns
                break;
            }
            default:
                throw new UserException("unsupported distributed type, type=" + distInfo.getType());
        }
        return distColumns;
    }

    private TOlapTablePartitionParam createPartition(long dbId, OlapTable table) throws UserException {
        TOlapTablePartitionParam partitionParam = new TOlapTablePartitionParam();
        partitionParam.setDbId(dbId);
        partitionParam.setTableId(table.getId());
        partitionParam.setVersion(0);

        PartitionType partType = table.getPartitionInfo().getType();
        switch (partType) {
            case LIST:
            case RANGE: {
                PartitionInfo partitionInfo = table.getPartitionInfo();
                for (Column partCol : partitionInfo.getPartitionColumns()) {
                    partitionParam.addToPartitionColumns(partCol.getName());
                }

                int partColNum = partitionInfo.getPartitionColumns().size();
                DistributionInfo selectedDistInfo = null;

                for (Long partitionId : partitionIds) {
                    Partition partition = table.getPartition(partitionId);
                    TOlapTablePartition tPartition = new TOlapTablePartition();
                    tPartition.setId(partition.getId());
                    // set partition keys
                    setPartitionKeys(tPartition, partitionInfo.getItem(partition.getId()), partColNum);

                    for (MaterializedIndex index : partition.getMaterializedIndices(IndexExtState.ALL)) {
                        tPartition.addToIndexes(new TOlapTableIndexTablets(index.getId(), Lists.newArrayList(
                                index.getTablets().stream().map(Tablet::getId).collect(Collectors.toList()))));
                        tPartition.setNumBuckets(index.getTablets().size());
                    }
                    tPartition.setIsMutable(table.getPartitionInfo().getIsMutable(partitionId));
                    if (loadToSingleTablet) {
                        int tabletIndex = Env.getCurrentEnv().getSingleTabletLoadRecorderMgr()
                                .getCurrentLoadTabletIndex(dbId, table.getId(), partitionId);
                        tPartition.setLoadTabletIdx(tabletIndex);
                    }
                    partitionParam.addToPartitions(tPartition);

                    DistributionInfo distInfo = partition.getDistributionInfo();
                    if (selectedDistInfo == null) {
                        partitionParam.setDistributedColumns(getDistColumns(distInfo));
                        selectedDistInfo = distInfo;
                    } else {
                        if (selectedDistInfo.getType() != distInfo.getType()) {
                            throw new UserException("different distribute types in two different partitions, type1="
                                    + selectedDistInfo.getType() + ", type2=" + distInfo.getType());
                        }
                    }
                }
                break;
            }
            case UNPARTITIONED: {
                // there is no partition columns for single partition
                Preconditions.checkArgument(table.getPartitions().size() == 1,
                        "Number of table partitions is not 1 for unpartitioned table, partitionNum="
                                + table.getPartitions().size());
                Partition partition = table.getPartitions().iterator().next();

                TOlapTablePartition tPartition = new TOlapTablePartition();
                tPartition.setId(partition.getId());
                tPartition.setIsMutable(table.getPartitionInfo().getIsMutable(partition.getId()));
                // No lowerBound and upperBound for this range
                for (MaterializedIndex index : partition.getMaterializedIndices(IndexExtState.ALL)) {
                    tPartition.addToIndexes(new TOlapTableIndexTablets(index.getId(), Lists.newArrayList(
                            index.getTablets().stream().map(Tablet::getId).collect(Collectors.toList()))));
                    tPartition.setNumBuckets(index.getTablets().size());
                }
                if (loadToSingleTablet) {
                    int tabletIndex = Env.getCurrentEnv().getSingleTabletLoadRecorderMgr()
                            .getCurrentLoadTabletIndex(dbId, table.getId(), partition.getId());
                    tPartition.setLoadTabletIdx(tabletIndex);
                }
                partitionParam.addToPartitions(tPartition);
                partitionParam.setDistributedColumns(getDistColumns(partition.getDistributionInfo()));
                break;
            }
            default: {
                throw new UserException("unsupported partition for OlapTable, partition=" + partType);
            }
        }
        return partitionParam;
    }

    private void setPartitionKeys(TOlapTablePartition tPartition, PartitionItem partitionItem, int partColNum) {
        if (partitionItem instanceof RangePartitionItem) {
            Range<PartitionKey> range = partitionItem.getItems();
            // set start keys
            if (range.hasLowerBound() && !range.lowerEndpoint().isMinValue()) {
                for (int i = 0; i < partColNum; i++) {
                    tPartition.addToStartKeys(range.lowerEndpoint().getKeys().get(i).treeToThrift().getNodes().get(0));
                }
            }
            // set end keys
            if (range.hasUpperBound() && !range.upperEndpoint().isMaxValue()) {
                for (int i = 0; i < partColNum; i++) {
                    tPartition.addToEndKeys(range.upperEndpoint().getKeys().get(i).treeToThrift().getNodes().get(0));
                }
            }
        } else if (partitionItem instanceof ListPartitionItem) {
            List<PartitionKey> partitionKeys = partitionItem.getItems();
            // set in keys
            for (PartitionKey partitionKey : partitionKeys) {
                List<TExprNode> tExprNodes = new ArrayList<>();
                for (int i = 0; i < partColNum; i++) {
                    tExprNodes.add(partitionKey.getKeys().get(i).treeToThrift().getNodes().get(0));
                }
                tPartition.addToInKeys(tExprNodes);
                tPartition.setIsDefaultPartition(partitionItem.isDefaultPartition());
            }
        }
    }

    private List<TOlapTableLocationParam> createLocation(OlapTable table) throws UserException {
        TOlapTableLocationParam locationParam = new TOlapTableLocationParam();
        TOlapTableLocationParam slaveLocationParam = new TOlapTableLocationParam();
        // BE id -> path hash
        Multimap<Long, Long> allBePathsMap = HashMultimap.create();
        for (Long partitionId : partitionIds) {
            Partition partition = table.getPartition(partitionId);
            int quorum = table.getPartitionInfo().getReplicaAllocation(partition.getId()).getTotalReplicaNum() / 2 + 1;
            for (MaterializedIndex index : partition.getMaterializedIndices(IndexExtState.ALL)) {
                // we should ensure the replica backend is alive
                // otherwise, there will be a 'unknown node id, id=xxx' error for stream load
                for (Tablet tablet : index.getTablets()) {
                    Multimap<Long, Long> bePathsMap = tablet.getNormalReplicaBackendPathMap();
                    if (bePathsMap.keySet().size() < quorum) {
                        String errMsg = "tablet " + tablet.getId() + " alive replica num " + bePathsMap.keySet().size()
<<<<<<< HEAD
                                        + " < quorum replica num " + quorum
                                        + ", alive backends: [" + StringUtils.join(bePathsMap.keySet(), ",") + "]";
                        if (Config.isCloudMode()) {
                            errMsg += ConnectContext.cloudNoBackendsReason();
                        }
=======
                                + " < quorumreplica num " + quorum
                                + ", alive backends: [" + StringUtils.join(bePathsMap.keySet(), ",") + "]"
                                + ", detail: " + tablet.getDetailsStatusForQuery(partition.getVisibleVersion());
>>>>>>> cc1aabba
                        throw new UserException(InternalErrorCode.REPLICA_FEW_ERR, errMsg);
                    }

                    if (singleReplicaLoad) {
                        Long[] nodes = bePathsMap.keySet().toArray(new Long[0]);
                        Random random = new Random();
                        Long masterNode = nodes[random.nextInt(nodes.length)];
                        Multimap<Long, Long> slaveBePathsMap = bePathsMap;
                        slaveBePathsMap.removeAll(masterNode);
                        locationParam.addToTablets(new TTabletLocation(tablet.getId(),
                                Lists.newArrayList(Sets.newHashSet(masterNode))));
                        slaveLocationParam.addToTablets(new TTabletLocation(tablet.getId(),
                                Lists.newArrayList(slaveBePathsMap.keySet())));
                    } else {
                        locationParam.addToTablets(new TTabletLocation(tablet.getId(),
                                Lists.newArrayList(bePathsMap.keySet())));
                    }
                    allBePathsMap.putAll(bePathsMap);
                }
            }
        }

        // check if disk capacity reach limit
        // this is for load process, so use high water mark to check
        Status st = Env.getCurrentSystemInfo().checkExceedDiskCapacityLimit(allBePathsMap, true);
        if (!st.ok()) {
            throw new DdlException(st.getErrorMsg());
        }
        return Arrays.asList(locationParam, slaveLocationParam);
    }

    private TPaloNodesInfo createPaloNodesInfo() {
        TPaloNodesInfo nodesInfo = new TPaloNodesInfo();
        SystemInfoService systemInfoService = Env.getCurrentSystemInfo();
        for (Long id : systemInfoService.getAllBackendIds(false)) {
            Backend backend = systemInfoService.getBackend(id);
            nodesInfo.addToNodes(new TNodeInfo(backend.getId(), 0, backend.getHost(), backend.getBrpcPort()));
        }
        return nodesInfo;
    }

    protected TDataSinkType getDataSinkType() {
        return TDataSinkType.OLAP_TABLE_SINK;
    }
}<|MERGE_RESOLUTION|>--- conflicted
+++ resolved
@@ -438,17 +438,12 @@
                     Multimap<Long, Long> bePathsMap = tablet.getNormalReplicaBackendPathMap();
                     if (bePathsMap.keySet().size() < quorum) {
                         String errMsg = "tablet " + tablet.getId() + " alive replica num " + bePathsMap.keySet().size()
-<<<<<<< HEAD
-                                        + " < quorum replica num " + quorum
-                                        + ", alive backends: [" + StringUtils.join(bePathsMap.keySet(), ",") + "]";
+                                + " < quorumreplica num " + quorum
+                                + ", alive backends: [" + StringUtils.join(bePathsMap.keySet(), ",") + "]"
+                                + ", detail: " + tablet.getDetailsStatusForQuery(partition.getVisibleVersion());
                         if (Config.isCloudMode()) {
                             errMsg += ConnectContext.cloudNoBackendsReason();
                         }
-=======
-                                + " < quorumreplica num " + quorum
-                                + ", alive backends: [" + StringUtils.join(bePathsMap.keySet(), ",") + "]"
-                                + ", detail: " + tablet.getDetailsStatusForQuery(partition.getVisibleVersion());
->>>>>>> cc1aabba
                         throw new UserException(InternalErrorCode.REPLICA_FEW_ERR, errMsg);
                     }
 
