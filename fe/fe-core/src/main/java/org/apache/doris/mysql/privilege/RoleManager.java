--- conflicted
+++ resolved
@@ -20,10 +20,7 @@
 import org.apache.doris.analysis.ResourcePattern;
 import org.apache.doris.analysis.TablePattern;
 import org.apache.doris.analysis.UserIdentity;
-<<<<<<< HEAD
-=======
 import org.apache.doris.analysis.WorkloadGroupPattern;
->>>>>>> 7bda49b5
 import org.apache.doris.catalog.Env;
 import org.apache.doris.catalog.InfoSchemaDb;
 import org.apache.doris.cluster.ClusterNamespace;
@@ -36,10 +33,7 @@
 import org.apache.doris.mysql.privilege.Auth.PrivLevel;
 import org.apache.doris.persist.gson.GsonUtils;
 import org.apache.doris.qe.ConnectContext;
-<<<<<<< HEAD
-=======
 import org.apache.doris.resource.workloadgroup.WorkloadGroupMgr;
->>>>>>> 7bda49b5
 import org.apache.doris.system.SystemInfoService;
 
 import com.google.common.base.Joiner;
@@ -129,7 +123,6 @@
             return null;
         }
         existingRole.revokePrivs(resourcePattern, privs, errOnNonExist);
-<<<<<<< HEAD
         return existingRole;
     }
 
@@ -141,10 +134,6 @@
         }
     }
 
-=======
-        return existingRole;
-    }
-
     public Role revokePrivs(String role, WorkloadGroupPattern workloadGroupPattern, PrivBitSet privs,
             boolean errOnNonExist)
             throws DdlException {
@@ -159,7 +148,6 @@
         return existingRole;
     }
 
->>>>>>> 7bda49b5
     public void getRoleInfo(List<List<String>> results) {
         for (Role role : roles.values()) {
             if (ClusterNamespace.getNameFromFullName(role.getRoleName()).startsWith(DEFAULT_ROLE_PREFIX)) {
@@ -170,7 +158,6 @@
             List<String> info = Lists.newArrayList();
             info.add(role.getRoleName());
             info.add(Joiner.on(", ").join(Env.getCurrentEnv().getAuth().getRoleUsers(role.getRoleName())));
-<<<<<<< HEAD
 
             Map<PrivLevel, List<Entry<ResourcePattern, PrivBitSet>>> clusterMap = role.getClusterPatternToPrivs()
                     .entrySet().stream().collect(Collectors.groupingBy(entry -> entry.getKey().getPrivLevel()));
@@ -179,7 +166,6 @@
             Map<PrivLevel, List<Entry<ResourcePattern, PrivBitSet>>> stageMap = role.getStagePatternToPrivs()
                     .entrySet().stream().collect(Collectors.groupingBy(entry -> entry.getKey().getPrivLevel()));
             replaceResourceLevel(stageMap, PrivLevel.STAGE);
-
             Map<PrivLevel, String> infoMap =
                     Stream.concat(
                     Stream.concat(
@@ -187,9 +173,14 @@
                             role.getTblPatternToPrivs().entrySet().stream()
                                     .collect(Collectors.groupingBy(entry -> entry.getKey().getPrivLevel())).entrySet()
                                     .stream(),
+                    Stream.concat(
                             role.getResourcePatternToPrivs().entrySet().stream()
                                     .collect(Collectors.groupingBy(entry -> entry.getKey().getPrivLevel())).entrySet()
-                                    .stream()
+                                    .stream(),
+                            role.getWorkloadGroupPatternToPrivs().entrySet().stream()
+                                    .collect(Collectors.groupingBy(entry -> entry.getKey().getPrivLevel()))
+                                    .entrySet().stream()
+                    )
                     ),
                     clusterMap.entrySet().stream()
                     ),
@@ -202,43 +193,21 @@
                                         }
                                         return priv.getValue().toString();
                                     })
-=======
-            Map<PrivLevel, String> infoMap =
-                    Stream.concat(
-                            role.getTblPatternToPrivs().entrySet().stream()
-                                    .collect(Collectors.groupingBy(entry -> entry.getKey().getPrivLevel())).entrySet()
-                                    .stream(),
-                            Stream.concat(role.getResourcePatternToPrivs().entrySet().stream()
-                                            .collect(Collectors.groupingBy(entry -> entry.getKey().getPrivLevel()))
-                                            .entrySet().stream(),
-                                    role.getWorkloadGroupPatternToPrivs().entrySet().stream()
-                                            .collect(Collectors.groupingBy(entry -> entry.getKey().getPrivLevel()))
-                                            .entrySet().stream())
-                    ).collect(Collectors.toMap(Entry::getKey, entry -> {
-                                if (entry.getKey() == PrivLevel.GLOBAL) {
-                                    return entry.getValue().stream().findFirst().map(priv -> priv.getValue().toString())
->>>>>>> 7bda49b5
                                             .orElse(FeConstants.null_string);
                                 } else {
                                     return entry.getValue().stream()
                                             .map(priv -> priv.getKey() + ": " + priv.getValue())
                                             .collect(Collectors.joining("; "));
                                 }
-<<<<<<< HEAD
                             }, (s1, s2) -> {
-                            if (s1.isEmpty()) {
-                                return s2;
+                                if (s1.isEmpty()) {
+                                    return s2;
+                                }
+                                return s1 + " " + s2;
                             }
-                            return s1 + " " + s2;
-                        }
                     ));
             Stream.of(PrivLevel.GLOBAL, PrivLevel.CATALOG, PrivLevel.DATABASE, PrivLevel.TABLE,
-                    PrivLevel.RESOURCE, PrivLevel.CLUSTER, PrivLevel.STAGE)
-=======
-                            }, (s1, s2) -> s1 + " " + s2
-                    ));
-            Stream.of(PrivLevel.GLOBAL, PrivLevel.CATALOG, PrivLevel.DATABASE, PrivLevel.TABLE, PrivLevel.RESOURCE)
->>>>>>> 7bda49b5
+                      PrivLevel.RESOURCE, PrivLevel.CLUSTER, PrivLevel.STAGE)
                     .forEach(level -> {
                         String infoItem = infoMap.get(level);
                         if (Strings.isNullOrEmpty(infoItem)) {
@@ -262,10 +231,6 @@
         } catch (AnalysisException e) {
             LOG.warn("should not happen", e);
         }
-<<<<<<< HEAD
-        Role role = new Role(userDefaultRoleName, tblPattern,
-                PrivBitSet.of(Privilege.SELECT_PRIV));
-=======
         // grant read privs of default workload group
         WorkloadGroupPattern workloadGroupPattern = new WorkloadGroupPattern(WorkloadGroupMgr.DEFAULT_GROUP_NAME);
         try {
@@ -275,7 +240,6 @@
         }
         Role role = new Role(userDefaultRoleName, tblPattern, PrivBitSet.of(Privilege.SELECT_PRIV),
                 workloadGroupPattern, PrivBitSet.of(Privilege.USAGE_PRIV));
->>>>>>> 7bda49b5
         roles.put(role.getRoleName(), role);
         return role;
     }
