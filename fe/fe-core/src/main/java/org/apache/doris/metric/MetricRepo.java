--- conflicted
+++ resolved
@@ -118,10 +118,7 @@
     public static Histogram HISTO_TXN_PUBLISH_LATENCY;
     public static AutoMappedMetric<GaugeMetricImpl<Long>> DB_GAUGE_TXN_NUM;
     public static AutoMappedMetric<GaugeMetricImpl<Long>> DB_GAUGE_PUBLISH_TXN_NUM;
-<<<<<<< HEAD
     public static AutoMappedMetric<GaugeMetricImpl<Long>> DB_GAUGE_TXN_REPLICA_NUM;
-=======
->>>>>>> 7bda49b5
 
     public static LongCounterMetric COUNTER_ROUTINE_LOAD_ROWS;
     public static LongCounterMetric COUNTER_ROUTINE_LOAD_RECEIVED_BYTES;
@@ -590,7 +587,6 @@
                 new GaugeMetricImpl<>("txn_num", MetricUnit.NOUNIT, "number of running transactions"));
         GaugeMetric<Long> publishTxnNum = new GaugeMetric<Long>("publish_txn_num", MetricUnit.NOUNIT,
                 "number of publish transactions") {
-<<<<<<< HEAD
             @Override
             public Long getValue() {
                 return Env.getCurrentGlobalTransactionMgr().getAllPublishTxnNum();
@@ -602,18 +598,13 @@
 
         GaugeMetric<Long> txnReplicaNum = new GaugeMetric<Long>("txn_replica_num", MetricUnit.NOUNIT,
                 "number of writing tablets in all running transactions") {
-=======
->>>>>>> 7bda49b5
             @Override
             public Long getValue() {
                 return Env.getCurrentGlobalTransactionMgr().getAllPublishTxnNum();
             }
         };
-<<<<<<< HEAD
         DORIS_METRIC_REGISTER.addMetrics(txnReplicaNum);
-=======
         DORIS_METRIC_REGISTER.addMetrics(publishTxnNum);
->>>>>>> 7bda49b5
         DB_GAUGE_PUBLISH_TXN_NUM = addLabeledMetrics("db",
                 () -> new GaugeMetricImpl<>("publish_txn_num", MetricUnit.NOUNIT, "number of publish transactions"));
         COUNTER_ROUTINE_LOAD_ROWS = new LongCounterMetric("routine_load_rows", MetricUnit.ROWS,
