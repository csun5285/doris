// Licensed to the Apache Software Foundation (ASF) under one
// or more contributor license agreements.  See the NOTICE file
// distributed with this work for additional information
// regarding copyright ownership.  The ASF licenses this file
// to you under the Apache License, Version 2.0 (the
// "License"); you may not use this file except in compliance
// with the License.  You may obtain a copy of the License at
//
//   http://www.apache.org/licenses/LICENSE-2.0
//
// Unless required by applicable law or agreed to in writing,
// software distributed under the License is distributed on an
// "AS IS" BASIS, WITHOUT WARRANTIES OR CONDITIONS OF ANY
// KIND, either express or implied.  See the License for the
// specific language governing permissions and limitations
// under the License.

package org.apache.doris.metric;

import org.apache.doris.alter.Alter;
import org.apache.doris.alter.AlterJobV2.JobType;
import org.apache.doris.catalog.Env;
import org.apache.doris.catalog.TabletInvertedIndex;
import org.apache.doris.common.Config;
import org.apache.doris.common.ThreadPoolManager;
import org.apache.doris.load.EtlJobType;
import org.apache.doris.load.loadv2.JobState;
import org.apache.doris.load.loadv2.LoadManager;
import org.apache.doris.load.routineload.RoutineLoadJob;
import org.apache.doris.load.routineload.RoutineLoadManager;
import org.apache.doris.metric.Metric.MetricUnit;
import org.apache.doris.monitor.jvm.JvmService;
import org.apache.doris.monitor.jvm.JvmStats;
import org.apache.doris.persist.EditLog;
import org.apache.doris.qe.QeProcessorImpl;
import org.apache.doris.service.ExecuteEnv;
import org.apache.doris.system.Backend;
import org.apache.doris.system.SystemInfoService;
import org.apache.doris.transaction.TransactionStatus;

import com.codahale.metrics.Histogram;
import com.codahale.metrics.MetricRegistry;
import com.google.common.collect.Sets;
import org.apache.logging.log4j.LogManager;
import org.apache.logging.log4j.Logger;

import java.util.HashMap;
import java.util.List;
import java.util.Map;
import java.util.Set;
import java.util.SortedMap;
import java.util.concurrent.ConcurrentHashMap;
import java.util.concurrent.ScheduledThreadPoolExecutor;
import java.util.concurrent.TimeUnit;
import java.util.function.Supplier;

public final class MetricRepo {
    private static final Logger LOG = LogManager.getLogger(MetricRepo.class);

    // METRIC_REGISTER is only used for histogram metrics
    public static final MetricRegistry METRIC_REGISTER = new MetricRegistry();
    public static final DorisMetricRegistry DORIS_METRIC_REGISTER = new DorisMetricRegistry();

    public static volatile boolean isInit = false;
    public static final SystemMetrics SYSTEM_METRICS = new SystemMetrics();

    public static final String TABLET_NUM = "tablet_num";
    public static final String TABLET_MAX_COMPACTION_SCORE = "tablet_max_compaction_score";
    public static final String SELECTDB_TAG = "selectdb";

    public static LongCounterMetric COUNTER_REQUEST_ALL;
    public static LongCounterMetric COUNTER_QUERY_ALL;
    public static LongCounterMetric COUNTER_QUERY_ERR;
    public static LongCounterMetric HTTP_COUNTER_COPY_INFO_UPLOAD_REQUEST;
    public static LongCounterMetric HTTP_COUNTER_COPY_INFO_UPLOAD_ERR;

    public static LongCounterMetric HTTP_COUNTER_COPY_INFO_QUERY_REQUEST;
    public static LongCounterMetric HTTP_COUNTER_COPY_INFO_QUERY_ERR;

    public static LongCounterMetric COUNTER_QUERY_TABLE;
    public static LongCounterMetric COUNTER_QUERY_OLAP_TABLE;
    public static AutoMappedMetric<LongCounterMetric> USER_COUNTER_QUERY_ALL;
    public static AutoMappedMetric<LongCounterMetric> USER_COUNTER_QUERY_ERR;
    public static Histogram HISTO_QUERY_LATENCY;
<<<<<<< HEAD
    public static Histogram HISTO_HTTP_COPY_INTO_UPLOAD_LATENCY;
    public static Histogram HISTO_HTTP_COPY_INTO_QUERY_LATENCY;
    public static AutoMappedMetric<Histogram> DB_HISTO_QUERY_LATENCY;
=======
    public static AutoMappedMetric<Histogram> USER_HISTO_QUERY_LATENCY;
>>>>>>> 0f37f1c3
    public static AutoMappedMetric<GaugeMetricImpl<Long>> USER_GAUGE_QUERY_INSTANCE_NUM;
    public static AutoMappedMetric<LongCounterMetric> USER_COUNTER_QUERY_INSTANCE_BEGIN;
    public static AutoMappedMetric<LongCounterMetric> BE_COUNTER_QUERY_RPC_ALL;
    public static AutoMappedMetric<LongCounterMetric> BE_COUNTER_QUERY_RPC_FAILED;
    public static AutoMappedMetric<LongCounterMetric> BE_COUNTER_QUERY_RPC_SIZE;

    public static LongCounterMetric COUNTER_CACHE_ADDED_SQL;
    public static LongCounterMetric COUNTER_CACHE_ADDED_PARTITION;
    public static LongCounterMetric COUNTER_CACHE_HIT_SQL;
    public static LongCounterMetric COUNTER_CACHE_HIT_PARTITION;

    public static LongCounterMetric COUNTER_EDIT_LOG_WRITE;
    public static LongCounterMetric COUNTER_EDIT_LOG_READ;
    public static LongCounterMetric COUNTER_EDIT_LOG_CURRENT;
    public static LongCounterMetric COUNTER_EDIT_LOG_SIZE_BYTES;
    public static LongCounterMetric COUNTER_CURRENT_EDIT_LOG_SIZE_BYTES;
    public static LongCounterMetric COUNTER_EDIT_LOG_CLEAN_SUCCESS;
    public static LongCounterMetric COUNTER_EDIT_LOG_CLEAN_FAILED;
    public static Histogram HISTO_EDIT_LOG_WRITE_LATENCY;

    public static LongCounterMetric COUNTER_IMAGE_WRITE_SUCCESS;
    public static LongCounterMetric COUNTER_IMAGE_WRITE_FAILED;
    public static LongCounterMetric COUNTER_IMAGE_PUSH_SUCCESS;
    public static LongCounterMetric COUNTER_IMAGE_PUSH_FAILED;
    public static LongCounterMetric COUNTER_IMAGE_CLEAN_SUCCESS;
    public static LongCounterMetric COUNTER_IMAGE_CLEAN_FAILED;

    public static LongCounterMetric COUNTER_TXN_REJECT;
    public static LongCounterMetric COUNTER_TXN_BEGIN;
    public static LongCounterMetric COUNTER_TXN_FAILED;
    public static LongCounterMetric COUNTER_TXN_SUCCESS;
    public static Histogram HISTO_TXN_EXEC_LATENCY;
    public static Histogram HISTO_TXN_PUBLISH_LATENCY;
    public static AutoMappedMetric<GaugeMetricImpl<Long>> DB_GAUGE_TXN_NUM;
    public static AutoMappedMetric<GaugeMetricImpl<Long>> DB_GAUGE_PUBLISH_TXN_NUM;
    public static AutoMappedMetric<GaugeMetricImpl<Long>> DB_GAUGE_TXN_REPLICA_NUM;

    public static LongCounterMetric COUNTER_ROUTINE_LOAD_ROWS;
    public static LongCounterMetric COUNTER_ROUTINE_LOAD_RECEIVED_BYTES;
    public static LongCounterMetric COUNTER_ROUTINE_LOAD_ERROR_ROWS;
    public static LongCounterMetric COUNTER_HIT_SQL_BLOCK_RULE;

    public static AutoMappedMetric<LongCounterMetric> THRIFT_COUNTER_RPC_ALL;
    public static AutoMappedMetric<LongCounterMetric> THRIFT_COUNTER_RPC_LATENCY;

    // following metrics will be updated by metric calculator
    public static GaugeMetricImpl<Double> GAUGE_QUERY_PER_SECOND;
    public static GaugeMetricImpl<Double> GAUGE_REQUEST_PER_SECOND;
    public static GaugeMetricImpl<Double> GAUGE_QUERY_ERR_RATE;
    public static GaugeMetricImpl<Long> GAUGE_MAX_TABLET_COMPACTION_SCORE;

    // cloud metrics
    public static ConcurrentHashMap<String, LongCounterMetric>
                    CLOUD_CLUSTER_COUNTER_REQUEST_ALL = new ConcurrentHashMap<>();
    public static ConcurrentHashMap<String, LongCounterMetric>
                    CLOUD_CLUSTER_COUNTER_QUERY_ALL = new ConcurrentHashMap<>();
    public static ConcurrentHashMap<String, LongCounterMetric>
                    CLOUD_CLUSTER_COUNTER_QUERY_ERR = new ConcurrentHashMap<>();

    public static ConcurrentHashMap<String, GaugeMetricImpl<Double>>
                    CLOUD_CLUSTER_GAUGE_QUERY_PER_SECOND = new ConcurrentHashMap<>();

    public static GaugeMetricImpl<Double> GAUGE_HTTP_COPY_INTO_UPLOAD_PER_SECOND;

    public static GaugeMetricImpl<Double> GAUGE_HTTP_COPY_INTO_UPLOAD_ERR_RATE;

    public static GaugeMetricImpl<Double> GAUGE_HTTP_COPY_INTO_QUERY_PER_SECOND;

    public static GaugeMetricImpl<Double> GAUGE_HTTP_COPY_INTO_QUERY_ERR_RATE;

    public static ConcurrentHashMap<String, GaugeMetricImpl<Double>>
                    CLOUD_CLUSTER_GAUGE_REQUEST_PER_SECOND = new ConcurrentHashMap<>();
    public static ConcurrentHashMap<String, GaugeMetricImpl<Double>>
                    CLOUD_CLUSTER_GAUGE_QUERY_ERR_RATE = new ConcurrentHashMap<>();

    public static ConcurrentHashMap<String, GaugeMetricImpl<Long>>
                    CLOUD_DB_TABLE_DATA_SIZE = new ConcurrentHashMap<>();
    public static ConcurrentHashMap<String, GaugeMetricImpl<Long>>
                    CLOUD_DB_TABLE_ROW_COUNT = new ConcurrentHashMap<>();
    public static ConcurrentHashMap<String, GaugeMetricImpl<Long>>
                    CLOUD_DB_TABLE_SEGMENT_COUNT = new ConcurrentHashMap<>();
    public static ConcurrentHashMap<String, GaugeMetricImpl<Long>>
                    CLOUD_DB_TABLE_ROWSET_COUNT = new ConcurrentHashMap<>();

    public static ConcurrentHashMap<String, Histogram>
                    CLOUD_CLUSTER_HISTO_QUERY_LATENCY = new ConcurrentHashMap<>();

    public static Map<String, GaugeMetricImpl<Integer>>
                    CLOUD_CLUSTER_BACKEND_ALIVE = new HashMap<>();
    public static Map<String, GaugeMetricImpl<Long>>
                    CLOUD_CLUSTER_BACKEND_ALIVE_TOTAL = new HashMap<>();

    private static ScheduledThreadPoolExecutor metricTimer = ThreadPoolManager.newDaemonScheduledThreadPool(1,
            "metric-timer-pool", true);
    private static MetricCalculator metricCalculator = new MetricCalculator();

    public static void registerClusterMetrics(String clusterName, String clusterId) {
        CLOUD_CLUSTER_COUNTER_REQUEST_ALL.computeIfAbsent(clusterName, key -> {
            LongCounterMetric counterRequestAll = new LongCounterMetric("request_total", MetricUnit.REQUESTS,
                    "total request");
            counterRequestAll.addLabel(new MetricLabel("cluster_id", clusterId));
            counterRequestAll.addLabel(new MetricLabel("cluster_name", key));
            DORIS_METRIC_REGISTER.addMetrics(counterRequestAll);
            return counterRequestAll;
        });

        MetricRepo.CLOUD_CLUSTER_COUNTER_QUERY_ALL.computeIfAbsent(clusterName, key -> {
            LongCounterMetric counterQueryAll = new LongCounterMetric("query_total", MetricUnit.REQUESTS,
                    "total query");
            counterQueryAll.addLabel(new MetricLabel("cluster_id", clusterId));
            counterQueryAll.addLabel(new MetricLabel("cluster_name", key));
            DORIS_METRIC_REGISTER.addMetrics(counterQueryAll);
            return counterQueryAll;
        });

        CLOUD_CLUSTER_COUNTER_QUERY_ERR.computeIfAbsent(clusterName, key -> {
            LongCounterMetric counterQueryErr = new LongCounterMetric("query_err", MetricUnit.REQUESTS,
                    "total error query");
            counterQueryErr.addLabel(new MetricLabel("cluster_id", clusterId));
            counterQueryErr.addLabel(new MetricLabel("cluster_name", key));
            DORIS_METRIC_REGISTER.addMetrics(counterQueryErr);
            return counterQueryErr;
        });

        CLOUD_CLUSTER_GAUGE_QUERY_PER_SECOND.computeIfAbsent(clusterName, key -> {
            GaugeMetricImpl<Double> gaugeQueryPerSecond = new GaugeMetricImpl<>("qps", MetricUnit.NOUNIT,
                    "query per second");
            gaugeQueryPerSecond.addLabel(new MetricLabel("cluster_id", clusterId));
            gaugeQueryPerSecond.addLabel(new MetricLabel("cluster_name", clusterName));
            gaugeQueryPerSecond.setValue(0.0);
            DORIS_METRIC_REGISTER.addMetrics(gaugeQueryPerSecond);
            return gaugeQueryPerSecond;
        }).setValue(0.0);

        CLOUD_CLUSTER_GAUGE_REQUEST_PER_SECOND.computeIfAbsent(clusterName, key -> {
            GaugeMetricImpl<Double> gaugeRequestPerSecond = new GaugeMetricImpl<>("rps", MetricUnit.NOUNIT,
                    "request per second");
            gaugeRequestPerSecond.addLabel(new MetricLabel("cluster_id", clusterId));
            gaugeRequestPerSecond.addLabel(new MetricLabel("cluster_name", clusterName));
            gaugeRequestPerSecond.setValue(0.0);
            DORIS_METRIC_REGISTER.addMetrics(gaugeRequestPerSecond);
            return gaugeRequestPerSecond;
        }).setValue(0.0);

        CLOUD_CLUSTER_GAUGE_QUERY_ERR_RATE.computeIfAbsent(clusterName, key -> {
            GaugeMetricImpl<Double> gaugeQueryErrRate = new GaugeMetricImpl<>("query_err_rate",
                    MetricUnit.NOUNIT, "query error rate");
            gaugeQueryErrRate.addLabel(new MetricLabel("cluster_id", clusterId));
            gaugeQueryErrRate.addLabel(new MetricLabel("cluster_name", clusterName));
            gaugeQueryErrRate.setValue(0.0);
            DORIS_METRIC_REGISTER.addMetrics(gaugeQueryErrRate);
            return gaugeQueryErrRate;
        }).setValue(0.0);

        CLOUD_CLUSTER_HISTO_QUERY_LATENCY.computeIfAbsent(clusterName, key -> {
            Histogram histoQueryLatency = MetricRepo.METRIC_REGISTER.histogram(
                    MetricRegistry.name("query", "latency", "ms",
                            MetricRepo.SELECTDB_TAG, key));
            return histoQueryLatency;
        });
    }

    // init() should only be called after catalog is contructed.
    public static synchronized void init() {
        if (isInit) {
            return;
        }

        // load jobs
        LoadManager loadManger = Env.getCurrentEnv().getLoadManager();
        for (EtlJobType jobType : EtlJobType.values()) {
            if (jobType == EtlJobType.UNKNOWN) {
                continue;
            }
            for (JobState state : JobState.values()) {
                GaugeMetric<Long> gauge = new GaugeMetric<Long>("job", MetricUnit.NOUNIT, "job statistics") {
                    @Override
                    public Long getValue() {
                        if (!Env.getCurrentEnv().isMaster()) {
                            return 0L;
                        }
                        return loadManger.getLoadJobNum(state, jobType);
                    }
                };
                gauge.addLabel(new MetricLabel("job", "load")).addLabel(new MetricLabel("type", jobType.name()))
                        .addLabel(new MetricLabel("state", state.name()));
                DORIS_METRIC_REGISTER.addMetrics(gauge);
            }
        }

        //  routine load jobs
        RoutineLoadManager routineLoadManager = Env.getCurrentEnv().getRoutineLoadManager();
        for (RoutineLoadJob.JobState jobState : RoutineLoadJob.JobState.values()) {
            GaugeMetric<Long> gauge = new GaugeMetric<Long>("job", MetricUnit.NOUNIT, "routine load job statistics") {
                @Override
                public Long getValue() {
                    if (!Env.getCurrentEnv().isMaster()) {
                        return 0L;
                    }
                    Set<RoutineLoadJob.JobState> states = Sets.newHashSet();
                    states.add(jobState);
                    List<RoutineLoadJob> jobs = routineLoadManager.getRoutineLoadJobByState(states);
                    return Long.valueOf(jobs.size());
                }
            };
            gauge.addLabel(new MetricLabel("job", "load")).addLabel(new MetricLabel("type", "ROUTINE_LOAD"))
                    .addLabel(new MetricLabel("state", jobState.name()));
            DORIS_METRIC_REGISTER.addMetrics(gauge);
        }

        // running alter job
        Alter alter = Env.getCurrentEnv().getAlterInstance();
        for (JobType jobType : JobType.values()) {
            if (jobType != JobType.SCHEMA_CHANGE && jobType != JobType.ROLLUP) {
                continue;
            }

            GaugeMetric<Long> gauge = new GaugeMetric<Long>("job", MetricUnit.NOUNIT, "job statistics") {
                @Override
                public Long getValue() {
                    if (!Env.getCurrentEnv().isMaster()) {
                        return 0L;
                    }
                    if (jobType == JobType.SCHEMA_CHANGE) {
                        return alter.getSchemaChangeHandler()
                                .getAlterJobV2Num(org.apache.doris.alter.AlterJobV2.JobState.RUNNING);
                    } else {
                        return alter.getMaterializedViewHandler().getAlterJobV2Num(
                                org.apache.doris.alter.AlterJobV2.JobState.RUNNING);
                    }
                }
            };
            gauge.addLabel(new MetricLabel("job", "alter")).addLabel(new MetricLabel("type", jobType.name()))
                    .addLabel(new MetricLabel("state", "running"));
            DORIS_METRIC_REGISTER.addMetrics(gauge);
        }

        // capacity
        generateBackendsTabletMetrics();

        // connections
        GaugeMetric<Integer> connections = new GaugeMetric<Integer>("connection_total", MetricUnit.CONNECTIONS,
                "total connections") {
            @Override
            public Integer getValue() {
                return ExecuteEnv.getInstance().getScheduler().getConnectionNum();
            }
        };
        DORIS_METRIC_REGISTER.addMetrics(connections);

        // journal id
        GaugeMetric<Long> maxJournalId = new GaugeMetric<Long>("max_journal_id", MetricUnit.NOUNIT,
                "max journal id of this frontends") {
            @Override
            public Long getValue() {
                EditLog editLog = Env.getCurrentEnv().getEditLog();
                if (editLog == null) {
                    return -1L;
                }
                return editLog.getMaxJournalId();
            }
        };
        DORIS_METRIC_REGISTER.addMetrics(maxJournalId);

        // scheduled tablet num
        GaugeMetric<Long> scheduledTabletNum = new GaugeMetric<Long>("scheduled_tablet_num", MetricUnit.NOUNIT,
                "number of tablets being scheduled") {
            @Override
            public Long getValue() {
                if (!Env.getCurrentEnv().isMaster()) {
                    return 0L;
                }
                return (long) Env.getCurrentEnv().getTabletScheduler().getTotalNum();
            }
        };
        DORIS_METRIC_REGISTER.addMetrics(scheduledTabletNum);

        // txn status
        for (TransactionStatus status : TransactionStatus.values()) {
            GaugeMetric<Long> gauge = new GaugeMetric<Long>("txn_status", MetricUnit.NOUNIT, "txn statistics") {
                @Override
                public Long getValue() {
                    if (!Env.getCurrentEnv().isMaster()) {
                        return 0L;
                    }
                    return Env.getCurrentGlobalTransactionMgr().getTxnNumByStatus(status);
                }
            };
            gauge.addLabel(new MetricLabel("type", status.name().toLowerCase()));
            DORIS_METRIC_REGISTER.addMetrics(gauge);
        }

        // qps, rps and error rate
        // these metrics should be set an init value, in case that metric calculator is not running
        GAUGE_QUERY_PER_SECOND = new GaugeMetricImpl<>("qps", MetricUnit.NOUNIT, "query per second");
        GAUGE_QUERY_PER_SECOND.setValue(0.0);
        DORIS_METRIC_REGISTER.addMetrics(GAUGE_QUERY_PER_SECOND);
        // copy into upload
        GAUGE_HTTP_COPY_INTO_UPLOAD_PER_SECOND = new GaugeMetricImpl<>("http_copy_into_upload_qps", MetricUnit.NOUNIT,
                "http copy into upload per second");
        GAUGE_HTTP_COPY_INTO_UPLOAD_PER_SECOND.setValue(0.0);
        DORIS_METRIC_REGISTER.addMetrics(GAUGE_HTTP_COPY_INTO_UPLOAD_PER_SECOND);
        // copy into query
        GAUGE_HTTP_COPY_INTO_QUERY_PER_SECOND = new GaugeMetricImpl<>("http_copy_into_query_qps", MetricUnit.NOUNIT,
            "http copy into query per second");
        GAUGE_HTTP_COPY_INTO_QUERY_PER_SECOND.setValue(0.0);
        DORIS_METRIC_REGISTER.addMetrics(GAUGE_HTTP_COPY_INTO_QUERY_PER_SECOND);
        GAUGE_REQUEST_PER_SECOND = new GaugeMetricImpl<>("rps", MetricUnit.NOUNIT, "request per second");
        GAUGE_REQUEST_PER_SECOND.setValue(0.0);
        DORIS_METRIC_REGISTER.addMetrics(GAUGE_REQUEST_PER_SECOND);
        GAUGE_QUERY_ERR_RATE = new GaugeMetricImpl<>("query_err_rate", MetricUnit.NOUNIT, "query error rate");
        DORIS_METRIC_REGISTER.addMetrics(GAUGE_QUERY_ERR_RATE);
        GAUGE_QUERY_ERR_RATE.setValue(0.0);
        // copy into upload err
        GAUGE_HTTP_COPY_INTO_UPLOAD_ERR_RATE = new GaugeMetricImpl<>("http_copy_into_upload_err_rate",
                MetricUnit.NOUNIT, "http copy into update error rate");
        DORIS_METRIC_REGISTER.addMetrics(GAUGE_HTTP_COPY_INTO_UPLOAD_ERR_RATE);
        GAUGE_HTTP_COPY_INTO_UPLOAD_ERR_RATE.setValue(0.0);
        // copy into query err
        GAUGE_HTTP_COPY_INTO_QUERY_ERR_RATE = new GaugeMetricImpl<>("http_copy_into_query_err_rate", MetricUnit.NOUNIT,
            "http copy into query error rate");
        DORIS_METRIC_REGISTER.addMetrics(GAUGE_HTTP_COPY_INTO_QUERY_ERR_RATE);
        GAUGE_HTTP_COPY_INTO_QUERY_ERR_RATE.setValue(0.0);
        GAUGE_MAX_TABLET_COMPACTION_SCORE = new GaugeMetricImpl<>("max_tablet_compaction_score", MetricUnit.NOUNIT,
                "max tablet compaction score of all backends");
        DORIS_METRIC_REGISTER.addMetrics(GAUGE_MAX_TABLET_COMPACTION_SCORE);
        GAUGE_MAX_TABLET_COMPACTION_SCORE.setValue(0L);

        // query
        COUNTER_REQUEST_ALL = new LongCounterMetric("request_total", MetricUnit.REQUESTS, "total request");
        DORIS_METRIC_REGISTER.addMetrics(COUNTER_REQUEST_ALL);
        COUNTER_QUERY_ALL = new LongCounterMetric("query_total", MetricUnit.REQUESTS, "total query");
        DORIS_METRIC_REGISTER.addMetrics(COUNTER_QUERY_ALL);
        COUNTER_QUERY_ERR = new LongCounterMetric("query_err", MetricUnit.REQUESTS, "total error query");
        DORIS_METRIC_REGISTER.addMetrics(COUNTER_QUERY_ERR);
        COUNTER_QUERY_TABLE = new LongCounterMetric("query_table", MetricUnit.REQUESTS, "total query from table");
        DORIS_METRIC_REGISTER.addMetrics(COUNTER_QUERY_TABLE);
        COUNTER_QUERY_OLAP_TABLE = new LongCounterMetric("query_olap_table", MetricUnit.REQUESTS,
                "total query from olap table");
        DORIS_METRIC_REGISTER.addMetrics(COUNTER_QUERY_OLAP_TABLE);
        USER_COUNTER_QUERY_ALL = new AutoMappedMetric<>(name -> {
            LongCounterMetric userCountQueryAll  = new LongCounterMetric("query_total", MetricUnit.REQUESTS,
                    "total query for single user");
            userCountQueryAll.addLabel(new MetricLabel("user", name));
            DORIS_METRIC_REGISTER.addMetrics(userCountQueryAll);
            return userCountQueryAll;
        });
        USER_COUNTER_QUERY_ERR = new AutoMappedMetric<>(name -> {
            LongCounterMetric userCountQueryErr  = new LongCounterMetric("query_err", MetricUnit.REQUESTS,
                    "total error query for single user");
            userCountQueryErr.addLabel(new MetricLabel("user", name));
            DORIS_METRIC_REGISTER.addMetrics(userCountQueryErr);
            return userCountQueryErr;
        });
        HISTO_QUERY_LATENCY = METRIC_REGISTER.histogram(
                MetricRegistry.name("query", "latency", "ms"));
<<<<<<< HEAD
        HTTP_COUNTER_COPY_INFO_UPLOAD_REQUEST = new LongCounterMetric("http_copy_into_upload_request_total",
                MetricUnit.REQUESTS, "http copy into upload total request");
        DORIS_METRIC_REGISTER.addMetrics(HTTP_COUNTER_COPY_INFO_UPLOAD_REQUEST);
        HTTP_COUNTER_COPY_INFO_UPLOAD_ERR = new LongCounterMetric("http_copy_into_upload_err_total",
                MetricUnit.REQUESTS, "http copy into upload err request");
        DORIS_METRIC_REGISTER.addMetrics(HTTP_COUNTER_COPY_INFO_UPLOAD_ERR);
        HTTP_COUNTER_COPY_INFO_QUERY_REQUEST = new LongCounterMetric("http_copy_into_query_request_total",
                MetricUnit.REQUESTS, "http copy into total query request");
        DORIS_METRIC_REGISTER.addMetrics(HTTP_COUNTER_COPY_INFO_QUERY_REQUEST);
        HTTP_COUNTER_COPY_INFO_QUERY_ERR = new LongCounterMetric("http_copy_into_upload_err_total",
                MetricUnit.REQUESTS, "http copy into err query request");
        DORIS_METRIC_REGISTER.addMetrics(HTTP_COUNTER_COPY_INFO_QUERY_ERR);
        HISTO_HTTP_COPY_INTO_UPLOAD_LATENCY = METRIC_REGISTER.histogram(
            MetricRegistry.name("http_copy_into_upload", "latency", "ms"));
        HISTO_HTTP_COPY_INTO_QUERY_LATENCY = METRIC_REGISTER.histogram(
            MetricRegistry.name("http_copy_into_query", "latency", "ms"));
        DB_HISTO_QUERY_LATENCY = new AutoMappedMetric<>(name -> {
            String metricName = MetricRegistry.name("query", "latency", "ms", "db=" + name);
=======
        USER_HISTO_QUERY_LATENCY = new AutoMappedMetric<>(name -> {
            String metricName = MetricRegistry.name("query", "latency", "ms", "user=" + name);
>>>>>>> 0f37f1c3
            return METRIC_REGISTER.histogram(metricName);
        });
        USER_COUNTER_QUERY_INSTANCE_BEGIN = addLabeledMetrics("user", () ->
                new LongCounterMetric("query_instance_begin", MetricUnit.NOUNIT,
                "number of query instance begin"));
        USER_GAUGE_QUERY_INSTANCE_NUM = addLabeledMetrics("user", () ->
                new GaugeMetricImpl<>("query_instance_num", MetricUnit.NOUNIT,
                "number of running query instances of current user"));
        GaugeMetric<Long> queryInstanceNum = new GaugeMetric<Long>("query_instance_num",
                MetricUnit.NOUNIT, "number of query instances of all current users") {
            @Override
            public Long getValue() {
                QeProcessorImpl qe = ((QeProcessorImpl) QeProcessorImpl.INSTANCE);
                long totalInstanceNum = 0;
                for (Map.Entry<String, Integer> e : qe.getInstancesNumPerUser().entrySet()) {
                    long value = e.getValue() == null ? 0L : e.getValue().longValue();
                    totalInstanceNum += value;
                    USER_GAUGE_QUERY_INSTANCE_NUM.getOrAdd(e.getKey()).setValue(value);
                }
                return totalInstanceNum;
            }
        };
        DORIS_METRIC_REGISTER.addMetrics(queryInstanceNum);
        BE_COUNTER_QUERY_RPC_ALL = addLabeledMetrics("be", () ->
            new LongCounterMetric("query_rpc_total", MetricUnit.NOUNIT, ""));
        BE_COUNTER_QUERY_RPC_FAILED = addLabeledMetrics("be", () ->
            new LongCounterMetric("query_rpc_failed", MetricUnit.NOUNIT, ""));
        BE_COUNTER_QUERY_RPC_SIZE = addLabeledMetrics("be", () ->
            new LongCounterMetric("query_rpc_size", MetricUnit.BYTES, ""));

        // cache
        COUNTER_CACHE_ADDED_SQL = new LongCounterMetric("cache_added", MetricUnit.REQUESTS,
                "Number of SQL mode cache added");
        COUNTER_CACHE_ADDED_SQL.addLabel(new MetricLabel("type", "sql"));
        DORIS_METRIC_REGISTER.addMetrics(COUNTER_CACHE_ADDED_SQL);
        COUNTER_CACHE_ADDED_PARTITION = new LongCounterMetric("cache_added", MetricUnit.REQUESTS,
                "Number of Partition mode cache added");
        COUNTER_CACHE_ADDED_PARTITION.addLabel(new MetricLabel("type", "partition"));
        DORIS_METRIC_REGISTER.addMetrics(COUNTER_CACHE_ADDED_PARTITION);
        COUNTER_CACHE_HIT_SQL = new LongCounterMetric("cache_hit", MetricUnit.REQUESTS,
                "total hits query by sql model");
        COUNTER_CACHE_HIT_SQL.addLabel(new MetricLabel("type", "sql"));
        DORIS_METRIC_REGISTER.addMetrics(COUNTER_CACHE_HIT_SQL);
        COUNTER_CACHE_HIT_PARTITION = new LongCounterMetric("cache_hit", MetricUnit.REQUESTS,
                "total hits query by partition model");
        COUNTER_CACHE_HIT_PARTITION.addLabel(new MetricLabel("type", "partition"));
        DORIS_METRIC_REGISTER.addMetrics(COUNTER_CACHE_HIT_PARTITION);

        // edit log
        COUNTER_EDIT_LOG_WRITE = new LongCounterMetric("edit_log", MetricUnit.OPERATIONS,
                "counter of edit log write into bdbje");
        COUNTER_EDIT_LOG_WRITE.addLabel(new MetricLabel("type", "write"));
        DORIS_METRIC_REGISTER.addMetrics(COUNTER_EDIT_LOG_WRITE);
        COUNTER_EDIT_LOG_READ = new LongCounterMetric("edit_log", MetricUnit.OPERATIONS,
                "counter of edit log read from bdbje");
        COUNTER_EDIT_LOG_READ.addLabel(new MetricLabel("type", "read"));
        DORIS_METRIC_REGISTER.addMetrics(COUNTER_EDIT_LOG_READ);
        COUNTER_EDIT_LOG_CURRENT = new LongCounterMetric("edit_log", MetricUnit.OPERATIONS,
                "counter of current edit log in bdbje");
        COUNTER_EDIT_LOG_CURRENT.addLabel(new MetricLabel("type", "current"));
        DORIS_METRIC_REGISTER.addMetrics(COUNTER_EDIT_LOG_CURRENT);
        COUNTER_EDIT_LOG_SIZE_BYTES = new LongCounterMetric("edit_log", MetricUnit.BYTES,
                "size of accumulated edit log");
        COUNTER_EDIT_LOG_SIZE_BYTES.addLabel(new MetricLabel("type", "accumulated_bytes"));
        DORIS_METRIC_REGISTER.addMetrics(COUNTER_EDIT_LOG_SIZE_BYTES);
        COUNTER_CURRENT_EDIT_LOG_SIZE_BYTES = new LongCounterMetric("edit_log", MetricUnit.BYTES,
                "size of current edit log");
        COUNTER_CURRENT_EDIT_LOG_SIZE_BYTES.addLabel(new MetricLabel("type", "current_bytes"));
        DORIS_METRIC_REGISTER.addMetrics(COUNTER_CURRENT_EDIT_LOG_SIZE_BYTES);
        HISTO_EDIT_LOG_WRITE_LATENCY = METRIC_REGISTER.histogram(
            MetricRegistry.name("editlog", "write", "latency", "ms"));

        // edit log clean
        COUNTER_EDIT_LOG_CLEAN_SUCCESS = new LongCounterMetric("edit_log_clean", MetricUnit.OPERATIONS,
            "counter of edit log succeed in cleaning");
        COUNTER_EDIT_LOG_CLEAN_SUCCESS.addLabel(new MetricLabel("type", "success"));
        DORIS_METRIC_REGISTER.addMetrics(COUNTER_EDIT_LOG_CLEAN_SUCCESS);
        COUNTER_EDIT_LOG_CLEAN_FAILED = new LongCounterMetric("edit_log_clean", MetricUnit.OPERATIONS,
            "counter of edit log failed to clean");
        COUNTER_EDIT_LOG_CLEAN_FAILED.addLabel(new MetricLabel("type", "failed"));
        DORIS_METRIC_REGISTER.addMetrics(COUNTER_EDIT_LOG_CLEAN_FAILED);

        // image generate
        COUNTER_IMAGE_WRITE_SUCCESS = new LongCounterMetric("image_write", MetricUnit.OPERATIONS,
                "counter of image succeed in write");
        COUNTER_IMAGE_WRITE_SUCCESS.addLabel(new MetricLabel("type", "success"));
        DORIS_METRIC_REGISTER.addMetrics(COUNTER_IMAGE_WRITE_SUCCESS);
        COUNTER_IMAGE_WRITE_FAILED = new LongCounterMetric("image_write", MetricUnit.OPERATIONS,
                "counter of image failed to write");
        COUNTER_IMAGE_WRITE_FAILED.addLabel(new MetricLabel("type", "failed"));
        DORIS_METRIC_REGISTER.addMetrics(COUNTER_IMAGE_WRITE_FAILED);

        COUNTER_IMAGE_PUSH_SUCCESS = new LongCounterMetric("image_push", MetricUnit.OPERATIONS,
                "counter of image succeeded in pushing to other frontends");
        COUNTER_IMAGE_PUSH_SUCCESS.addLabel(new MetricLabel("type", "success"));
        DORIS_METRIC_REGISTER.addMetrics(COUNTER_IMAGE_PUSH_SUCCESS);
        COUNTER_IMAGE_PUSH_FAILED = new LongCounterMetric("image_push", MetricUnit.OPERATIONS,
                "counter of image failed to other frontends");
        COUNTER_IMAGE_PUSH_FAILED.addLabel(new MetricLabel("type", "failed"));
        DORIS_METRIC_REGISTER.addMetrics(COUNTER_IMAGE_PUSH_FAILED);

        // image clean
        COUNTER_IMAGE_CLEAN_SUCCESS = new LongCounterMetric("image_clean", MetricUnit.OPERATIONS,
                "counter of image succeeded in cleaning");
        COUNTER_IMAGE_CLEAN_SUCCESS.addLabel(new MetricLabel("type", "success"));
        DORIS_METRIC_REGISTER.addMetrics(COUNTER_IMAGE_CLEAN_SUCCESS);
        COUNTER_IMAGE_CLEAN_FAILED = new LongCounterMetric("image_clean", MetricUnit.OPERATIONS,
                "counter of image failed to clean");
        COUNTER_IMAGE_CLEAN_FAILED.addLabel(new MetricLabel("type", "failed"));
        DORIS_METRIC_REGISTER.addMetrics(COUNTER_IMAGE_CLEAN_FAILED);

        // txn
        COUNTER_TXN_REJECT = new LongCounterMetric("txn_counter", MetricUnit.REQUESTS,
                "counter of rejected transactions");
        COUNTER_TXN_REJECT.addLabel(new MetricLabel("type", "reject"));
        DORIS_METRIC_REGISTER.addMetrics(COUNTER_TXN_REJECT);
        COUNTER_TXN_BEGIN = new LongCounterMetric("txn_counter", MetricUnit.REQUESTS,
                "counter of beginning transactions");
        COUNTER_TXN_BEGIN.addLabel(new MetricLabel("type", "begin"));
        DORIS_METRIC_REGISTER.addMetrics(COUNTER_TXN_BEGIN);
        COUNTER_TXN_SUCCESS = new LongCounterMetric("txn_counter", MetricUnit.REQUESTS,
                "counter of success transactions");
        COUNTER_TXN_SUCCESS.addLabel(new MetricLabel("type", "success"));
        DORIS_METRIC_REGISTER.addMetrics(COUNTER_TXN_SUCCESS);
        COUNTER_TXN_FAILED = new LongCounterMetric("txn_counter", MetricUnit.REQUESTS,
                "counter of failed transactions");
        COUNTER_TXN_FAILED.addLabel(new MetricLabel("type", "failed"));
        DORIS_METRIC_REGISTER.addMetrics(COUNTER_TXN_FAILED);
        HISTO_TXN_EXEC_LATENCY = METRIC_REGISTER.histogram(
            MetricRegistry.name("txn", "exec", "latency", "ms"));
        HISTO_TXN_PUBLISH_LATENCY = METRIC_REGISTER.histogram(
            MetricRegistry.name("txn", "publish", "latency", "ms"));
        GaugeMetric<Long> txnNum = new GaugeMetric<Long>("txn_num", MetricUnit.NOUNIT,
                "number of running transactions") {
            @Override
            public Long getValue() {
                return Env.getCurrentGlobalTransactionMgr().getAllRunningTxnNum();
            }
        };
        DORIS_METRIC_REGISTER.addMetrics(txnNum);
        DB_GAUGE_TXN_NUM = addLabeledMetrics("db", () ->
                new GaugeMetricImpl<>("txn_num", MetricUnit.NOUNIT, "number of running transactions"));
        GaugeMetric<Long> publishTxnNum = new GaugeMetric<Long>("publish_txn_num", MetricUnit.NOUNIT,
                "number of publish transactions") {
            @Override
            public Long getValue() {
                return Env.getCurrentGlobalTransactionMgr().getAllPublishTxnNum();
            }
        };
        DORIS_METRIC_REGISTER.addMetrics(publishTxnNum);
        DB_GAUGE_PUBLISH_TXN_NUM = addLabeledMetrics("db",
                () -> new GaugeMetricImpl<>("publish_txn_num", MetricUnit.NOUNIT, "number of publish transactions"));

        GaugeMetric<Long> txnReplicaNum = new GaugeMetric<Long>("txn_replica_num", MetricUnit.NOUNIT,
                "number of writing tablets in all running transactions") {
            @Override
            public Long getValue() {
                return Env.getCurrentGlobalTransactionMgr().getAllPublishTxnNum();
            }
        };
        DORIS_METRIC_REGISTER.addMetrics(txnReplicaNum);
        DORIS_METRIC_REGISTER.addMetrics(publishTxnNum);
        DB_GAUGE_PUBLISH_TXN_NUM = addLabeledMetrics("db",
                () -> new GaugeMetricImpl<>("publish_txn_num", MetricUnit.NOUNIT, "number of publish transactions"));
        COUNTER_ROUTINE_LOAD_ROWS = new LongCounterMetric("routine_load_rows", MetricUnit.ROWS,
                "total rows of routine load");
        DORIS_METRIC_REGISTER.addMetrics(COUNTER_ROUTINE_LOAD_ROWS);
        COUNTER_ROUTINE_LOAD_RECEIVED_BYTES = new LongCounterMetric("routine_load_receive_bytes", MetricUnit.BYTES,
                "total received bytes of routine load");
        DORIS_METRIC_REGISTER.addMetrics(COUNTER_ROUTINE_LOAD_RECEIVED_BYTES);
        COUNTER_ROUTINE_LOAD_ERROR_ROWS = new LongCounterMetric("routine_load_error_rows", MetricUnit.ROWS,
                "total error rows of routine load");
        DORIS_METRIC_REGISTER.addMetrics(COUNTER_ROUTINE_LOAD_ERROR_ROWS);

        COUNTER_HIT_SQL_BLOCK_RULE = new LongCounterMetric("counter_hit_sql_block_rule", MetricUnit.ROWS,
                "total hit sql block rule query");
        DORIS_METRIC_REGISTER.addMetrics(COUNTER_HIT_SQL_BLOCK_RULE);

        THRIFT_COUNTER_RPC_ALL = addLabeledMetrics("method", () ->
                new LongCounterMetric("thrift_rpc_total", MetricUnit.NOUNIT, ""));
        THRIFT_COUNTER_RPC_LATENCY = addLabeledMetrics("method", () ->
                new LongCounterMetric("thrift_rpc_latency_ms", MetricUnit.MILLISECONDS, ""));

        // init system metrics
        initSystemMetrics();

        updateMetrics();
        isInit = true;

        if (Config.enable_metric_calculator) {
            metricTimer.scheduleAtFixedRate(metricCalculator, 0, 15 * 1000L, TimeUnit.MILLISECONDS);
        }
    }

    private static void initSystemMetrics() {
        // TCP retransSegs
        GaugeMetric<Long> tcpRetransSegs = (GaugeMetric<Long>) new GaugeMetric<Long>(
                "snmp", MetricUnit.NOUNIT, "All TCP packets retransmitted") {
            @Override
            public Long getValue() {
                return SYSTEM_METRICS.tcpRetransSegs;
            }
        };
        tcpRetransSegs.addLabel(new MetricLabel("name", "tcp_retrans_segs"));
        DORIS_METRIC_REGISTER.addSystemMetrics(tcpRetransSegs);

        // TCP inErrs
        GaugeMetric<Long> tpcInErrs = (GaugeMetric<Long>) new GaugeMetric<Long>(
                "snmp", MetricUnit.NOUNIT, "The number of all problematic TCP packets received") {
            @Override
            public Long getValue() {
                return SYSTEM_METRICS.tcpInErrs;
            }
        };
        tpcInErrs.addLabel(new MetricLabel("name", "tcp_in_errs"));
        DORIS_METRIC_REGISTER.addSystemMetrics(tpcInErrs);

        // TCP inSegs
        GaugeMetric<Long> tpcInSegs = (GaugeMetric<Long>) new GaugeMetric<Long>(
                "snmp", MetricUnit.NOUNIT, "The number of all TCP packets received") {
            @Override
            public Long getValue() {
                return SYSTEM_METRICS.tcpInSegs;
            }
        };
        tpcInSegs.addLabel(new MetricLabel("name", "tcp_in_segs"));
        DORIS_METRIC_REGISTER.addSystemMetrics(tpcInSegs);

        // TCP outSegs
        GaugeMetric<Long> tpcOutSegs = (GaugeMetric<Long>) new GaugeMetric<Long>(
                "snmp", MetricUnit.NOUNIT, "The number of all TCP packets send with RST") {
            @Override
            public Long getValue() {
                return SYSTEM_METRICS.tcpOutSegs;
            }
        };
        tpcOutSegs.addLabel(new MetricLabel("name", "tcp_out_segs"));
        DORIS_METRIC_REGISTER.addSystemMetrics(tpcOutSegs);

        // Memory Total
        GaugeMetric<Long> memTotal = (GaugeMetric<Long>) new GaugeMetric<Long>(
                "meminfo", MetricUnit.BYTES, "Total usable memory") {
            @Override
            public Long getValue() {
                return SYSTEM_METRICS.memTotal;
            }
        };
        memTotal.addLabel(new MetricLabel("name", "memory_total"));
        DORIS_METRIC_REGISTER.addSystemMetrics(memTotal);

        // Memory Free
        GaugeMetric<Long> memFree = (GaugeMetric<Long>) new GaugeMetric<Long>(
                "meminfo", MetricUnit.BYTES, "The amount of physical memory not used by the system") {
            @Override
            public Long getValue() {
                return SYSTEM_METRICS.memFree;
            }
        };
        memFree.addLabel(new MetricLabel("name", "memory_free"));
        DORIS_METRIC_REGISTER.addSystemMetrics(memFree);

        // Memory Total
        GaugeMetric<Long> memAvailable = (GaugeMetric<Long>) new GaugeMetric<Long>("meminfo", MetricUnit.BYTES,
                "An estimate of how much memory is available for starting new applications, without swapping") {
            @Override
            public Long getValue() {
                return SYSTEM_METRICS.memAvailable;
            }
        };
        memAvailable.addLabel(new MetricLabel("name", "memory_available"));
        DORIS_METRIC_REGISTER.addSystemMetrics(memAvailable);

        // Buffers
        GaugeMetric<Long> buffers = (GaugeMetric<Long>) new GaugeMetric<Long>("meminfo", MetricUnit.BYTES,
                "Memory in buffer cache, so relatively temporary storage for raw disk blocks") {
            @Override
            public Long getValue() {
                return SYSTEM_METRICS.buffers;
            }
        };
        buffers.addLabel(new MetricLabel("name", "buffers"));
        DORIS_METRIC_REGISTER.addSystemMetrics(buffers);

        // Cached
        GaugeMetric<Long> cached = (GaugeMetric<Long>) new GaugeMetric<Long>(
                "meminfo", MetricUnit.BYTES, "Memory in the pagecache (Diskcache and Shared Memory)") {
            @Override
            public Long getValue() {
                return SYSTEM_METRICS.cached;
            }
        };
        cached.addLabel(new MetricLabel("name", "cached"));
        DORIS_METRIC_REGISTER.addSystemMetrics(cached);
    }

    // to generate the metrics related to tablets of each backends
    // this metric is reentrant, so that we can add or remove metric along with the backend add or remove
    // at runtime.
    public static void generateBackendsTabletMetrics() {
        // remove all previous 'tablet' metric
        DORIS_METRIC_REGISTER.removeMetrics(TABLET_NUM);
        DORIS_METRIC_REGISTER.removeMetrics(TABLET_MAX_COMPACTION_SCORE);

        SystemInfoService infoService = Env.getCurrentSystemInfo();
        TabletInvertedIndex invertedIndex = Env.getCurrentInvertedIndex();

        for (Long beId : infoService.getAllBackendIds(false)) {
            Backend be = infoService.getBackend(beId);
            if (be == null) {
                continue;
            }

            // tablet number of each backends
            GaugeMetric<Long> tabletNum = new GaugeMetric<Long>(TABLET_NUM, MetricUnit.NOUNIT, "tablet number") {
                @Override
                public Long getValue() {
                    if (!Env.getCurrentEnv().isMaster()) {
                        return 0L;
                    }
                    return (long) invertedIndex.getTabletNumByBackendId(beId);
                }
            };
            tabletNum.addLabel(new MetricLabel("backend", be.getHost() + ":" + be.getHeartbeatPort()));
            DORIS_METRIC_REGISTER.addMetrics(tabletNum);

            // max compaction score of tablets on each backends
            GaugeMetric<Long> tabletMaxCompactionScore = new GaugeMetric<Long>(TABLET_MAX_COMPACTION_SCORE,
                    MetricUnit.NOUNIT, "tablet max compaction score") {
                @Override
                public Long getValue() {
                    if (!Env.getCurrentEnv().isMaster()) {
                        return 0L;
                    }
                    return be.getTabletMaxCompactionScore();
                }
            };
            tabletMaxCompactionScore.addLabel(new MetricLabel("backend", be.getHost() + ":" + be.getHeartbeatPort()));
            DORIS_METRIC_REGISTER.addMetrics(tabletMaxCompactionScore);

        } // end for backends
    }

    public static synchronized String getMetric(MetricVisitor visitor) {
        if (!isInit) {
            return "";
        }

        // update the metrics first
        updateMetrics();

        StringBuilder sb = new StringBuilder();
        // jvm
        JvmService jvmService = new JvmService();
        JvmStats jvmStats = jvmService.stats();
        visitor.visitJvm(sb, jvmStats);

        visitor.setMetricNumber(DORIS_METRIC_REGISTER.getAllMetricSize());
        // doris metrics
        for (Metric metric : DORIS_METRIC_REGISTER.getMetrics()) {
            visitor.visit(sb, MetricVisitor.FE_PREFIX, metric);
        }
        // system metric
        for (Metric metric : DORIS_METRIC_REGISTER.getSystemMetrics()) {
            visitor.visit(sb, MetricVisitor.SYS_PREFIX, metric);
        }

        // histogram
        SortedMap<String, Histogram> histograms = METRIC_REGISTER.getHistograms();
        for (Map.Entry<String, Histogram> entry : histograms.entrySet()) {
            visitor.visitHistogram(sb, MetricVisitor.FE_PREFIX, entry.getKey(), entry.getValue());
        }

        // node info
        visitor.getNodeInfo(sb);

        return sb.toString();
    }

    public static <M extends Metric<?>> AutoMappedMetric<M> addLabeledMetrics(String label, Supplier<M> metric) {
        return new AutoMappedMetric<>(value -> {
            M m = metric.get();
            m.addLabel(new MetricLabel(label, value));
            MetricRepo.DORIS_METRIC_REGISTER.addMetrics(m);
            return m;
        });
    }

    // update some metrics to make a ready to be visited
    private static void updateMetrics() {
        SYSTEM_METRICS.update();
    }

    public static synchronized List<Metric> getMetricsByName(String name) {
        return DORIS_METRIC_REGISTER.getMetricsByName(name);
    }
}<|MERGE_RESOLUTION|>--- conflicted
+++ resolved
@@ -82,13 +82,13 @@
     public static AutoMappedMetric<LongCounterMetric> USER_COUNTER_QUERY_ALL;
     public static AutoMappedMetric<LongCounterMetric> USER_COUNTER_QUERY_ERR;
     public static Histogram HISTO_QUERY_LATENCY;
-<<<<<<< HEAD
+
     public static Histogram HISTO_HTTP_COPY_INTO_UPLOAD_LATENCY;
     public static Histogram HISTO_HTTP_COPY_INTO_QUERY_LATENCY;
+
     public static AutoMappedMetric<Histogram> DB_HISTO_QUERY_LATENCY;
-=======
     public static AutoMappedMetric<Histogram> USER_HISTO_QUERY_LATENCY;
->>>>>>> 0f37f1c3
+
     public static AutoMappedMetric<GaugeMetricImpl<Long>> USER_GAUGE_QUERY_INSTANCE_NUM;
     public static AutoMappedMetric<LongCounterMetric> USER_COUNTER_QUERY_INSTANCE_BEGIN;
     public static AutoMappedMetric<LongCounterMetric> BE_COUNTER_QUERY_RPC_ALL;
@@ -445,7 +445,7 @@
         });
         HISTO_QUERY_LATENCY = METRIC_REGISTER.histogram(
                 MetricRegistry.name("query", "latency", "ms"));
-<<<<<<< HEAD
+
         HTTP_COUNTER_COPY_INFO_UPLOAD_REQUEST = new LongCounterMetric("http_copy_into_upload_request_total",
                 MetricUnit.REQUESTS, "http copy into upload total request");
         DORIS_METRIC_REGISTER.addMetrics(HTTP_COUNTER_COPY_INFO_UPLOAD_REQUEST);
@@ -462,12 +462,13 @@
             MetricRegistry.name("http_copy_into_upload", "latency", "ms"));
         HISTO_HTTP_COPY_INTO_QUERY_LATENCY = METRIC_REGISTER.histogram(
             MetricRegistry.name("http_copy_into_query", "latency", "ms"));
+
         DB_HISTO_QUERY_LATENCY = new AutoMappedMetric<>(name -> {
             String metricName = MetricRegistry.name("query", "latency", "ms", "db=" + name);
-=======
+            return METRIC_REGISTER.histogram(metricName);
+        });
         USER_HISTO_QUERY_LATENCY = new AutoMappedMetric<>(name -> {
             String metricName = MetricRegistry.name("query", "latency", "ms", "user=" + name);
->>>>>>> 0f37f1c3
             return METRIC_REGISTER.histogram(metricName);
         });
         USER_COUNTER_QUERY_INSTANCE_BEGIN = addLabeledMetrics("user", () ->
