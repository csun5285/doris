--- conflicted
+++ resolved
@@ -114,10 +114,8 @@
     public TAlterTabletReqV2 toThrift() {
         TAlterTabletReqV2 req = new TAlterTabletReqV2(baseTabletId, signature, baseSchemaHash, newSchemaHash);
         req.setAlterVersion(version);
-<<<<<<< HEAD
         req.setJobId(jobId);
         req.setExpiration(expiration);
-=======
         switch (jobType) {
             case ROLLUP:
                 req.setAlterTabletType(TAlterTabletType.ROLLUP);
@@ -128,7 +126,6 @@
             default:
                 break;
         }
->>>>>>> b700471a
         if (defineExprs != null) {
             for (Map.Entry<String, Expr> entry : defineExprs.entrySet()) {
                 List<SlotRef> slots = Lists.newArrayList();
