--- conflicted
+++ resolved
@@ -64,11 +64,7 @@
     public AlterReplicaTask(long backendId, long dbId, long tableId, long partitionId, long rollupIndexId,
             long baseIndexId, long rollupTabletId, long baseTabletId, long newReplicaId, int newSchemaHash,
             int baseSchemaHash, long version, long jobId, AlterJobV2.JobType jobType, Map<String, Expr> defineExprs,
-<<<<<<< HEAD
             DescriptorTable descTable, List<Column> baseSchemaColumns, Expr whereClause, long expiration) {
-=======
-            DescriptorTable descTable, List<Column> baseSchemaColumns, Expr whereClause) {
->>>>>>> 7bda49b5
         super(null, backendId, TTaskType.ALTER, dbId, tableId, partitionId, rollupIndexId, rollupTabletId);
 
         this.baseTabletId = baseTabletId;
@@ -120,11 +116,8 @@
     public TAlterTabletReqV2 toThrift() {
         TAlterTabletReqV2 req = new TAlterTabletReqV2(baseTabletId, signature, baseSchemaHash, newSchemaHash);
         req.setAlterVersion(version);
-<<<<<<< HEAD
         req.setJobId(jobId);
         req.setExpiration(expiration);
-=======
->>>>>>> 7bda49b5
         req.setBeExecVersion(Config.be_exec_version);
         switch (jobType) {
             case ROLLUP:
