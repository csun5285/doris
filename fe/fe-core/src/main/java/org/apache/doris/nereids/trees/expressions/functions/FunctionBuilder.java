--- conflicted
+++ resolved
@@ -17,58 +17,16 @@
 
 package org.apache.doris.nereids.trees.expressions.functions;
 
-<<<<<<< HEAD
-import org.apache.doris.common.util.ReflectionUtils;
-import org.apache.doris.nereids.trees.expressions.Expression;
-
-import com.google.common.base.Preconditions;
-=======
->>>>>>> 7bda49b5
 import com.google.common.collect.ImmutableList;
 
 import java.util.List;
-<<<<<<< HEAD
-import java.util.Objects;
-import java.util.Optional;
-import java.util.stream.Collectors;
-=======
->>>>>>> 7bda49b5
 
 /**
  * This class used to build BoundFunction(Builtin or Combinator) by a list of Expressions.
  */
 public abstract class FunctionBuilder {
     /** check whether arguments can apply to the constructor */
-<<<<<<< HEAD
-    public boolean canApply(List<? extends Object> arguments) {
-        if (isVariableLength && arity > arguments.size() + 1) {
-            return false;
-        }
-        if (!isVariableLength && arguments.size() != arity) {
-            return false;
-        }
-        for (int i = 0; i < arguments.size(); i++) {
-            Class constructorArgumentType = getConstructorArgumentType(i);
-            Object argument = arguments.get(i);
-            if (!constructorArgumentType.isInstance(argument)) {
-                Optional<Class> primitiveType = ReflectionUtils.getPrimitiveType(argument.getClass());
-                if (!primitiveType.isPresent() || !constructorArgumentType.isAssignableFrom(primitiveType.get())) {
-                    return false;
-                }
-            }
-        }
-        return true;
-    }
-
-    public Class getConstructorArgumentType(int index) {
-        if (isVariableLength && index + 1 >= arity) {
-            return builderMethod.getParameterTypes()[arity - 1].getComponentType();
-        }
-        return builderMethod.getParameterTypes()[index];
-    }
-=======
     public abstract boolean canApply(List<? extends Object> arguments);
->>>>>>> 7bda49b5
 
     public final BoundFunction build(String name, Object argument) {
         return build(name, ImmutableList.of(argument));
@@ -80,72 +38,5 @@
      * @param arguments the function's argument expressions
      * @return the concrete bound function instance
      */
-<<<<<<< HEAD
-    public BoundFunction build(String name, List<? extends Object> arguments) {
-        try {
-            if (isVariableLength) {
-                return builderMethod.newInstance(toVariableLengthArguments(arguments));
-            } else {
-                return builderMethod.newInstance(arguments.stream().toArray(Object[]::new));
-            }
-        } catch (Throwable t) {
-            String argString = arguments.stream()
-                    .map(arg -> {
-                        if (arg == null) {
-                            return "null";
-                        } else if (arg instanceof Expression) {
-                            return ((Expression) arg).toSql();
-                        } else {
-                            return arg.toString();
-                        }
-                    })
-                    .collect(Collectors.joining(", ", "(", ")"));
-            throw new IllegalStateException("Can not build function: '" + name
-                    + "', expression: " + name + argString + ", " + t.getCause().getMessage(), t);
-        }
-    }
-
-    private Object[] toVariableLengthArguments(List<? extends Object> arguments) {
-        Object[] constructorArguments = new Object[arity];
-
-        List<?> nonVarArgs = arguments.subList(0, arity - 1);
-        for (int i = 0; i < nonVarArgs.size(); i++) {
-            constructorArguments[i] = nonVarArgs.get(i);
-        }
-
-        List<?> varArgs = arguments.subList(arity - 1, arguments.size());
-        Class constructorArgumentType = getConstructorArgumentType(arity);
-        Object varArg = Array.newInstance(constructorArgumentType, varArgs.size());
-        for (int i = 0; i < varArgs.size(); i++) {
-            Array.set(varArg, i, varArgs.get(i));
-        }
-        constructorArguments[arity - 1] = varArg;
-
-        return constructorArguments;
-    }
-
-    @Override
-    public String toString() {
-        return Arrays.stream(builderMethod.getParameterTypes())
-                .map(type -> type.getSimpleName())
-                .collect(Collectors.joining(", ", "(", ")"));
-    }
-
-    /**
-     * resolve a Concrete boundFunction's class and convert the constructors to FunctionBuilder
-     * @param functionClass a class which is the child class of BoundFunction and can not be abstract class
-     * @return list of FunctionBuilder which contains the constructor
-     */
-    public static List<FunctionBuilder> resolve(Class<? extends BoundFunction> functionClass) {
-        Preconditions.checkArgument(!Modifier.isAbstract(functionClass.getModifiers()),
-                "Can not resolve bind function which is abstract class: "
-                        + functionClass.getSimpleName());
-        return Arrays.stream(functionClass.getConstructors())
-                .filter(constructor -> Modifier.isPublic(constructor.getModifiers()))
-                .map(constructor -> new FunctionBuilder((Constructor<BoundFunction>) constructor))
-                .collect(ImmutableList.toImmutableList());
-    }
-=======
     public abstract BoundFunction build(String name, List<? extends Object> arguments);
->>>>>>> 7bda49b5
 }