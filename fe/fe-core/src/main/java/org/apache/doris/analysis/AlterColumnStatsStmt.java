--- conflicted
+++ resolved
@@ -55,20 +55,14 @@
 public class AlterColumnStatsStmt extends DdlStmt {
 
     private static final ImmutableSet<StatsType> CONFIGURABLE_PROPERTIES_SET = new ImmutableSet.Builder<StatsType>()
-<<<<<<< HEAD
-=======
             .add(StatsType.ROW_COUNT)
->>>>>>> 6b773939
             .add(ColumnStat.NDV)
             .add(ColumnStat.AVG_SIZE)
             .add(ColumnStat.MAX_SIZE)
             .add(ColumnStat.NUM_NULLS)
             .add(ColumnStat.MIN_VALUE)
             .add(ColumnStat.MAX_VALUE)
-<<<<<<< HEAD
-=======
             .add(StatsType.DATA_SIZE)
->>>>>>> 6b773939
             .build();
 
     private final TableName tableName;
