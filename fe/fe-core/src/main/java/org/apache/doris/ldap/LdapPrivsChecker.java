// Licensed to the Apache Software Foundation (ASF) under one
// or more contributor license agreements.  See the NOTICE file
// distributed with this work for additional information
// regarding copyright ownership.  The ASF licenses this file
// to you under the Apache License, Version 2.0 (the
// "License"); you may not use this file except in compliance
// with the License.  You may obtain a copy of the License at
//
//   http://www.apache.org/licenses/LICENSE-2.0
//
// Unless required by applicable law or agreed to in writing,
// software distributed under the License is distributed on an
// "AS IS" BASIS, WITHOUT WARRANTIES OR CONDITIONS OF ANY
// KIND, either express or implied.  See the License for the
// specific language governing permissions and limitations
// under the License.

package org.apache.doris.ldap;

import org.apache.doris.analysis.ResourcePattern;
import org.apache.doris.analysis.TablePattern;
import org.apache.doris.analysis.UserIdentity;
import org.apache.doris.catalog.Env;
import org.apache.doris.catalog.InfoSchemaDb;
import org.apache.doris.common.AnalysisException;
import org.apache.doris.common.DdlException;
import org.apache.doris.common.LdapConfig;
import org.apache.doris.mysql.privilege.Auth;
import org.apache.doris.mysql.privilege.Auth.PrivLevel;
import org.apache.doris.mysql.privilege.PrivBitSet;
import org.apache.doris.mysql.privilege.PrivPredicate;
import org.apache.doris.mysql.privilege.Privilege;
import org.apache.doris.mysql.privilege.Role;

import com.google.common.collect.Maps;
import org.apache.logging.log4j.LogManager;
import org.apache.logging.log4j.Logger;

import java.util.Map;

/**
 * This class is used for checking current user LDAP group privileges.
 */
public class LdapPrivsChecker {
    private static final Logger LOG = LogManager.getLogger(LdapPrivsChecker.class);

    public static boolean hasGlobalPrivFromLdap(UserIdentity currentUser, PrivPredicate wanted) {
        return hasLdapPrivs(currentUser) && getUserLdapPrivs(currentUser.getQualifiedUser()).checkGlobalPriv(wanted);
    }

    public static boolean hasCatalogPrivFromLdap(UserIdentity currentUser, String ctl, PrivPredicate wanted) {
        return hasLdapPrivs(currentUser) && getUserLdapPrivs(currentUser.getQualifiedUser()).checkCtlPriv(ctl, wanted);
    }

    public static boolean hasDbPrivFromLdap(UserIdentity currentUser, String ctl, String db, PrivPredicate wanted) {
        return hasLdapPrivs(currentUser) && getUserLdapPrivs(currentUser.getQualifiedUser()).checkDbPriv(ctl, db,
                wanted);
    }

    public static boolean hasTblPrivFromLdap(UserIdentity currentUser, String ctl, String db, String tbl,
            PrivPredicate wanted) {
        return hasLdapPrivs(currentUser) && getUserLdapPrivs(currentUser.getQualifiedUser()).checkTblPriv(ctl, db, tbl,
                wanted);
    }

    public static boolean checkHasPriv(UserIdentity currentUser, PrivPredicate priv, PrivLevel[] levels) {
        return hasLdapPrivs(currentUser) && getUserLdapPrivs(currentUser.getQualifiedUser()).checkHasPriv(priv, levels);
    }

    public static boolean hasResourcePrivFromLdap(UserIdentity currentUser, String resourceName, PrivPredicate wanted) {
        return hasLdapPrivs(currentUser) && getUserLdapPrivs(currentUser.getQualifiedUser()).checkResourcePriv(
                resourceName, wanted);
<<<<<<< HEAD
=======
    }

    public static boolean hasWorkloadGroupPrivFromLdap(UserIdentity currentUser, String workloadGroupName,
            PrivPredicate wanted) {
        return hasLdapPrivs(currentUser) && getUserLdapPrivs(currentUser.getQualifiedUser()).checkWorkloadGroupPriv(
                workloadGroupName, wanted);
>>>>>>> 7bda49b5
    }

    public static PrivBitSet getResourcePrivFromLdap(UserIdentity currentUser, String resourceName) {
        PrivBitSet savedPrivs = PrivBitSet.of();
        if (hasLdapPrivs(currentUser)) {
            getUserLdapPrivs(currentUser.getQualifiedUser()).getResourcePrivTable().getPrivs(resourceName, savedPrivs);
        }
        return savedPrivs;
<<<<<<< HEAD
=======
    }

    public static PrivBitSet getWorkloadGroupPrivFromLdap(UserIdentity currentUser, String workloadGroupName) {
        PrivBitSet savedPrivs = PrivBitSet.of();
        if (hasLdapPrivs(currentUser)) {
            getUserLdapPrivs(currentUser.getQualifiedUser()).getWorkloadGroupPrivTable()
                    .getPrivs(workloadGroupName, savedPrivs);
        }
        return savedPrivs;
>>>>>>> 7bda49b5
    }

    public static boolean hasLdapPrivs(UserIdentity userIdent) {
        return LdapConfig.ldap_authentication_enabled && Env.getCurrentEnv().getAuth().getLdapManager()
                .doesUserExist(userIdent.getQualifiedUser());
    }

    public static Map<TablePattern, PrivBitSet> getLdapAllDbPrivs(UserIdentity userIdentity) {
        Map<TablePattern, PrivBitSet> ldapDbPrivs = Maps.newConcurrentMap();
        if (!hasLdapPrivs(userIdentity)) {
            return ldapDbPrivs;
        }
        for (Map.Entry<TablePattern, PrivBitSet> entry : getUserLdapPrivs(userIdentity.getQualifiedUser())
                .getTblPatternToPrivs().entrySet()) {
            if (entry.getKey().getPrivLevel().equals(Auth.PrivLevel.DATABASE)) {
                ldapDbPrivs.put(entry.getKey(), entry.getValue());
            }
        }
        return ldapDbPrivs;
    }

    public static Map<TablePattern, PrivBitSet> getLdapAllTblPrivs(UserIdentity userIdentity) {
        Map<TablePattern, PrivBitSet> ldapTblPrivs = Maps.newConcurrentMap();
        if (!hasLdapPrivs(userIdentity)) {
            return ldapTblPrivs;
        }
        for (Map.Entry<TablePattern, PrivBitSet> entry : getUserLdapPrivs(userIdentity.getQualifiedUser())
                .getTblPatternToPrivs().entrySet()) {
            if (entry.getKey().getPrivLevel().equals(Auth.PrivLevel.TABLE)) {
                ldapTblPrivs.put(entry.getKey(), entry.getValue());
            }
        }
        return ldapTblPrivs;
    }

    public static Map<ResourcePattern, PrivBitSet> getLdapAllResourcePrivs(UserIdentity userIdentity) {
        Map<ResourcePattern, PrivBitSet> ldapResourcePrivs = Maps.newConcurrentMap();
        if (!hasLdapPrivs(userIdentity)) {
            return ldapResourcePrivs;
        }
        for (Map.Entry<ResourcePattern, PrivBitSet> entry : getUserLdapPrivs(userIdentity.getQualifiedUser())
                .getResourcePatternToPrivs().entrySet()) {
            if (entry.getKey().getPrivLevel().equals(Auth.PrivLevel.RESOURCE)) {
                ldapResourcePrivs.put(entry.getKey(), entry.getValue());
            }
        }
        return ldapResourcePrivs;
    }

    private static Role getUserLdapPrivs(String fullName) {
        return Env.getCurrentEnv().getAuth().getLdapManager().getUserRole(fullName);
    }

    // Temporary user has information_schema 'Select_priv' priv by default.
    public static void grantDefaultPrivToTempUser(Role role, String clusterName) throws DdlException {
        TablePattern tblPattern = new TablePattern(InfoSchemaDb.DATABASE_NAME, "*");
        try {
            tblPattern.analyze(clusterName);
        } catch (AnalysisException e) {
            LOG.warn("should not happen.", e);
        }
        Role newRole = new Role(role.getRoleName(), tblPattern, PrivBitSet.of(Privilege.SELECT_PRIV));
        role.merge(newRole);
    }
}<|MERGE_RESOLUTION|>--- conflicted
+++ resolved
@@ -70,15 +70,12 @@
     public static boolean hasResourcePrivFromLdap(UserIdentity currentUser, String resourceName, PrivPredicate wanted) {
         return hasLdapPrivs(currentUser) && getUserLdapPrivs(currentUser.getQualifiedUser()).checkResourcePriv(
                 resourceName, wanted);
-<<<<<<< HEAD
-=======
     }
 
     public static boolean hasWorkloadGroupPrivFromLdap(UserIdentity currentUser, String workloadGroupName,
             PrivPredicate wanted) {
         return hasLdapPrivs(currentUser) && getUserLdapPrivs(currentUser.getQualifiedUser()).checkWorkloadGroupPriv(
                 workloadGroupName, wanted);
->>>>>>> 7bda49b5
     }
 
     public static PrivBitSet getResourcePrivFromLdap(UserIdentity currentUser, String resourceName) {
@@ -87,8 +84,6 @@
             getUserLdapPrivs(currentUser.getQualifiedUser()).getResourcePrivTable().getPrivs(resourceName, savedPrivs);
         }
         return savedPrivs;
-<<<<<<< HEAD
-=======
     }
 
     public static PrivBitSet getWorkloadGroupPrivFromLdap(UserIdentity currentUser, String workloadGroupName) {
@@ -98,7 +93,6 @@
                     .getPrivs(workloadGroupName, savedPrivs);
         }
         return savedPrivs;
->>>>>>> 7bda49b5
     }
 
     public static boolean hasLdapPrivs(UserIdentity userIdent) {
