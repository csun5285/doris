// Licensed to the Apache Software Foundation (ASF) under one
// or more contributor license agreements.  See the NOTICE file
// distributed with this work for additional information
// regarding copyright ownership.  The ASF licenses this file
// to you under the Apache License, Version 2.0 (the
// "License"); you may not use this file except in compliance
// with the License.  You may obtain a copy of the License at
//
//   http://www.apache.org/licenses/LICENSE-2.0
//
// Unless required by applicable law or agreed to in writing,
// software distributed under the License is distributed on an
// "AS IS" BASIS, WITHOUT WARRANTIES OR CONDITIONS OF ANY
// KIND, either express or implied.  See the License for the
// specific language governing permissions and limitations
// under the License.

package org.apache.doris.nereids.rules.rewrite;

import org.apache.doris.common.Pair;
import org.apache.doris.nereids.rules.Rule;
import org.apache.doris.nereids.rules.RuleType;
import org.apache.doris.nereids.trees.expressions.Alias;
import org.apache.doris.nereids.trees.expressions.Expression;
import org.apache.doris.nereids.trees.expressions.NamedExpression;
import org.apache.doris.nereids.trees.expressions.SlotReference;
import org.apache.doris.nereids.trees.expressions.functions.agg.AggregateFunction;
import org.apache.doris.nereids.trees.plans.AggPhase;
import org.apache.doris.nereids.trees.plans.GroupPlan;
import org.apache.doris.nereids.trees.plans.logical.LogicalAggregate;
import org.apache.doris.nereids.types.DataType;
import org.apache.doris.nereids.util.ExpressionUtils;

import com.google.common.base.Preconditions;
import com.google.common.collect.Lists;
import com.google.common.collect.Maps;

import java.util.ArrayList;
import java.util.List;
import java.util.Map;
import java.util.Optional;
import java.util.Set;
import java.util.stream.Collectors;

/**
 * Used to generate the merge agg node for distributed execution.
 * NOTICE: GLOBAL output expressions' ExprId should SAME with ORIGIN output expressions' ExprId.
 * <pre>
 * If we have a query: SELECT SUM(v1 * v2) + 1 FROM t GROUP BY k + 1
 * the initial plan is:
 *   Aggregate(phase: [GLOBAL], outputExpr: [Alias(k + 1) #1, Alias(SUM(v1 * v2) + 1) #2], groupByExpr: [k + 1])
 *   +-- childPlan
 * we should rewrite to:
 *   Aggregate(phase: [GLOBAL], outputExpr: [Alias(b) #1, Alias(SUM(a) + 1) #2], groupByExpr: [b])
 *   +-- Aggregate(phase: [LOCAL], outputExpr: [SUM(v1 * v2) as a, (k + 1) as b], groupByExpr: [k + 1])
 *       +-- childPlan
 *
 * Distinct Agg With Group By Processing:
 * If we have a query: SELECT count(distinct v1 * v2) + 1 FROM t GROUP BY k + 1
 * the initial plan is:
 *   Aggregate(phase: [GLOBAL], outputExpr: [Alias(k + 1) #1, Alias(COUNT(distinct v1 * v2) + 1) #2]
 *                            , groupByExpr: [k + 1])
 *   +-- childPlan
 * we should rewrite to:
 *   Aggregate(phase: [DISTINCT_LOCAL], outputExpr: [Alias(b) #1, Alias(COUNT(distinct a) + 1) #2], groupByExpr: [b])
 *   +-- Aggregate(phase: [GLOBAL], outputExpr: [b, a], groupByExpr: [b, a])
 *       +-- Aggregate(phase: [LOCAL], outputExpr: [(k + 1) as b, (v1 * v2) as a], groupByExpr: [k + 1, a])
 *           +-- childPlan
 * </pre>
 *
 * TODO:
 *     1. use different class represent different phase aggregate
 *     2. if instance count is 1, shouldn't disassemble the agg plan
 */
public class AggregateDisassemble extends OneRewriteRuleFactory {

    @Override
    public Rule build() {
        return logicalAggregate()
                .whenNot(LogicalAggregate::isDisassembled)
                .then(aggregate -> {
                    // used in secondDisassemble to transform local expressions into global
                    Map<Expression, Expression> globalOutputSMap = Maps.newHashMap();
                    Pair<LogicalAggregate<LogicalAggregate<GroupPlan>>, Boolean> result
                            = disassembleAggregateFunction(aggregate, globalOutputSMap);
                    LogicalAggregate<LogicalAggregate<GroupPlan>> newPlan = result.first;
                    boolean hasDistinct = result.second;
                    if (!hasDistinct) {
                        return newPlan;
                    }
                    return disassembleDistinct(newPlan, globalOutputSMap);
                }).toRule(RuleType.AGGREGATE_DISASSEMBLE);
    }

    // only support distinct function with group by
    // TODO: support distinct function without group by. (add second global phase)
    private LogicalAggregate<LogicalAggregate<LogicalAggregate<GroupPlan>>> disassembleDistinct(
            LogicalAggregate<LogicalAggregate<GroupPlan>> aggregate,
            Map<Expression, Expression> globalOutputSMap) {
        LogicalAggregate<GroupPlan> localDistinct = aggregate.child();
        // replace expression in globalOutputExprs and globalGroupByExprs
        List<NamedExpression> globalOutputExprs = localDistinct.getOutputExpressions().stream()
                .map(e -> ExpressionUtils.replace(e, globalOutputSMap))
                .map(NamedExpression.class::cast)
                .collect(Collectors.toList());

        // generate new plan
        LogicalAggregate<LogicalAggregate<GroupPlan>> globalDistinct = new LogicalAggregate<>(
                localDistinct.getGroupByExpressions(),
                globalOutputExprs,
                Optional.of(aggregate.getGroupByExpressions()),
                true,
                aggregate.isNormalized(),
                false,
                AggPhase.GLOBAL,
<<<<<<< HEAD
=======
                aggregate.getSourceRepeat(),
>>>>>>> 6b773939
                localDistinct
        );
        return new LogicalAggregate<>(
                aggregate.getGroupByExpressions(),
                aggregate.getOutputExpressions(),
                true,
                aggregate.isNormalized(),
                true,
                AggPhase.DISTINCT_LOCAL,
<<<<<<< HEAD
=======
                aggregate.getSourceRepeat(),
>>>>>>> 6b773939
                globalDistinct
        );
    }

    private Pair<LogicalAggregate<LogicalAggregate<GroupPlan>>, Boolean> disassembleAggregateFunction(
            LogicalAggregate<GroupPlan> aggregate,
            Map<Expression, Expression> globalOutputSMap) {
        boolean hasDistinct = Boolean.FALSE;
        List<NamedExpression> originOutputExprs = aggregate.getOutputExpressions();
        List<Expression> originGroupByExprs = aggregate.getGroupByExpressions();
        Map<Expression, Expression> inputSubstitutionMap = Maps.newHashMap();

        // 1. generate a map from local aggregate output to global aggregate expr substitution.
        //    inputSubstitutionMap use for replacing expression in global aggregate
        //    replace rule is:
        //        a: Expression is a group by key and is a slot reference. e.g. group by k1
        //        b. Expression is a group by key and is an expression. e.g. group by k1 + 1
        //        c. Expression is an aggregate function. e.g. sum(v1) in select list
        //    +-----------+---------------------+-------------------------+--------------------------------+
        //    | situation | origin expression   | local output expression | expression in global aggregate |
        //    +-----------+---------------------+-------------------------+--------------------------------+
        //    | a         | Ref(k1)#1           | Ref(k1)#1               | Ref(k1)#1                      |
        //    +-----------+---------------------+-------------------------+--------------------------------+
        //    | b         | Ref(k1)#1 + 1       | A(Ref(k1)#1 + 1, key)#2 | Ref(key)#2                     |
        //    +-----------+---------------------+-------------------------+--------------------------------+
        //    | c         | A(AF(v1#1), 'af')#2 | A(AF(v1#1), 'af')#3     | AF(af#3)                       |
        //    +-----------+---------------------+-------------------------+--------------------------------+
        //    NOTICE: Ref: SlotReference, A: Alias, AF: AggregateFunction, #x: ExprId x
        // 2. collect local aggregate output expressions and local aggregate group by expression list
        List<Expression> localGroupByExprs = new ArrayList<>(aggregate.getGroupByExpressions());
        List<NamedExpression> localOutputExprs = Lists.newArrayList();
        for (Expression originGroupByExpr : originGroupByExprs) {
            if (inputSubstitutionMap.containsKey(originGroupByExpr)) {
                continue;
            }
            // group by expr must be SlotReference or NormalizeAggregate has bugs.
            Preconditions.checkState(originGroupByExpr instanceof SlotReference,
                    "normalize aggregate failed to normalize group by expression " + originGroupByExpr.toSql());
            inputSubstitutionMap.put(originGroupByExpr, originGroupByExpr);
            globalOutputSMap.put(originGroupByExpr, originGroupByExpr);
            localOutputExprs.add((SlotReference) originGroupByExpr);
        }
        List<Expression> distinctExprsForLocalGroupBy = Lists.newArrayList();
        List<NamedExpression> distinctExprsForLocalOutput = Lists.newArrayList();
        for (NamedExpression originOutputExpr : originOutputExprs) {
            Set<AggregateFunction> aggregateFunctions
                    = originOutputExpr.collect(AggregateFunction.class::isInstance);
            for (AggregateFunction aggregateFunction : aggregateFunctions) {
                if (inputSubstitutionMap.containsKey(aggregateFunction)) {
                    continue;
                }
                if (aggregateFunction.isDistinct()) {
                    hasDistinct = Boolean.TRUE;
                    for (Expression expr : aggregateFunction.children()) {
                        Preconditions.checkState(expr instanceof SlotReference, "normalize aggregate failed to"
                                + " normalize aggregate function " + aggregateFunction.toSql());
                        distinctExprsForLocalOutput.add((SlotReference) expr);
                        if (!inputSubstitutionMap.containsKey(expr)) {
                            inputSubstitutionMap.put(expr, expr);
                            globalOutputSMap.put(expr, expr);
                        }
                        distinctExprsForLocalGroupBy.add(expr);
                    }
                    continue;
                }

                AggregateFunction localAggregateFunction = aggregateFunction.withAggregateParam(
                        aggregateFunction.getAggregateParam()
                                .withDistinct(false)
<<<<<<< HEAD
                                .withGlobal(false)
                );
                NamedExpression localOutputExpr = new Alias(localAggregateFunction, aggregateFunction.toSql());

                List<DataType> inputTypesBeforeDissemble = aggregateFunction.children()
                        .stream()
                        .map(Expression::getDataType)
                        .collect(Collectors.toList());
=======
                                .withGlobalAndDisassembled(false, true)
                );
                NamedExpression localOutputExpr = new Alias(localAggregateFunction, aggregateFunction.toSql());

>>>>>>> 6b773939
                AggregateFunction substitutionValue = aggregateFunction
                        // save the origin input types to the global aggregate functions
                        .withAggregateParam(aggregateFunction.getAggregateParam()
                                .withDistinct(false)
<<<<<<< HEAD
                                .withGlobal(true)
                                .withInputTypesBeforeDissemble(Optional.of(inputTypesBeforeDissemble)))
=======
                                .withGlobalAndDisassembled(true, true))
>>>>>>> 6b773939
                        .withChildren(Lists.newArrayList(localOutputExpr.toSlot()));

                inputSubstitutionMap.put(aggregateFunction, substitutionValue);
                // because we use local output exprs to generate global output in disassembleDistinct,
                // so we must use localAggregateFunction as key
                globalOutputSMap.put(localAggregateFunction, substitutionValue);
                localOutputExprs.add(localOutputExpr);
            }
        }

        // 3. replace expression in globalOutputExprs and globalGroupByExprs
        List<NamedExpression> globalOutputExprs = aggregate.getOutputExpressions().stream()
                .map(e -> ExpressionUtils.replace(e, inputSubstitutionMap))
                .map(NamedExpression.class::cast)
                .collect(Collectors.toList());
        List<Expression> globalGroupByExprs = localGroupByExprs.stream()
                .map(e -> ExpressionUtils.replace(e, inputSubstitutionMap)).collect(Collectors.toList());
        // To avoid repeated substitution of distinct expressions,
        // here the expressions are put into the local after the substitution is completed
        localOutputExprs.addAll(distinctExprsForLocalOutput);
        localGroupByExprs.addAll(distinctExprsForLocalGroupBy);
        // 4. generate new plan
        LogicalAggregate<GroupPlan> localAggregate = new LogicalAggregate<>(
                localGroupByExprs,
                localOutputExprs,
                true,
                aggregate.isNormalized(),
                false,
                AggPhase.LOCAL,
                aggregate.getSourceRepeat(),
                aggregate.child()
        );
        return Pair.of(new LogicalAggregate<>(
                globalGroupByExprs,
                globalOutputExprs,
                true,
                aggregate.isNormalized(),
                true,
                AggPhase.GLOBAL,
                aggregate.getSourceRepeat(),
                localAggregate
        ), hasDistinct);
    }
}<|MERGE_RESOLUTION|>--- conflicted
+++ resolved
@@ -28,7 +28,6 @@
 import org.apache.doris.nereids.trees.plans.AggPhase;
 import org.apache.doris.nereids.trees.plans.GroupPlan;
 import org.apache.doris.nereids.trees.plans.logical.LogicalAggregate;
-import org.apache.doris.nereids.types.DataType;
 import org.apache.doris.nereids.util.ExpressionUtils;
 
 import com.google.common.base.Preconditions;
@@ -113,10 +112,7 @@
                 aggregate.isNormalized(),
                 false,
                 AggPhase.GLOBAL,
-<<<<<<< HEAD
-=======
-                aggregate.getSourceRepeat(),
->>>>>>> 6b773939
+                aggregate.getSourceRepeat(),
                 localDistinct
         );
         return new LogicalAggregate<>(
@@ -126,10 +122,7 @@
                 aggregate.isNormalized(),
                 true,
                 AggPhase.DISTINCT_LOCAL,
-<<<<<<< HEAD
-=======
-                aggregate.getSourceRepeat(),
->>>>>>> 6b773939
+                aggregate.getSourceRepeat(),
                 globalDistinct
         );
     }
@@ -199,31 +192,15 @@
                 AggregateFunction localAggregateFunction = aggregateFunction.withAggregateParam(
                         aggregateFunction.getAggregateParam()
                                 .withDistinct(false)
-<<<<<<< HEAD
-                                .withGlobal(false)
-                );
-                NamedExpression localOutputExpr = new Alias(localAggregateFunction, aggregateFunction.toSql());
-
-                List<DataType> inputTypesBeforeDissemble = aggregateFunction.children()
-                        .stream()
-                        .map(Expression::getDataType)
-                        .collect(Collectors.toList());
-=======
                                 .withGlobalAndDisassembled(false, true)
                 );
                 NamedExpression localOutputExpr = new Alias(localAggregateFunction, aggregateFunction.toSql());
 
->>>>>>> 6b773939
                 AggregateFunction substitutionValue = aggregateFunction
                         // save the origin input types to the global aggregate functions
                         .withAggregateParam(aggregateFunction.getAggregateParam()
                                 .withDistinct(false)
-<<<<<<< HEAD
-                                .withGlobal(true)
-                                .withInputTypesBeforeDissemble(Optional.of(inputTypesBeforeDissemble)))
-=======
                                 .withGlobalAndDisassembled(true, true))
->>>>>>> 6b773939
                         .withChildren(Lists.newArrayList(localOutputExpr.toSlot()));
 
                 inputSubstitutionMap.put(aggregateFunction, substitutionValue);
