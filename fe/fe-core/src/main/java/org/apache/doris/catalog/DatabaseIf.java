--- conflicted
+++ resolved
@@ -169,11 +169,7 @@
         T table = getTableOrMetaException(tableName);
         if (!tableTypes.contains(table.getType())) {
             throw new MetaNotFoundException(
-<<<<<<< HEAD
-                    "Tye type of " + tableName + " doesn't match, expected data tables=" + tableTypes);
-=======
                     "Type of " + tableName + " doesn't match, expected data tables=" + tableTypes);
->>>>>>> 7bda49b5
         }
         return table;
     }
@@ -197,11 +193,7 @@
         T table = getTableOrMetaException(tableId);
         if (!tableTypes.contains(table.getType())) {
             throw new MetaNotFoundException(
-<<<<<<< HEAD
-                    "Tye type of " + tableId + " doesn't match, expected data tables=" + tableTypes);
-=======
                     "Type of " + tableId + " doesn't match, expected data tables=" + tableTypes);
->>>>>>> 7bda49b5
         }
         return table;
     }
@@ -241,9 +233,6 @@
     }
 
     void dropTable(String tableName);
-<<<<<<< HEAD
-=======
 
     CatalogIf getCatalog();
->>>>>>> 7bda49b5
 }