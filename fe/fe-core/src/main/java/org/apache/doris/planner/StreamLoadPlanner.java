--- conflicted
+++ resolved
@@ -259,13 +259,10 @@
         List<Long> partitionIds = getAllPartitionIds();
         OlapTableSink olapTableSink = new OlapTableSink(destTable, tupleDesc, partitionIds,
                 Config.enable_single_replica_load);
-        int timeouts = timeout == 0 ? ConnectContext.get().getExecTimeout() : timeout;
+        int txnTimeout = timeout == 0 ? ConnectContext.get().getExecTimeout() : timeout;
         olapTableSink.init(loadId, taskInfo.getTxnId(), db.getId(), timeout,
-<<<<<<< HEAD
-                taskInfo.getSendBatchParallelism(), taskInfo.isLoadToSingleTablet(), timeouts);
-=======
-                taskInfo.getSendBatchParallelism(), taskInfo.isLoadToSingleTablet(), taskInfo.isStrictMode());
->>>>>>> 0f37f1c3
+                taskInfo.getSendBatchParallelism(), taskInfo.isLoadToSingleTablet(), taskInfo.isStrictMode(),
+                txnTimeout);
         olapTableSink.setPartialUpdateInputColumns(isPartialUpdate, partialUpdateInputColumns);
         olapTableSink.complete(analyzer);
 
@@ -474,13 +471,10 @@
         List<Long> partitionIds = getAllPartitionIds();
         OlapTableSink olapTableSink = new OlapTableSink(destTable, tupleDesc, partitionIds,
                 Config.enable_single_replica_load);
-        int timeouts = timeout == 0 ? ConnectContext.get().getExecTimeout() : timeout;
+        int txnTimeout = timeout == 0 ? ConnectContext.get().getExecTimeout() : timeout;
         olapTableSink.init(loadId, taskInfo.getTxnId(), db.getId(), timeout,
-<<<<<<< HEAD
-                taskInfo.getSendBatchParallelism(), taskInfo.isLoadToSingleTablet(), timeouts);
-=======
-                taskInfo.getSendBatchParallelism(), taskInfo.isLoadToSingleTablet(), taskInfo.isStrictMode());
->>>>>>> 0f37f1c3
+                taskInfo.getSendBatchParallelism(), taskInfo.isLoadToSingleTablet(), taskInfo.isStrictMode(),
+                txnTimeout);
         olapTableSink.setPartialUpdateInputColumns(isPartialUpdate, partialUpdateInputColumns);
         olapTableSink.complete(analyzer);
 
