--- conflicted
+++ resolved
@@ -231,13 +231,8 @@
         List<Long> partitionIds = getAllPartitionIds();
         OlapTableSink olapTableSink = new OlapTableSink(destTable, tupleDesc, partitionIds,
                 Config.enable_single_replica_load);
-<<<<<<< HEAD
-        olapTableSink.init(loadId, taskInfo.getTxnId(), db.getId(), taskInfo.getTimeout(),
+        olapTableSink.init(loadId, taskInfo.getTxnId(), db.getId(), timeout,
                 taskInfo.getSendBatchParallelism(), taskInfo.isLoadToSingleTablet(), timeout);
-=======
-        olapTableSink.init(loadId, taskInfo.getTxnId(), db.getId(), timeout,
-                taskInfo.getSendBatchParallelism(), taskInfo.isLoadToSingleTablet());
->>>>>>> de2bc98f
         olapTableSink.complete();
 
         // for stream load, we only need one fragment, ScanNode -> DataSink.
