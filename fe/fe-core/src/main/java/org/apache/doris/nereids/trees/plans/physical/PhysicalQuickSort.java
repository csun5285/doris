--- conflicted
+++ resolved
@@ -85,15 +85,10 @@
     }
 
     @Override
-<<<<<<< HEAD
-    public PhysicalQuickSort<CHILD_TYPE> withLogicalProperties(Optional<LogicalProperties> logicalProperties) {
-        return new PhysicalQuickSort<>(orderKeys, phase, Optional.empty(), logicalProperties.get(), child());
-=======
     public Plan withGroupExprLogicalPropChildren(Optional<GroupExpression> groupExpression,
             Optional<LogicalProperties> logicalProperties, List<Plan> children) {
         Preconditions.checkArgument(children.size() == 1);
         return new PhysicalQuickSort<>(orderKeys, phase, groupExpression, logicalProperties.get(), children.get(0));
->>>>>>> 7bda49b5
     }
 
     @Override
