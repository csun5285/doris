// Licensed to the Apache Software Foundation (ASF) under one
// or more contributor license agreements.  See the NOTICE file
// distributed with this work for additional information
// regarding copyright ownership.  The ASF licenses this file
// to you under the Apache License, Version 2.0 (the
// "License"); you may not use this file except in compliance
// with the License.  You may obtain a copy of the License at
//
//   http://www.apache.org/licenses/LICENSE-2.0
//
// Unless required by applicable law or agreed to in writing,
// software distributed under the License is distributed on an
// "AS IS" BASIS, WITHOUT WARRANTIES OR CONDITIONS OF ANY
// KIND, either express or implied.  See the License for the
// specific language governing permissions and limitations
// under the License.

package org.apache.doris.nereids.glue.translator;

import org.apache.doris.analysis.CastExpr;
import org.apache.doris.analysis.Expr;
import org.apache.doris.analysis.SlotId;
import org.apache.doris.analysis.SlotRef;
import org.apache.doris.analysis.TupleId;
import org.apache.doris.nereids.exceptions.AnalysisException;
import org.apache.doris.nereids.processor.post.RuntimeFilterContext;
import org.apache.doris.nereids.trees.expressions.ExprId;
<<<<<<< HEAD
=======
import org.apache.doris.nereids.trees.expressions.Expression;
>>>>>>> 7bda49b5
import org.apache.doris.nereids.trees.expressions.Slot;
import org.apache.doris.nereids.trees.expressions.SlotReference;
import org.apache.doris.nereids.trees.plans.ObjectId;
import org.apache.doris.nereids.trees.plans.physical.AbstractPhysicalJoin;
import org.apache.doris.nereids.trees.plans.physical.RuntimeFilter;
import org.apache.doris.planner.HashJoinNode;
import org.apache.doris.planner.HashJoinNode.DistributionMode;
import org.apache.doris.planner.JoinNodeBase;
import org.apache.doris.planner.RuntimeFilter.RuntimeFilterTarget;
import org.apache.doris.planner.ScanNode;
<<<<<<< HEAD
import org.apache.doris.qe.ConnectContext;
=======
import org.apache.doris.qe.SessionVariable;
>>>>>>> 7bda49b5
import org.apache.doris.thrift.TRuntimeFilterType;

import com.google.common.collect.ImmutableList;
import com.google.common.collect.ImmutableMap;

import java.util.ArrayList;
import java.util.Collections;
import java.util.List;
import java.util.Map;
<<<<<<< HEAD
=======
import java.util.Set;
>>>>>>> 7bda49b5

/**
 * translate runtime filter
 */
public class RuntimeFilterTranslator {

    private final RuntimeFilterContext context;

    public RuntimeFilterTranslator(RuntimeFilterContext context) {
        this.context = context;
        context.generatePhysicalHashJoinToRuntimeFilter();
    }

<<<<<<< HEAD
    public List<RuntimeFilter> getRuntimeFilterOfHashJoinNode(AbstractPhysicalJoin join) {
        return context.getRuntimeFilterOnHashJoinNode(join);
    }

=======
    public Set<RuntimeFilter> getRuntimeFilterOfHashJoinNode(AbstractPhysicalJoin join) {
        return context.getRuntimeFilterOnHashJoinNode(join);
    }

    public RuntimeFilterContext getContext() {
        return context;
    }

>>>>>>> 7bda49b5
    public List<Slot> getTargetOnScanNode(ObjectId id) {
        return context.getTargetOnOlapScanNodeMap().getOrDefault(id, Collections.emptyList());
    }

    /**
     * translate runtime filter target.
     * @param node olap scan node
     * @param ctx plan translator context
     */
    public void translateRuntimeFilterTarget(Slot slot, ScanNode node, PlanTranslatorContext ctx) {
        context.getExprIdToOlapScanNodeSlotRef().put(slot.getExprId(), ctx.findSlotRef(slot.getExprId()));
        context.getScanNodeOfLegacyRuntimeFilterTarget().put(slot, node);
    }

    private class RuntimeFilterExpressionTranslator extends ExpressionTranslator {
        Map<ExprId, SlotRef> nereidsExprIdToSlotRef;

        RuntimeFilterExpressionTranslator(Map<ExprId, SlotRef> nereidsExprIdToSlotRef) {
            this.nereidsExprIdToSlotRef = nereidsExprIdToSlotRef;
        }

        @Override
        public Expr visitSlotReference(SlotReference slotReference, PlanTranslatorContext context) {
            slotReference = context.getRuntimeTranslator().get()
                    .context.getCorrespondingOlapSlotReference(slotReference);
            SlotRef slot = nereidsExprIdToSlotRef.get(slotReference.getExprId());
            if (slot == null) {
                throw new AnalysisException("cannot find SlotRef for " + slotReference);
            }
            return slot;
        }
    }

    /**
     * generate legacy runtime filter
     * @param filter nereids runtime filter
     * @param node hash join node
     * @param ctx plan translator context
     */
    public void createLegacyRuntimeFilter(RuntimeFilter filter, JoinNodeBase node, PlanTranslatorContext ctx) {
<<<<<<< HEAD
        Expr target = context.getExprIdToOlapScanNodeSlotRef().get(filter.getTargetExpr().getExprId());
        if (target == null) {
            context.setTargetNullCount();
            return;
        }
        Expr targetExpr;
        if (filter.getType() == TRuntimeFilterType.BITMAP) {
            if (filter.getTargetExpression().equals(filter.getTargetExpr())) {
                targetExpr = target;
            } else {
                RuntimeFilterExpressionTranslator translator = new RuntimeFilterExpressionTranslator(
                        context.getExprIdToOlapScanNodeSlotRef());
                targetExpr = filter.getTargetExpression().accept(translator, ctx);
            }
        } else {
            targetExpr = target;
        }

        Expr src = ExpressionTranslator.translate(filter.getSrcExpr(), ctx);
        SlotRef targetSlot = target.getSrcSlotRef();
        TupleId targetTupleId = targetSlot.getDesc().getParent().getId();
        SlotId targetSlotId = targetSlot.getSlotId();
        // adjust data type
        if (!src.getType().equals(target.getType()) && filter.getType() != TRuntimeFilterType.BITMAP) {
            targetExpr = new CastExpr(src.getType(), targetExpr);
        }
        org.apache.doris.planner.RuntimeFilter origFilter
                = org.apache.doris.planner.RuntimeFilter.fromNereidsRuntimeFilter(
                filter.getId(), node, src, filter.getExprOrder(), targetExpr,
                ImmutableMap.of(targetTupleId, ImmutableList.of(targetSlotId)),
                filter.getType(), context.getLimits(), filter.getBuildSideNdv());
        if (node instanceof HashJoinNode) {
            origFilter.setIsBroadcast(((HashJoinNode) node).getDistributionMode() == DistributionMode.BROADCAST);
        } else {
            //bitmap rf requires isBroadCast=false, it always requires merge filter
            origFilter.setIsBroadcast(false);
        }
        ScanNode scanNode = context.getScanNodeOfLegacyRuntimeFilterTarget().get(filter.getTargetExpr());
        origFilter.addTarget(new RuntimeFilterTarget(
                scanNode,
                targetExpr,
                true,
                scanNode.getFragmentId().equals(node.getFragmentId())));
        origFilter.setBitmapFilterNotIn(filter.isBitmapFilterNotIn());
        context.getLegacyFilters().add(finalize(origFilter));
=======
        Expr src = ExpressionTranslator.translate(filter.getSrcExpr(), ctx);
        List<Expr> targetExprList = new ArrayList<>();
        List<Map<TupleId, List<SlotId>>> targetTupleIdMapList = new ArrayList<>();
        List<ScanNode> scanNodeList = new ArrayList<>();
        boolean hasInvalidTarget = false;
        for (int i = 0; i < filter.getTargetExprs().size(); i++) {
            Slot curTargetExpr = filter.getTargetExprs().get(i);
            Expression curTargetExpression = filter.getTargetExpressions().get(i);
            Expr target = context.getExprIdToOlapScanNodeSlotRef().get(curTargetExpr.getExprId());
            if (target == null) {
                context.setTargetNullCount();
                hasInvalidTarget = true;
                break;
            }
            Expr targetExpr;
            if (filter.getType() == TRuntimeFilterType.BITMAP) {
                if (curTargetExpression.equals(curTargetExpr)) {
                    targetExpr = target;
                } else {
                    RuntimeFilterExpressionTranslator translator = new RuntimeFilterExpressionTranslator(
                            context.getExprIdToOlapScanNodeSlotRef());
                    targetExpr = curTargetExpression.accept(translator, ctx);
                }
            } else {
                targetExpr = target;
            }
            // adjust data type
            if (!src.getType().equals(target.getType()) && filter.getType() != TRuntimeFilterType.BITMAP) {
                targetExpr = new CastExpr(src.getType(), targetExpr);
            }
            SlotRef targetSlot = target.getSrcSlotRef();
            TupleId targetTupleId = targetSlot.getDesc().getParent().getId();
            SlotId targetSlotId = targetSlot.getSlotId();
            ScanNode scanNode = context.getScanNodeOfLegacyRuntimeFilterTarget().get(curTargetExpr);
            scanNodeList.add(scanNode);
            targetExprList.add(targetExpr);
            targetTupleIdMapList.add(ImmutableMap.of(targetTupleId, ImmutableList.of(targetSlotId)));
        }
        if (!hasInvalidTarget) {
            org.apache.doris.planner.RuntimeFilter origFilter
                    = org.apache.doris.planner.RuntimeFilter.fromNereidsRuntimeFilter(
                    filter.getId(), node, src, filter.getExprOrder(), targetExprList,
                    targetTupleIdMapList, filter.getType(), context.getLimits(), filter.getBuildSideNdv());
            if (node instanceof HashJoinNode) {
                origFilter.setIsBroadcast(((HashJoinNode) node).getDistributionMode() == DistributionMode.BROADCAST);
            } else {
                //bitmap rf requires isBroadCast=false, it always requires merge filter
                origFilter.setIsBroadcast(false);
            }
            boolean isLocalTarget = scanNodeList.stream().allMatch(e -> e.getFragmentId().equals(node.getFragmentId()));
            for (int i = 0; i < targetExprList.size(); i++) {
                ScanNode scanNode = scanNodeList.get(i);
                Expr targetExpr = targetExprList.get(i);
                origFilter.addTarget(new RuntimeFilterTarget(
                        scanNode, targetExpr, true, isLocalTarget));
            }
            origFilter.setBitmapFilterNotIn(filter.isBitmapFilterNotIn());
            context.getLegacyFilters().add(finalize(origFilter));
        }
>>>>>>> 7bda49b5
    }

    private org.apache.doris.planner.RuntimeFilter finalize(org.apache.doris.planner.RuntimeFilter origFilter) {
        origFilter.markFinalized();
        origFilter.assignToPlanNodes();
        origFilter.extractTargetsPosition();
        // Number of parallel instances are large for pipeline engine, so we prefer bloom filter.
        if (origFilter.hasRemoteTargets() && origFilter.getType() == TRuntimeFilterType.IN_OR_BLOOM
<<<<<<< HEAD
                && ConnectContext.get() != null
                && ConnectContext.get().getSessionVariable().enablePipelineEngine()) {
=======
                && SessionVariable.enablePipelineEngine()) {
>>>>>>> 7bda49b5
            origFilter.setType(TRuntimeFilterType.BLOOM);
        }
        return origFilter;
    }
}<|MERGE_RESOLUTION|>--- conflicted
+++ resolved
@@ -25,10 +25,7 @@
 import org.apache.doris.nereids.exceptions.AnalysisException;
 import org.apache.doris.nereids.processor.post.RuntimeFilterContext;
 import org.apache.doris.nereids.trees.expressions.ExprId;
-<<<<<<< HEAD
-=======
 import org.apache.doris.nereids.trees.expressions.Expression;
->>>>>>> 7bda49b5
 import org.apache.doris.nereids.trees.expressions.Slot;
 import org.apache.doris.nereids.trees.expressions.SlotReference;
 import org.apache.doris.nereids.trees.plans.ObjectId;
@@ -39,11 +36,7 @@
 import org.apache.doris.planner.JoinNodeBase;
 import org.apache.doris.planner.RuntimeFilter.RuntimeFilterTarget;
 import org.apache.doris.planner.ScanNode;
-<<<<<<< HEAD
-import org.apache.doris.qe.ConnectContext;
-=======
 import org.apache.doris.qe.SessionVariable;
->>>>>>> 7bda49b5
 import org.apache.doris.thrift.TRuntimeFilterType;
 
 import com.google.common.collect.ImmutableList;
@@ -53,10 +46,7 @@
 import java.util.Collections;
 import java.util.List;
 import java.util.Map;
-<<<<<<< HEAD
-=======
 import java.util.Set;
->>>>>>> 7bda49b5
 
 /**
  * translate runtime filter
@@ -70,12 +60,6 @@
         context.generatePhysicalHashJoinToRuntimeFilter();
     }
 
-<<<<<<< HEAD
-    public List<RuntimeFilter> getRuntimeFilterOfHashJoinNode(AbstractPhysicalJoin join) {
-        return context.getRuntimeFilterOnHashJoinNode(join);
-    }
-
-=======
     public Set<RuntimeFilter> getRuntimeFilterOfHashJoinNode(AbstractPhysicalJoin join) {
         return context.getRuntimeFilterOnHashJoinNode(join);
     }
@@ -84,7 +68,6 @@
         return context;
     }
 
->>>>>>> 7bda49b5
     public List<Slot> getTargetOnScanNode(ObjectId id) {
         return context.getTargetOnOlapScanNodeMap().getOrDefault(id, Collections.emptyList());
     }
@@ -125,53 +108,6 @@
      * @param ctx plan translator context
      */
     public void createLegacyRuntimeFilter(RuntimeFilter filter, JoinNodeBase node, PlanTranslatorContext ctx) {
-<<<<<<< HEAD
-        Expr target = context.getExprIdToOlapScanNodeSlotRef().get(filter.getTargetExpr().getExprId());
-        if (target == null) {
-            context.setTargetNullCount();
-            return;
-        }
-        Expr targetExpr;
-        if (filter.getType() == TRuntimeFilterType.BITMAP) {
-            if (filter.getTargetExpression().equals(filter.getTargetExpr())) {
-                targetExpr = target;
-            } else {
-                RuntimeFilterExpressionTranslator translator = new RuntimeFilterExpressionTranslator(
-                        context.getExprIdToOlapScanNodeSlotRef());
-                targetExpr = filter.getTargetExpression().accept(translator, ctx);
-            }
-        } else {
-            targetExpr = target;
-        }
-
-        Expr src = ExpressionTranslator.translate(filter.getSrcExpr(), ctx);
-        SlotRef targetSlot = target.getSrcSlotRef();
-        TupleId targetTupleId = targetSlot.getDesc().getParent().getId();
-        SlotId targetSlotId = targetSlot.getSlotId();
-        // adjust data type
-        if (!src.getType().equals(target.getType()) && filter.getType() != TRuntimeFilterType.BITMAP) {
-            targetExpr = new CastExpr(src.getType(), targetExpr);
-        }
-        org.apache.doris.planner.RuntimeFilter origFilter
-                = org.apache.doris.planner.RuntimeFilter.fromNereidsRuntimeFilter(
-                filter.getId(), node, src, filter.getExprOrder(), targetExpr,
-                ImmutableMap.of(targetTupleId, ImmutableList.of(targetSlotId)),
-                filter.getType(), context.getLimits(), filter.getBuildSideNdv());
-        if (node instanceof HashJoinNode) {
-            origFilter.setIsBroadcast(((HashJoinNode) node).getDistributionMode() == DistributionMode.BROADCAST);
-        } else {
-            //bitmap rf requires isBroadCast=false, it always requires merge filter
-            origFilter.setIsBroadcast(false);
-        }
-        ScanNode scanNode = context.getScanNodeOfLegacyRuntimeFilterTarget().get(filter.getTargetExpr());
-        origFilter.addTarget(new RuntimeFilterTarget(
-                scanNode,
-                targetExpr,
-                true,
-                scanNode.getFragmentId().equals(node.getFragmentId())));
-        origFilter.setBitmapFilterNotIn(filter.isBitmapFilterNotIn());
-        context.getLegacyFilters().add(finalize(origFilter));
-=======
         Expr src = ExpressionTranslator.translate(filter.getSrcExpr(), ctx);
         List<Expr> targetExprList = new ArrayList<>();
         List<Map<TupleId, List<SlotId>>> targetTupleIdMapList = new ArrayList<>();
@@ -231,7 +167,6 @@
             origFilter.setBitmapFilterNotIn(filter.isBitmapFilterNotIn());
             context.getLegacyFilters().add(finalize(origFilter));
         }
->>>>>>> 7bda49b5
     }
 
     private org.apache.doris.planner.RuntimeFilter finalize(org.apache.doris.planner.RuntimeFilter origFilter) {
@@ -240,12 +175,7 @@
         origFilter.extractTargetsPosition();
         // Number of parallel instances are large for pipeline engine, so we prefer bloom filter.
         if (origFilter.hasRemoteTargets() && origFilter.getType() == TRuntimeFilterType.IN_OR_BLOOM
-<<<<<<< HEAD
-                && ConnectContext.get() != null
-                && ConnectContext.get().getSessionVariable().enablePipelineEngine()) {
-=======
                 && SessionVariable.enablePipelineEngine()) {
->>>>>>> 7bda49b5
             origFilter.setType(TRuntimeFilterType.BLOOM);
         }
         return origFilter;
