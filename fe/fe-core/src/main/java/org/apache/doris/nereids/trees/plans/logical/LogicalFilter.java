// Licensed to the Apache Software Foundation (ASF) under one
// or more contributor license agreements.  See the NOTICE file
// distributed with this work for additional information
// regarding copyright ownership.  The ASF licenses this file
// to you under the Apache License, Version 2.0 (the
// "License"); you may not use this file except in compliance
// with the License.  You may obtain a copy of the License at
//
//   http://www.apache.org/licenses/LICENSE-2.0
//
// Unless required by applicable law or agreed to in writing,
// software distributed under the License is distributed on an
// "AS IS" BASIS, WITHOUT WARRANTIES OR CONDITIONS OF ANY
// KIND, either express or implied.  See the License for the
// specific language governing permissions and limitations
// under the License.

package org.apache.doris.nereids.trees.plans.logical;

import org.apache.doris.nereids.memo.GroupExpression;
import org.apache.doris.nereids.properties.LogicalProperties;
import org.apache.doris.nereids.trees.expressions.Expression;
import org.apache.doris.nereids.trees.expressions.Slot;
import org.apache.doris.nereids.trees.expressions.SubqueryExpr;
import org.apache.doris.nereids.trees.plans.Plan;
import org.apache.doris.nereids.trees.plans.PlanType;
import org.apache.doris.nereids.trees.plans.algebra.Filter;
import org.apache.doris.nereids.trees.plans.visitor.PlanVisitor;
import org.apache.doris.nereids.util.Utils;

import com.google.common.base.Preconditions;
import com.google.common.collect.ImmutableList;
import com.google.common.collect.ImmutableSet;

import java.util.Collection;
import java.util.List;
import java.util.Objects;
import java.util.Optional;
import java.util.Set;
import java.util.stream.Collectors;
import java.util.stream.Stream;

/**
 * Logical filter plan.
 */
public class LogicalFilter<CHILD_TYPE extends Plan> extends LogicalUnary<CHILD_TYPE> implements Filter {

    private final Set<Expression> conjuncts;

    public LogicalFilter(Set<Expression> conjuncts, CHILD_TYPE child) {
        this(conjuncts, Optional.empty(), Optional.empty(), child);
    }

    private LogicalFilter(Set<Expression> conjuncts, Optional<GroupExpression> groupExpression,
            Optional<LogicalProperties> logicalProperties, CHILD_TYPE child) {
        super(PlanType.LOGICAL_FILTER, groupExpression, logicalProperties, child);
        this.conjuncts = ImmutableSet.copyOf(Objects.requireNonNull(conjuncts, "conjuncts can not be null"));
    }

    @Override
    public Set<Expression> getConjuncts() {
        return conjuncts;
    }

    public List<Expression> getExpressions() {
        return ImmutableList.of(getPredicate());
    }

    @Override
    public List<Plan> extraPlans() {
        return conjuncts.stream().map(Expression::children).flatMap(Collection::stream).flatMap(m -> {
            if (m instanceof SubqueryExpr) {
                return Stream.of(new LogicalSubQueryAlias<>(m.toSql(), ((SubqueryExpr) m).getQueryPlan()));
            } else {
                return new LogicalFilter<Plan>(ImmutableSet.of(m), child()).extraPlans().stream();
            }
        }).collect(Collectors.toList());
    }

    @Override
    public List<Slot> computeOutput() {
        return child().getOutput();
    }

    @Override
    public String toString() {
        return Utils.toSqlString("LogicalFilter[" + id.asInt() + "]",
                "predicates", getPredicate()
        );
    }

    @Override
    public boolean equals(Object o) {
        if (this == o) {
            return true;
        }
        if (o == null || getClass() != o.getClass()) {
            return false;
        }
        LogicalFilter that = (LogicalFilter) o;
        return conjuncts.equals(that.conjuncts);
    }

    @Override
    public int hashCode() {
        return Objects.hash(conjuncts);
    }

    @Override
    public <R, C> R accept(PlanVisitor<R, C> visitor, C context) {
        return visitor.visitLogicalFilter(this, context);
    }

    public LogicalFilter<Plan> withConjuncts(Set<Expression> conjuncts) {
        return new LogicalFilter<>(conjuncts, Optional.empty(), Optional.of(getLogicalProperties()), child());
    }

    @Override
    public LogicalFilter<Plan> withChildren(List<Plan> children) {
        Preconditions.checkArgument(children.size() == 1);
        return new LogicalFilter<>(conjuncts, children.get(0));
    }

    @Override
    public LogicalFilter<Plan> withGroupExpression(Optional<GroupExpression> groupExpression) {
        return new LogicalFilter<>(conjuncts, groupExpression, Optional.of(getLogicalProperties()), child());
    }

    @Override
<<<<<<< HEAD
    public LogicalFilter<Plan> withLogicalProperties(Optional<LogicalProperties> logicalProperties) {
        return new LogicalFilter<>(conjuncts, Optional.empty(), logicalProperties, child());
=======
    public Plan withGroupExprLogicalPropChildren(Optional<GroupExpression> groupExpression,
            Optional<LogicalProperties> logicalProperties, List<Plan> children) {
        Preconditions.checkArgument(children.size() == 1);
        return new LogicalFilter<>(conjuncts, groupExpression, logicalProperties, children.get(0));
>>>>>>> 7bda49b5
    }

    public LogicalFilter<Plan> withConjunctsAndChild(Set<Expression> conjuncts, Plan child) {
        return new LogicalFilter<>(conjuncts, child);
    }
}<|MERGE_RESOLUTION|>--- conflicted
+++ resolved
@@ -127,15 +127,10 @@
     }
 
     @Override
-<<<<<<< HEAD
-    public LogicalFilter<Plan> withLogicalProperties(Optional<LogicalProperties> logicalProperties) {
-        return new LogicalFilter<>(conjuncts, Optional.empty(), logicalProperties, child());
-=======
     public Plan withGroupExprLogicalPropChildren(Optional<GroupExpression> groupExpression,
             Optional<LogicalProperties> logicalProperties, List<Plan> children) {
         Preconditions.checkArgument(children.size() == 1);
         return new LogicalFilter<>(conjuncts, groupExpression, logicalProperties, children.get(0));
->>>>>>> 7bda49b5
     }
 
     public LogicalFilter<Plan> withConjunctsAndChild(Set<Expression> conjuncts, Plan child) {
