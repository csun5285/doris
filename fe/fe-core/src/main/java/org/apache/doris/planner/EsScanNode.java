// Licensed to the Apache Software Foundation (ASF) under one
// or more contributor license agreements.  See the NOTICE file
// distributed with this work for additional information
// regarding copyright ownership.  The ASF licenses this file
// to you under the Apache License, Version 2.0 (the
// "License"); you may not use this file except in compliance
// with the License.  You may obtain a copy of the License at
//
//   http://www.apache.org/licenses/LICENSE-2.0
//
// Unless required by applicable law or agreed to in writing,
// software distributed under the License is distributed on an
// "AS IS" BASIS, WITHOUT WARRANTIES OR CONDITIONS OF ANY
// KIND, either express or implied.  See the License for the
// specific language governing permissions and limitations
// under the License.

package org.apache.doris.planner;

import org.apache.doris.analysis.Analyzer;
import org.apache.doris.analysis.Expr;
import org.apache.doris.analysis.SlotDescriptor;
import org.apache.doris.analysis.TupleDescriptor;
import org.apache.doris.catalog.Env;
import org.apache.doris.catalog.EsResource;
import org.apache.doris.catalog.EsTable;
import org.apache.doris.catalog.PartitionInfo;
import org.apache.doris.catalog.PartitionItem;
import org.apache.doris.catalog.RangePartitionInfo;
import org.apache.doris.catalog.external.EsExternalTable;
import org.apache.doris.common.AnalysisException;
import org.apache.doris.common.UserException;
import org.apache.doris.external.elasticsearch.EsShardPartitions;
import org.apache.doris.external.elasticsearch.EsShardRouting;
import org.apache.doris.external.elasticsearch.EsTablePartitions;
import org.apache.doris.external.elasticsearch.QueryBuilders;
import org.apache.doris.external.elasticsearch.QueryBuilders.BoolQueryBuilder;
import org.apache.doris.external.elasticsearch.QueryBuilders.BuilderOptions;
import org.apache.doris.external.elasticsearch.QueryBuilders.QueryBuilder;
import org.apache.doris.planner.external.ExternalScanNode;
import org.apache.doris.planner.external.FederationBackendPolicy;
import org.apache.doris.statistics.StatisticalType;
import org.apache.doris.statistics.query.StatsDelta;
import org.apache.doris.system.Backend;
import org.apache.doris.thrift.TEsScanNode;
import org.apache.doris.thrift.TEsScanRange;
import org.apache.doris.thrift.TExplainLevel;
import org.apache.doris.thrift.TNetworkAddress;
import org.apache.doris.thrift.TPlanNode;
import org.apache.doris.thrift.TPlanNodeType;
import org.apache.doris.thrift.TScanRange;
import org.apache.doris.thrift.TScanRangeLocation;
import org.apache.doris.thrift.TScanRangeLocations;

import com.google.common.collect.Lists;
import com.google.common.collect.Maps;
import lombok.SneakyThrows;
import org.apache.logging.log4j.LogManager;
import org.apache.logging.log4j.Logger;

import java.util.ArrayList;
import java.util.Collection;
import java.util.HashMap;
import java.util.List;
import java.util.Map;
import java.util.Set;

/**
 * ScanNode for Elasticsearch.
 **/
public class EsScanNode extends ExternalScanNode {

    private static final Logger LOG = LogManager.getLogger(EsScanNode.class);

<<<<<<< HEAD
    private EsTablePartitions esTablePartitions;
    private EsTable table;
=======
    private final EsTablePartitions esTablePartitions;
    private final EsTable table;
>>>>>>> 7bda49b5
    private QueryBuilder queryBuilder;
    private boolean isFinalized = false;

    public EsScanNode(PlanNodeId id, TupleDescriptor desc) {
        this(id, desc, false);
    }

    /**
     * For multicatalog es.
     **/
<<<<<<< HEAD
    public EsScanNode(PlanNodeId id, TupleDescriptor desc, String planNodeName, boolean esExternalTable) {
        super(id, desc, planNodeName, StatisticalType.ES_SCAN_NODE, false);
=======
    public EsScanNode(PlanNodeId id, TupleDescriptor desc, boolean esExternalTable) {
        super(id, desc, "EsScanNode", StatisticalType.ES_SCAN_NODE, false);
>>>>>>> 7bda49b5
        if (esExternalTable) {
            EsExternalTable externalTable = (EsExternalTable) (desc.getTable());
            table = externalTable.getEsTable();
        } else {
            table = (EsTable) (desc.getTable());
        }
        esTablePartitions = table.getEsTablePartitions();
    }

    @Override
    public void init(Analyzer analyzer) throws UserException {
        super.init(analyzer);
        buildQuery();
    }

    @Override
    public void init() throws UserException {
        super.init();
        buildQuery();
    }

    @Override
    public void finalize(Analyzer analyzer) throws UserException {
        doFinalize();
    }

    @Override
    public void finalizeForNereids() throws UserException {
        doFinalize();
    }

    private void doFinalize() throws UserException {
        if (isFinalized) {
            return;
        }
        createScanRangeLocations();
        isFinalized = true;
    }

    @Override
    protected void createScanRangeLocations() throws UserException {
        scanRangeLocations = getShardLocations();
    }

    /**
     * return whether can use the doc_values scan
     * 0 and 1 are returned to facilitate Doris BE processing
     *
     * @param desc the fields needs to read from ES
     * @param docValueContext the mapping for docvalues fields from origin field to doc_value fields
     */
    private int useDocValueScan(TupleDescriptor desc, Map<String, String> docValueContext) {
        ArrayList<SlotDescriptor> slotDescriptors = desc.getSlots();
        List<String> selectedFields = new ArrayList<>(slotDescriptors.size());
        for (SlotDescriptor slotDescriptor : slotDescriptors) {
            selectedFields.add(slotDescriptor.getColumn().getName());
        }
        if (selectedFields.size() > table.getMaxDocValueFields()) {
            return 0;
        }
        Set<String> docValueFields = docValueContext.keySet();
        boolean useDocValue = true;
        for (String selectedField : selectedFields) {
            if (!docValueFields.contains(selectedField)) {
                useDocValue = false;
                break;
            }
        }
        return useDocValue ? 1 : 0;
    }

    @SneakyThrows
    @Override
    protected void toThrift(TPlanNode msg) {
        msg.node_type = TPlanNodeType.ES_HTTP_SCAN_NODE;
        Map<String, String> properties = Maps.newHashMap();
        if (table.getUserName() != null) {
            properties.put(EsResource.USER, table.getUserName());
        }
        if (table.getPasswd() != null) {
            properties.put(EsResource.PASSWORD, table.getPasswd());
        }
        properties.put(EsResource.HTTP_SSL_ENABLED, String.valueOf(table.isHttpSslEnabled()));
        TEsScanNode esScanNode = new TEsScanNode(desc.getId().asInt());
        if (table.isEnableDocValueScan()) {
            esScanNode.setDocvalueContext(table.docValueContext());
            properties.put(EsResource.DOC_VALUES_MODE, String.valueOf(useDocValueScan(desc, table.docValueContext())));
        }
        properties.put(EsResource.QUERY_DSL, queryBuilder.toJson());
        if (table.isEnableKeywordSniff() && table.fieldsContext().size() > 0) {
            esScanNode.setFieldsContext(table.fieldsContext());
        }
        esScanNode.setProperties(properties);
        msg.es_scan_node = esScanNode;
    }

    // only do partition(es index level) prune
    private List<TScanRangeLocations> getShardLocations() throws UserException {
        // has to get partition info from es state not from table because the partition
        // info is generated from es cluster state dynamically
        if (esTablePartitions == null) {
            if (table.getLastMetaDataSyncException() != null) {
                throw new UserException("fetch es table [" + table.getName() + "] metadata failure: "
                        + table.getLastMetaDataSyncException().getLocalizedMessage());
            }
            throw new UserException("EsTable metadata has not been synced, Try it later");
        }
        Collection<Long> partitionIds = partitionPrune(esTablePartitions.getPartitionInfo());
        List<EsShardPartitions> selectedIndex = Lists.newArrayList();
        ArrayList<String> unPartitionedIndices = Lists.newArrayList();
        ArrayList<String> partitionedIndices = Lists.newArrayList();
        for (EsShardPartitions esShardPartitions : esTablePartitions.getUnPartitionedIndexStates().values()) {
            selectedIndex.add(esShardPartitions);
            unPartitionedIndices.add(esShardPartitions.getIndexName());
        }
        if (partitionIds != null) {
            for (Long partitionId : partitionIds) {
                EsShardPartitions indexState = esTablePartitions.getEsShardPartitions(partitionId);
                selectedIndex.add(indexState);
                partitionedIndices.add(indexState.getIndexName());
            }
        }
        if (LOG.isDebugEnabled()) {
            LOG.debug("partition prune finished, unpartitioned index [{}], " + "partitioned index [{}]",
                    String.join(",", unPartitionedIndices), String.join(",", partitionedIndices));
        }
        List<TScanRangeLocations> result = Lists.newArrayList();
        for (EsShardPartitions indexState : selectedIndex) {
            for (List<EsShardRouting> shardRouting : indexState.getShardRoutings().values()) {
                // get backends
                List<TNetworkAddress> shardAllocations = new ArrayList<>();
                List<String> preLocations = new ArrayList<>();
                for (EsShardRouting item : shardRouting) {
                    shardAllocations.add(item.getHttpAddress());
                    preLocations.add(item.getHttpAddress().getHostname());
                }

                FederationBackendPolicy backendPolicy = new FederationBackendPolicy();
                backendPolicy.init(preLocations);
                TScanRangeLocations locations = new TScanRangeLocations();
                for (int i = 0; i < backendPolicy.numBackends(); ++i) {
                    TScanRangeLocation location = new TScanRangeLocation();
                    Backend be = backendPolicy.getNextBe();
                    location.setBackendId(be.getId());
                    location.setServer(new TNetworkAddress(be.getHost(), be.getBePort()));
                    locations.addToLocations(location);
                }

                // Generate on es scan range
                TEsScanRange esScanRange = new TEsScanRange();
                esScanRange.setEsHosts(shardAllocations);
                esScanRange.setIndex(shardRouting.get(0).getIndexName());
                if (table.getType() != null) {
                    esScanRange.setType(table.getMappingType());
                }
                esScanRange.setShardId(shardRouting.get(0).getShardId());
                // Scan range
                TScanRange scanRange = new TScanRange();
                scanRange.setEsScanRange(esScanRange);
                locations.setScanRange(scanRange);
                // result
                result.add(locations);
            }

        }
        if (LOG.isDebugEnabled()) {
            StringBuilder scratchBuilder = new StringBuilder();
            for (TScanRangeLocations scanRangeLocations : result) {
                scratchBuilder.append(scanRangeLocations.toString());
                scratchBuilder.append(" ");
            }
            LOG.debug("ES table {}  scan ranges {}", table.getName(), scratchBuilder.toString());
        }
        return result;
    }

    /**
     * if the index name is an alias or index pattern, then the es table is related
     * with one or more indices some indices could be pruned by using partition info
     * in index settings currently only support range partition setting
     *
     * @param partitionInfo partitionInfo
     */
    private Collection<Long> partitionPrune(PartitionInfo partitionInfo) throws AnalysisException {
        if (partitionInfo == null) {
            return null;
        }
        PartitionPruner partitionPruner;
        switch (partitionInfo.getType()) {
            case RANGE: {
                RangePartitionInfo rangePartitionInfo = (RangePartitionInfo) partitionInfo;
                Map<Long, PartitionItem> keyRangeById = rangePartitionInfo.getIdToItem(false);
                partitionPruner = new RangePartitionPrunerV2(keyRangeById, rangePartitionInfo.getPartitionColumns(),
                        columnNameToRange);
                return partitionPruner.prune();
            }
            case UNPARTITIONED: {
                return null;
            }
            default: {
                return null;
            }
        }
    }

    @Override
    public String getNodeExplainString(String prefix, TExplainLevel detailLevel) {
        StringBuilder output = new StringBuilder();
        output.append(prefix).append("TABLE: ").append(table.getName()).append("\n");

        if (detailLevel == TExplainLevel.BRIEF) {
            return output.toString();
        }

        if (null != sortColumn) {
            output.append(prefix).append("SORT COLUMN: ").append(sortColumn).append("\n");
        }

        if (!conjuncts.isEmpty()) {
            output.append(prefix).append("LOCAL_PREDICATES: ").append(getExplainString(conjuncts)).append("\n");
        }
        output.append(prefix).append("REMOTE_PREDICATES: ").append(queryBuilder.toJson()).append("\n");
        String indexName = table.getIndexName();
        String typeName = table.getMappingType();
        output.append(prefix).append(String.format("ES index/type: %s/%s", indexName, typeName)).append("\n");
        return output.toString();
    }

    private void buildQuery() {
        if (conjuncts.isEmpty()) {
            queryBuilder = QueryBuilders.matchAllQuery();
        } else {
            // col -> col.keyword
            Map<String, String> fieldsContext = new HashMap<>();
            if (table.isEnableKeywordSniff() && !table.fieldsContext().isEmpty()) {
                fieldsContext = table.fieldsContext();
            }
            boolean hasFilter = false;
            BoolQueryBuilder boolQueryBuilder = QueryBuilders.boolQuery();
            List<Expr> notPushDownList = new ArrayList<>();
            for (Expr expr : conjuncts) {
                QueryBuilder queryBuilder = QueryBuilders.toEsDsl(expr, notPushDownList, fieldsContext,
                        BuilderOptions.builder().likePushDown(table.isLikePushDown())
                                .needCompatDateFields(table.needCompatDateFields()).build());
                if (queryBuilder != null) {
                    hasFilter = true;
                    boolQueryBuilder.must(queryBuilder);
                }
            }
            if (!hasFilter) {
                queryBuilder = QueryBuilders.matchAllQuery();
            } else {
                queryBuilder = boolQueryBuilder;
            }
            conjuncts.removeIf(expr -> !notPushDownList.contains(expr));
        }
    }

    @Override
    public StatsDelta genStatsDelta() throws AnalysisException {
        return new StatsDelta(Env.getCurrentEnv().getCurrentCatalog().getId(),
                Env.getCurrentEnv().getCurrentCatalog().getDbOrAnalysisException(table.getQualifiedDbName()).getId(),
                table.getId(), -1L);
    }
}<|MERGE_RESOLUTION|>--- conflicted
+++ resolved
@@ -72,13 +72,8 @@
 
     private static final Logger LOG = LogManager.getLogger(EsScanNode.class);
 
-<<<<<<< HEAD
-    private EsTablePartitions esTablePartitions;
-    private EsTable table;
-=======
     private final EsTablePartitions esTablePartitions;
     private final EsTable table;
->>>>>>> 7bda49b5
     private QueryBuilder queryBuilder;
     private boolean isFinalized = false;
 
@@ -89,13 +84,8 @@
     /**
      * For multicatalog es.
      **/
-<<<<<<< HEAD
-    public EsScanNode(PlanNodeId id, TupleDescriptor desc, String planNodeName, boolean esExternalTable) {
-        super(id, desc, planNodeName, StatisticalType.ES_SCAN_NODE, false);
-=======
     public EsScanNode(PlanNodeId id, TupleDescriptor desc, boolean esExternalTable) {
         super(id, desc, "EsScanNode", StatisticalType.ES_SCAN_NODE, false);
->>>>>>> 7bda49b5
         if (esExternalTable) {
             EsExternalTable externalTable = (EsExternalTable) (desc.getTable());
             table = externalTable.getEsTable();
