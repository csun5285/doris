--- conflicted
+++ resolved
@@ -79,6 +79,7 @@
 import java.util.Comparator;
 import java.util.List;
 import java.util.Map;
+import java.util.Random;
 import java.util.Set;
 import java.util.stream.Collectors;
 
@@ -489,7 +490,6 @@
         BeSelectionPolicy policy = new BeSelectionPolicy.Builder().needQueryAvailable().needLoadAvailable()
                 .addTags(tags).build();
         backends.addAll(policy.getCandidateBackends(Env.getCurrentSystemInfo().getIdToBackend().values()));
-<<<<<<< HEAD
         if (backends.isEmpty()) {
             throw new UserException("No available backends");
         }
@@ -519,8 +519,6 @@
             }
         }
 
-=======
->>>>>>> 6b773939
         if (backends.isEmpty()) {
             throw new UserException("No available backends");
         }
@@ -557,10 +555,6 @@
                 throw new UserException("Not supported file format: " + fileFormat);
             }
         }
-<<<<<<< HEAD
-=======
-
->>>>>>> 6b773939
         return Util.getFileFormatType(path);
     }
 
