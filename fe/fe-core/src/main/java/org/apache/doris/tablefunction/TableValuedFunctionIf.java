// Licensed to the Apache Software Foundation (ASF) under one
// or more contributor license agreements.  See the NOTICE file
// distributed with this work for additional information
// regarding copyright ownership.  The ASF licenses this file
// to you under the Apache License, Version 2.0 (the
// "License"); you may not use this file except in compliance
// with the License.  You may obtain a copy of the License at
//
//   http://www.apache.org/licenses/LICENSE-2.0
//
// Unless required by applicable law or agreed to in writing,
// software distributed under the License is distributed on an
// "AS IS" BASIS, WITHOUT WARRANTIES OR CONDITIONS OF ANY
// KIND, either express or implied.  See the License for the
// specific language governing permissions and limitations
// under the License.

package org.apache.doris.tablefunction;

import org.apache.doris.analysis.TupleDescriptor;
import org.apache.doris.catalog.Column;
import org.apache.doris.catalog.FunctionGenTable;
import org.apache.doris.catalog.TableIf;
import org.apache.doris.common.AnalysisException;
import org.apache.doris.planner.PlanNodeId;
import org.apache.doris.planner.ScanNode;

import java.util.List;
import java.util.Map;

public abstract class TableValuedFunctionIf {
    private FunctionGenTable table = null;

    public FunctionGenTable getTable() throws AnalysisException {
        if (table == null) {
            table = new FunctionGenTable(-1, getTableName(), TableIf.TableType.TABLE_VALUED_FUNCTION,
                    getTableColumns(), this);
        }
        return table;
    }

    // All table functions should be registered here
    public static TableValuedFunctionIf getTableFunction(String funcName, Map<String, String> params)
                                                        throws AnalysisException {
        switch (funcName.toLowerCase()) {
            case NumbersTableValuedFunction.NAME:
                return new NumbersTableValuedFunction(params);
            case S3TableValuedFunction.NAME:
                return new S3TableValuedFunction(params);
            case HdfsTableValuedFunction.NAME:
                return new HdfsTableValuedFunction(params);
            case IcebergTableValuedFunction.NAME:
                return new IcebergTableValuedFunction(params);
<<<<<<< HEAD
            case StageTableValuedFunction.NAME:
                return new StageTableValuedFunction(params);
            case BackendsTableValuedFunction.NAME:
                return new BackendsTableValuedFunction(params);
=======
            case BackendsTableValuedFunction.NAME:
                return new BackendsTableValuedFunction(params);
            case FrontendsTableValuedFunction.NAME:
                return new FrontendsTableValuedFunction(params);
>>>>>>> 7bda49b5
            case WorkloadGroupsTableValuedFunction.NAME:
                return new WorkloadGroupsTableValuedFunction(params);
            default:
                throw new AnalysisException("Could not find table function " + funcName);
        }
    }

    public abstract String getTableName();

    public abstract List<Column> getTableColumns() throws AnalysisException;

    public abstract ScanNode getScanNode(PlanNodeId id, TupleDescriptor desc);
}<|MERGE_RESOLUTION|>--- conflicted
+++ resolved
@@ -51,17 +51,12 @@
                 return new HdfsTableValuedFunction(params);
             case IcebergTableValuedFunction.NAME:
                 return new IcebergTableValuedFunction(params);
-<<<<<<< HEAD
             case StageTableValuedFunction.NAME:
                 return new StageTableValuedFunction(params);
             case BackendsTableValuedFunction.NAME:
                 return new BackendsTableValuedFunction(params);
-=======
-            case BackendsTableValuedFunction.NAME:
-                return new BackendsTableValuedFunction(params);
             case FrontendsTableValuedFunction.NAME:
                 return new FrontendsTableValuedFunction(params);
->>>>>>> 7bda49b5
             case WorkloadGroupsTableValuedFunction.NAME:
                 return new WorkloadGroupsTableValuedFunction(params);
             default:
