// Licensed to the Apache Software Foundation (ASF) under one
// or more contributor license agreements.  See the NOTICE file
// distributed with this work for additional information
// regarding copyright ownership.  The ASF licenses this file
// to you under the Apache License, Version 2.0 (the
// "License"); you may not use this file except in compliance
// with the License.  You may obtain a copy of the License at
//
//   http://www.apache.org/licenses/LICENSE-2.0
//
// Unless required by applicable law or agreed to in writing,
// software distributed under the License is distributed on an
// "AS IS" BASIS, WITHOUT WARRANTIES OR CONDITIONS OF ANY
// KIND, either express or implied.  See the License for the
// specific language governing permissions and limitations
// under the License.

package org.apache.doris.tablefunction;

import org.apache.doris.analysis.TupleDescriptor;
import org.apache.doris.catalog.Column;
import org.apache.doris.catalog.FunctionGenTable;
import org.apache.doris.catalog.TableIf;
import org.apache.doris.common.AnalysisException;
import org.apache.doris.planner.PlanNodeId;
import org.apache.doris.planner.ScanNode;

import java.util.List;
import java.util.Map;

public abstract class TableValuedFunctionIf {
    private FunctionGenTable table = null;

    public FunctionGenTable getTable() throws AnalysisException {
        if (table == null) {
            table = new FunctionGenTable(-1, getTableName(), TableIf.TableType.TABLE_VALUED_FUNCTION,
                    getTableColumns(), this);
        }
        return table;
    }

    // All table functions should be registered here
    public static TableValuedFunctionIf getTableFunction(String funcName, Map<String, String> params)
                                                        throws AnalysisException {
        switch (funcName.toLowerCase()) {
            case NumbersTableValuedFunction.NAME:
                return new NumbersTableValuedFunction(params);
            case S3TableValuedFunction.NAME:
                return new S3TableValuedFunction(params);
<<<<<<< HEAD
=======
            case HdfsTableValuedFunction.NAME:
                return new HdfsTableValuedFunction(params);
            case IcebergTableValuedFunction.NAME:
                return new IcebergTableValuedFunction(params);
>>>>>>> b700471a
            default:
                throw new AnalysisException("Could not find table function " + funcName);
        }
    }

    public abstract String getTableName();

    public abstract List<Column> getTableColumns() throws AnalysisException;

    public abstract ScanNode getScanNode(PlanNodeId id, TupleDescriptor desc);
}<|MERGE_RESOLUTION|>--- conflicted
+++ resolved
@@ -47,13 +47,10 @@
                 return new NumbersTableValuedFunction(params);
             case S3TableValuedFunction.NAME:
                 return new S3TableValuedFunction(params);
-<<<<<<< HEAD
-=======
             case HdfsTableValuedFunction.NAME:
                 return new HdfsTableValuedFunction(params);
             case IcebergTableValuedFunction.NAME:
                 return new IcebergTableValuedFunction(params);
->>>>>>> b700471a
             default:
                 throw new AnalysisException("Could not find table function " + funcName);
         }
