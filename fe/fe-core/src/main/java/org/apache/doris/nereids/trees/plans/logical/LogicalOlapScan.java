--- conflicted
+++ resolved
@@ -26,18 +26,11 @@
 import org.apache.doris.nereids.exceptions.AnalysisException;
 import org.apache.doris.nereids.memo.GroupExpression;
 import org.apache.doris.nereids.properties.LogicalProperties;
-<<<<<<< HEAD
-import org.apache.doris.nereids.rules.mv.AbstractSelectMaterializedIndexRule;
-import org.apache.doris.nereids.trees.expressions.Slot;
-import org.apache.doris.nereids.trees.expressions.SlotReference;
-import org.apache.doris.nereids.trees.plans.ObjectId;
-=======
 import org.apache.doris.nereids.rules.rewrite.mv.AbstractSelectMaterializedIndexRule;
 import org.apache.doris.nereids.trees.expressions.Slot;
 import org.apache.doris.nereids.trees.expressions.SlotReference;
 import org.apache.doris.nereids.trees.plans.ObjectId;
 import org.apache.doris.nereids.trees.plans.Plan;
->>>>>>> 7bda49b5
 import org.apache.doris.nereids.trees.plans.PlanType;
 import org.apache.doris.nereids.trees.plans.PreAggStatus;
 import org.apache.doris.nereids.trees.plans.algebra.CatalogRelation;
@@ -237,14 +230,9 @@
     }
 
     @Override
-<<<<<<< HEAD
-    public LogicalOlapScan withLogicalProperties(Optional<LogicalProperties> logicalProperties) {
-        return new LogicalOlapScan(id, (Table) table, qualifier, Optional.empty(), logicalProperties,
-=======
     public Plan withGroupExprLogicalPropChildren(Optional<GroupExpression> groupExpression,
             Optional<LogicalProperties> logicalProperties, List<Plan> children) {
         return new LogicalOlapScan(id, (Table) table, qualifier, groupExpression, logicalProperties,
->>>>>>> 7bda49b5
                 selectedPartitionIds, partitionPruned, selectedTabletIds,
                 selectedIndexId, indexSelected, preAggStatus, manuallySpecifiedPartitions,
                 hints, cacheSlotWithSlotName);
@@ -312,11 +300,7 @@
     @Override
     public List<Slot> computeOutput() {
         if (selectedIndexId != ((OlapTable) table).getBaseIndexId()) {
-<<<<<<< HEAD
-            return getOutputByMvIndex(selectedIndexId);
-=======
             return getOutputByIndex(selectedIndexId);
->>>>>>> 7bda49b5
         }
         List<Column> otherColumns = new ArrayList<>();
         if (!Util.showHiddenColumns() && getTable().hasDeleteSign()
@@ -340,15 +324,6 @@
      * Get the slot under the index,
      * and create a new slotReference for the slot that has not appeared in the materialized view.
      */
-<<<<<<< HEAD
-    public List<Slot> getOutputByMvIndex(long indexId) {
-        OlapTable olapTable = (OlapTable) table;
-        // PhysicalStorageLayerAggregateTest has no visible index
-        if (-1 == indexId) {
-            return olapTable.getIndexMetaByIndexId(indexId).getSchema()
-                .stream().map(s -> generateUniqueSlot(s, indexId == ((OlapTable) table).getBaseIndexId()))
-                .collect(Collectors.toList());
-=======
     public List<Slot> getOutputByIndex(long indexId) {
         OlapTable olapTable = (OlapTable) table;
         // PhysicalStorageLayerAggregateTest has no visible index
@@ -357,7 +332,6 @@
             return olapTable.getIndexMetaByIndexId(indexId).getSchema()
                     .stream().map(s -> generateUniqueSlot(s, indexId == ((OlapTable) table).getBaseIndexId()))
                     .collect(Collectors.toList());
->>>>>>> 7bda49b5
         }
         return olapTable.getVisibleIndexIdToMeta().get(indexId).getSchema()
                 .stream()
@@ -368,11 +342,7 @@
     private Slot generateUniqueSlot(Column column, boolean isBaseIndex) {
         String name = isBaseIndex ? column.getName()
                 : AbstractSelectMaterializedIndexRule.parseMvColumnToMvName(column.getName(),
-<<<<<<< HEAD
-                column.isAggregated() ? Optional.of(column.getAggregationType().toSql()) : Optional.empty());
-=======
                         column.isAggregated() ? Optional.of(column.getAggregationType().toSql()) : Optional.empty());
->>>>>>> 7bda49b5
         if (cacheSlotWithSlotName.containsKey(name)) {
             return cacheSlotWithSlotName.get(name);
         }
