--- conflicted
+++ resolved
@@ -111,15 +111,9 @@
             StatsDeriveResult childStatistics = context.getChildStatistics(0);
 
             return CostEstimate.of(
-<<<<<<< HEAD
-                    childStatistics.computeSize(),
-                    statistics.computeSize(),
-                    childStatistics.computeSize());
-=======
                     childStatistics.getRowCount(),
                     statistics.getRowCount(),
                     childStatistics.getRowCount());
->>>>>>> 6b773939
         }
 
         @Override
@@ -129,15 +123,9 @@
             StatsDeriveResult childStatistics = context.getChildStatistics(0);
 
             return CostEstimate.of(
-<<<<<<< HEAD
-                    childStatistics.computeSize(),
-                    statistics.computeSize(),
-                    childStatistics.computeSize());
-=======
                     childStatistics.getRowCount(),
                     statistics.getRowCount(),
                     childStatistics.getRowCount());
->>>>>>> 6b773939
         }
 
         @Override
@@ -148,13 +136,8 @@
             StatsDeriveResult childStatistics = context.getChildStatistics(0);
 
             return CostEstimate.of(
-<<<<<<< HEAD
-                    childStatistics.computeSize(),
-                    statistics.computeSize(),
-=======
                     childStatistics.getRowCount(),
                     statistics.getRowCount(),
->>>>>>> 6b773939
                     0);
         }
 
@@ -166,11 +149,7 @@
             // shuffle
             if (spec instanceof DistributionSpecHash) {
                 return CostEstimate.of(
-<<<<<<< HEAD
-                        childStatistics.computeSize(),
-=======
                         childStatistics.getRowCount(),
->>>>>>> 6b773939
                         0,
                         childStatistics.getRowCount());
             }
@@ -182,36 +161,22 @@
                 beNumber = Math.max(1, beNumber);
 
                 return CostEstimate.of(
-<<<<<<< HEAD
-                        childStatistics.computeSize() * beNumber,
-                        childStatistics.computeSize() * beNumber * instanceNumber,
-                        childStatistics.computeSize() * beNumber * instanceNumber);
-=======
                         childStatistics.getRowCount() * beNumber,
                         childStatistics.getRowCount() * beNumber * instanceNumber,
                         childStatistics.getRowCount() * beNumber * instanceNumber);
->>>>>>> 6b773939
             }
 
             // gather
             if (spec instanceof DistributionSpecGather) {
                 return CostEstimate.of(
-<<<<<<< HEAD
-                        childStatistics.computeSize(),
-=======
                         childStatistics.getRowCount(),
->>>>>>> 6b773939
                         0,
                         childStatistics.getRowCount());
             }
 
             // any
             return CostEstimate.of(
-<<<<<<< HEAD
-                    childStatistics.computeSize(),
-=======
-                    childStatistics.getRowCount(),
->>>>>>> 6b773939
+                    childStatistics.getRowCount(),
                     0,
                     0);
         }
@@ -222,40 +187,21 @@
 
             StatsDeriveResult statistics = context.getStatisticsWithCheck();
             StatsDeriveResult inputStatistics = context.getChildStatistics(0);
-<<<<<<< HEAD
-            return CostEstimate.of(inputStatistics.computeSize(), statistics.computeSize(), 0);
-=======
             return CostEstimate.of(inputStatistics.getRowCount(), statistics.getRowCount(), 0);
->>>>>>> 6b773939
         }
 
         @Override
         public CostEstimate visitPhysicalHashJoin(
                 PhysicalHashJoin<? extends Plan, ? extends Plan> physicalHashJoin, PlanContext context) {
             Preconditions.checkState(context.getGroupExpression().arity() == 2);
-<<<<<<< HEAD
-            Preconditions.checkState(context.getChildrenStats().size() == 2);
-
             StatsDeriveResult outputStats = physicalHashJoin.getGroupExpression().get().getOwnerGroup().getStatistics();
-            double outputRowCount = outputStats.computeSize();
+            double outputRowCount = outputStats.getRowCount();
 
             StatsDeriveResult probeStats = context.getChildStatistics(0);
             StatsDeriveResult buildStats = context.getChildStatistics(1);
-            List<Id> leftIds = context.getChildOutputIds(0);
-            List<Id> rightIds = context.getChildOutputIds(1);
-
-            double leftRowCount = probeStats.computeColumnSize(leftIds);
-            double rightRowCount = buildStats.computeColumnSize(rightIds);
-=======
-            StatsDeriveResult outputStats = physicalHashJoin.getGroupExpression().get().getOwnerGroup().getStatistics();
-            double outputRowCount = outputStats.getRowCount();
-
-            StatsDeriveResult probeStats = context.getChildStatistics(0);
-            StatsDeriveResult buildStats = context.getChildStatistics(1);
 
             double leftRowCount = probeStats.getRowCount();
             double rightRowCount = buildStats.getRowCount();
->>>>>>> 6b773939
             /*
             pattern1: L join1 (Agg1() join2 Agg2())
             result number of join2 may much less than Agg1.
@@ -268,11 +214,7 @@
                     * Math.min(probeStats.getPenalty(), buildStats.getPenalty());
             if (buildStats.getWidth() >= 2) {
                 //penalty for right deep tree
-<<<<<<< HEAD
-                penalty += Math.abs(leftRowCount - rightRowCount);
-=======
                 penalty += rightRowCount;
->>>>>>> 6b773939
             }
 
             if (physicalHashJoin.getJoinType().isCrossJoin()) {
@@ -299,13 +241,8 @@
             StatsDeriveResult rightStatistics = context.getChildStatistics(1);
 
             return CostEstimate.of(
-<<<<<<< HEAD
-                    leftStatistics.computeSize() * rightStatistics.computeSize(),
-                    rightStatistics.computeSize(),
-=======
                     leftStatistics.getRowCount() * rightStatistics.getRowCount(),
                     rightStatistics.getRowCount(),
->>>>>>> 6b773939
                     0);
         }
 
