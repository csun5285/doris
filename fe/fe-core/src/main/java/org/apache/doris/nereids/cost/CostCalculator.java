--- conflicted
+++ resolved
@@ -23,10 +23,7 @@
 import org.apache.doris.nereids.properties.DistributionSpecReplicated;
 import org.apache.doris.nereids.properties.PhysicalProperties;
 import org.apache.doris.nereids.trees.plans.Plan;
-<<<<<<< HEAD
-=======
 import org.apache.doris.qe.ConnectContext;
->>>>>>> 7bda49b5
 
 import java.util.List;
 
@@ -36,16 +33,7 @@
 @Developing
 //TODO: memory cost and network cost should be estimated by byte size.
 public class CostCalculator {
-<<<<<<< HEAD
-    private static boolean enableNewCostModel = false;
 
-    public static void setEnableNewCostModel(boolean enableNewCostModel) {
-        CostCalculator.enableNewCostModel = enableNewCostModel;
-    }
-
-=======
-
->>>>>>> 7bda49b5
     /**
      * Calculate cost for groupExpression
      */
@@ -55,11 +43,7 @@
                 && childrenProperties.get(1).getDistributionSpec() instanceof DistributionSpecReplicated) {
             planContext.setBroadcastJoin();
         }
-<<<<<<< HEAD
-        if (enableNewCostModel) {
-=======
         if (ConnectContext.get().getSessionVariable().getEnableNewCostModel()) {
->>>>>>> 7bda49b5
             CostModelV2 costModelV2 = new CostModelV2();
             return groupExpression.getPlan().accept(costModelV2, planContext);
         } else {
@@ -72,11 +56,7 @@
      * Calculate cost without groupExpression
      */
     public static Cost calculateCost(Plan plan, PlanContext planContext) {
-<<<<<<< HEAD
-        if (enableNewCostModel) {
-=======
         if (ConnectContext.get().getSessionVariable().getEnableNewCostModel()) {
->>>>>>> 7bda49b5
             CostModelV2 costModel = new CostModelV2();
             return plan.accept(costModel, planContext);
         } else {
@@ -86,16 +66,9 @@
     }
 
     public static Cost addChildCost(Plan plan, Cost planCost, Cost childCost, int index) {
-<<<<<<< HEAD
-        if (!enableNewCostModel) {
-            return CostModelV1.addChildCost(plan, planCost, childCost, index);
-        }
-        return CostModelV2.addChildCost(plan, planCost, childCost, index);
-=======
         if (ConnectContext.get().getSessionVariable().getEnableNewCostModel()) {
             return CostModelV2.addChildCost(plan, planCost, childCost, index);
         }
         return CostModelV1.addChildCost(plan, planCost, childCost, index);
->>>>>>> 7bda49b5
     }
 }