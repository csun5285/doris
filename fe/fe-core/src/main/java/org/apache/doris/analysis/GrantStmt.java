// Licensed to the Apache Software Foundation (ASF) under one
// or more contributor license agreements.  See the NOTICE file
// distributed with this work for additional information
// regarding copyright ownership.  The ASF licenses this file
// to you under the Apache License, Version 2.0 (the
// "License"); you may not use this file except in compliance
// with the License.  You may obtain a copy of the License at
//
//   http://www.apache.org/licenses/LICENSE-2.0
//
// Unless required by applicable law or agreed to in writing,
// software distributed under the License is distributed on an
// "AS IS" BASIS, WITHOUT WARRANTIES OR CONDITIONS OF ANY
// KIND, either express or implied.  See the License for the
// specific language governing permissions and limitations
// under the License.

package org.apache.doris.analysis;

import org.apache.doris.catalog.AccessPrivilege;
import org.apache.doris.catalog.Env;
import org.apache.doris.cluster.ClusterNamespace;
import org.apache.doris.common.AnalysisException;
import org.apache.doris.common.ErrorCode;
import org.apache.doris.common.ErrorReport;
import org.apache.doris.common.FeNameFormat;
import org.apache.doris.common.UserException;
import org.apache.doris.mysql.privilege.Auth.PrivLevel;
import org.apache.doris.mysql.privilege.PrivBitSet;
import org.apache.doris.mysql.privilege.PrivPredicate;
import org.apache.doris.mysql.privilege.Privilege;
import org.apache.doris.qe.ConnectContext;

import com.google.common.base.Joiner;
import com.google.common.base.Strings;
import org.apache.commons.collections.CollectionUtils;

import java.util.List;

// GRANT STMT
// GRANT privilege [, privilege] ON db.tbl TO user_identity [ROLE 'role'];
// GRANT privilege [, privilege] ON RESOURCE 'resource' TO user_identity [ROLE 'role'];
// GRANT role [, role] TO user_identity
public class GrantStmt extends DdlStmt {
    private UserIdentity userIdent;
    // Indicates which permissions are granted to this role
    private String role;
    private TablePattern tblPattern;
    private ResourcePattern resourcePattern;
<<<<<<< HEAD
=======
    private WorkloadGroupPattern workloadGroupPattern;
>>>>>>> 7bda49b5
    private List<Privilege> privileges;
    // Indicates that these roles are granted to a user
    private List<String> roles;

    public GrantStmt(UserIdentity userIdent, String role, TablePattern tblPattern, List<AccessPrivilege> privileges) {
        this(userIdent, role, tblPattern, null, null, privileges);
    }

    public GrantStmt(UserIdentity userIdent, String role,
<<<<<<< HEAD
            ResourcePattern resourcePattern, List<AccessPrivilege> privileges, ResourceTypeEnum type) {
=======
            ResourcePattern resourcePattern, List<AccessPrivilege> privileges) {
        this(userIdent, role, null, resourcePattern, null, privileges);
    }

    public GrantStmt(UserIdentity userIdent, String role,
            WorkloadGroupPattern workloadGroupPattern, List<AccessPrivilege> privileges) {
        this(userIdent, role, null, null, workloadGroupPattern, privileges);
    }

    public GrantStmt(List<String> roles, UserIdentity userIdent) {
        this.userIdent = userIdent;
        this.roles = roles;
    }

    private GrantStmt(UserIdentity userIdent, String role, TablePattern tblPattern, ResourcePattern resourcePattern,
            WorkloadGroupPattern workloadGroupPattern, List<AccessPrivilege> privileges) {
>>>>>>> 7bda49b5
        this.userIdent = userIdent;
        this.role = role;
        this.tblPattern = tblPattern;
        this.resourcePattern = resourcePattern;
<<<<<<< HEAD
        this.resourcePattern.setResourceType(type);
=======
        this.workloadGroupPattern = workloadGroupPattern;
>>>>>>> 7bda49b5
        PrivBitSet privs = PrivBitSet.of();
        for (AccessPrivilege accessPrivilege : privileges) {
            if (!accessPrivilege.isResource() || type == ResourceTypeEnum.GENERAL) {
                privs.or(accessPrivilege.toPaloPrivilege());
                continue;
            }

            if (type == ResourceTypeEnum.CLUSTER) {
                privs.or(PrivBitSet.of(Privilege.CLUSTER_USAGE_PRIV));
            } else if (type == ResourceTypeEnum.STAGE) {
                privs.or(PrivBitSet.of(Privilege.STAGE_USAGE_PRIV));
            }
        }
        this.privileges = privs.toPrivilegeList();
    }

    public GrantStmt(List<String> roles, UserIdentity userIdent) {
        this.userIdent = userIdent;
        this.roles = roles;
    }

    public UserIdentity getUserIdent() {
        return userIdent;
    }

    public TablePattern getTblPattern() {
        return tblPattern;
    }

    public ResourcePattern getResourcePattern() {
        return resourcePattern;
    }

    public WorkloadGroupPattern getWorkloadGroupPattern() {
        return workloadGroupPattern;
    }

    public boolean hasRole() {
        return !Strings.isNullOrEmpty(role);
    }

    public String getQualifiedRole() {
        return role;
    }

    public List<Privilege> getPrivileges() {
        return privileges;
    }

    public List<String> getRoles() {
        return roles;
    }

    @Override
    public void analyze(Analyzer analyzer) throws UserException {
        super.analyze(analyzer);
        if (userIdent != null) {
            userIdent.analyze(analyzer.getClusterName());
        } else {
            FeNameFormat.checkRoleName(role, false /* can not be admin */, "Can not grant to role");
            role = ClusterNamespace.getFullName(analyzer.getClusterName(), role);
        }

        if (tblPattern != null) {
            tblPattern.analyze(analyzer);
        } else if (resourcePattern != null) {
            resourcePattern.analyze();
<<<<<<< HEAD
=======
        } else if (workloadGroupPattern != null) {
            workloadGroupPattern.analyze();
>>>>>>> 7bda49b5
        } else if (roles != null) {
            for (int i = 0; i < roles.size(); i++) {
                String originalRoleName = roles.get(i);
                FeNameFormat.checkRoleName(originalRoleName, false /* can not be admin */, "Can not grant role");
                roles.set(i, ClusterNamespace.getFullName(analyzer.getClusterName(), originalRoleName));
            }
        }

        if (CollectionUtils.isEmpty(privileges) && CollectionUtils.isEmpty(roles)) {
            throw new AnalysisException("No privileges or roles in grant statement.");
        }

        if (tblPattern != null) {
            checkTablePrivileges(privileges, role, tblPattern);
        } else if (resourcePattern != null) {
            checkResourcePrivileges(privileges, role, resourcePattern);
<<<<<<< HEAD
=======
        } else if (workloadGroupPattern != null) {
            checkWorkloadGroupPrivileges(privileges, role, workloadGroupPattern);
>>>>>>> 7bda49b5
        } else if (roles != null) {
            checkRolePrivileges();
        }
    }

    /**
     * Rules:
     * 1. ADMIN_PRIV and NODE_PRIV can only be granted/revoked on GLOBAL level
     * 2. Only the user with NODE_PRIV can grant NODE_PRIV to other user
     * 3. Privileges can not be granted/revoked to/from ADMIN and OPERATOR role
     * 4. Only user with GLOBAL level's GRANT_PRIV can grant/revoke privileges to/from roles.
     * 5.1 User should has GLOBAL level GRANT_PRIV
     * 5.2 or user has DATABASE/TABLE level GRANT_PRIV if grant/revoke to/from certain database or table.
     * 5.3 or user should has 'resource' GRANT_PRIV if grant/revoke to/from certain 'resource'
     * 5.4 or user should has 'workload group' GRANT_PRIV if grant/revoke to/from certain 'workload group'
     * 6. Can not grant USAGE_PRIV to database or table
     *
     * @param privileges
     * @param role
     * @param tblPattern
     * @throws AnalysisException
     */
    public static void checkTablePrivileges(List<Privilege> privileges, String role, TablePattern tblPattern)
            throws AnalysisException {
        // Rule 1
        if (tblPattern.getPrivLevel() != PrivLevel.GLOBAL && (privileges.contains(Privilege.ADMIN_PRIV)
                || privileges.contains(Privilege.NODE_PRIV))) {
            throw new AnalysisException("ADMIN_PRIV and NODE_PRIV can only be granted/revoke on/from *.*.*");
        }

        // Rule 2
        if (privileges.contains(Privilege.NODE_PRIV) && !Env.getCurrentEnv().getAccessManager()
                .checkGlobalPriv(ConnectContext.get(), PrivPredicate.OPERATOR)) {
            throw new AnalysisException("Only user with NODE_PRIV can grant/revoke NODE_PRIV to other user");
        }

        if (role != null) {
            // Rule 3 and 4
            if (!Env.getCurrentEnv().getAccessManager().checkGlobalPriv(ConnectContext.get(), PrivPredicate.GRANT)) {
                ErrorReport.reportAnalysisException(ErrorCode.ERR_SPECIFIC_ACCESS_DENIED_ERROR, "GRANT/ROVOKE");
            }
        } else {
            // Rule 5.1 and 5.2
            if (tblPattern.getPrivLevel() == PrivLevel.GLOBAL) {
                if (!Env.getCurrentEnv().getAccessManager()
                        .checkGlobalPriv(ConnectContext.get(), PrivPredicate.GRANT)) {
                    ErrorReport.reportAnalysisException(ErrorCode.ERR_SPECIFIC_ACCESS_DENIED_ERROR, "GRANT/ROVOKE");
                }
            } else if (tblPattern.getPrivLevel() == PrivLevel.CATALOG) {
                if (!Env.getCurrentEnv().getAccessManager().checkCtlPriv(ConnectContext.get(),
                        tblPattern.getQualifiedCtl(), PrivPredicate.GRANT)) {
                    ErrorReport.reportAnalysisException(ErrorCode.ERR_SPECIFIC_ACCESS_DENIED_ERROR, "GRANT/ROVOKE");
                }
            } else if (tblPattern.getPrivLevel() == PrivLevel.DATABASE) {
                if (!Env.getCurrentEnv().getAccessManager().checkDbPriv(ConnectContext.get(),
                        tblPattern.getQualifiedCtl(), tblPattern.getQualifiedDb(), PrivPredicate.GRANT)) {
                    ErrorReport.reportAnalysisException(ErrorCode.ERR_SPECIFIC_ACCESS_DENIED_ERROR, "GRANT/ROVOKE");
                }
            } else {
                // table level
                if (!Env.getCurrentEnv().getAccessManager()
                        .checkTblPriv(ConnectContext.get(), tblPattern.getQualifiedCtl(), tblPattern.getQualifiedDb(),
                                tblPattern.getTbl(), PrivPredicate.GRANT)) {
                    ErrorReport.reportAnalysisException(ErrorCode.ERR_SPECIFIC_ACCESS_DENIED_ERROR, "GRANT/ROVOKE");
                }
            }
        }

        // Rule 6
<<<<<<< HEAD
        if (privileges.contains(Privilege.USAGE_PRIV)
                || privileges.contains(Privilege.CLUSTER_USAGE_PRIV)
                || privileges.contains(Privilege.STAGE_USAGE_PRIV)) {
=======
        if (privileges.contains(Privilege.USAGE_PRIV)) {
>>>>>>> 7bda49b5
            throw new AnalysisException("Can not grant/revoke USAGE_PRIV to/from database or table");
        }
    }

    public static void checkResourcePrivileges(List<Privilege> privileges, String role,
            ResourcePattern resourcePattern) throws AnalysisException {
        for (int i = 0; i < Privilege.notBelongToResourcePrivileges.length; i++) {
            if (privileges.contains(Privilege.notBelongToResourcePrivileges[i])) {
<<<<<<< HEAD
                throw new AnalysisException(String.format("Can not grant/revoke %s to/from any other users or roles",
                        Privilege.notBelongToResourcePrivileges[i]));
=======
                throw new AnalysisException(
                        String.format("Can not grant/revoke %s on resource to/from any other users or roles",
                                Privilege.notBelongToResourcePrivileges[i]));
>>>>>>> 7bda49b5
            }
        }

        if (role != null) {
            // Rule 3 and 4
            if (!Env.getCurrentEnv().getAccessManager().checkGlobalPriv(ConnectContext.get(), PrivPredicate.GRANT)) {
                ErrorReport.reportAnalysisException(ErrorCode.ERR_SPECIFIC_ACCESS_DENIED_ERROR, "GRANT/ROVOKE");
            }
        } else {
            // Rule 5.1 and 5.3
            if (resourcePattern.getPrivLevel() == PrivLevel.GLOBAL) {
                if (!Env.getCurrentEnv().getAccessManager()
                        .checkGlobalPriv(ConnectContext.get(), PrivPredicate.GRANT)) {
                    ErrorReport.reportAnalysisException(ErrorCode.ERR_SPECIFIC_ACCESS_DENIED_ERROR, "GRANT/ROVOKE");
                }
<<<<<<< HEAD
            } else if (resourcePattern.isGeneralResource()) {
=======
            } else {
>>>>>>> 7bda49b5
                if (!Env.getCurrentEnv().getAccessManager().checkResourcePriv(ConnectContext.get(),
                        resourcePattern.getResourceName(), PrivPredicate.GRANT)) {
                    ErrorReport.reportAnalysisException(ErrorCode.ERR_SPECIFIC_ACCESS_DENIED_ERROR, "GRANT/ROVOKE");
                }
            } else {
                if (resourcePattern.isClusterResource()) {
                    if (!Env.getCurrentEnv().getAccessManager()
                            .checkCloudPriv(ConnectContext.get(),
                                resourcePattern.getResourceName(), PrivPredicate.GRANT, ResourceTypeEnum.CLUSTER)) {
                        ErrorReport.reportAnalysisException(ErrorCode.ERR_SPECIFIC_ACCESS_DENIED_ERROR, "GRANT/ROVOKE");
                    }
                } else if (resourcePattern.isStageResource()) {
                    if (!Env.getCurrentEnv().getAccessManager()
                            .checkCloudPriv(ConnectContext.get().getCurrentUserIdentity(),
                            resourcePattern.getResourceName(), PrivPredicate.GRANT, ResourceTypeEnum.STAGE)) {
                        ErrorReport.reportAnalysisException(ErrorCode.ERR_SPECIFIC_ACCESS_DENIED_ERROR, "GRANT/ROVOKE");
                    }
                }

            }
        }
    }

<<<<<<< HEAD
=======
    public static void checkWorkloadGroupPrivileges(List<Privilege> privileges, String role,
            WorkloadGroupPattern workloadGroupPattern) throws AnalysisException {
        for (int i = 0; i < Privilege.notBelongToWorkloadGroupPrivileges.length; i++) {
            if (privileges.contains(Privilege.notBelongToWorkloadGroupPrivileges[i])) {
                throw new AnalysisException(
                        String.format("Can not grant/revoke %s on workload group to/from any other users or roles",
                                Privilege.notBelongToWorkloadGroupPrivileges[i]));
            }
        }

        if (role != null) {
            // Rule 4
            if (!Env.getCurrentEnv().getAccessManager().checkGlobalPriv(ConnectContext.get(), PrivPredicate.GRANT)) {
                ErrorReport.reportAnalysisException(ErrorCode.ERR_SPECIFIC_ACCESS_DENIED_ERROR, "GRANT/ROVOKE");
            }
        } else if (!Env.getCurrentEnv().getAccessManager().checkWorkloadGroupPriv(ConnectContext.get(),
                workloadGroupPattern.getworkloadGroupName(), PrivPredicate.GRANT)) {
            ErrorReport.reportAnalysisException(ErrorCode.ERR_SPECIFIC_ACCESS_DENIED_ERROR, "GRANT/ROVOKE");
        }
    }

>>>>>>> 7bda49b5
    public static void checkRolePrivileges() throws AnalysisException {
        if (!Env.getCurrentEnv().getAccessManager().checkGlobalPriv(ConnectContext.get(), PrivPredicate.GRANT)) {
            ErrorReport.reportAnalysisException(ErrorCode.ERR_SPECIFIC_ACCESS_DENIED_ERROR, "GRANT/ROVOKE");
        }
    }

    @Override
    public String toSql() {
        StringBuilder sb = new StringBuilder();
        sb.append("GRANT ");
        if (privileges != null) {
            sb.append(Joiner.on(", ").join(privileges));
        } else {
            sb.append(Joiner.on(", ").join(roles));
        }

        if (tblPattern != null) {
            sb.append(" ON ").append(tblPattern).append(" TO ");
        } else if (resourcePattern != null) {
            sb.append(" ON RESOURCE '").append(resourcePattern).append("' TO ");
<<<<<<< HEAD
=======
        } else if (workloadGroupPattern != null) {
            sb.append(" ON WORKLOAD GROUP '").append(workloadGroupPattern).append("' TO ");
>>>>>>> 7bda49b5
        } else {
            sb.append(" TO ");
        }
        if (!Strings.isNullOrEmpty(role)) {
            sb.append(" ROLE '").append(role).append("'");
        } else {
            sb.append(userIdent);
        }
        return sb.toString();
    }

    @Override
    public String toString() {
        return toSql();
    }
}<|MERGE_RESOLUTION|>--- conflicted
+++ resolved
@@ -47,29 +47,23 @@
     private String role;
     private TablePattern tblPattern;
     private ResourcePattern resourcePattern;
-<<<<<<< HEAD
-=======
     private WorkloadGroupPattern workloadGroupPattern;
->>>>>>> 7bda49b5
     private List<Privilege> privileges;
     // Indicates that these roles are granted to a user
     private List<String> roles;
 
     public GrantStmt(UserIdentity userIdent, String role, TablePattern tblPattern, List<AccessPrivilege> privileges) {
-        this(userIdent, role, tblPattern, null, null, privileges);
+        this(userIdent, role, tblPattern, null, null, privileges, ResourceTypeEnum.GENERAL);
     }
 
     public GrantStmt(UserIdentity userIdent, String role,
-<<<<<<< HEAD
             ResourcePattern resourcePattern, List<AccessPrivilege> privileges, ResourceTypeEnum type) {
-=======
-            ResourcePattern resourcePattern, List<AccessPrivilege> privileges) {
-        this(userIdent, role, null, resourcePattern, null, privileges);
+        this(userIdent, role, null, resourcePattern, null, privileges,  type);
     }
 
     public GrantStmt(UserIdentity userIdent, String role,
             WorkloadGroupPattern workloadGroupPattern, List<AccessPrivilege> privileges) {
-        this(userIdent, role, null, null, workloadGroupPattern, privileges);
+        this(userIdent, role, null, null, workloadGroupPattern, privileges,  ResourceTypeEnum.GENERAL);
     }
 
     public GrantStmt(List<String> roles, UserIdentity userIdent) {
@@ -78,17 +72,12 @@
     }
 
     private GrantStmt(UserIdentity userIdent, String role, TablePattern tblPattern, ResourcePattern resourcePattern,
-            WorkloadGroupPattern workloadGroupPattern, List<AccessPrivilege> privileges) {
->>>>>>> 7bda49b5
+            WorkloadGroupPattern workloadGroupPattern, List<AccessPrivilege> privileges, ResourceTypeEnum type) {
         this.userIdent = userIdent;
         this.role = role;
         this.tblPattern = tblPattern;
         this.resourcePattern = resourcePattern;
-<<<<<<< HEAD
-        this.resourcePattern.setResourceType(type);
-=======
         this.workloadGroupPattern = workloadGroupPattern;
->>>>>>> 7bda49b5
         PrivBitSet privs = PrivBitSet.of();
         for (AccessPrivilege accessPrivilege : privileges) {
             if (!accessPrivilege.isResource() || type == ResourceTypeEnum.GENERAL) {
@@ -105,11 +94,6 @@
         this.privileges = privs.toPrivilegeList();
     }
 
-    public GrantStmt(List<String> roles, UserIdentity userIdent) {
-        this.userIdent = userIdent;
-        this.roles = roles;
-    }
-
     public UserIdentity getUserIdent() {
         return userIdent;
     }
@@ -156,11 +140,8 @@
             tblPattern.analyze(analyzer);
         } else if (resourcePattern != null) {
             resourcePattern.analyze();
-<<<<<<< HEAD
-=======
         } else if (workloadGroupPattern != null) {
             workloadGroupPattern.analyze();
->>>>>>> 7bda49b5
         } else if (roles != null) {
             for (int i = 0; i < roles.size(); i++) {
                 String originalRoleName = roles.get(i);
@@ -177,11 +158,8 @@
             checkTablePrivileges(privileges, role, tblPattern);
         } else if (resourcePattern != null) {
             checkResourcePrivileges(privileges, role, resourcePattern);
-<<<<<<< HEAD
-=======
         } else if (workloadGroupPattern != null) {
             checkWorkloadGroupPrivileges(privileges, role, workloadGroupPattern);
->>>>>>> 7bda49b5
         } else if (roles != null) {
             checkRolePrivileges();
         }
@@ -251,13 +229,9 @@
         }
 
         // Rule 6
-<<<<<<< HEAD
         if (privileges.contains(Privilege.USAGE_PRIV)
                 || privileges.contains(Privilege.CLUSTER_USAGE_PRIV)
                 || privileges.contains(Privilege.STAGE_USAGE_PRIV)) {
-=======
-        if (privileges.contains(Privilege.USAGE_PRIV)) {
->>>>>>> 7bda49b5
             throw new AnalysisException("Can not grant/revoke USAGE_PRIV to/from database or table");
         }
     }
@@ -266,14 +240,9 @@
             ResourcePattern resourcePattern) throws AnalysisException {
         for (int i = 0; i < Privilege.notBelongToResourcePrivileges.length; i++) {
             if (privileges.contains(Privilege.notBelongToResourcePrivileges[i])) {
-<<<<<<< HEAD
-                throw new AnalysisException(String.format("Can not grant/revoke %s to/from any other users or roles",
-                        Privilege.notBelongToResourcePrivileges[i]));
-=======
                 throw new AnalysisException(
                         String.format("Can not grant/revoke %s on resource to/from any other users or roles",
                                 Privilege.notBelongToResourcePrivileges[i]));
->>>>>>> 7bda49b5
             }
         }
 
@@ -287,15 +256,6 @@
             if (resourcePattern.getPrivLevel() == PrivLevel.GLOBAL) {
                 if (!Env.getCurrentEnv().getAccessManager()
                         .checkGlobalPriv(ConnectContext.get(), PrivPredicate.GRANT)) {
-                    ErrorReport.reportAnalysisException(ErrorCode.ERR_SPECIFIC_ACCESS_DENIED_ERROR, "GRANT/ROVOKE");
-                }
-<<<<<<< HEAD
-            } else if (resourcePattern.isGeneralResource()) {
-=======
-            } else {
->>>>>>> 7bda49b5
-                if (!Env.getCurrentEnv().getAccessManager().checkResourcePriv(ConnectContext.get(),
-                        resourcePattern.getResourceName(), PrivPredicate.GRANT)) {
                     ErrorReport.reportAnalysisException(ErrorCode.ERR_SPECIFIC_ACCESS_DENIED_ERROR, "GRANT/ROVOKE");
                 }
             } else {
@@ -317,8 +277,6 @@
         }
     }
 
-<<<<<<< HEAD
-=======
     public static void checkWorkloadGroupPrivileges(List<Privilege> privileges, String role,
             WorkloadGroupPattern workloadGroupPattern) throws AnalysisException {
         for (int i = 0; i < Privilege.notBelongToWorkloadGroupPrivileges.length; i++) {
@@ -340,7 +298,6 @@
         }
     }
 
->>>>>>> 7bda49b5
     public static void checkRolePrivileges() throws AnalysisException {
         if (!Env.getCurrentEnv().getAccessManager().checkGlobalPriv(ConnectContext.get(), PrivPredicate.GRANT)) {
             ErrorReport.reportAnalysisException(ErrorCode.ERR_SPECIFIC_ACCESS_DENIED_ERROR, "GRANT/ROVOKE");
@@ -361,11 +318,8 @@
             sb.append(" ON ").append(tblPattern).append(" TO ");
         } else if (resourcePattern != null) {
             sb.append(" ON RESOURCE '").append(resourcePattern).append("' TO ");
-<<<<<<< HEAD
-=======
         } else if (workloadGroupPattern != null) {
             sb.append(" ON WORKLOAD GROUP '").append(workloadGroupPattern).append("' TO ");
->>>>>>> 7bda49b5
         } else {
             sb.append(" TO ");
         }
