--- conflicted
+++ resolved
@@ -274,14 +274,11 @@
     }
 
     @Override
-<<<<<<< HEAD
-=======
     public String toString() {
         return toSqlImpl();
     }
 
     @Override
->>>>>>> 7bda49b5
     public boolean containsSubPredicate(Expr subExpr) throws AnalysisException {
         if (op.equals(Operator.AND)) {
             for (Expr child : children) {
@@ -295,12 +292,9 @@
 
     @Override
     public Expr replaceSubPredicate(Expr subExpr) {
-<<<<<<< HEAD
-=======
         if (toSqlWithoutTbl().equals(subExpr.toSqlWithoutTbl())) {
             return null;
         }
->>>>>>> 7bda49b5
         if (op.equals(Operator.AND)) {
             Expr lhs = children.get(0);
             Expr rhs = children.get(1);
@@ -312,13 +306,5 @@
             }
         }
         return this;
-<<<<<<< HEAD
-    }
-
-    @Override
-    public String toString() {
-        return toSqlImpl();
-=======
->>>>>>> 7bda49b5
     }
 }