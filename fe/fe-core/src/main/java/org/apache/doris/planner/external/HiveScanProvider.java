--- conflicted
+++ resolved
@@ -33,15 +33,10 @@
 import org.apache.doris.common.FeConstants;
 import org.apache.doris.common.MetaNotFoundException;
 import org.apache.doris.common.UserException;
-<<<<<<< HEAD
-import org.apache.doris.datasource.HMSExternalCatalog;
-import org.apache.doris.datasource.hive.HiveMetaStoreCache;
-=======
 import org.apache.doris.common.util.Util;
 import org.apache.doris.datasource.HMSExternalCatalog;
 import org.apache.doris.datasource.hive.HiveMetaStoreCache;
 import org.apache.doris.datasource.hive.HiveMetaStoreCache.HivePartitionValues;
->>>>>>> 6b773939
 import org.apache.doris.datasource.hive.HivePartition;
 import org.apache.doris.load.BrokerFileGroup;
 import org.apache.doris.planner.ColumnRange;
@@ -55,7 +50,6 @@
 import org.apache.doris.thrift.TFileType;
 
 import com.google.common.base.Joiner;
-import com.google.common.collect.ImmutableList;
 import com.google.common.collect.Lists;
 import com.google.common.collect.Maps;
 import org.apache.hadoop.conf.Configuration;
@@ -81,23 +75,13 @@
     private static final String PROP_FIELD_DELIMITER = "field.delim";
     private static final String DEFAULT_FIELD_DELIMITER = "\1"; // "\x01"
     private static final String DEFAULT_LINE_DELIMITER = "\n";
-<<<<<<< HEAD
 
     protected HMSExternalTable hmsTable;
-
-=======
-
-    protected HMSExternalTable hmsTable;
->>>>>>> 6b773939
     protected final TupleDescriptor desc;
     protected Map<String, ColumnRange> columnNameToRange;
 
-<<<<<<< HEAD
-    protected Map<String, ColumnRange> columnNameToRange;
-=======
     protected int totalPartitionNum = 0;
     protected int readPartitionNum = 0;
->>>>>>> 6b773939
 
     public HiveScanProvider(HMSExternalTable hmsTable, TupleDescriptor desc,
             Map<String, ColumnRange> columnNameToRange) {
@@ -159,28 +143,6 @@
             HiveMetaStoreCache cache = Env.getCurrentEnv().getExtMetaCacheMgr()
                     .getMetaStoreCache((HMSExternalCatalog) hmsTable.getCatalog());
             // 1. get ListPartitionItems from cache
-<<<<<<< HEAD
-            ImmutableList<ListPartitionItem> partitionItems;
-            List<Type> partitionColumnTypes = hmsTable.getPartitionColumnTypes();
-            if (!partitionColumnTypes.isEmpty()) {
-                partitionItems = cache.getPartitionValues(hmsTable.getDbName(), hmsTable.getName(),
-                        partitionColumnTypes);
-            } else {
-                partitionItems = ImmutableList.of();
-            }
-
-            List<InputSplit> allFiles = Lists.newArrayList();
-            if (!partitionItems.isEmpty()) {
-                // 2. prune partitions by expr
-                Map<Long, PartitionItem> keyItemMap = Maps.newHashMap();
-                long pid = 0;
-                for (ListPartitionItem partitionItem : partitionItems) {
-                    keyItemMap.put(pid++, partitionItem);
-                }
-                ListPartitionPrunerV2 pruner = new ListPartitionPrunerV2(keyItemMap,
-                        hmsTable.getPartitionColumns(), columnNameToRange);
-                Collection<Long> filteredPartitionIds = pruner.prune();
-=======
             HivePartitionValues hivePartitionValues = null;
             List<Type> partitionColumnTypes = hmsTable.getPartitionColumnTypes();
             if (!partitionColumnTypes.isEmpty()) {
@@ -202,16 +164,11 @@
                 this.readPartitionNum = filteredPartitionIds.size();
                 LOG.debug("hive partition fetch and prune for table {}.{} cost: {} ms",
                         hmsTable.getDbName(), hmsTable.getName(), (System.currentTimeMillis() - start));
->>>>>>> 6b773939
 
                 // 3. get partitions from cache
                 List<List<String>> partitionValuesList = Lists.newArrayListWithCapacity(filteredPartitionIds.size());
                 for (Long id : filteredPartitionIds) {
-<<<<<<< HEAD
-                    ListPartitionItem listPartitionItem = (ListPartitionItem) keyItemMap.get(id);
-=======
                     ListPartitionItem listPartitionItem = (ListPartitionItem) idToPartitionItem.get(id);
->>>>>>> 6b773939
                     partitionValuesList.add(listPartitionItem.getItems().get(0).getPartitionValuesAsStringList());
                 }
                 List<HivePartition> partitions = cache.getAllPartitions(hmsTable.getDbName(), hmsTable.getName(),
@@ -224,24 +181,17 @@
                 HivePartition dummyPartition = new HivePartition(hmsTable.getRemoteTable().getSd().getInputFormat(),
                         hmsTable.getRemoteTable().getSd().getLocation(), null);
                 getFileSplitByPartitions(cache, Lists.newArrayList(dummyPartition), allFiles);
-<<<<<<< HEAD
-=======
                 this.totalPartitionNum = 1;
                 this.readPartitionNum = 1;
->>>>>>> 6b773939
             }
             LOG.debug("get #{} files for table: {}.{}, cost: {} ms",
                     allFiles.size(), hmsTable.getDbName(), hmsTable.getName(), (System.currentTimeMillis() - start));
             return allFiles;
         } catch (Throwable t) {
             LOG.warn("get file split failed for table: {}", hmsTable.getName(), t);
-<<<<<<< HEAD
-            throw new UserException("get file split failed for table: " + hmsTable.getName(), t);
-=======
             throw new UserException(
                     "get file split failed for table: " + hmsTable.getName() + ", err: " + Util.getRootCauseMessage(t),
                     t);
->>>>>>> 6b773939
         }
     }
 
