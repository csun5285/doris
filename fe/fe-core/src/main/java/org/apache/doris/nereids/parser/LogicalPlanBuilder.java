--- conflicted
+++ resolved
@@ -193,10 +193,7 @@
 import org.apache.doris.nereids.trees.expressions.literal.BooleanLiteral;
 import org.apache.doris.nereids.trees.expressions.literal.DateLiteral;
 import org.apache.doris.nereids.trees.expressions.literal.DateTimeLiteral;
-<<<<<<< HEAD
-=======
 import org.apache.doris.nereids.trees.expressions.literal.DateTimeV2Literal;
->>>>>>> 7bda49b5
 import org.apache.doris.nereids.trees.expressions.literal.DateV2Literal;
 import org.apache.doris.nereids.trees.expressions.literal.DecimalLiteral;
 import org.apache.doris.nereids.trees.expressions.literal.DecimalV3Literal;
@@ -318,16 +315,6 @@
     public LogicalPlan visitInsertIntoQuery(InsertIntoQueryContext ctx) {
         List<String> tableName = visitMultipartIdentifier(ctx.tableName);
         String labelName = ctx.labelName == null ? null : ctx.labelName.getText();
-<<<<<<< HEAD
-        List<String> colNames = ctx.cols == null ? null : visitIdentifierList(ctx.cols);
-        List<String> partitions = ctx.partition == null ? null : visitIdentifierList(ctx.partition);
-        UnboundOlapTableSink<?> sink = new UnboundOlapTableSink<>(tableName, colNames, ImmutableList.of(),
-                partitions, visitQuery(ctx.query()));
-        if (ctx.explain() != null) {
-            return withExplain(sink, ctx.explain());
-        }
-        return new InsertIntoTableCommand(sink, labelName);
-=======
         List<String> colNames = ctx.cols == null ? ImmutableList.of() : visitIdentifierList(ctx.cols);
         List<String> partitions = ctx.partition == null ? ImmutableList.of() : visitIdentifierList(ctx.partition);
         UnboundOlapTableSink<?> sink = new UnboundOlapTableSink<>(
@@ -340,7 +327,6 @@
             return withExplain(sink, ctx.explain());
         }
         return new InsertIntoTableCommand(sink, Optional.ofNullable(labelName));
->>>>>>> 7bda49b5
     }
 
     @Override
@@ -349,11 +335,7 @@
                 RelationUtil.newRelationId(), visitMultipartIdentifier(ctx.tableName)));
         query = withTableAlias(query, ctx.tableAlias());
         if (ctx.fromClause() != null) {
-<<<<<<< HEAD
-            query = withRelations(query, ctx.fromClause());
-=======
             query = withRelations(query, ctx.fromClause().relation());
->>>>>>> 7bda49b5
         }
         query = withFilter(query, Optional.of(ctx.whereClause()));
         String tableAlias = null;
@@ -364,8 +346,6 @@
                 visitUpdateAssignmentSeq(ctx.updateAssignmentSeq()), query), ctx.explain());
     }
 
-<<<<<<< HEAD
-=======
     @Override
     public LogicalPlan visitDelete(DeleteContext ctx) {
         List<String> tableName = visitMultipartIdentifier(ctx.tableName);
@@ -384,7 +364,6 @@
                 ctx.explain());
     }
 
->>>>>>> 7bda49b5
     /**
      * Visit multi-statements.
      */
@@ -698,11 +677,7 @@
                 throw new ParseException(e.getMessage(), ctx);
             }
         }
-<<<<<<< HEAD
-        return literal;
-=======
         return literal.alias(ctx.getText());
->>>>>>> 7bda49b5
     }
 
     @Override
@@ -1051,12 +1026,8 @@
 
     @Override
     public Expression visitCast(DorisParser.CastContext ctx) {
-<<<<<<< HEAD
-        DataType dataType = typedVisit(ctx.dataType());
-=======
         List<String> types = typedVisit(ctx.dataType());
         DataType dataType = DataType.convertPrimitiveFromStrings(types, true);
->>>>>>> 7bda49b5
         Expression cast = ParserUtils.withOrigin(ctx, () ->
                 new Cast(getExpression(ctx.expression()), dataType));
         if (dataType.isStringLikeType() && ((CharacterType) dataType).getLen() >= 0) {
@@ -1218,15 +1189,9 @@
         String type = ctx.type.getText().toUpperCase();
         switch (type) {
             case "DATE":
-<<<<<<< HEAD
-                return new DateLiteral(value);
-            case "TIMESTAMP":
-                return new DateTimeLiteral(value);
-=======
                 return Config.enable_date_conversion ? new DateV2Literal(value) : new DateLiteral(value);
             case "TIMESTAMP":
                 return Config.enable_date_conversion ? new DateTimeV2Literal(value) : new DateTimeLiteral(value);
->>>>>>> 7bda49b5
             case "DATEV2":
                 return new DateV2Literal(value);
             default:
@@ -1354,11 +1319,7 @@
 
     @Override
     public LogicalPlan visitFromClause(FromClauseContext ctx) {
-<<<<<<< HEAD
-        return ParserUtils.withOrigin(ctx, () -> withRelations(null, ctx));
-=======
         return ParserUtils.withOrigin(ctx, () -> withRelations(null, ctx.relation()));
->>>>>>> 7bda49b5
     }
 
     /* ********************************************************************************************
@@ -1711,15 +1672,9 @@
         });
     }
 
-<<<<<<< HEAD
-    private LogicalPlan withRelations(LogicalPlan inputPlan, FromClauseContext ctx) {
-        LogicalPlan left = inputPlan;
-        for (RelationContext relation : ctx.relation()) {
-=======
     private LogicalPlan withRelations(LogicalPlan inputPlan, List<RelationContext> relations) {
         LogicalPlan left = inputPlan;
         for (RelationContext relation : relations) {
->>>>>>> 7bda49b5
             // build left deep join tree
             LogicalPlan right = visitRelation(relation);
             left = (left == null) ? right :
@@ -1932,19 +1887,11 @@
     }
 
     @Override
-<<<<<<< HEAD
-    public DataType visitPrimitiveDataType(PrimitiveDataTypeContext ctx) {
-        String dataType = ctx.identifier().getText().toLowerCase(Locale.ROOT);
-        List<String> l = Lists.newArrayList(dataType);
-        ctx.INTEGER_VALUE().stream().map(ParseTree::getText).forEach(l::add);
-        return DataType.convertPrimitiveFromStrings(l);
-=======
     public List<String> visitPrimitiveDataType(PrimitiveDataTypeContext ctx) {
         String dataType = ctx.identifier().getText().toLowerCase(Locale.ROOT);
         List<String> l = Lists.newArrayList(dataType);
         ctx.INTEGER_VALUE().stream().map(ParseTree::getText).forEach(l::add);
         return l;
->>>>>>> 7bda49b5
     }
 
     private Expression parseFunctionWithOrderKeys(String functionName, boolean isDistinct,
