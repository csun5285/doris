// Licensed to the Apache Software Foundation (ASF) under one
// or more contributor license agreements.  See the NOTICE file
// distributed with this work for additional information
// regarding copyright ownership.  The ASF licenses this file
// to you under the Apache License, Version 2.0 (the
// "License"); you may not use this file except in compliance
// with the License.  You may obtain a copy of the License at
//
//   http://www.apache.org/licenses/LICENSE-2.0
//
// Unless required by applicable law or agreed to in writing,
// software distributed under the License is distributed on an
// "AS IS" BASIS, WITHOUT WARRANTIES OR CONDITIONS OF ANY
// KIND, either express or implied.  See the License for the
// specific language governing permissions and limitations
// under the License.

package org.apache.doris.common.util;

import org.apache.doris.common.AnalysisException;
import org.apache.doris.common.AuthenticationException;
import org.apache.doris.common.Config;
import org.apache.doris.common.DdlException;
import org.apache.doris.common.Pair;
import org.apache.doris.common.profile.MultiProfileTreeBuilder;
import org.apache.doris.common.profile.ProfileTreeBuilder;
import org.apache.doris.common.profile.ProfileTreeNode;
import org.apache.doris.common.profile.SummaryProfile;
import org.apache.doris.nereids.stats.StatsErrorEstimator;

import com.google.common.base.Strings;
import com.google.common.collect.Lists;
import com.google.common.collect.Maps;
import org.apache.commons.lang3.tuple.Triple;
import org.apache.logging.log4j.LogManager;
import org.apache.logging.log4j.Logger;

<<<<<<< HEAD
import java.util.Arrays;
import java.util.Collections;
=======
>>>>>>> 7bda49b5
import java.util.Deque;
import java.util.Iterator;
import java.util.LinkedList;
import java.util.List;
import java.util.Map;
import java.util.concurrent.ConcurrentHashMap;
import java.util.concurrent.locks.ReentrantReadWriteLock;
import java.util.concurrent.locks.ReentrantReadWriteLock.ReadLock;
import java.util.concurrent.locks.ReentrantReadWriteLock.WriteLock;

/*
 * if you want to visit the attribute(such as queryID,defaultDb)
 * you can use profile.getInfoStrings("queryId")
 * All attributes can be seen from the above.
 *
 * why the element in the finished profile array is not RuntimeProfile,
 * the purpose is let coordinator can destruct earlier(the fragment profile is in Coordinator)
 *
 */
public class ProfileManager {
    private static final Logger LOG = LogManager.getLogger(ProfileManager.class);
    private static volatile ProfileManager INSTANCE = null;
<<<<<<< HEAD
    // private static final int ARRAY_SIZE = 100;
    // private static final int TOTAL_LEN = 1000 * ARRAY_SIZE ;
    // just use for load profile and export profile
    public static final String JOB_ID = "Job ID";
    public static final String QUERY_ID = "Query ID";
    public static final String START_TIME = "Start Time";
    public static final String END_TIME = "End Time";
    public static final String TOTAL_TIME = "Total";
    public static final String QUERY_TYPE = "Query Type";
    public static final String QUERY_STATE = "Query State";
    public static final String DORIS_VERSION = "Doris Version";
    public static final String USER = "User";
    public static final String DEFAULT_DB = "Default Db";
    public static final String SQL_STATEMENT = "Sql Statement";
    public static final String IS_CACHED = "Is Cached";

    public static final String TOTAL_INSTANCES_NUM = "Total Instances Num";

    public static final String INSTANCES_NUM_PER_BE = "Instances Num Per BE";

    public static final String TRACE_ID = "Trace ID";
=======
>>>>>>> 7bda49b5

    public enum ProfileType {
        QUERY,
        LOAD,
    }

<<<<<<< HEAD
    public static final List<String> PROFILE_HEADERS = Collections.unmodifiableList(
            Arrays.asList(JOB_ID, QUERY_ID, USER, DEFAULT_DB, SQL_STATEMENT, QUERY_TYPE,
                    START_TIME, END_TIME, TOTAL_TIME, QUERY_STATE, TRACE_ID));

    public static class ProfileElement {
        public ProfileElement(RuntimeProfile profile) {
            this.profile = profile;
        }

=======
    public static class ProfileElement {
        public ProfileElement(RuntimeProfile profile) {
            this.profile = profile;
        }

>>>>>>> 7bda49b5
        private final RuntimeProfile profile;
        // cache the result of getProfileContent method
        private volatile String profileContent;
        public Map<String, String> infoStrings = Maps.newHashMap();
        public MultiProfileTreeBuilder builder = null;
        public String errMsg = "";

        public StatsErrorEstimator statsErrorEstimator;

        // lazy load profileContent because sometimes profileContent is very large
        public String getProfileContent() {
            if (profileContent != null) {
                return profileContent;
            }
            // no need to lock because the possibility of concurrent read is very low
            profileContent = profile.toString();
            return profileContent;
        }

        public double getError() {
            return statsErrorEstimator.getQError();
        }

        public void setStatsErrorEstimator(StatsErrorEstimator statsErrorEstimator) {
            this.statsErrorEstimator = statsErrorEstimator;
        }
    }

    // only protect queryIdDeque; queryIdToProfileMap is concurrent, no need to protect
    private ReentrantReadWriteLock lock;
    private ReadLock readLock;
    private WriteLock writeLock;

    // record the order of profiles by queryId
    private Deque<String> queryIdDeque;
    private Map<String, ProfileElement> queryIdToProfileMap; // from QueryId to RuntimeProfile

    public static ProfileManager getInstance() {
        if (INSTANCE == null) {
            synchronized (ProfileManager.class) {
                if (INSTANCE == null) {
                    INSTANCE = new ProfileManager();
                }
            }
        }
        return INSTANCE;
    }

    private ProfileManager() {
        lock = new ReentrantReadWriteLock(true);
        readLock = lock.readLock();
        writeLock = lock.writeLock();
        queryIdDeque = new LinkedList<>();
        queryIdToProfileMap = new ConcurrentHashMap<>();
    }

    public ProfileElement createElement(RuntimeProfile profile) {
        ProfileElement element = new ProfileElement(profile);
        RuntimeProfile summaryProfile = profile.getChildList().get(0).first;
        for (String header : SummaryProfile.SUMMARY_KEYS) {
            element.infoStrings.put(header, summaryProfile.getInfoString(header));
        }
        List<Pair<RuntimeProfile, Boolean>> childList = summaryProfile.getChildList();
        if (!childList.isEmpty()) {
            RuntimeProfile executionProfile = childList.get(0).first;
            for (String header : SummaryProfile.EXECUTION_SUMMARY_KEYS) {
                element.infoStrings.put(header, executionProfile.getInfoString(header));
            }
        }

        MultiProfileTreeBuilder builder = new MultiProfileTreeBuilder(profile);
        try {
            builder.build();
        } catch (Exception e) {
            element.errMsg = e.getMessage();
            LOG.debug("failed to build profile tree", e);
            return element;
        }
        element.builder = builder;
        return element;
    }

    public void pushProfile(RuntimeProfile profile) {
        if (profile == null) {
            return;
        }

        ProfileElement element = createElement(profile);
        // 'insert into' does have job_id, put all profiles key with query_id
        String key = element.infoStrings.get(SummaryProfile.PROFILE_ID);
        // check when push in, which can ensure every element in the list has QUERY_ID column,
        // so there is no need to check when remove element from list.
        if (Strings.isNullOrEmpty(key)) {
            LOG.warn("the key or value of Map is null, "
                    + "may be forget to insert 'QUERY_ID' or 'JOB_ID' column into infoStrings");
        }

        writeLock.lock();
        // a profile may be updated multiple times in queryIdToProfileMap,
        // and only needs to be inserted into the queryIdDeque for the first time.
        queryIdToProfileMap.put(key, element);
        try {
            if (!queryIdDeque.contains(key)) {
                if (queryIdDeque.size() >= Config.max_query_profile_num) {
                    queryIdToProfileMap.remove(queryIdDeque.getFirst());
                    queryIdDeque.removeFirst();
                }
                queryIdDeque.addLast(key);
            }
        } finally {
            writeLock.unlock();
        }
    }

    public List<List<String>> getAllQueries() {
        return getQueryWithType(null);
    }

    public List<List<String>> getQueryWithType(ProfileType type) {
        List<List<String>> result = Lists.newArrayList();
        readLock.lock();
        try {
            Iterator reverse = queryIdDeque.descendingIterator();
            while (reverse.hasNext()) {
                String queryId = (String) reverse.next();
                ProfileElement profileElement = queryIdToProfileMap.get(queryId);
                if (profileElement == null) {
                    continue;
                }
                Map<String, String> infoStrings = profileElement.infoStrings;
                if (type != null && !infoStrings.get(SummaryProfile.TASK_TYPE).equalsIgnoreCase(type.name())) {
                    continue;
                }

                List<String> row = Lists.newArrayList();
                for (String str : SummaryProfile.SUMMARY_KEYS) {
                    row.add(infoStrings.get(str));
                }
                result.add(row);
            }
        } finally {
            readLock.unlock();
        }
        return result;
    }

    public String getProfile(String queryID) {
        readLock.lock();
        try {
            ProfileElement element = queryIdToProfileMap.get(queryID);
            if (element == null) {
                return null;
            }
            return element.getProfileContent();
        } finally {
            readLock.unlock();
        }
    }

    public ProfileElement findProfileElementObject(String queryId) {
        return queryIdToProfileMap.get(queryId);
    }

    /**
     * Check if the query with specific query id is queried by specific user.
     *
     * @param user
     * @param queryId
     * @throws DdlException
     */
    public void checkAuthByUserAndQueryId(String user, String queryId) throws AuthenticationException {
        readLock.lock();
        try {
            ProfileElement element = queryIdToProfileMap.get(queryId);
            if (element == null) {
                throw new AuthenticationException("query with id " + queryId + " not found");
            }
            if (!element.infoStrings.get(SummaryProfile.USER).equals(user)) {
                throw new AuthenticationException("Access deny to view query with id: " + queryId);
            }
        } finally {
            readLock.unlock();
        }
    }

    public ProfileTreeNode getFragmentProfileTree(String queryID, String executionId) throws AnalysisException {
        MultiProfileTreeBuilder builder;
        readLock.lock();
        try {
            ProfileElement element = queryIdToProfileMap.get(queryID);
            if (element == null || element.builder == null) {
                throw new AnalysisException("failed to get fragment profile tree. err: "
                        + (element == null ? "not found" : element.errMsg));
            }
            builder = element.builder;
        } finally {
            readLock.unlock();
        }
        return builder.getFragmentTreeRoot(executionId);
    }

    public List<Triple<String, String, Long>> getFragmentInstanceList(String queryID,
            String executionId, String fragmentId)
            throws AnalysisException {
        MultiProfileTreeBuilder builder;
        readLock.lock();
        try {
            ProfileElement element = queryIdToProfileMap.get(queryID);
            if (element == null || element.builder == null) {
                throw new AnalysisException("failed to get instance list. err: "
                        + (element == null ? "not found" : element.errMsg));
            }
            builder = element.builder;
        } finally {
            readLock.unlock();
        }

        return builder.getInstanceList(executionId, fragmentId);
    }

    public ProfileTreeNode getInstanceProfileTree(String queryID, String executionId,
            String fragmentId, String instanceId)
            throws AnalysisException {
        MultiProfileTreeBuilder builder;
        readLock.lock();
        try {
            ProfileElement element = queryIdToProfileMap.get(queryID);
            if (element == null || element.builder == null) {
                throw new AnalysisException("failed to get instance profile tree. err: "
                        + (element == null ? "not found" : element.errMsg));
            }
            builder = element.builder;
        } finally {
            readLock.unlock();
        }

        return builder.getInstanceTreeRoot(executionId, fragmentId, instanceId);
    }

    // Return the tasks info of the specified load job
    // Columns: TaskId, ActiveTime
    public List<List<String>> getLoadJobTaskList(String jobId) throws AnalysisException {
        MultiProfileTreeBuilder builder = getMultiProfileTreeBuilder(jobId);
        return builder.getSubTaskInfo();
    }

    public List<ProfileTreeBuilder.FragmentInstances> getFragmentsAndInstances(String queryId)
            throws AnalysisException {
        return getMultiProfileTreeBuilder(queryId).getFragmentInstances(queryId);
    }

    private MultiProfileTreeBuilder getMultiProfileTreeBuilder(String jobId) throws AnalysisException {
        readLock.lock();
        try {
            ProfileElement element = queryIdToProfileMap.get(jobId);
            if (element == null || element.builder == null) {
                throw new AnalysisException("failed to get task ids. err: "
                        + (element == null ? "not found" : element.errMsg));
            }
            return element.builder;
        } finally {
            readLock.unlock();
        }
    }

    public String getQueryIdByTraceId(String traceId) {
        readLock.lock();
        try {
            for (Map.Entry<String, ProfileElement> entry : queryIdToProfileMap.entrySet()) {
                if (entry.getValue().infoStrings.getOrDefault(SummaryProfile.TRACE_ID, "").equals(traceId)) {
                    return entry.getKey();
                }
            }
            return "";
        } finally {
            readLock.unlock();
        }
    }

    public void setStatsErrorEstimator(String queryId, StatsErrorEstimator statsErrorEstimator) {
        ProfileElement profileElement = findProfileElementObject(queryId);
        if (profileElement != null) {
            profileElement.setStatsErrorEstimator(statsErrorEstimator);
        }
    }

    public void cleanProfile() {
        writeLock.lock();
        try {
            queryIdToProfileMap.clear();
            queryIdDeque.clear();
        } finally {
            writeLock.unlock();
        }
    }
}<|MERGE_RESOLUTION|>--- conflicted
+++ resolved
@@ -35,11 +35,6 @@
 import org.apache.logging.log4j.LogManager;
 import org.apache.logging.log4j.Logger;
 
-<<<<<<< HEAD
-import java.util.Arrays;
-import java.util.Collections;
-=======
->>>>>>> 7bda49b5
 import java.util.Deque;
 import java.util.Iterator;
 import java.util.LinkedList;
@@ -62,53 +57,17 @@
 public class ProfileManager {
     private static final Logger LOG = LogManager.getLogger(ProfileManager.class);
     private static volatile ProfileManager INSTANCE = null;
-<<<<<<< HEAD
-    // private static final int ARRAY_SIZE = 100;
-    // private static final int TOTAL_LEN = 1000 * ARRAY_SIZE ;
-    // just use for load profile and export profile
-    public static final String JOB_ID = "Job ID";
-    public static final String QUERY_ID = "Query ID";
-    public static final String START_TIME = "Start Time";
-    public static final String END_TIME = "End Time";
-    public static final String TOTAL_TIME = "Total";
-    public static final String QUERY_TYPE = "Query Type";
-    public static final String QUERY_STATE = "Query State";
-    public static final String DORIS_VERSION = "Doris Version";
-    public static final String USER = "User";
-    public static final String DEFAULT_DB = "Default Db";
-    public static final String SQL_STATEMENT = "Sql Statement";
-    public static final String IS_CACHED = "Is Cached";
-
-    public static final String TOTAL_INSTANCES_NUM = "Total Instances Num";
-
-    public static final String INSTANCES_NUM_PER_BE = "Instances Num Per BE";
-
-    public static final String TRACE_ID = "Trace ID";
-=======
->>>>>>> 7bda49b5
 
     public enum ProfileType {
         QUERY,
         LOAD,
     }
 
-<<<<<<< HEAD
-    public static final List<String> PROFILE_HEADERS = Collections.unmodifiableList(
-            Arrays.asList(JOB_ID, QUERY_ID, USER, DEFAULT_DB, SQL_STATEMENT, QUERY_TYPE,
-                    START_TIME, END_TIME, TOTAL_TIME, QUERY_STATE, TRACE_ID));
-
     public static class ProfileElement {
         public ProfileElement(RuntimeProfile profile) {
             this.profile = profile;
         }
 
-=======
-    public static class ProfileElement {
-        public ProfileElement(RuntimeProfile profile) {
-            this.profile = profile;
-        }
-
->>>>>>> 7bda49b5
         private final RuntimeProfile profile;
         // cache the result of getProfileContent method
         private volatile String profileContent;
