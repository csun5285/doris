// Licensed to the Apache Software Foundation (ASF) under one
// or more contributor license agreements.  See the NOTICE file
// distributed with this work for additional information
// regarding copyright ownership.  The ASF licenses this file
// to you under the Apache License, Version 2.0 (the
// "License"); you may not use this file except in compliance
// with the License.  You may obtain a copy of the License at
//
//   http://www.apache.org/licenses/LICENSE-2.0
//
// Unless required by applicable law or agreed to in writing,
// software distributed under the License is distributed on an
// "AS IS" BASIS, WITHOUT WARRANTIES OR CONDITIONS OF ANY
// KIND, either express or implied.  See the License for the
// specific language governing permissions and limitations
// under the License.

package org.apache.doris.nereids.trees.expressions.literal;

import org.apache.doris.analysis.LiteralExpr;
import org.apache.doris.catalog.Type;
import org.apache.doris.nereids.exceptions.AnalysisException;
import org.apache.doris.nereids.trees.expressions.Expression;
import org.apache.doris.nereids.trees.expressions.visitor.ExpressionVisitor;
import org.apache.doris.nereids.types.DataType;
import org.apache.doris.nereids.types.DateType;
import org.apache.doris.nereids.types.coercion.DateLikeType;
import org.apache.doris.nereids.util.DateUtils;

import org.apache.logging.log4j.LogManager;
import org.apache.logging.log4j.Logger;

import java.time.LocalDateTime;
import java.time.Year;
import java.time.format.DateTimeFormatter;
<<<<<<< HEAD
=======
import java.time.format.ResolverStyle;
>>>>>>> 7bda49b5
import java.time.temporal.ChronoField;
import java.time.temporal.TemporalAccessor;

/**
 * Date literal in Nereids.
 */
public class DateLiteral extends Literal {
    public static final String JAVA_DATE_FORMAT = "yyyy-MM-dd";

    protected static DateTimeFormatter DATE_FORMATTER = null;
    protected static DateTimeFormatter DATE_FORMATTER_TWO_DIGIT = null;
    protected static DateTimeFormatter DATEKEY_FORMATTER = null;
    // for cast datetime type to date type.
    protected static DateTimeFormatter DATE_TIME_FORMATTER = null;
    private static final LocalDateTime startOfAD = LocalDateTime.of(0, 1, 1, 0, 0, 0);
    private static final LocalDateTime endOfAD = LocalDateTime.of(9999, 12, 31, 23, 59, 59);
    private static final Logger LOG = LogManager.getLogger(DateLiteral.class);

    private static final DateLiteral MIN_DATE = new DateLiteral(0000, 1, 1);
    private static final DateLiteral MAX_DATE = new DateLiteral(9999, 12, 31);
    private static final int[] DAYS_IN_MONTH = new int[] {0, 31, 28, 31, 30, 31, 30, 31, 31, 30, 31, 30, 31};
    private static final int DATEKEY_LENGTH = 8;

    protected long year;
    protected long month;
    protected long day;

    static {
        try {
<<<<<<< HEAD
            DATE_FORMATTER = DateUtils.formatBuilder("%Y-%m-%d").toFormatter();
            DATEKEY_FORMATTER = DateUtils.formatBuilder("%Y%m%d").toFormatter();
            DATE_FORMATTER_TWO_DIGIT = DateUtils.formatBuilder("%y-%m-%d").toFormatter();
            DATE_TIME_FORMATTER = DateUtils.formatBuilder("%Y-%m-%d %H:%i:%s").toFormatter();
=======
            DATE_FORMATTER = DateUtils.formatBuilder("%Y-%m-%d").toFormatter()
                    .withResolverStyle(ResolverStyle.STRICT);
            DATEKEY_FORMATTER = DateUtils.formatBuilder("%Y%m%d").toFormatter()
                    .withResolverStyle(ResolverStyle.STRICT);
            DATE_FORMATTER_TWO_DIGIT = DateUtils.formatBuilder("%y-%m-%d").toFormatter()
                    .withResolverStyle(ResolverStyle.STRICT);
            DATE_TIME_FORMATTER = DateUtils.formatBuilder("%Y-%m-%d %H:%i:%s").toFormatter()
                    .withResolverStyle(ResolverStyle.STRICT);
>>>>>>> 7bda49b5
        } catch (AnalysisException e) {
            LOG.error("invalid date format", e);
            System.exit(-1);
        }
    }

    public DateLiteral(String s) throws AnalysisException {
        this(DateType.INSTANCE, s);
    }

    protected DateLiteral(DateLikeType dataType, String s) throws AnalysisException {
        super(dataType);
        init(s);
    }

    public DateLiteral(DataType type) throws AnalysisException {
        super(type);
    }

    /**
     * C'tor for date type.
     */
    public DateLiteral(long year, long month, long day) {
        this(DateType.INSTANCE, year, month, day);
    }

    /**
     * C'tor for date type.
     */
    public DateLiteral(DateLikeType dataType, long year, long month, long day) {
        super(dataType);
        this.year = year;
        this.month = month;
        this.day = day;
    }

    /**
     * C'tor for type conversion.
     */
    public DateLiteral(DateLiteral other, DataType type) {
        super(type);
        this.year = other.year;
        this.month = other.month;
        this.day = other.day;
    }

    protected void init(String s) throws AnalysisException {
        try {
            TemporalAccessor dateTime;
            if (s.split("-")[0].length() == 2) {
                dateTime = DATE_FORMATTER_TWO_DIGIT.parse(s);
            } else if (s.length() == DATEKEY_LENGTH && !s.contains("-")) {
                dateTime = DATEKEY_FORMATTER.parse(s);
            } else if (s.length() == 19) {
                dateTime = DATE_TIME_FORMATTER.parse(s);
            } else {
                dateTime = DATE_FORMATTER.parse(s);
            }
            year = DateUtils.getOrDefault(dateTime, ChronoField.YEAR);
            month = DateUtils.getOrDefault(dateTime, ChronoField.MONTH_OF_YEAR);
            day = DateUtils.getOrDefault(dateTime, ChronoField.DAY_OF_MONTH);
        } catch (Exception ex) {
            throw new AnalysisException("date literal [" + s + "] is invalid");
        }

        if (checkRange() || checkDate()) {
            throw new AnalysisException("date literal [" + s + "] is out of range");
        }
    }

    protected boolean checkRange() {
        return year > MAX_DATE.getYear() || month > MAX_DATE.getMonth() || day > MAX_DATE.getDay();
    }

    protected boolean checkDate() {
        if (month != 0 && day > DAYS_IN_MONTH[((int) month)]) {
            if (month == 2 && day == 29 && Year.isLeap(year)) {
                return false;
            }
            return true;
        }
        return false;
    }

    protected static boolean isDateOutOfRange(LocalDateTime dateTime) {
        return dateTime.isBefore(startOfAD) || dateTime.isAfter(endOfAD);
    }

    @Override
    public Long getValue() {
        return (year * 10000 + month * 100 + day) * 1000000L;
    }

    @Override
    public double getDouble() {
        return (double) getValue();
    }

    @Override
    public String getStringValue() {
        return String.format("%04d-%02d-%02d", year, month, day);
    }

    @Override
    public String toSql() {
        return toString();
    }

    @Override
    public <R, C> R accept(ExpressionVisitor<R, C> visitor, C context) {
        return visitor.visitDateLiteral(this, context);
    }

    @Override
    public String toString() {
        return String.format("%04d-%02d-%02d", year, month, day);
    }

    @Override
    public LiteralExpr toLegacyLiteral() {
        return new org.apache.doris.analysis.DateLiteral(year, month, day, Type.DATE);
    }

    public long getYear() {
        return year;
    }

    public long getMonth() {
        return month;
    }

    public long getDay() {
        return day;
    }

    public Expression plusDays(int days) {
        return fromJavaDateType(DateUtils.getTime(DATE_FORMATTER, getStringValue()).plusDays(days));
    }

    public Expression plusMonths(int months) {
        return fromJavaDateType(DateUtils.getTime(DATE_FORMATTER, getStringValue()).plusMonths(months));
    }

    public Expression plusYears(int years) {
        return fromJavaDateType(DateUtils.getTime(DATE_FORMATTER, getStringValue()).plusYears(years));
    }

    public LocalDateTime toJavaDateType() {
        return LocalDateTime.of(((int) getYear()), ((int) getMonth()), ((int) getDay()), 0, 0, 0);
    }

    public static Expression fromJavaDateType(LocalDateTime dateTime) {
        return isDateOutOfRange(dateTime)
                ? new NullLiteral(DateType.INSTANCE)
                : new DateLiteral(dateTime.getYear(), dateTime.getMonthValue(), dateTime.getDayOfMonth());
    }
}<|MERGE_RESOLUTION|>--- conflicted
+++ resolved
@@ -33,10 +33,7 @@
 import java.time.LocalDateTime;
 import java.time.Year;
 import java.time.format.DateTimeFormatter;
-<<<<<<< HEAD
-=======
 import java.time.format.ResolverStyle;
->>>>>>> 7bda49b5
 import java.time.temporal.ChronoField;
 import java.time.temporal.TemporalAccessor;
 
@@ -66,12 +63,6 @@
 
     static {
         try {
-<<<<<<< HEAD
-            DATE_FORMATTER = DateUtils.formatBuilder("%Y-%m-%d").toFormatter();
-            DATEKEY_FORMATTER = DateUtils.formatBuilder("%Y%m%d").toFormatter();
-            DATE_FORMATTER_TWO_DIGIT = DateUtils.formatBuilder("%y-%m-%d").toFormatter();
-            DATE_TIME_FORMATTER = DateUtils.formatBuilder("%Y-%m-%d %H:%i:%s").toFormatter();
-=======
             DATE_FORMATTER = DateUtils.formatBuilder("%Y-%m-%d").toFormatter()
                     .withResolverStyle(ResolverStyle.STRICT);
             DATEKEY_FORMATTER = DateUtils.formatBuilder("%Y%m%d").toFormatter()
@@ -80,7 +71,6 @@
                     .withResolverStyle(ResolverStyle.STRICT);
             DATE_TIME_FORMATTER = DateUtils.formatBuilder("%Y-%m-%d %H:%i:%s").toFormatter()
                     .withResolverStyle(ResolverStyle.STRICT);
->>>>>>> 7bda49b5
         } catch (AnalysisException e) {
             LOG.error("invalid date format", e);
             System.exit(-1);
