--- conflicted
+++ resolved
@@ -62,10 +62,7 @@
 import java.util.HashMap;
 import java.util.HashSet;
 import java.util.List;
-<<<<<<< HEAD
-=======
 import java.util.Map;
->>>>>>> 6b773939
 import java.util.Optional;
 import java.util.Set;
 
@@ -75,21 +72,6 @@
             new ImmutableSortedSet.Builder(String.CASE_INSENSITIVE_ORDER)
                     .add("stddev").add("stddev_val").add("stddev_samp").add("stddev_pop")
                     .add("variance").add("variance_pop").add("variance_pop").add("var_samp").add("var_pop").build();
-<<<<<<< HEAD
-    public static final ImmutableSet<String> DECIMAL_SAME_TYPE_SET =
-            new ImmutableSortedSet.Builder(String.CASE_INSENSITIVE_ORDER)
-                    .add("min").add("max").add("lead").add("lag")
-                    .add("first_value").add("last_value").add("abs")
-                    .add("positive").add("negative").build();
-    public static final ImmutableSet<String> DECIMAL_WIDER_TYPE_SET =
-            new ImmutableSortedSet.Builder(String.CASE_INSENSITIVE_ORDER)
-                    .add("sum").add("avg").add("multi_distinct_sum").build();
-    public static final ImmutableSet<String> DECIMAL_FUNCTION_SET =
-            new ImmutableSortedSet.Builder<>(String.CASE_INSENSITIVE_ORDER)
-                    .addAll(DECIMAL_SAME_TYPE_SET)
-                    .addAll(DECIMAL_WIDER_TYPE_SET)
-                    .addAll(STDDEV_FUNCTION_SET).build();
-=======
     public static final Map<String, java.util.function.Function<Type[], Type>> DECIMAL_INFER_RULE;
     public static final java.util.function.Function<Type[], Type> DEFAULT_DECIMAL_INFER_RULE;
 
@@ -131,7 +113,6 @@
             }
         });
     }
->>>>>>> 6b773939
 
     public static final ImmutableSet<String> TIME_FUNCTIONS_WITH_PRECISION =
             new ImmutableSortedSet.Builder(String.CASE_INSENSITIVE_ORDER)
@@ -269,18 +250,6 @@
         this.argTypesForNereids = argTypes;
     }
 
-<<<<<<< HEAD
-    // nereids constructor without finalize/analyze
-    public FunctionCallExpr(FunctionName functionName, Function function, FunctionParams functionParams) {
-        this.fnName = functionName;
-        this.fn = function;
-        this.type = function.getReturnType();
-        this.fnParams = functionParams;
-        if (functionParams.exprs() != null) {
-            this.children.addAll(functionParams.exprs());
-        }
-        this.originChildSize = children.size();
-=======
     // nereids scalar function call expr constructor without finalize/analyze
     public FunctionCallExpr(Function function, FunctionParams functionParams) {
         this(function, functionParams, null, false, functionParams.exprs());
@@ -297,7 +266,6 @@
         this.children.addAll(children);
         this.originChildSize = children.size();
         this.isMergeAggFn = isMergeAggFn;
->>>>>>> 6b773939
         this.shouldFinalizeForNereids = false;
     }
 
