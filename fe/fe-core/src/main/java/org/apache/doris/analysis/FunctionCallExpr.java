// Licensed to the Apache Software Foundation (ASF) under one
// or more contributor license agreements.  See the NOTICE file
// distributed with this work for additional information
// regarding copyright ownership.  The ASF licenses this file
// to you under the Apache License, Version 2.0 (the
// "License"); you may not use this file except in compliance
// with the License.  You may obtain a copy of the License at
//
//   http://www.apache.org/licenses/LICENSE-2.0
//
// Unless required by applicable law or agreed to in writing,
// software distributed under the License is distributed on an
// "AS IS" BASIS, WITHOUT WARRANTIES OR CONDITIONS OF ANY
// KIND, either express or implied.  See the License for the
// specific language governing permissions and limitations
// under the License.
// This file is copied from
// https://github.com/apache/impala/blob/branch-2.9.0/fe/src/main/java/org/apache/impala/FunctionCallExpr.java
// and modified by Doris

package org.apache.doris.analysis;

import org.apache.doris.catalog.AggregateFunction;
import org.apache.doris.catalog.AliasFunction;
import org.apache.doris.catalog.ArrayType;
import org.apache.doris.catalog.Database;
import org.apache.doris.catalog.DatabaseIf;
import org.apache.doris.catalog.Env;
import org.apache.doris.catalog.Function;
import org.apache.doris.catalog.FunctionSet;
import org.apache.doris.catalog.MapType;
import org.apache.doris.catalog.ScalarFunction;
import org.apache.doris.catalog.ScalarType;
import org.apache.doris.catalog.StructField;
import org.apache.doris.catalog.StructType;
import org.apache.doris.catalog.Type;
import org.apache.doris.common.AnalysisException;
import org.apache.doris.common.ErrorCode;
import org.apache.doris.common.ErrorReport;
import org.apache.doris.mysql.privilege.PrivPredicate;
import org.apache.doris.qe.ConnectContext;
import org.apache.doris.thrift.TExprNode;
import org.apache.doris.thrift.TExprNodeType;

import com.google.common.base.Joiner;
import com.google.common.base.MoreObjects;
import com.google.common.base.Objects;
import com.google.common.base.Preconditions;
import com.google.common.base.Strings;
import com.google.common.collect.ImmutableSet;
import com.google.common.collect.ImmutableSortedSet;
import com.google.common.collect.Lists;
import org.apache.commons.lang3.StringUtils;
import org.apache.logging.log4j.LogManager;
import org.apache.logging.log4j.Logger;

import java.io.DataInput;
import java.io.DataOutput;
import java.io.IOException;
import java.text.StringCharacterIterator;
import java.util.ArrayList;
import java.util.Arrays;
import java.util.HashMap;
import java.util.HashSet;
import java.util.List;
import java.util.Map;
import java.util.Optional;
import java.util.Set;
import java.util.concurrent.atomic.AtomicBoolean;

// TODO: for aggregations, we need to unify the code paths for builtins and UDAs.
public class FunctionCallExpr extends Expr {
    public static final ImmutableSet<String> STDDEV_FUNCTION_SET = new ImmutableSortedSet.Builder(
            String.CASE_INSENSITIVE_ORDER)
            .add("stddev").add("stddev_val").add("stddev_samp").add("stddev_pop").add("variance").add("variance_pop")
            .add("variance_pop").add("var_samp").add("var_pop").add("variance_samp").add("avg_weighted").build();
    public static final Map<String, java.util.function.BiFunction<ArrayList<Expr>, Type, Type>> PRECISION_INFER_RULE;
    public static final java.util.function.BiFunction<ArrayList<Expr>, Type, Type> DEFAULT_PRECISION_INFER_RULE;
    public static final ImmutableSet<String> ROUND_FUNCTION_SET = new ImmutableSortedSet.Builder(
            String.CASE_INSENSITIVE_ORDER)
            .add("round").add("round_bankers").add("ceil").add("floor")
            .add("truncate").add("dround").add("dceil").add("dfloor").build();

    private final AtomicBoolean addOnce = new AtomicBoolean(false);

    static {
        java.util.function.BiFunction<ArrayList<Expr>, Type, Type> sumRule = (children, returnType) -> {
            Preconditions.checkArgument(children != null && children.size() > 0);
            if (children.get(0).getType().isDecimalV3()) {
                return ScalarType.createDecimalV3Type(ScalarType.MAX_DECIMAL128_PRECISION,
                        ((ScalarType) children.get(0).getType()).getScalarScale());
            } else {
                return returnType;
            }
        };
        DEFAULT_PRECISION_INFER_RULE = (children, returnType) -> {
            if (children != null && children.size() > 0
                    && children.get(0).getType().isDecimalV3() && returnType.isDecimalV3()) {
                return children.get(0).getType();
            } else if (children != null && children.size() > 0 && children.get(0).getType().isDatetimeV2()
                    && returnType.isDatetimeV2()) {
                return children.get(0).getType();
            } else if (children != null && children.size() > 0 && children.get(0).getType().isDecimalV2()
                    && returnType.isDecimalV2()) {
                return children.get(0).getType();
            } else {
                return returnType;
            }
        };
        java.util.function.BiFunction<ArrayList<Expr>, Type, Type> roundRule = (children, returnType) -> {
            Preconditions.checkArgument(children != null && children.size() > 0);
            if (children.size() == 1 && children.get(0).getType().isDecimalV3()) {
                return ScalarType.createDecimalV3Type(children.get(0).getType().getPrecision(), 0);
            } else if (children.size() == 2) {
                Preconditions.checkArgument(children.get(1) instanceof IntLiteral
                        || (children.get(1) instanceof CastExpr
                                && children.get(1).getChild(0) instanceof IntLiteral),
                        "2nd argument of function round/floor/ceil/truncate must be literal");
                if (children.get(1) instanceof CastExpr && children.get(1).getChild(0) instanceof IntLiteral) {
                    children.get(1).getChild(0).setType(children.get(1).getType());
                    children.set(1, children.get(1).getChild(0));
                } else {
                    children.get(1).setType(Type.INT);
                }
                int scaleArg = (int) (((IntLiteral) children.get(1)).getValue());
                return ScalarType.createDecimalV3Type(children.get(0).getType().getPrecision(),
                        Math.min(Math.max(scaleArg, 0), ((ScalarType) children.get(0).getType()).decimalScale()));
            } else {
                return returnType;
            }
        };
        java.util.function.BiFunction<ArrayList<Expr>, Type, Type> arrayDateTimeV2OrDecimalV3Rule
                = (children, returnType) -> {
                    Preconditions.checkArgument(children != null && children.size() > 0);
                    if (children.get(0).getType().isArrayType() && (
                            ((ArrayType) children.get(0).getType()).getItemType().isDecimalV3()
                                    || ((ArrayType) children.get(0)
                                    .getType()).getItemType().isDecimalV2() || ((ArrayType) children.get(0)
                                    .getType()).getItemType().isDatetimeV2())) {
                        return ((ArrayType) children.get(0).getType()).getItemType();
                    } else {
                        return returnType;
                    }
                };
        java.util.function.BiFunction<ArrayList<Expr>, Type, Type> arrayDecimal128Rule
                = (children, returnType) -> {
                    Preconditions.checkArgument(children != null && children.size() > 0);
                    if (children.get(0).getType().isArrayType() && (
                            ((ArrayType) children.get(0).getType()).getItemType().isDecimalV3())) {
                        return ScalarType.createDecimalV3Type(ScalarType.MAX_DECIMAL128_PRECISION,
                                ((ScalarType) ((ArrayType) children.get(0).getType()).getItemType()).getScalarScale());
                    } else {
                        return returnType;
                    }
                };
        java.util.function.BiFunction<ArrayList<Expr>, Type, Type> arrayDecimal128ArrayRule
                = (children, returnType) -> {
                    Preconditions.checkArgument(children != null && children.size() > 0);
                    if (children.get(0).getType().isArrayType() && (
                            ((ArrayType) children.get(0).getType()).getItemType().isDecimalV3())) {
                        ArrayType childArrayType = (ArrayType) children.get(0).getType();
                        Type itemType = ScalarType.createDecimalV3Type(ScalarType.MAX_DECIMAL128_PRECISION,
                                ((ScalarType) childArrayType.getItemType()).getScalarScale());
                        return ArrayType.create(itemType, childArrayType.getContainsNull());
                    } else {
                        return returnType;
                    }
                };
        PRECISION_INFER_RULE = new HashMap<>();
        PRECISION_INFER_RULE.put("sum", sumRule);
        PRECISION_INFER_RULE.put("multi_distinct_sum", sumRule);
        PRECISION_INFER_RULE.put("avg", (children, returnType) -> {
            // TODO: how to set scale?
            Preconditions.checkArgument(children != null && children.size() > 0);
            if (children.get(0).getType().isDecimalV3()) {
                return ScalarType.createDecimalV3Type(ScalarType.MAX_DECIMAL128_PRECISION,
                        Math.max(((ScalarType) children.get(0).getType()).getScalarScale(), 4));
            } else {
                return returnType;
            }
        });
        PRECISION_INFER_RULE.put("if", (children, returnType) -> {
            Preconditions.checkArgument(children != null && children.size() == 3);
            if (children.get(1).getType().isDecimalV3() && children.get(2).getType().isDecimalV3()) {
                return Expr.getAssignmentCompatibleType(children.subList(1, children.size()));
            } else if (children.get(1).getType().isDatetimeV2() && children.get(2).getType().isDatetimeV2()) {
                return Expr.getAssignmentCompatibleType(children.subList(1, children.size()));
            } else {
                return returnType;
            }
        });

        PRECISION_INFER_RULE.put("ifnull", (children, returnType) -> {
            Preconditions.checkArgument(children != null && children.size() == 2);
            if (children.get(0).getType().isDecimalV3() && children.get(1).getType().isDecimalV3()) {
                return Expr.getAssignmentCompatibleType(children);
            } else if (children.get(0).getType().isDatetimeV2() && children.get(1).getType().isDatetimeV2()) {
                return Expr.getAssignmentCompatibleType(children);
            } else {
                return returnType;
            }
        });

        PRECISION_INFER_RULE.put("coalesce", (children, returnType) -> {
            boolean isDecimalV3 = true;
            boolean isDateTimeV2 = true;

            Type assignmentCompatibleType = Expr.getAssignmentCompatibleType(children);
            for (Expr child : children) {
                isDecimalV3 = isDecimalV3 && child.getType().isDecimalV3();
                isDateTimeV2 = isDateTimeV2 && child.getType().isDatetimeV2();
            }
            if ((isDecimalV3 || isDateTimeV2) && assignmentCompatibleType.isValid()) {
                return assignmentCompatibleType;
            } else {
                return returnType;
            }
        });

        PRECISION_INFER_RULE.put("array_min", arrayDateTimeV2OrDecimalV3Rule);
        PRECISION_INFER_RULE.put("array_max", arrayDateTimeV2OrDecimalV3Rule);
        PRECISION_INFER_RULE.put("element_at", arrayDateTimeV2OrDecimalV3Rule);
        PRECISION_INFER_RULE.put("%element_extract%", arrayDateTimeV2OrDecimalV3Rule);
        PRECISION_INFER_RULE.put("array_avg", arrayDecimal128Rule);
        PRECISION_INFER_RULE.put("array_sum", arrayDecimal128Rule);
        PRECISION_INFER_RULE.put("array_product", arrayDecimal128Rule);
        PRECISION_INFER_RULE.put("array_cum_sum", arrayDecimal128ArrayRule);
        PRECISION_INFER_RULE.put("round", roundRule);
        PRECISION_INFER_RULE.put("round_bankers", roundRule);
        PRECISION_INFER_RULE.put("ceil", roundRule);
        PRECISION_INFER_RULE.put("floor", roundRule);
        PRECISION_INFER_RULE.put("dround", roundRule);
        PRECISION_INFER_RULE.put("dceil", roundRule);
        PRECISION_INFER_RULE.put("dfloor", roundRule);
        PRECISION_INFER_RULE.put("truncate", roundRule);
    }

    public static final ImmutableSet<String> TIME_FUNCTIONS_WITH_PRECISION = new ImmutableSortedSet.Builder(
            String.CASE_INSENSITIVE_ORDER)
            .add("now").add("current_timestamp").add("localtime").add("localtimestamp").build();
    public static final int STDDEV_DECIMAL_SCALE = 9;
    private static final String ELEMENT_EXTRACT_FN_NAME = "%element_extract%";

    private static final Logger LOG = LogManager.getLogger(FunctionCallExpr.class);

    private FunctionName fnName;
    // private BuiltinAggregateFunction.Operator aggOp;
    private FunctionParams fnParams;

    private FunctionParams aggFnParams;

    private List<OrderByElement> orderByElements = Lists.newArrayList();

    // check analytic function
    private boolean isAnalyticFnCall = false;
    // check table function
    private boolean isTableFnCall = false;

    // Indicates whether this is a merge aggregation function that should use the
    // merge
    // instead of the update symbol. This flag also affects the behavior of
    // resetAnalysisState() which is used during expr substitution.
    private boolean isMergeAggFn;

    // use to record the num of json_object parameters
    private int originChildSize;
    // Save the functionCallExpr in the original statement
    private Expr originStmtFnExpr;

    private boolean isRewrote = false;

    // this field is set by nereids, so we would not get arg types by the children.
    private Optional<List<Type>> argTypesForNereids = Optional.empty();

    public void setAggFnParams(FunctionParams aggFnParams) {
        this.aggFnParams = aggFnParams;
    }

    public FunctionParams getAggFnParams() {
        return aggFnParams;
    }

    public void setIsAnalyticFnCall(boolean v) {
        isAnalyticFnCall = v;
    }

    public void setTableFnCall(boolean tableFnCall) {
        isTableFnCall = tableFnCall;
    }

    public void setFnName(FunctionName fnName) {
        this.fnName = fnName;
    }

    public Function getFn() {
        return fn;
    }

    public FunctionName getFnName() {
        return fnName;
    }

    public FunctionParams getFnParams() {
        return fnParams;
    }

    // only used restore from readFields.
    private FunctionCallExpr() {
        super();
    }

    public FunctionCallExpr(String functionName, List<Expr> params) {
        this(new FunctionName(functionName), new FunctionParams(false, params));
    }

    public FunctionCallExpr(FunctionName fnName, List<Expr> params) {
        this(fnName, new FunctionParams(false, params));
    }

    public FunctionCallExpr(FunctionName fnName, List<Expr> params, List<OrderByElement> orderByElements)
            throws AnalysisException {
        this(fnName, new FunctionParams(false, params), orderByElements);
    }

    public FunctionCallExpr(String fnName, FunctionParams params) {
        this(new FunctionName(fnName), params, false);
    }

    public FunctionCallExpr(FunctionName fnName, FunctionParams params) {
        this(fnName, params, false);
    }

    public FunctionCallExpr(
            FunctionName fnName, FunctionParams params, List<OrderByElement> orderByElements) throws AnalysisException {
        this(fnName, params, false);
        this.orderByElements = orderByElements;
        if (!orderByElements.isEmpty()) {
            if (!AggregateFunction.SUPPORT_ORDER_BY_AGGREGATE_FUNCTION_NAME_SET
                    .contains(fnName.getFunction().toLowerCase())) {
                throw new AnalysisException(
                        "ORDER BY not support for the function:" + fnName.getFunction().toLowerCase());
            }
        }
        setChildren();
        originChildSize = children.size();
    }

    private FunctionCallExpr(
            FunctionName fnName, FunctionParams params, boolean isMergeAggFn) {
        super();
        this.fnName = fnName;
        fnParams = params;
        this.isMergeAggFn = isMergeAggFn;
        if (params.exprs() != null) {
            children.addAll(params.exprs());
        }
        originChildSize = children.size();
    }

    public FunctionCallExpr(String functionName, FunctionParams params, FunctionParams aggFnParams,
            Optional<List<Type>> argTypes) {
        this.fnName = new FunctionName(functionName);
        this.fnParams = params;
        this.isMergeAggFn = false;
        this.aggFnParams = aggFnParams;
        if (fnParams.exprs() != null) {
            children.addAll(fnParams.exprs());
        }
        this.originChildSize = children.size();
        this.argTypesForNereids = argTypes;
    }

    // nereids scalar function call expr constructor without finalize/analyze
    public FunctionCallExpr(Function function, FunctionParams functionParams) {
        this(function, functionParams, null, false, functionParams.exprs());
    }

    // nereids aggregate function call expr constructor without finalize/analyze
    public FunctionCallExpr(Function function, FunctionParams functionParams, FunctionParams aggFnParams,
            boolean isMergeAggFn, List<Expr> children) {
        this.fnName = function.getFunctionName();
        this.fn = function;
        this.type = function.getReturnType();
        this.fnParams = functionParams;
        this.aggFnParams = aggFnParams;
        this.children.addAll(children);
        this.originChildSize = children.size();
        this.isMergeAggFn = isMergeAggFn;
    }

    // Constructs the same agg function with new params.
    public FunctionCallExpr(FunctionCallExpr e, FunctionParams params) {
        Preconditions.checkState(e.isAnalyzed);
        Preconditions.checkState(e.isAggregateFunction() || e.isAnalyticFnCall);
        fnName = e.fnName;
        // aggOp = e.aggOp;
        isAnalyticFnCall = e.isAnalyticFnCall;
        fnParams = params;
        aggFnParams = e.aggFnParams;
        // Just inherit the function object from 'e'.
        fn = e.fn;
        this.isMergeAggFn = e.isMergeAggFn;
        if (params.exprs() != null) {
            children.addAll(params.exprs());
        }
        this.originChildSize = children.size();
    }

    protected FunctionCallExpr(FunctionCallExpr other) {
        super(other);
        fnName = other.fnName;
        orderByElements = other.orderByElements;
        isAnalyticFnCall = other.isAnalyticFnCall;
        // aggOp = other.aggOp;
        // fnParams = other.fnParams;
        // Clone the params in a way that keeps the children_ and the params.exprs()
        // in sync. The children have already been cloned in the super c'tor.
        fnParams = other.fnParams.clone(children);
        originChildSize = other.originChildSize;
        aggFnParams = other.aggFnParams;

        this.isMergeAggFn = other.isMergeAggFn;
        fn = other.fn;
        this.isTableFnCall = other.isTableFnCall;
    }

    public String parseJsonDataType(boolean useKeyCheck) throws AnalysisException {
        StringBuilder sb = new StringBuilder();
        for (int i = 0; i < children.size(); ++i) {
            Type type = getChild(i).getType();
            if (type.isNull()) { // Not to return NULL directly, so save string, but flag is '0'
                if (((i & 1) == 0) && useKeyCheck == true) {
                    throw new AnalysisException("json_object key can't be NULL: " + this.toSql());
                }
                children.set(i, new StringLiteral("NULL"));
            }
            sb.append(computeJsonDataType(type));
        }
        return sb.toString();
    }

    public static int computeJsonDataType(Type type) {
        if (type.isNull()) {
            return 0;
        } else if (type.isBoolean()) {
            return 1;
        } else if (type.isFixedPointType()) {
            if (type.isInteger32Type()) {
                return 2;
            } else {
                return 5;
            }
        } else if (type.isFloatingPointType() || type.isDecimalV2() || type.isDecimalV3()) {
            return 3;
        } else if (type.isTime()) {
            return 4;
        } else {
            return 6;
        }
    }

    public boolean isMergeAggFn() {
        return isMergeAggFn;
    }

    @Override
    protected Expr substituteImpl(ExprSubstitutionMap smap, ExprSubstitutionMap disjunctsMap, Analyzer analyzer) {
        if (aggFnParams != null && aggFnParams.exprs() != null) {
            ArrayList<Expr> newParams = new ArrayList<Expr>();
            for (Expr expr : aggFnParams.exprs()) {
                Expr substExpr = smap.get(expr);
                if (substExpr != null) {
                    newParams.add(substExpr.clone());
                } else {
                    newParams.add(expr);
                }
            }
            aggFnParams = aggFnParams
                    .clone(newParams);
        }
        return super.substituteImpl(smap, disjunctsMap, analyzer);
    }

    @Override
    public Expr clone() {
        return new FunctionCallExpr(this);
    }

    @Override
    public void resetAnalysisState() {
        isAnalyzed = false;
        // Resolving merge agg functions after substitution may fail e.g., if the
        // intermediate agg type is not the same as the output type. Preserve the original
        // fn_ such that analyze() hits the special-case code for merge agg fns that
        // handles this case.
        if (!isMergeAggFn) {
            fn = null;
        }
    }

    @Override
    public boolean equals(Object obj) {
        if (!super.equals(obj)) {
            return false;
        }
        FunctionCallExpr o = (FunctionCallExpr) obj;
        if (orderByElements.size() != o.orderByElements.size()) {
            return false;
        }
        for (int i = 0; i < orderByElements.size(); i++) {
            if (!orderByElements.get(i).equals(o.orderByElements.get(i))) {
                return false;
            }
        }
        return /*opcode == o.opcode && aggOp == o.aggOp &&*/ fnName.equals(o.fnName)
                && fnParams.isDistinct() == o.fnParams.isDistinct()
                && fnParams.isStar() == o.fnParams.isStar();
    }

    private String paramsToSql() {
        StringBuilder sb = new StringBuilder();
        sb.append("(");

        if (fnParams.isStar()) {
            sb.append("*");
        }
        if (fnParams.isDistinct()) {
            sb.append("DISTINCT ");
        }
        int len = children.size();
        // XXX_diff are used by nereids only
        if (fnName.getFunction().equalsIgnoreCase("years_diff") || fnName.getFunction().equalsIgnoreCase("months_diff")
                || fnName.getFunction().equalsIgnoreCase("days_diff")
                || fnName.getFunction().equalsIgnoreCase("hours_diff")
                || fnName.getFunction().equalsIgnoreCase("minutes_diff")
                || fnName.getFunction().equalsIgnoreCase("seconds_diff")) {
            sb.append(children.get(1).toSql()).append(", ");
            sb.append(children.get(0).toSql()).append(")");
            return sb.toString();
        }
        // used by nereids END

        if (fnName.getFunction().equalsIgnoreCase("json_array")
                || fnName.getFunction().equalsIgnoreCase("json_object")) {
            len = len - 1;
        }

        for (int i = 0; i < len; ++i) {
            if (i != 0) {
                sb.append(", ");
            }
            if (ConnectContext.get() != null && ConnectContext.get().getState().isQuery() && i == 1
                    && (fnName.getFunction().equalsIgnoreCase("aes_decrypt")
                            || fnName.getFunction().equalsIgnoreCase("aes_encrypt")
                            || fnName.getFunction().equalsIgnoreCase("sm4_decrypt")
                            || fnName.getFunction().equalsIgnoreCase("sm4_encrypt")
                            || fnName.getFunction().equalsIgnoreCase("aes_decrypt_v2")
                            || fnName.getFunction().equalsIgnoreCase("aes_encrypt_v2")
                            || fnName.getFunction().equalsIgnoreCase("sm4_decrypt_v2")
                            || fnName.getFunction().equalsIgnoreCase("sm4_encrypt_v2"))) {
                sb.append("\'***\'");
            } else if (orderByElements.size() > 0 && i == len - orderByElements.size()) {
                sb.append("ORDER BY ");
            }
            sb.append(children.get(i).toSql());
            if (orderByElements.size() > 0 && i >= len - orderByElements.size()) {
                if (orderByElements.get(i - len + orderByElements.size()).getIsAsc()) {
                    sb.append(" ASC");
                } else {
                    sb.append(" DESC");
                }
            }
        }
        sb.append(")");
        return sb.toString();
    }

    @Override
    public String toSqlImpl() {
        Expr expr;
        if (originStmtFnExpr != null) {
            expr = originStmtFnExpr;
        } else {
            expr = this;
        }
        StringBuilder sb = new StringBuilder();
        sb.append(((FunctionCallExpr) expr).fnName);
        sb.append(paramsToSql());
        if (fnName.getFunction().equalsIgnoreCase("json_quote")
                || fnName.getFunction().equalsIgnoreCase("json_array")
                || fnName.getFunction().equalsIgnoreCase("json_object")) {
            return forJSON(sb.toString());
        }
        return sb.toString();
    }

    private String paramsToDigest() {
        StringBuilder sb = new StringBuilder();
        sb.append("(");

        if (fnParams.isStar()) {
            sb.append("*");
        }
        if (fnParams.isDistinct()) {
            sb.append("DISTINCT ");
        }
        int len = children.size();
        List<String> result = Lists.newArrayList();
        if (fnName.getFunction().equalsIgnoreCase("json_array")
                || fnName.getFunction().equalsIgnoreCase("json_object")) {
            len = len - 1;
        }
        if (fnName.getFunction().equalsIgnoreCase("aes_decrypt")
                || fnName.getFunction().equalsIgnoreCase("aes_encrypt")
                || fnName.getFunction().equalsIgnoreCase("sm4_decrypt")
                || fnName.getFunction().equalsIgnoreCase("sm4_encrypt")
                || fnName.getFunction().equalsIgnoreCase("aes_decrypt_v2")
                || fnName.getFunction().equalsIgnoreCase("aes_encrypt_v2")
                || fnName.getFunction().equalsIgnoreCase("sm4_decrypt_v2")
                || fnName.getFunction().equalsIgnoreCase("sm4_encrypt_v2")) {
            len = len - 1;
        }
        for (int i = 0; i < len; ++i) {
            if (i == 1 && (fnName.getFunction().equalsIgnoreCase("aes_decrypt")
                    || fnName.getFunction().equalsIgnoreCase("aes_encrypt")
                    || fnName.getFunction().equalsIgnoreCase("sm4_decrypt")
                    || fnName.getFunction().equalsIgnoreCase("sm4_encrypt")
                    || fnName.getFunction().equalsIgnoreCase("aes_decrypt_v2")
                    || fnName.getFunction().equalsIgnoreCase("aes_encrypt_v2")
                    || fnName.getFunction().equalsIgnoreCase("sm4_decrypt_v2")
                    || fnName.getFunction().equalsIgnoreCase("sm4_encrypt_v2"))) {
                result.add("\'***\'");
            } else {
                result.add(children.get(i).toDigest());
            }
        }
        sb.append(Joiner.on(", ").join(result)).append(")");
        return sb.toString();
    }

    @Override
    public String toDigestImpl() {
        Expr expr;
        if (originStmtFnExpr != null) {
            expr = originStmtFnExpr;
        } else {
            expr = this;
        }
        StringBuilder sb = new StringBuilder();
        sb.append(((FunctionCallExpr) expr).fnName);
        sb.append(paramsToDigest());
        if (fnName.getFunction().equalsIgnoreCase("json_quote")
                || fnName.getFunction().equalsIgnoreCase("json_array")
                || fnName.getFunction().equalsIgnoreCase("json_object")) {
            return forJSON(sb.toString());
        }
        return sb.toString();
    }

    @Override
    public String debugString() {
        return MoreObjects.toStringHelper(this)/*.add("op", aggOp)*/.add("name", fnName).add("isStar",
                fnParams.isStar()).add("isDistinct", fnParams.isDistinct()).addValue(
                super.debugString()).toString();
    }

    public FunctionParams getParams() {
        return fnParams;
    }

    public boolean isScalarFunction() {
        Preconditions.checkState(fn != null);
        return fn instanceof ScalarFunction;
    }

    public boolean isAggregateFunction() {
        Preconditions.checkState(fn != null);
        return fn instanceof AggregateFunction && !isAnalyticFnCall;
    }

    public boolean isBuiltin() {
        Preconditions.checkState(fn != null);
        return fn instanceof BuiltinAggregateFunction && !isAnalyticFnCall;
    }

    /**
     * Returns true if this is a call to an aggregate function that returns
     * non-null on an empty input (e.g. count).
     */
    public boolean returnsNonNullOnEmpty() {
        Preconditions.checkNotNull(fn);
        return fn instanceof AggregateFunction
                && ((AggregateFunction) fn).returnsNonNullOnEmpty();
    }

    public boolean isDistinct() {
        Preconditions.checkState(isAggregateFunction());
        return fnParams.isDistinct();
    }

    public boolean isCountDistinctBitmapOrHLL() {
        if (!fnParams.isDistinct()) {
            return false;
        }

        if (!fnName.getFunction().equalsIgnoreCase(FunctionSet.COUNT)) {
            return false;
        }

        if (children.size() != 1) {
            return false;
        }

        Type type = getChild(0).getType();
        return type.isBitmapType() || type.isHllType();
    }

    @Override
    protected void toThrift(TExprNode msg) {
        // TODO: we never serialize this to thrift if it's an aggregate function
        // except in test cases that do it explicitly.
        if (isAggregate() || isAnalyticFnCall) {
            msg.node_type = TExprNodeType.AGG_EXPR;
            if (aggFnParams == null) {
                aggFnParams = fnParams;
            }
            msg.setAggExpr(aggFnParams.createTAggregateExpr(isMergeAggFn));
        } else {
            msg.node_type = TExprNodeType.FUNCTION_CALL;
        }
    }

    private void analyzeBuiltinAggFunction(Analyzer analyzer) throws AnalysisException {
        if (fnParams.isStar() && !fnName.getFunction().equalsIgnoreCase(FunctionSet.COUNT)) {
            throw new AnalysisException(
                    "'*' can only be used in conjunction with COUNT: " + this.toSql());
        }

        if (fnName.getFunction().equalsIgnoreCase(FunctionSet.COUNT)) {
            // for multiple exprs count must be qualified with distinct
            if (children.size() > 1 && !fnParams.isDistinct()) {
                throw new AnalysisException(
                        "COUNT must have DISTINCT for multiple arguments: " + this.toSql());
            }

            for (Expr child : children) {
                if (child.type.isOnlyMetricType() && !child.type.isComplexType()) {
                    throw new AnalysisException(Type.OnlyMetricTypeErrorMsg);
                }
            }
            return;
        }

        if (fnName.getFunction().equalsIgnoreCase("json_array")) {
            String res = parseJsonDataType(false);
            if (children.size() == originChildSize) {
                children.add(new StringLiteral(res));
            }
            return;
        }

        if (fnName.getFunction().equalsIgnoreCase("json_object")) {
            if ((children.size() & 1) == 1 && (originChildSize == children.size())) {
                throw new AnalysisException("json_object can't be odd parameters, need even parameters: "
                        + this.toSql());
            }
            String res = parseJsonDataType(true);
            if (children.size() == originChildSize) {
                children.add(new StringLiteral(res));
            }
            return;
        }
        if (fnName.getFunction().equalsIgnoreCase("group_concat")) {
            if (children.size() - orderByElements.size() > 2 || children.isEmpty()) {
                throw new AnalysisException(
                        "group_concat requires one or two parameters: " + this.toSql());
            }

            Expr arg0 = getChild(0);
            if (!arg0.type.isStringType() && !arg0.type.isNull()) {
                throw new AnalysisException(
                        "group_concat requires first parameter to be of type STRING: " + this.toSql());
            }

            if (children.size() - orderByElements.size() == 2) {
                Expr arg1 = getChild(1);
                if (!arg1.type.isStringType() && !arg1.type.isNull()) {
                    throw new AnalysisException(
                            "group_concat requires second parameter to be of type STRING: " + this.toSql());
                }
            }

            if (fnParams.isDistinct() && !orderByElements.isEmpty()) {
                throw new AnalysisException(
                        "group_concat don't support using distinct with order by together: " + this.toSql());
            }

            return;
        }
        if (fnName.getFunction().equalsIgnoreCase("field")) {
            if (children.size() < 2) {
                throw new AnalysisException(fnName.getFunction() + " function parameter size is less than 2.");
            } else {
                for (int i = 1; i < children.size(); ++i) {
                    if (!getChild(i).isConstant()) {
                        throw new AnalysisException(fnName.getFunction()
                                + " function except for the first argument, other parameter must be a constant.");
                    }
                }
            }
        }
        if (fnName.getFunction().equalsIgnoreCase("lag")
                || fnName.getFunction().equalsIgnoreCase("lead")) {
            if (!isAnalyticFnCall) {
                throw new AnalysisException(fnName.getFunction() + " only used in analytic function");
            } else {
                if (children.size() > 2) {
                    if (!getChild(1).isConstant() || !getChild(2).isConstant()) {
                        throw new AnalysisException(
                                "The default parameter (parameter 2 or parameter 3) of LEAD/LAG must be a constant: "
                                        + this.toSql());
                    }
                    uncheckedCastChild(Type.BIGINT, 1);
                    if (!getChild(2).type.matchesType(getChild(0).type) && !getChild(2).type.matchesType(Type.NULL)) {
                        uncheckedCastChild(getChild(0).type, 2);
                    }
                }
                return;
            }
        }

        if (fnName.getFunction().equalsIgnoreCase("dense_rank")
                || fnName.getFunction().equalsIgnoreCase("rank")
                || fnName.getFunction().equalsIgnoreCase("row_number")
                || fnName.getFunction().equalsIgnoreCase("first_value")
                || fnName.getFunction().equalsIgnoreCase("last_value")
                || fnName.getFunction().equalsIgnoreCase("first_value_rewrite")
                || fnName.getFunction().equalsIgnoreCase("ntile")) {
            if (!isAnalyticFnCall) {
                throw new AnalysisException(fnName.getFunction() + " only used in analytic function");
            }
        }

        // Function's arg can't be null for the following functions.
        Expr arg = getChild(0);
        if (arg == null) {
            return;
        }

        // SUM and AVG cannot be applied to non-numeric types
        if ((fnName.getFunction().equalsIgnoreCase("sum")
                || fnName.getFunction().equalsIgnoreCase("avg"))
                && ((!arg.type.isNumericType() && !arg.type.isNull() && !arg.type.isBoolean())
                        || arg.type.isOnlyMetricType())) {
            throw new AnalysisException(fnName.getFunction() + " requires a numeric parameter: " + this.toSql());
        }
        // DecimalV3 scale lower than DEFAULT_MIN_AVG_DECIMAL128_SCALE should do cast
        if (fnName.getFunction().equalsIgnoreCase("avg") && arg.type.isDecimalV3()
                && arg.type.getDecimalDigits() < ScalarType.DEFAULT_MIN_AVG_DECIMAL128_SCALE) {
            Type t = ScalarType.createDecimalType(arg.type.getPrimitiveType(), arg.type.getPrecision(),
                    ScalarType.DEFAULT_MIN_AVG_DECIMAL128_SCALE);
            Expr e = getChild(0).castTo(t);
            setChild(0, e);
        }
        if (fnName.getFunction().equalsIgnoreCase("sum_distinct")
                && ((!arg.type.isNumericType() && !arg.type.isNull()) || arg.type.isOnlyMetricType())) {
            throw new AnalysisException(
                    "SUM_DISTINCT requires a numeric parameter: " + this.toSql());
        }

        if ((fnName.getFunction().equalsIgnoreCase("min")
                || fnName.getFunction().equalsIgnoreCase("max")
                || fnName.getFunction().equalsIgnoreCase("DISTINCT_PC")
                || fnName.getFunction().equalsIgnoreCase("DISTINCT_PCSA")
                || fnName.getFunction().equalsIgnoreCase("NDV"))
                && arg.type.isOnlyMetricType()) {
            throw new AnalysisException(Type.OnlyMetricTypeErrorMsg);
        }

        if ((fnName.getFunction().equalsIgnoreCase(FunctionSet.BITMAP_UNION_INT) && !arg.type.isInteger32Type())) {
            throw new AnalysisException("BITMAP_UNION_INT params only support TINYINT or SMALLINT or INT");
        }

        if (fnName.getFunction().equalsIgnoreCase(FunctionSet.INTERSECT_COUNT) || fnName.getFunction()
                .equalsIgnoreCase(FunctionSet.ORTHOGONAL_BITMAP_INTERSECT) || fnName.getFunction()
                .equalsIgnoreCase(FunctionSet.ORTHOGONAL_BITMAP_INTERSECT_COUNT) || fnName.getFunction()
                .equalsIgnoreCase(FunctionSet.ORTHOGONAL_BITMAP_EXPR_CALCULATE_COUNT) || fnName.getFunction()
                .equalsIgnoreCase(FunctionSet.ORTHOGONAL_BITMAP_EXPR_CALCULATE)) {
            if (children.size() <= 2) {
                throw new AnalysisException(fnName + "(bitmap_column, column_to_filter, filter_values) "
                        + "function requires at least three parameters");
            }

            Type inputType = getChild(0).getType();
            if (!inputType.isBitmapType()) {
                throw new AnalysisException(
                        fnName + "function first argument should be of BITMAP type, but was " + inputType);
            }

            for (int i = 2; i < children.size(); i++) {
                if (!getChild(i).isConstant()) {
                    throw new AnalysisException(fnName + " function filter_values arg must be constant");
                }
            }
            return;
        }

        if (fnName.getFunction().equalsIgnoreCase(FunctionSet.BITMAP_COUNT)
                || fnName.getFunction().equalsIgnoreCase(FunctionSet.BITMAP_UNION)
                || fnName.getFunction().equalsIgnoreCase(FunctionSet.BITMAP_UNION_COUNT)
                || fnName.getFunction().equalsIgnoreCase(FunctionSet.BITMAP_INTERSECT)) {
            if (children.size() != 1) {
                throw new AnalysisException(fnName + " function could only have one child");
            }
            Type inputType = getChild(0).getType();
            if (!inputType.isBitmapType()) {
                throw new AnalysisException(fnName
                        + " function's argument should be of BITMAP type, but was " + inputType);
            }
            return;
        }

        if (fnName.getFunction().equalsIgnoreCase(FunctionSet.QUANTILE_UNION)) {
            if (children.size() != 1) {
                throw new AnalysisException(fnName + "function could only have one child");
            }
            Type inputType = getChild(0).getType();
            if (!inputType.isQuantileStateType()) {
                throw new AnalysisException(fnName
                        + " function's argument should be of QUANTILE_STATE type, but was" + inputType);
            }
        }

        if (fnName.getFunction().equalsIgnoreCase(FunctionSet.TO_QUANTILE_STATE)) {
            if (children.size() != 2) {
                throw new AnalysisException(fnName + "function must have two children");
            }
            if (!getChild(1).isConstant()) {
                throw new AnalysisException(fnName + "function's second argument should be constant");
            }
        }

        if ((fnName.getFunction().equalsIgnoreCase("HLL_UNION_AGG")
                || fnName.getFunction().equalsIgnoreCase("HLL_CARDINALITY")
                || fnName.getFunction().equalsIgnoreCase("HLL_RAW_AGG")
                || fnName.getFunction().equalsIgnoreCase("HLL_UNION"))
                && !arg.type.isHllType()) {
            throw new AnalysisException(
                    "HLL_UNION, HLL_UNION_AGG, HLL_RAW_AGG and HLL_CARDINALITY's params must be hll column");
        }

        if (fnName.getFunction().equalsIgnoreCase("min")
                || fnName.getFunction().equalsIgnoreCase("max")) {
            fnParams.setIsDistinct(false);  // DISTINCT is meaningless here
        } else if (fnName.getFunction().equalsIgnoreCase("DISTINCT_PC")
                || fnName.getFunction().equalsIgnoreCase("DISTINCT_PCSA")
                || fnName.getFunction().equalsIgnoreCase("NDV")
                || fnName.getFunction().equalsIgnoreCase("HLL_UNION_AGG")) {
            fnParams.setIsDistinct(false);
        }

        if (fnName.getFunction().equalsIgnoreCase("percentile")) {
            if (children.size() != 2) {
                throw new AnalysisException("percentile(expr, DOUBLE) requires two parameters");
            }
            if (!getChild(1).isConstant()) {
                throw new AnalysisException("percentile requires second parameter must be a constant : "
                        + this.toSql());
            }
        }

        if (fnName.getFunction().equalsIgnoreCase("percentile_approx")) {
            if (children.size() != 2 && children.size() != 3) {
                throw new AnalysisException("percentile_approx(expr, DOUBLE [, B]) requires two or three parameters");
            }
            if (!getChild(1).isConstant()) {
                throw new AnalysisException("percentile_approx requires second parameter must be a constant : "
                        + this.toSql());
            }
            if (children.size() == 3) {
                if (!getChild(2).isConstant()) {
                    throw new AnalysisException("percentile_approx requires the third parameter must be a constant : "
                            + this.toSql());
                }
            }
        }

        if (fnName.getFunction().equalsIgnoreCase("topn")) {
            if (children.size() != 2 && children.size() != 3) {
                throw new AnalysisException("topn(expr, INT [, B]) requires two or three parameters");
            }
            if (!getChild(1).isConstant() || !getChild(1).getType().isIntegerType()) {
                throw new AnalysisException("topn requires second parameter must be a constant Integer Type: "
                        + this.toSql());
            }
            if (!getChild(1).getType().equals(ScalarType.INT)) {
                Expr e = getChild(1).castTo(ScalarType.INT);
                setChild(1, e);
            }
            if (children.size() == 3) {
                if (!getChild(2).isConstant() || !getChild(2).getType().isIntegerType()) {
                    throw new AnalysisException("topn requires the third parameter must be a constant Integer Type: "
                            + this.toSql());
                }
                if (!getChild(2).getType().equals(ScalarType.INT)) {
                    Expr e = getChild(2).castTo(ScalarType.INT);
                    setChild(2, e);
                }
            }
        }
        if ((fnName.getFunction().equalsIgnoreCase("aes_decrypt")
                || fnName.getFunction().equalsIgnoreCase("aes_encrypt")
                || fnName.getFunction().equalsIgnoreCase("sm4_decrypt")
                || fnName.getFunction().equalsIgnoreCase("sm4_encrypt")
                || fnName.getFunction().equalsIgnoreCase("aes_decrypt_v2")
                || fnName.getFunction().equalsIgnoreCase("aes_encrypt_v2")
                || fnName.getFunction().equalsIgnoreCase("sm4_decrypt_v2")
                || fnName.getFunction().equalsIgnoreCase("sm4_encrypt_v2"))
                && (children.size() == 2 || children.size() == 3)) {
            String blockEncryptionMode = "";
            Set<String> aesModes = new HashSet<>(Arrays.asList(
                    "AES_128_ECB",
                    "AES_192_ECB",
                    "AES_256_ECB",
                    "AES_128_CBC",
                    "AES_192_CBC",
                    "AES_256_CBC",
                    "AES_128_CFB",
                    "AES_192_CFB",
                    "AES_256_CFB",
                    "AES_128_CFB1",
                    "AES_192_CFB1",
                    "AES_256_CFB1",
                    "AES_128_CFB8",
                    "AES_192_CFB8",
                    "AES_256_CFB8",
                    "AES_128_CFB128",
                    "AES_192_CFB128",
                    "AES_256_CFB128",
                    "AES_128_CTR",
                    "AES_192_CTR",
                    "AES_256_CTR",
                    "AES_128_OFB",
                    "AES_192_OFB",
                    "AES_256_OFB"
            ));
            Set<String> sm4Modes = new HashSet<>(Arrays.asList(
                    "SM4_128_ECB",
                    "SM4_128_CBC",
                    "SM4_128_CFB128",
                    "SM4_128_OFB",
                    "SM4_128_CTR"));

            if (ConnectContext.get() != null) {
                blockEncryptionMode = ConnectContext.get().getSessionVariable().getBlockEncryptionMode();
                if (fnName.getFunction().equalsIgnoreCase("aes_decrypt")
                        || fnName.getFunction().equalsIgnoreCase("aes_encrypt")
                        || fnName.getFunction().equalsIgnoreCase("aes_decrypt_v2")
                        || fnName.getFunction().equalsIgnoreCase("aes_encrypt_v2")) {
                    if (StringUtils.isAllBlank(blockEncryptionMode)) {
                        blockEncryptionMode = "AES_128_ECB";
                    }
                    if (!aesModes.contains(blockEncryptionMode.toUpperCase())) {
                        throw new AnalysisException("session variable block_encryption_mode is invalid with aes");
                    }
                    if (children.size() == 2) {
                        boolean isECB = blockEncryptionMode.equalsIgnoreCase("AES_128_ECB")
                                || blockEncryptionMode.equalsIgnoreCase("AES_192_ECB")
                                || blockEncryptionMode.equalsIgnoreCase("AES_256_ECB");
                        if (fnName.getFunction().equalsIgnoreCase("aes_decrypt_v2")) {
                            if (!isECB) {
                                throw new AnalysisException(
                                        "Incorrect parameter count in the call to native function 'aes_decrypt'");
                            }
                        } else if (fnName.getFunction().equalsIgnoreCase("aes_encrypt_v2")) {
                            if (!isECB) {
                                throw new AnalysisException(
                                        "Incorrect parameter count in the call to native function 'aes_encrypt'");
                            }
                        } else {
                            // if there are only 2 params, we need set encryption mode to AES_128_ECB
                            // this keeps the behavior consistent with old doris ver.
                            blockEncryptionMode = "AES_128_ECB";
                        }
                    }
                }
                if (fnName.getFunction().equalsIgnoreCase("sm4_decrypt")
                        || fnName.getFunction().equalsIgnoreCase("sm4_encrypt")
                        || fnName.getFunction().equalsIgnoreCase("sm4_decrypt_v2")
                        || fnName.getFunction().equalsIgnoreCase("sm4_encrypt_v2")) {
                    if (StringUtils.isAllBlank(blockEncryptionMode)) {
                        blockEncryptionMode = "SM4_128_ECB";
                    }
                    if (!sm4Modes.contains(blockEncryptionMode.toUpperCase())) {
                        throw new AnalysisException(
                                "session variable block_encryption_mode is invalid with sm4");
                    }
                    if (children.size() == 2) {
                        if (fnName.getFunction().equalsIgnoreCase("sm4_decrypt_v2")) {
                            throw new AnalysisException(
                                    "Incorrect parameter count in the call to native function 'sm4_decrypt'");
                        } else if (fnName.getFunction().equalsIgnoreCase("sm4_encrypt_v2")) {
                            throw new AnalysisException(
                                    "Incorrect parameter count in the call to native function 'sm4_encrypt'");
                        } else {
                            // if there are only 2 params, we need add an empty string as the third param
                            // and set encryption mode to SM4_128_ECB
                            // this keeps the behavior consistent with old doris ver.
                            children.add(new StringLiteral(""));
                            blockEncryptionMode = "SM4_128_ECB";
                        }
                    }
                }
            }
            if (!blockEncryptionMode.equals(children.get(children.size() - 1).toString())) {
                children.add(new StringLiteral(blockEncryptionMode));
            }

            if (fnName.getFunction().equalsIgnoreCase("aes_decrypt_v2")) {
                fnName = FunctionName.createBuiltinName("aes_decrypt");
            } else if (fnName.getFunction().equalsIgnoreCase("aes_encrypt_v2")) {
                fnName = FunctionName.createBuiltinName("aes_encrypt");
            } else if (fnName.getFunction().equalsIgnoreCase("sm4_decrypt_v2")) {
                fnName = FunctionName.createBuiltinName("sm4_decrypt");
            } else if (fnName.getFunction().equalsIgnoreCase("sm4_encrypt_v2")) {
                fnName = FunctionName.createBuiltinName("sm4_encrypt");
            }
        }
    }

    private void analyzeArrayFunction(Analyzer analyzer) throws AnalysisException {
        if (fnName.getFunction().equalsIgnoreCase("array_distinct")
                || fnName.getFunction().equalsIgnoreCase("array_max")
                || fnName.getFunction().equalsIgnoreCase("array_min")
                || fnName.getFunction().equalsIgnoreCase("array_sum")
                || fnName.getFunction().equalsIgnoreCase("array_avg")
                || fnName.getFunction().equalsIgnoreCase("array_product")
                || fnName.getFunction().equalsIgnoreCase("array_union")
                || fnName.getFunction().equalsIgnoreCase("array_except")
                || fnName.getFunction().equalsIgnoreCase("array_cum_sum")
                || fnName.getFunction().equalsIgnoreCase("array_intersect")
                || fnName.getFunction().equalsIgnoreCase("arrays_overlap")
                || fnName.getFunction().equalsIgnoreCase("array_concat")) {
            Type[] childTypes = collectChildReturnTypes();
            Type compatibleType = childTypes[0];
            for (int i = 1; i < childTypes.length; ++i) {
                compatibleType = Type.getAssignmentCompatibleType(compatibleType, childTypes[i], true);
                if (compatibleType == Type.INVALID) {
                    throw new AnalysisException(getFunctionNotFoundError(collectChildReturnTypes()));
                }
            }
            // Make sure BE doesn't see any TYPE_NULL exprs
            if (compatibleType.isNull()) {
                compatibleType = Type.BOOLEAN;
            }
            for (int i = 0; i < childTypes.length; i++) {
                uncheckedCastChild(compatibleType, i);
            }
        }

        if (fnName.getFunction().equalsIgnoreCase("array_exists")) {
            Type[] newArgTypes = new Type[1];
            if (!(getChild(0) instanceof CastExpr)) {
                Expr castExpr = getChild(0).castTo(ArrayType.create(Type.BOOLEAN, true));
                this.setChild(0, castExpr);
                newArgTypes[0] = castExpr.getType();
            }

            fn = getBuiltinFunction(fnName.getFunction(), newArgTypes,
                    Function.CompareMode.IS_NONSTRICT_SUPERTYPE_OF);
            if (fn == null) {
                LOG.warn("fn {} not exists", this.toSqlImpl());
                throw new AnalysisException(getFunctionNotFoundError(collectChildReturnTypes()));
            }
            fn.setReturnType(getChild(0).getType());
        }
    }

    // Provide better error message for some aggregate builtins. These can be
    // a bit more user friendly than a generic function not found.
    // TODO: should we bother to do this? We could also improve the general
    // error messages. For example, listing the alternatives.
    protected String getFunctionNotFoundError(Type[] argTypes) {
        // Some custom error message for builtins
        if (fnParams.isStar()) {
            return "'*' can only be used in conjunction with COUNT";
        }

        if (fnName.getFunction().equalsIgnoreCase(FunctionSet.COUNT)) {
            if (!fnParams.isDistinct() && argTypes.length > 1) {
                return "COUNT must have DISTINCT for multiple arguments: " + toSql();
            }
        }

        if (fnName.getFunction().equalsIgnoreCase("sum")) {
            return "SUM requires a numeric parameter: " + toSql();
        }

        if (fnName.getFunction().equalsIgnoreCase("avg")) {
            return "AVG requires a numeric or timestamp parameter: " + toSql();
        }

        String[] argTypesSql = new String[argTypes.length];
        for (int i = 0; i < argTypes.length; ++i) {
            argTypesSql[i] = argTypes[i].toSql();
        }

        return String.format(
                "No matching function with signature: %s(%s).",
                fnName, fnParams.isStar() ? "*" : Joiner.on(", ").join(argTypesSql));
    }

    /**
     * This analyzeImp used for DefaultValueExprDef
     * to generate a builtinFunction.
     *
     * @throws AnalysisException
     */
    public void analyzeImplForDefaultValue(Type type) throws AnalysisException {
        fn = new Function(getBuiltinFunction(fnName.getFunction(), new Type[0],
                Function.CompareMode.IS_NONSTRICT_SUPERTYPE_OF));
        fn.setReturnType(type);
        this.type = type;
        for (int i = 0; i < children.size(); ++i) {
            if (getChild(i).getType().isNull()) {
                uncheckedCastChild(Type.BOOLEAN, i);
            }
        }
    }

    @Override
    public void analyzeImpl(Analyzer analyzer) throws AnalysisException {
        if (isMergeAggFn) {
            // This is the function call expr after splitting up to a merge aggregation.
            // The function has already been analyzed so just do the minimal sanity
            // check here.
            Preconditions.checkNotNull(fn);
            return;
        }

        if (fnName.getFunction().equals(FunctionSet.COUNT) && fnParams.isDistinct()) {
            // Treat COUNT(DISTINCT ...) special because of how we do the equal.
            // There is no version of COUNT() that takes more than 1 argument but after
            // the equal, we only need count(*).
            // TODO: fix how we equal count distinct.
            fn = getBuiltinFunction(fnName.getFunction(), new Type[0], Function.CompareMode.IS_NONSTRICT_SUPERTYPE_OF);
            type = fn.getReturnType();

            // Make sure BE doesn't see any TYPE_NULL exprs
            for (int i = 0; i < children.size(); ++i) {
                if (getChild(i).getType().isNull()) {
                    uncheckedCastChild(Type.BOOLEAN, i);
                }
            }
            return;
        }
        Type[] argTypes = new Type[this.children.size()];
        for (int i = 0; i < this.children.size(); ++i) {
            this.children.get(i).analyze(analyzer);
            argTypes[i] = this.children.get(i).getType();
        }

        analyzeBuiltinAggFunction(analyzer);

        analyzeArrayFunction(analyzer);

        if (fnName.getFunction().equalsIgnoreCase("sum")) {
            if (this.children.isEmpty()) {
                throw new AnalysisException("The " + fnName + " function must has one input param");
            }
            // Prevent the cast type in vector exec engine
            Type type = getChild(0).type;
<<<<<<< HEAD
            if (!VectorizedUtil.isVectorized()) {
                type = getChild(0).type.getMaxResolutionType();
            }
=======
>>>>>>> 7bda49b5
            fn = getBuiltinFunction(fnName.getFunction(), new Type[] { type },
                    Function.CompareMode.IS_NONSTRICT_SUPERTYPE_OF);
        } else if (fnName.getFunction().equalsIgnoreCase("count_distinct")) {
            Type compatibleType = this.children.get(0).getType();
            for (int i = 1; i < this.children.size(); ++i) {
                Type type = this.children.get(i).getType();
                compatibleType = Type.getAssignmentCompatibleType(compatibleType, type, true);
                if (compatibleType.isInvalid()) {
                    compatibleType = Type.VARCHAR;
                    break;
                }
            }

            fn = getBuiltinFunction(fnName.getFunction(), new Type[] { compatibleType },
                    Function.CompareMode.IS_NONSTRICT_SUPERTYPE_OF);
        } else if (fnName.getFunction().equalsIgnoreCase(FunctionSet.WINDOW_FUNNEL)) {
            if (fnParams.exprs() == null || fnParams.exprs().size() < 4) {
                throw new AnalysisException("The " + fnName + " function must have at least four params");
            }

            if (!children.get(0).type.isIntegerType()) {
                throw new AnalysisException("The window params of " + fnName + " function must be integer");
            }
            if (!children.get(1).type.isStringType()) {
                throw new AnalysisException("The mode params of " + fnName + " function must be string");
            }
            if (!children.get(2).type.isDateType()) {
                throw new AnalysisException("The 3rd param of " + fnName + " function must be DATE or DATETIME");
            }

            Type[] childTypes = new Type[children.size()];
            for (int i = 0; i < 3; i++) {
                childTypes[i] = children.get(i).type;
            }
            for (int i = 3; i < children.size(); i++) {
                if (children.get(i).type != Type.BOOLEAN) {
                    throw new AnalysisException("The 4th and subsequent params of "
                            + fnName + " function must be boolean");
                }
                childTypes[i] = children.get(i).type;
            }
            fn = getBuiltinFunction(fnName.getFunction(), childTypes,
                    Function.CompareMode.IS_NONSTRICT_SUPERTYPE_OF);
            if (fn != null && childTypes[2].isDate()) {
                // cast date to datetime
                uncheckedCastChild(ScalarType.DATETIME, 2);
            } else if (fn != null && childTypes[2].isDateV2()) {
                // cast date to datetime
                uncheckedCastChild(ScalarType.DATETIMEV2, 2);
            }
        } else if (fnName.getFunction().equalsIgnoreCase(FunctionSet.RETENTION)) {
            if (this.children.isEmpty()) {
                throw new AnalysisException("The " + fnName + " function must have at least one param");
            }

            Type[] childTypes = new Type[children.size()];
            for (int i = 0; i < children.size(); i++) {
                if (children.get(i).type != Type.BOOLEAN) {
                    throw new AnalysisException("All params of "
                            + fnName + " function must be boolean");
                }
                childTypes[i] = children.get(i).type;
            }
            fn = getBuiltinFunction(fnName.getFunction(), childTypes,
                    Function.CompareMode.IS_NONSTRICT_SUPERTYPE_OF);
        } else if (fnName.getFunction().equalsIgnoreCase(FunctionSet.SEQUENCE_MATCH)
                || fnName.getFunction().equalsIgnoreCase(FunctionSet.SEQUENCE_COUNT)) {
            if (fnParams.exprs() == null || fnParams.exprs().size() < 4) {
                throw new AnalysisException("The " + fnName + " function must have at least four params");
            }
            if (!children.get(0).type.isStringType()) {
                throw new AnalysisException("The pattern params of " + fnName + " function must be string");
            }
            if (!children.get(1).type.isDateType()) {
                throw new AnalysisException("The timestamp params of " + fnName + " function must be DATE or DATETIME");
            }
            String pattern = children.get(0).toSql();
            int patternLength = pattern.length();
            pattern = pattern.substring(1, patternLength - 1);
            if (!parsePattern(pattern)) {
                throw new AnalysisException("The format of pattern params is wrong");
            }

            Type[] childTypes = new Type[children.size()];
            for (int i = 0; i < 2; i++) {
                childTypes[i] = children.get(i).type;
            }
            for (int i = 2; i < children.size(); i++) {
                if (children.get(i).type != Type.BOOLEAN) {
                    throw new AnalysisException("The 3th and subsequent params of "
                            + fnName + " function must be boolean");
                }
                childTypes[i] = children.get(i).type;
            }
            fn = getBuiltinFunction(fnName.getFunction(), childTypes,
                    Function.CompareMode.IS_NONSTRICT_SUPERTYPE_OF);
        } else if (fnName.getFunction().equalsIgnoreCase("if")) {
            Type[] childTypes = collectChildReturnTypes();
            Type assignmentCompatibleType = ScalarType.getAssignmentCompatibleType(childTypes[1], childTypes[2], true);
            if (assignmentCompatibleType.isDecimalV3()) {
                if (assignmentCompatibleType.isDecimalV3() && !childTypes[1].equals(assignmentCompatibleType)) {
                    uncheckedCastChild(assignmentCompatibleType, 1);
                }
                if (assignmentCompatibleType.isDecimalV3() && !childTypes[2].equals(assignmentCompatibleType)) {
                    uncheckedCastChild(assignmentCompatibleType, 2);
                }
            }
            childTypes[0] = Type.BOOLEAN;
            childTypes[1] = assignmentCompatibleType;
            childTypes[2] = assignmentCompatibleType;

            if (childTypes[1].isDecimalV3() && childTypes[2].isDecimalV3()) {
                argTypes[1] = assignmentCompatibleType;
                argTypes[2] = assignmentCompatibleType;
            }
            fn = getBuiltinFunction(fnName.getFunction(), childTypes,
                    Function.CompareMode.IS_NONSTRICT_SUPERTYPE_OF);
            if (assignmentCompatibleType.isDatetimeV2()) {
                fn.setReturnType(assignmentCompatibleType);
            }

        } else if (fnName.getFunction().equalsIgnoreCase("ifnull")) {
            Type[] childTypes = collectChildReturnTypes();
            Type assignmentCompatibleType = ScalarType.getAssignmentCompatibleType(childTypes[0], childTypes[1], true);
            if (assignmentCompatibleType.isDecimalV3()) {
                if (assignmentCompatibleType.isDecimalV3() && !childTypes[0].equals(assignmentCompatibleType)) {
                    uncheckedCastChild(assignmentCompatibleType, 0);
                }
                if (assignmentCompatibleType.isDecimalV3() && !childTypes[1].equals(assignmentCompatibleType)) {
                    uncheckedCastChild(assignmentCompatibleType, 1);
                }
            }
            childTypes[0] = assignmentCompatibleType;
            childTypes[1] = assignmentCompatibleType;

            if (childTypes[1].isDecimalV3() && childTypes[0].isDecimalV3()) {
                argTypes[1] = assignmentCompatibleType;
                argTypes[0] = assignmentCompatibleType;
            }
            fn = getBuiltinFunction(fnName.getFunction(), childTypes,
                    Function.CompareMode.IS_NONSTRICT_SUPERTYPE_OF);
        } else if ((fnName.getFunction().equalsIgnoreCase("coalesce")
                || fnName.getFunction().equalsIgnoreCase("least")
                || fnName.getFunction().equalsIgnoreCase("greatest")) && children.size() > 1) {
            Type[] childTypes = collectChildReturnTypes();
            Type assignmentCompatibleType = childTypes[0];
            for (int i = 1; i < childTypes.length; i++) {
                assignmentCompatibleType = ScalarType
                        .getAssignmentCompatibleType(assignmentCompatibleType, childTypes[i], true);
            }
            if (assignmentCompatibleType.isDecimalV3()) {
                for (int i = 0; i < childTypes.length; i++) {
                    if (assignmentCompatibleType.isDecimalV3()
                            && !childTypes[i].equals(assignmentCompatibleType)) {
                        uncheckedCastChild(assignmentCompatibleType, i);
                        argTypes[i] = assignmentCompatibleType;
                    }
                }
            }
            fn = getBuiltinFunction(fnName.getFunction(), argTypes,
                    Function.CompareMode.IS_NONSTRICT_SUPERTYPE_OF);
        } else if (fnName.getFunction().equalsIgnoreCase("array_apply")
                && ((ArrayType) children.get(0).getType()).getItemType().isDecimalV3()) {
            uncheckedCastChild(((ArrayType) children.get(0).getType()).getItemType(), 2);
            fn = getBuiltinFunction(fnName.getFunction(), collectChildReturnTypes(),
                    Function.CompareMode.IS_NONSTRICT_SUPERTYPE_OF);
        } else if (AggregateFunction.SUPPORT_ORDER_BY_AGGREGATE_FUNCTION_NAME_SET.contains(
                fnName.getFunction().toLowerCase())) {
            // order by elements add as child like windows function. so if we get the
            // param of arg, we need remove the order by elements
            Type[] childTypes = collectChildReturnTypes();
            Type[] newChildTypes = new Type[children.size() - orderByElements.size()];
            System.arraycopy(childTypes, 0, newChildTypes, 0, newChildTypes.length);
            fn = getBuiltinFunction(fnName.getFunction(), newChildTypes,
                    Function.CompareMode.IS_NONSTRICT_SUPERTYPE_OF);
        } else if (STDDEV_FUNCTION_SET.contains(fnName.getFunction().toLowerCase())
                && collectChildReturnTypes()[0].isDecimalV3()) {
            Type[] childrenTypes = collectChildReturnTypes();
            Type[] args = new Type[childrenTypes.length];
            args[0] = Type.DOUBLE;
            System.arraycopy(childrenTypes, 1, args, 1, childrenTypes.length - 1);
            fn = getBuiltinFunction(fnName.getFunction(), args, Function.CompareMode.IS_NONSTRICT_SUPERTYPE_OF);
        } else {
            // now first find table function in table function sets
            if (isTableFnCall) {
                Type[] childTypes = collectChildReturnTypes();
                fn = getTableFunction(fnName.getFunction(), childTypes,
                        Function.CompareMode.IS_NONSTRICT_SUPERTYPE_OF);
                if (fn == null) {
                    throw new AnalysisException(getFunctionNotFoundError(argTypes));
                }
            } else {
                if (ROUND_FUNCTION_SET.contains(fnName.getFunction()) && children.size() == 2
                        && children.get(0).getType().isDecimalV3() && children.get(1) instanceof IntLiteral) {
                    children.get(1).setType(Type.INT);
                }
                // now first find function in built-in functions
                if (Strings.isNullOrEmpty(fnName.getDb())) {
                    Type[] childTypes = collectChildReturnTypes();
                    fn = getBuiltinFunction(fnName.getFunction(), childTypes,
                            Function.CompareMode.IS_NONSTRICT_SUPERTYPE_OF);
                }

                // find user defined functions
                if (fn == null) {
                    if (!analyzer.isUDFAllowed()) {
                        throw new AnalysisException(
                                "Does not support non-builtin functions, or function does not exist: "
                                        + this.toSqlImpl());
                    }

                    String dbName = fnName.analyzeDb(analyzer);
                    if (!Strings.isNullOrEmpty(dbName)) {
                        // check operation privilege
                        if (!Env.getCurrentEnv().getAccessManager()
                                .checkDbPriv(ConnectContext.get(), dbName, PrivPredicate.SELECT)) {
                            ErrorReport.reportAnalysisException(ErrorCode.ERR_SPECIFIC_ACCESS_DENIED_ERROR, "SELECT");
                        }
                        // TODO(gaoxin): ExternalDatabase not implement udf yet.
                        DatabaseIf db = Env.getCurrentEnv().getInternalCatalog().getDbNullable(dbName);
                        if (db != null && (db instanceof Database)) {
                            Function searchDesc = new Function(fnName, Arrays.asList(collectChildReturnTypes()),
                                    Type.INVALID, false);
                            fn = ((Database) db).getFunction(searchDesc,
                                    Function.CompareMode.IS_NONSTRICT_SUPERTYPE_OF);
                        }
                    }
                    // find from the internal database first, if not, then from the global functions
                    if (fn == null) {
                        Function searchDesc =
                                new Function(fnName, Arrays.asList(collectChildReturnTypes()), Type.INVALID, false);
                        fn = Env.getCurrentEnv().getGlobalFunctionMgr().getFunction(searchDesc,
                                Function.CompareMode.IS_NONSTRICT_SUPERTYPE_OF);
                    }
                }
            }
        }

        if (fn == null) {
            LOG.warn("fn {} not exists", this.toSqlImpl());
            throw new AnalysisException(getFunctionNotFoundError(collectChildReturnTypes()));
        }

        if (fnName.getFunction().equalsIgnoreCase("collect_list")
                || fnName.getFunction().equalsIgnoreCase("collect_set")) {
            fn.setReturnType(new ArrayType(getChild(0).type));
        }

        if (fnName.getFunction().equalsIgnoreCase("group_uniq_array")
                || fnName.getFunction().equalsIgnoreCase("group_array")) {
            fn.setReturnType(new ArrayType(getChild(0).type));
        }

        if (fnName.getFunction().equalsIgnoreCase("from_unixtime")
                || fnName.getFunction().equalsIgnoreCase("date_format")) {
            // if has only one child, it has default time format: yyyy-MM-dd HH:mm:ss.SSSSSS
            if (children.size() > 1) {
                final StringLiteral fmtLiteral = (StringLiteral) children.get(1);
                if (fmtLiteral.getStringValue().equals("yyyyMMdd")) {
                    children.set(1, new StringLiteral("%Y%m%d"));
                } else if (fmtLiteral.getStringValue().equals("yyyy-MM-dd")) {
                    children.set(1, new StringLiteral("%Y-%m-%d"));
                } else if (fmtLiteral.getStringValue().equals("yyyy-MM-dd HH:mm:ss")) {
                    children.set(1, new StringLiteral("%Y-%m-%d %H:%i:%s"));
                }
            }
        }
        if (fnName.getFunction().equalsIgnoreCase("convert_to")) {
            if (children.size() < 2 || !getChild(1).isConstant()) {
                throw new AnalysisException(
                        fnName.getFunction() + " needs two params, and the second is must be a constant: " + this
                                .toSql());
            }
        }
        if (fnName.getFunction().equalsIgnoreCase("char")) {
            if (!getChild(0).isConstant()) {
                throw new AnalysisException(
                        fnName.getFunction() + " charset name must be a constant: " + this
                                .toSql());
            }
            LiteralExpr literal = (LiteralExpr) getChild(0);
            if (!literal.getStringValue().equalsIgnoreCase("utf8")) {
                throw new AnalysisException(
                        fnName.getFunction() + " function currently only support charset name 'utf8': " + this
                                .toSql());
            }
        }
        if (fn.getFunctionName().getFunction().equals("timediff")) {
            fn.getReturnType().getPrimitiveType().setTimeType();
        }

        if (fnName.getFunction().equalsIgnoreCase("map")) {
            if ((children.size() & 1) == 1) {
                throw new AnalysisException("map can't be odd parameters, need even parameters: "
                        + this.toSql());
            }
        }

        if (fnName.getFunction().equalsIgnoreCase("named_struct")) {
            if ((children.size() & 1) == 1) {
                throw new AnalysisException("named_struct can't be odd parameters, need even parameters: "
                        + this.toSql());
            }
            for (int i = 0; i < children.size(); i++) {
                if ((i & 1) == 0) {
                    if (!(getChild(i) instanceof StringLiteral)) {
                        throw new AnalysisException(
                                "named_struct only allows constant string parameter in odd position: " + this.toSql());
                    }
                }
            }
        }

        if (fn.getFunctionName().getFunction().equals("struct_element")) {
            if (children.size() < 2) {
                throw new AnalysisException(fnName.getFunction() + " needs two parameters: " + this.toSql());
            }
            if (getChild(0).type instanceof StructType) {
                StructType s = ((StructType) children.get(0).type);
                if (getChild(1) instanceof StringLiteral) {
                    String fieldName = children.get(1).getStringValue();
                    if (s.getField(fieldName) == null) {
                        throw new AnalysisException(
                                "the specified field name " + fieldName + " was not found: " + this.toSql());
                    }
                } else if (getChild(1) instanceof IntLiteral) {
                    int pos = (int) ((IntLiteral) children.get(1)).getValue();
                    if (pos < 1 || pos > s.getFields().size()) { // the index start from 1
                        throw new AnalysisException(
                                "the specified field index out of bound: " + this.toSql());
                    }
                } else {
                    throw new AnalysisException(
                            "struct_element only allows constant int or string second parameter: " + this.toSql());
                }
            }
        }

        if (isAggregateFunction()) {
            final String functionName = fnName.getFunction();
            // subexprs must not contain aggregates
            if (Expr.containsAggregate(children)) {
                throw new AnalysisException(
                        "aggregate function cannot contain aggregate parameters: " + this.toSql());
            }

            if (STDDEV_FUNCTION_SET.contains(functionName) && argTypes[0].isDateType()) {
                throw new AnalysisException("Stddev/variance function do not support Date/Datetime type");
            }

            if (functionName.equalsIgnoreCase("multi_distinct_sum") && argTypes[0].isDateType()) {
                throw new AnalysisException("Sum in multi distinct functions do not support Date/Datetime type");
            }

        } else {
            if (fnParams.isStar()) {
                throw new AnalysisException("Cannot pass '*' to scalar function.");
            }
            if (fnParams.isDistinct()) {
                throw new AnalysisException("Cannot pass 'DISTINCT' to scalar function.");
            }
        }

        Type[] args = fn.getArgs();
        if (args.length > 0) {
            // Implicitly cast all the children to match the function if necessary
            for (int i = 0; i < argTypes.length - orderByElements.size(); ++i) {
                // For varargs, we must compare with the last type in callArgs.argTypes.
                int ix = Math.min(args.length - 1, i);
                // map varargs special case map(key_type, value_type, ...)
                if (i >= args.length && i >= 2 && args.length >= 2
                        && fnName.getFunction().equalsIgnoreCase("map")) {
                    ix = i % 2 == 0 ? 0 : 1;
                }

                if (i == 0 && (fnName.getFunction().equalsIgnoreCase("char"))) {
                    continue;
                }

                if ((fnName.getFunction().equalsIgnoreCase("money_format") || fnName.getFunction()
                        .equalsIgnoreCase("histogram")
                        || fnName.getFunction().equalsIgnoreCase("hist"))
                        && children.get(0).getType().isDecimalV3() && args[ix].isDecimalV3()) {
                    continue;
                } else if (fnName.getFunction().equalsIgnoreCase("array")
                        && (children.get(0).getType().isDecimalV3() && args[ix].isDecimalV3()
                        || children.get(0).getType().isDatetimeV2() && args[ix].isDatetimeV2())) {
                    continue;
                } else if ((fnName.getFunction().equalsIgnoreCase("array_min") || fnName.getFunction()
                        .equalsIgnoreCase("array_max") || fnName.getFunction().equalsIgnoreCase("element_at"))
                        && ((
                        children.get(0).getType().isDecimalV3() && ((ArrayType) args[ix]).getItemType()
                                .isDecimalV3())
                        || (children.get(0).getType().isDatetimeV2()
                        && ((ArrayType) args[ix]).getItemType().isDatetimeV2())
                        || (children.get(0).getType().isDecimalV2()
                        && ((ArrayType) args[ix]).getItemType().isDecimalV2()))) {
                    continue;
                } else if ((fnName.getFunction().equalsIgnoreCase("array_distinct") || fnName.getFunction()
                        .equalsIgnoreCase("array_remove") || fnName.getFunction().equalsIgnoreCase("array_sort")
                        || fnName.getFunction().equalsIgnoreCase("array_reverse_sort")
                        || fnName.getFunction().equalsIgnoreCase("array_overlap")
                        || fnName.getFunction().equalsIgnoreCase("array_union")
                        || fnName.getFunction().equalsIgnoreCase("array_intersect")
                        || fnName.getFunction().equalsIgnoreCase("array_compact")
                        || fnName.getFunction().equalsIgnoreCase("array_slice")
                        || fnName.getFunction().equalsIgnoreCase("array_popback")
                        || fnName.getFunction().equalsIgnoreCase("array_popfront")
                        || fnName.getFunction().equalsIgnoreCase("array_pushfront")
                        || fnName.getFunction().equalsIgnoreCase("array_pushback")
                        || fnName.getFunction().equalsIgnoreCase("array_cum_sum")
                        || fnName.getFunction().equalsIgnoreCase("reverse")
                        || fnName.getFunction().equalsIgnoreCase("%element_slice%")
                        || fnName.getFunction().equalsIgnoreCase("array_concat")
                        || fnName.getFunction().equalsIgnoreCase("array_shuffle")
                        || fnName.getFunction().equalsIgnoreCase("shuffle")
                        || fnName.getFunction().equalsIgnoreCase("array_except")
                        || fnName.getFunction().equalsIgnoreCase("array_contains")
                        || fnName.getFunction().equalsIgnoreCase("array_position")
                        || fnName.getFunction().equalsIgnoreCase("width_bucket"))
                        && (args[ix].isDecimalV3() || (children.get(0).getType().isArrayType()
                        && (((ArrayType) children.get(0).getType()).getItemType().isDecimalV3())
                        && (args[ix].isArrayType())
                        && ((ArrayType) args[ix]).getItemType().isDecimalV3()))) {
                    continue;
                } else if (!argTypes[i].matchesType(args[ix])
                        && !(argTypes[i].isDecimalV3OrContainsDecimalV3()
                        && args[ix].isDecimalV3OrContainsDecimalV3())) {
                    // Do not do this cast if types are both decimalv3 with different precision/scale.
                    uncheckedCastChild(args[ix], i);
                }
            }
        }

        /**
         * The return type of str_to_date depends on whether the time part is included
         * in the format.
         * If included, it is datetime, otherwise it is date.
         * If the format parameter is not constant, the return type will be datetime.
         * The above judgment has been completed in the FE query planning stage,
         * so here we directly set the value type to the return type set in the query
         * plan.
         *
         * For example:
         * A table with one column k1 varchar, and has 2 lines:
         * "%Y-%m-%d"
         * "%Y-%m-%d %H:%i:%s"
         * Query:
         * SELECT str_to_date("2020-09-01", k1) from tbl;
         * Result will be:
         * 2020-09-01 00:00:00
         * 2020-09-01 00:00:00
         *
         * Query:
         * SELECT str_to_date("2020-09-01", "%Y-%m-%d");
         * Return type is DATE
         *
         * Query:
         * SELECT str_to_date("2020-09-01", "%Y-%m-%d %H:%i:%s");
         * Return type is DATETIME
         */
        if (fn.getFunctionName().getFunction().equals("str_to_date")) {
            Expr child1Result = getChild(1).getResultValue(false);
            if (child1Result instanceof StringLiteral) {
                if (DateLiteral.hasTimePart(child1Result.getStringValue())) {
                    this.type = Type.DATETIME;
                } else {
                    this.type = Type.DATE;
                }
            } else {
                this.type = Type.DATETIME;
            }
        } else if (TIME_FUNCTIONS_WITH_PRECISION.contains(fnName.getFunction().toLowerCase())
                && fn.getReturnType().isDatetimeV2()) {
            if (children.size() == 1 && children.get(0) instanceof IntLiteral) {
                this.type = ScalarType.createDatetimeV2Type((int) ((IntLiteral) children.get(0)).getLongValue());
            } else if (children.size() == 1) {
                this.type = ScalarType.createDatetimeV2Type(6);
            }
        } else {
            this.type = fn.getReturnType();
        }

        if (this.type.isDecimalV2()) {
            this.type = Type.MAX_DECIMALV2_TYPE;
            fn.setReturnType(Type.MAX_DECIMALV2_TYPE);
        }

        if (this.type.isDecimalV3() || (this.type.isArrayType()
                && ((ArrayType) this.type).getItemType().isDecimalV3())
                || (this.type.isDatetimeV2()
                && !TIME_FUNCTIONS_WITH_PRECISION.contains(fnName.getFunction().toLowerCase()))) {
            // TODO(gabriel): If type exceeds max precision of DECIMALV3, we should change
            // it to a double function
            this.type = PRECISION_INFER_RULE.getOrDefault(fnName.getFunction(), DEFAULT_PRECISION_INFER_RULE)
                    .apply(children, this.type);
        }
        // rewrite return type if is nested type function
        analyzeNestedFunction();
    }

    // if return type is nested type, need to be determined the sub-element type
    private void analyzeNestedFunction() {
        // array
        if (fnName.getFunction().equalsIgnoreCase("array")) {
            if (children.size() > 0) {
                this.type = new ArrayType(children.get(0).getType());
            }
        } else if (fnName.getFunction().equalsIgnoreCase("map")) {
            if (children.size() > 1) {
                this.type = new MapType(children.get(0).getType(), children.get(1).getType());
            }
        } else if (fnName.getFunction().equalsIgnoreCase("if")) {
            if (children.get(1).getType().isArrayType() && (
                    ((ArrayType) children.get(1).getType()).getItemType().isDecimalV3()
                            || ((ArrayType) children.get(1)
                            .getType()).getItemType().isDecimalV2() || ((ArrayType) children.get(1)
                            .getType()).getItemType().isDatetimeV2())) {
                this.type = children.get(1).getType();
            }
        } else if (fnName.getFunction().equalsIgnoreCase("named_struct")) {
            ArrayList<StructField> newFields = Lists.newArrayList();
            ArrayList<StructField> originFields = ((StructType) type).getFields();
            for (int i = 0; i < children.size() && i + 1 < children.size(); i += 2) {
                Type fieldType = originFields.get(i + i >> 2).getType();
                if (fieldType.isDecimalV3() || fieldType.isDatetimeV2()) {
                    fieldType = children.get(i + 1).type;
                }
                StringLiteral nameLiteral = (StringLiteral) children.get(i);
                newFields.add(new StructField(nameLiteral.getStringValue(), fieldType));
            }
            this.type = new StructType(newFields);
        } else if (fnName.getFunction().equalsIgnoreCase("struct")) {
            ArrayList<StructField> newFields = Lists.newArrayList();
            ArrayList<StructField> originFields = ((StructType) type).getFields();
            for (int i = 0; i < children.size(); i++) {
                Type fieldType = originFields.get(i).getType();
                if (originFields.get(i).getType().isDecimalV3() || originFields.get(i).getType().isDatetimeV2()) {
                    fieldType = children.get(i).type;
                }
                newFields.add(new StructField(fieldType));
            }
            this.type = new StructType(newFields);
        } else if (fnName.getFunction().equalsIgnoreCase("topn_array")) {
            this.type = new ArrayType(children.get(0).getType());
        } else if (fnName.getFunction().equalsIgnoreCase("struct_element")) {
            if (children.get(1) instanceof StringLiteral) {
                String fieldName = children.get(1).getStringValue();
                fn.setReturnType(((StructType) children.get(0).type).getField(fieldName).getType());
            } else if (children.get(1) instanceof IntLiteral) {
                int pos = (int) ((IntLiteral) children.get(1)).getValue();
                fn.setReturnType(((StructType) children.get(0).type).getFields().get(pos - 1).getType());
            }
            this.type = fn.getReturnType();
        } else if (fnName.getFunction().equalsIgnoreCase("array_distinct") || fnName.getFunction()
                .equalsIgnoreCase("array_remove") || fnName.getFunction().equalsIgnoreCase("array_sort")
                || fnName.getFunction().equalsIgnoreCase("array_reverse_sort")
                || fnName.getFunction().equalsIgnoreCase("array_overlap")
                || fnName.getFunction().equalsIgnoreCase("array_union")
                || fnName.getFunction().equalsIgnoreCase("array_intersect")
                || fnName.getFunction().equalsIgnoreCase("array_compact")
                || fnName.getFunction().equalsIgnoreCase("array_slice")
                || fnName.getFunction().equalsIgnoreCase("array_popback")
                || fnName.getFunction().equalsIgnoreCase("array_popfront")
                || fnName.getFunction().equalsIgnoreCase("array_pushfront")
                || fnName.getFunction().equalsIgnoreCase("array_pushback")
                || fnName.getFunction().equalsIgnoreCase("reverse")
                || fnName.getFunction().equalsIgnoreCase("%element_slice%")
                || fnName.getFunction().equalsIgnoreCase("array_shuffle")
                || fnName.getFunction().equalsIgnoreCase("shuffle")
                || fnName.getFunction().equalsIgnoreCase("array_except")
                || fnName.getFunction().equalsIgnoreCase("array_concat")
                || fnName.getFunction().equalsIgnoreCase("array_apply")) {
            if (children.size() > 0) {
                this.type = children.get(0).getType();
            }
        } else if (fnName.getFunction().equalsIgnoreCase("array_zip")) {
            // collect the child types to make a STRUCT type
            Type[] childTypes = collectChildReturnTypes();
            ArrayList<StructField> fields = new ArrayList<>();

            for (int i = 0; i < childTypes.length; i++) {
                fields.add(new StructField(((ArrayType) childTypes[i]).getItemType()));
            }

            this.type = new ArrayType(new StructType(fields));
        }

        if (this.type instanceof ArrayType) {
            ArrayType arrayType = (ArrayType) type;
            // Now Array type do not support ARRAY<NOT_NULL>, set it to true temporarily
            boolean containsNull = true;
            for (Expr child : children) {
                Type childType = child.getType();
                if (childType instanceof ArrayType) {
                    containsNull |= ((ArrayType) childType).getContainsNull();
                }
            }
            arrayType.setContainsNull(containsNull);
        }
    }

    private static boolean match(String pattern, int pos, String value) {
        int length = value.length();
        int end = pattern.length();
        return pos + length <= end && pattern.substring(pos, pos + length).equals(value);
    }

    private static int parseNumber(String s) {

        String[] n = s.split(""); // array of strings
        int num = 0;
        for (String value : n) {
            // validating numbers
            if ((value.matches("[0-9]+"))) {
                num++;
            } else {
                return num;
            }
        }
        return num;
    }

    public static boolean parsePattern(String pattern) {
        int pos = 0;
        int len = pattern.length();
        while (pos < len) {
            if (match(pattern, pos, "(?")) {
                pos += 2;
                if (match(pattern, pos, "t")) {
                    pos += 1;
                    if (match(pattern, pos, "<=") || match(pattern, pos, "==")
                            || match(pattern, pos, ">=")) {
                        pos += 2;
                    } else if (match(pattern, pos, ">") || match(pattern, pos, "<")) {
                        pos += 1;
                    } else {
                        return false;
                    }

                    int numLen = parseNumber(pattern.substring(pos));
                    if (numLen == 0) {
                        return false;
                    } else {
                        pos += numLen;
                    }
                } else {
                    int numLen = parseNumber(pattern.substring(pos));
                    if (numLen == 0) {
                        return false;
                    } else {
                        pos += numLen;
                    }
                }
                if (!match(pattern, pos, ")")) {
                    return false;
                }
                pos += 1;
            } else if (match(pattern, pos, ".*")) {
                pos += 2;
            } else if (match(pattern, pos, ".")) {
                pos += 1;
            } else {
                return false;
            }
        }
        return true;
    }

    /**
     * rewrite alias function to real function
     * reset function name, function params and it's children to real function's
     *
     * @return
     * @throws AnalysisException
     */
    public Expr rewriteExpr() throws AnalysisException {
        if (isRewrote) {
            return this;
        }
        // clone a new functionCallExpr to rewrite
        FunctionCallExpr retExpr = (FunctionCallExpr) clone();
        // clone origin function call expr in origin stmt
        retExpr.originStmtFnExpr = clone();
        // clone alias function origin expr for alias
        FunctionCallExpr oriExpr = (FunctionCallExpr) ((AliasFunction) retExpr.fn).getOriginFunction().clone();
        // reset fn name
        retExpr.fnName = oriExpr.getFnName();
        // reset fn params
        List<Expr> inputParamsExprs = retExpr.fnParams.exprs();
        List<String> parameters = ((AliasFunction) retExpr.fn).getParameters();
        Preconditions.checkArgument(inputParamsExprs.size() == parameters.size(),
                "Alias function [" + retExpr.fn.getFunctionName().getFunction()
                        + "] args number is not equal to it's definition");
        List<Expr> oriParamsExprs = oriExpr.fnParams.exprs();

        // replace origin function params exprs' with input params expr depending on
        // parameter name
        for (int i = 0; i < oriParamsExprs.size(); i++) {
            Expr expr = replaceParams(parameters, inputParamsExprs, oriParamsExprs.get(i));
            oriParamsExprs.set(i, expr);
        }

        retExpr.fnParams = new FunctionParams(oriExpr.fnParams.isDistinct(), oriParamsExprs);

        // retExpr changed to original function, so the fn should be null.
        retExpr.fn = null;

        // reset children
        retExpr.children.clear();
        retExpr.children.addAll(oriExpr.getChildren());
        retExpr.isRewrote = true;
        return retExpr;
    }

    /**
     * replace origin function expr and it's children with input params exprs
     * depending on parameter name
     *
     * @param parameters
     * @param inputParamsExprs
     * @param oriExpr
     * @return
     * @throws AnalysisException
     */
    private Expr replaceParams(List<String> parameters, List<Expr> inputParamsExprs, Expr oriExpr)
            throws AnalysisException {
        for (int i = 0; i < oriExpr.getChildren().size(); i++) {
            Expr retExpr = replaceParams(parameters, inputParamsExprs, oriExpr.getChild(i));
            oriExpr.setChild(i, retExpr);
        }
        if (oriExpr instanceof SlotRef) {
            String columnName = ((SlotRef) oriExpr).getColumnName();
            int index = parameters.indexOf(columnName);
            if (index != -1) {
                return inputParamsExprs.get(index);
            }
        }
        // Initialize literalExpr without type information, because literalExpr does not
        // save type information
        // when it is persisted, so after fe restart, read the image,
        // it will be missing type and report an error during analyze.
        if (oriExpr instanceof LiteralExpr && oriExpr.getType().equals(Type.INVALID)) {
            oriExpr = LiteralExpr.init((LiteralExpr) oriExpr);
        }
        return oriExpr;
    }

    public static FunctionCallExpr createMergeAggCall(
            FunctionCallExpr agg, List<Expr> intermediateParams, List<Expr> realParams) {
        Preconditions.checkState(agg.isAnalyzed);
        Preconditions.checkState(agg.isAggregateFunction());
        FunctionCallExpr result = new FunctionCallExpr(
                agg.fnName, new FunctionParams(false, intermediateParams), true);
        // Inherit the function object from 'agg'.
        result.fn = agg.fn;
        result.type = agg.type;
        result.setAggFnParams(new FunctionParams(false, realParams));
        return result;
    }

    @Override
    public void write(DataOutput out) throws IOException {
        fnName.write(out);
        fnParams.write(out);
        out.writeBoolean(isAnalyticFnCall);
        out.writeBoolean(isMergeAggFn);
    }

    public void readFields(DataInput in) throws IOException {
        fnName = FunctionName.read(in);
        fnParams = FunctionParams.read(in);
        if (fnParams.exprs() != null) {
            children.addAll(fnParams.exprs());
        }
        isAnalyticFnCall = in.readBoolean();
        isMergeAggFn = in.readBoolean();
    }

    public static FunctionCallExpr read(DataInput in) throws IOException {
        FunctionCallExpr func = new FunctionCallExpr();
        func.readFields(in);
        return func;
    }

    // Used for store load
    public boolean supportSerializable() {
        for (Expr child : children) {
            if (!child.supportSerializable()) {
                return false;
            }
        }
        return true;
    }

    @Override
    protected boolean isConstantImpl() {
        // TODO: we can't correctly determine const-ness before analyzing 'fn_'. We
        // should
        // rework logic so that we do not call this function on unanalyzed exprs.
        // Aggregate functions are never constant.
        if (fn instanceof AggregateFunction || fn == null) {
            return false;
        }

        final String fnName = this.fnName.getFunction();
        // Non-deterministic functions are never constant.
        if (isNondeterministicBuiltinFnName(fnName)) {
            return false;
        }
        // Sleep is a special function for testing.
        if (fnName.equalsIgnoreCase("sleep")) {
            return false;
        }
        return super.isConstantImpl();
    }

    private static boolean isNondeterministicBuiltinFnName(String fnName) {
        if (fnName.equalsIgnoreCase("rand") || fnName.equalsIgnoreCase("random")
                || fnName.equalsIgnoreCase("uuid")) {
            return true;
        }
        return false;
    }

    @Override
    public int hashCode() {
        int result = super.hashCode();
        result = 31 * result + Objects.hashCode(opcode);
        result = 31 * result + Objects.hashCode(fnName);
        result = 31 * result + Objects.hashCode(fnParams);
        return result;
    }

    public String forJSON(String str) {
        final StringBuilder result = new StringBuilder();
        StringCharacterIterator iterator = new StringCharacterIterator(str);
        char character = iterator.current();
        while (character != StringCharacterIterator.DONE) {
            if (character == '\"') {
                result.append("\\\"");
            } else if (character == '\\') {
                result.append("\\\\");
            } else if (character == '/') {
                result.append("\\/");
            } else if (character == '\b') {
                result.append("\\b");
            } else if (character == '\f') {
                result.append("\\f");
            } else if (character == '\n') {
                result.append("\\n");
            } else if (character == '\r') {
                result.append("\\r");
            } else if (character == '\t') {
                result.append("\\t");
            } else {
                result.append(character);
            }
            character = iterator.next();
        }
        return result.toString();
    }

    public List<OrderByElement> getOrderByElements() {
        return orderByElements;
    }

    public void setOrderByElements(List<OrderByElement> orderByElements) {
        this.orderByElements = orderByElements;
    }

    private void setChildren() {
        orderByElements.forEach(o -> addChild(o.getExpr()));
    }

    @Override
    public boolean haveFunction(String functionName) {
        if (fnName.toString().equalsIgnoreCase(functionName)) {
            return true;
        }
        return super.haveFunction(functionName);
    }
}<|MERGE_RESOLUTION|>--- conflicted
+++ resolved
@@ -1270,12 +1270,6 @@
             }
             // Prevent the cast type in vector exec engine
             Type type = getChild(0).type;
-<<<<<<< HEAD
-            if (!VectorizedUtil.isVectorized()) {
-                type = getChild(0).type.getMaxResolutionType();
-            }
-=======
->>>>>>> 7bda49b5
             fn = getBuiltinFunction(fnName.getFunction(), new Type[] { type },
                     Function.CompareMode.IS_NONSTRICT_SUPERTYPE_OF);
         } else if (fnName.getFunction().equalsIgnoreCase("count_distinct")) {
