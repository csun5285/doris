--- conflicted
+++ resolved
@@ -21,25 +21,15 @@
 import org.apache.doris.nereids.rules.Rule;
 import org.apache.doris.nereids.rules.RuleType;
 import org.apache.doris.nereids.trees.expressions.Expression;
-<<<<<<< HEAD
-import org.apache.doris.nereids.trees.expressions.SubqueryExpr;
-import org.apache.doris.nereids.trees.expressions.WindowExpression;
-import org.apache.doris.nereids.trees.expressions.functions.agg.AggregateFunction;
-=======
 import org.apache.doris.nereids.trees.expressions.SlotReference;
 import org.apache.doris.nereids.trees.expressions.WindowExpression;
 import org.apache.doris.nereids.trees.expressions.functions.agg.AggregateFunction;
 import org.apache.doris.nereids.trees.expressions.functions.generator.TableGeneratingFunction;
->>>>>>> 7bda49b5
 import org.apache.doris.nereids.trees.expressions.functions.scalar.GroupingScalarFunction;
 import org.apache.doris.nereids.trees.expressions.typecoercion.TypeCheckResult;
 import org.apache.doris.nereids.trees.plans.Plan;
 import org.apache.doris.nereids.trees.plans.logical.LogicalAggregate;
 import org.apache.doris.nereids.trees.plans.logical.LogicalFilter;
-<<<<<<< HEAD
-import org.apache.doris.nereids.trees.plans.logical.LogicalJoin;
-import org.apache.doris.nereids.trees.plans.logical.LogicalPlan;
-=======
 import org.apache.doris.nereids.trees.plans.logical.LogicalGenerate;
 import org.apache.doris.nereids.trees.plans.logical.LogicalHaving;
 import org.apache.doris.nereids.trees.plans.logical.LogicalJoin;
@@ -48,7 +38,6 @@
 import org.apache.doris.nereids.trees.plans.logical.LogicalProject;
 import org.apache.doris.nereids.trees.plans.logical.LogicalSort;
 import org.apache.doris.nereids.trees.plans.logical.LogicalWindow;
->>>>>>> 7bda49b5
 
 import com.google.common.collect.ImmutableList;
 import com.google.common.collect.ImmutableMap;
@@ -68,13 +57,6 @@
     private static final Map<Class<? extends LogicalPlan>, Set<Class<? extends Expression>>>
             UNEXPECTED_EXPRESSION_TYPE_MAP = ImmutableMap.<Class<? extends LogicalPlan>,
                 Set<Class<? extends Expression>>>builder()
-<<<<<<< HEAD
-            .put(LogicalFilter.class, ImmutableSet.of(
-                AggregateFunction.class,
-                GroupingScalarFunction.class,
-                WindowExpression.class))
-            .put(LogicalJoin.class, ImmutableSet.of(SubqueryExpr.class))
-=======
             .put(LogicalAggregate.class, ImmutableSet.of(
                     TableGeneratingFunction.class))
             .put(LogicalFilter.class, ImmutableSet.of(
@@ -111,7 +93,6 @@
                     GroupingScalarFunction.class,
                     TableGeneratingFunction.class
             ))
->>>>>>> 7bda49b5
             .build();
 
     @Override
