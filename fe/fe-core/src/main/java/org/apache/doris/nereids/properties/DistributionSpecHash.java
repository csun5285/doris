// Licensed to the Apache Software Foundation (ASF) under one
// or more contributor license agreements.  See the NOTICE file
// distributed with this work for additional information
// regarding copyright ownership.  The ASF licenses this file
// to you under the Apache License, Version 2.0 (the
// "License"); you may not use this file except in compliance
// with the License.  You may obtain a copy of the License at
//
//   http://www.apache.org/licenses/LICENSE-2.0
//
// Unless required by applicable law or agreed to in writing,
// software distributed under the License is distributed on an
// "AS IS" BASIS, WITHOUT WARRANTIES OR CONDITIONS OF ANY
// KIND, either express or implied.  See the License for the
// specific language governing permissions and limitations
// under the License.

package org.apache.doris.nereids.properties;

import org.apache.doris.nereids.annotation.Developing;
import org.apache.doris.nereids.trees.expressions.ExprId;
import org.apache.doris.nereids.util.Utils;

import com.google.common.base.Preconditions;
import com.google.common.collect.Lists;
import com.google.common.collect.Maps;
import com.google.common.collect.Sets;

import java.util.BitSet;
import java.util.Collections;
import java.util.HashSet;
import java.util.Iterator;
import java.util.List;
import java.util.Map;
import java.util.Objects;
import java.util.Set;


/**
 * Describe hash distribution.
 */
@Developing
public class DistributionSpecHash extends DistributionSpec {

    private final List<ExprId> orderedShuffledColumns;

    private final ShuffleType shuffleType;

    // below two attributes use for colocate join
    private final long tableId;

    private final Set<Long> partitionIds;

    private final long selectedIndexId;

    // use for satisfied judge
    private final List<Set<ExprId>> equivalenceExprIds;

    private final Map<ExprId, Integer> exprIdToEquivalenceSet;

    /**
     * Use for no need set table related attributes.
     */
    public DistributionSpecHash(List<ExprId> orderedShuffledColumns, ShuffleType shuffleType) {
        this(orderedShuffledColumns, shuffleType, -1L, Collections.emptySet());
    }

    /**
     * Use for merge two shuffle columns.
     */
    public DistributionSpecHash(List<ExprId> leftColumns, List<ExprId> rightColumns, ShuffleType shuffleType) {
        this(leftColumns, shuffleType, -1L, Collections.emptySet());
        Objects.requireNonNull(rightColumns);
        Preconditions.checkArgument(leftColumns.size() == rightColumns.size());
        int i = 0;
        Iterator<Set<ExprId>> iter = equivalenceExprIds.iterator();
        for (ExprId id : rightColumns) {
            exprIdToEquivalenceSet.put(id, i++);
            iter.next().add(id);
        }
    }

    /**
     * Used in ut
     */
    public DistributionSpecHash(List<ExprId> orderedShuffledColumns, ShuffleType shuffleType,
            long tableId, Set<Long> partitionIds) {
        this(orderedShuffledColumns, shuffleType, tableId, -1L, partitionIds);
    }

    /**
     * Normal constructor.
     */
    public DistributionSpecHash(List<ExprId> orderedShuffledColumns, ShuffleType shuffleType,
            long tableId, long selectedIndexId, Set<Long> partitionIds) {
        this.orderedShuffledColumns = Objects.requireNonNull(orderedShuffledColumns);
        this.shuffleType = Objects.requireNonNull(shuffleType);
        this.partitionIds = Objects.requireNonNull(partitionIds);
        this.tableId = tableId;
        this.selectedIndexId = selectedIndexId;
        equivalenceExprIds = Lists.newArrayListWithCapacity(orderedShuffledColumns.size());
        exprIdToEquivalenceSet = Maps.newHashMapWithExpectedSize(orderedShuffledColumns.size());
        int i = 0;
        for (ExprId id : orderedShuffledColumns) {
            exprIdToEquivalenceSet.put(id, i++);
            equivalenceExprIds.add(Sets.newHashSet(id));
        }
    }

    /**
     * Used in ut
     */
    public DistributionSpecHash(List<ExprId> orderedShuffledColumns, ShuffleType shuffleType,
            long tableId, Set<Long> partitionIds, List<Set<ExprId>> equivalenceExprIds,
            Map<ExprId, Integer> exprIdToEquivalenceSet) {
        this(orderedShuffledColumns, shuffleType, tableId, -1L, partitionIds, equivalenceExprIds,
                exprIdToEquivalenceSet);
    }

    /**
     * Used in merge outside and put result into it.
     */
    public DistributionSpecHash(List<ExprId> orderedShuffledColumns, ShuffleType shuffleType, long tableId,
            long selectedIndexId, Set<Long> partitionIds, List<Set<ExprId>> equivalenceExprIds,
            Map<ExprId, Integer> exprIdToEquivalenceSet) {
        this.orderedShuffledColumns = Objects.requireNonNull(orderedShuffledColumns);
        this.shuffleType = Objects.requireNonNull(shuffleType);
        this.tableId = tableId;
        this.selectedIndexId = selectedIndexId;
        this.partitionIds = Objects.requireNonNull(partitionIds);
        this.equivalenceExprIds = Objects.requireNonNull(equivalenceExprIds);
        this.exprIdToEquivalenceSet = Objects.requireNonNull(exprIdToEquivalenceSet);
    }

    static DistributionSpecHash merge(DistributionSpecHash left, DistributionSpecHash right, ShuffleType shuffleType) {
        List<ExprId> orderedShuffledColumns = left.getOrderedShuffledColumns();
        List<Set<ExprId>> equivalenceExprIds = Lists.newArrayListWithCapacity(orderedShuffledColumns.size());
        for (int i = 0; i < orderedShuffledColumns.size(); i++) {
            Set<ExprId> equivalenceExprId = Sets.newHashSet();
            equivalenceExprId.addAll(left.getEquivalenceExprIds().get(i));
            equivalenceExprId.addAll(right.getEquivalenceExprIds().get(i));
            equivalenceExprIds.add(equivalenceExprId);
        }
        Map<ExprId, Integer> exprIdToEquivalenceSet = Maps.newHashMapWithExpectedSize(
                left.getExprIdToEquivalenceSet().size() + right.getExprIdToEquivalenceSet().size());
        exprIdToEquivalenceSet.putAll(left.getExprIdToEquivalenceSet());
        exprIdToEquivalenceSet.putAll(right.getExprIdToEquivalenceSet());
        return new DistributionSpecHash(orderedShuffledColumns, shuffleType,
                left.getTableId(), left.getSelectedIndexId(), left.getPartitionIds(), equivalenceExprIds,
                exprIdToEquivalenceSet);
    }

    static DistributionSpecHash merge(DistributionSpecHash left, DistributionSpecHash right) {
        return merge(left, right, left.getShuffleType());
    }

    public List<ExprId> getOrderedShuffledColumns() {
        return orderedShuffledColumns;
    }

    public ShuffleType getShuffleType() {
        return shuffleType;
    }

    public long getTableId() {
        return tableId;
    }

    public long getSelectedIndexId() {
        return selectedIndexId;
    }

    public Set<Long> getPartitionIds() {
        return partitionIds;
    }

    public List<Set<ExprId>> getEquivalenceExprIds() {
        return equivalenceExprIds;
    }

    public Map<ExprId, Integer> getExprIdToEquivalenceSet() {
        return exprIdToEquivalenceSet;
    }

    public Set<ExprId> getEquivalenceExprIdsOf(ExprId exprId) {
        if (exprIdToEquivalenceSet.containsKey(exprId)) {
            return equivalenceExprIds.get(exprIdToEquivalenceSet.get(exprId));
        }
        return new HashSet<>();
    }

    @Override
    public boolean satisfy(DistributionSpec required) {
        if (required instanceof DistributionSpecAny) {
            return true;
        }

        if (!(required instanceof DistributionSpecHash)) {
            return false;
        }

        DistributionSpecHash requiredHash = (DistributionSpecHash) required;

        if (this.orderedShuffledColumns.size() > requiredHash.orderedShuffledColumns.size()) {
            return false;
        }

<<<<<<< HEAD
        if (requiredHash.shuffleType == ShuffleType.NATURAL && this.shuffleType != ShuffleType.NATURAL) {
            // this shuffle type is not natural but require natural
            return false;
        }

        if (requiredHash.shuffleType == ShuffleType.AGGREGATE) {
            return containsSatisfy(requiredHash.getOrderedShuffledColumns());
        }

        // If the required property is from join and this property is not enforced, we only need to check to contain
        // And more checking is in ChildrenPropertiesRegulator
        if (requiredHash.shuffleType == shuffleType.JOIN && this.shuffleType != shuffleType.ENFORCED) {
            return containsSatisfy(requiredHash.getOrderedShuffledColumns());
        }

        return equalsSatisfy(requiredHash.getOrderedShuffledColumns());
=======
        if (requiredHash.getShuffleType() == ShuffleType.REQUIRE) {
            return containsSatisfy(requiredHash.getOrderedShuffledColumns());
        }
        return requiredHash.getShuffleType() == this.getShuffleType()
                && equalsSatisfy(requiredHash.getOrderedShuffledColumns());
>>>>>>> 7bda49b5
    }

    private boolean containsSatisfy(List<ExprId> required) {
        BitSet containsBit = new BitSet(orderedShuffledColumns.size());
        required.forEach(e -> {
            if (exprIdToEquivalenceSet.containsKey(e)) {
                containsBit.set(exprIdToEquivalenceSet.get(e));
            }
        });
        return containsBit.nextClearBit(0) >= orderedShuffledColumns.size();
    }

    private boolean equalsSatisfy(List<ExprId> required) {
        if (equivalenceExprIds.size() != required.size()) {
            return false;
        }
        for (int i = 0; i < required.size(); i++) {
            if (!equivalenceExprIds.get(i).contains(required.get(i))) {
                return false;
            }
        }
        return true;
    }

    public DistributionSpecHash withShuffleType(ShuffleType shuffleType) {
        return new DistributionSpecHash(orderedShuffledColumns, shuffleType, tableId, selectedIndexId, partitionIds,
                equivalenceExprIds, exprIdToEquivalenceSet);
    }

    /**
     * generate a new DistributionSpec after projection.
     */
    public DistributionSpec project(Map<ExprId, ExprId> projections,
            Set<ExprId> obstructions, DistributionSpec defaultAnySpec) {
        List<ExprId> orderedShuffledColumns = Lists.newArrayList();
        List<Set<ExprId>> equivalenceExprIds = Lists.newArrayList();
        Map<ExprId, Integer> exprIdToEquivalenceSet = Maps.newHashMap();
        for (ExprId shuffledColumn : this.orderedShuffledColumns) {
            if (obstructions.contains(shuffledColumn)) {
                return defaultAnySpec;
            }
            orderedShuffledColumns.add(projections.getOrDefault(shuffledColumn, shuffledColumn));
        }
        for (Set<ExprId> equivalenceSet : this.equivalenceExprIds) {
            Set<ExprId> projectionEquivalenceSet = Sets.newHashSet();
            for (ExprId equivalence : equivalenceSet) {
                if (obstructions.contains(equivalence)) {
                    return defaultAnySpec;
                }
                projectionEquivalenceSet.add(projections.getOrDefault(equivalence, equivalence));
            }
            equivalenceExprIds.add(projectionEquivalenceSet);
        }
        for (Map.Entry<ExprId, Integer> exprIdSetKV : this.exprIdToEquivalenceSet.entrySet()) {
            if (obstructions.contains(exprIdSetKV.getKey())) {
                return defaultAnySpec;
            }
            if (projections.containsKey(exprIdSetKV.getKey())) {
                exprIdToEquivalenceSet.put(projections.get(exprIdSetKV.getKey()), exprIdSetKV.getValue());
            } else {
                exprIdToEquivalenceSet.put(exprIdSetKV.getKey(), exprIdSetKV.getValue());
            }
        }
        return new DistributionSpecHash(orderedShuffledColumns, shuffleType, tableId, selectedIndexId, partitionIds,
                equivalenceExprIds, exprIdToEquivalenceSet);
    }

    @Override
    public boolean equals(Object o) {
        if (!super.equals(o)) {
            return false;
        }
        DistributionSpecHash that = (DistributionSpecHash) o;
        return shuffleType == that.shuffleType && orderedShuffledColumns.equals(that.orderedShuffledColumns);
    }

    @Override
    public int hashCode() {
        return Objects.hash(shuffleType, orderedShuffledColumns);
    }

    @Override
    public String toString() {
        return Utils.toSqlString("DistributionSpecHash",
                "orderedShuffledColumns", orderedShuffledColumns,
                "shuffleType", shuffleType,
                "tableId", tableId,
                "selectedIndexId", selectedIndexId,
                "partitionIds", partitionIds,
                "equivalenceExprIds", equivalenceExprIds,
                "exprIdToEquivalenceSet", exprIdToEquivalenceSet);
    }

    /**
     * Enums for concrete shuffle type.
     */
    public enum ShuffleType {
<<<<<<< HEAD
        // 1. The following properties are the required properties for children
        // require, need to satisfy the distribution spec by aggregation way.
        AGGREGATE,
        // require, need to satisfy the distribution spec by join way.
        JOIN,

        // 2. The following properties are the output properties from some operators
        // output, for olap scan node and colocate join
=======
        // require, need to satisfy the distribution spec by contains.
        REQUIRE,
        // output, execution only could be done on the node with data
>>>>>>> 7bda49b5
        NATURAL,
        // output, for shuffle by execution hash method
        EXECUTION_BUCKETED,
        // output, for shuffle by storage hash method
        STORAGE_BUCKETED,
    }

}<|MERGE_RESOLUTION|>--- conflicted
+++ resolved
@@ -205,30 +205,11 @@
             return false;
         }
 
-<<<<<<< HEAD
-        if (requiredHash.shuffleType == ShuffleType.NATURAL && this.shuffleType != ShuffleType.NATURAL) {
-            // this shuffle type is not natural but require natural
-            return false;
-        }
-
-        if (requiredHash.shuffleType == ShuffleType.AGGREGATE) {
-            return containsSatisfy(requiredHash.getOrderedShuffledColumns());
-        }
-
-        // If the required property is from join and this property is not enforced, we only need to check to contain
-        // And more checking is in ChildrenPropertiesRegulator
-        if (requiredHash.shuffleType == shuffleType.JOIN && this.shuffleType != shuffleType.ENFORCED) {
-            return containsSatisfy(requiredHash.getOrderedShuffledColumns());
-        }
-
-        return equalsSatisfy(requiredHash.getOrderedShuffledColumns());
-=======
         if (requiredHash.getShuffleType() == ShuffleType.REQUIRE) {
             return containsSatisfy(requiredHash.getOrderedShuffledColumns());
         }
         return requiredHash.getShuffleType() == this.getShuffleType()
                 && equalsSatisfy(requiredHash.getOrderedShuffledColumns());
->>>>>>> 7bda49b5
     }
 
     private boolean containsSatisfy(List<ExprId> required) {
@@ -326,20 +307,9 @@
      * Enums for concrete shuffle type.
      */
     public enum ShuffleType {
-<<<<<<< HEAD
-        // 1. The following properties are the required properties for children
-        // require, need to satisfy the distribution spec by aggregation way.
-        AGGREGATE,
-        // require, need to satisfy the distribution spec by join way.
-        JOIN,
-
-        // 2. The following properties are the output properties from some operators
-        // output, for olap scan node and colocate join
-=======
         // require, need to satisfy the distribution spec by contains.
         REQUIRE,
         // output, execution only could be done on the node with data
->>>>>>> 7bda49b5
         NATURAL,
         // output, for shuffle by execution hash method
         EXECUTION_BUCKETED,
