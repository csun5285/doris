--- conflicted
+++ resolved
@@ -60,10 +60,7 @@
 import org.apache.doris.mtmv.metadata.MTMVJob;
 import org.apache.doris.mtmv.metadata.MTMVTask;
 import org.apache.doris.mysql.privilege.UserPropertyInfo;
-<<<<<<< HEAD
-=======
 import org.apache.doris.persist.AlterDatabasePropertyInfo;
->>>>>>> 7bda49b5
 import org.apache.doris.persist.AlterLightSchemaChangeInfo;
 import org.apache.doris.persist.AlterMultiMaterializedView;
 import org.apache.doris.persist.AlterRoutineLoadJobOperationLog;
@@ -77,10 +74,7 @@
 import org.apache.doris.persist.BatchModifyPartitionsInfo;
 import org.apache.doris.persist.BatchRemoveTransactionsOperation;
 import org.apache.doris.persist.BatchRemoveTransactionsOperationV2;
-<<<<<<< HEAD
-=======
 import org.apache.doris.persist.BinlogGcInfo;
->>>>>>> 7bda49b5
 import org.apache.doris.persist.CleanLabelOperationLog;
 import org.apache.doris.persist.CleanQueryStatsInfo;
 import org.apache.doris.persist.ColocatePersistInfo;
@@ -604,14 +598,10 @@
             }
             case OperationType.OP_DYNAMIC_PARTITION:
             case OperationType.OP_MODIFY_IN_MEMORY:
-<<<<<<< HEAD
             case OperationType.OP_MODIFY_PERSISTENT:
             case OperationType.OP_MODIFY_TTL_SECONDS:
-            case OperationType.OP_MODIFY_REPLICATION_NUM: {
-=======
             case OperationType.OP_MODIFY_REPLICATION_NUM:
             case OperationType.OP_UPDATE_BINLOG_CONFIG: {
->>>>>>> 7bda49b5
                 data = ModifyTablePropertyOperationLog.read(in);
                 isRead = true;
                 break;
@@ -789,16 +779,7 @@
                 break;
             }
             case OperationType.OP_CHANGE_MTMV_TASK: {
-<<<<<<< HEAD
-                data = ChangeMTMVTask.read(in);
-=======
                 Text.readString(in);
-                isRead = true;
-                break;
-            }
-            case OperationType.OP_ALTER_MTMV_STMT: {
-                data = AlterMultiMaterializedView.read(in);
->>>>>>> 7bda49b5
                 isRead = true;
                 break;
             }
@@ -853,8 +834,6 @@
                 isRead = true;
                 break;
             }
-<<<<<<< HEAD
-=======
             case OperationType.OP_ALTER_DATABASE_PROPERTY: {
                 data = AlterDatabasePropertyInfo.read(in);
                 isRead = true;
@@ -870,7 +849,6 @@
                 isRead = true;
                 break;
             }
->>>>>>> 7bda49b5
             default: {
                 IOException e = new IOException();
                 LOG.error("UNKNOWN Operation Type {}", opCode, e);
