--- conflicted
+++ resolved
@@ -78,12 +78,6 @@
     private RuntimeProfile jobProfile;
     // If set to true, the profile of load job with be pushed to ProfileManager
     private boolean enableProfile = false;
-<<<<<<< HEAD
-=======
-
-    private String clusterId = null;
-    private String qualifiedUser = null;
->>>>>>> c300ae79
 
     // for log replay and unit test
     public BrokerLoadJob() {
@@ -107,27 +101,6 @@
         if (ConnectContext.get() != null && ConnectContext.get().getSessionVariable().enableProfile()) {
             enableProfile = true;
         }
-<<<<<<< HEAD
-=======
-
-        if (Config.isCloudMode()) {
-            ConnectContext context = ConnectContext.get();
-            if (context != null) {
-                String clusterName = context.getCloudCluster();
-                if (Strings.isNullOrEmpty(clusterName)) {
-                    LOG.warn("cluster name is null");
-                    return;
-                }
-
-                this.clusterId = Env.getCurrentSystemInfo().getCloudClusterIdByName(clusterName);
-                if (!Strings.isNullOrEmpty(context.getSessionVariable().getCloudCluster())) {
-                    clusterName = context.getSessionVariable().getCloudCluster();
-                    this.clusterId = Env.getCurrentSystemInfo().getCloudClusterIdByName(clusterName);
-                }
-                qualifiedUser = context.getQualifiedUser();
-            }
-        }
->>>>>>> c300ae79
     }
 
     @Override
@@ -250,12 +223,8 @@
                 UUID uuid = UUID.randomUUID();
                 TUniqueId loadId = new TUniqueId(uuid.getMostSignificantBits(), uuid.getLeastSignificantBits());
 
-<<<<<<< HEAD
                 LOG.info("loadId={}, BrokerLoadJobId={}, transactionId={}",
                         DebugUtil.printId(loadId), this.id, this.transactionId);
-=======
-                LOG.info("sqlQueryId={}, loadId={}", queryId, DebugUtil.printId(loadId));
->>>>>>> c300ae79
                 if (Config.isNotCloudMode()) {
                     task.init(loadId, attachment.getFileStatusByTable(aggKey),
                             attachment.getFileNumByTable(aggKey), getUserInfo());
@@ -264,11 +233,7 @@
                         throw new UserException("can not get a valid cluster");
                     }
                     task.init(loadId, attachment.getFileStatusByTable(aggKey),
-<<<<<<< HEAD
                             attachment.getFileNumByTable(aggKey), getUserInfo(), clusterId);
-=======
-                            attachment.getFileNumByTable(aggKey), getUserInfo(), clusterId, qualifiedUser);
->>>>>>> c300ae79
                 }
                 idToTasks.put(task.getSignature(), task);
                 // idToTasks contains previous LoadPendingTasks, so idToTasks is just used to save all tasks.
