--- conflicted
+++ resolved
@@ -240,10 +240,6 @@
         this.sizeLimit = stmt.getSizeLimit();
         this.pattern = stmt.getPattern();
         this.objectInfo = stmt.getObjectInfo();
-<<<<<<< HEAD
-        this.pattern = stmt.getPattern();
-=======
->>>>>>> c300ae79
         this.forceCopy = stmt.isForce();
         this.isReplay = true;
     }
