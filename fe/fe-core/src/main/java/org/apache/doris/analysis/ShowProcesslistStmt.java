--- conflicted
+++ resolved
@@ -20,11 +20,8 @@
 import org.apache.doris.catalog.Column;
 import org.apache.doris.catalog.PrimitiveType;
 import org.apache.doris.catalog.ScalarType;
-<<<<<<< HEAD
 import org.apache.doris.common.AnalysisException;
-=======
 import org.apache.doris.qe.ConnectContext;
->>>>>>> 67c9ccfa
 import org.apache.doris.qe.ShowResultSetMetaData;
 
 // SHOW PROCESSLIST statement.
@@ -72,16 +69,12 @@
     }
 
     @Override
-<<<<<<< HEAD
     public void analyze(Analyzer analyzer) throws AnalysisException {
-=======
-    public void analyze(Analyzer analyzer) {
         this.isShowAllFe = ConnectContext.get().getSessionVariable().getShowAllFeConnection();
     }
 
     public boolean isShowAllFe() {
         return isShowAllFe;
->>>>>>> 67c9ccfa
     }
 
     @Override
