// Licensed to the Apache Software Foundation (ASF) under one
// or more contributor license agreements.  See the NOTICE file
// distributed with this work for additional information
// regarding copyright ownership.  The ASF licenses this file
// to you under the Apache License, Version 2.0 (the
// "License"); you may not use this file except in compliance
// with the License.  You may obtain a copy of the License at
//
//   http://www.apache.org/licenses/LICENSE-2.0
//
// Unless required by applicable law or agreed to in writing,
// software distributed under the License is distributed on an
// "AS IS" BASIS, WITHOUT WARRANTIES OR CONDITIONS OF ANY
// KIND, either express or implied.  See the License for the
// specific language governing permissions and limitations
// under the License.

package org.apache.doris.nereids.trees.plans.commands;

import org.apache.doris.analysis.Analyzer;
import org.apache.doris.catalog.Env;
import org.apache.doris.common.DdlException;
import org.apache.doris.common.util.ProfileManager.ProfileType;
import org.apache.doris.nereids.NereidsPlanner;
import org.apache.doris.nereids.exceptions.AnalysisException;
import org.apache.doris.nereids.glue.LogicalPlanAdapter;
import org.apache.doris.nereids.trees.TreeNode;
import org.apache.doris.nereids.trees.plans.Explainable;
import org.apache.doris.nereids.trees.plans.Plan;
import org.apache.doris.nereids.trees.plans.PlanType;
import org.apache.doris.nereids.trees.plans.logical.LogicalPlan;
import org.apache.doris.nereids.trees.plans.physical.PhysicalOlapTableSink;
import org.apache.doris.nereids.trees.plans.visitor.PlanVisitor;
import org.apache.doris.nereids.txn.Transaction;
import org.apache.doris.planner.OlapTableSink;
import org.apache.doris.qe.ConnectContext;
import org.apache.doris.qe.QueryState.MysqlStateType;
import org.apache.doris.qe.StmtExecutor;
import org.apache.doris.transaction.TransactionState;

import com.google.common.base.Preconditions;
import com.google.common.base.Strings;
import org.apache.logging.log4j.LogManager;
import org.apache.logging.log4j.Logger;

import java.util.Objects;
import java.util.Optional;
import java.util.Set;

/**
 * insert into select command implementation
 * insert into select command support the grammer: explain? insert into table columns? partitions? hints? query
 * InsertIntoTableCommand is a command to represent insert the answer of a query into a table.
 * class structure's:
 *  InsertIntoTableCommand(Query())
 *  ExplainCommand(Query())
 */
public class InsertIntoTableCommand extends Command implements ForwardWithSync, Explainable {

    public static final Logger LOG = LogManager.getLogger(InsertIntoTableCommand.class);

    private final LogicalPlan logicalQuery;
    private final Optional<String> labelName;
    private NereidsPlanner planner;
    private boolean isTxnBegin = false;

    /**
     * constructor
     */
    public InsertIntoTableCommand(LogicalPlan logicalQuery, Optional<String> labelName) {
        super(PlanType.INSERT_INTO_TABLE_COMMAND);
        this.logicalQuery = Objects.requireNonNull(logicalQuery,
                "logicalQuery cannot be null in InsertIntoTableCommand");
        this.labelName = labelName;
    }

    public NereidsPlanner getPlanner() {
        return planner;
    }

    @Override
    public void run(ConnectContext ctx, StmtExecutor executor) throws Exception {
        if (!ctx.getSessionVariable().isEnableNereidsDML()) {
            try {
                ctx.getSessionVariable().enableFallbackToOriginalPlannerOnce();
            } catch (Exception e) {
                throw new AnalysisException("failed to set fallback to original planner to true", e);
            }
            throw new AnalysisException("Nereids DML is disabled, will try to fall back to the original planner");
        }
        if (ctx.isTxnModel()) {
            // in original planner, if is in txn model, insert into select command and tableRef >= 1 will be refused.
            // we can just run select a one-row-relation like select 1, 2, 3
            // in StmtExecutor#executeForTxn, select 1, 2, 3 means valueList is null, so the if-clause from line 1556
            // to 1580 will be skipped and effect rows will be always 0
            // in nereids, we just forbid it.
            throw new AnalysisException("insert into table command is not supported in txn model");
        }

        LogicalPlanAdapter logicalPlanAdapter = new LogicalPlanAdapter(logicalQuery, ctx.getStatementContext());
        planner = new NereidsPlanner(ctx.getStatementContext());
        planner.plan(logicalPlanAdapter, ctx.getSessionVariable().toThrift());
        executor.checkBlockRules();
        if (ctx.getMysqlChannel() != null) {
            ctx.getMysqlChannel().reset();
        }
        String label = this.labelName.orElse(String.format("label_%x_%x", ctx.queryId().hi, ctx.queryId().lo));

        Optional<TreeNode> plan = ((Set<TreeNode>) planner.getPhysicalPlan()
                .collect(node -> node instanceof PhysicalOlapTableSink)).stream().findAny();
        Preconditions.checkArgument(plan.isPresent(), "insert into command must contain OlapTableSinkNode");
        PhysicalOlapTableSink<?> physicalOlapTableSink = ((PhysicalOlapTableSink) plan.get());

        OlapTableSink sink = ((OlapTableSink) planner.getFragments().get(0).getSink());

        Preconditions.checkArgument(!isTxnBegin, "an insert command cannot create more than one txn");
        Transaction txn = new Transaction(ctx,
                physicalOlapTableSink.getDatabase(),
                physicalOlapTableSink.getTargetTable(), label, planner);
        isTxnBegin = true;
<<<<<<< HEAD

        sink.init(ctx.queryId(), txn.getTxnId(), physicalOlapTableSink.getDatabase().getId(),
                ctx.getExecTimeout(), ctx.getSessionVariable().getSendBatchParallelism(),
                false/*single tablet*/, false/*strict mode*/, ctx.getExecTimeout()/*txn timeout*/);
=======
        boolean isStrictMode = (ctx.getSessionVariable().getEnableInsertStrict()
                && physicalOlapTableSink.isPartialUpdate()
                && physicalOlapTableSink.isFromNativeInsertStmt());
        sink.init(ctx.queryId(), txn.getTxnId(),
                physicalOlapTableSink.getDatabase().getId(),
                ctx.getExecTimeout(),
                ctx.getSessionVariable().getSendBatchParallelism(),
                false,
                isStrictMode);
>>>>>>> 15fdd524

        sink.complete(new Analyzer(Env.getCurrentEnv(), ctx));
        TransactionState state = Env.getCurrentGlobalTransactionMgr().getTransactionState(
                physicalOlapTableSink.getDatabase().getId(),
                txn.getTxnId());
        if (state == null) {
            throw new DdlException("txn does not exist: " + txn.getTxnId());
        }
        state.addTableIndexes(physicalOlapTableSink.getTargetTable());

        executor.setProfileType(ProfileType.LOAD);

        LOG.info("Nereids start to execute the insert command, query id: {}, txn id: {}",
                ctx.queryId(), txn.getTxnId());

        txn.executeInsertIntoTableCommand(executor);
        if (ctx.getState().getStateType() == MysqlStateType.ERR) {
            try {
                String errMsg = Strings.emptyToNull(ctx.getState().getErrorMessage());
                Env.getCurrentGlobalTransactionMgr().abortTransaction(
                        physicalOlapTableSink.getDatabase().getId(), txn.getTxnId(),
                        (errMsg == null ? "unknown reason" : errMsg));
            } catch (Exception abortTxnException) {
                LOG.warn("errors when abort txn. {}", ctx.getQueryIdentifier(), abortTxnException);
            }
        }
    }

    @Override
    public Plan getExplainPlan(ConnectContext ctx) {
        return this.logicalQuery;
    }

    @Override
    public <R, C> R accept(PlanVisitor<R, C> visitor, C context) {
        return visitor.visitInsertIntoCommand(this, context);
    }
}<|MERGE_RESOLUTION|>--- conflicted
+++ resolved
@@ -118,12 +118,6 @@
                 physicalOlapTableSink.getDatabase(),
                 physicalOlapTableSink.getTargetTable(), label, planner);
         isTxnBegin = true;
-<<<<<<< HEAD
-
-        sink.init(ctx.queryId(), txn.getTxnId(), physicalOlapTableSink.getDatabase().getId(),
-                ctx.getExecTimeout(), ctx.getSessionVariable().getSendBatchParallelism(),
-                false/*single tablet*/, false/*strict mode*/, ctx.getExecTimeout()/*txn timeout*/);
-=======
         boolean isStrictMode = (ctx.getSessionVariable().getEnableInsertStrict()
                 && physicalOlapTableSink.isPartialUpdate()
                 && physicalOlapTableSink.isFromNativeInsertStmt());
@@ -132,8 +126,8 @@
                 ctx.getExecTimeout(),
                 ctx.getSessionVariable().getSendBatchParallelism(),
                 false,
-                isStrictMode);
->>>>>>> 15fdd524
+                isStrictMode,
+                ctx.getExecTimeout());
 
         sink.complete(new Analyzer(Env.getCurrentEnv(), ctx));
         TransactionState state = Env.getCurrentGlobalTransactionMgr().getTransactionState(
