--- conflicted
+++ resolved
@@ -257,15 +257,11 @@
 
     public static final String GROUP_CONCAT_MAX_LEN = "group_concat_max_len";
 
-<<<<<<< HEAD
-    public static final String TOPN_OPT_LIMIT_THRESHOLD = "topn_opt_limit_threshold";
-=======
     public static final String GROUP_BY_AND_HAVING_USE_ALIAS_FIRST = "group_by_and_having_use_alias_first";
 
     public static final String TOPN_OPT_LIMIT_THRESHOLD = "topn_opt_limit_threshold";
     // fix replica to query. If num = 1, query the smallest replica, if 2 is the second smallest replica.
     public static final String USE_FIX_REPLICA = "use_fix_replica";
->>>>>>> c300ae79
 
     // session origin value
     public Map<Field, String> sessionOriginValue = new HashMap<Field, String>();
@@ -681,10 +677,6 @@
     @VariableMgr.VarAttr(name = GROUP_CONCAT_MAX_LEN)
     public long groupConcatMaxLen = 2147483646;
 
-<<<<<<< HEAD
-    @VariableMgr.VarAttr(name = TOPN_OPT_LIMIT_THRESHOLD)
-    public long topnOptLimitThreshold = 1024;
-=======
     // Default value is false, which means the group by and having clause
     // should first use column name not alias. According to mysql.
     @VariableMgr.VarAttr(name = GROUP_BY_AND_HAVING_USE_ALIAS_FIRST)
@@ -695,7 +687,6 @@
     // Default value is -1, which means not fix replica
     @VariableMgr.VarAttr(name = USE_FIX_REPLICA)
     public int useFixReplica = -1;
->>>>>>> c300ae79
 
     // If this fe is in fuzzy mode, then will use initFuzzyModeVariables to generate some variables,
     // not the default value set in the code.
