// Licensed to the Apache Software Foundation (ASF) under one
// or more contributor license agreements.  See the NOTICE file
// distributed with this work for additional information
// regarding copyright ownership.  The ASF licenses this file
// to you under the Apache License, Version 2.0 (the
// "License"); you may not use this file except in compliance
// with the License.  You may obtain a copy of the License at
//
//   http://www.apache.org/licenses/LICENSE-2.0
//
// Unless required by applicable law or agreed to in writing,
// software distributed under the License is distributed on an
// "AS IS" BASIS, WITHOUT WARRANTIES OR CONDITIONS OF ANY
// KIND, either express or implied.  See the License for the
// specific language governing permissions and limitations
// under the License.

package org.apache.doris.qe;

import org.apache.doris.common.Config;
import org.apache.doris.common.io.Text;
import org.apache.doris.common.io.Writable;
import org.apache.doris.common.util.TimeUtils;
import org.apache.doris.qe.VariableMgr.VarAttr;
import org.apache.doris.thrift.TQueryOptions;
import org.apache.doris.thrift.TResourceLimit;

import com.google.common.base.Strings;
import org.apache.logging.log4j.LogManager;
import org.apache.logging.log4j.Logger;
import org.json.simple.JSONObject;
import org.json.simple.JSONValue;

import java.io.DataInput;
import java.io.DataOutput;
import java.io.IOException;
import java.io.Serializable;
import java.lang.reflect.Field;
import java.util.HashMap;
import java.util.Map;
import java.util.Random;

/**
 * System variable.
 **/
public class SessionVariable implements Serializable, Writable {
    public static final Logger LOG = LogManager.getLogger(SessionVariable.class);

    public static final String EXEC_MEM_LIMIT = "exec_mem_limit";
    public static final String QUERY_TIMEOUT = "query_timeout";
    public static final String ENABLE_PROFILE = "enable_profile";
    public static final String SQL_MODE = "sql_mode";
    public static final String RESOURCE_VARIABLE = "resource_group";
    public static final String AUTO_COMMIT = "autocommit";
    public static final String TX_ISOLATION = "tx_isolation";
    public static final String TX_READ_ONLY = "tx_read_only";
    public static final String TRANSACTION_READ_ONLY = "transaction_read_only";
    public static final String TRANSACTION_ISOLATION = "transaction_isolation";
    public static final String CHARACTER_SET_CLIENT = "character_set_client";
    public static final String CHARACTER_SET_CONNNECTION = "character_set_connection";
    public static final String CHARACTER_SET_RESULTS = "character_set_results";
    public static final String CHARACTER_SET_SERVER = "character_set_server";
    public static final String COLLATION_CONNECTION = "collation_connection";
    public static final String COLLATION_DATABASE = "collation_database";
    public static final String COLLATION_SERVER = "collation_server";
    public static final String SQL_AUTO_IS_NULL = "SQL_AUTO_IS_NULL";
    public static final String SQL_SELECT_LIMIT = "sql_select_limit";
    public static final String MAX_ALLOWED_PACKET = "max_allowed_packet";
    public static final String AUTO_INCREMENT_INCREMENT = "auto_increment_increment";
    public static final String QUERY_CACHE_TYPE = "query_cache_type";
    public static final String INTERACTIVE_TIMTOUT = "interactive_timeout";
    public static final String WAIT_TIMEOUT = "wait_timeout";
    public static final String NET_WRITE_TIMEOUT = "net_write_timeout";
    public static final String NET_READ_TIMEOUT = "net_read_timeout";
    public static final String TIME_ZONE = "time_zone";
    public static final String SQL_SAFE_UPDATES = "sql_safe_updates";
    public static final String NET_BUFFER_LENGTH = "net_buffer_length";
    public static final String CODEGEN_LEVEL = "codegen_level";
    // mem limit can't smaller than bufferpool's default page size
    public static final int MIN_EXEC_MEM_LIMIT = 2097152;
    public static final String BATCH_SIZE = "batch_size";
    public static final String DISABLE_STREAMING_PREAGGREGATIONS = "disable_streaming_preaggregations";
    public static final String DISABLE_COLOCATE_PLAN = "disable_colocate_plan";
    public static final String ENABLE_BUCKET_SHUFFLE_JOIN = "enable_bucket_shuffle_join";
    public static final String PARALLEL_FRAGMENT_EXEC_INSTANCE_NUM = "parallel_fragment_exec_instance_num";
    public static final String ENABLE_INSERT_STRICT = "enable_insert_strict";
    public static final String ENABLE_SPILLING = "enable_spilling";
    public static final String ENABLE_EXCHANGE_NODE_PARALLEL_MERGE = "enable_exchange_node_parallel_merge";
    public static final String PREFER_JOIN_METHOD = "prefer_join_method";

    public static final String ENABLE_FOLD_CONSTANT_BY_BE = "enable_fold_constant_by_be";
    public static final String ENABLE_ODBC_TRANSCATION = "enable_odbc_transcation";
    public static final String ENABLE_SQL_CACHE = "enable_sql_cache";
    public static final String ENABLE_PARTITION_CACHE = "enable_partition_cache";

    public static final String ENABLE_COST_BASED_JOIN_REORDER = "enable_cost_based_join_reorder";

    public static final int MIN_EXEC_INSTANCE_NUM = 1;
    public static final int MAX_EXEC_INSTANCE_NUM = 32;
    // if set to true, some of stmt will be forwarded to master FE to get result
    public static final String FORWARD_TO_MASTER = "forward_to_master";
    // user can set instance num after exchange, no need to be equal to nums of before exchange
    public static final String PARALLEL_EXCHANGE_INSTANCE_NUM = "parallel_exchange_instance_num";
    public static final String SHOW_HIDDEN_COLUMNS = "show_hidden_columns";
    public static final String USE_V2_ROLLUP = "use_v2_rollup";
    public static final String TEST_MATERIALIZED_VIEW = "test_materialized_view";
    public static final String REWRITE_COUNT_DISTINCT_TO_BITMAP_HLL = "rewrite_count_distinct_to_bitmap_hll";
    public static final String EVENT_SCHEDULER = "event_scheduler";
    public static final String STORAGE_ENGINE = "storage_engine";
    // Compatible with datagrip mysql
    public static final String DEFAULT_STORAGE_ENGINE = "default_storage_engine";
    public static final String DEFAULT_TMP_STORAGE_ENGINE = "default_tmp_storage_engine";

    public static final String DIV_PRECISION_INCREMENT = "div_precision_increment";

    public static final String CLOUD_CLUSTER = "cloud_cluster";

    // see comment of `doris_max_scan_key_num` and `max_pushdown_conditions_per_column` in BE config
    public static final String MAX_SCAN_KEY_NUM = "max_scan_key_num";
    public static final String MAX_PUSHDOWN_CONDITIONS_PER_COLUMN = "max_pushdown_conditions_per_column";

    // when true, the partition column must be set to NOT NULL.
    public static final String ALLOW_PARTITION_COLUMN_NULLABLE = "allow_partition_column_nullable";

    // runtime filter run mode
    public static final String RUNTIME_FILTER_MODE = "runtime_filter_mode";
    // Size in bytes of Bloom Filters used for runtime filters. Actual size of filter will
    // be rounded up to the nearest power of two.
    public static final String RUNTIME_BLOOM_FILTER_SIZE = "runtime_bloom_filter_size";
    // Minimum runtime bloom filter size, in bytes
    public static final String RUNTIME_BLOOM_FILTER_MIN_SIZE = "runtime_bloom_filter_min_size";
    // Maximum runtime bloom filter size, in bytes
    public static final String RUNTIME_BLOOM_FILTER_MAX_SIZE = "runtime_bloom_filter_max_size";
    // Time in ms to wait until runtime filters are delivered.
    public static final String RUNTIME_FILTER_WAIT_TIME_MS = "runtime_filter_wait_time_ms";
    // Maximum number of bloom runtime filters allowed per query
    public static final String RUNTIME_FILTERS_MAX_NUM = "runtime_filters_max_num";
    // Runtime filter type used, For testing, Corresponds to TRuntimeFilterType
    public static final String RUNTIME_FILTER_TYPE = "runtime_filter_type";
    // if the right table is greater than this value in the hash join,  we will ignore IN filter
    public static final String RUNTIME_FILTER_MAX_IN_NUM = "runtime_filter_max_in_num";

    // max ms to wait transaction publish finish when exec insert stmt.
    public static final String INSERT_VISIBLE_TIMEOUT_MS = "insert_visible_timeout_ms";

    public static final String DELETE_WITHOUT_PARTITION = "delete_without_partition";

    // set the default parallelism for send batch when execute InsertStmt operation,
    // if the value for parallelism exceed `max_send_batch_parallelism_per_job` in BE config,
    // then the coordinator be will use the value of `max_send_batch_parallelism_per_job`
    public static final String SEND_BATCH_PARALLELISM = "send_batch_parallelism";

    // turn off all automatic join reorder algorithms
    public static final String DISABLE_JOIN_REORDER = "disable_join_reorder";

    public static final String ENABLE_INFER_PREDICATE = "enable_infer_predicate";

    public static final long DEFAULT_INSERT_VISIBLE_TIMEOUT_MS = 10_000;

    public static final String EXTRACT_WIDE_RANGE_EXPR = "extract_wide_range_expr";

    public static final String PARTITION_PRUNE_ALGORITHM_VERSION = "partition_prune_algorithm_version";

    // If user set a very small value, use this value instead.
    public static final long MIN_INSERT_VISIBLE_TIMEOUT_MS = 1000;

    public static final String ENABLE_VECTORIZED_ENGINE = "enable_vectorized_engine";

    public static final String ENABLE_SINGLE_DISTINCT_COLUMN_OPT = "enable_single_distinct_column_opt";

    public static final String CPU_RESOURCE_LIMIT = "cpu_resource_limit";

    public static final String ENABLE_PARALLEL_OUTFILE = "enable_parallel_outfile";

    public static final String ENABLE_LATERAL_VIEW = "enable_lateral_view";

    public static final String SQL_QUOTE_SHOW_CREATE = "sql_quote_show_create";

    public static final String RETURN_OBJECT_DATA_AS_BINARY = "return_object_data_as_binary";

    public static final String BLOCK_ENCRYPTION_MODE = "block_encryption_mode";

    public static final String AUTO_BROADCAST_JOIN_THRESHOLD = "auto_broadcast_join_threshold";

    public static final String ENABLE_PROJECTION = "enable_projection";

    public static final String TRIM_TAILING_SPACES_FOR_EXTERNAL_TABLE_QUERY
            = "trim_tailing_spaces_for_external_table_query";

    public static final String ENABLE_NEREIDS_PLANNER = "enable_nereids_planner";

    public static final String ENABLE_FALLBACK_TO_ORIGINAL_PLANNER = "enable_fallback_to_original_planner";

    public static final String ENABLE_NEREIDS_RUNTIME_FILTER = "enable_nereids_runtime_filter";

    public static final String BROADCAST_RIGHT_TABLE_SCALE_FACTOR = "broadcast_right_table_scale_factor";
    public static final String BROADCAST_ROW_COUNT_LIMIT = "broadcast_row_count_limit";

    //percentage of EXEC_MEM_LIMIT
    public static final String BROADCAST_HASHTABLE_MEM_LIMIT_PERCENTAGE = "broadcast_hashtable_mem_limit_percentage";
    public static final String NEREIDS_STAR_SCHEMA_SUPPORT = "nereids_star_schema_support";

    public static final String NEREIDS_CBO_PENALTY_FACTOR = "nereids_cbo_penalty_factor";
    public static final String ENABLE_NEREIDS_TRACE = "enable_nereids_trace";
    public static final String ENABLE_NEREIDS_REORDER_TO_ELIMINATE_CROSS_JOIN =
            "enable_nereids_reorder_to_eliminate_cross_join";

    public static final String ENABLE_RUNTIME_FILTER_PRUNE =
            "enable_runtime_filter_prune";

    static final String SESSION_CONTEXT = "session_context";

    public static final String DEFAULT_ORDER_BY_LIMIT = "default_order_by_limit";

    public static final String ENABLE_SINGLE_REPLICA_INSERT = "enable_single_replica_insert";

    public static final String ENABLE_FUNCTION_PUSHDOWN = "enable_function_pushdown";

    public static final String FRAGMENT_TRANSMISSION_COMPRESSION_CODEC = "fragment_transmission_compression_codec";

    public static final String ENABLE_LOCAL_EXCHANGE = "enable_local_exchange";

    public static final String SKIP_STORAGE_ENGINE_MERGE = "skip_storage_engine_merge";

    public static final String SKIP_DELETE_PREDICATE = "skip_delete_predicate";

    public static final String SKIP_DELETE_SIGN = "skip_delete_sign";

    public static final String ENABLE_NEW_SHUFFLE_HASH_METHOD = "enable_new_shuffle_hash_method";

    public static final String ENABLE_PUSH_DOWN_NO_GROUP_AGG = "enable_push_down_no_group_agg";

    public static final String ENABLE_CBO_STATISTICS = "enable_cbo_statistics";

    public static final String ENABLE_NEREIDS_STATS_DERIVE_V2 = "enable_nereids_stats_derive_v2";

<<<<<<< HEAD
    public static final String INTERNAL_SESSION = "internal_session";

=======
    public static final String ENABLE_ELIMINATE_SORT_NODE = "enable_eliminate_sort_node";

    public static final String INTERNAL_SESSION = "internal_session";

    public static final String PARTITIONED_HASH_JOIN_ROWS_THRESHOLD = "partitioned_hash_join_rows_threshold";

    public static final String ENABLE_SHARE_HASH_TABLE_FOR_BROADCAST_JOIN
            = "enable_share_hash_table_for_broadcast_join";

>>>>>>> 6b773939
    // session origin value
    public Map<Field, String> sessionOriginValue = new HashMap<Field, String>();
    // check stmt is or not [select /*+ SET_VAR(...)*/ ...]
    // if it is setStmt, we needn't collect session origin value
    public boolean isSingleSetVar = false;

    @VariableMgr.VarAttr(name = INSERT_VISIBLE_TIMEOUT_MS, needForward = true)
    public long insertVisibleTimeoutMs = DEFAULT_INSERT_VISIBLE_TIMEOUT_MS;

    // max memory used on every backend.
    @VariableMgr.VarAttr(name = EXEC_MEM_LIMIT)
    public long maxExecMemByte = 2147483648L;

    @VariableMgr.VarAttr(name = ENABLE_SPILLING)
    public boolean enableSpilling = false;

    @VariableMgr.VarAttr(name = ENABLE_EXCHANGE_NODE_PARALLEL_MERGE)
    public boolean enableExchangeNodeParallelMerge = false;

    // By default, the number of Limit items after OrderBy is changed from 65535 items
    // before v1.2.0 (not included), to return all items by default
    @VariableMgr.VarAttr(name = DEFAULT_ORDER_BY_LIMIT)
    public long defaultOrderByLimit = -1;

    // query timeout in second.
    @VariableMgr.VarAttr(name = QUERY_TIMEOUT)
    public int queryTimeoutS = 300;

    // if true, need report to coordinator when plan fragment execute successfully.
    @VariableMgr.VarAttr(name = ENABLE_PROFILE, needForward = true)
    public boolean enableProfile = false;

    // using hashset intead of group by + count can improve performance
    //        but may cause rpc failed when cluster has less BE
    // Whether this switch is turned on depends on the BE number
    @VariableMgr.VarAttr(name = ENABLE_SINGLE_DISTINCT_COLUMN_OPT)
    public boolean enableSingleDistinctColumnOpt = false;

    // Set sqlMode to empty string
    @VariableMgr.VarAttr(name = SQL_MODE, needForward = true)
    public long sqlMode = 0L;

    @VariableMgr.VarAttr(name = RESOURCE_VARIABLE)
    public String resourceGroup = "normal";

    // this is used to make mysql client happy
    @VariableMgr.VarAttr(name = AUTO_COMMIT)
    public boolean autoCommit = true;

    // this is used to make c3p0 library happy
    @VariableMgr.VarAttr(name = TX_ISOLATION)
    public String txIsolation = "REPEATABLE-READ";

    // this is used to make mysql client happy
    @VariableMgr.VarAttr(name = TX_READ_ONLY)
    public boolean txReadonly = false;

    // this is used to make mysql client happy
    @VariableMgr.VarAttr(name = TRANSACTION_READ_ONLY)
    public boolean transactionReadonly = false;

    // this is used to make mysql client happy
    @VariableMgr.VarAttr(name = TRANSACTION_ISOLATION)
    public String transactionIsolation = "REPEATABLE-READ";

    // this is used to make c3p0 library happy
    @VariableMgr.VarAttr(name = CHARACTER_SET_CLIENT)
    public String charsetClient = "utf8";
    @VariableMgr.VarAttr(name = CHARACTER_SET_CONNNECTION)
    public String charsetConnection = "utf8";
    @VariableMgr.VarAttr(name = CHARACTER_SET_RESULTS)
    public String charsetResults = "utf8";
    @VariableMgr.VarAttr(name = CHARACTER_SET_SERVER)
    public String charsetServer = "utf8";
    @VariableMgr.VarAttr(name = COLLATION_CONNECTION)
    public String collationConnection = "utf8_general_ci";
    @VariableMgr.VarAttr(name = COLLATION_DATABASE)
    public String collationDatabase = "utf8_general_ci";

    @VariableMgr.VarAttr(name = COLLATION_SERVER)
    public String collationServer = "utf8_general_ci";

    // this is used to make c3p0 library happy
    @VariableMgr.VarAttr(name = SQL_AUTO_IS_NULL)
    public boolean sqlAutoIsNull = false;

    @VariableMgr.VarAttr(name = SQL_SELECT_LIMIT)
    public long sqlSelectLimit = 9223372036854775807L;

    // this is used to make c3p0 library happy
    @VariableMgr.VarAttr(name = MAX_ALLOWED_PACKET)
    public int maxAllowedPacket = 1048576;

    @VariableMgr.VarAttr(name = AUTO_INCREMENT_INCREMENT)
    public int autoIncrementIncrement = 1;

    // this is used to make c3p0 library happy
    @VariableMgr.VarAttr(name = QUERY_CACHE_TYPE)
    public int queryCacheType = 0;

    // The number of seconds the server waits for activity on an interactive connection before closing it
    @VariableMgr.VarAttr(name = INTERACTIVE_TIMTOUT)
    public int interactiveTimeout = 3600;

    // The number of seconds the server waits for activity on a noninteractive connection before closing it.
    @VariableMgr.VarAttr(name = WAIT_TIMEOUT)
    public int waitTimeoutS = 28800;

    // The number of seconds to wait for a block to be written to a connection before aborting the write
    @VariableMgr.VarAttr(name = NET_WRITE_TIMEOUT)
    public int netWriteTimeout = 60;

    // The number of seconds to wait for a block to be written to a connection before aborting the write
    @VariableMgr.VarAttr(name = NET_READ_TIMEOUT)
    public int netReadTimeout = 60;

    // The current time zone
    @VariableMgr.VarAttr(name = TIME_ZONE, needForward = true)
    public String timeZone = TimeUtils.getSystemTimeZone().getID();

    @VariableMgr.VarAttr(name = PARALLEL_EXCHANGE_INSTANCE_NUM)
    public int exchangeInstanceParallel = -1;

    @VariableMgr.VarAttr(name = SQL_SAFE_UPDATES)
    public int sqlSafeUpdates = 0;

    // only
    @VariableMgr.VarAttr(name = NET_BUFFER_LENGTH, flag = VariableMgr.READ_ONLY)
    public int netBufferLength = 16384;

    // if true, need report to coordinator when plan fragment execute successfully.
    @VariableMgr.VarAttr(name = CODEGEN_LEVEL)
    public int codegenLevel = 0;

    // 1024 minus 16 + 16 bytes padding that in padding pod array
    @VariableMgr.VarAttr(name = BATCH_SIZE)
    public int batchSize = 992;

    @VariableMgr.VarAttr(name = DISABLE_STREAMING_PREAGGREGATIONS)
    public boolean disableStreamPreaggregations = false;

    @VariableMgr.VarAttr(name = DISABLE_COLOCATE_PLAN)
    public boolean disableColocatePlan = false;

    @VariableMgr.VarAttr(name = ENABLE_BUCKET_SHUFFLE_JOIN)
    public boolean enableBucketShuffleJoin = true;

    @VariableMgr.VarAttr(name = PREFER_JOIN_METHOD)
    public String preferJoinMethod = "broadcast";

    @VariableMgr.VarAttr(name = FRAGMENT_TRANSMISSION_COMPRESSION_CODEC)
    public String fragmentTransmissionCompressionCodec = "lz4";

    /*
     * the parallel exec instance num for one Fragment in one BE
     * 1 means disable this feature
     */
    @VariableMgr.VarAttr(name = PARALLEL_FRAGMENT_EXEC_INSTANCE_NUM)
    public int parallelExecInstanceNum = 1;

    @VariableMgr.VarAttr(name = ENABLE_INSERT_STRICT, needForward = true)
    public boolean enableInsertStrict = true;

    @VariableMgr.VarAttr(name = ENABLE_ODBC_TRANSCATION)
    public boolean enableOdbcTransaction = false;

    @VariableMgr.VarAttr(name = ENABLE_SQL_CACHE)
    public boolean enableSqlCache = false;

    @VariableMgr.VarAttr(name = ENABLE_PARTITION_CACHE)
    public boolean enablePartitionCache = false;

    @VariableMgr.VarAttr(name = FORWARD_TO_MASTER)
    public boolean forwardToMaster = true;

    @VariableMgr.VarAttr(name = USE_V2_ROLLUP)
    public boolean useV2Rollup = false;

    // TODO(ml): remove it after test
    @VariableMgr.VarAttr(name = TEST_MATERIALIZED_VIEW)
    public boolean testMaterializedView = false;

    @VariableMgr.VarAttr(name = REWRITE_COUNT_DISTINCT_TO_BITMAP_HLL)
    public boolean rewriteCountDistinct = true;

    // compatible with some mysql client connect, say DataGrip of JetBrains
    @VariableMgr.VarAttr(name = EVENT_SCHEDULER)
    public String eventScheduler = "OFF";
    @VariableMgr.VarAttr(name = STORAGE_ENGINE)
    public String storageEngine = "olap";
    @VariableMgr.VarAttr(name = DEFAULT_STORAGE_ENGINE)
    public String defaultStorageEngine = "olap";
    @VariableMgr.VarAttr(name = DEFAULT_TMP_STORAGE_ENGINE)
    public String defaultTmpStorageEngine = "olap";
    @VariableMgr.VarAttr(name = DIV_PRECISION_INCREMENT)
    public int divPrecisionIncrement = 4;

    @VariableMgr.VarAttr(name = CLOUD_CLUSTER)
    public String cloudCluster = "";

    // -1 means unset, BE will use its config value
    @VariableMgr.VarAttr(name = MAX_SCAN_KEY_NUM)
    public int maxScanKeyNum = -1;
    @VariableMgr.VarAttr(name = MAX_PUSHDOWN_CONDITIONS_PER_COLUMN)
    public int maxPushdownConditionsPerColumn = -1;
    @VariableMgr.VarAttr(name = SHOW_HIDDEN_COLUMNS, flag = VariableMgr.SESSION_ONLY)
    public boolean showHiddenColumns = false;

    @VariableMgr.VarAttr(name = ALLOW_PARTITION_COLUMN_NULLABLE)
    public boolean allowPartitionColumnNullable = true;

    @VariableMgr.VarAttr(name = DELETE_WITHOUT_PARTITION, needForward = true)
    public boolean deleteWithoutPartition = false;

    @VariableMgr.VarAttr(name = SEND_BATCH_PARALLELISM, needForward = true)
    public int sendBatchParallelism = 1;

    @VariableMgr.VarAttr(name = EXTRACT_WIDE_RANGE_EXPR, needForward = true)
    public boolean extractWideRangeExpr = true;

    @VariableMgr.VarAttr(name = PARTITION_PRUNE_ALGORITHM_VERSION, needForward = true)
    public int partitionPruneAlgorithmVersion = 2;

    @VariableMgr.VarAttr(name = ENABLE_VECTORIZED_ENGINE)
    public boolean enableVectorizedEngine = true;

    @VariableMgr.VarAttr(name = ENABLE_PARALLEL_OUTFILE)
    public boolean enableParallelOutfile = false;

    @VariableMgr.VarAttr(name = CPU_RESOURCE_LIMIT)
    public int cpuResourceLimit = -1;

    @VariableMgr.VarAttr(name = SQL_QUOTE_SHOW_CREATE)
    public boolean sqlQuoteShowCreate = true;

    @VariableMgr.VarAttr(name = TRIM_TAILING_SPACES_FOR_EXTERNAL_TABLE_QUERY, needForward = true)
    public boolean trimTailingSpacesForExternalTableQuery = false;


    // the maximum size in bytes for a table that will be broadcast to all be nodes
    // when performing a join, By setting this value to -1 broadcasting can be disabled.
    // Default value is 1Gto
    @VariableMgr.VarAttr(name = AUTO_BROADCAST_JOIN_THRESHOLD)
    public double autoBroadcastJoinThreshold = 0.8;

    @VariableMgr.VarAttr(name = ENABLE_COST_BASED_JOIN_REORDER)
    private boolean enableJoinReorderBasedCost = false;

    @VariableMgr.VarAttr(name = ENABLE_FOLD_CONSTANT_BY_BE)
    private boolean enableFoldConstantByBe = false;

    @VariableMgr.VarAttr(name = RUNTIME_FILTER_MODE)
    private String runtimeFilterMode = "GLOBAL";

    @VariableMgr.VarAttr(name = RUNTIME_BLOOM_FILTER_SIZE)
    private int runtimeBloomFilterSize = 2097152;

    @VariableMgr.VarAttr(name = RUNTIME_BLOOM_FILTER_MIN_SIZE)
    private int runtimeBloomFilterMinSize = 1048576;

    @VariableMgr.VarAttr(name = RUNTIME_BLOOM_FILTER_MAX_SIZE)
    private int runtimeBloomFilterMaxSize = 16777216;

    @VariableMgr.VarAttr(name = RUNTIME_FILTER_WAIT_TIME_MS)
    private int runtimeFilterWaitTimeMs = 1000;

    @VariableMgr.VarAttr(name = RUNTIME_FILTERS_MAX_NUM)
    private int runtimeFiltersMaxNum = 10;

    // Set runtimeFilterType to IN_OR_BLOOM filter
    @VariableMgr.VarAttr(name = RUNTIME_FILTER_TYPE)
    private int runtimeFilterType = 8;

    @VariableMgr.VarAttr(name = RUNTIME_FILTER_MAX_IN_NUM)
    private int runtimeFilterMaxInNum = 102400;

    @VariableMgr.VarAttr(name = DISABLE_JOIN_REORDER)
    private boolean disableJoinReorder = false;

    @VariableMgr.VarAttr(name = ENABLE_INFER_PREDICATE)
    private boolean enableInferPredicate = true;

    @VariableMgr.VarAttr(name = RETURN_OBJECT_DATA_AS_BINARY)
    private boolean returnObjectDataAsBinary = false;

    @VariableMgr.VarAttr(name = BLOCK_ENCRYPTION_MODE)
    private String blockEncryptionMode = "";


    @VariableMgr.VarAttr(name = ENABLE_PROJECTION)
    private boolean enableProjection = true;

    /**
     * as the new optimizer is not mature yet, use this var
     * to control whether to use new optimizer, remove it when
     * the new optimizer is fully developed. I hope that day
     * would be coming soon.
     */
    @VariableMgr.VarAttr(name = ENABLE_NEREIDS_PLANNER)
    private boolean enableNereidsPlanner = false;

    @VariableMgr.VarAttr(name = NEREIDS_STAR_SCHEMA_SUPPORT)
    private boolean nereidsStarSchemaSupport = true;

    @VariableMgr.VarAttr(name = NEREIDS_CBO_PENALTY_FACTOR)
    private double nereidsCboPenaltyFactor = 0.7;
    @VariableMgr.VarAttr(name = ENABLE_NEREIDS_TRACE)
    private boolean enableNereidsTrace = false;

    @VariableMgr.VarAttr(name = ENABLE_NEREIDS_RUNTIME_FILTER)
    private boolean enableNereidsRuntimeFilter = true;

    @VariableMgr.VarAttr(name = BROADCAST_RIGHT_TABLE_SCALE_FACTOR)
    private double broadcastRightTableScaleFactor = 10.0;

    @VariableMgr.VarAttr(name = BROADCAST_ROW_COUNT_LIMIT)
    private double broadcastRowCountLimit = 15000000;

    @VariableMgr.VarAttr(name = BROADCAST_HASHTABLE_MEM_LIMIT_PERCENTAGE)
    private double broadcastHashtableMemLimitPercentage = 0.2;

    @VariableMgr.VarAttr(name = ENABLE_NEREIDS_REORDER_TO_ELIMINATE_CROSS_JOIN)
    private boolean enableNereidsReorderToEliminateCrossJoin = true;

    @VariableMgr.VarAttr(name = ENABLE_RUNTIME_FILTER_PRUNE)
    public boolean enableRuntimeFilterPrune = false;

    /**
     * The client can pass some special information by setting this session variable in the format: "k1:v1;k2:v2".
     * For example, trace_id can be passed to trace the query request sent by the user.
     * set session_context="trace_id:1234565678";
     */
    @VariableMgr.VarAttr(name = SESSION_CONTEXT, needForward = true)
    public String sessionContext = "";

    @VariableMgr.VarAttr(name = ENABLE_SINGLE_REPLICA_INSERT, needForward = true)
    public boolean enableSingleReplicaInsert = false;

    @VariableMgr.VarAttr(name = ENABLE_FUNCTION_PUSHDOWN)
    public boolean enableFunctionPushdown;

    @VariableMgr.VarAttr(name = ENABLE_LOCAL_EXCHANGE)
    public boolean enableLocalExchange = true;

    /**
     * For debug purpose, don't merge unique key and agg key when reading data.
     */
    @VariableMgr.VarAttr(name = SKIP_STORAGE_ENGINE_MERGE)
    public boolean skipStorageEngineMerge = false;

    /**
     * For debug purpose, skip delete predicate when reading data.
     */
    @VariableMgr.VarAttr(name = SKIP_DELETE_PREDICATE)
    public boolean skipDeletePredicate = false;

    /**
     * For debug purpose, skip delete sign when reading data.
     */
    @VariableMgr.VarAttr(name = SKIP_DELETE_SIGN)
    public boolean skipDeleteSign = false;

    // This variable is used to avoid FE fallback to the original parser. When we execute SQL in regression tests
    // for nereids, fallback will cause the Doris return the correct result although the syntax is unsupported
    // in nereids for some mistaken modification. You should set it on the
    @VariableMgr.VarAttr(name = ENABLE_FALLBACK_TO_ORIGINAL_PLANNER)
    public boolean enableFallbackToOriginalPlanner = true;

    @VariableMgr.VarAttr(name = ENABLE_NEW_SHUFFLE_HASH_METHOD)
    public boolean enableNewShuffleHashMethod = true;

    @VariableMgr.VarAttr(name = ENABLE_PUSH_DOWN_NO_GROUP_AGG)
    public boolean enablePushDownNoGroupAgg = true;

    /**
     * The current statistics are only used for CBO test,
     * and are not available to users. (work in progress)
     */
    @VariableMgr.VarAttr(name = ENABLE_CBO_STATISTICS)
    public boolean enableCboStatistics = false;

    @VariableMgr.VarAttr(name = ENABLE_NEREIDS_STATS_DERIVE_V2)
    public boolean enableNereidsStatsDeriveV2 = false;

<<<<<<< HEAD
    @VariableMgr.VarAttr(name = INTERNAL_SESSION)
    public boolean internalSession = false;

=======
    @VariableMgr.VarAttr(name = ENABLE_ELIMINATE_SORT_NODE)
    public boolean enableEliminateSortNode = true;

    @VariableMgr.VarAttr(name = INTERNAL_SESSION)
    public boolean internalSession = false;

    // Use partitioned hash join if build side row count >= the threshold . 0 - the threshold is not set.
    @VariableMgr.VarAttr(name = PARTITIONED_HASH_JOIN_ROWS_THRESHOLD)
    public int partitionedHashJoinRowsThreshold = 0;

    @VariableMgr.VarAttr(name = ENABLE_SHARE_HASH_TABLE_FOR_BROADCAST_JOIN)
    public boolean enableShareHashTableForBroadcastJoin = true;

    // If this fe is in fuzzy mode, then will use initFuzzyModeVariables to generate some variables,
    // not the default value set in the code.
    public void initFuzzyModeVariables() {
        Random random = new Random(System.currentTimeMillis());
        this.parallelExecInstanceNum = random.nextInt(8) + 1;
        this.enableLocalExchange = random.nextBoolean();
        // This will cause be dead loop, disable it first
        // this.disableJoinReorder = random.nextBoolean();
        this.disableStreamPreaggregations = random.nextBoolean();
        this.partitionedHashJoinRowsThreshold = random.nextBoolean() ? 8 : 1048576;
        this.enableShareHashTableForBroadcastJoin = random.nextBoolean();
    }

>>>>>>> 6b773939
    public String getBlockEncryptionMode() {
        return blockEncryptionMode;
    }

    public void setBlockEncryptionMode(String blockEncryptionMode) {
        this.blockEncryptionMode = blockEncryptionMode;
    }

    public long getMaxExecMemByte() {
        return maxExecMemByte;
    }

    public int getQueryTimeoutS() {
        return queryTimeoutS;
    }

    public boolean enableProfile() {
        return enableProfile;
    }

    public boolean enableSingleDistinctColumnOpt() {
        return enableSingleDistinctColumnOpt;
    }

    public int getWaitTimeoutS() {
        return waitTimeoutS;
    }

    public long getSqlMode() {
        return sqlMode;
    }

    public void setSqlMode(long sqlMode) {
        this.sqlMode = sqlMode;
    }

    public boolean isEnableJoinReorderBasedCost() {
        return enableJoinReorderBasedCost;
    }

    public boolean isAutoCommit() {
        return autoCommit;
    }

    public boolean isTxReadonly() {
        return txReadonly;
    }

    public boolean isTransactionReadonly() {
        return transactionReadonly;
    }

    public String getTransactionIsolation() {
        return transactionIsolation;
    }

    public String getTxIsolation() {
        return txIsolation;
    }

    public String getCharsetClient() {
        return charsetClient;
    }

    public String getCharsetConnection() {
        return charsetConnection;
    }

    public String getCharsetResults() {
        return charsetResults;
    }

    public String getCharsetServer() {
        return charsetServer;
    }

    public String getCollationConnection() {
        return collationConnection;
    }

    public String getCollationDatabase() {
        return collationDatabase;
    }

    public String getCollationServer() {
        return collationServer;
    }

    public boolean isSqlAutoIsNull() {
        return sqlAutoIsNull;
    }

    public long getSqlSelectLimit() {
        return sqlSelectLimit;
    }

    public int getMaxAllowedPacket() {
        return maxAllowedPacket;
    }

    public int getAutoIncrementIncrement() {
        return autoIncrementIncrement;
    }

    public int getQueryCacheType() {
        return queryCacheType;
    }

    public int getInteractiveTimeout() {
        return interactiveTimeout;
    }

    public int getNetWriteTimeout() {
        return netWriteTimeout;
    }

    public int getNetReadTimeout() {
        return netReadTimeout;
    }

    public String getTimeZone() {
        return timeZone;
    }

    public void setTimeZone(String timeZone) {
        this.timeZone = timeZone;
    }

    public int getSqlSafeUpdates() {
        return sqlSafeUpdates;
    }

    public int getNetBufferLength() {
        return netBufferLength;
    }

    public int getCodegenLevel() {
        return codegenLevel;
    }

    /**
     * setMaxExecMemByte.
     **/
    public void setMaxExecMemByte(long maxExecMemByte) {
        if (maxExecMemByte < MIN_EXEC_MEM_LIMIT) {
            this.maxExecMemByte = MIN_EXEC_MEM_LIMIT;
        } else {
            this.maxExecMemByte = maxExecMemByte;
        }
    }

    public boolean isSqlQuoteShowCreate() {
        return sqlQuoteShowCreate;
    }

    public void setSqlQuoteShowCreate(boolean sqlQuoteShowCreate) {
        this.sqlQuoteShowCreate = sqlQuoteShowCreate;
    }

    public void setQueryTimeoutS(int queryTimeoutS) {
        this.queryTimeoutS = queryTimeoutS;
    }

    public String getResourceGroup() {
        return resourceGroup;
    }

    public void setResourceGroup(String resourceGroup) {
        this.resourceGroup = resourceGroup;
    }

    public boolean isDisableColocatePlan() {
        return disableColocatePlan;
    }

    public boolean isEnableBucketShuffleJoin() {
        return enableBucketShuffleJoin;
    }

    public boolean isEnableOdbcTransaction() {
        return enableOdbcTransaction;
    }

    public String getPreferJoinMethod() {
        return preferJoinMethod;
    }

    public void setPreferJoinMethod(String preferJoinMethod) {
        this.preferJoinMethod = preferJoinMethod;
    }

    public boolean isEnableFoldConstantByBe() {
        return enableFoldConstantByBe;
    }

    public void setEnableFoldConstantByBe(boolean foldConstantByBe) {
        this.enableFoldConstantByBe = foldConstantByBe;
    }

    public int getParallelExecInstanceNum() {
        return parallelExecInstanceNum;
    }

    public int getExchangeInstanceParallel() {
        return exchangeInstanceParallel;
    }

    public boolean getEnableInsertStrict() {
        return enableInsertStrict;
    }

    public void setEnableInsertStrict(boolean enableInsertStrict) {
        this.enableInsertStrict = enableInsertStrict;
    }

    public boolean isEnableSqlCache() {
        return enableSqlCache;
    }

    public void setEnableSqlCache(boolean enableSqlCache) {
        this.enableSqlCache = enableSqlCache;
    }

    public boolean isEnablePartitionCache() {
        return enablePartitionCache;
    }

    public void setEnablePartitionCache(boolean enablePartitionCache) {
        this.enablePartitionCache = enablePartitionCache;
    }

    public int getPartitionedHashJoinRowsThreshold() {
        return partitionedHashJoinRowsThreshold;
    }

    public void setPartitionedHashJoinRowsThreshold(int threshold) {
        this.partitionedHashJoinRowsThreshold = threshold;
    }

    // Serialize to thrift object
    public boolean getForwardToMaster() {
        return forwardToMaster;
    }

    public boolean isUseV2Rollup() {
        return useV2Rollup;
    }

    // for unit test
    public void setUseV2Rollup(boolean useV2Rollup) {
        this.useV2Rollup = useV2Rollup;
    }

    public boolean getTestMaterializedView() {
        return this.testMaterializedView;
    }

    public void setTestMaterializedView(boolean testMaterializedView) {
        this.testMaterializedView = testMaterializedView;
    }

    public boolean isRewriteCountDistinct() {
        return rewriteCountDistinct;
    }

    public void setRewriteCountDistinct(boolean rewriteCountDistinct) {
        this.rewriteCountDistinct = rewriteCountDistinct;
    }

    public String getEventScheduler() {
        return eventScheduler;
    }

    public void setEventScheduler(String eventScheduler) {
        this.eventScheduler = eventScheduler;
    }

    public String getStorageEngine() {
        return storageEngine;
    }

    public void setStorageEngine(String storageEngine) {
        this.storageEngine = storageEngine;
    }

    public int getDivPrecisionIncrement() {
        return divPrecisionIncrement;
    }

    public int getMaxScanKeyNum() {
        return maxScanKeyNum;
    }

    public void setMaxScanKeyNum(int maxScanKeyNum) {
        this.maxScanKeyNum = maxScanKeyNum;
    }

    public int getMaxPushdownConditionsPerColumn() {
        return maxPushdownConditionsPerColumn;
    }

    public void setMaxPushdownConditionsPerColumn(int maxPushdownConditionsPerColumn) {
        this.maxPushdownConditionsPerColumn = maxPushdownConditionsPerColumn;
    }

    public double getBroadcastRightTableScaleFactor() {
        return broadcastRightTableScaleFactor;
    }

    public void setBroadcastRightTableScaleFactor(double broadcastRightTableScaleFactor) {
        this.broadcastRightTableScaleFactor = broadcastRightTableScaleFactor;
    }

    public double getBroadcastRowCountLimit() {
        return broadcastRowCountLimit;
    }

    public void setBroadcastRowCountLimit(double broadcastRowCountLimit) {
        this.broadcastRowCountLimit = broadcastRowCountLimit;
    }

    public double getBroadcastHashtableMemLimitPercentage() {
        return broadcastHashtableMemLimitPercentage;
    }

    public void setBroadcastHashtableMemLimitPercentage(double broadcastHashtableMemLimitPercentage) {
        this.broadcastHashtableMemLimitPercentage = broadcastHashtableMemLimitPercentage;
    }

    public boolean showHiddenColumns() {
        return showHiddenColumns;
    }

    public void setShowHiddenColumns(boolean showHiddenColumns) {
        this.showHiddenColumns = showHiddenColumns;
    }

    public boolean skipStorageEngineMerge() {
        return skipStorageEngineMerge;
    }

    public boolean skipDeleteSign() {
        return skipDeleteSign;
    }

    public boolean isAllowPartitionColumnNullable() {
        return allowPartitionColumnNullable;
    }

    public String getRuntimeFilterMode() {
        return runtimeFilterMode;
    }

    public void setRuntimeFilterMode(String runtimeFilterMode) {
        this.runtimeFilterMode = runtimeFilterMode;
    }

    public int getRuntimeBloomFilterSize() {
        return runtimeBloomFilterSize;
    }

    public void setRuntimeBloomFilterSize(int runtimeBloomFilterSize) {
        this.runtimeBloomFilterSize = runtimeBloomFilterSize;
    }

    public int getRuntimeBloomFilterMinSize() {
        return runtimeBloomFilterMinSize;
    }

    public void setRuntimeBloomFilterMinSize(int runtimeBloomFilterMinSize) {
        this.runtimeBloomFilterMinSize = runtimeBloomFilterMinSize;
    }

    public int getRuntimeBloomFilterMaxSize() {
        return runtimeBloomFilterMaxSize;
    }

    public void setRuntimeBloomFilterMaxSize(int runtimeBloomFilterMaxSize) {
        this.runtimeBloomFilterMaxSize = runtimeBloomFilterMaxSize;
    }

    public int getRuntimeFilterWaitTimeMs() {
        return runtimeFilterWaitTimeMs;
    }

    public void setRuntimeFilterWaitTimeMs(int runtimeFilterWaitTimeMs) {
        this.runtimeFilterWaitTimeMs = runtimeFilterWaitTimeMs;
    }

    public int getRuntimeFiltersMaxNum() {
        return runtimeFiltersMaxNum;
    }

    public void setRuntimeFiltersMaxNum(int runtimeFiltersMaxNum) {
        this.runtimeFiltersMaxNum = runtimeFiltersMaxNum;
    }

    public int getRuntimeFilterType() {
        return runtimeFilterType;
    }

    public void setRuntimeFilterType(int runtimeFilterType) {
        this.runtimeFilterType = runtimeFilterType;
    }

    public int getRuntimeFilterMaxInNum() {
        return runtimeFilterMaxInNum;
    }

    public void setRuntimeFilterMaxInNum(int runtimeFilterMaxInNum) {
        this.runtimeFilterMaxInNum = runtimeFilterMaxInNum;
    }

    public boolean enableVectorizedEngine() {
        return enableVectorizedEngine;
    }

    public void setEnableVectorizedEngine(boolean enableVectorizedEngine) {
        this.enableVectorizedEngine = enableVectorizedEngine;
    }

    public boolean enablePushDownNoGroupAgg() {
        return enablePushDownNoGroupAgg;
    }

    public boolean getEnableFunctionPushdown() {
        return this.enableFunctionPushdown;
    }

    public boolean getEnableLocalExchange() {
        return enableLocalExchange;
    }

    public boolean getEnableCboStatistics() {
        return enableCboStatistics;
    }

    public String getCloudCluster() {
        return cloudCluster;
    }

    public String setCloudCluster(String cloudCluster) {
        return this.cloudCluster = cloudCluster;
    }

    /**
     * getInsertVisibleTimeoutMs.
     **/
    public long getInsertVisibleTimeoutMs() {
        if (insertVisibleTimeoutMs < MIN_INSERT_VISIBLE_TIMEOUT_MS) {
            return MIN_INSERT_VISIBLE_TIMEOUT_MS;
        } else {
            return insertVisibleTimeoutMs;
        }
    }

    /**
     * setInsertVisibleTimeoutMs.
     **/
    public void setInsertVisibleTimeoutMs(long insertVisibleTimeoutMs) {
        if (insertVisibleTimeoutMs < MIN_INSERT_VISIBLE_TIMEOUT_MS) {
            this.insertVisibleTimeoutMs = MIN_INSERT_VISIBLE_TIMEOUT_MS;
        } else {
            this.insertVisibleTimeoutMs = insertVisibleTimeoutMs;
        }
    }

    public boolean getIsSingleSetVar() {
        return isSingleSetVar;
    }

    public void setIsSingleSetVar(boolean issinglesetvar) {
        this.isSingleSetVar = issinglesetvar;
    }

    public Map<Field, String> getSessionOriginValue() {
        return sessionOriginValue;
    }

    public void addSessionOriginValue(Field key, String value) {
        sessionOriginValue.put(key, value);
    }

    public void clearSessionOriginValue() {
        sessionOriginValue.clear();
    }

    public boolean isDeleteWithoutPartition() {
        return deleteWithoutPartition;
    }

    public boolean isExtractWideRangeExpr() {
        return extractWideRangeExpr;
    }

    public int getPartitionPruneAlgorithmVersion() {
        return partitionPruneAlgorithmVersion;
    }

    public int getCpuResourceLimit() {
        return cpuResourceLimit;
    }

    public int getSendBatchParallelism() {
        return sendBatchParallelism;
    }

    public boolean isEnableParallelOutfile() {
        return enableParallelOutfile;
    }

    public boolean isDisableJoinReorder() {
        return disableJoinReorder;
    }

    public boolean isReturnObjectDataAsBinary() {
        return returnObjectDataAsBinary;
    }

    public void setReturnObjectDataAsBinary(boolean returnObjectDataAsBinary) {
        this.returnObjectDataAsBinary = returnObjectDataAsBinary;
    }

    public boolean isEnableInferPredicate() {
        return enableInferPredicate;
    }

    public void setEnableInferPredicate(boolean enableInferPredicate) {
        this.enableInferPredicate = enableInferPredicate;
    }

    public boolean isEnableProjection() {
        return enableProjection;
    }

    public boolean isTrimTailingSpacesForExternalTableQuery() {
        return trimTailingSpacesForExternalTableQuery;
    }

    public void setTrimTailingSpacesForExternalTableQuery(boolean trimTailingSpacesForExternalTableQuery) {
        this.trimTailingSpacesForExternalTableQuery = trimTailingSpacesForExternalTableQuery;
    }

    public void setEnableJoinReorderBasedCost(boolean enableJoinReorderBasedCost) {
        this.enableJoinReorderBasedCost = enableJoinReorderBasedCost;
    }

    public void setDisableJoinReorder(boolean disableJoinReorder) {
        this.disableJoinReorder = disableJoinReorder;
    }

    /**
     * Nereids only support vectorized engine.
     *
     * @return true if both nereids and vectorized engine are enabled
     */
    public boolean isEnableNereidsPlanner() {
        return enableNereidsPlanner && enableVectorizedEngine;
    }

    public void setEnableNereidsPlanner(boolean enableNereidsPlanner) {
        this.enableNereidsPlanner = enableNereidsPlanner;
    }

    public boolean isNereidsStarSchemaSupport() {
        return isEnableNereidsPlanner() && nereidsStarSchemaSupport;
    }

    public double getNereidsCboPenaltyFactor() {
        return nereidsCboPenaltyFactor;
    }

    public void setNereidsCboPenaltyFactor(double penaltyFactor) {
        this.nereidsCboPenaltyFactor = penaltyFactor;
    }

    public boolean isEnableNereidsTrace() {
        return isEnableNereidsPlanner() && enableNereidsTrace;
    }

    public boolean isEnableNereidsRuntimeFilter() {
        return enableNereidsRuntimeFilter;
    }

    public void setEnableNereidsRuntimeFilter(boolean enableNereidsRuntimeFilter) {
        this.enableNereidsRuntimeFilter = enableNereidsRuntimeFilter;
    }

    public boolean isEnableNereidsReorderToEliminateCrossJoin() {
        return enableNereidsReorderToEliminateCrossJoin;
    }

    public void setEnableNereidsReorderToEliminateCrossJoin(boolean value) {
        enableNereidsReorderToEliminateCrossJoin = value;
    }

    public boolean isEnableSingleReplicaInsert() {
        return enableSingleReplicaInsert;
    }

    public void setEnableSingleReplicaInsert(boolean enableSingleReplicaInsert) {
        this.enableSingleReplicaInsert = enableSingleReplicaInsert;
    }

    public boolean isEnableNereidsStatsDeriveV2() {
        return enableNereidsStatsDeriveV2;
    }

    public void setEnableNereidsStatsDeriveV2(boolean enableNereidsStatsDeriveV2) {
        this.enableNereidsStatsDeriveV2 = enableNereidsStatsDeriveV2;
    }

    public boolean isEnableRuntimeFilterPrune() {
        return enableRuntimeFilterPrune;
    }

    public void setEnableRuntimeFilterPrune(boolean enableRuntimeFilterPrune) {
        this.enableRuntimeFilterPrune = enableRuntimeFilterPrune;
    }

    public void setFragmentTransmissionCompressionCodec(String codec) {
        this.fragmentTransmissionCompressionCodec = codec;
    }

    /**
     * Serialize to thrift object.
     * Used for rest api.
     */
    public TQueryOptions toThrift() {
        TQueryOptions tResult = new TQueryOptions();
        tResult.setMemLimit(maxExecMemByte);

        // TODO chenhao, reservation will be calculated by cost
        tResult.setMinReservation(0);
        tResult.setMaxReservation(maxExecMemByte);
        tResult.setInitialReservationTotalClaims(maxExecMemByte);
        tResult.setBufferPoolLimit(maxExecMemByte);

        tResult.setQueryTimeout(queryTimeoutS);
        tResult.setIsReportSuccess(enableProfile);
        tResult.setCodegenLevel(codegenLevel);
        tResult.setEnableVectorizedEngine(enableVectorizedEngine);
        tResult.setBeExecVersion(Config.be_exec_version);
        tResult.setReturnObjectDataAsBinary(returnObjectDataAsBinary);
        tResult.setTrimTailingSpacesForExternalTableQuery(trimTailingSpacesForExternalTableQuery);
        tResult.setEnableShareHashTableForBroadcastJoin(enableShareHashTableForBroadcastJoin);

        tResult.setBatchSize(batchSize);
        tResult.setDisableStreamPreaggregations(disableStreamPreaggregations);

        if (maxScanKeyNum > -1) {
            tResult.setMaxScanKeyNum(maxScanKeyNum);
        }
        if (maxPushdownConditionsPerColumn > -1) {
            tResult.setMaxPushdownConditionsPerColumn(maxPushdownConditionsPerColumn);
        }

        tResult.setEnableSpilling(enableSpilling);
        tResult.setEnableEnableExchangeNodeParallelMerge(enableExchangeNodeParallelMerge);

        tResult.setRuntimeFilterWaitTimeMs(runtimeFilterWaitTimeMs);
        tResult.setRuntimeFilterMaxInNum(runtimeFilterMaxInNum);

        if (cpuResourceLimit > 0) {
            TResourceLimit resourceLimit = new TResourceLimit();
            resourceLimit.setCpuLimit(cpuResourceLimit);
            tResult.setResourceLimit(resourceLimit);
        }

        tResult.setEnableFunctionPushdown(enableFunctionPushdown);
        tResult.setFragmentTransmissionCompressionCodec(fragmentTransmissionCompressionCodec);
        tResult.setEnableLocalExchange(enableLocalExchange);
        tResult.setEnableNewShuffleHashMethod(enableNewShuffleHashMethod);

        tResult.setSkipStorageEngineMerge(skipStorageEngineMerge);

        tResult.setSkipDeletePredicate(skipDeletePredicate);

        tResult.setPartitionedHashJoinRowsThreshold(partitionedHashJoinRowsThreshold);

        return tResult;
    }

    @Override
    public void write(DataOutput out) throws IOException {
        JSONObject root = new JSONObject();
        try {
            for (Field field : SessionVariable.class.getDeclaredFields()) {
                VarAttr attr = field.getAnnotation(VarAttr.class);
                if (attr == null) {
                    continue;
                }
                switch (field.getType().getSimpleName()) {
                    case "boolean":
                        root.put(attr.name(), (Boolean) field.get(this));
                        break;
                    case "int":
                        root.put(attr.name(), (Integer) field.get(this));
                        break;
                    case "long":
                        root.put(attr.name(), (Long) field.get(this));
                        break;
                    case "float":
                        root.put(attr.name(), (Float) field.get(this));
                        break;
                    case "double":
                        root.put(attr.name(), (Double) field.get(this));
                        break;
                    case "String":
                        root.put(attr.name(), (String) field.get(this));
                        break;
                    default:
                        // Unsupported type variable.
                        throw new IOException("invalid type: " + field.getType().getSimpleName());
                }
            }
        } catch (Exception e) {
            throw new IOException("failed to write session variable: " + e.getMessage());
        }
        Text.writeString(out, root.toString());
    }


    public void readFields(DataInput in) throws IOException {
        readFromJson(in);
    }

    private void readFromJson(DataInput in) throws IOException {
        String json = Text.readString(in);
        JSONObject root = (JSONObject) JSONValue.parse(json);
        try {
            for (Field field : SessionVariable.class.getDeclaredFields()) {
                VarAttr attr = field.getAnnotation(VarAttr.class);
                if (attr == null) {
                    continue;
                }

                if (!root.containsKey(attr.name())) {
                    continue;
                }

                switch (field.getType().getSimpleName()) {
                    case "boolean":
                        field.set(this, root.get(attr.name()));
                        break;
                    case "int":
                        // root.get(attr.name()) always return Long type, so need to convert it.
                        field.set(this, Integer.valueOf(root.get(attr.name()).toString()));
                        break;
                    case "long":
                        field.set(this, (Long) root.get(attr.name()));
                        break;
                    case "float":
                        field.set(this, root.get(attr.name()));
                        break;
                    case "double":
                        field.set(this, root.get(attr.name()));
                        break;
                    case "String":
                        field.set(this, root.get(attr.name()));
                        break;
                    default:
                        // Unsupported type variable.
                        throw new IOException("invalid type: " + field.getType().getSimpleName());
                }
            }
        } catch (Exception e) {
            throw new IOException("failed to read session variable: " + e.getMessage());
        }
    }

    /**
     * Get all variables which need to forward along with statement.
     **/
    public Map<String, String> getForwardVariables() {
        HashMap<String, String> map = new HashMap<String, String>();
        try {
            Field[] fields = SessionVariable.class.getDeclaredFields();
            for (Field f : fields) {
                VarAttr varAttr = f.getAnnotation(VarAttr.class);
                if (varAttr == null || !varAttr.needForward()) {
                    continue;
                }
                map.put(varAttr.name(), String.valueOf(f.get(this)));
            }
        } catch (IllegalAccessException e) {
            LOG.error("failed to get forward variables", e);
        }
        return map;
    }

    /**
     * Set forwardedSessionVariables for variables.
     **/
    public void setForwardedSessionVariables(Map<String, String> variables) {
        try {
            Field[] fields = SessionVariable.class.getFields();
            for (Field f : fields) {
                VarAttr varAttr = f.getAnnotation(VarAttr.class);
                if (varAttr == null || !varAttr.needForward()) {
                    continue;
                }
                String val = variables.get(varAttr.name());
                if (val == null) {
                    continue;
                }

                LOG.debug("set forward variable: {} = {}", varAttr.name(), val);

                // set config field
                switch (f.getType().getSimpleName()) {
                    case "short":
                        f.setShort(this, Short.parseShort(val));
                        break;
                    case "int":
                        f.setInt(this, Integer.parseInt(val));
                        break;
                    case "long":
                        f.setLong(this, Long.parseLong(val));
                        break;
                    case "double":
                        f.setDouble(this, Double.parseDouble(val));
                        break;
                    case "boolean":
                        f.setBoolean(this, Boolean.parseBoolean(val));
                        break;
                    case "String":
                        f.set(this, val);
                        break;
                    default:
                        throw new IllegalArgumentException("Unknown field type: " + f.getType().getSimpleName());
                }
            }
        } catch (IllegalAccessException e) {
            LOG.error("failed to set forward variables", e);
        }
    }

    /**
     * Set forwardedSessionVariables for queryOptions.
     **/
    public void setForwardedSessionVariables(TQueryOptions queryOptions) {
        if (queryOptions.isSetMemLimit()) {
            setMaxExecMemByte(queryOptions.getMemLimit());
        }
        if (queryOptions.isSetQueryTimeout()) {
            setQueryTimeoutS(queryOptions.getQueryTimeout());
        }
    }

    /**
     * Get all variables which need to be set in TQueryOptions.
     **/
    public TQueryOptions getQueryOptionVariables() {
        TQueryOptions queryOptions = new TQueryOptions();
        queryOptions.setMemLimit(maxExecMemByte);
        queryOptions.setQueryTimeout(queryTimeoutS);
        return queryOptions;
    }

    /**
     * The sessionContext is as follows:
     * "k1:v1;k2:v2;..."
     * Here we want to get value with key named "trace_id",
     * Return empty string is not found.
     *
     * @return
     */
    public String getTraceId() {
        if (Strings.isNullOrEmpty(sessionContext)) {
            return "";
        }
        String[] parts = sessionContext.split(";");
        for (String part : parts) {
            String[] innerParts = part.split(":");
            if (innerParts.length != 2) {
                continue;
            }
            if (innerParts[0].equals("trace_id")) {
                return innerParts[1];
            }
        }
        return "";
    }
}<|MERGE_RESOLUTION|>--- conflicted
+++ resolved
@@ -111,9 +111,11 @@
     public static final String DEFAULT_STORAGE_ENGINE = "default_storage_engine";
     public static final String DEFAULT_TMP_STORAGE_ENGINE = "default_tmp_storage_engine";
 
+    // SELECTDB_CLOUD_BEGIN
+    public static final String CLOUD_CLUSTER = "cloud_cluster";
+    // SELECTDB_CLOUD_END
+
     public static final String DIV_PRECISION_INCREMENT = "div_precision_increment";
-
-    public static final String CLOUD_CLUSTER = "cloud_cluster";
 
     // see comment of `doris_max_scan_key_num` and `max_pushdown_conditions_per_column` in BE config
     public static final String MAX_SCAN_KEY_NUM = "max_scan_key_num";
@@ -234,10 +236,6 @@
 
     public static final String ENABLE_NEREIDS_STATS_DERIVE_V2 = "enable_nereids_stats_derive_v2";
 
-<<<<<<< HEAD
-    public static final String INTERNAL_SESSION = "internal_session";
-
-=======
     public static final String ENABLE_ELIMINATE_SORT_NODE = "enable_eliminate_sort_node";
 
     public static final String INTERNAL_SESSION = "internal_session";
@@ -247,7 +245,6 @@
     public static final String ENABLE_SHARE_HASH_TABLE_FOR_BROADCAST_JOIN
             = "enable_share_hash_table_for_broadcast_join";
 
->>>>>>> 6b773939
     // session origin value
     public Map<Field, String> sessionOriginValue = new HashMap<Field, String>();
     // check stmt is or not [select /*+ SET_VAR(...)*/ ...]
@@ -445,8 +442,10 @@
     @VariableMgr.VarAttr(name = DIV_PRECISION_INCREMENT)
     public int divPrecisionIncrement = 4;
 
+    // SELECTDB_CODE_BEGIN
     @VariableMgr.VarAttr(name = CLOUD_CLUSTER)
     public String cloudCluster = "";
+    // SELECTDB_CODE_END
 
     // -1 means unset, BE will use its config value
     @VariableMgr.VarAttr(name = MAX_SCAN_KEY_NUM)
@@ -632,11 +631,6 @@
     @VariableMgr.VarAttr(name = ENABLE_NEREIDS_STATS_DERIVE_V2)
     public boolean enableNereidsStatsDeriveV2 = false;
 
-<<<<<<< HEAD
-    @VariableMgr.VarAttr(name = INTERNAL_SESSION)
-    public boolean internalSession = false;
-
-=======
     @VariableMgr.VarAttr(name = ENABLE_ELIMINATE_SORT_NODE)
     public boolean enableEliminateSortNode = true;
 
@@ -663,7 +657,6 @@
         this.enableShareHashTableForBroadcastJoin = random.nextBoolean();
     }
 
->>>>>>> 6b773939
     public String getBlockEncryptionMode() {
         return blockEncryptionMode;
     }
@@ -1101,6 +1094,7 @@
         return enableCboStatistics;
     }
 
+    // SELECTDB_CODE_BEGIN
     public String getCloudCluster() {
         return cloudCluster;
     }
@@ -1108,6 +1102,7 @@
     public String setCloudCluster(String cloudCluster) {
         return this.cloudCluster = cloudCluster;
     }
+    // SELECTDB_CODE_END
 
     /**
      * getInsertVisibleTimeoutMs.
