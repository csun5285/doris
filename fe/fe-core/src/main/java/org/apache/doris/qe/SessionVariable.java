// Licensed to the Apache Software Foundation (ASF) under one
// or more contributor license agreements.  See the NOTICE file
// distributed with this work for additional information
// regarding copyright ownership.  The ASF licenses this file
// to you under the Apache License, Version 2.0 (the
// "License"); you may not use this file except in compliance
// with the License.  You may obtain a copy of the License at
//
//   http://www.apache.org/licenses/LICENSE-2.0
//
// Unless required by applicable law or agreed to in writing,
// software distributed under the License is distributed on an
// "AS IS" BASIS, WITHOUT WARRANTIES OR CONDITIONS OF ANY
// KIND, either express or implied.  See the License for the
// specific language governing permissions and limitations
// under the License.

package org.apache.doris.qe;

import org.apache.doris.analysis.SetVar;
import org.apache.doris.analysis.StringLiteral;
<<<<<<< HEAD
=======
import org.apache.doris.catalog.Env;
>>>>>>> 7bda49b5
import org.apache.doris.common.Config;
import org.apache.doris.common.DdlException;
import org.apache.doris.common.ExperimentalUtil.ExperimentalType;
import org.apache.doris.common.io.Text;
import org.apache.doris.common.io.Writable;
import org.apache.doris.common.util.TimeUtils;
import org.apache.doris.nereids.metrics.Event;
import org.apache.doris.nereids.metrics.EventSwitchParser;
import org.apache.doris.qe.VariableMgr.VarAttr;
import org.apache.doris.system.Backend;
import org.apache.doris.thrift.TQueryOptions;
import org.apache.doris.thrift.TResourceLimit;
import org.apache.doris.thrift.TRuntimeFilterType;

import com.google.common.base.Joiner;
import com.google.common.base.Strings;
import com.google.common.collect.ImmutableList;
import com.google.common.collect.ImmutableSet;
import com.google.common.collect.Lists;
import org.apache.logging.log4j.LogManager;
import org.apache.logging.log4j.Logger;
import org.json.simple.JSONObject;
import org.json.simple.JSONValue;

import java.io.DataInput;
import java.io.DataOutput;
import java.io.IOException;
import java.io.Serializable;
import java.lang.reflect.Field;
import java.util.Arrays;
import java.util.HashMap;
import java.util.List;
import java.util.Locale;
import java.util.Map;
import java.util.Random;
import java.util.Set;

/**
 * System variable.
 **/
public class SessionVariable implements Serializable, Writable {
    public static final Logger LOG = LogManager.getLogger(SessionVariable.class);

    public static final String EXEC_MEM_LIMIT = "exec_mem_limit";
    public static final String SCAN_QUEUE_MEM_LIMIT = "scan_queue_mem_limit";
    public static final String QUERY_TIMEOUT = "query_timeout";
    public static final String MAX_EXECUTION_TIME = "max_execution_time";
    public static final String INSERT_TIMEOUT = "insert_timeout";
    public static final String ENABLE_PROFILE = "enable_profile";
    public static final String SQL_MODE = "sql_mode";
    public static final String WORKLOAD_VARIABLE = "workload_group";
    public static final String RESOURCE_VARIABLE = "resource_group";
    public static final String AUTO_COMMIT = "autocommit";
    public static final String TX_ISOLATION = "tx_isolation";
    public static final String TX_READ_ONLY = "tx_read_only";
    public static final String TRANSACTION_READ_ONLY = "transaction_read_only";
    public static final String TRANSACTION_ISOLATION = "transaction_isolation";
    public static final String CHARACTER_SET_CLIENT = "character_set_client";
    public static final String CHARACTER_SET_CONNNECTION = "character_set_connection";
    public static final String CHARACTER_SET_RESULTS = "character_set_results";
    public static final String CHARACTER_SET_SERVER = "character_set_server";
    public static final String COLLATION_CONNECTION = "collation_connection";
    public static final String COLLATION_DATABASE = "collation_database";
    public static final String COLLATION_SERVER = "collation_server";
    public static final String SQL_AUTO_IS_NULL = "SQL_AUTO_IS_NULL";
    public static final String SQL_SELECT_LIMIT = "sql_select_limit";
    public static final String MAX_ALLOWED_PACKET = "max_allowed_packet";
    public static final String AUTO_INCREMENT_INCREMENT = "auto_increment_increment";
    public static final String QUERY_CACHE_TYPE = "query_cache_type";
    public static final String INTERACTIVE_TIMTOUT = "interactive_timeout";
    public static final String WAIT_TIMEOUT = "wait_timeout";
    public static final String NET_WRITE_TIMEOUT = "net_write_timeout";
    public static final String NET_READ_TIMEOUT = "net_read_timeout";
    public static final String TIME_ZONE = "time_zone";
    public static final String SQL_SAFE_UPDATES = "sql_safe_updates";
    public static final String NET_BUFFER_LENGTH = "net_buffer_length";
    public static final String CODEGEN_LEVEL = "codegen_level";
    // mem limit can't smaller than bufferpool's default page size
    public static final int MIN_EXEC_MEM_LIMIT = 2097152;
    public static final String BATCH_SIZE = "batch_size";
    public static final String DISABLE_STREAMING_PREAGGREGATIONS = "disable_streaming_preaggregations";
    public static final String DISABLE_COLOCATE_PLAN = "disable_colocate_plan";
    public static final String ENABLE_COLOCATE_SCAN = "enable_colocate_scan";
    public static final String ENABLE_BUCKET_SHUFFLE_JOIN = "enable_bucket_shuffle_join";
    public static final String PARALLEL_FRAGMENT_EXEC_INSTANCE_NUM = "parallel_fragment_exec_instance_num";
    public static final String PARALLEL_PIPELINE_TASK_NUM = "parallel_pipeline_task_num";
    public static final String ENABLE_INSERT_STRICT = "enable_insert_strict";
    public static final String MAX_FILTER_RATIO = "max_filter_ratio";
    public static final String STRICT_MODE = "strict_mode";
    public static final String ENABLE_SPILLING = "enable_spilling";
    public static final String ENABLE_EXCHANGE_NODE_PARALLEL_MERGE = "enable_exchange_node_parallel_merge";
    public static final String PREFER_JOIN_METHOD = "prefer_join_method";

    public static final String ENABLE_FOLD_CONSTANT_BY_BE = "enable_fold_constant_by_be";
    public static final String ENABLE_ODBC_TRANSCATION = "enable_odbc_transcation";
    public static final String ENABLE_SQL_CACHE = "enable_sql_cache";
    public static final String ENABLE_PARTITION_CACHE = "enable_partition_cache";

    public static final String ENABLE_COST_BASED_JOIN_REORDER = "enable_cost_based_join_reorder";

    // if set to true, some of stmt will be forwarded to master FE to get result
    public static final String FORWARD_TO_MASTER = "forward_to_master";
    // user can set instance num after exchange, no need to be equal to nums of before exchange
    public static final String PARALLEL_EXCHANGE_INSTANCE_NUM = "parallel_exchange_instance_num";
    public static final String SHOW_HIDDEN_COLUMNS = "show_hidden_columns";
    public static final String USE_V2_ROLLUP = "use_v2_rollup";
    public static final String REWRITE_COUNT_DISTINCT_TO_BITMAP_HLL = "rewrite_count_distinct_to_bitmap_hll";
    public static final String EVENT_SCHEDULER = "event_scheduler";
    public static final String STORAGE_ENGINE = "storage_engine";
    // Compatible with datagrip mysql
    public static final String DEFAULT_STORAGE_ENGINE = "default_storage_engine";
    public static final String DEFAULT_TMP_STORAGE_ENGINE = "default_tmp_storage_engine";

    // SELECTDB_CLOUD_BEGIN
    public static final String CLOUD_CLUSTER = "cloud_cluster";
    // SELECTDB_CLOUD_END

    public static final String DIV_PRECISION_INCREMENT = "div_precision_increment";

    // see comment of `doris_max_scan_key_num` and `max_pushdown_conditions_per_column` in BE config
    public static final String MAX_SCAN_KEY_NUM = "max_scan_key_num";
    public static final String MAX_PUSHDOWN_CONDITIONS_PER_COLUMN = "max_pushdown_conditions_per_column";

    // when true, the partition column must be set to NOT NULL.
    public static final String ALLOW_PARTITION_COLUMN_NULLABLE = "allow_partition_column_nullable";

    // runtime filter run mode
    public static final String RUNTIME_FILTER_MODE = "runtime_filter_mode";
    // Size in bytes of Bloom Filters used for runtime filters. Actual size of filter will
    // be rounded up to the nearest power of two.
    public static final String RUNTIME_BLOOM_FILTER_SIZE = "runtime_bloom_filter_size";
    // Minimum runtime bloom filter size, in bytes
    public static final String RUNTIME_BLOOM_FILTER_MIN_SIZE = "runtime_bloom_filter_min_size";
    // Maximum runtime bloom filter size, in bytes
    public static final String RUNTIME_BLOOM_FILTER_MAX_SIZE = "runtime_bloom_filter_max_size";
    public static final String USE_RF_DEFAULT = "use_rf_default";
    // Time in ms to wait until runtime filters are delivered.
    public static final String RUNTIME_FILTER_WAIT_TIME_MS = "runtime_filter_wait_time_ms";
    // Maximum number of bloom runtime filters allowed per query
    public static final String RUNTIME_FILTERS_MAX_NUM = "runtime_filters_max_num";
    // Runtime filter type used, For testing, Corresponds to TRuntimeFilterType
    public static final String RUNTIME_FILTER_TYPE = "runtime_filter_type";
    // if the right table is greater than this value in the hash join,  we will ignore IN filter
    public static final String RUNTIME_FILTER_MAX_IN_NUM = "runtime_filter_max_in_num";

    public static final String BE_NUMBER_FOR_TEST = "be_number_for_test";

    // max ms to wait transaction publish finish when exec insert stmt.
    public static final String INSERT_VISIBLE_TIMEOUT_MS = "insert_visible_timeout_ms";

    public static final String DELETE_WITHOUT_PARTITION = "delete_without_partition";

    // set the default parallelism for send batch when execute InsertStmt operation,
    // if the value for parallelism exceed `max_send_batch_parallelism_per_job` in BE config,
    // then the coordinator be will use the value of `max_send_batch_parallelism_per_job`
    public static final String SEND_BATCH_PARALLELISM = "send_batch_parallelism";

    // turn off all automatic join reorder algorithms
    public static final String DISABLE_JOIN_REORDER = "disable_join_reorder";

    public static final String ENABLE_NEREIDS_DML = "enable_nereids_dml";

    public static final String ENABLE_BUSHY_TREE = "enable_bushy_tree";

    public static final String ENABLE_PARTITION_TOPN = "enable_partition_topn";

    public static final String ENABLE_INFER_PREDICATE = "enable_infer_predicate";

    public static final long DEFAULT_INSERT_VISIBLE_TIMEOUT_MS = 10_000;

    public static final String ENABLE_VECTORIZED_ENGINE = "enable_vectorized_engine";

    public static final String EXTRACT_WIDE_RANGE_EXPR = "extract_wide_range_expr";

    // If user set a very small value, use this value instead.
    public static final long MIN_INSERT_VISIBLE_TIMEOUT_MS = 1000;

    public static final String ENABLE_PIPELINE_ENGINE = "enable_pipeline_engine";
<<<<<<< HEAD
=======

    public static final String ENABLE_AGG_STATE = "enable_agg_state";

>>>>>>> 7bda49b5
    public static final String ENABLE_RPC_OPT_FOR_PIPELINE = "enable_rpc_opt_for_pipeline";

    public static final String ENABLE_SINGLE_DISTINCT_COLUMN_OPT = "enable_single_distinct_column_opt";

    public static final String CPU_RESOURCE_LIMIT = "cpu_resource_limit";

    public static final String CLOUD_ENABLE_MULTI_CLUSTER_SYNC_LOAD = "enable_multi_cluster_sync_load";

<<<<<<< HEAD
    public static final String ENABLE_PARALLEL_OUTFILE = "enable_parallel_outfile";

=======
>>>>>>> 7bda49b5
    public static final String SQL_QUOTE_SHOW_CREATE = "sql_quote_show_create";

    public static final String RETURN_OBJECT_DATA_AS_BINARY = "return_object_data_as_binary";

    public static final String BLOCK_ENCRYPTION_MODE = "block_encryption_mode";

    public static final String AUTO_BROADCAST_JOIN_THRESHOLD = "auto_broadcast_join_threshold";

    public static final String ENABLE_PROJECTION = "enable_projection";

    public static final String CHECK_OVERFLOW_FOR_DECIMAL = "check_overflow_for_decimal";

    public static final String TRIM_TAILING_SPACES_FOR_EXTERNAL_TABLE_QUERY
            = "trim_tailing_spaces_for_external_table_query";

    public static final String ENABLE_DPHYP_OPTIMIZER = "enable_dphyp_optimizer";

    public static final String NTH_OPTIMIZED_PLAN = "nth_optimized_plan";

    public static final String ENABLE_NEREIDS_PLANNER = "enable_nereids_planner";
    public static final String DISABLE_NEREIDS_RULES = "disable_nereids_rules";
    public static final String ENABLE_NEW_COST_MODEL = "enable_new_cost_model";
    public static final String ENABLE_FALLBACK_TO_ORIGINAL_PLANNER = "enable_fallback_to_original_planner";
    public static final String ENABLE_NEREIDS_TIMEOUT = "enable_nereids_timeout";

    public static final String FORBID_UNKNOWN_COLUMN_STATS = "forbid_unknown_col_stats";
    public static final String BROADCAST_RIGHT_TABLE_SCALE_FACTOR = "broadcast_right_table_scale_factor";
    public static final String BROADCAST_ROW_COUNT_LIMIT = "broadcast_row_count_limit";

    // percentage of EXEC_MEM_LIMIT
    public static final String BROADCAST_HASHTABLE_MEM_LIMIT_PERCENTAGE = "broadcast_hashtable_mem_limit_percentage";

    public static final String REWRITE_OR_TO_IN_PREDICATE_THRESHOLD = "rewrite_or_to_in_predicate_threshold";

    public static final String NEREIDS_STAR_SCHEMA_SUPPORT = "nereids_star_schema_support";

    public static final String NEREIDS_CBO_PENALTY_FACTOR = "nereids_cbo_penalty_factor";
    public static final String ENABLE_NEREIDS_TRACE = "enable_nereids_trace";

    public static final String ENABLE_DPHYP_TRACE = "enable_dphyp_trace";
<<<<<<< HEAD
=======

    public static final String ENABLE_FOLD_NONDETERMINISTIC_FN = "enable_fold_nondeterministic_fn";
>>>>>>> 7bda49b5

    public static final String ENABLE_RUNTIME_FILTER_PRUNE =
            "enable_runtime_filter_prune";

    static final String SESSION_CONTEXT = "session_context";

    public static final String DEFAULT_ORDER_BY_LIMIT = "default_order_by_limit";

    public static final String ENABLE_SINGLE_REPLICA_INSERT = "enable_single_replica_insert";

    public static final String ENABLE_FUNCTION_PUSHDOWN = "enable_function_pushdown";

    public static final String ENABLE_COMMON_EXPR_PUSHDOWN = "enable_common_expr_pushdown";

    public static final String FRAGMENT_TRANSMISSION_COMPRESSION_CODEC = "fragment_transmission_compression_codec";

    public static final String ENABLE_LOCAL_EXCHANGE = "enable_local_exchange";

    public static final String SKIP_STORAGE_ENGINE_MERGE = "skip_storage_engine_merge";

    public static final String SKIP_DELETE_PREDICATE = "skip_delete_predicate";

    public static final String SKIP_DELETE_SIGN = "skip_delete_sign";

    public static final String SKIP_DELETE_BITMAP = "skip_delete_bitmap";

    public static final String ENABLE_NEW_SHUFFLE_HASH_METHOD = "enable_new_shuffle_hash_method";

    public static final String ENABLE_PUSH_DOWN_NO_GROUP_AGG = "enable_push_down_no_group_agg";

    public static final String ENABLE_CBO_STATISTICS = "enable_cbo_statistics";

    public static final String ENABLE_SAVE_STATISTICS_SYNC_JOB = "enable_save_statistics_sync_job";

    public static final String ENABLE_ELIMINATE_SORT_NODE = "enable_eliminate_sort_node";

    public static final String NEREIDS_TRACE_EVENT_MODE = "nereids_trace_event_mode";

    public static final String INTERNAL_SESSION = "internal_session";

    public static final String PARTITIONED_HASH_JOIN_ROWS_THRESHOLD = "partitioned_hash_join_rows_threshold";
    public static final String PARTITIONED_HASH_AGG_ROWS_THRESHOLD = "partitioned_hash_agg_rows_threshold";

    public static final String PARTITION_PRUNING_EXPAND_THRESHOLD = "partition_pruning_expand_threshold";

    public static final String ENABLE_SHARE_HASH_TABLE_FOR_BROADCAST_JOIN
            = "enable_share_hash_table_for_broadcast_join";

<<<<<<< HEAD
    public static final String DISABLE_FILE_CACHE = "disable_file_cache";
=======
>>>>>>> 7bda49b5
    // support unicode in label, table, column, common name check
    public static final String ENABLE_UNICODE_NAME_SUPPORT = "enable_unicode_name_support";

    public static final String REPEAT_MAX_NUM = "repeat_max_num";

    public static final String GROUP_CONCAT_MAX_LEN = "group_concat_max_len";

    public static final String EXTERNAL_SORT_BYTES_THRESHOLD = "external_sort_bytes_threshold";
    public static final String EXTERNAL_AGG_BYTES_THRESHOLD = "external_agg_bytes_threshold";
    public static final String EXTERNAL_AGG_PARTITION_BITS = "external_agg_partition_bits";

    public static final String ENABLE_TWO_PHASE_READ_OPT = "enable_two_phase_read_opt";
    public static final String TOPN_OPT_LIMIT_THRESHOLD = "topn_opt_limit_threshold";

    public static final String ENABLE_FILE_CACHE = "enable_file_cache";

    public static final String FILE_CACHE_BASE_PATH = "file_cache_base_path";

    public static final String GROUP_BY_AND_HAVING_USE_ALIAS_FIRST = "group_by_and_having_use_alias_first";
    public static final String DROP_TABLE_IF_CTAS_FAILED = "drop_table_if_ctas_failed";

    public static final String MAX_TABLE_COUNT_USE_CASCADES_JOIN_REORDER = "max_table_count_use_cascades_join_reorder";
    public static final int MIN_JOIN_REORDER_TABLE_COUNT = 2;

    public static final String SHOW_USER_DEFAULT_ROLE = "show_user_default_role";

    public static final String ENABLE_MINIDUMP = "enable_minidump";

    public static final String TRACE_NEREIDS = "trace_nereids";

    public static final String PLAN_NEREIDS_DUMP = "plan_nereids_dump";

    public static final String DUMP_NEREIDS_MEMO = "dump_nereids_memo";

    // fix replica to query. If num = 1, query the smallest replica, if 2 is the second smallest replica.
    public static final String USE_FIX_REPLICA = "use_fix_replica";

    public static final String DRY_RUN_QUERY = "dry_run_query";

    // Split size for ExternalFileScanNode. Default value 0 means use the block size of HDFS/S3.
    public static final String FILE_SPLIT_SIZE = "file_split_size";

    /**
     * use insert stmt as the unified backend for all loads
     */
    public static final String ENABLE_UNIFIED_LOAD = "enable_unified_load";

    public static final String ENABLE_PARQUET_LAZY_MAT = "enable_parquet_lazy_materialization";

    public static final String ENABLE_ORC_LAZY_MAT = "enable_orc_lazy_materialization";

    public static final String INLINE_CTE_REFERENCED_THRESHOLD = "inline_cte_referenced_threshold";

    public static final String ENABLE_CTE_MATERIALIZE = "enable_cte_materialize";

    public static final String ENABLE_SCAN_RUN_SERIAL = "enable_scan_node_run_serial";

<<<<<<< HEAD
=======
    public static final String IGNORE_COMPLEX_TYPE_COLUMN = "ignore_column_with_complex_type";

    public static final String EXTERNAL_TABLE_ANALYZE_PART_NUM = "external_table_analyze_part_num";

    public static final String ENABLE_STRONG_CONSISTENCY = "enable_strong_consistency_read";

    public static final String CBO_CPU_WEIGHT = "cbo_cpu_weight";

    public static final String CBO_MEM_WEIGHT = "cbo_mem_weight";

    public static final String CBO_NET_WEIGHT = "cbo_net_weight";

>>>>>>> 7bda49b5
    public static final List<String> DEBUG_VARIABLES = ImmutableList.of(
            SKIP_DELETE_PREDICATE,
            SKIP_DELETE_BITMAP,
            SKIP_DELETE_SIGN,
            SKIP_STORAGE_ENGINE_MERGE,
            SHOW_HIDDEN_COLUMNS
    );
<<<<<<< HEAD
=======

>>>>>>> 7bda49b5
    // session origin value
    public Map<Field, String> sessionOriginValue = new HashMap<Field, String>();
    // check stmt is or not [select /*+ SET_VAR(...)*/ ...]
    // if it is setStmt, we needn't collect session origin value
    public boolean isSingleSetVar = false;

    @VariableMgr.VarAttr(name = INSERT_VISIBLE_TIMEOUT_MS, needForward = true)
    public long insertVisibleTimeoutMs = DEFAULT_INSERT_VISIBLE_TIMEOUT_MS;

    // max memory used on every backend.
    @VariableMgr.VarAttr(name = EXEC_MEM_LIMIT)
    public long maxExecMemByte = 2147483648L;

    @VariableMgr.VarAttr(name = SCAN_QUEUE_MEM_LIMIT)
    public long maxScanQueueMemByte = 2147483648L / 20;

    @VariableMgr.VarAttr(name = ENABLE_SPILLING)
    public boolean enableSpilling = false;

    @VariableMgr.VarAttr(name = ENABLE_EXCHANGE_NODE_PARALLEL_MERGE)
    public boolean enableExchangeNodeParallelMerge = false;

    // By default, the number of Limit items after OrderBy is changed from 65535 items
    // before v1.2.0 (not included), to return all items by default
    @VariableMgr.VarAttr(name = DEFAULT_ORDER_BY_LIMIT)
    public long defaultOrderByLimit = -1;

    // query timeout in second.
    @VariableMgr.VarAttr(name = QUERY_TIMEOUT)
    public int queryTimeoutS = Config.default_query_timeout_second;

    // The global max_execution_time value provides the default for the session value for new connections.
    // The session value applies to SELECT executions executed within the session that include
    // no MAX_EXECUTION_TIME(N) optimizer hint or for which N is 0.
    // https://dev.mysql.com/doc/refman/5.7/en/server-system-variables.html
    // So that it is == query timeout in doris
    @VariableMgr.VarAttr(name = MAX_EXECUTION_TIME, fuzzy = true, setter = "setMaxExecutionTimeMS")
    public int maxExecutionTimeMS = -1;

    @VariableMgr.VarAttr(name = INSERT_TIMEOUT)
    public int insertTimeoutS = 14400;

    // The global max_execution_time value provides the default for the session value for new connections.
    // The session value applies to SELECT executions executed within the session that include
    // no MAX_EXECUTION_TIME(N) optimizer hint or for which N is 0.
    // https://dev.mysql.com/doc/refman/5.7/en/server-system-variables.html
    // So that it is == query timeout in doris
    @VariableMgr.VarAttr(name = MAX_EXECUTION_TIME, fuzzy = true, setter = "setMaxExecutionTimeMS")
    public int maxExecutionTimeMS = -1;

    @VariableMgr.VarAttr(name = INSERT_TIMEOUT)
    public int insertTimeoutS = 14400;

    // if true, need report to coordinator when plan fragment execute successfully.
    @VariableMgr.VarAttr(name = ENABLE_PROFILE, needForward = true)
    public boolean enableProfile = false;

    // using hashset instead of group by + count can improve performance
    //        but may cause rpc failed when cluster has less BE
    // Whether this switch is turned on depends on the BE number
    @VariableMgr.VarAttr(name = ENABLE_SINGLE_DISTINCT_COLUMN_OPT)
    public boolean enableSingleDistinctColumnOpt = false;

    // Set sqlMode to empty string
    @VariableMgr.VarAttr(name = SQL_MODE, needForward = true)
    public long sqlMode = SqlModeHelper.MODE_DEFAULT;

    @VariableMgr.VarAttr(name = WORKLOAD_VARIABLE)
    public String workloadGroup = "";

    @VariableMgr.VarAttr(name = RESOURCE_VARIABLE)
    public String resourceGroup = "";

    // this is used to make mysql client happy
    @VariableMgr.VarAttr(name = AUTO_COMMIT)
    public boolean autoCommit = true;

    // this is used to make c3p0 library happy
    @VariableMgr.VarAttr(name = TX_ISOLATION)
    public String txIsolation = "REPEATABLE-READ";

    // this is used to make mysql client happy
    @VariableMgr.VarAttr(name = TX_READ_ONLY)
    public boolean txReadonly = false;

    // this is used to make mysql client happy
    @VariableMgr.VarAttr(name = TRANSACTION_READ_ONLY)
    public boolean transactionReadonly = false;

    // this is used to make mysql client happy
    @VariableMgr.VarAttr(name = TRANSACTION_ISOLATION)
    public String transactionIsolation = "REPEATABLE-READ";

    // this is used to make c3p0 library happy
    @VariableMgr.VarAttr(name = CHARACTER_SET_CLIENT)
    public String charsetClient = "utf8";
    @VariableMgr.VarAttr(name = CHARACTER_SET_CONNNECTION)
    public String charsetConnection = "utf8";
    @VariableMgr.VarAttr(name = CHARACTER_SET_RESULTS)
    public String charsetResults = "utf8";
    @VariableMgr.VarAttr(name = CHARACTER_SET_SERVER)
    public String charsetServer = "utf8";
    @VariableMgr.VarAttr(name = COLLATION_CONNECTION)
    public String collationConnection = "utf8_general_ci";
    @VariableMgr.VarAttr(name = COLLATION_DATABASE)
    public String collationDatabase = "utf8_general_ci";

    @VariableMgr.VarAttr(name = COLLATION_SERVER)
    public String collationServer = "utf8_general_ci";

    // this is used to make c3p0 library happy
    @VariableMgr.VarAttr(name = SQL_AUTO_IS_NULL)
    public boolean sqlAutoIsNull = false;

    @VariableMgr.VarAttr(name = SQL_SELECT_LIMIT)
    public long sqlSelectLimit = 9223372036854775807L;

    // this is used to make c3p0 library happy
    @VariableMgr.VarAttr(name = MAX_ALLOWED_PACKET)
    public int maxAllowedPacket = 1048576;

    @VariableMgr.VarAttr(name = AUTO_INCREMENT_INCREMENT)
    public int autoIncrementIncrement = 1;

    // this is used to make c3p0 library happy
    @VariableMgr.VarAttr(name = QUERY_CACHE_TYPE)
    public int queryCacheType = 0;

    // The number of seconds the server waits for activity on an interactive connection before closing it
    @VariableMgr.VarAttr(name = INTERACTIVE_TIMTOUT)
    public int interactiveTimeout = 3600;

    // The number of seconds the server waits for activity on a noninteractive connection before closing it.
    @VariableMgr.VarAttr(name = WAIT_TIMEOUT)
    public int waitTimeoutS = 28800;

    // The number of seconds to wait for a block to be written to a connection before aborting the write
    @VariableMgr.VarAttr(name = NET_WRITE_TIMEOUT)
    public int netWriteTimeout = 60;

    // The number of seconds to wait for a block to be written to a connection before aborting the write
    @VariableMgr.VarAttr(name = NET_READ_TIMEOUT)
    public int netReadTimeout = 60;

    // The current time zone
    @VariableMgr.VarAttr(name = TIME_ZONE, needForward = true)
    public String timeZone = TimeUtils.getSystemTimeZone().getID();

    @VariableMgr.VarAttr(name = PARALLEL_EXCHANGE_INSTANCE_NUM)
    public int exchangeInstanceParallel = -1;

    @VariableMgr.VarAttr(name = SQL_SAFE_UPDATES)
    public int sqlSafeUpdates = 0;

    // only
    @VariableMgr.VarAttr(name = NET_BUFFER_LENGTH, flag = VariableMgr.READ_ONLY)
    public int netBufferLength = 16384;

    // if true, need report to coordinator when plan fragment execute successfully.
    @VariableMgr.VarAttr(name = CODEGEN_LEVEL)
    public int codegenLevel = 0;

    // 4096 minus 16 + 16 bytes padding that in padding pod array
    @VariableMgr.VarAttr(name = BATCH_SIZE, fuzzy = true)
    public int batchSize = 4064;

    @VariableMgr.VarAttr(name = DISABLE_STREAMING_PREAGGREGATIONS, fuzzy = true)
    public boolean disableStreamPreaggregations = false;

    @VariableMgr.VarAttr(name = DISABLE_COLOCATE_PLAN)
    public boolean disableColocatePlan = false;

    @VariableMgr.VarAttr(name = ENABLE_COLOCATE_SCAN)
    public boolean enableColocateScan = false;

    @VariableMgr.VarAttr(name = ENABLE_BUCKET_SHUFFLE_JOIN, expType = ExperimentalType.EXPERIMENTAL_ONLINE)
    public boolean enableBucketShuffleJoin = true;

    @VariableMgr.VarAttr(name = PREFER_JOIN_METHOD)
    public String preferJoinMethod = "broadcast";

    @VariableMgr.VarAttr(name = FRAGMENT_TRANSMISSION_COMPRESSION_CODEC)
    public String fragmentTransmissionCompressionCodec = "lz4";

    // whether sync load to other cluster
    @VariableMgr.VarAttr(name = CLOUD_ENABLE_MULTI_CLUSTER_SYNC_LOAD, needForward = true)
    public static boolean cloudEnableMultiClusterSyncLoad = false;

    /*
     * the parallel exec instance num for one Fragment in one BE
     * 1 means disable this feature
     */
    @VariableMgr.VarAttr(name = PARALLEL_FRAGMENT_EXEC_INSTANCE_NUM, fuzzy = true)
    public int parallelExecInstanceNum = 1;

    @VariableMgr.VarAttr(name = PARALLEL_PIPELINE_TASK_NUM, fuzzy = true)
    public int parallelPipelineTaskNum = 0;

    @VariableMgr.VarAttr(name = ENABLE_INSERT_STRICT, needForward = true)
    public boolean enableInsertStrict = true;

    @VariableMgr.VarAttr(name = MAX_FILTER_RATIO, needForward = true)
    public double maxFilterRatio = 0;

    @VariableMgr.VarAttr(name = STRICT_MODE, needForward = true)
    public boolean strictMode = false;

    @VariableMgr.VarAttr(name = ENABLE_ODBC_TRANSCATION)
    public boolean enableOdbcTransaction = false;

    @VariableMgr.VarAttr(name = ENABLE_SCAN_RUN_SERIAL,  description = {
            "是否开启ScanNode串行读，以避免limit较小的情况下的读放大，可以提高查询的并发能力",
            "Whether to enable ScanNode serial reading to avoid read amplification in cases of small limits"
                + "which can improve query concurrency. default is false."})
    public boolean enableScanRunSerial = false;

    @VariableMgr.VarAttr(name = ENABLE_SQL_CACHE)
    public boolean enableSqlCache = false;

    @VariableMgr.VarAttr(name = ENABLE_PARTITION_CACHE)
    public boolean enablePartitionCache = false;

    @VariableMgr.VarAttr(name = FORWARD_TO_MASTER)
    public boolean forwardToMaster = true;

    @VariableMgr.VarAttr(name = USE_V2_ROLLUP)
    public boolean useV2Rollup = false;

    @VariableMgr.VarAttr(name = REWRITE_COUNT_DISTINCT_TO_BITMAP_HLL)
    public boolean rewriteCountDistinct = true;

    // compatible with some mysql client connect, say DataGrip of JetBrains
    @VariableMgr.VarAttr(name = EVENT_SCHEDULER)
    public String eventScheduler = "OFF";
    @VariableMgr.VarAttr(name = STORAGE_ENGINE)
    public String storageEngine = "olap";
    @VariableMgr.VarAttr(name = DEFAULT_STORAGE_ENGINE)
    public String defaultStorageEngine = "olap";
    @VariableMgr.VarAttr(name = DEFAULT_TMP_STORAGE_ENGINE)
    public String defaultTmpStorageEngine = "olap";
    @VariableMgr.VarAttr(name = DIV_PRECISION_INCREMENT)
    public int divPrecisionIncrement = 4;

    // SELECTDB_CODE_BEGIN
    @VariableMgr.VarAttr(name = CLOUD_CLUSTER)
    public String cloudCluster = "";
    // SELECTDB_CODE_END

    // -1 means unset, BE will use its config value
    @VariableMgr.VarAttr(name = MAX_SCAN_KEY_NUM)
    public int maxScanKeyNum = -1;
    @VariableMgr.VarAttr(name = MAX_PUSHDOWN_CONDITIONS_PER_COLUMN)
    public int maxPushdownConditionsPerColumn = -1;
    @VariableMgr.VarAttr(name = SHOW_HIDDEN_COLUMNS, flag = VariableMgr.SESSION_ONLY)
    public boolean showHiddenColumns = false;

    @VariableMgr.VarAttr(name = ALLOW_PARTITION_COLUMN_NULLABLE)
    public boolean allowPartitionColumnNullable = true;

    @VariableMgr.VarAttr(name = DELETE_WITHOUT_PARTITION, needForward = true)
    public boolean deleteWithoutPartition = false;

    @VariableMgr.VarAttr(name = SEND_BATCH_PARALLELISM, needForward = true)
    public int sendBatchParallelism = 1;

    @VariableMgr.VarAttr(name = EXTRACT_WIDE_RANGE_EXPR, needForward = true)
    public boolean extractWideRangeExpr = true;

    @VariableMgr.VarAttr(name = ENABLE_NEREIDS_DML)
    public boolean enableNereidsDML = false;

    @VariableMgr.VarAttr(name = ENABLE_VECTORIZED_ENGINE, expType = ExperimentalType.EXPERIMENTAL_ONLINE)
    public boolean enableVectorizedEngine = true;

    @VariableMgr.VarAttr(name = ENABLE_PIPELINE_ENGINE, fuzzy = true, expType = ExperimentalType.EXPERIMENTAL)
<<<<<<< HEAD
    public boolean enablePipelineEngine = false;
=======
    private boolean enablePipelineEngine = true;

    @VariableMgr.VarAttr(name = ENABLE_AGG_STATE, fuzzy = false, expType = ExperimentalType.EXPERIMENTAL)
    public boolean enableAggState = false;
>>>>>>> 7bda49b5

    @VariableMgr.VarAttr(name = ENABLE_PARALLEL_OUTFILE)
    public boolean enableParallelOutfile = false;

    @VariableMgr.VarAttr(name = CPU_RESOURCE_LIMIT)
    public int cpuResourceLimit = -1;

    @VariableMgr.VarAttr(name = SQL_QUOTE_SHOW_CREATE)
    public boolean sqlQuoteShowCreate = true;

    @VariableMgr.VarAttr(name = TRIM_TAILING_SPACES_FOR_EXTERNAL_TABLE_QUERY, needForward = true)
    public boolean trimTailingSpacesForExternalTableQuery = false;


    // the maximum size in bytes for a table that will be broadcast to all be nodes
    // when performing a join, By setting this value to -1 broadcasting can be disabled.
    // Default value is 1Gto
    @VariableMgr.VarAttr(name = AUTO_BROADCAST_JOIN_THRESHOLD)
    public double autoBroadcastJoinThreshold = 0.8;

    @VariableMgr.VarAttr(name = ENABLE_COST_BASED_JOIN_REORDER)
    private boolean enableJoinReorderBasedCost = false;

    @VariableMgr.VarAttr(name = ENABLE_FOLD_CONSTANT_BY_BE, fuzzy = true)
    private boolean enableFoldConstantByBe = false;

    @VariableMgr.VarAttr(name = RUNTIME_FILTER_MODE)
    private String runtimeFilterMode = "GLOBAL";

    @VariableMgr.VarAttr(name = RUNTIME_BLOOM_FILTER_SIZE)
    private int runtimeBloomFilterSize = 2097152;

    @VariableMgr.VarAttr(name = RUNTIME_BLOOM_FILTER_MIN_SIZE)
    private int runtimeBloomFilterMinSize = 1048576;

    @VariableMgr.VarAttr(name = RUNTIME_BLOOM_FILTER_MAX_SIZE)
    private int runtimeBloomFilterMaxSize = 16777216;

    @VariableMgr.VarAttr(name = RUNTIME_FILTER_WAIT_TIME_MS)
    private int runtimeFilterWaitTimeMs = 1000;

    @VariableMgr.VarAttr(name = RUNTIME_FILTERS_MAX_NUM)
    private int runtimeFiltersMaxNum = 10;

    // Set runtimeFilterType to IN_OR_BLOOM filter
    @VariableMgr.VarAttr(name = RUNTIME_FILTER_TYPE, fuzzy = true)
    private int runtimeFilterType = 8;

    @VariableMgr.VarAttr(name = RUNTIME_FILTER_MAX_IN_NUM)
    private int runtimeFilterMaxInNum = 1024;

    @VariableMgr.VarAttr(name = USE_RF_DEFAULT)
    public boolean useRuntimeFilterDefaultSize = false;

    public int getBeNumberForTest() {
        return beNumberForTest;
    }

    @VariableMgr.VarAttr(name = BE_NUMBER_FOR_TEST)
    private int beNumberForTest = -1;

    @VariableMgr.VarAttr(name = DISABLE_JOIN_REORDER)
    private boolean disableJoinReorder = false;

    @VariableMgr.VarAttr(name = ENABLE_BUSHY_TREE, needForward = true)
    private boolean enableBushyTree = false;

    @VariableMgr.VarAttr(name = ENABLE_PARTITION_TOPN)
    private boolean enablePartitionTopN = false;

    @VariableMgr.VarAttr(name = ENABLE_INFER_PREDICATE)
    private boolean enableInferPredicate = true;

    @VariableMgr.VarAttr(name = RETURN_OBJECT_DATA_AS_BINARY)
    private boolean returnObjectDataAsBinary = false;

    @VariableMgr.VarAttr(name = BLOCK_ENCRYPTION_MODE)
    private String blockEncryptionMode = "";

    @VariableMgr.VarAttr(name = ENABLE_PROJECTION)
    private boolean enableProjection = true;

    @VariableMgr.VarAttr(name = CHECK_OVERFLOW_FOR_DECIMAL)
    private boolean checkOverflowForDecimal = false;

    @VariableMgr.VarAttr(name = ENABLE_DPHYP_OPTIMIZER)
    public boolean enableDPHypOptimizer = false;

    /**
     * This variable is used to select n-th optimized plan in memo.
     * It can allow us select different plans for the same SQL statement
     * and these plans can be used to evaluate the cost model.
     */
    @VariableMgr.VarAttr(name = NTH_OPTIMIZED_PLAN)
    private int nthOptimizedPlan = 1;

    /**
     * as the new optimizer is not mature yet, use this var
     * to control whether to use new optimizer, remove it when
     * the new optimizer is fully developed. I hope that day
     * would be coming soon.
     */
    @VariableMgr.VarAttr(name = ENABLE_NEREIDS_PLANNER, needForward = true,
            fuzzy = true, expType = ExperimentalType.EXPERIMENTAL)
<<<<<<< HEAD
    private boolean enableNereidsPlanner = false;
=======
    private boolean enableNereidsPlanner = true;

    @VariableMgr.VarAttr(name = DISABLE_NEREIDS_RULES, needForward = true)
    private String disableNereidsRules = "";

    @VariableMgr.VarAttr(name = ENABLE_NEW_COST_MODEL, needForward = true)
    private boolean enableNewCostModel = false;
>>>>>>> 7bda49b5

    @VariableMgr.VarAttr(name = DISABLE_NEREIDS_RULES, needForward = true)
    private String disableNereidsRules = "";

    @VariableMgr.VarAttr(name = ENABLE_NEW_COST_MODEL, needForward = true)
    private boolean enableNewCostModel = false;

    @VariableMgr.VarAttr(name = NEREIDS_STAR_SCHEMA_SUPPORT)
    private boolean nereidsStarSchemaSupport = true;

    @VariableMgr.VarAttr(name = REWRITE_OR_TO_IN_PREDICATE_THRESHOLD, fuzzy = true)
    private int rewriteOrToInPredicateThreshold = 2;

    @VariableMgr.VarAttr(name = NEREIDS_CBO_PENALTY_FACTOR, needForward = true)
    private double nereidsCboPenaltyFactor = 0.7;

    @VariableMgr.VarAttr(name = ENABLE_NEREIDS_TRACE)
    private boolean enableNereidsTrace = false;

    @VariableMgr.VarAttr(name = ENABLE_DPHYP_TRACE, needForward = true)
    public boolean enableDpHypTrace = false;

    @VariableMgr.VarAttr(name = BROADCAST_RIGHT_TABLE_SCALE_FACTOR)
    private double broadcastRightTableScaleFactor = 10.0;

    @VariableMgr.VarAttr(name = BROADCAST_ROW_COUNT_LIMIT, needForward = true)
    private double broadcastRowCountLimit = 30000000;

    @VariableMgr.VarAttr(name = BROADCAST_HASHTABLE_MEM_LIMIT_PERCENTAGE, needForward = true)
    private double broadcastHashtableMemLimitPercentage = 0.2;

    @VariableMgr.VarAttr(name = ENABLE_RUNTIME_FILTER_PRUNE, needForward = true)
    public boolean enableRuntimeFilterPrune = false;

    /**
     * The client can pass some special information by setting this session variable in the format: "k1:v1;k2:v2".
     * For example, trace_id can be passed to trace the query request sent by the user.
     * set session_context="trace_id:1234565678";
     */
    @VariableMgr.VarAttr(name = SESSION_CONTEXT, needForward = true)
    public String sessionContext = "";

    @VariableMgr.VarAttr(name = ENABLE_SINGLE_REPLICA_INSERT,
            needForward = true, expType = ExperimentalType.EXPERIMENTAL)
    public boolean enableSingleReplicaInsert = false;

    @VariableMgr.VarAttr(name = ENABLE_FUNCTION_PUSHDOWN)
    public boolean enableFunctionPushdown = true;

    @VariableMgr.VarAttr(name = FORBID_UNKNOWN_COLUMN_STATS)
    public boolean forbidUnknownColStats = false;

    @VariableMgr.VarAttr(name = ENABLE_COMMON_EXPR_PUSHDOWN, fuzzy = true)
    public boolean enableCommonExprPushdown = true;

    @VariableMgr.VarAttr(name = ENABLE_LOCAL_EXCHANGE, fuzzy = true)
    public boolean enableLocalExchange = true;

    /**
     * For debug purpose, don't merge unique key and agg key when reading data.
     */
    @VariableMgr.VarAttr(name = SKIP_STORAGE_ENGINE_MERGE)
    public boolean skipStorageEngineMerge = false;

    /**
     * For debug purpose, skip delete predicate when reading data.
     */
    @VariableMgr.VarAttr(name = SKIP_DELETE_PREDICATE)
    public boolean skipDeletePredicate = false;

    /**
     * For debug purpose, skip delete sign when reading data.
     */
    @VariableMgr.VarAttr(name = SKIP_DELETE_SIGN)
    public boolean skipDeleteSign = false;

    /**
     * For debug purpose, skip delete bitmap when reading data.
     */
    @VariableMgr.VarAttr(name = SKIP_DELETE_BITMAP)
    public boolean skipDeleteBitmap = false;

    // This variable is used to avoid FE fallback to the original parser. When we execute SQL in regression tests
    // for nereids, fallback will cause the Doris return the correct result although the syntax is unsupported
    // in nereids for some mistaken modification. You should set it on the
    @VariableMgr.VarAttr(name = ENABLE_FALLBACK_TO_ORIGINAL_PLANNER, needForward = true)
    public boolean enableFallbackToOriginalPlanner = true;

    @VariableMgr.VarAttr(name = ENABLE_NEREIDS_TIMEOUT, needForward = true)
    public boolean enableNereidsTimeout = true;

    @VariableMgr.VarAttr(name = ENABLE_NEW_SHUFFLE_HASH_METHOD)
    public boolean enableNewShuffleHashMethod = true;

    @VariableMgr.VarAttr(name = ENABLE_PUSH_DOWN_NO_GROUP_AGG)
    public boolean enablePushDownNoGroupAgg = true;

    /**
     * The current statistics are only used for CBO test,
     * and are not available to users. (work in progress)
     */
    @VariableMgr.VarAttr(name = ENABLE_CBO_STATISTICS)
    public boolean enableCboStatistics = false;

    @VariableMgr.VarAttr(name = ENABLE_ELIMINATE_SORT_NODE)
    public boolean enableEliminateSortNode = true;

    @VariableMgr.VarAttr(name = INTERNAL_SESSION)
    public boolean internalSession = false;

    // Use partitioned hash join if build side row count >= the threshold . 0 - the threshold is not set.
    @VariableMgr.VarAttr(name = PARTITIONED_HASH_JOIN_ROWS_THRESHOLD, fuzzy = true)
    public int partitionedHashJoinRowsThreshold = 0;

    // Use partitioned hash join if build side row count >= the threshold . 0 - the threshold is not set.
    @VariableMgr.VarAttr(name = PARTITIONED_HASH_AGG_ROWS_THRESHOLD, fuzzy = true)
    public int partitionedHashAggRowsThreshold = 0;

    @VariableMgr.VarAttr(name = PARTITION_PRUNING_EXPAND_THRESHOLD, fuzzy = true)
    public int partitionPruningExpandThreshold = 10;

    @VariableMgr.VarAttr(name = ENABLE_SHARE_HASH_TABLE_FOR_BROADCAST_JOIN, fuzzy = true)
    public boolean enableShareHashTableForBroadcastJoin = true;

    @VariableMgr.VarAttr(name = ENABLE_UNICODE_NAME_SUPPORT)
    public boolean enableUnicodeNameSupport = false;

    @VariableMgr.VarAttr(name = REPEAT_MAX_NUM, needForward = true)
    public int repeatMaxNum = 10000;

    @VariableMgr.VarAttr(name = GROUP_CONCAT_MAX_LEN)
    public long groupConcatMaxLen = 2147483646;

    // If the memory consumption of sort node exceed this limit, will trigger spill to disk;
    // Set to 0 to disable; min: 128M
    public static final long MIN_EXTERNAL_SORT_BYTES_THRESHOLD = 134217728;
    @VariableMgr.VarAttr(name = EXTERNAL_SORT_BYTES_THRESHOLD,
            checker = "checkExternalSortBytesThreshold", fuzzy = true)
    public long externalSortBytesThreshold = 0;

    // Set to 0 to disable; min: 128M
    public static final long MIN_EXTERNAL_AGG_BYTES_THRESHOLD = 134217728;
    @VariableMgr.VarAttr(name = EXTERNAL_AGG_BYTES_THRESHOLD,
            checker = "checkExternalAggBytesThreshold", fuzzy = true)
    public long externalAggBytesThreshold = 0;

    public static final int MIN_EXTERNAL_AGG_PARTITION_BITS = 4;
    public static final int MAX_EXTERNAL_AGG_PARTITION_BITS = 8;
    @VariableMgr.VarAttr(name = EXTERNAL_AGG_PARTITION_BITS,
            checker = "checkExternalAggPartitionBits", fuzzy = true)
    public int externalAggPartitionBits = 8; // means that the hash table will be partitioned into 256 blocks.

    // Whether enable two phase read optimization
    // 1. read related rowids along with necessary column data
    // 2. spawn fetch RPC to other nodes to get related data by sorted rowids
    @VariableMgr.VarAttr(name = ENABLE_TWO_PHASE_READ_OPT, fuzzy = true)
    public boolean enableTwoPhaseReadOpt = true;
    @VariableMgr.VarAttr(name = TOPN_OPT_LIMIT_THRESHOLD)
    public long topnOptLimitThreshold = 1024;

    // Default value is false, which means the group by and having clause
    // should first use column name not alias. According to mysql.
    @VariableMgr.VarAttr(name = GROUP_BY_AND_HAVING_USE_ALIAS_FIRST)
    public boolean groupByAndHavingUseAliasFirst = false;

<<<<<<< HEAD
    // Whether disable block file cache. Block cache only works when FE's query options sets disableFileCache false
    // along with BE's config `enable_file_cache` true
    @VariableMgr.VarAttr(name = DISABLE_FILE_CACHE, needForward = true)
    public boolean disableFileCache = false;

=======
>>>>>>> 7bda49b5
    // Whether enable block file cache. Only take effect when BE config item enable_file_cache is true.
    @VariableMgr.VarAttr(name = ENABLE_FILE_CACHE, needForward = true, description = {
            "是否启用file cache。该变量只有在be.conf中enable_file_cache=true时才有效，"
                    + "如果be.conf中enable_file_cache=false，该BE节点的file cache处于禁用状态。",
            "Set wether to use file cache. This variable takes effect only if the BE config enable_file_cache=true. "
                    + "The cache is not used when BE config enable_file_cache=false."})
    public boolean enableFileCache = false;

    // Specify base path for file cache, or chose a random path.
    @VariableMgr.VarAttr(name = FILE_CACHE_BASE_PATH, needForward = true, description = {
            "指定block file cache在BE上的存储路径，默认 'random'，随机选择BE配置的存储路径。",
            "Specify the storage path of the block file cache on BE, default 'random', "
                    + "and randomly select the storage path configured by BE."})
    public String fileCacheBasePath = "random";

    // Whether drop table when create table as select insert data appear error.
    @VariableMgr.VarAttr(name = DROP_TABLE_IF_CTAS_FAILED, needForward = true)
    public boolean dropTableIfCtasFailed = true;

    @VariableMgr.VarAttr(name = MAX_TABLE_COUNT_USE_CASCADES_JOIN_REORDER, needForward = true)
    public int maxTableCountUseCascadesJoinReorder = 10;

    // If this is true, the result of `show roles` will return all user default role
    @VariableMgr.VarAttr(name = SHOW_USER_DEFAULT_ROLE, needForward = true)
    public boolean showUserDefaultRole = false;

    // Default value is -1, which means not fix replica
    @VariableMgr.VarAttr(name = USE_FIX_REPLICA)
    public int useFixReplica = -1;

    @VariableMgr.VarAttr(name = DUMP_NEREIDS_MEMO)
    public boolean dumpNereidsMemo = false;

    @VariableMgr.VarAttr(name = "memo_max_group_expression_size")
<<<<<<< HEAD
    public int memoMaxGroupExpressionSize = 40000;
=======
    public int memoMaxGroupExpressionSize = 10000;
>>>>>>> 7bda49b5

    @VariableMgr.VarAttr(name = ENABLE_MINIDUMP)
    public boolean enableMinidump = false;

<<<<<<< HEAD
=======
    @VariableMgr.VarAttr(name = ENABLE_FOLD_NONDETERMINISTIC_FN)
    public boolean enableFoldNondeterministicFn = true;

>>>>>>> 7bda49b5
    @VariableMgr.VarAttr(name = TRACE_NEREIDS)
    public boolean traceNereids = false;

    @VariableMgr.VarAttr(name = PLAN_NEREIDS_DUMP)
    public boolean planNereidsDump = false;

    // If set to true, all query will be executed without returning result
    @VariableMgr.VarAttr(name = DRY_RUN_QUERY, needForward = true)
    public boolean dryRunQuery = false;

    @VariableMgr.VarAttr(name = FILE_SPLIT_SIZE, needForward = true)
    public long fileSplitSize = 0;

    /**
     * determine should we enable unified load (use insert stmt as the backend for all load)
     */
    @VariableMgr.VarAttr(name = ENABLE_UNIFIED_LOAD, needForward = true)
    public boolean enableUnifiedLoad = false;

    @VariableMgr.VarAttr(
            name = ENABLE_PARQUET_LAZY_MAT,
            description = {"控制 parquet reader 是否启用延迟物化技术。默认为 true。",
                    "Controls whether to use lazy materialization technology in parquet reader. "
                            + "The default value is true."},
            needForward = true)
    public boolean enableParquetLazyMat = true;

    @VariableMgr.VarAttr(
            name = ENABLE_ORC_LAZY_MAT,
            description = {"控制 orc reader 是否启用延迟物化技术。默认为 true。",
                    "Controls whether to use lazy materialization technology in orc reader. "
                            + "The default value is true."},
            needForward = true)
    public boolean enableOrcLazyMat = true;

    @VariableMgr.VarAttr(
<<<<<<< HEAD
=======
            name = EXTERNAL_TABLE_ANALYZE_PART_NUM,
            description = {"收集外表统计信息行数时选取的采样分区数，默认-1表示全部分区",
                    "Number of sample partition for collecting external table line number, "
                            + "default -1 means all partitions"},
            needForward = false)
    public int externalTableAnalyzePartNum = -1;

    @VariableMgr.VarAttr(
>>>>>>> 7bda49b5
            name = INLINE_CTE_REFERENCED_THRESHOLD
    )
    public int inlineCTEReferencedThreshold = 1;

    @VariableMgr.VarAttr(
            name = ENABLE_CTE_MATERIALIZE
    )
    public boolean enableCTEMaterialize = true;

<<<<<<< HEAD
=======
    @VariableMgr.VarAttr(
            name = IGNORE_COMPLEX_TYPE_COLUMN
    )
    public boolean ignoreColumnWithComplexType = false;

    @VariableMgr.VarAttr(name = ENABLE_STRONG_CONSISTENCY, description = {"用以开启强一致读。Doris 默认支持同一个会话内的"
            + "强一致性，即同一个会话内对数据的变更操作是实时可见的。如需要会话间的强一致读，则需将此变量设置为true。",
            "Used to enable strong consistent reading. By default, Doris supports strong consistency "
                    + "within the same session, that is, changes to data within the same session are visible in "
                    + "real time. If you want strong consistent reads between sessions, set this variable to true. "
    })
    public boolean enableStrongConsistencyRead = false;

>>>>>>> 7bda49b5
    // If this fe is in fuzzy mode, then will use initFuzzyModeVariables to generate some variables,
    // not the default value set in the code.
    public void initFuzzyModeVariables() {
        Random random = new Random(System.currentTimeMillis());
        this.parallelExecInstanceNum = random.nextInt(8) + 1;
<<<<<<< HEAD
=======
        this.parallelPipelineTaskNum = random.nextInt(8);
>>>>>>> 7bda49b5
        this.enableCommonExprPushdown = random.nextBoolean();
        this.enableLocalExchange = random.nextBoolean();
        // This will cause be dead loop, disable it first
        // this.disableJoinReorder = random.nextBoolean();
        this.disableStreamPreaggregations = random.nextBoolean();
        this.partitionedHashJoinRowsThreshold = random.nextBoolean() ? 8 : 1048576;
        this.partitionedHashAggRowsThreshold = random.nextBoolean() ? 8 : 1048576;
        this.enableShareHashTableForBroadcastJoin = random.nextBoolean();
        int randomInt = random.nextInt(4);
        if (randomInt % 2 == 0) {
            this.rewriteOrToInPredicateThreshold = 100000;
        } else {
            this.rewriteOrToInPredicateThreshold = 2;
        }
        this.runtimeFilterType = 1 << randomInt;
        switch (randomInt) {
            case 0:
                this.externalSortBytesThreshold = 0;
                this.externalAggBytesThreshold = 0;
                break;
            case 1:
                this.externalSortBytesThreshold = 1;
                this.externalAggBytesThreshold = 1;
                this.externalAggPartitionBits = 6;
                break;
            case 2:
                this.externalSortBytesThreshold = 1024 * 1024;
                this.externalAggBytesThreshold = 1024 * 1024;
                this.externalAggPartitionBits = 8;
                break;
            default:
                this.externalSortBytesThreshold = 100 * 1024 * 1024 * 1024;
                this.externalAggBytesThreshold = 100 * 1024 * 1024 * 1024;
                this.externalAggPartitionBits = 4;
                break;
        }
<<<<<<< HEAD
        // pull_request_id default value is 0
        if (Config.pull_request_id % 2 == 1) {
            this.enablePipelineEngine = true;
            // this.enableFoldConstantByBe = true;
            // this.enableTwoPhaseReadOpt = false;
            this.runtimeFilterType |= TRuntimeFilterType.BITMAP.getValue();
        } else {
            // this.enablePipelineEngine = false;
            // this.enableFoldConstantByBe = false;
            // this.enableTwoPhaseReadOpt = true;
            this.runtimeFilterType &= ~TRuntimeFilterType.BITMAP.getValue();
        }

        if (Config.fuzzy_test_type.equals("p0")) {
            if (Config.pull_request_id % 2 == 1) {
                this.batchSize = 4064;
            } else {
                this.batchSize = 50;
=======
        // pull_request_id default value is 0. When it is 0, use default (global) session variable.
        if (Config.pull_request_id > 0) {
            switch (Config.pull_request_id % 4) {
                case 0:
                    this.enablePipelineEngine = true;
                    this.runtimeFilterType |= TRuntimeFilterType.BITMAP.getValue();
                    this.enableNereidsPlanner = true;
                    break;
                case 1:
                    this.enablePipelineEngine = true;
                    this.runtimeFilterType |= TRuntimeFilterType.BITMAP.getValue();
                    this.enableNereidsPlanner = false;
                    break;
                case 2:
                    this.enablePipelineEngine = false;
                    this.runtimeFilterType &= ~TRuntimeFilterType.BITMAP.getValue();
                    this.enableNereidsPlanner = true;
                    break;
                case 3:
                    this.enablePipelineEngine = false;
                    this.runtimeFilterType &= ~TRuntimeFilterType.BITMAP.getValue();
                    this.enableNereidsPlanner = false;
                    break;
                default:
                    break;
            }
        }

        if (Config.fuzzy_test_type.equals("p0")) {
            if (Config.pull_request_id > 0) {
                if (Config.pull_request_id % 2 == 1) {
                    this.batchSize = 4064;
                } else {
                    this.batchSize = 50;
                }
>>>>>>> 7bda49b5
            }
        }

        // set random 1, 10, 100, 1000, 10000
        this.topnOptLimitThreshold = (int) Math.pow(10, random.nextInt(5));
    }

    public String printFuzzyVariables() {
        if (!Config.use_fuzzy_session_variable) {
            return "";
        }
        List<String> res = Lists.newArrayList();
        for (Field field : SessionVariable.class.getDeclaredFields()) {
            VarAttr attr = field.getAnnotation(VarAttr.class);
            if (attr == null || !attr.fuzzy()) {
                continue;
            }
            field.setAccessible(true);
            try {
                Object val = field.get(this);
                res.add(attr.name() + "=" + val.toString());
            } catch (IllegalAccessException e) {
                LOG.warn("failed to get fuzzy session variable {}", attr.name(), e);
            }
        }
        return Joiner.on(",").join(res);
    }

    /**
     * syntax:
     * all -> use all event
     * all except event_1, event_2, ..., event_n -> use all events excluding the event_1~n
     * event_1, event_2, ..., event_n -> use event_1~n
     */
    @VariableMgr.VarAttr(name = NEREIDS_TRACE_EVENT_MODE, checker = "checkNereidsTraceEventMode")
    public String nereidsTraceEventMode = "all";

    private Set<Class<? extends Event>> parsedNereidsEventMode = EventSwitchParser.parse(Lists.newArrayList("all"));

    public boolean isInDebugMode() {
        return showHiddenColumns || skipDeleteBitmap || skipDeletePredicate || skipDeleteSign || skipStorageEngineMerge;
    }

    public void setEnableNereidsTrace(boolean enableNereidsTrace) {
        this.enableNereidsTrace = enableNereidsTrace;
    }

    public void setNereidsTraceEventMode(String nereidsTraceEventMode) {
        checkNereidsTraceEventMode(nereidsTraceEventMode);
        this.nereidsTraceEventMode = nereidsTraceEventMode;
    }

    public void checkNereidsTraceEventMode(String nereidsTraceEventMode) {
        List<String> strings = EventSwitchParser.checkEventModeStringAndSplit(nereidsTraceEventMode);
        if (strings != null) {
            parsedNereidsEventMode = EventSwitchParser.parse(strings);
        }
        if (parsedNereidsEventMode == null) {
            throw new UnsupportedOperationException("nereids_trace_event_mode syntax error, please check");
        }
    }

    public Set<Class<? extends Event>> getParsedNereidsEventMode() {
        return parsedNereidsEventMode;
    }

    public String getBlockEncryptionMode() {
        return blockEncryptionMode;
    }

    public void setBlockEncryptionMode(String blockEncryptionMode) {
        this.blockEncryptionMode = blockEncryptionMode;
    }

    public void setRewriteOrToInPredicateThreshold(int threshold) {
        this.rewriteOrToInPredicateThreshold = threshold;
    }

    public int getRewriteOrToInPredicateThreshold() {
        return rewriteOrToInPredicateThreshold;
    }

    public long getMaxExecMemByte() {
        return maxExecMemByte;
    }

    public long getMaxScanQueueExecMemByte() {
        return maxScanQueueMemByte;
    }

    public int getQueryTimeoutS() {
        return queryTimeoutS;
    }

    public int getMaxExecutionTimeMS() {
        return maxExecutionTimeMS;
    }

    public int getInsertTimeoutS() {
        return insertTimeoutS;
    }

    public void setInsertTimeoutS(int insertTimeoutS) {
        this.insertTimeoutS = insertTimeoutS;
    }

    public boolean enableProfile() {
        return enableProfile;
    }

    public boolean enableSingleDistinctColumnOpt() {
        return enableSingleDistinctColumnOpt;
    }

    public int getWaitTimeoutS() {
        return waitTimeoutS;
    }

    public long getSqlMode() {
        return sqlMode;
    }

    public void setSqlMode(long sqlMode) {
        this.sqlMode = sqlMode;
    }

    public boolean isEnableJoinReorderBasedCost() {
        return enableJoinReorderBasedCost;
    }

    public boolean isAutoCommit() {
        return autoCommit;
    }

    public boolean enableMultiClusterSyncLoad() {
        return cloudEnableMultiClusterSyncLoad;
    }

    public void setEnableMultiClusterSyncLoad(boolean cloudEnableMultiClusterSyncLoad) {
        this.cloudEnableMultiClusterSyncLoad = cloudEnableMultiClusterSyncLoad;
    }

    public boolean isTxReadonly() {
        return txReadonly;
    }

    public boolean isTransactionReadonly() {
        return transactionReadonly;
    }

    public String getTransactionIsolation() {
        return transactionIsolation;
    }

    public String getTxIsolation() {
        return txIsolation;
    }

    public String getCharsetClient() {
        return charsetClient;
    }

    public String getCharsetConnection() {
        return charsetConnection;
    }

    public String getCharsetResults() {
        return charsetResults;
    }

    public String getCharsetServer() {
        return charsetServer;
    }

    public String getCollationConnection() {
        return collationConnection;
    }

    public String getCollationDatabase() {
        return collationDatabase;
    }

    public String getCollationServer() {
        return collationServer;
    }

    public boolean isSqlAutoIsNull() {
        return sqlAutoIsNull;
    }

    public long getSqlSelectLimit() {
        return sqlSelectLimit;
    }

    public int getMaxAllowedPacket() {
        return maxAllowedPacket;
    }

    public int getAutoIncrementIncrement() {
        return autoIncrementIncrement;
    }

    public int getQueryCacheType() {
        return queryCacheType;
    }

    public int getInteractiveTimeout() {
        return interactiveTimeout;
    }

    public int getNetWriteTimeout() {
        return netWriteTimeout;
    }

    public int getNetReadTimeout() {
        return netReadTimeout;
    }

    public String getTimeZone() {
        return timeZone;
    }

    public void setTimeZone(String timeZone) {
        this.timeZone = timeZone;
    }

    public int getSqlSafeUpdates() {
        return sqlSafeUpdates;
    }

    public int getNetBufferLength() {
        return netBufferLength;
    }

    public int getCodegenLevel() {
        return codegenLevel;
    }

    /**
     * setMaxExecMemByte.
     **/
    public void setMaxExecMemByte(long maxExecMemByte) {
        if (maxExecMemByte < MIN_EXEC_MEM_LIMIT) {
            this.maxExecMemByte = MIN_EXEC_MEM_LIMIT;
        } else {
            this.maxExecMemByte = maxExecMemByte;
        }
    }

    public void setMaxScanQueueMemByte(long scanQueueMemByte) {
        this.maxScanQueueMemByte = Math.min(scanQueueMemByte, maxExecMemByte / 20);
    }

    public boolean isSqlQuoteShowCreate() {
        return sqlQuoteShowCreate;
    }

    public void setSqlQuoteShowCreate(boolean sqlQuoteShowCreate) {
        this.sqlQuoteShowCreate = sqlQuoteShowCreate;
    }

    public void setQueryTimeoutS(int queryTimeoutS) {
        this.queryTimeoutS = queryTimeoutS;
    }

    public void setMaxExecutionTimeMS(int maxExecutionTimeMS) {
        this.maxExecutionTimeMS = maxExecutionTimeMS;
        this.queryTimeoutS = this.maxExecutionTimeMS / 1000;
    }

    public void setMaxExecutionTimeMS(String maxExecutionTimeMS) {
        this.maxExecutionTimeMS = Integer.valueOf(maxExecutionTimeMS);
        this.queryTimeoutS = this.maxExecutionTimeMS / 1000;
    }

    public String getWorkloadGroup() {
        return workloadGroup;
    }

    public void setWorkloadGroup(String workloadGroup) {
        this.workloadGroup = workloadGroup;
    }

    public String getResourceGroup() {
        return resourceGroup;
    }

    public void setResourceGroup(String resourceGroup) {
        this.resourceGroup = resourceGroup;
    }

    public boolean isDisableColocatePlan() {
        return disableColocatePlan;
    }

    public boolean enableColocateScan() {
        return enableColocateScan;
    }

    public boolean isEnableBucketShuffleJoin() {
        return enableBucketShuffleJoin;
    }

    public boolean isEnableOdbcTransaction() {
        return enableOdbcTransaction;
    }

    public String getPreferJoinMethod() {
        return preferJoinMethod;
    }

    public void setPreferJoinMethod(String preferJoinMethod) {
        this.preferJoinMethod = preferJoinMethod;
    }

    public boolean isEnableFoldConstantByBe() {
        return enableFoldConstantByBe;
    }

    public boolean isEnableNereidsDML() {
        return enableNereidsDML;
    }

    public void setEnableFoldConstantByBe(boolean foldConstantByBe) {
        this.enableFoldConstantByBe = foldConstantByBe;
    }

    public int getParallelExecInstanceNum() {
<<<<<<< HEAD
        if (enablePipelineEngine && parallelExecInstanceNum == 0) {
            Backend.BeInfoCollector beinfoCollector = Backend.getBeInfoCollector();
            return beinfoCollector.getParallelExecInstanceNum();
=======
        if (enablePipelineEngine && parallelPipelineTaskNum == 0) {
            int size = Env.getCurrentSystemInfo().getMinPipelineExecutorSize();
            return (size + 1) / 2;
        } else if (enablePipelineEngine) {
            return parallelPipelineTaskNum;
>>>>>>> 7bda49b5
        } else {
            return parallelExecInstanceNum;
        }
    }

    public int getExchangeInstanceParallel() {
        return exchangeInstanceParallel;
    }

    public boolean getEnableInsertStrict() {
        return enableInsertStrict;
    }

    public double getMaxFilterRatio() {
        return maxFilterRatio;
    }

    public boolean getStrictMode() {
        return strictMode;
    }

    public void setEnableInsertStrict(boolean enableInsertStrict) {
        this.enableInsertStrict = enableInsertStrict;
    }

    public void setMaxFilterRatio(double maxFilterRatio) {
        this.maxFilterRatio = maxFilterRatio;
    }

    public void setStrictMode(boolean strictMode) {
        this.strictMode = strictMode;
    }

    public boolean isEnableSqlCache() {
        return enableSqlCache;
    }

    public void setEnableSqlCache(boolean enableSqlCache) {
        this.enableSqlCache = enableSqlCache;
    }

    public boolean isEnablePartitionCache() {
        return enablePartitionCache;
    }

    public void setEnablePartitionCache(boolean enablePartitionCache) {
        this.enablePartitionCache = enablePartitionCache;
    }

    public int getPartitionedHashJoinRowsThreshold() {
        return partitionedHashJoinRowsThreshold;
    }

    public void setPartitionedHashJoinRowsThreshold(int threshold) {
        this.partitionedHashJoinRowsThreshold = threshold;
    }

    // Serialize to thrift object
    public boolean getForwardToMaster() {
        return forwardToMaster;
    }

    public boolean isUseV2Rollup() {
        return useV2Rollup;
    }

    // for unit test
    public void setUseV2Rollup(boolean useV2Rollup) {
        this.useV2Rollup = useV2Rollup;
    }

    public boolean isRewriteCountDistinct() {
        return rewriteCountDistinct;
    }

    public void setRewriteCountDistinct(boolean rewriteCountDistinct) {
        this.rewriteCountDistinct = rewriteCountDistinct;
    }

    public String getEventScheduler() {
        return eventScheduler;
    }

    public void setEventScheduler(String eventScheduler) {
        this.eventScheduler = eventScheduler;
    }

    public String getStorageEngine() {
        return storageEngine;
    }

    public void setStorageEngine(String storageEngine) {
        this.storageEngine = storageEngine;
    }

    public int getDivPrecisionIncrement() {
        return divPrecisionIncrement;
    }

    public int getMaxScanKeyNum() {
        return maxScanKeyNum;
    }

    public void setMaxScanKeyNum(int maxScanKeyNum) {
        this.maxScanKeyNum = maxScanKeyNum;
    }

    public int getMaxPushdownConditionsPerColumn() {
        return maxPushdownConditionsPerColumn;
    }

    public void setMaxPushdownConditionsPerColumn(int maxPushdownConditionsPerColumn) {
        this.maxPushdownConditionsPerColumn = maxPushdownConditionsPerColumn;
    }

    public double getBroadcastRightTableScaleFactor() {
        return broadcastRightTableScaleFactor;
    }

    public void setBroadcastRightTableScaleFactor(double broadcastRightTableScaleFactor) {
        this.broadcastRightTableScaleFactor = broadcastRightTableScaleFactor;
    }

    public double getBroadcastRowCountLimit() {
        return broadcastRowCountLimit;
    }

    public void setBroadcastRowCountLimit(double broadcastRowCountLimit) {
        this.broadcastRowCountLimit = broadcastRowCountLimit;
    }

    public double getBroadcastHashtableMemLimitPercentage() {
        return broadcastHashtableMemLimitPercentage;
    }

    public void setBroadcastHashtableMemLimitPercentage(double broadcastHashtableMemLimitPercentage) {
        this.broadcastHashtableMemLimitPercentage = broadcastHashtableMemLimitPercentage;
    }

    public boolean showHiddenColumns() {
        return showHiddenColumns;
    }

    public void setShowHiddenColumns(boolean showHiddenColumns) {
        this.showHiddenColumns = showHiddenColumns;
    }

    public boolean isEnableScanRunSerial() {
        return enableScanRunSerial;
    }

    public boolean skipStorageEngineMerge() {
        return skipStorageEngineMerge;
    }

    public boolean skipDeleteSign() {
        return skipDeleteSign;
    }

    public boolean isAllowPartitionColumnNullable() {
        return allowPartitionColumnNullable;
    }

    public String getRuntimeFilterMode() {
        return runtimeFilterMode;
    }

    public void setRuntimeFilterMode(String runtimeFilterMode) {
        this.runtimeFilterMode = runtimeFilterMode;
    }

    public int getRuntimeBloomFilterSize() {
        return runtimeBloomFilterSize;
    }

    public void setRuntimeBloomFilterSize(int runtimeBloomFilterSize) {
        this.runtimeBloomFilterSize = runtimeBloomFilterSize;
    }

    public int getRuntimeBloomFilterMinSize() {
        return runtimeBloomFilterMinSize;
    }

    public void setRuntimeBloomFilterMinSize(int runtimeBloomFilterMinSize) {
        this.runtimeBloomFilterMinSize = runtimeBloomFilterMinSize;
    }

    public int getRuntimeBloomFilterMaxSize() {
        return runtimeBloomFilterMaxSize;
    }

    public void setRuntimeBloomFilterMaxSize(int runtimeBloomFilterMaxSize) {
        this.runtimeBloomFilterMaxSize = runtimeBloomFilterMaxSize;
    }

    public int getRuntimeFilterWaitTimeMs() {
        return runtimeFilterWaitTimeMs;
    }

    public void setRuntimeFilterWaitTimeMs(int runtimeFilterWaitTimeMs) {
        this.runtimeFilterWaitTimeMs = runtimeFilterWaitTimeMs;
    }

    public int getRuntimeFiltersMaxNum() {
        return runtimeFiltersMaxNum;
    }

    public void setRuntimeFiltersMaxNum(int runtimeFiltersMaxNum) {
        this.runtimeFiltersMaxNum = runtimeFiltersMaxNum;
    }

    public int getRuntimeFilterType() {
        return runtimeFilterType;
    }

    public boolean isRuntimeFilterTypeEnabled(TRuntimeFilterType type) {
        return (runtimeFilterType & type.getValue()) == type.getValue();
    }

    public void setRuntimeFilterType(int runtimeFilterType) {
        this.runtimeFilterType = runtimeFilterType;
    }

    public int getRuntimeFilterMaxInNum() {
        return runtimeFilterMaxInNum;
    }

    public void setRuntimeFilterMaxInNum(int runtimeFilterMaxInNum) {
        this.runtimeFilterMaxInNum = runtimeFilterMaxInNum;
    }

<<<<<<< HEAD
    public boolean enablePipelineEngine() {
        return enablePipelineEngine;
    }

=======
>>>>>>> 7bda49b5
    public void setEnablePipelineEngine(boolean enablePipelineEngine) {
        this.enablePipelineEngine = enablePipelineEngine;
    }

    public boolean enablePushDownNoGroupAgg() {
        return enablePushDownNoGroupAgg;
    }

    public boolean getEnableFunctionPushdown() {
        return this.enableFunctionPushdown;
    }

    public boolean getForbidUnknownColStats() {
        return forbidUnknownColStats;
    }

    public void setForbidUnownColStats(boolean forbid) {
        forbidUnknownColStats = forbid;
    }

    public boolean getEnableLocalExchange() {
        return enableLocalExchange;
    }

    public boolean getEnableCboStatistics() {
        return enableCboStatistics;
    }

<<<<<<< HEAD
    // SELECTDB_CODE_BEGIN
    public String getCloudCluster() {
        return cloudCluster;
    }

    public String setCloudCluster(String cloudCluster) {
        return this.cloudCluster = cloudCluster;
    }

    // SELECTDB_CODE_END
=======
>>>>>>> 7bda49b5
    public long getFileSplitSize() {
        return fileSplitSize;
    }

    public void setFileSplitSize(long fileSplitSize) {
        this.fileSplitSize = fileSplitSize;
    }

    public boolean isEnableParquetLazyMat() {
        return enableParquetLazyMat;
    }

    public void setEnableParquetLazyMat(boolean enableParquetLazyMat) {
        this.enableParquetLazyMat = enableParquetLazyMat;
    }

    public boolean isEnableOrcLazyMat() {
        return enableOrcLazyMat;
    }

    public void setEnableOrcLazyMat(boolean enableOrcLazyMat) {
        this.enableOrcLazyMat = enableOrcLazyMat;
    }


    /**
     * getInsertVisibleTimeoutMs.
     **/
    public long getInsertVisibleTimeoutMs() {
        if (insertVisibleTimeoutMs < MIN_INSERT_VISIBLE_TIMEOUT_MS) {
            return MIN_INSERT_VISIBLE_TIMEOUT_MS;
        } else {
            return insertVisibleTimeoutMs;
        }
    }

    /**
     * setInsertVisibleTimeoutMs.
     **/
    public void setInsertVisibleTimeoutMs(long insertVisibleTimeoutMs) {
        if (insertVisibleTimeoutMs < MIN_INSERT_VISIBLE_TIMEOUT_MS) {
            this.insertVisibleTimeoutMs = MIN_INSERT_VISIBLE_TIMEOUT_MS;
        } else {
            this.insertVisibleTimeoutMs = insertVisibleTimeoutMs;
        }
    }

    public boolean getIsSingleSetVar() {
        return isSingleSetVar;
    }

    public void setIsSingleSetVar(boolean issinglesetvar) {
        this.isSingleSetVar = issinglesetvar;
    }

    public Map<Field, String> getSessionOriginValue() {
        return sessionOriginValue;
    }

    public void addSessionOriginValue(Field key, String value) {
        if (sessionOriginValue.containsKey(key)) {
            // If we already set the origin value, just skip the reset.
            return;
        }
        sessionOriginValue.put(key, value);
    }

    public void clearSessionOriginValue() {
        sessionOriginValue.clear();
    }

    public boolean isDeleteWithoutPartition() {
        return deleteWithoutPartition;
    }

    public boolean isExtractWideRangeExpr() {
        return extractWideRangeExpr;
    }

    public boolean isGroupByAndHavingUseAliasFirst() {
        return groupByAndHavingUseAliasFirst;
    }

    public int getCpuResourceLimit() {
        return cpuResourceLimit;
    }

    public int getSendBatchParallelism() {
        return sendBatchParallelism;
    }

    public boolean isEnableParallelOutfile() {
        return enableParallelOutfile;
    }

    public boolean isDisableJoinReorder() {
        return disableJoinReorder;
    }

    public boolean isEnableBushyTree() {
        return enableBushyTree;
    }

    public void setEnableBushyTree(boolean enableBushyTree) {
        this.enableBushyTree = enableBushyTree;
    }

    public boolean isEnablePartitionTopN() {
        return enablePartitionTopN;
    }

    public void setEnablePartitionTopN(boolean enablePartitionTopN) {
        this.enablePartitionTopN = enablePartitionTopN;
    }

<<<<<<< HEAD
=======
    public boolean isEnableFoldNondeterministicFn() {
        return enableFoldNondeterministicFn;
    }

    public void setEnableFoldNondeterministicFn(boolean enableFoldNondeterministicFn) {
        this.enableFoldNondeterministicFn = enableFoldNondeterministicFn;
    }

>>>>>>> 7bda49b5
    public boolean isReturnObjectDataAsBinary() {
        return returnObjectDataAsBinary;
    }

    public void setReturnObjectDataAsBinary(boolean returnObjectDataAsBinary) {
        this.returnObjectDataAsBinary = returnObjectDataAsBinary;
    }

    public boolean isEnableInferPredicate() {
        return enableInferPredicate;
    }

    public void setEnableInferPredicate(boolean enableInferPredicate) {
        this.enableInferPredicate = enableInferPredicate;
    }

    public boolean isEnableProjection() {
        return enableProjection;
    }

    public boolean checkOverflowForDecimal() {
        return checkOverflowForDecimal;
    }

    public boolean isTrimTailingSpacesForExternalTableQuery() {
        return trimTailingSpacesForExternalTableQuery;
    }

    public void setTrimTailingSpacesForExternalTableQuery(boolean trimTailingSpacesForExternalTableQuery) {
        this.trimTailingSpacesForExternalTableQuery = trimTailingSpacesForExternalTableQuery;
    }

    public void setEnableJoinReorderBasedCost(boolean enableJoinReorderBasedCost) {
        this.enableJoinReorderBasedCost = enableJoinReorderBasedCost;
    }

    public void setDisableJoinReorder(boolean disableJoinReorder) {
        this.disableJoinReorder = disableJoinReorder;
    }

    /**
     * Nereids only support vectorized engine.
     *
     * @return true if both nereids and vectorized engine are enabled
     */
    public boolean isEnableNereidsPlanner() {
        return enableNereidsPlanner;
    }

    public void setEnableNereidsPlanner(boolean enableNereidsPlanner) {
        this.enableNereidsPlanner = enableNereidsPlanner;
    }

    public int getNthOptimizedPlan() {
        return nthOptimizedPlan;
    }

    public Set<String> getDisableNereidsRules() {
        return Arrays.stream(disableNereidsRules.split(",[\\s]*"))
                .map(rule -> rule.toUpperCase(Locale.ROOT))
                .collect(ImmutableSet.toImmutableSet());
    }

    public void setEnableNewCostModel(boolean enable) {
        this.enableNewCostModel = enable;
    }

    public boolean getEnableNewCostModel() {
        return this.enableNewCostModel;
    }

    public void setDisableNereidsRules(String disableNereidsRules) {
        this.disableNereidsRules = disableNereidsRules;
    }

    public double getNereidsCboPenaltyFactor() {
        return nereidsCboPenaltyFactor;
    }

    public void setNereidsCboPenaltyFactor(double penaltyFactor) {
        this.nereidsCboPenaltyFactor = penaltyFactor;
    }

    public boolean isEnableNereidsTrace() {
        return isEnableNereidsPlanner() && enableNereidsTrace;
    }

    public boolean isEnableSingleReplicaInsert() {
        return enableSingleReplicaInsert;
    }

    public void setEnableSingleReplicaInsert(boolean enableSingleReplicaInsert) {
        this.enableSingleReplicaInsert = enableSingleReplicaInsert;
    }

    public boolean isEnableRuntimeFilterPrune() {
        return enableRuntimeFilterPrune;
    }

    public void setEnableRuntimeFilterPrune(boolean enableRuntimeFilterPrune) {
        this.enableRuntimeFilterPrune = enableRuntimeFilterPrune;
    }

    public void setFragmentTransmissionCompressionCodec(String codec) {
        this.fragmentTransmissionCompressionCodec = codec;
    }

<<<<<<< HEAD
    public boolean isDisableFileCache() {
        return disableFileCache;
    }

    public void setDisableFileCache(boolean disableFileCache) {
        this.disableFileCache = disableFileCache;
    }

=======
>>>>>>> 7bda49b5
    public boolean isEnableUnicodeNameSupport() {
        return enableUnicodeNameSupport;
    }

    public void setEnableUnicodeNameSupport(boolean enableUnicodeNameSupport) {
        this.enableUnicodeNameSupport = enableUnicodeNameSupport;
    }

    public boolean isDropTableIfCtasFailed() {
        return dropTableIfCtasFailed;
    }

    public void checkExternalSortBytesThreshold(String externalSortBytesThreshold) {
        long value = Long.valueOf(externalSortBytesThreshold);
        if (value > 0 && value < MIN_EXTERNAL_SORT_BYTES_THRESHOLD) {
            LOG.warn("external sort bytes threshold: {}, min: {}", value, MIN_EXTERNAL_SORT_BYTES_THRESHOLD);
            throw new UnsupportedOperationException("minimum value is " + MIN_EXTERNAL_SORT_BYTES_THRESHOLD);
        }
    }

    public void checkExternalAggBytesThreshold(String externalAggBytesThreshold) {
        long value = Long.valueOf(externalAggBytesThreshold);
        if (value > 0 && value < MIN_EXTERNAL_AGG_BYTES_THRESHOLD) {
            LOG.warn("external agg bytes threshold: {}, min: {}", value, MIN_EXTERNAL_AGG_BYTES_THRESHOLD);
            throw new UnsupportedOperationException("minimum value is " + MIN_EXTERNAL_AGG_BYTES_THRESHOLD);
        }
    }

    public void checkExternalAggPartitionBits(String externalAggPartitionBits) {
        int value = Integer.valueOf(externalAggPartitionBits);
        if (value < MIN_EXTERNAL_AGG_PARTITION_BITS || value > MAX_EXTERNAL_AGG_PARTITION_BITS) {
            LOG.warn("external agg bytes threshold: {}, min: {}, max: {}",
                    value, MIN_EXTERNAL_AGG_PARTITION_BITS, MAX_EXTERNAL_AGG_PARTITION_BITS);
            throw new UnsupportedOperationException("min value is " + MIN_EXTERNAL_AGG_PARTITION_BITS + " max value is "
                    + MAX_EXTERNAL_AGG_PARTITION_BITS);
        }
    }

    public boolean isEnableFileCache() {
        return enableFileCache;
    }

    public void setEnableFileCache(boolean enableFileCache) {
        this.enableFileCache = enableFileCache;
    }

    public String getFileCacheBasePath() {
        return fileCacheBasePath;
    }

    public void setFileCacheBasePath(String basePath) {
        this.fileCacheBasePath = basePath;
    }

    public int getMaxTableCountUseCascadesJoinReorder() {
        return this.maxTableCountUseCascadesJoinReorder;
    }

    public void setMaxTableCountUseCascadesJoinReorder(int maxTableCountUseCascadesJoinReorder) {
        this.maxTableCountUseCascadesJoinReorder =
                maxTableCountUseCascadesJoinReorder < MIN_JOIN_REORDER_TABLE_COUNT
                        ? MIN_JOIN_REORDER_TABLE_COUNT
                        : maxTableCountUseCascadesJoinReorder;
    }

    public boolean isShowUserDefaultRole() {
        return showUserDefaultRole;
    }

<<<<<<< HEAD
=======
    public int getExternalTableAnalyzePartNum() {
        return externalTableAnalyzePartNum;
    }

>>>>>>> 7bda49b5
    /**
     * Serialize to thrift object.
     * Used for rest api.
     */
    public TQueryOptions toThrift() {
        TQueryOptions tResult = new TQueryOptions();
        tResult.setMemLimit(maxExecMemByte);
        tResult.setScanQueueMemLimit(Math.min(maxScanQueueMemByte, maxExecMemByte / 20));

        // TODO chenhao, reservation will be calculated by cost
        tResult.setMinReservation(0);
        tResult.setMaxReservation(maxExecMemByte);
        tResult.setInitialReservationTotalClaims(maxExecMemByte);
        tResult.setBufferPoolLimit(maxExecMemByte);

        tResult.setQueryTimeout(queryTimeoutS);
        tResult.setIsReportSuccess(enableProfile);
        tResult.setCodegenLevel(codegenLevel);
        tResult.setBeExecVersion(Config.be_exec_version);
        tResult.setEnablePipelineEngine(enablePipelineEngine);
        tResult.setParallelInstance(getParallelExecInstanceNum());
        tResult.setReturnObjectDataAsBinary(returnObjectDataAsBinary);
        tResult.setTrimTailingSpacesForExternalTableQuery(trimTailingSpacesForExternalTableQuery);
        tResult.setEnableShareHashTableForBroadcastJoin(enableShareHashTableForBroadcastJoin);

        tResult.setBatchSize(batchSize);
        tResult.setDisableStreamPreaggregations(disableStreamPreaggregations);

        if (maxScanKeyNum > -1) {
            tResult.setMaxScanKeyNum(maxScanKeyNum);
        }
        if (maxPushdownConditionsPerColumn > -1) {
            tResult.setMaxPushdownConditionsPerColumn(maxPushdownConditionsPerColumn);
        }

        tResult.setEnableSpilling(enableSpilling);
        tResult.setEnableEnableExchangeNodeParallelMerge(enableExchangeNodeParallelMerge);

        tResult.setRuntimeFilterWaitTimeMs(runtimeFilterWaitTimeMs);
        tResult.setRuntimeFilterMaxInNum(runtimeFilterMaxInNum);

        if (cpuResourceLimit > 0) {
            TResourceLimit resourceLimit = new TResourceLimit();
            resourceLimit.setCpuLimit(cpuResourceLimit);
            tResult.setResourceLimit(resourceLimit);
        }

        tResult.setEnableFunctionPushdown(enableFunctionPushdown);
        tResult.setEnableCommonExprPushdown(enableCommonExprPushdown);
        tResult.setCheckOverflowForDecimal(checkOverflowForDecimal);
        tResult.setFragmentTransmissionCompressionCodec(fragmentTransmissionCompressionCodec);
        tResult.setEnableLocalExchange(enableLocalExchange);
        tResult.setEnableNewShuffleHashMethod(enableNewShuffleHashMethod);

        tResult.setSkipStorageEngineMerge(skipStorageEngineMerge);

        tResult.setSkipDeletePredicate(skipDeletePredicate);

        tResult.setSkipDeleteBitmap(skipDeleteBitmap);

        tResult.setPartitionedHashJoinRowsThreshold(partitionedHashJoinRowsThreshold);
        tResult.setPartitionedHashAggRowsThreshold(partitionedHashAggRowsThreshold);

        tResult.setRepeatMaxNum(repeatMaxNum);

        tResult.setExternalSortBytesThreshold(externalSortBytesThreshold);

        tResult.setExternalAggBytesThreshold(externalAggBytesThreshold);

        tResult.setExternalAggPartitionBits(externalAggPartitionBits);

        tResult.setEnableFileCache(enableFileCache);

        tResult.setFileCacheBasePath(fileCacheBasePath);

        if (dryRunQuery) {
            tResult.setDryRunQuery(true);
        }

        tResult.setEnableParquetLazyMat(enableParquetLazyMat);
        tResult.setEnableOrcLazyMat(enableOrcLazyMat);

        tResult.setEnableInsertStrict(enableInsertStrict);
<<<<<<< HEAD

        tResult.setDisableFileCache(disableFileCache);
=======
>>>>>>> 7bda49b5

        return tResult;
    }

    public JSONObject toJson() throws IOException {
        JSONObject root = new JSONObject();
        try {
            for (Field field : SessionVariable.class.getDeclaredFields()) {
                VarAttr attr = field.getAnnotation(VarAttr.class);
                if (attr == null) {
                    continue;
                }
                switch (field.getType().getSimpleName()) {
                    case "boolean":
                        root.put(attr.name(), (Boolean) field.get(this));
                        break;
                    case "int":
                        root.put(attr.name(), (Integer) field.get(this));
                        break;
                    case "long":
                        root.put(attr.name(), (Long) field.get(this));
                        break;
                    case "float":
                        root.put(attr.name(), (Float) field.get(this));
                        break;
                    case "double":
                        root.put(attr.name(), (Double) field.get(this));
                        break;
                    case "String":
                        root.put(attr.name(), (String) field.get(this));
                        break;
                    default:
                        // Unsupported type variable.
                        throw new IOException("invalid type: " + field.getType().getSimpleName());
                }
            }
        } catch (Exception e) {
            throw new IOException("failed to write session variable: " + e.getMessage());
        }
        return root;
    }

    @Override
    public void write(DataOutput out) throws IOException {
        JSONObject root = toJson();
        Text.writeString(out, root.toString());
    }


    public void readFields(DataInput in) throws IOException {
        String json = Text.readString(in);
        readFromJson(json);
    }

    public void readFromJson(String json) throws IOException {
        JSONObject root = (JSONObject) JSONValue.parse(json);
        try {
            for (Field field : SessionVariable.class.getDeclaredFields()) {
                VarAttr attr = field.getAnnotation(VarAttr.class);
                if (attr == null) {
                    continue;
                }

                if (!root.containsKey(attr.name())) {
                    continue;
                }

                switch (field.getType().getSimpleName()) {
                    case "boolean":
                        field.set(this, root.get(attr.name()));
                        break;
                    case "int":
                        // root.get(attr.name()) always return Long type, so need to convert it.
                        field.set(this, Integer.valueOf(root.get(attr.name()).toString()));
                        break;
                    case "long":
                        field.set(this, (Long) root.get(attr.name()));
                        break;
                    case "float":
                        field.set(this, root.get(attr.name()));
                        break;
                    case "double":
                        field.set(this, root.get(attr.name()));
                        break;
                    case "String":
                        field.set(this, root.get(attr.name()));
                        break;
                    default:
                        // Unsupported type variable.
                        throw new IOException("invalid type: " + field.getType().getSimpleName());
                }
            }
        } catch (Exception e) {
            throw new IOException("failed to read session variable: " + e.getMessage());
        }
    }

    /**
     * Get all variables which need to forward along with statement.
     **/
    public Map<String, String> getForwardVariables() {
        HashMap<String, String> map = new HashMap<String, String>();
        try {
            Field[] fields = SessionVariable.class.getDeclaredFields();
            for (Field f : fields) {
                VarAttr varAttr = f.getAnnotation(VarAttr.class);
                if (varAttr == null || !varAttr.needForward()) {
                    continue;
                }
                map.put(varAttr.name(), String.valueOf(f.get(this)));
            }
        } catch (IllegalAccessException e) {
            LOG.error("failed to get forward variables", e);
        }
        return map;
    }

    /**
     * Set forwardedSessionVariables for variables.
     **/
    public void setForwardedSessionVariables(Map<String, String> variables) {
        try {
            Field[] fields = SessionVariable.class.getFields();
            for (Field f : fields) {
                VarAttr varAttr = f.getAnnotation(VarAttr.class);
                if (varAttr == null || !varAttr.needForward()) {
                    continue;
                }
                String val = variables.get(varAttr.name());
                if (val == null) {
                    continue;
                }

                LOG.debug("set forward variable: {} = {}", varAttr.name(), val);

                // set config field
                switch (f.getType().getSimpleName()) {
                    case "short":
                        f.setShort(this, Short.parseShort(val));
                        break;
                    case "int":
                        f.setInt(this, Integer.parseInt(val));
                        break;
                    case "long":
                        f.setLong(this, Long.parseLong(val));
                        break;
                    case "double":
                        f.setDouble(this, Double.parseDouble(val));
                        break;
                    case "boolean":
                        f.setBoolean(this, Boolean.parseBoolean(val));
                        break;
                    case "String":
                        f.set(this, val);
                        break;
                    default:
                        throw new IllegalArgumentException("Unknown field type: " + f.getType().getSimpleName());
                }
            }
        } catch (IllegalAccessException e) {
            LOG.error("failed to set forward variables", e);
        }
    }

    /**
     * Set forwardedSessionVariables for queryOptions.
     **/
    public void setForwardedSessionVariables(TQueryOptions queryOptions) {
        if (queryOptions.isSetMemLimit()) {
            setMaxExecMemByte(queryOptions.getMemLimit());
        }
        if (queryOptions.isSetQueryTimeout()) {
            setQueryTimeoutS(queryOptions.getQueryTimeout());
        }
        if (queryOptions.isSetInsertTimeout()) {
            setInsertTimeoutS(queryOptions.getInsertTimeout());
        }
    }

    /**
     * Get all variables which need to be set in TQueryOptions.
     **/
    public TQueryOptions getQueryOptionVariables() {
        TQueryOptions queryOptions = new TQueryOptions();
        queryOptions.setMemLimit(maxExecMemByte);
        queryOptions.setScanQueueMemLimit(Math.min(maxScanQueueMemByte, maxExecMemByte / 20));
        queryOptions.setQueryTimeout(queryTimeoutS);
        queryOptions.setInsertTimeout(insertTimeoutS);
        return queryOptions;
    }

    /**
     * The sessionContext is as follows:
     * "k1:v1;k2:v2;..."
     * Here we want to get value with key named "trace_id",
     * Return empty string is not found.
     *
     * @return
     */
    public String getTraceId() {
        if (Strings.isNullOrEmpty(sessionContext)) {
            return "";
        }
        String[] parts = sessionContext.split(";");
        for (String part : parts) {
            String[] innerParts = part.split(":");
            if (innerParts.length != 2) {
                continue;
            }
            if (innerParts[0].equals("trace_id")) {
                return innerParts[1];
            }
        }
        return "";
    }

    public boolean isEnableMinidump() {
        return enableMinidump;
    }

    public void setEnableMinidump(boolean enableMinidump) {
        this.enableMinidump = enableMinidump;
    }

    public boolean isTraceNereids() {
        return traceNereids;
    }

    public void setTraceNereids(boolean traceNereids) {
        this.traceNereids = traceNereids;
    }

    public boolean isPlayNereidsDump() {
        return planNereidsDump;
    }

    public void setPlanNereidsDump(boolean planNereidsDump) {
        this.planNereidsDump = planNereidsDump;
    }

    public boolean isDumpNereidsMemo() {
        return dumpNereidsMemo;
    }

    public void setDumpNereidsMemo(boolean dumpNereidsMemo) {
        this.dumpNereidsMemo = dumpNereidsMemo;
    }

    public void enableFallbackToOriginalPlannerOnce() throws DdlException {
        if (enableFallbackToOriginalPlanner) {
            return;
        }
        setIsSingleSetVar(true);
        VariableMgr.setVar(this,
                new SetVar(SessionVariable.ENABLE_FALLBACK_TO_ORIGINAL_PLANNER, new StringLiteral("true")));
    }

    public void disableNereidsPlannerOnce() throws DdlException {
        if (!enableNereidsPlanner) {
            return;
        }
        setIsSingleSetVar(true);
        VariableMgr.setVar(this, new SetVar(SessionVariable.ENABLE_NEREIDS_PLANNER, new StringLiteral("false")));
    }

    // return number of variables by given experimental type
    public int getVariableNumByExperimentalType(ExperimentalType type) {
        int num = 0;
        Field[] fields = SessionVariable.class.getDeclaredFields();
        for (Field f : fields) {
            VarAttr varAttr = f.getAnnotation(VarAttr.class);
            if (varAttr == null) {
                continue;
            }
            if (varAttr.expType() == type) {
                ++num;
            }
        }
        return num;
    }

    public boolean isEnableUnifiedLoad() {
        return enableUnifiedLoad;
    }
<<<<<<< HEAD
=======

    public boolean getEnablePipelineEngine() {
        return enablePipelineEngine;
    }

    public static boolean enablePipelineEngine() {
        ConnectContext connectContext = ConnectContext.get();
        if (connectContext == null) {
            return false;
        }
        return connectContext.getSessionVariable().enablePipelineEngine;
    }

    public static boolean enableAggState() {
        ConnectContext connectContext = ConnectContext.get();
        if (connectContext == null) {
            return true;
        }
        return connectContext.getSessionVariable().enableAggState;
    }
>>>>>>> 7bda49b5
}<|MERGE_RESOLUTION|>--- conflicted
+++ resolved
@@ -19,10 +19,7 @@
 
 import org.apache.doris.analysis.SetVar;
 import org.apache.doris.analysis.StringLiteral;
-<<<<<<< HEAD
-=======
 import org.apache.doris.catalog.Env;
->>>>>>> 7bda49b5
 import org.apache.doris.common.Config;
 import org.apache.doris.common.DdlException;
 import org.apache.doris.common.ExperimentalUtil.ExperimentalType;
@@ -32,7 +29,6 @@
 import org.apache.doris.nereids.metrics.Event;
 import org.apache.doris.nereids.metrics.EventSwitchParser;
 import org.apache.doris.qe.VariableMgr.VarAttr;
-import org.apache.doris.system.Backend;
 import org.apache.doris.thrift.TQueryOptions;
 import org.apache.doris.thrift.TResourceLimit;
 import org.apache.doris.thrift.TRuntimeFilterType;
@@ -201,12 +197,9 @@
     public static final long MIN_INSERT_VISIBLE_TIMEOUT_MS = 1000;
 
     public static final String ENABLE_PIPELINE_ENGINE = "enable_pipeline_engine";
-<<<<<<< HEAD
-=======
 
     public static final String ENABLE_AGG_STATE = "enable_agg_state";
 
->>>>>>> 7bda49b5
     public static final String ENABLE_RPC_OPT_FOR_PIPELINE = "enable_rpc_opt_for_pipeline";
 
     public static final String ENABLE_SINGLE_DISTINCT_COLUMN_OPT = "enable_single_distinct_column_opt";
@@ -215,11 +208,8 @@
 
     public static final String CLOUD_ENABLE_MULTI_CLUSTER_SYNC_LOAD = "enable_multi_cluster_sync_load";
 
-<<<<<<< HEAD
     public static final String ENABLE_PARALLEL_OUTFILE = "enable_parallel_outfile";
 
-=======
->>>>>>> 7bda49b5
     public static final String SQL_QUOTE_SHOW_CREATE = "sql_quote_show_create";
 
     public static final String RETURN_OBJECT_DATA_AS_BINARY = "return_object_data_as_binary";
@@ -260,11 +250,8 @@
     public static final String ENABLE_NEREIDS_TRACE = "enable_nereids_trace";
 
     public static final String ENABLE_DPHYP_TRACE = "enable_dphyp_trace";
-<<<<<<< HEAD
-=======
 
     public static final String ENABLE_FOLD_NONDETERMINISTIC_FN = "enable_fold_nondeterministic_fn";
->>>>>>> 7bda49b5
 
     public static final String ENABLE_RUNTIME_FILTER_PRUNE =
             "enable_runtime_filter_prune";
@@ -313,10 +300,7 @@
     public static final String ENABLE_SHARE_HASH_TABLE_FOR_BROADCAST_JOIN
             = "enable_share_hash_table_for_broadcast_join";
 
-<<<<<<< HEAD
     public static final String DISABLE_FILE_CACHE = "disable_file_cache";
-=======
->>>>>>> 7bda49b5
     // support unicode in label, table, column, common name check
     public static final String ENABLE_UNICODE_NAME_SUPPORT = "enable_unicode_name_support";
 
@@ -374,8 +358,6 @@
 
     public static final String ENABLE_SCAN_RUN_SERIAL = "enable_scan_node_run_serial";
 
-<<<<<<< HEAD
-=======
     public static final String IGNORE_COMPLEX_TYPE_COLUMN = "ignore_column_with_complex_type";
 
     public static final String EXTERNAL_TABLE_ANALYZE_PART_NUM = "external_table_analyze_part_num";
@@ -388,7 +370,6 @@
 
     public static final String CBO_NET_WEIGHT = "cbo_net_weight";
 
->>>>>>> 7bda49b5
     public static final List<String> DEBUG_VARIABLES = ImmutableList.of(
             SKIP_DELETE_PREDICATE,
             SKIP_DELETE_BITMAP,
@@ -396,10 +377,6 @@
             SKIP_STORAGE_ENGINE_MERGE,
             SHOW_HIDDEN_COLUMNS
     );
-<<<<<<< HEAD
-=======
-
->>>>>>> 7bda49b5
     // session origin value
     public Map<Field, String> sessionOriginValue = new HashMap<Field, String>();
     // check stmt is or not [select /*+ SET_VAR(...)*/ ...]
@@ -429,18 +406,7 @@
 
     // query timeout in second.
     @VariableMgr.VarAttr(name = QUERY_TIMEOUT)
-    public int queryTimeoutS = Config.default_query_timeout_second;
-
-    // The global max_execution_time value provides the default for the session value for new connections.
-    // The session value applies to SELECT executions executed within the session that include
-    // no MAX_EXECUTION_TIME(N) optimizer hint or for which N is 0.
-    // https://dev.mysql.com/doc/refman/5.7/en/server-system-variables.html
-    // So that it is == query timeout in doris
-    @VariableMgr.VarAttr(name = MAX_EXECUTION_TIME, fuzzy = true, setter = "setMaxExecutionTimeMS")
-    public int maxExecutionTimeMS = -1;
-
-    @VariableMgr.VarAttr(name = INSERT_TIMEOUT)
-    public int insertTimeoutS = 14400;
+    public int queryTimeoutS = 300;
 
     // The global max_execution_time value provides the default for the session value for new connections.
     // The session value applies to SELECT executions executed within the session that include
@@ -675,14 +641,10 @@
     public boolean enableVectorizedEngine = true;
 
     @VariableMgr.VarAttr(name = ENABLE_PIPELINE_ENGINE, fuzzy = true, expType = ExperimentalType.EXPERIMENTAL)
-<<<<<<< HEAD
-    public boolean enablePipelineEngine = false;
-=======
     private boolean enablePipelineEngine = true;
 
     @VariableMgr.VarAttr(name = ENABLE_AGG_STATE, fuzzy = false, expType = ExperimentalType.EXPERIMENTAL)
     public boolean enableAggState = false;
->>>>>>> 7bda49b5
 
     @VariableMgr.VarAttr(name = ENABLE_PARALLEL_OUTFILE)
     public boolean enableParallelOutfile = false;
@@ -787,17 +749,7 @@
      */
     @VariableMgr.VarAttr(name = ENABLE_NEREIDS_PLANNER, needForward = true,
             fuzzy = true, expType = ExperimentalType.EXPERIMENTAL)
-<<<<<<< HEAD
-    private boolean enableNereidsPlanner = false;
-=======
     private boolean enableNereidsPlanner = true;
-
-    @VariableMgr.VarAttr(name = DISABLE_NEREIDS_RULES, needForward = true)
-    private String disableNereidsRules = "";
-
-    @VariableMgr.VarAttr(name = ENABLE_NEW_COST_MODEL, needForward = true)
-    private boolean enableNewCostModel = false;
->>>>>>> 7bda49b5
 
     @VariableMgr.VarAttr(name = DISABLE_NEREIDS_RULES, needForward = true)
     private String disableNereidsRules = "";
@@ -963,14 +915,11 @@
     @VariableMgr.VarAttr(name = GROUP_BY_AND_HAVING_USE_ALIAS_FIRST)
     public boolean groupByAndHavingUseAliasFirst = false;
 
-<<<<<<< HEAD
     // Whether disable block file cache. Block cache only works when FE's query options sets disableFileCache false
     // along with BE's config `enable_file_cache` true
     @VariableMgr.VarAttr(name = DISABLE_FILE_CACHE, needForward = true)
     public boolean disableFileCache = false;
 
-=======
->>>>>>> 7bda49b5
     // Whether enable block file cache. Only take effect when BE config item enable_file_cache is true.
     @VariableMgr.VarAttr(name = ENABLE_FILE_CACHE, needForward = true, description = {
             "是否启用file cache。该变量只有在be.conf中enable_file_cache=true时才有效，"
@@ -1005,21 +954,14 @@
     public boolean dumpNereidsMemo = false;
 
     @VariableMgr.VarAttr(name = "memo_max_group_expression_size")
-<<<<<<< HEAD
-    public int memoMaxGroupExpressionSize = 40000;
-=======
     public int memoMaxGroupExpressionSize = 10000;
->>>>>>> 7bda49b5
 
     @VariableMgr.VarAttr(name = ENABLE_MINIDUMP)
     public boolean enableMinidump = false;
 
-<<<<<<< HEAD
-=======
     @VariableMgr.VarAttr(name = ENABLE_FOLD_NONDETERMINISTIC_FN)
     public boolean enableFoldNondeterministicFn = true;
 
->>>>>>> 7bda49b5
     @VariableMgr.VarAttr(name = TRACE_NEREIDS)
     public boolean traceNereids = false;
 
@@ -1056,8 +998,6 @@
     public boolean enableOrcLazyMat = true;
 
     @VariableMgr.VarAttr(
-<<<<<<< HEAD
-=======
             name = EXTERNAL_TABLE_ANALYZE_PART_NUM,
             description = {"收集外表统计信息行数时选取的采样分区数，默认-1表示全部分区",
                     "Number of sample partition for collecting external table line number, "
@@ -1066,7 +1006,6 @@
     public int externalTableAnalyzePartNum = -1;
 
     @VariableMgr.VarAttr(
->>>>>>> 7bda49b5
             name = INLINE_CTE_REFERENCED_THRESHOLD
     )
     public int inlineCTEReferencedThreshold = 1;
@@ -1076,8 +1015,6 @@
     )
     public boolean enableCTEMaterialize = true;
 
-<<<<<<< HEAD
-=======
     @VariableMgr.VarAttr(
             name = IGNORE_COMPLEX_TYPE_COLUMN
     )
@@ -1091,16 +1028,12 @@
     })
     public boolean enableStrongConsistencyRead = false;
 
->>>>>>> 7bda49b5
     // If this fe is in fuzzy mode, then will use initFuzzyModeVariables to generate some variables,
     // not the default value set in the code.
     public void initFuzzyModeVariables() {
         Random random = new Random(System.currentTimeMillis());
         this.parallelExecInstanceNum = random.nextInt(8) + 1;
-<<<<<<< HEAD
-=======
         this.parallelPipelineTaskNum = random.nextInt(8);
->>>>>>> 7bda49b5
         this.enableCommonExprPushdown = random.nextBoolean();
         this.enableLocalExchange = random.nextBoolean();
         // This will cause be dead loop, disable it first
@@ -1137,26 +1070,6 @@
                 this.externalAggPartitionBits = 4;
                 break;
         }
-<<<<<<< HEAD
-        // pull_request_id default value is 0
-        if (Config.pull_request_id % 2 == 1) {
-            this.enablePipelineEngine = true;
-            // this.enableFoldConstantByBe = true;
-            // this.enableTwoPhaseReadOpt = false;
-            this.runtimeFilterType |= TRuntimeFilterType.BITMAP.getValue();
-        } else {
-            // this.enablePipelineEngine = false;
-            // this.enableFoldConstantByBe = false;
-            // this.enableTwoPhaseReadOpt = true;
-            this.runtimeFilterType &= ~TRuntimeFilterType.BITMAP.getValue();
-        }
-
-        if (Config.fuzzy_test_type.equals("p0")) {
-            if (Config.pull_request_id % 2 == 1) {
-                this.batchSize = 4064;
-            } else {
-                this.batchSize = 50;
-=======
         // pull_request_id default value is 0. When it is 0, use default (global) session variable.
         if (Config.pull_request_id > 0) {
             switch (Config.pull_request_id % 4) {
@@ -1192,7 +1105,6 @@
                 } else {
                     this.batchSize = 50;
                 }
->>>>>>> 7bda49b5
             }
         }
 
@@ -1521,17 +1433,11 @@
     }
 
     public int getParallelExecInstanceNum() {
-<<<<<<< HEAD
-        if (enablePipelineEngine && parallelExecInstanceNum == 0) {
-            Backend.BeInfoCollector beinfoCollector = Backend.getBeInfoCollector();
-            return beinfoCollector.getParallelExecInstanceNum();
-=======
         if (enablePipelineEngine && parallelPipelineTaskNum == 0) {
             int size = Env.getCurrentSystemInfo().getMinPipelineExecutorSize();
             return (size + 1) / 2;
         } else if (enablePipelineEngine) {
             return parallelPipelineTaskNum;
->>>>>>> 7bda49b5
         } else {
             return parallelExecInstanceNum;
         }
@@ -1763,13 +1669,6 @@
         this.runtimeFilterMaxInNum = runtimeFilterMaxInNum;
     }
 
-<<<<<<< HEAD
-    public boolean enablePipelineEngine() {
-        return enablePipelineEngine;
-    }
-
-=======
->>>>>>> 7bda49b5
     public void setEnablePipelineEngine(boolean enablePipelineEngine) {
         this.enablePipelineEngine = enablePipelineEngine;
     }
@@ -1798,7 +1697,6 @@
         return enableCboStatistics;
     }
 
-<<<<<<< HEAD
     // SELECTDB_CODE_BEGIN
     public String getCloudCluster() {
         return cloudCluster;
@@ -1809,8 +1707,6 @@
     }
 
     // SELECTDB_CODE_END
-=======
->>>>>>> 7bda49b5
     public long getFileSplitSize() {
         return fileSplitSize;
     }
@@ -1926,8 +1822,6 @@
         this.enablePartitionTopN = enablePartitionTopN;
     }
 
-<<<<<<< HEAD
-=======
     public boolean isEnableFoldNondeterministicFn() {
         return enableFoldNondeterministicFn;
     }
@@ -1936,7 +1830,6 @@
         this.enableFoldNondeterministicFn = enableFoldNondeterministicFn;
     }
 
->>>>>>> 7bda49b5
     public boolean isReturnObjectDataAsBinary() {
         return returnObjectDataAsBinary;
     }
@@ -2044,7 +1937,6 @@
         this.fragmentTransmissionCompressionCodec = codec;
     }
 
-<<<<<<< HEAD
     public boolean isDisableFileCache() {
         return disableFileCache;
     }
@@ -2053,8 +1945,6 @@
         this.disableFileCache = disableFileCache;
     }
 
-=======
->>>>>>> 7bda49b5
     public boolean isEnableUnicodeNameSupport() {
         return enableUnicodeNameSupport;
     }
@@ -2124,13 +2014,10 @@
         return showUserDefaultRole;
     }
 
-<<<<<<< HEAD
-=======
     public int getExternalTableAnalyzePartNum() {
         return externalTableAnalyzePartNum;
     }
 
->>>>>>> 7bda49b5
     /**
      * Serialize to thrift object.
      * Used for rest api.
@@ -2214,11 +2101,8 @@
         tResult.setEnableOrcLazyMat(enableOrcLazyMat);
 
         tResult.setEnableInsertStrict(enableInsertStrict);
-<<<<<<< HEAD
 
         tResult.setDisableFileCache(disableFileCache);
-=======
->>>>>>> 7bda49b5
 
         return tResult;
     }
@@ -2503,8 +2387,6 @@
     public boolean isEnableUnifiedLoad() {
         return enableUnifiedLoad;
     }
-<<<<<<< HEAD
-=======
 
     public boolean getEnablePipelineEngine() {
         return enablePipelineEngine;
@@ -2525,5 +2407,4 @@
         }
         return connectContext.getSessionVariable().enableAggState;
     }
->>>>>>> 7bda49b5
 }