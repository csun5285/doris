--- conflicted
+++ resolved
@@ -329,10 +329,7 @@
     // For backward compatible with 2.0.3
     public static final short OP_DELETE_TABLE_STATS = 457;
 
-<<<<<<< HEAD
-=======
     // For backward compatible with 2.0.3
->>>>>>> e60dad9d
     public static final short OP_ALTER_CATALOG_COMMENT = 458;
 
     // cloud
