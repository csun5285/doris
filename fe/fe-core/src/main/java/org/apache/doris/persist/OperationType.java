--- conflicted
+++ resolved
@@ -232,21 +232,12 @@
     public static final short OP_DROP_POLICY = 311;
     public static final short OP_ALTER_STORAGE_POLICY = 312;
 
-<<<<<<< HEAD
-    // TODO(dx) pick doris master. doris master has change it.
-    // datasource 320-330
-    public static final short OP_CREATE_DS = 320;
-    public static final short OP_DROP_DS = 321;
-    public static final short OP_ALTER_DS_NAME = 322;
-    public static final short OP_ALTER_DS_PROPS = 323;
-=======
     // catalog 320-330
     public static final short OP_CREATE_CATALOG = 320;
     public static final short OP_DROP_CATALOG = 321;
     public static final short OP_ALTER_CATALOG_NAME = 322;
     public static final short OP_ALTER_CATALOG_PROPS = 323;
     public static final short OP_REFRESH_CATALOG = 324;
->>>>>>> 124b4f76
 
     /**
      * Get opcode name by op code.
