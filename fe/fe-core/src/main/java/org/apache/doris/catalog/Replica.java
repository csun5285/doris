// Licensed to the Apache Software Foundation (ASF) under one
// or more contributor license agreements.  See the NOTICE file
// distributed with this work for additional information
// regarding copyright ownership.  The ASF licenses this file
// to you under the Apache License, Version 2.0 (the
// "License"); you may not use this file except in compliance
// with the License.  You may obtain a copy of the License at
//
//   http://www.apache.org/licenses/LICENSE-2.0
//
// Unless required by applicable law or agreed to in writing,
// software distributed under the License is distributed on an
// "AS IS" BASIS, WITHOUT WARRANTIES OR CONDITIONS OF ANY
// KIND, either express or implied.  See the License for the
// specific language governing permissions and limitations
// under the License.

package org.apache.doris.catalog;

import org.apache.doris.common.Config;
import org.apache.doris.common.io.Text;
import org.apache.doris.common.io.Writable;
import org.apache.doris.thrift.TUniqueId;

import com.google.gson.annotations.SerializedName;
import org.apache.logging.log4j.LogManager;
import org.apache.logging.log4j.Logger;

import java.io.DataInput;
import java.io.DataOutput;
import java.io.IOException;
import java.util.Comparator;

/**
 * This class represents the olap replica related metadata.
 */
public class Replica implements Writable {
    private static final Logger LOG = LogManager.getLogger(Replica.class);
    public static final VersionComparator<Replica> VERSION_DESC_COMPARATOR = new VersionComparator<Replica>();
    public static final IdComparator<Replica> ID_COMPARATOR = new IdComparator<Replica>();

    public enum ReplicaState {
        NORMAL,
        @Deprecated
        ROLLUP,
        @Deprecated
        SCHEMA_CHANGE,
        CLONE,
        ALTER, // replica is under rollup or schema change
        DECOMMISSION, // replica is ready to be deleted
        COMPACTION_TOO_SLOW; // replica version count is too large


        public boolean canLoad() {
            return this == NORMAL || this == SCHEMA_CHANGE || this == ALTER || this == COMPACTION_TOO_SLOW;
        }

        public boolean canQuery() {
            return this == NORMAL || this == SCHEMA_CHANGE;
        }
    }

    public enum ReplicaStatus {
        OK, // health
        DEAD, // backend is not available
        VERSION_ERROR, // missing version
        MISSING, // replica does not exist
        SCHEMA_ERROR, // replica's schema hash does not equal to index's schema hash
        BAD, // replica is broken.
        DROP,  // user force drop replica on this backend
    }

    @SerializedName(value = "id")
    private long id;
    @SerializedName(value = "backendId")
    private long backendId;
    // the version could be queried
    @SerializedName(value = "version")
    private volatile long version;
    @Deprecated
    @SerializedName(value = "versionHash")
    private long versionHash = 0L;
    private int schemaHash = -1;
    @SerializedName(value = "dataSize")
    private volatile long dataSize = 0;
    @SerializedName(value = "remoteDataSize")
    private volatile long remoteDataSize = 0;
    @SerializedName(value = "rowCount")
    private volatile long rowCount = 0;
    @SerializedName(value = "state")
    private volatile ReplicaState state;

    // the last load failed version
    @SerializedName(value = "lastFailedVersion")
    private long lastFailedVersion = -1L;
    @Deprecated
    @SerializedName(value = "lastFailedVersionHash")
    private long lastFailedVersionHash = 0L;
    // not serialized, not very important
    private long lastFailedTimestamp = 0;
    // the last load successful version
    @SerializedName(value = "lastSuccessVersion")
    private long lastSuccessVersion = -1L;
    @Deprecated
    @SerializedName(value = "lastSuccessVersionHash")
    private long lastSuccessVersionHash = 0L;

    private volatile long versionCount = -1;

    private long pathHash = -1;

    // bad means this Replica is unrecoverable, and we will delete it
    private boolean bad = false;

    private TUniqueId cooldownMetaId;
    private long cooldownTerm = -1;

    /*
     * This can happen when this replica is created by a balance clone task, and
     * when task finished, the version of this replica is behind the partition's visible version.
     * So this replica need a further repair.
     * If we do not do this, this replica will be treated as version stale, and will be removed,
     * so that the balance task is failed, which is unexpected.
     *
     * furtherRepairSetTime and leftFurtherRepairCount are set alone with needFurtherRepair.
     * This is an insurance, in case that further repair task always fail. If 20 min passed
     * since we set needFurtherRepair to true, the 'needFurtherRepair' will be set to false.
     */
    private long furtherRepairSetTime = -1;
    private int leftFurtherRepairCount = 0;

    // During full clone, the replica's state is CLONE, it will not load the data.
    // After full clone finished, even if the replica's version = partition's visible version,
    //
    // notice: furtherRepairWatermarkTxnTd is used to clone a replica, protected it from be removed.
    //
    private long furtherRepairWatermarkTxnTd = -1;

    /* Decommission a backend B, steps are as follow:
     * 1. wait peer backends catchup with B;
     * 2. B change state to DECOMMISSION, set preWatermarkTxnId. B can load data now.
     * 3. wait txn before preWatermarkTxnId finished, set postWatermarkTxnId. B can't load data now.
     * 4. wait txn before postWatermarkTxnId finished, delete B.
     *
     * notice: preWatermarkTxnId and postWatermarkTxnId are used to delete this replica.
     *
     */
    private long preWatermarkTxnId = -1;
    private long postWatermarkTxnId = -1;

<<<<<<< HEAD
    private long segmentCount = 0L;

    private long rowsetCount = 0L;
=======
    private long userDropTime = -1;
>>>>>>> d75ba6ef

    public Replica() {
    }

    // for rollup
    // the new replica's version is -1 and last failed version is -1
    public Replica(long replicaId, long backendId, int schemaHash, ReplicaState state) {
        this(replicaId, backendId, -1, schemaHash, 0L, 0L, 0L, state, -1, -1);
    }

    // for create tablet and restore
    public Replica(long replicaId, long backendId, ReplicaState state, long version, int schemaHash) {
        this(replicaId, backendId, version, schemaHash, 0L, 0L, 0L, state, -1L, version);
    }

    public Replica(long replicaId, long backendId, long version, int schemaHash,
                       long dataSize, long remoteDataSize, long rowCount, ReplicaState state,
                       long lastFailedVersion,
                       long lastSuccessVersion) {
        this.id = replicaId;
        this.backendId = backendId;
        this.version = version;
        this.schemaHash = schemaHash;

        this.dataSize = dataSize;
        this.remoteDataSize = remoteDataSize;
        this.rowCount = rowCount;
        this.state = state;
        if (this.state == null) {
            this.state = ReplicaState.NORMAL;
        }
        this.lastFailedVersion = lastFailedVersion;
        if (this.lastFailedVersion > 0) {
            this.lastFailedTimestamp = System.currentTimeMillis();
        }
        if (lastSuccessVersion < this.version) {
            this.lastSuccessVersion = this.version;
        } else {
            this.lastSuccessVersion = lastSuccessVersion;
        }
    }

    public long getVersion() {
        return this.version;
    }

    public int getSchemaHash() {
        return schemaHash;
    }

    // for compatibility
    public void setSchemaHash(int schemaHash) {
        this.schemaHash = schemaHash;
    }

    public long getId() {
        return this.id;
    }

    public long getBackendId() {
        return this.backendId;
    }

    // just for ut
    public void setBackendId(long backendId) {
        this.backendId = backendId;
    }

    public long getDataSize() {
        return dataSize;
    }

    public long getSegmentCount() {
        return segmentCount;
    }

    public long getRowsetCount() {
        return rowsetCount;
    }

    public long getRemoteDataSize() {
        return remoteDataSize;
    }

    public long getRowCount() {
        return rowCount;
    }

    public long getLastFailedVersion() {
        return lastFailedVersion;
    }

    public long getLastFailedTimestamp() {
        return lastFailedTimestamp;
    }

    public long getLastSuccessVersion() {
        return lastSuccessVersion;
    }

    public long getPathHash() {
        return pathHash;
    }

    public void setPathHash(long pathHash) {
        this.pathHash = pathHash;
    }

    public boolean isBad() {
        return bad;
    }

    public boolean setBad(boolean bad) {
        if (this.bad == bad) {
            return false;
        }
        this.bad = bad;
        return true;
    }

    public TUniqueId getCooldownMetaId() {
        return cooldownMetaId;
    }

    public void setCooldownMetaId(TUniqueId cooldownMetaId) {
        this.cooldownMetaId = cooldownMetaId;
    }

    public long getCooldownTerm() {
        return cooldownTerm;
    }

    public void setCooldownTerm(long cooldownTerm) {
        this.cooldownTerm = cooldownTerm;
    }

    public boolean needFurtherRepair() {
        return leftFurtherRepairCount > 0
                && System.currentTimeMillis() < furtherRepairSetTime
                        + Config.tablet_further_repair_timeout_second * 1000;
    }

    public void setNeedFurtherRepair(boolean needFurtherRepair) {
        if (needFurtherRepair) {
            furtherRepairSetTime = System.currentTimeMillis();
            leftFurtherRepairCount = Config.tablet_further_repair_max_times;
        } else {
            leftFurtherRepairCount = 0;
            furtherRepairSetTime = -1;
        }
    }

    public void incrFurtherRepairCount() {
        leftFurtherRepairCount--;
    }

    public int getLeftFurtherRepairCount() {
        return leftFurtherRepairCount;
    }

    public long getFurtherRepairWatermarkTxnTd() {
        return furtherRepairWatermarkTxnTd;
    }

    public void setFurtherRepairWatermarkTxnTd(long furtherRepairWatermarkTxnTd) {
        this.furtherRepairWatermarkTxnTd = furtherRepairWatermarkTxnTd;
    }

    // for compatibility
    public synchronized void updateStat(long dataSize, long rowNum) {
        this.dataSize = dataSize;
        this.rowCount = rowNum;
    }

    public synchronized void updateStat(long dataSize, long remoteDataSize, long rowNum, long versionCount) {
        this.dataSize = dataSize;
        this.remoteDataSize = remoteDataSize;
        this.rowCount = rowNum;
        this.versionCount = versionCount;
    }

    public synchronized void updateCloudStat(long dataSize, long rowsetNum, long segmentNum, long rowNum) {
        this.dataSize = dataSize;
        this.rowsetCount = rowsetNum;
        this.segmentCount = segmentNum;
        this.rowCount = rowNum;
    }

    public synchronized void updateVersionInfo(long newVersion, long newDataSize, long newRemoteDataSize,
                                               long newRowCount) {
        updateReplicaInfo(newVersion, this.lastFailedVersion, this.lastSuccessVersion, newDataSize, newRemoteDataSize,
                newRowCount);
    }

    public synchronized void updateVersionWithFailedInfo(
            long newVersion, long lastFailedVersion, long lastSuccessVersion) {
        updateReplicaInfo(newVersion, lastFailedVersion, lastSuccessVersion, dataSize, remoteDataSize, rowCount);
    }

    public synchronized void adminUpdateVersionInfo(Long version, Long lastFailedVersion, Long lastSuccessVersion,
            long updateTime) {
        long oldLastFailedVersion = this.lastFailedVersion;
        if (version != null) {
            this.version = version;
        }
        if (lastSuccessVersion != null) {
            this.lastSuccessVersion = lastSuccessVersion;
        }
        if (lastFailedVersion != null) {
            if (this.lastFailedVersion < lastFailedVersion) {
                this.lastFailedTimestamp = updateTime;
            }
            this.lastFailedVersion = lastFailedVersion;
        }
        if (this.lastFailedVersion < this.version) {
            this.lastFailedVersion = -1;
            this.lastFailedTimestamp  = -1;
            this.lastFailedVersionHash = 0;
        }
        if (this.lastFailedVersion > 0
                && this.lastSuccessVersion > this.lastFailedVersion) {
            this.lastSuccessVersion = this.version;
        }
        if (this.lastSuccessVersion < this.version) {
            this.lastSuccessVersion = this.version;
        }
        if (oldLastFailedVersion < 0 && this.lastFailedVersion > 0) {
            LOG.info("change replica last failed version from '< 0' to '> 0', replica {}, old last failed version {}",
                    this, oldLastFailedVersion);
        } else if (oldLastFailedVersion > 0 && this.lastFailedVersion < 0) {
            LOG.info("change replica last failed version from '> 0' to '< 0', replica {}, old last failed version {}",
                    this, oldLastFailedVersion);
        }
    }

    /* last failed version:  LFV
     * last success version: LSV
     * version:              V
     *
     * Case 1:
     *      If LFV > LSV, set LSV back to V, which indicates that version between LSV and LFV is invalid.
     *      Clone task will clone the version between LSV and LFV
     *
     * Case 2:
     *      LFV changed, set LSV back to V. This is just same as Case 1. Cause LFV must large than LSV.
     *
     * Case 3:
     *      LFV remains unchanged, just update LSV, and then check if it falls into Case 1.
     *
     * Case 4:
     *      V is larger or equal to LFV, reset LFV. And if V is less than LSV, just set V to LSV. This may
     *      happen when a clone task finished and report version V, but the LSV is already larger than V,
     *      And we know that version between V and LSV is valid, so move V forward to LSV.
     *
     * Case 5:
     *      This is a bug case, I don't know why, may be some previous version introduce it. It looks like
     *      the V(hash) equals to LSV(hash), and V equals to LFV, but LFV hash is 0 or some unknown number.
     *      We just reset the LFV(hash) to recovery this replica.
     */
    private void updateReplicaInfo(long newVersion,
            long lastFailedVersion, long lastSuccessVersion,
            long newDataSize, long newRemoteDataSize, long newRowCount) {
        if (LOG.isDebugEnabled()) {
            LOG.debug("before update: {}", this.toString());
        }

        if (newVersion < this.version) {
            // This case means that replica meta version has been updated by ReportHandler before
            // For example, the publish version daemon has already sent some publish version tasks
            // to one be to publish version 2, 3, 4, 5, 6, and the be finish all publish version tasks,
            // the be's replica version is 6 now, but publish version daemon need to wait
            // for other be to finish most of publish version tasks to update replica version in fe.
            // At the moment, the replica version in fe is 4, when ReportHandler sync tablet,
            // it find reported replica version in be is 6 and then set version to 6 for replica in fe.
            // And then publish version daemon try to finish txn, and use visible version(5)
            // to update replica. Finally, it find the newer version(5) is lower than replica version(6) in fe.
            if (LOG.isDebugEnabled()) {
                LOG.debug("replica {} on backend {}'s new version {} is lower than meta version {},"
                        + "not to continue to update replica", id, backendId, newVersion, this.version);
            }
            return;
        }

        long oldLastFailedVersion = this.lastFailedVersion;

        this.version = newVersion;
        this.dataSize = newDataSize;
        this.remoteDataSize = newRemoteDataSize;
        this.rowCount = newRowCount;

        // just check it
        if (lastSuccessVersion <= this.version) {
            lastSuccessVersion = this.version;
        }

        // case 1:
        if (this.lastSuccessVersion <= this.lastFailedVersion) {
            this.lastSuccessVersion = this.version;
        }

        // TODO: this case is unknown, add log to observe
        if (this.version > lastFailedVersion && lastFailedVersion > 0) {
            LOG.debug("current version {} is larger than last failed version {}, "
                        + "maybe a fatal error or be report version, print a stack here ",
                    this.version, lastFailedVersion, new Exception());
        }

        if (lastFailedVersion != this.lastFailedVersion) {
            // Case 2:
            if (lastFailedVersion > this.lastFailedVersion || lastFailedVersion < 0) {
                this.lastFailedVersion = lastFailedVersion;
                this.lastFailedTimestamp = lastFailedVersion > 0 ? System.currentTimeMillis() : -1L;
            }

            this.lastSuccessVersion = this.version;
        } else {
            // Case 3:
            if (lastSuccessVersion >= this.lastSuccessVersion) {
                this.lastSuccessVersion = lastSuccessVersion;
            }
            if (lastFailedVersion >= this.lastSuccessVersion) {
                this.lastSuccessVersion = this.version;
            }
        }

        // Case 4:
        if (this.version >= this.lastFailedVersion) {
            this.lastFailedVersion = -1;
            this.lastFailedVersionHash = 0;
            this.lastFailedTimestamp = -1;
            if (this.version < this.lastSuccessVersion) {
                this.version = this.lastSuccessVersion;
            }
        }

        if (LOG.isDebugEnabled()) {
            LOG.debug("after update {}", this.toString());
        }

        if (oldLastFailedVersion < 0 && this.lastFailedVersion > 0) {
            LOG.info("change replica last failed version from '< 0' to '> 0', replica {}, old last failed version {}",
                    this, oldLastFailedVersion);
        } else if (oldLastFailedVersion > 0 && this.lastFailedVersion < 0) {
            LOG.info("change replica last failed version from '> 0' to '< 0', replica {}, old last failed version {}",
                    this, oldLastFailedVersion);
        }
    }

    public synchronized void updateLastFailedVersion(long lastFailedVersion) {
        updateReplicaInfo(this.version, lastFailedVersion, this.lastSuccessVersion, dataSize, remoteDataSize, rowCount);
    }

    /*
     * Check whether the replica's version catch up with the expected version.
     * If ignoreAlter is true, and state is ALTER, and replica's version is
     *  PARTITION_INIT_VERSION, just return true, ignore the version.
     *      This is for the case that when altering table,
     *      the newly created replica's version is PARTITION_INIT_VERSION,
     *      but we need to treat it as a "normal" replica which version is supposed to be "catch-up".
     *      But if state is ALTER but version larger than PARTITION_INIT_VERSION, which means this replica
     *      is already updated by load process, so we need to consider its version.
     */
    public boolean checkVersionCatchUp(long expectedVersion, boolean ignoreAlter) {
        if (ignoreAlter && state == ReplicaState.ALTER && version == Partition.PARTITION_INIT_VERSION) {
            return true;
        }

        if (expectedVersion == Partition.PARTITION_INIT_VERSION) {
            // no data is loaded into this replica, just return true
            return true;
        }

        if (this.version < expectedVersion) {
            LOG.debug("replica version does not catch up with version: {}. replica: {}",
                      expectedVersion, this);
            return false;
        }
        return true;
    }

    public void setState(ReplicaState replicaState) {
        this.state = replicaState;
    }

    public ReplicaState getState() {
        return this.state;
    }

    public boolean tooSlow() {
        return state == ReplicaState.COMPACTION_TOO_SLOW;
    }

    public boolean isNormal() {
        return state == ReplicaState.NORMAL;
    }

    public long getVersionCount() {
        return versionCount;
    }

    public void setVersionCount(long versionCount) {
        this.versionCount = versionCount;
    }

    @Override
    public String toString() {
        StringBuilder strBuffer = new StringBuilder("[replicaId=");
        strBuffer.append(id);
        strBuffer.append(", BackendId=");
        strBuffer.append(backendId);
        strBuffer.append(", version=");
        strBuffer.append(version);
        strBuffer.append(", dataSize=");
        strBuffer.append(dataSize);
        strBuffer.append(", rowCount=");
        strBuffer.append(rowCount);
        strBuffer.append(", lastFailedVersion=");
        strBuffer.append(lastFailedVersion);
        strBuffer.append(", lastSuccessVersion=");
        strBuffer.append(lastSuccessVersion);
        strBuffer.append(", lastFailedTimestamp=");
        strBuffer.append(lastFailedTimestamp);
        strBuffer.append(", schemaHash=");
        strBuffer.append(schemaHash);
        strBuffer.append(", state=");
        strBuffer.append(state.name());
        strBuffer.append("]");
        return strBuffer.toString();
    }

    public String toStringSimple(boolean checkBeAlive) {
        StringBuilder strBuffer = new StringBuilder("[replicaId=");
        strBuffer.append(id);
        strBuffer.append(", backendId=");
        strBuffer.append(backendId);
        if (checkBeAlive) {
            strBuffer.append(", backendAlive=");
            strBuffer.append(Env.getCurrentSystemInfo().checkBackendAlive(backendId));
        }
        strBuffer.append(", version=");
        strBuffer.append(version);
        if (lastFailedVersion > 0) {
            strBuffer.append(", lastFailedVersion=");
            strBuffer.append(lastFailedVersion);
            strBuffer.append(", lastSuccessVersion=");
            strBuffer.append(lastSuccessVersion);
            strBuffer.append(", lastFailedTimestamp=");
            strBuffer.append(lastFailedTimestamp);
        }
        strBuffer.append(", state=");
        strBuffer.append(state.name());
        strBuffer.append("]");

        return strBuffer.toString();
    }

    @Override
    public void write(DataOutput out) throws IOException {
        out.writeLong(id);
        out.writeLong(backendId);
        out.writeLong(version);
        out.writeLong(versionHash);
        out.writeLong(dataSize);
        out.writeLong(rowCount);
        Text.writeString(out, state.name());

        out.writeLong(lastFailedVersion);
        out.writeLong(lastFailedVersionHash);
        out.writeLong(lastSuccessVersion);
        out.writeLong(lastSuccessVersionHash);
    }

    public void readFields(DataInput in) throws IOException {
        id = in.readLong();
        backendId = in.readLong();
        version = in.readLong();
        versionHash = in.readLong();
        dataSize = in.readLong();
        rowCount = in.readLong();
        state = ReplicaState.valueOf(Text.readString(in));
        lastFailedVersion = in.readLong();
        lastFailedVersionHash = in.readLong();
        lastSuccessVersion = in.readLong();
        lastSuccessVersionHash = in.readLong();
    }

    public static Replica read(DataInput in) throws IOException {
        Replica replica = new Replica();
        replica.readFields(in);
        return replica;
    }

    @Override
    public boolean equals(Object obj) {
        if (this == obj) {
            return true;
        }
        if (!(obj instanceof Replica)) {
            return false;
        }

        Replica replica = (Replica) obj;
        return (id == replica.id)
                && (backendId == replica.backendId)
                && (version == replica.version)
                && (dataSize == replica.dataSize)
                && (rowCount == replica.rowCount)
                && (state.equals(replica.state))
                && (lastFailedVersion == replica.lastFailedVersion)
                && (lastSuccessVersion == replica.lastSuccessVersion);
    }

    private static class VersionComparator<T extends Replica> implements Comparator<T> {
        public VersionComparator() {
        }

        @Override
        public int compare(T replica1, T replica2) {
            if (replica1.getVersion() < replica2.getVersion()) {
                return 1;
            } else if (replica1.getVersion() == replica2.getVersion()) {
                return 0;
            } else {
                return -1;
            }
        }
    }

    private static class IdComparator<T extends Replica> implements Comparator<T> {
        public IdComparator() {
        }

        @Override
        public int compare(T replica1, T replica2) {
            if (replica1.getId() < replica2.getId()) {
                return -1;
            } else if (replica1.getId() == replica2.getId()) {
                return 0;
            } else {
                return 1;
            }
        }
    }

    public void setPreWatermarkTxnId(long preWatermarkTxnId) {
        this.preWatermarkTxnId = preWatermarkTxnId;
    }

    public long getPreWatermarkTxnId() {
        return preWatermarkTxnId;
    }

    public void setPostWatermarkTxnId(long postWatermarkTxnId) {
        this.postWatermarkTxnId = postWatermarkTxnId;
    }

    public long getPostWatermarkTxnId() {
        return postWatermarkTxnId;
    }

    public void setUserDrop(boolean isDrop) {
        if (isDrop) {
            userDropTime = System.currentTimeMillis();
        } else {
            userDropTime = -1;
        }
    }

    public boolean isAlive() {
        return getState() != ReplicaState.CLONE
                && getState() != ReplicaState.DECOMMISSION
                && !isBad();
    }

    public boolean isUserDrop() {
        if (userDropTime > 0) {
            if (System.currentTimeMillis() - userDropTime < Config.manual_drop_replica_valid_second * 1000L) {
                return true;
            }
            userDropTime = -1;
        }

        return false;
    }

    public boolean isScheduleAvailable() {
        return Env.getCurrentSystemInfo().checkBackendScheduleAvailable(backendId)
            && !isUserDrop();
    }
}<|MERGE_RESOLUTION|>--- conflicted
+++ resolved
@@ -148,13 +148,11 @@
     private long preWatermarkTxnId = -1;
     private long postWatermarkTxnId = -1;
 
-<<<<<<< HEAD
     private long segmentCount = 0L;
 
     private long rowsetCount = 0L;
-=======
+
     private long userDropTime = -1;
->>>>>>> d75ba6ef
 
     public Replica() {
     }
