--- conflicted
+++ resolved
@@ -86,8 +86,7 @@
         TYPE_STRING_MAP.put(PrimitiveType.BOOLEAN, "bool");
         TYPE_STRING_MAP.put(PrimitiveType.BITMAP, "bitmap");
         TYPE_STRING_MAP.put(PrimitiveType.QUANTILE_STATE, "quantile_state");
-        TYPE_STRING_MAP.put(PrimitiveType.ARRAY, "array<%s>");
-        TYPE_STRING_MAP.put(PrimitiveType.VARIANT, "variant");
+        TYPE_STRING_MAP.put(PrimitiveType.ARRAY, "Array<%s>");
         TYPE_STRING_MAP.put(PrimitiveType.NULL_TYPE, "null");
     }
 
@@ -557,8 +556,6 @@
         logger.warn(msg, e);
         throw new RuntimeException(msg, e);
     }
-<<<<<<< HEAD
-=======
 
     public static String getRootCauseMessage(Throwable t) {
         String rootCause = "unknown";
@@ -569,5 +566,4 @@
         }
         return rootCause;
     }
->>>>>>> 6b773939
 }