--- conflicted
+++ resolved
@@ -34,6 +34,7 @@
             .add("EtlStartTime").add("EtlFinishTime").add("LoadStartTime").add("LoadFinishTime")
             .add("URL").add("JobDetails").add("TransactionId").add("ErrorTablets").add("User").add("Comment")
             .build();
+
     public static final ImmutableList<String> COPY_TITLE_NAMES = new ImmutableList.Builder<String>()
             .add("Id").addAll(TITLE_NAMES).add("TableName").add("Files").build();
 
@@ -65,12 +66,8 @@
         if (db == null) {
             loadJobInfos = loadManager.getAllLoadJobInfos();
         } else {
-<<<<<<< HEAD
             loadJobInfos = loadManager.getLoadJobInfosByDb(db.getId(), null, false,
                 null, null, null, false, null, false, null, false);
-=======
-            loadJobInfos = loadManager.getLoadJobInfosByDb(db.getId(), null, false, null);
->>>>>>> 7bda49b5
         }
 
         int counter = 0;
@@ -107,7 +104,13 @@
     }
 
     public static int analyzeColumn(String columnName) throws AnalysisException {
-        return analyzeColumn(TITLE_NAMES, columnName);
+        for (String title : TITLE_NAMES) {
+            if (title.equalsIgnoreCase(columnName)) {
+                return TITLE_NAMES.indexOf(title);
+            }
+        }
+
+        throw new AnalysisException("Title name[" + columnName + "] does not exist");
     }
 
     public static int analyzeCopyColumn(String columnName) throws AnalysisException {
