--- conflicted
+++ resolved
@@ -152,9 +152,8 @@
         super(JobType.SCHEMA_CHANGE);
     }
 
-<<<<<<< HEAD
-    public SchemaChangeJobV2(long jobId, long dbId, long tableId, String tableName, long timeoutMs) {
-        super(jobId, JobType.SCHEMA_CHANGE, dbId, tableId, tableName, timeoutMs);
+    public SchemaChangeJobV2(String rawSql, long jobId, long dbId, long tableId, String tableName, long timeoutMs) {
+        super(rawSql, jobId, JobType.SCHEMA_CHANGE, dbId, tableId, tableName, timeoutMs);
         if (Config.isCloudMode()) {
             ConnectContext context = ConnectContext.get();
             if (context != null) {
@@ -164,10 +163,6 @@
             }
             LOG.debug("schema change job add cloud cluster, context {}", context);
         }
-=======
-    public SchemaChangeJobV2(String rawSql, long jobId, long dbId, long tableId, String tableName, long timeoutMs) {
-        super(rawSql, jobId, JobType.SCHEMA_CHANGE, dbId, tableId, tableName, timeoutMs);
->>>>>>> 7bda49b5
     }
 
     public void addTabletIdMap(long partitionId, long shadowIdxId, long shadowTabletId, long originTabletId) {
@@ -320,11 +315,8 @@
                                     tbl.skipWriteIndexOnLoad(),
                                     tbl.storeRowColumn(),
                                     tbl.isDynamicSchema(),
-<<<<<<< HEAD
-                                    tbl.isPersistent());
-=======
+                                    tbl.isPersistent(),
                                     binlogConfig);
->>>>>>> 7bda49b5
 
                             createReplicaTask.setBaseTablet(partitionIndexTabletMap.get(partitionId, shadowIdxId)
                                     .get(shadowTabletId), originSchemaHash);
@@ -592,12 +584,8 @@
                     indexSchemaVersionAndHashMap.get(shadowIdxId).schemaVersion,
                     indexSchemaVersionAndHashMap.get(shadowIdxId).schemaHash,
                     indexShortKeyMap.get(shadowIdxId), TStorageType.COLUMN,
-<<<<<<< HEAD
-                    tbl.getKeysTypeByIndexId(indexIdMap.get(shadowIdxId)), null);
-=======
                     tbl.getKeysTypeByIndexId(indexIdMap.get(shadowIdxId)),
                     indexChange ? indexes : tbl.getIndexMetaByIndexId(indexIdMap.get(shadowIdxId)).getIndexes());
->>>>>>> 7bda49b5
         }
 
         tbl.rebuildFullSchema();
@@ -697,12 +685,8 @@
                             AlterReplicaTask rollupTask = new AlterReplicaTask(shadowReplica.getBackendId(), dbId,
                                     tableId, partitionId, shadowIdxId, originIdxId, shadowTabletId, originTabletId,
                                     shadowReplica.getId(), shadowSchemaHash, originSchemaHash, visibleVersion, jobId,
-<<<<<<< HEAD
                                     JobType.SCHEMA_CHANGE, defineExprs, descTable, originSchemaColumns, null,
                                     expiration);
-=======
-                                    JobType.SCHEMA_CHANGE, defineExprs, descTable, originSchemaColumns, null);
->>>>>>> 7bda49b5
                             schemaChangeBatchTask.addTask(rollupTask);
                         }
                     }
@@ -848,12 +832,9 @@
 
         changeTableState(dbId, tableId, OlapTableState.NORMAL);
         LOG.info("set table's state to NORMAL, table id: {}, job id: {}", tableId, jobId);
-<<<<<<< HEAD
 
         // try best to drop origin index
         dropCloudOriginIndex();
-=======
->>>>>>> 7bda49b5
     }
 
     private void onFinished(OlapTable tbl) {
@@ -960,12 +941,9 @@
         changeTableState(dbId, tableId, OlapTableState.NORMAL);
         LOG.info("set table's state to NORMAL when cancel, table id: {}, job id: {}", tableId, jobId);
 
-<<<<<<< HEAD
         // try best to drop shadow index, when job is cancelled
         dropCloudShadowIndex();
 
-=======
->>>>>>> 7bda49b5
         return true;
     }
 
