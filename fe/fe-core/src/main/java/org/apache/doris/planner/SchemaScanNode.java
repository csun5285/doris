--- conflicted
+++ resolved
@@ -39,8 +39,6 @@
 import org.apache.logging.log4j.LogManager;
 import org.apache.logging.log4j.Logger;
 
-import java.util.ArrayList;
-import java.util.Arrays;
 import java.util.List;
 
 /**
@@ -48,7 +46,6 @@
  */
 public class SchemaScanNode extends ScanNode {
     private static final Logger LOG = LogManager.getLogger(SchemaTable.class);
-    private static final List<String> forbiddenTables = new ArrayList<String>(Arrays.asList("backends", "rowsets"));
 
     private final String tableName;
     private String schemaDb;
@@ -85,18 +82,6 @@
         frontendIP = FrontendOptions.getLocalHostAddress();
         frontendPort = Config.rpc_port;
         schemaCatalog = analyzer.getSchemaCatalog();
-<<<<<<< HEAD
-
-        if (Config.isCloudMode()) {
-            // Forbidden tables: backends, rowsets
-            for (String forbiddenTable : forbiddenTables) {
-                if (tableName.equalsIgnoreCase(forbiddenTable)) {
-                    throw new UserException("Unsupported operation");
-                }
-            }
-        }
-=======
->>>>>>> 7bda49b5
     }
 
     @Override
