--- conflicted
+++ resolved
@@ -40,32 +40,20 @@
  * e.g. select 100, 'value'
  */
 public class PhysicalOneRowRelation extends PhysicalLeaf implements OneRowRelation {
-<<<<<<< HEAD
-=======
 
     private final List<NamedExpression> projects;
->>>>>>> 7bda49b5
 
-    private final List<NamedExpression> projects;
-    private final boolean buildUnionNode;
-
-    public PhysicalOneRowRelation(List<NamedExpression> projects, boolean buildUnionNode,
-            LogicalProperties logicalProperties) {
-        this(projects, buildUnionNode, Optional.empty(), logicalProperties, null, null);
+    public PhysicalOneRowRelation(List<NamedExpression> projects, LogicalProperties logicalProperties) {
+        this(projects, Optional.empty(), logicalProperties, null, null);
     }
 
     private PhysicalOneRowRelation(List<NamedExpression> projects,
-<<<<<<< HEAD
-            boolean buildUnionNode,
-=======
->>>>>>> 7bda49b5
             Optional<GroupExpression> groupExpression,
             LogicalProperties logicalProperties, PhysicalProperties physicalProperties,
             Statistics statistics) {
         super(PlanType.PHYSICAL_ONE_ROW_RELATION, groupExpression, logicalProperties, physicalProperties,
                 statistics);
         this.projects = ImmutableList.copyOf(Objects.requireNonNull(projects, "projects can not be null"));
-        this.buildUnionNode = buildUnionNode;
     }
 
     @Override
@@ -85,35 +73,21 @@
 
     @Override
     public Plan withGroupExpression(Optional<GroupExpression> groupExpression) {
-<<<<<<< HEAD
-        return new PhysicalOneRowRelation(projects, buildUnionNode, groupExpression,
-=======
         return new PhysicalOneRowRelation(projects, groupExpression,
->>>>>>> 7bda49b5
                 logicalPropertiesSupplier.get(), physicalProperties, statistics);
     }
 
     @Override
-<<<<<<< HEAD
-    public Plan withLogicalProperties(Optional<LogicalProperties> logicalProperties) {
-        return new PhysicalOneRowRelation(projects, buildUnionNode, Optional.empty(),
-=======
     public Plan withGroupExprLogicalPropChildren(Optional<GroupExpression> groupExpression,
             Optional<LogicalProperties> logicalProperties, List<Plan> children) {
         return new PhysicalOneRowRelation(projects, groupExpression,
->>>>>>> 7bda49b5
                 logicalProperties.get(), physicalProperties, statistics);
     }
 
     @Override
     public String toString() {
         return Utils.toSqlString("PhysicalOneRowRelation[" + id.asInt() + "]" + getGroupIdAsString(),
-<<<<<<< HEAD
-                "expressions", projects,
-                "buildUnionNode", buildUnionNode
-=======
                 "expressions", projects
->>>>>>> 7bda49b5
         );
     }
 
@@ -126,28 +100,18 @@
             return false;
         }
         PhysicalOneRowRelation that = (PhysicalOneRowRelation) o;
-        return Objects.equals(projects, that.projects)
-                && buildUnionNode == that.buildUnionNode;
+        return Objects.equals(projects, that.projects);
     }
 
     @Override
     public int hashCode() {
-        return Objects.hash(projects, buildUnionNode);
+        return Objects.hash(projects);
     }
 
     @Override
     public PhysicalOneRowRelation withPhysicalPropertiesAndStats(PhysicalProperties physicalProperties,
             Statistics statistics) {
-<<<<<<< HEAD
-        return new PhysicalOneRowRelation(projects, buildUnionNode, groupExpression,
+        return new PhysicalOneRowRelation(projects, groupExpression,
                 logicalPropertiesSupplier.get(), physicalProperties, statistics);
     }
-
-    public boolean notBuildUnionNode() {
-        return !buildUnionNode;
-=======
-        return new PhysicalOneRowRelation(projects, groupExpression,
-                logicalPropertiesSupplier.get(), physicalProperties, statistics);
->>>>>>> 7bda49b5
-    }
 }