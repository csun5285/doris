--- conflicted
+++ resolved
@@ -23,42 +23,24 @@
 import org.apache.doris.nereids.memo.GroupExpression;
 import org.apache.doris.nereids.properties.DistributionSpecHash.ShuffleType;
 import org.apache.doris.nereids.trees.expressions.ExprId;
-<<<<<<< HEAD
-import org.apache.doris.nereids.trees.expressions.Expression;
-import org.apache.doris.nereids.trees.expressions.NamedExpression;
-import org.apache.doris.nereids.trees.expressions.SlotReference;
-import org.apache.doris.nereids.trees.expressions.functions.agg.AggregateFunction;
-=======
 import org.apache.doris.nereids.trees.expressions.Slot;
->>>>>>> 7bda49b5
 import org.apache.doris.nereids.trees.plans.JoinHint;
 import org.apache.doris.nereids.trees.plans.Plan;
 import org.apache.doris.nereids.trees.plans.physical.AbstractPhysicalSort;
 import org.apache.doris.nereids.trees.plans.physical.PhysicalAssertNumRows;
-<<<<<<< HEAD
-import org.apache.doris.nereids.trees.plans.physical.PhysicalGenerate;
-=======
 import org.apache.doris.nereids.trees.plans.physical.PhysicalCTEAnchor;
->>>>>>> 7bda49b5
 import org.apache.doris.nereids.trees.plans.physical.PhysicalHashJoin;
 import org.apache.doris.nereids.trees.plans.physical.PhysicalLimit;
 import org.apache.doris.nereids.trees.plans.physical.PhysicalNestedLoopJoin;
 import org.apache.doris.nereids.trees.plans.physical.PhysicalOlapTableSink;
-<<<<<<< HEAD
-import org.apache.doris.nereids.trees.plans.physical.PhysicalPartitionTopN;
-=======
 import org.apache.doris.nereids.trees.plans.physical.PhysicalSetOperation;
 import org.apache.doris.nereids.trees.plans.physical.PhysicalUnion;
->>>>>>> 7bda49b5
 import org.apache.doris.nereids.trees.plans.visitor.PlanVisitor;
-import org.apache.doris.nereids.util.ExpressionUtils;
 import org.apache.doris.nereids.util.JoinUtils;
 
-import com.google.common.base.Preconditions;
 import com.google.common.collect.Lists;
 
 import java.util.List;
-import java.util.Set;
 import java.util.stream.Collectors;
 
 /**
@@ -93,11 +75,7 @@
     @Override
     public Void visit(Plan plan, PlanContext context) {
         if (plan instanceof RequirePropertiesSupplier) {
-<<<<<<< HEAD
-            RequireProperties requireProperties = ((RequirePropertiesSupplier) plan).getRequireProperties();
-=======
             RequireProperties requireProperties = ((RequirePropertiesSupplier<?>) plan).getRequireProperties();
->>>>>>> 7bda49b5
             List<PhysicalProperties> requestPhysicalProperties =
                     requireProperties.computeRequirePhysicalProperties(plan, requestPropertyFromParent);
             addRequestPropertyToChildren(requestPhysicalProperties);
@@ -113,15 +91,6 @@
         return null;
     }
 
-<<<<<<< HEAD
-    @Override
-    public Void visitAbstractPhysicalSort(AbstractPhysicalSort<? extends Plan> sort, PlanContext context) {
-        if (!sort.getSortPhase().isLocal()) {
-            addRequestPropertyToChildren(PhysicalProperties.GATHER);
-        } else {
-            addRequestPropertyToChildren(PhysicalProperties.ANY);
-        }
-=======
     /* ********************************************************************************************
      * sink Node, in lexicographical order
      * ******************************************************************************************** */
@@ -129,7 +98,6 @@
     @Override
     public Void visitPhysicalOlapTableSink(PhysicalOlapTableSink<? extends Plan> olapTableSink, PlanContext context) {
         addRequestPropertyToChildren(olapTableSink.getRequirePhysicalProperties());
->>>>>>> 7bda49b5
         return null;
     }
 
@@ -138,106 +106,53 @@
      * ******************************************************************************************** */
 
     @Override
-<<<<<<< HEAD
+    public Void visitPhysicalAssertNumRows(PhysicalAssertNumRows<? extends Plan> assertNumRows, PlanContext context) {
+        addRequestPropertyToChildren(PhysicalProperties.GATHER);
+        return null;
+    }
+
+    @Override
+    public Void visitPhysicalCTEAnchor(PhysicalCTEAnchor<? extends Plan, ? extends Plan> cteAnchor,
+            PlanContext context) {
+        addRequestPropertyToChildren(PhysicalProperties.ANY, requestPropertyFromParent);
+        return null;
+    }
+
+    @Override
+    public Void visitPhysicalHashJoin(PhysicalHashJoin<? extends Plan, ? extends Plan> hashJoin, PlanContext context) {
+        JoinHint hint = hashJoin.getHint();
+        if (hint == JoinHint.BROADCAST_RIGHT && JoinUtils.couldBroadcast(hashJoin)) {
+            addBroadcastJoinRequestProperty();
+            return null;
+        }
+        if (hint == JoinHint.SHUFFLE_RIGHT && JoinUtils.couldShuffle(hashJoin)) {
+            addShuffleJoinRequestProperty(hashJoin);
+            return null;
+        }
+        // for shuffle join
+        if (JoinUtils.couldShuffle(hashJoin)) {
+            addShuffleJoinRequestProperty(hashJoin);
+        }
+        // for broadcast join
+        if (JoinUtils.couldBroadcast(hashJoin)) {
+            addBroadcastJoinRequestProperty();
+        }
+        return null;
+    }
+
+    @Override
     public Void visitPhysicalLimit(PhysicalLimit<? extends Plan> limit, PlanContext context) {
         if (limit.isGlobal()) {
             addRequestPropertyToChildren(PhysicalProperties.GATHER);
         } else {
             addRequestPropertyToChildren(PhysicalProperties.ANY);
         }
-=======
-    public Void visitPhysicalAssertNumRows(PhysicalAssertNumRows<? extends Plan> assertNumRows, PlanContext context) {
-        addRequestPropertyToChildren(PhysicalProperties.GATHER);
->>>>>>> 7bda49b5
-        return null;
-    }
-
-    @Override
-<<<<<<< HEAD
-    public Void visitPhysicalPartitionTopN(PhysicalPartitionTopN<? extends Plan> partitionTopN, PlanContext context) {
-        addRequestPropertyToChildren(PhysicalProperties.ANY);
-=======
-    public Void visitPhysicalCTEAnchor(PhysicalCTEAnchor<? extends Plan, ? extends Plan> cteAnchor,
-            PlanContext context) {
-        addRequestPropertyToChildren(PhysicalProperties.ANY, requestPropertyFromParent);
->>>>>>> 7bda49b5
-        return null;
-    }
-
-    @Override
-    public Void visitPhysicalHashJoin(PhysicalHashJoin<? extends Plan, ? extends Plan> hashJoin, PlanContext context) {
-        JoinHint hint = hashJoin.getHint();
-<<<<<<< HEAD
-        switch (hint) {
-            case BROADCAST_RIGHT:
-                addBroadcastJoinRequestProperty();
-                break;
-            case SHUFFLE_RIGHT:
-                addShuffleJoinRequestProperty(hashJoin);
-                break;
-            case NONE:
-            default:
-                // for shuffle join
-                if (JoinUtils.couldShuffle(hashJoin)) {
-                    addShuffleJoinRequestProperty(hashJoin);
-                }
-                // for broadcast join
-                if (JoinUtils.couldBroadcast(hashJoin)) {
-                    addRequestPropertyToChildren(PhysicalProperties.ANY, PhysicalProperties.REPLICATED);
-                }
-
-=======
-        if (hint == JoinHint.BROADCAST_RIGHT && JoinUtils.couldBroadcast(hashJoin)) {
-            addBroadcastJoinRequestProperty();
-            return null;
-        }
-        if (hint == JoinHint.SHUFFLE_RIGHT && JoinUtils.couldShuffle(hashJoin)) {
-            addShuffleJoinRequestProperty(hashJoin);
-            return null;
-        }
-        // for shuffle join
-        if (JoinUtils.couldShuffle(hashJoin)) {
-            addShuffleJoinRequestProperty(hashJoin);
-        }
-        // for broadcast join
-        if (JoinUtils.couldBroadcast(hashJoin)) {
-            addBroadcastJoinRequestProperty();
-        }
-        return null;
-    }
-
-    @Override
-    public Void visitPhysicalLimit(PhysicalLimit<? extends Plan> limit, PlanContext context) {
-        if (limit.isGlobal()) {
-            addRequestPropertyToChildren(PhysicalProperties.GATHER);
-        } else {
-            addRequestPropertyToChildren(PhysicalProperties.ANY);
->>>>>>> 7bda49b5
-        }
-        return null;
-    }
-
-    private void addBroadcastJoinRequestProperty() {
-        addRequestPropertyToChildren(PhysicalProperties.ANY, PhysicalProperties.REPLICATED);
-    }
-
-    private void addShuffleJoinRequestProperty(PhysicalHashJoin<? extends Plan, ? extends Plan> hashJoin) {
-        Pair<List<ExprId>, List<ExprId>> onClauseUsedSlots = hashJoin.getHashConjunctsExprIds();
-        // shuffle join
-        addRequestPropertyToChildren(
-                PhysicalProperties.createHash(
-                        new DistributionSpecHash(onClauseUsedSlots.first, ShuffleType.JOIN)),
-                PhysicalProperties.createHash(
-                        new DistributionSpecHash(onClauseUsedSlots.second, ShuffleType.JOIN)));
+        return null;
     }
 
     @Override
     public Void visitPhysicalNestedLoopJoin(
             PhysicalNestedLoopJoin<? extends Plan, ? extends Plan> nestedLoopJoin, PlanContext context) {
-<<<<<<< HEAD
-        // TODO: currently doris only use NLJ to do cross join, update this if we use NLJ to do other joins.
-=======
->>>>>>> 7bda49b5
         // see canParallelize() in NestedLoopJoinNode
         if (nestedLoopJoin.getJoinType().isCrossJoin() || nestedLoopJoin.getJoinType().isInnerJoin()
                 || nestedLoopJoin.getJoinType().isLeftJoin()) {
@@ -295,17 +210,6 @@
     }
 
     @Override
-<<<<<<< HEAD
-    public Void visitPhysicalGenerate(PhysicalGenerate<? extends Plan> generate, PlanContext context) {
-        addRequestPropertyToChildren(PhysicalProperties.ANY);
-        return null;
-    }
-
-    @Override
-    public Void visitPhysicalOlapTableSink(PhysicalOlapTableSink<? extends Plan> olapTableSink, PlanContext context) {
-        addRequestPropertyToChildren(olapTableSink.getRequirePhysicalProperties());
-        return null;
-=======
     public Void visitAbstractPhysicalSort(AbstractPhysicalSort<? extends Plan> sort, PlanContext context) {
         if (!sort.getSortPhase().isLocal()) {
             addRequestPropertyToChildren(PhysicalProperties.GATHER);
@@ -354,7 +258,6 @@
                         new DistributionSpecHash(onClauseUsedSlots.first, ShuffleType.REQUIRE)),
                 PhysicalProperties.createHash(
                         new DistributionSpecHash(onClauseUsedSlots.second, ShuffleType.REQUIRE)));
->>>>>>> 7bda49b5
     }
 
     /**
@@ -368,31 +271,4 @@
     private void addRequestPropertyToChildren(List<PhysicalProperties> physicalProperties) {
         requestPropertyToChildren.add(physicalProperties);
     }
-<<<<<<< HEAD
-
-    private List<ExprId> extractExprIdFromDistinctFunction(List<NamedExpression> outputExpression) {
-        Set<AggregateFunction> distinctAggregateFunctions = ExpressionUtils.collect(outputExpression, expr ->
-                expr instanceof AggregateFunction && ((AggregateFunction) expr).isDistinct()
-        );
-        List<ExprId> exprIds = Lists.newArrayList();
-        for (AggregateFunction aggregateFunction : distinctAggregateFunctions) {
-            for (Expression expr : aggregateFunction.children()) {
-                Preconditions.checkState(expr instanceof SlotReference, "normalize aggregate failed to"
-                        + " normalize aggregate function " + aggregateFunction.toSql());
-                exprIds.add(((SlotReference) expr).getExprId());
-            }
-        }
-        return exprIds;
-    }
-
-    private void addRequestHashDistribution(List<Expression> hashColumns, ShuffleType shuffleType) {
-        List<ExprId> partitionedSlots = hashColumns.stream()
-                .map(SlotReference.class::cast)
-                .map(SlotReference::getExprId)
-                .collect(Collectors.toList());
-        addRequestPropertyToChildren(
-                PhysicalProperties.createHash(new DistributionSpecHash(partitionedSlots, shuffleType)));
-    }
-=======
->>>>>>> 7bda49b5
 }
