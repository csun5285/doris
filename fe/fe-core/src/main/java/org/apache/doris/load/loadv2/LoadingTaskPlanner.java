// Licensed to the Apache Software Foundation (ASF) under one
// or more contributor license agreements.  See the NOTICE file
// distributed with this work for additional information
// regarding copyright ownership.  The ASF licenses this file
// to you under the Apache License, Version 2.0 (the
// "License"); you may not use this file except in compliance
// with the License.  You may obtain a copy of the License at
//
//   http://www.apache.org/licenses/LICENSE-2.0
//
// Unless required by applicable law or agreed to in writing,
// software distributed under the License is distributed on an
// "AS IS" BASIS, WITHOUT WARRANTIES OR CONDITIONS OF ANY
// KIND, either express or implied.  See the License for the
// specific language governing permissions and limitations
// under the License.

package org.apache.doris.load.loadv2;

import org.apache.doris.analysis.Analyzer;
import org.apache.doris.analysis.BrokerDesc;
import org.apache.doris.analysis.DescriptorTable;
import org.apache.doris.analysis.ImportColumnDesc;
import org.apache.doris.analysis.SlotDescriptor;
import org.apache.doris.analysis.TupleDescriptor;
import org.apache.doris.analysis.UserIdentity;
import org.apache.doris.catalog.Column;
import org.apache.doris.catalog.Env;
import org.apache.doris.catalog.OlapTable;
import org.apache.doris.catalog.Type;
import org.apache.doris.common.Config;
import org.apache.doris.common.LoadException;
import org.apache.doris.common.MetaNotFoundException;
import org.apache.doris.common.UserException;
import org.apache.doris.common.util.DebugUtil;
import org.apache.doris.load.BrokerFileGroup;
import org.apache.doris.mysql.privilege.PrivPredicate;
import org.apache.doris.planner.DataPartition;
import org.apache.doris.planner.FileLoadScanNode;
import org.apache.doris.planner.OlapTableSink;
import org.apache.doris.planner.PlanFragment;
import org.apache.doris.planner.PlanFragmentId;
import org.apache.doris.planner.PlanNodeId;
import org.apache.doris.planner.ScanNode;
import org.apache.doris.qe.ConnectContext;
import org.apache.doris.thrift.TBrokerFileStatus;
import org.apache.doris.thrift.TUniqueId;

import com.google.common.collect.Lists;
import com.google.common.collect.Sets;
import org.apache.logging.log4j.LogManager;
import org.apache.logging.log4j.Logger;

import java.util.Collections;
import java.util.HashSet;
import java.util.List;
import java.util.Set;

public class LoadingTaskPlanner {
    private static final Logger LOG = LogManager.getLogger(LoadingTaskPlanner.class);

    // Input params
    private final long loadJobId;
    private final long txnId;
    private final long dbId;
    private final OlapTable table;
    private final BrokerDesc brokerDesc;
    private final List<BrokerFileGroup> fileGroups;
    private final boolean strictMode;
    private final boolean isPartialUpdate;
    private final long timeoutS;    // timeout of load job, in second
    private final int loadParallelism;
    private final int sendBatchParallelism;
    private final boolean useNewLoadScanNode;
    private UserIdentity userInfo;
    private String cluster;
    // Something useful
    // ConnectContext here is just a dummy object to avoid some NPE problem, like ctx.getDatabase()
    private Analyzer analyzer = new Analyzer(Env.getCurrentEnv(), new ConnectContext());
    private DescriptorTable descTable = analyzer.getDescTbl();

    // Output params
    private List<PlanFragment> fragments = Lists.newArrayList();
    private List<ScanNode> scanNodes = Lists.newArrayList();

    private int nextNodeId = 0;

    public LoadingTaskPlanner(Long loadJobId, long txnId, long dbId, OlapTable table,
            BrokerDesc brokerDesc, List<BrokerFileGroup> brokerFileGroups,
            boolean strictMode, boolean isPartialUpdate, String timezone, long timeoutS, int loadParallelism,
            int sendBatchParallelism, boolean useNewLoadScanNode, UserIdentity userInfo) {
        this.loadJobId = loadJobId;
        this.txnId = txnId;
        this.dbId = dbId;
        this.table = table;
        this.brokerDesc = brokerDesc;
        this.fileGroups = brokerFileGroups;
        this.strictMode = strictMode;
        this.isPartialUpdate = isPartialUpdate;
        this.analyzer.setTimezone(timezone);
        this.timeoutS = timeoutS;
        this.loadParallelism = loadParallelism;
        this.sendBatchParallelism = sendBatchParallelism;
        this.useNewLoadScanNode = useNewLoadScanNode;
        this.userInfo = userInfo;
        if (Env.getCurrentEnv().getAccessManager()
                .checkDbPriv(userInfo, Env.getCurrentInternalCatalog().getDbNullable(dbId).getFullName(),
                        PrivPredicate.SELECT)) {
            this.analyzer.setUDFAllowed(true);
        } else {
            this.analyzer.setUDFAllowed(false);
        }
    }

    public LoadingTaskPlanner(Long loadJobId, long txnId, long dbId, OlapTable table,
            BrokerDesc brokerDesc, List<BrokerFileGroup> brokerFileGroups,
            boolean strictMode, String timezone, long timeoutS, int loadParallelism,
            int sendBatchParallelism, boolean useNewLoadScanNode, UserIdentity userInfo,
            String cluster) {
        this(loadJobId, txnId, dbId, table, brokerDesc, brokerFileGroups, strictMode,
                timezone, timeoutS, loadParallelism, sendBatchParallelism, useNewLoadScanNode, userInfo);
        this.cluster = cluster;
    }

    public void plan(TUniqueId loadId, List<List<TBrokerFileStatus>> fileStatusesList, int filesAdded)
            throws UserException {
        // Generate tuple descriptor
        TupleDescriptor destTupleDesc = descTable.createTupleDescriptor();
        TupleDescriptor scanTupleDesc = destTupleDesc;
        scanTupleDesc = descTable.createTupleDescriptor("ScanTuple");
        if (isPartialUpdate && !table.getEnableUniqueKeyMergeOnWrite()) {
            throw new UserException("Only unique key merge on write support partial update");
        }

        HashSet<String> partialUpdateInputColumns = new HashSet<>();
        if (isPartialUpdate) {
            for (Column col : table.getFullSchema()) {
                boolean existInExpr = false;
                for (ImportColumnDesc importColumnDesc : fileGroups.get(0).getColumnExprList()) {
                    if (importColumnDesc.getColumnName() != null
                            && importColumnDesc.getColumnName().equals(col.getName())) {
                        if (!col.isVisible() && !Column.DELETE_SIGN.equals(col.getName())) {
                            throw new UserException("Partial update should not include invisible column except"
                                    + " delete sign column: " + col.getName());
                        }
                        partialUpdateInputColumns.add(col.getName());
                        existInExpr = true;
                        break;
                    }
                }
                if (col.isKey() && !existInExpr) {
                    throw new UserException("Partial update should include all key columns, missing: " + col.getName());
                }
            }
        }

        // use full schema to fill the descriptor table
        for (Column col : table.getFullSchema()) {
            if (isPartialUpdate && !partialUpdateInputColumns.contains(col.getName())) {
                continue;
            }
            SlotDescriptor slotDesc = descTable.addSlotDescriptor(destTupleDesc);
            slotDesc.setIsMaterialized(true);
            slotDesc.setColumn(col);
            slotDesc.setIsNullable(col.isAllowNull());
            SlotDescriptor scanSlotDesc = descTable.addSlotDescriptor(scanTupleDesc);
            scanSlotDesc.setIsMaterialized(true);
            scanSlotDesc.setColumn(col);
            scanSlotDesc.setIsNullable(col.isAllowNull());
            if (fileGroups.size() > 0) {
                for (ImportColumnDesc importColumnDesc : fileGroups.get(0).getColumnExprList()) {
                    try {
                        if (!importColumnDesc.isColumn() && importColumnDesc.getColumnName() != null
                                && importColumnDesc.getColumnName().equals(col.getName())) {
                            scanSlotDesc.setIsNullable(importColumnDesc.getExpr().isNullable());
                            break;
                        }
                    } catch (Exception e) {
                        // An exception may be thrown here because the `importColumnDesc.getExpr()` is not analyzed
                        // now. We just skip this case here.
                    }
                }
            }
        }

        if (table.isDynamicSchema()) {
            // Dynamic table for s3load ...
            descTable.addReferencedTable(table);
            // For reference table
            scanTupleDesc.setTableId((int) table.getId());
            // Add a implict container column "DORIS_DYNAMIC_COL" for dynamic columns
            SlotDescriptor slotDesc = descTable.addSlotDescriptor(scanTupleDesc);
            Column col = new Column(Column.DYNAMIC_COLUMN_NAME, Type.VARIANT, false, null, false, "",
                                    "stream load auto dynamic column");
            slotDesc.setIsMaterialized(true);
            slotDesc.setColumn(col);
            slotDesc.setIsNullable(false);
            LOG.debug("plan scanTupleDesc{}", scanTupleDesc.toString());
        }

        // Generate plan trees
        // 1. Broker scan node
        ScanNode scanNode;
        scanNode = new FileLoadScanNode(new PlanNodeId(nextNodeId++), scanTupleDesc);
        ((FileLoadScanNode) scanNode).setLoadInfo(loadJobId, txnId, table, brokerDesc, fileGroups,
                fileStatusesList, filesAdded, strictMode, loadParallelism, userInfo);
        scanNode.init(analyzer);
        scanNode.finalize(analyzer);
        scanNodes.add(scanNode);
        descTable.computeStatAndMemLayout();

        // 2. Olap table sink
        List<Long> partitionIds = getAllPartitionIds();
        OlapTableSink olapTableSink = new OlapTableSink(table, destTupleDesc, partitionIds,
                Config.enable_single_replica_load);
<<<<<<< HEAD
        long txnTimeout = timeoutS == 0 ? ConnectContext.get().getExecTimeout() : timeoutS;
        olapTableSink.init(loadId, txnId, dbId, timeoutS, sendBatchParallelism, false, strictMode, txnTimeout);
=======
        olapTableSink.init(loadId, txnId, dbId, timeoutS, sendBatchParallelism, false, strictMode);
        olapTableSink.setPartialUpdateInputColumns(isPartialUpdate, partialUpdateInputColumns);
>>>>>>> 40d35bd0
        olapTableSink.complete(analyzer);

        // 3. Plan fragment
        PlanFragment sinkFragment = new PlanFragment(new PlanFragmentId(0), scanNode, DataPartition.RANDOM);
        sinkFragment.setParallelExecNum(loadParallelism);
        sinkFragment.setSink(olapTableSink);

        fragments.add(sinkFragment);

        // 4. finalize
        for (PlanFragment fragment : fragments) {
            fragment.finalize(null);
        }
        Collections.reverse(fragments);
    }

    public DescriptorTable getDescTable() {
        return descTable;
    }

    public List<PlanFragment> getFragments() {
        return fragments;
    }

    public List<ScanNode> getScanNodes() {
        return scanNodes;
    }

    public String getTimezone() {
        return analyzer.getTimezone();
    }

    private List<Long> getAllPartitionIds() throws LoadException, MetaNotFoundException {
        Set<Long> specifiedPartitionIds = Sets.newHashSet();
        for (BrokerFileGroup brokerFileGroup : fileGroups) {
            if (brokerFileGroup.getPartitionIds() != null) {
                for (long partitionId : brokerFileGroup.getPartitionIds()) {
                    if (!table.getPartitionInfo().getIsMutable(partitionId)) {
                        throw new LoadException("Can't load data to immutable partition, table: "
                            + table.getName() + ", partition: " + table.getPartition(partitionId));
                    }
                }
                specifiedPartitionIds.addAll(brokerFileGroup.getPartitionIds());
            }
            // all file group in fileGroups should have same partitions, so only need to get partition ids
            // from one of these file groups
            break;
        }
        if (specifiedPartitionIds.isEmpty()) {
            return null;
        }
        return Lists.newArrayList(specifiedPartitionIds);
    }

    // when retry load by reusing this plan in load process, the load_id should be changed
    public void updateLoadId(TUniqueId loadId) {
        for (PlanFragment planFragment : fragments) {
            if (!(planFragment.getSink() instanceof OlapTableSink)) {
                continue;
            }
            OlapTableSink olapTableSink = (OlapTableSink) planFragment.getSink();
            olapTableSink.updateLoadId(loadId);
        }

        LOG.info("update olap table sink's load id to {}, job: {}", DebugUtil.printId(loadId), loadJobId);
    }
}<|MERGE_RESOLUTION|>--- conflicted
+++ resolved
@@ -114,10 +114,10 @@
 
     public LoadingTaskPlanner(Long loadJobId, long txnId, long dbId, OlapTable table,
             BrokerDesc brokerDesc, List<BrokerFileGroup> brokerFileGroups,
-            boolean strictMode, String timezone, long timeoutS, int loadParallelism,
+            boolean strictMode, boolean isPartialUpdate, String timezone, long timeoutS, int loadParallelism,
             int sendBatchParallelism, boolean useNewLoadScanNode, UserIdentity userInfo,
             String cluster) {
-        this(loadJobId, txnId, dbId, table, brokerDesc, brokerFileGroups, strictMode,
+        this(loadJobId, txnId, dbId, table, brokerDesc, brokerFileGroups, strictMode, isPartialUpdate,
                 timezone, timeoutS, loadParallelism, sendBatchParallelism, useNewLoadScanNode, userInfo);
         this.cluster = cluster;
     }
@@ -213,13 +213,9 @@
         List<Long> partitionIds = getAllPartitionIds();
         OlapTableSink olapTableSink = new OlapTableSink(table, destTupleDesc, partitionIds,
                 Config.enable_single_replica_load);
-<<<<<<< HEAD
         long txnTimeout = timeoutS == 0 ? ConnectContext.get().getExecTimeout() : timeoutS;
         olapTableSink.init(loadId, txnId, dbId, timeoutS, sendBatchParallelism, false, strictMode, txnTimeout);
-=======
-        olapTableSink.init(loadId, txnId, dbId, timeoutS, sendBatchParallelism, false, strictMode);
         olapTableSink.setPartialUpdateInputColumns(isPartialUpdate, partialUpdateInputColumns);
->>>>>>> 40d35bd0
         olapTableSink.complete(analyzer);
 
         // 3. Plan fragment
