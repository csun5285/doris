--- conflicted
+++ resolved
@@ -112,11 +112,12 @@
     }
 
     public LoadingTaskPlanner(Long loadJobId, long txnId, long dbId, OlapTable table,
-                              BrokerDesc brokerDesc, List<BrokerFileGroup> brokerFileGroups,
-                              boolean strictMode, String timezone, long timeoutS, int loadParallelism,
-                              int sendBatchParallelism, UserIdentity userInfo, String cluster, String qualifiedUser) {
+            BrokerDesc brokerDesc, List<BrokerFileGroup> brokerFileGroups,
+            boolean strictMode, String timezone, long timeoutS, int loadParallelism,
+            int sendBatchParallelism, boolean useNewLoadScanNode, UserIdentity userInfo,
+            String cluster, String qualifiedUser) {
         this(loadJobId, txnId, dbId, table, brokerDesc, brokerFileGroups, strictMode,
-                timezone, timeoutS, loadParallelism, sendBatchParallelism, userInfo);
+                timezone, timeoutS, loadParallelism, sendBatchParallelism, useNewLoadScanNode, userInfo);
         this.cluster = cluster;
         this.qualifiedUser = qualifiedUser;
     }
@@ -175,12 +176,8 @@
         // Generate plan trees
         // 1. Broker scan node
         ScanNode scanNode;
-<<<<<<< HEAD
-        if (Config.enable_new_load_scan_node) {
-=======
         boolean useNewScanNode = Config.enable_new_load_scan_node || useNewLoadScanNode;
         if (useNewScanNode) {
->>>>>>> 6b773939
             scanNode = new ExternalFileScanNode(new PlanNodeId(nextNodeId++), scanTupleDesc);
             ((ExternalFileScanNode) scanNode).setLoadInfo(loadJobId, txnId, table, brokerDesc, fileGroups,
                     fileStatusesList, filesAdded, strictMode, loadParallelism, userInfo);
