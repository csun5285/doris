--- conflicted
+++ resolved
@@ -233,27 +233,22 @@
                     && !globalPrivEntry.match(UserIdentity.ADMIN, true)
                     && !globalPrivEntry.privSet.isEmpty()) {
                 try {
-<<<<<<< HEAD
                     // USAGE_PRIV is no need to degrade.
                     PrivBitSet removeUsagePriv = globalPrivEntry.privSet.copy();
                     removeUsagePriv.unset(PaloPrivilege.USAGE_PRIV.getIdx());
+
+                    // CLOUD_CODE_BEGIN
                     removeUsagePriv.xor(PrivBitSet.of(PaloPrivilege.USAGE_PRIV,
                             PaloPrivilege.CLUSTER_USAGE_PRIV, PaloPrivilege.STAGE_USAGE_PRIV));
                     removeUsagePriv.unset(PaloPrivilege.NODE_PRIV.getIdx());
                     removeUsagePriv.unset(PaloPrivilege.CLUSTER_USAGE_PRIV.getIdx());
                     removeUsagePriv.unset(PaloPrivilege.STAGE_USAGE_PRIV.getIdx());
-=======
-                    // USAGE_PRIV, NODE_PRIV and ADMIN_PRIV are no need to degrade.
-                    PrivBitSet privsAfterRemoved = globalPrivEntry.privSet.copy();
-                    privsAfterRemoved.unset(PaloPrivilege.USAGE_PRIV.getIdx());
-                    privsAfterRemoved.unset(PaloPrivilege.NODE_PRIV.getIdx());
-                    privsAfterRemoved.unset(PaloPrivilege.ADMIN_PRIV.getIdx());
->>>>>>> 2a8a38e1
                     CatalogPrivEntry entry = CatalogPrivEntry.create(globalPrivEntry.origUser, globalPrivEntry.origHost,
-                            InternalCatalog.INTERNAL_CATALOG_NAME, globalPrivEntry.isDomain, privsAfterRemoved);
+                            InternalCatalog.INTERNAL_CATALOG_NAME, globalPrivEntry.isDomain, removeUsagePriv);
+                    // CLOUD_CODE_END
+
                     entry.setSetByDomainResolver(false);
                     catalogPrivTable.addEntry(entry, false, false);
-<<<<<<< HEAD
                     if (globalPrivEntry.privSet.containsResourcePriv()) {
                         // Should only keep the USAGE_PRIV in userPrivTable, and remove other privs and entries.
                         globalPrivEntry.privSet.and(PrivBitSet.of(PaloPrivilege.USAGE_PRIV,
@@ -262,11 +257,6 @@
                         // Remove all other privs
                         globalPrivEntry.privSet.clean();
                     }
-=======
-                    // in global entry, only keey USAGE_PRIV, NODE_PRIV and ADMIN_PRIV, if they exist before.
-                    globalPrivEntry.privSet.and(PrivBitSet.of(PaloPrivilege.USAGE_PRIV, PaloPrivilege.NODE_PRIV,
-                            PaloPrivilege.ADMIN_PRIV));
->>>>>>> 2a8a38e1
                 } catch (Exception e) {
                     throw new IOException(e.getMessage());
                 }
