--- conflicted
+++ resolved
@@ -236,14 +236,11 @@
                     // USAGE_PRIV is no need to degrade.
                     PrivBitSet removeUsagePriv = globalPrivEntry.privSet.copy();
                     removeUsagePriv.unset(PaloPrivilege.USAGE_PRIV.getIdx());
-<<<<<<< HEAD
-=======
 
                     // CLOUD_CODE_BEGIN
                     removeUsagePriv.xor(PrivBitSet.of(PaloPrivilege.USAGE_PRIV,
                             PaloPrivilege.CLUSTER_USAGE_PRIV, PaloPrivilege.STAGE_USAGE_PRIV));
                     removeUsagePriv.unset(PaloPrivilege.NODE_PRIV.getIdx());
->>>>>>> c300ae79
                     removeUsagePriv.unset(PaloPrivilege.CLUSTER_USAGE_PRIV.getIdx());
                     removeUsagePriv.unset(PaloPrivilege.STAGE_USAGE_PRIV.getIdx());
                     CatalogPrivEntry entry = CatalogPrivEntry.create(globalPrivEntry.origUser, globalPrivEntry.origHost,
