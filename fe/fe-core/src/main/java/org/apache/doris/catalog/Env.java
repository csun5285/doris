--- conflicted
+++ resolved
@@ -1510,18 +1510,14 @@
             long replayEndTime = System.currentTimeMillis();
             LOG.info("finish replay in " + (replayEndTime - replayStartTime) + " msec");
 
-<<<<<<< HEAD
-        if (Config.isCloudMode() && Config.enable_check_compatibility_mode) {
-            String msg = "check metadata compatibility successfully";
-            LOG.info(msg);
-            System.out.println(msg);
-            System.exit(0);
-        }
-
-        checkCurrentNodeExist();
-=======
+            if (Config.isCloudMode() && Config.enable_check_compatibility_mode) {
+                String msg = "check metadata compatibility successfully";
+                LOG.info(msg);
+                System.out.println(msg);
+                System.exit(0);
+            }
+
             checkCurrentNodeExist();
->>>>>>> 22edcabb
 
             checkBeExecVersion();
 
@@ -1572,16 +1568,6 @@
             // MUST set master ip before starting checkpoint thread.
             // because checkpoint thread need this info to select non-master FE to push image
 
-<<<<<<< HEAD
-        // MUST set master ip before starting checkpoint thread.
-        // because checkpoint thread need this info to select non-master FE to push image
-        this.masterInfo = new MasterInfo(Env.getCurrentEnv().getSelfNode().getHost(),
-                Config.http_port,
-                Config.rpc_port);
-        editLog.logMasterInfo(masterInfo);
-        LOG.info("logMasterInfo:{}", masterInfo);
-        this.workloadGroupMgr.init();
-=======
             this.masterInfo = new MasterInfo(Env.getCurrentEnv().getSelfNode().getHost(),
                     Config.http_port,
                     Config.rpc_port);
@@ -1594,7 +1580,6 @@
             // but we are sure that all metadata is replayed if we get here.
             // so no need to check 'isReady' flag in this method
             postProcessAfterMetadataReplayed(false);
->>>>>>> 22edcabb
 
             // start all daemon threads that only running on MASTER FE
             startMasterOnlyDaemonThreads();
