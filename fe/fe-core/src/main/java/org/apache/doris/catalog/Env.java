// Licensed to the Apache Software Foundation (ASF) under one
// or more contributor license agreements.  See the NOTICE file
// distributed with this work for additional information
// regarding copyright ownership.  The ASF licenses this file
// to you under the Apache License, Version 2.0 (the
// "License"); you may not use this file except in compliance
// with the License.  You may obtain a copy of the License at
//
//   http://www.apache.org/licenses/LICENSE-2.0
//
// Unless required by applicable law or agreed to in writing,
// software distributed under the License is distributed on an
// "AS IS" BASIS, WITHOUT WARRANTIES OR CONDITIONS OF ANY
// KIND, either express or implied.  See the License for the
// specific language governing permissions and limitations
// under the License.

package org.apache.doris.catalog;

import org.apache.doris.alter.Alter;
import org.apache.doris.alter.AlterJobV2;
import org.apache.doris.alter.AlterJobV2.JobType;
import org.apache.doris.alter.MaterializedViewHandler;
import org.apache.doris.alter.SchemaChangeHandler;
import org.apache.doris.alter.SystemHandler;
import org.apache.doris.analysis.AddPartitionClause;
import org.apache.doris.analysis.AddPartitionLikeClause;
import org.apache.doris.analysis.AdminCheckTabletsStmt;
import org.apache.doris.analysis.AdminCheckTabletsStmt.CheckType;
import org.apache.doris.analysis.AdminCleanTrashStmt;
import org.apache.doris.analysis.AdminCompactTableStmt;
import org.apache.doris.analysis.AdminSetConfigStmt;
import org.apache.doris.analysis.AdminSetReplicaStatusStmt;
<<<<<<< HEAD
=======
import org.apache.doris.analysis.AlterDatabasePropertyStmt;
>>>>>>> 7bda49b5
import org.apache.doris.analysis.AlterDatabaseQuotaStmt;
import org.apache.doris.analysis.AlterDatabaseQuotaStmt.QuotaType;
import org.apache.doris.analysis.AlterDatabaseRename;
import org.apache.doris.analysis.AlterMaterializedViewStmt;
import org.apache.doris.analysis.AlterSystemStmt;
import org.apache.doris.analysis.AlterTableStmt;
import org.apache.doris.analysis.AlterViewStmt;
<<<<<<< HEAD
import org.apache.doris.analysis.AnalyzeTblStmt;
=======
>>>>>>> 7bda49b5
import org.apache.doris.analysis.BackupStmt;
import org.apache.doris.analysis.CancelAlterSystemStmt;
import org.apache.doris.analysis.CancelAlterTableStmt;
import org.apache.doris.analysis.CancelBackupStmt;
import org.apache.doris.analysis.CancelCloudWarmUpStmt;
import org.apache.doris.analysis.ColumnRenameClause;
import org.apache.doris.analysis.CreateDbStmt;
import org.apache.doris.analysis.CreateFunctionStmt;
import org.apache.doris.analysis.CreateMaterializedViewStmt;
import org.apache.doris.analysis.CreateMultiTableMaterializedViewStmt;
import org.apache.doris.analysis.CreateStageStmt;
import org.apache.doris.analysis.CreateTableAsSelectStmt;
import org.apache.doris.analysis.CreateTableLikeStmt;
import org.apache.doris.analysis.CreateTableStmt;
import org.apache.doris.analysis.CreateViewStmt;
import org.apache.doris.analysis.DdlStmt;
import org.apache.doris.analysis.DistributionDesc;
import org.apache.doris.analysis.DropDbStmt;
import org.apache.doris.analysis.DropFunctionStmt;
import org.apache.doris.analysis.DropMaterializedViewStmt;
import org.apache.doris.analysis.DropPartitionClause;
import org.apache.doris.analysis.DropStageStmt;
import org.apache.doris.analysis.DropTableStmt;
import org.apache.doris.analysis.Expr;
import org.apache.doris.analysis.FunctionName;
import org.apache.doris.analysis.InstallPluginStmt;
import org.apache.doris.analysis.ModifyDistributionClause;
import org.apache.doris.analysis.PartitionRenameClause;
import org.apache.doris.analysis.RecoverDbStmt;
import org.apache.doris.analysis.RecoverPartitionStmt;
import org.apache.doris.analysis.RecoverTableStmt;
import org.apache.doris.analysis.RefreshMaterializedViewStmt;
import org.apache.doris.analysis.ReplacePartitionClause;
import org.apache.doris.analysis.ResourceTypeEnum;
import org.apache.doris.analysis.RestoreStmt;
import org.apache.doris.analysis.RollupRenameClause;
import org.apache.doris.analysis.SetType;
import org.apache.doris.analysis.ShowAlterStmt.AlterType;
import org.apache.doris.analysis.SlotRef;
import org.apache.doris.analysis.TableRenameClause;
import org.apache.doris.analysis.TruncateTableStmt;
import org.apache.doris.analysis.UninstallPluginStmt;
import org.apache.doris.backup.BackupHandler;
<<<<<<< HEAD
=======
import org.apache.doris.binlog.BinlogGcer;
>>>>>>> 7bda49b5
import org.apache.doris.binlog.BinlogManager;
import org.apache.doris.blockrule.SqlBlockRuleMgr;
import org.apache.doris.catalog.ColocateTableIndex.GroupId;
import org.apache.doris.catalog.DistributionInfo.DistributionInfoType;
import org.apache.doris.catalog.MaterializedIndex.IndexExtState;
import org.apache.doris.catalog.MetaIdGenerator.IdGeneratorBuffer;
import org.apache.doris.catalog.Replica.ReplicaStatus;
import org.apache.doris.catalog.TableIf.TableType;
import org.apache.doris.clone.ColocateTableCheckerAndBalancer;
import org.apache.doris.clone.DynamicPartitionScheduler;
import org.apache.doris.clone.TabletChecker;
import org.apache.doris.clone.TabletScheduler;
import org.apache.doris.clone.TabletSchedulerStat;
import org.apache.doris.cluster.ClusterNamespace;
import org.apache.doris.common.AnalysisException;
import org.apache.doris.common.ClientPool;
import org.apache.doris.common.Config;
import org.apache.doris.common.ConfigBase;
import org.apache.doris.common.ConfigException;
import org.apache.doris.common.DdlException;
import org.apache.doris.common.ErrorCode;
import org.apache.doris.common.ErrorReport;
import org.apache.doris.common.FeConstants;
import org.apache.doris.common.FeMetaVersion;
import org.apache.doris.common.MetaNotFoundException;
import org.apache.doris.common.Pair;
import org.apache.doris.common.ThreadPoolManager;
import org.apache.doris.common.UserException;
import org.apache.doris.common.io.CountingDataOutputStream;
import org.apache.doris.common.io.Text;
import org.apache.doris.common.util.Daemon;
import org.apache.doris.common.util.DynamicPartitionUtil;
import org.apache.doris.common.util.HttpURLUtil;
import org.apache.doris.common.util.MasterDaemon;
import org.apache.doris.common.util.MetaLockUtils;
import org.apache.doris.common.util.NetUtils;
import org.apache.doris.common.util.PrintableMap;
import org.apache.doris.common.util.PropertyAnalyzer;
import org.apache.doris.common.util.QueryableReentrantLock;
import org.apache.doris.common.util.SmallFileMgr;
import org.apache.doris.common.util.TimeUtils;
import org.apache.doris.common.util.Util;
import org.apache.doris.consistency.ConsistencyChecker;
import org.apache.doris.cooldown.CooldownConfHandler;
import org.apache.doris.datasource.CatalogIf;
import org.apache.doris.datasource.CatalogMgr;
import org.apache.doris.datasource.EsExternalCatalog;
import org.apache.doris.datasource.ExternalMetaCacheMgr;
import org.apache.doris.datasource.InternalCatalog;
import org.apache.doris.datasource.hive.HiveTransactionMgr;
import org.apache.doris.datasource.hive.event.MetastoreEventsProcessor;
import org.apache.doris.deploy.DeployManager;
import org.apache.doris.deploy.impl.AmbariDeployManager;
import org.apache.doris.deploy.impl.K8sDeployManager;
import org.apache.doris.deploy.impl.LocalFileDeployManager;
import org.apache.doris.external.elasticsearch.EsRepository;
import org.apache.doris.external.iceberg.IcebergTableCreationRecordMgr;
import org.apache.doris.ha.BDBHA;
import org.apache.doris.ha.FrontendNodeType;
import org.apache.doris.ha.HAProtocol;
import org.apache.doris.ha.MasterInfo;
import org.apache.doris.httpv2.meta.MetaBaseAction;
import org.apache.doris.journal.JournalCursor;
import org.apache.doris.journal.JournalEntity;
import org.apache.doris.journal.bdbje.Timestamp;
import org.apache.doris.load.DeleteHandler;
import org.apache.doris.load.ExportJob;
import org.apache.doris.load.ExportMgr;
import org.apache.doris.load.Load;
import org.apache.doris.load.StreamLoadRecordMgr;
import org.apache.doris.load.loadv2.CleanCopyJobScheduler;
import org.apache.doris.load.loadv2.LoadEtlChecker;
import org.apache.doris.load.loadv2.LoadJobScheduler;
import org.apache.doris.load.loadv2.LoadLoadingChecker;
import org.apache.doris.load.loadv2.LoadManager;
import org.apache.doris.load.loadv2.LoadManagerAdapter;
<<<<<<< HEAD
=======
import org.apache.doris.load.loadv2.LoadTask;
>>>>>>> 7bda49b5
import org.apache.doris.load.loadv2.ProgressManager;
import org.apache.doris.load.routineload.RoutineLoadManager;
import org.apache.doris.load.routineload.RoutineLoadScheduler;
import org.apache.doris.load.routineload.RoutineLoadTaskScheduler;
import org.apache.doris.load.sync.SyncChecker;
import org.apache.doris.load.sync.SyncJobManager;
import org.apache.doris.master.Checkpoint;
import org.apache.doris.master.MetaHelper;
import org.apache.doris.master.PartitionInMemoryInfoCollector;
import org.apache.doris.meta.MetaContext;
import org.apache.doris.metric.MetricRepo;
import org.apache.doris.mtmv.MTMVJobManager;
import org.apache.doris.mysql.privilege.AccessControllerManager;
import org.apache.doris.mysql.privilege.Auth;
import org.apache.doris.mysql.privilege.PrivPredicate;
import org.apache.doris.persist.AlterMultiMaterializedView;
import org.apache.doris.persist.BackendReplicasInfo;
import org.apache.doris.persist.BackendTabletsInfo;
<<<<<<< HEAD
=======
import org.apache.doris.persist.BinlogGcInfo;
>>>>>>> 7bda49b5
import org.apache.doris.persist.CleanQueryStatsInfo;
import org.apache.doris.persist.DropPartitionInfo;
import org.apache.doris.persist.EditLog;
import org.apache.doris.persist.GlobalVarPersistInfo;
import org.apache.doris.persist.ModifyPartitionInfo;
import org.apache.doris.persist.ModifyTableDefaultDistributionBucketNumOperationLog;
import org.apache.doris.persist.ModifyTablePropertyOperationLog;
import org.apache.doris.persist.OperationType;
import org.apache.doris.persist.PartitionPersistInfo;
import org.apache.doris.persist.RecoverInfo;
import org.apache.doris.persist.RefreshExternalTableInfo;
import org.apache.doris.persist.ReplacePartitionOperationLog;
import org.apache.doris.persist.ReplicaPersistInfo;
import org.apache.doris.persist.SetReplicaStatusOperationLog;
import org.apache.doris.persist.Storage;
import org.apache.doris.persist.StorageInfo;
import org.apache.doris.persist.StorageInfoV2;
import org.apache.doris.persist.TableInfo;
import org.apache.doris.persist.TablePropertyInfo;
import org.apache.doris.persist.TableRenameColumnInfo;
import org.apache.doris.persist.TruncateTableInfo;
import org.apache.doris.persist.UpdateCloudReplicaInfo;
import org.apache.doris.persist.meta.MetaHeader;
import org.apache.doris.persist.meta.MetaReader;
import org.apache.doris.persist.meta.MetaWriter;
import org.apache.doris.plugin.PluginInfo;
import org.apache.doris.plugin.PluginMgr;
import org.apache.doris.policy.PolicyMgr;
import org.apache.doris.qe.AuditEventProcessor;
import org.apache.doris.qe.ConnectContext;
import org.apache.doris.qe.GlobalVariable;
import org.apache.doris.qe.JournalObservable;
import org.apache.doris.qe.VariableMgr;
import org.apache.doris.resource.Tag;
import org.apache.doris.resource.workloadgroup.WorkloadGroupMgr;
import org.apache.doris.service.FrontendOptions;
import org.apache.doris.statistics.AnalysisManager;
<<<<<<< HEAD
import org.apache.doris.statistics.AnalysisTaskScheduler;
=======
>>>>>>> 7bda49b5
import org.apache.doris.statistics.StatisticsAutoAnalyzer;
import org.apache.doris.statistics.StatisticsCache;
import org.apache.doris.statistics.StatisticsCleaner;
import org.apache.doris.statistics.query.QueryStats;
import org.apache.doris.system.Backend;
import org.apache.doris.system.Frontend;
import org.apache.doris.system.HeartbeatMgr;
import org.apache.doris.system.SystemInfoService;
import org.apache.doris.system.SystemInfoService.HostInfo;
import org.apache.doris.task.AgentBatchTask;
import org.apache.doris.task.AgentTaskExecutor;
import org.apache.doris.task.CompactionTask;
import org.apache.doris.task.DropReplicaTask;
import org.apache.doris.task.MasterTaskExecutor;
import org.apache.doris.task.PriorityMasterTaskExecutor;
import org.apache.doris.thrift.BackendService;
import org.apache.doris.thrift.TCompressionType;
import org.apache.doris.thrift.TNetworkAddress;
import org.apache.doris.thrift.TStorageMedium;
import org.apache.doris.transaction.CloudGlobalTransactionMgr;
import org.apache.doris.transaction.DbUsedDataQuotaInfoCollector;
import org.apache.doris.transaction.GlobalTransactionMgr;
import org.apache.doris.transaction.GlobalTransactionMgrInterface;
import org.apache.doris.transaction.PublishVersionDaemon;

import com.fasterxml.jackson.databind.ObjectMapper;
import com.google.common.base.Joiner;
import com.google.common.base.Preconditions;
import com.google.common.base.Strings;
import com.google.common.collect.HashMultimap;
import com.google.common.collect.Lists;
import com.google.common.collect.Maps;
import com.google.common.collect.Multimap;
import com.google.common.collect.Queues;
import com.selectdb.cloud.catalog.CacheHotspotManager;
import com.selectdb.cloud.catalog.CloudClusterChecker;
import com.selectdb.cloud.catalog.CloudReplica;
import com.selectdb.cloud.catalog.CloudTabletRebalancer;
import com.selectdb.cloud.catalog.CloudUpgradeMgr;
import com.selectdb.cloud.catalog.CloudWarmUpJob;
import com.selectdb.cloud.catalog.CloudWarmUpJob.JobState;
import com.selectdb.cloud.proto.SelectdbCloud;
import com.selectdb.cloud.proto.SelectdbCloud.NodeInfoPB;
import com.selectdb.cloud.proto.SelectdbCloud.StagePB;
import com.sleepycat.je.rep.InsufficientLogException;
import com.sleepycat.je.rep.NetworkRestore;
import com.sleepycat.je.rep.NetworkRestoreConfig;
import org.apache.commons.collections.CollectionUtils;
import org.apache.commons.lang3.StringUtils;
import org.apache.logging.log4j.LogManager;
import org.apache.logging.log4j.Logger;

import java.io.BufferedReader;
import java.io.DataInputStream;
import java.io.File;
import java.io.IOException;
import java.io.InputStreamReader;
import java.net.HttpURLConnection;
import java.util.ArrayList;
import java.util.Collection;
import java.util.Comparator;
import java.util.HashMap;
import java.util.List;
import java.util.Map;
import java.util.Optional;
import java.util.Set;
import java.util.UUID;
import java.util.concurrent.BlockingQueue;
import java.util.concurrent.ConcurrentHashMap;
import java.util.concurrent.ConcurrentLinkedQueue;
import java.util.concurrent.TimeUnit;
import java.util.concurrent.atomic.AtomicBoolean;
import java.util.concurrent.atomic.AtomicLong;
import java.util.stream.Collectors;

/**
 * A singleton class can also be seen as an entry point of Doris.
 * All manager classes can be obtained through this class.
 */
public class Env {
    private static final Logger LOG = LogManager.getLogger(Env.class);
    // 0 ~ 9999 used for qe
    public static final long NEXT_ID_INIT_VALUE = 10000;
    private static final int HTTP_TIMEOUT_SECOND = 5;
    private static final int STATE_CHANGE_CHECK_INTERVAL_MS = 100;
    private static final int REPLAY_INTERVAL_MS = 1;
    private static final String BDB_DIR = "/bdb";
    public static final String IMAGE_DIR = "/image";
    public static final String CLIENT_NODE_HOST_KEY = "CLIENT_NODE_HOST";
    public static final String CLIENT_NODE_PORT_KEY = "CLIENT_NODE_PORT";

    private String metaDir;
    private String bdbDir;
    private String imageDir;

    private MetaContext metaContext;
    private long epoch = 0;

    // Lock to perform atomic modification on map like 'idToDb' and 'fullNameToDb'.
    // These maps are all thread safe, we only use lock to perform atomic operations.
    // Operations like Get or Put do not need lock.
    // We use fair ReentrantLock to avoid starvation. Do not use this lock in critical code pass
    // because fair lock has poor performance.
    // Using QueryableReentrantLock to print owner thread in debug mode.
    private QueryableReentrantLock lock;

    private CatalogMgr catalogMgr;
    private GlobalFunctionMgr globalFunctionMgr;
    private Load load;
    private LoadManager loadManager;
    private ProgressManager progressManager;
    private StreamLoadRecordMgr streamLoadRecordMgr;
    private RoutineLoadManager routineLoadManager;
    private SqlBlockRuleMgr sqlBlockRuleMgr;
    private ExportMgr exportMgr;
    private SyncJobManager syncJobManager;
    private Alter alter;
    private ConsistencyChecker consistencyChecker;
    private BackupHandler backupHandler;
    private PublishVersionDaemon publishVersionDaemon;
    private DeleteHandler deleteHandler;
    private DbUsedDataQuotaInfoCollector dbUsedDataQuotaInfoCollector;
    private PartitionInMemoryInfoCollector partitionInMemoryInfoCollector;
    private CooldownConfHandler cooldownConfHandler;
    private MetastoreEventsProcessor metastoreEventsProcessor;

    private MasterDaemon labelCleaner; // To clean old LabelInfo, ExportJobInfos
    private MasterDaemon txnCleaner; // To clean aborted or timeout txns
    private Daemon replayer;
    private Daemon timePrinter;
    private Daemon listener;

    private boolean isFirstTimeStartUp = false;
    private boolean isElectable;
    // set to true after finished replay all meta and ready to serve
    // set to false when catalog is not ready.
    private AtomicBoolean isReady = new AtomicBoolean(false);
    // set to true after http server start
    private AtomicBoolean httpReady = new AtomicBoolean(false);
    // set to true if FE can offer READ service.
    // canRead can be true even if isReady is false.
    // for example: OBSERVER transfer to UNKNOWN, then isReady will be set to false, but canRead can still be true
    private AtomicBoolean canRead = new AtomicBoolean(false);
    private BlockingQueue<FrontendNodeType> typeTransferQueue;

    // node name is used for bdbje NodeName.
    private String nodeName;
    private FrontendNodeType role;
    private FrontendNodeType feType;
    // replica and observer use this value to decide provide read service or not
    private long synchronizedTimeMs;
    private MasterInfo masterInfo;

    private MetaIdGenerator idGenerator = new MetaIdGenerator(NEXT_ID_INIT_VALUE);

    private EditLog editLog;
    private int clusterId;
    private String token;
    // For checkpoint and observer memory replayed marker
    private AtomicLong replayedJournalId;

    private static Env CHECKPOINT = null;
    private static long checkpointThreadId = -1;
    private Checkpoint checkpointer;
    private List<HostInfo> helperNodes = Lists.newArrayList();
    private HostInfo selfNode = null;

    // node name -> Frontend
    private ConcurrentHashMap<String, Frontend> frontends;
    // removed frontends' name. used for checking if name is duplicated in bdbje
    private ConcurrentLinkedQueue<String> removedFrontends;

    private HAProtocol haProtocol = null;

    private JournalObservable journalObservable;

    private SystemInfoService systemInfo;
    private HeartbeatMgr heartbeatMgr;

    private CloudClusterChecker cloudClusterCheck;
    private TabletInvertedIndex tabletInvertedIndex;
    private ColocateTableIndex colocateTableIndex;

    private CatalogRecycleBin recycleBin;
    private FunctionSet functionSet;

    // for nereids
    private FunctionRegistry functionRegistry;

    private MetaReplayState metaReplayState;

    private BrokerMgr brokerMgr;
    private ResourceMgr resourceMgr;

    private GlobalTransactionMgrInterface globalTransactionMgr;

    private DeployManager deployManager;

    private TabletStatMgr tabletStatMgr;
<<<<<<< HEAD
    private CloudTabletStatMgr cloudTabletStatMgr;
=======

>>>>>>> 7bda49b5
    private Auth auth;
    private AccessControllerManager accessManager;

    private DomainResolver domainResolver;

    private TabletSchedulerStat stat;

    private TabletScheduler tabletScheduler;

    private TabletChecker tabletChecker;

    private CloudTabletRebalancer cloudTabletRebalancer;

    // Thread pools for pending and loading task, separately
    private MasterTaskExecutor pendingLoadTaskScheduler;
    private PriorityMasterTaskExecutor<LoadTask> loadingLoadTaskScheduler;

    private LoadJobScheduler loadJobScheduler;
    private CleanCopyJobScheduler cleanCopyJobScheduler;

    private LoadEtlChecker loadEtlChecker;
    private LoadLoadingChecker loadLoadingChecker;

    private RoutineLoadScheduler routineLoadScheduler;

    private RoutineLoadTaskScheduler routineLoadTaskScheduler;

    private SyncChecker syncChecker;

    private SmallFileMgr smallFileMgr;

    private DynamicPartitionScheduler dynamicPartitionScheduler;

    private PluginMgr pluginMgr;

    private AuditEventProcessor auditEventProcessor;

    private RefreshManager refreshManager;

    private PolicyMgr policyMgr;

    private CloudUpgradeMgr upgradeMgr;

<<<<<<< HEAD
    private MTMVJobManager mtmvJobManager;

=======
>>>>>>> 7bda49b5
    private AnalysisManager analysisManager;

    private ExternalMetaCacheMgr extMetaCacheMgr;

    private AtomicLong stmtIdCounter;

    private WorkloadGroupMgr workloadGroupMgr;

    private QueryStats queryStats;

    private StatisticsCleaner statisticsCleaner;

    private BinlogManager binlogManager;

<<<<<<< HEAD
=======
    private BinlogGcer binlogGcer;

>>>>>>> 7bda49b5
    /**
     * TODO(tsy): to be removed after load refactor
     */
    private final LoadManagerAdapter loadManagerAdapter;

    private StatisticsAutoAnalyzer statisticsAutoAnalyzer;

    private HiveTransactionMgr hiveTransactionMgr;
<<<<<<< HEAD
    private CacheHotspotManager cacheHotspotMgr;
=======
>>>>>>> 7bda49b5

    public List<Frontend> getFrontends(FrontendNodeType nodeType) {
        if (nodeType == null) {
            // get all
            return Lists.newArrayList(frontends.values());
        }

        List<Frontend> result = Lists.newArrayList();
        for (Frontend frontend : frontends.values()) {
            if (frontend.getRole() == nodeType) {
                result.add(frontend);
            }
        }

        return result;
    }

    public List<String> getRemovedFrontendNames() {
        return Lists.newArrayList(removedFrontends);
    }

    public JournalObservable getJournalObservable() {
        return journalObservable;
    }

    public SystemInfoService getClusterInfo() {
        return this.systemInfo;
    }

    private HeartbeatMgr getHeartbeatMgr() {
        return this.heartbeatMgr;
    }

    public TabletInvertedIndex getTabletInvertedIndex() {
        return this.tabletInvertedIndex;
    }

    // only for test
    public void setColocateTableIndex(ColocateTableIndex colocateTableIndex) {
        this.colocateTableIndex = colocateTableIndex;
    }

    public ColocateTableIndex getColocateTableIndex() {
        return this.colocateTableIndex;
    }

    private CatalogRecycleBin getRecycleBin() {
        return this.recycleBin;
    }

    public MetaReplayState getMetaReplayState() {
        return metaReplayState;
    }

    public DynamicPartitionScheduler getDynamicPartitionScheduler() {
        return this.dynamicPartitionScheduler;
    }

    public CatalogMgr getCatalogMgr() {
        return catalogMgr;
    }

    public MTMVJobManager getMTMVJobManager() {
        return mtmvJobManager;
    }

    public ExternalMetaCacheMgr getExtMetaCacheMgr() {
        return extMetaCacheMgr;
    }

    public CatalogIf getCurrentCatalog() {
        ConnectContext ctx = ConnectContext.get();
        if (ctx == null) {
            return catalogMgr.getInternalCatalog();
        }
        return ctx.getCurrentCatalog();
    }

    public InternalCatalog getInternalCatalog() {
        return catalogMgr.getInternalCatalog();
    }

    public static InternalCatalog getCurrentInternalCatalog() {
        return getCurrentEnv().getInternalCatalog();
    }

    public BinlogManager getBinlogManager() {
        return binlogManager;
    }

    private static class SingletonHolder {
        private static final Env INSTANCE = new Env();
    }

    private Env() {
        this(false);
    }

    // if isCheckpointCatalog is true, it means that we should not collect thread pool metric
    private Env(boolean isCheckpointCatalog) {
        this.catalogMgr = new CatalogMgr();
        this.load = new Load();
        this.routineLoadManager = new RoutineLoadManager();
        this.sqlBlockRuleMgr = new SqlBlockRuleMgr();
        this.exportMgr = new ExportMgr();
        this.syncJobManager = new SyncJobManager();
        this.alter = new Alter();
        this.consistencyChecker = new ConsistencyChecker();
        this.lock = new QueryableReentrantLock(true);
        this.backupHandler = new BackupHandler(this);
        this.metaDir = Config.meta_dir;
        this.publishVersionDaemon = new PublishVersionDaemon();
        this.deleteHandler = new DeleteHandler();
        this.dbUsedDataQuotaInfoCollector = new DbUsedDataQuotaInfoCollector();
        this.partitionInMemoryInfoCollector = new PartitionInMemoryInfoCollector();
        if (Config.enable_storage_policy) {
            this.cooldownConfHandler = new CooldownConfHandler();
        }
        this.metastoreEventsProcessor = new MetastoreEventsProcessor();

        this.replayedJournalId = new AtomicLong(0L);
        this.stmtIdCounter = new AtomicLong(0L);
        this.isElectable = false;
        this.synchronizedTimeMs = 0;
        this.feType = FrontendNodeType.INIT;
        this.typeTransferQueue = Queues.newLinkedBlockingDeque();

        this.role = FrontendNodeType.UNKNOWN;
        this.frontends = new ConcurrentHashMap<>();
        this.removedFrontends = new ConcurrentLinkedQueue<>();

        this.journalObservable = new JournalObservable();
        this.masterInfo = new MasterInfo();

        this.systemInfo = new SystemInfoService();
        this.heartbeatMgr = new HeartbeatMgr(systemInfo, !isCheckpointCatalog);
        this.cacheHotspotMgr = new CacheHotspotManager(systemInfo);
        this.cloudClusterCheck = new CloudClusterChecker();
        this.tabletInvertedIndex = new TabletInvertedIndex();
        this.colocateTableIndex = new ColocateTableIndex();
        this.recycleBin = new CatalogRecycleBin();
        this.functionSet = new FunctionSet();
        this.functionSet.init();

        this.functionRegistry = new FunctionRegistry();

        this.metaReplayState = new MetaReplayState();

        this.brokerMgr = new BrokerMgr();
        this.resourceMgr = new ResourceMgr();

        if (Config.isCloudMode()) {
            this.globalTransactionMgr = new CloudGlobalTransactionMgr(this);
        } else {
            this.globalTransactionMgr = new GlobalTransactionMgr(this);
        }

        this.tabletStatMgr = new TabletStatMgr();
<<<<<<< HEAD
        this.cloudTabletStatMgr = new CloudTabletStatMgr();
=======

>>>>>>> 7bda49b5
        this.auth = new Auth();
        this.accessManager = new AccessControllerManager(auth);
        this.domainResolver = new DomainResolver(auth);

        this.metaContext = new MetaContext();
        this.metaContext.setThreadLocalInfo();

        this.stat = new TabletSchedulerStat();
        this.tabletScheduler = new TabletScheduler(this, systemInfo, tabletInvertedIndex, stat,
                Config.tablet_rebalancer_type);
        this.tabletChecker = new TabletChecker(this, systemInfo, tabletScheduler, stat);
        this.cloudTabletRebalancer = new CloudTabletRebalancer();

        // The pendingLoadTaskScheduler's queue size should not less than Config.desired_max_waiting_jobs.
        // So that we can guarantee that all submitted load jobs can be scheduled without being starved.
        this.pendingLoadTaskScheduler = new MasterTaskExecutor("pending-load-task-scheduler",
                Config.async_pending_load_task_pool_size,
                Config.isNotCloudMode() ? Config.desired_max_waiting_jobs
                        : Config.cluster_max_waiting_copy_jobs, !isCheckpointCatalog);
        // The loadingLoadTaskScheduler's queue size is unlimited, so that it can receive all loading tasks
        // created after pending tasks finish. And don't worry about the high concurrency, because the
        // concurrency is limited by Config.desired_max_waiting_jobs and Config.async_loading_load_task_pool_size.
        this.loadingLoadTaskScheduler = new PriorityMasterTaskExecutor<>("loading-load-task-scheduler",
                Config.async_loading_load_task_pool_size, LoadTask.COMPARATOR, LoadTask.class, !isCheckpointCatalog);

        this.loadJobScheduler = new LoadJobScheduler();
<<<<<<< HEAD
        this.cleanCopyJobScheduler = new CleanCopyJobScheduler();
        this.loadManager = new LoadManager(loadJobScheduler, cleanCopyJobScheduler);
=======
        this.loadManager = new LoadManager(loadJobScheduler);
>>>>>>> 7bda49b5
        this.progressManager = new ProgressManager();
        this.streamLoadRecordMgr = new StreamLoadRecordMgr("stream_load_record_manager",
                Config.fetch_stream_load_record_interval_second * 1000L);
        this.loadEtlChecker = new LoadEtlChecker(loadManager);
        this.loadLoadingChecker = new LoadLoadingChecker(loadManager);
        this.routineLoadScheduler = new RoutineLoadScheduler(routineLoadManager);
        this.routineLoadTaskScheduler = new RoutineLoadTaskScheduler(routineLoadManager);

        this.syncChecker = new SyncChecker(syncJobManager);
        this.smallFileMgr = new SmallFileMgr();

        this.dynamicPartitionScheduler = new DynamicPartitionScheduler("DynamicPartitionScheduler",
                Config.dynamic_partition_check_interval_seconds * 1000L);

        this.metaDir = Config.meta_dir;
        this.bdbDir = this.metaDir + BDB_DIR;
        this.imageDir = this.metaDir + IMAGE_DIR;

        this.pluginMgr = new PluginMgr();
        this.auditEventProcessor = new AuditEventProcessor(this.pluginMgr);
        this.refreshManager = new RefreshManager();
        this.policyMgr = new PolicyMgr();
        this.mtmvJobManager = new MTMVJobManager();
        this.extMetaCacheMgr = new ExternalMetaCacheMgr();
<<<<<<< HEAD
        if (Config.isCloudMode()) {
            this.upgradeMgr = new CloudUpgradeMgr();
        }

        // Add `!FeConstants.disableInternalSchemaDb` in condition for CopyIntoTest
        if (!FeConstants.disableInternalSchemaDb && FeConstants.runningCopyIntoTest) {
            this.analysisManager = new AnalysisManager();
            this.statisticsCleaner = new StatisticsCleaner();
            this.statisticsAutoAnalyzer = new StatisticsAutoAnalyzer();
        }
=======
        this.analysisManager = new AnalysisManager();
        this.statisticsCleaner = new StatisticsCleaner();
        this.statisticsAutoAnalyzer = new StatisticsAutoAnalyzer();
>>>>>>> 7bda49b5
        this.globalFunctionMgr = new GlobalFunctionMgr();
        this.workloadGroupMgr = new WorkloadGroupMgr();
        this.queryStats = new QueryStats();
        this.loadManagerAdapter = new LoadManagerAdapter();
        this.hiveTransactionMgr = new HiveTransactionMgr();
        this.binlogManager = new BinlogManager();
<<<<<<< HEAD
=======
        this.binlogGcer = new BinlogGcer();
>>>>>>> 7bda49b5
    }

    public static void destroyCheckpoint() {
        if (CHECKPOINT != null) {
            CHECKPOINT = null;
        }
    }

    public static Env getCurrentEnv() {
        if (isCheckpointThread()) {
            // only checkpoint thread it self will goes here.
            // so no need to care about the thread safe.
            if (CHECKPOINT == null) {
                CHECKPOINT = new Env(true);
            }
            return CHECKPOINT;
        } else {
            return SingletonHolder.INSTANCE;
        }
    }

    // NOTICE: in most case, we should use getCurrentEnv() to get the right catalog.
    // but in some cases, we should get the serving catalog explicitly.
    public static Env getServingEnv() {
        return SingletonHolder.INSTANCE;
    }

    public BrokerMgr getBrokerMgr() {
        return brokerMgr;
    }

    public ResourceMgr getResourceMgr() {
        return resourceMgr;
    }

    public static GlobalTransactionMgrInterface getCurrentGlobalTransactionMgr() {
        return getCurrentEnv().globalTransactionMgr;
    }

    public GlobalTransactionMgrInterface getGlobalTransactionMgr() {
        return globalTransactionMgr;
    }

    public PluginMgr getPluginMgr() {
        return pluginMgr;
    }

    public Auth getAuth() {
        return auth;
    }

    public AccessControllerManager getAccessManager() {
        return accessManager;
    }

    public TabletScheduler getTabletScheduler() {
        return tabletScheduler;
    }

    public TabletChecker getTabletChecker() {
        return tabletChecker;
    }

    public AuditEventProcessor getAuditEventProcessor() {
        return auditEventProcessor;
    }

    public WorkloadGroupMgr getWorkloadGroupMgr() {
        return workloadGroupMgr;
    }

    // use this to get correct ClusterInfoService instance
    public static SystemInfoService getCurrentSystemInfo() {
        return getCurrentEnv().getClusterInfo();
    }

    public static HeartbeatMgr getCurrentHeartbeatMgr() {
        return getCurrentEnv().getHeartbeatMgr();
    }

    // use this to get correct TabletInvertedIndex instance
    public static TabletInvertedIndex getCurrentInvertedIndex() {
        return getCurrentEnv().getTabletInvertedIndex();
    }

    // use this to get correct ColocateTableIndex instance
    public static ColocateTableIndex getCurrentColocateIndex() {
        return getCurrentEnv().getColocateTableIndex();
    }

    public static CatalogRecycleBin getCurrentRecycleBin() {
        return getCurrentEnv().getRecycleBin();
    }

    // use this to get correct env's journal version
    public static int getCurrentEnvJournalVersion() {
        if (MetaContext.get() == null) {
            return FeMetaVersion.VERSION_CURRENT;
        }
        return MetaContext.get().getMetaVersion();
    }

    public static final boolean isCheckpointThread() {
        return Thread.currentThread().getId() == checkpointThreadId;
    }

    public static PluginMgr getCurrentPluginMgr() {
        return getCurrentEnv().getPluginMgr();
    }

    public static AuditEventProcessor getCurrentAuditEventProcessor() {
        return getCurrentEnv().getAuditEventProcessor();
    }

    // For unit test only
    public Checkpoint getCheckpointer() {
        return checkpointer;
    }

    public HiveTransactionMgr getHiveTransactionMgr() {
        return hiveTransactionMgr;
<<<<<<< HEAD
    }

    public static HiveTransactionMgr getCurrentHiveTransactionMgr() {
        return getCurrentEnv().getHiveTransactionMgr();
    }

    public CacheHotspotManager getCacheHotspotMgr() {
        return cacheHotspotMgr;
=======
    }

    public static HiveTransactionMgr getCurrentHiveTransactionMgr() {
        return getCurrentEnv().getHiveTransactionMgr();
>>>>>>> 7bda49b5
    }

    // Use tryLock to avoid potential dead lock
    private boolean tryLock(boolean mustLock) {
        while (true) {
            try {
                if (!lock.tryLock(Config.catalog_try_lock_timeout_ms, TimeUnit.MILLISECONDS)) {
                    if (LOG.isDebugEnabled()) {
                        // to see which thread held this lock for long time.
                        Thread owner = lock.getOwner();
                        if (owner != null) {
                            LOG.debug("catalog lock is held by: {}", Util.dumpThread(owner, 10));
                        }
                    }

                    if (mustLock) {
                        continue;
                    } else {
                        return false;
                    }
                }
                return true;
            } catch (InterruptedException e) {
                LOG.warn("got exception while getting catalog lock", e);
                if (mustLock) {
                    continue;
                } else {
                    return lock.isHeldByCurrentThread();
                }
            }
        }
    }

    private void unlock() {
        if (lock.isHeldByCurrentThread()) {
            this.lock.unlock();
        }
    }

    public String getBdbDir() {
        return bdbDir;
    }

    public String getImageDir() {
        return imageDir;
    }

    public void initialize(String[] args) throws Exception {
        // set meta dir first.
        // we already set these variables in constructor. but Catalog is a singleton class.
        // so they may be set before Config is initialized.
        // set them here again to make sure these variables use values in fe.conf.
        this.metaDir = Config.meta_dir;
        this.bdbDir = this.metaDir + BDB_DIR;
        this.imageDir = this.metaDir + IMAGE_DIR;

        // 0. get local node and helper node info
        getSelfHostPort();
        getHelperNodes(args);

        // 1. check and create dirs and files
        File meta = new File(metaDir);
        if (!meta.exists()) {
            LOG.warn("Doris' meta dir {} does not exist." + " You need to create it before starting FE",
                    meta.getAbsolutePath());
            throw new Exception(meta.getAbsolutePath() + " does not exist, will exit");
        }

        if (Config.edit_log_type.equalsIgnoreCase("bdb")) {
            File bdbDir = new File(this.bdbDir);
            if (!bdbDir.exists()) {
                bdbDir.mkdirs();
            }
        }
        File imageDir = new File(this.imageDir);
        if (!imageDir.exists()) {
            imageDir.mkdirs();
        }

        // init plugin manager
        pluginMgr.init();
        auditEventProcessor.start();

        // 2. get cluster id and role (Observer or Follower)
        getClusterIdAndRole();

        // 3. Load image first and replay edits
        this.editLog = new EditLog(nodeName);
        loadImage(this.imageDir); // load image file
        editLog.open(); // open bdb env
        this.globalTransactionMgr.setEditLog(editLog);
        this.idGenerator.setEditLog(editLog);

        // 4. create load and export job label cleaner thread
        createLabelCleaner();

        // 5. create txn cleaner thread
        createTxnCleaner();

        // 6. start state listener thread
        createStateListener();
        listener.start();

        if (!Config.edit_log_type.equalsIgnoreCase("bdb")) {
            // If not using bdb, we need to notify the FE type transfer manually.
            notifyNewFETypeTransfer(FrontendNodeType.MASTER);
        }
<<<<<<< HEAD

=======
>>>>>>> 7bda49b5
        if (statisticsCleaner != null) {
            statisticsCleaner.start();
        }
        if (statisticsAutoAnalyzer != null) {
            statisticsAutoAnalyzer.start();
        }
    }

    // wait until FE is ready.
    public void waitForReady() throws InterruptedException {
        long counter = 0;
        while (true) {
            if (isReady()) {
                LOG.info("catalog is ready. FE type: {}", feType);
                break;
            }

            Thread.sleep(100);
            if (counter++ % 20 == 0) {
                LOG.info("wait catalog to be ready. FE type: {}. is ready: {}, counter: {}", feType, isReady.get(),
                        counter);
            }
        }
    }

    public boolean isReady() {
        return isReady.get();
    }

<<<<<<< HEAD
    private SelectdbCloud.NodeInfoPB getLocalTypeFromMetaService() {
        // get helperNodes from ms
        SelectdbCloud.GetClusterResponse response =
                Env.getCurrentSystemInfo()
                        .getCloudCluster(Config.cloud_sql_server_cluster_name, Config.cloud_sql_server_cluster_id, "");
        if (!response.hasStatus() || !response.getStatus().hasCode()
                || response.getStatus().getCode() != SelectdbCloud.MetaServiceCode.OK) {
            LOG.warn("failed to get cloud cluster due to incomplete response, "
                            + "cloud_unique_id={}, clusterId={}, response={}",
                    Config.cloud_unique_id, Config.cloud_sql_server_cluster_id, response);
            return null;
        }
        LOG.info("get cluster response from meta service {}", response);
        // Note: get_cluster interface cluster(option -> repeated), so it has at least one cluster.
        if (response.getClusterCount() == 0) {
            LOG.warn("meta service error , return cluster zero, plz check it, "
                            + "cloud_unique_id={}, clusterId={}, response={}",
                    Config.cloud_unique_id, Config.cloud_sql_server_cluster_id, response);
            return null;
        }
        List<SelectdbCloud.NodeInfoPB> allNodes = response.getCluster(0).getNodesList()
                .stream().filter(NodeInfoPB::hasNodeType).collect(Collectors.toList());

        helperNodes.clear();
        helperNodes.addAll(allNodes.stream()
                .filter(nodeInfoPB -> nodeInfoPB.getNodeType() == NodeInfoPB.NodeType.FE_MASTER)
                .map(nodeInfoPB -> new HostInfo(
                    Config.enable_fqdn_mode ? nodeInfoPB.getHost() : nodeInfoPB.getIp(), nodeInfoPB.getEditLogPort()))
                .collect(Collectors.toList()));
        // check only have one master node.
        Preconditions.checkState(helperNodes.size() == 1);

        Optional<NodeInfoPB> local = allNodes.stream().filter(n -> ((Config.enable_fqdn_mode ? n.getHost() : n.getIp())
                + ":" + n.getEditLogPort()).equals(selfNode.toHostPortString())).findAny();
        return local.orElse(null);
    }

=======
>>>>>>> 7bda49b5
    public boolean isHttpReady() {
        return httpReady.get();
    }

    public void setHttpReady(boolean httpReady) {
        this.httpReady.set(httpReady);
    }

<<<<<<< HEAD
    private void getClusterIdAndRole() throws IOException, InterruptedException {
        NodeInfoPB.NodeType type = NodeInfoPB.NodeType.UNKNOWN;
        String feNodeNameFromMeta = "";
        if (Config.isCloudMode()) {
            // cloud mode
            while (true) {
                SelectdbCloud.NodeInfoPB nodeInfoPB = null;
                try {
                    nodeInfoPB = getLocalTypeFromMetaService();
                } catch (Exception e) {
                    LOG.warn("failed to get local fe's type, sleep 5 s, try again. exception: {}", e.getMessage());
                }
                if (nodeInfoPB == null) {
                    LOG.warn("failed to get local fe's type, sleep 5 s, try again.");
                    Thread.sleep(5000);
                    continue;
                }
                type = nodeInfoPB.getNodeType();
                feNodeNameFromMeta = genFeNodeNameFromMeta(
                    Config.enable_fqdn_mode ? nodeInfoPB.getHost() : nodeInfoPB.getIp(),
                    nodeInfoPB.getEditLogPort(), nodeInfoPB.getCtime() * 1000);
                break;
            }

            LOG.info("current fe's role is {}",
                    type == NodeInfoPB.NodeType.FE_MASTER ? "MASTER" :
                    type == NodeInfoPB.NodeType.FE_OBSERVER ? "OBSERVER" : "UNKNOWN");
            if (type == NodeInfoPB.NodeType.UNKNOWN) {
                LOG.warn("type current not support, please check it");
                System.exit(-1);
            }
        }
=======
    private void getClusterIdAndRole() throws IOException {
>>>>>>> 7bda49b5
        File roleFile = new File(this.imageDir, Storage.ROLE_FILE);
        File versionFile = new File(this.imageDir, Storage.VERSION_FILE);

        // if helper node is point to self, or there is ROLE and VERSION file in local.
        // get the node type from local
        if ((Config.isCloudMode() && type == NodeInfoPB.NodeType.FE_MASTER)
                || type != NodeInfoPB.NodeType.FE_OBSERVER && (isMyself()
                || (roleFile.exists() && versionFile.exists()))) {
            if (!isMyself()) {
                LOG.info("find ROLE and VERSION file in local, ignore helper nodes: {}", helperNodes);
            }

            // check file integrity, if has.
            if ((roleFile.exists() && !versionFile.exists()) || (!roleFile.exists() && versionFile.exists())) {
                throw new IOException("role file and version file must both exist or both not exist. "
                        + "please specific one helper node to recover. will exit.");
            }

            // ATTN:
            // If the version file and role file does not exist and the helper node is itself,
            // this should be the very beginning startup of the cluster, so we create ROLE and VERSION file,
            // set isFirstTimeStartUp to true, and add itself to frontends list.
            // If ROLE and VERSION file is deleted for some reason, we may arbitrarily start this node as
            // FOLLOWER, which may cause UNDEFINED behavior.
            // Everything may be OK if the origin role is exactly FOLLOWER,
            // but if not, FE process will exit somehow.
            Storage storage = new Storage(this.imageDir);
            if (!roleFile.exists()) {
                // The very first time to start the first node of the cluster.
                // It should became a Master node (Master node's role is also FOLLOWER, which means electable)

                // For compatibility. Because this is the very first time to start, so we arbitrarily choose
                // a new name for this node
                role = FrontendNodeType.FOLLOWER;
<<<<<<< HEAD
                if (Config.isCloudMode() && type == NodeInfoPB.NodeType.FE_MASTER) {
                    nodeName = feNodeNameFromMeta;
                } else {
                    nodeName = genFeNodeName(selfNode.getIdent(),
                        selfNode.getPort(), false /* new style */);
                }

=======
                nodeName = genFeNodeName(selfNode.getIdent(),
                        selfNode.getPort(), false /* new style */);
>>>>>>> 7bda49b5
                storage.writeFrontendRoleAndNodeName(role, nodeName);
                LOG.info("very first time to start this node. role: {}, node name: {}", role.name(), nodeName);
            } else {
                role = storage.getRole();
                if (role == FrontendNodeType.REPLICA) {
                    // for compatibility
                    role = FrontendNodeType.FOLLOWER;
                }

                nodeName = storage.getNodeName();
                if (Strings.isNullOrEmpty(nodeName)) {
                    // In normal case, if ROLE file exist, role and nodeName should both exist.
                    // But we will get a empty nodeName after upgrading.
                    // So for forward compatibility, we use the "old-style" way of naming: "ip_port",
                    // and update the ROLE file.
<<<<<<< HEAD
                    if (Config.isCloudMode() && type == NodeInfoPB.NodeType.FE_MASTER) {
                        nodeName = feNodeNameFromMeta;
                    } else {
                        nodeName = genFeNodeName(selfNode.getHost(), selfNode.getPort(), true /* old style */);
                    }
                    storage.writeFrontendRoleAndNodeName(role, nodeName);
                    LOG.info("forward compatibility. role: {}, node name: {}", role.name(), nodeName);
                } else {
                    // nodeName should be like "192.168.1.1_9217_1620296111213"
                    // and the selfNode should be the prefix of nodeName.
                    // If not, it means that the ip used last time is different from this time, which is not allowed.
                    // But is metadata_failure_recovery is true,
                    // we will not check it because this may be a FE migration.
                    String[] split = nodeName.split("_");
                    if (Config.metadata_failure_recovery.equals("false") && !selfNode.getHost().equalsIgnoreCase(
                            split[0])) {
                        throw new IOException(
                                "the self host " + selfNode.getHost() + " does not equal to the host in ROLE" + " file "
                                        + split[0] + ". You need to set 'priority_networks' config"
                                        + " in fe.conf to match the host " + split[0]);
                    }
=======
                    nodeName = genFeNodeName(selfNode.getHost(), selfNode.getPort(), true/* old style */);
                    storage.writeFrontendRoleAndNodeName(role, nodeName);
                    LOG.info("forward compatibility. role: {}, node name: {}", role.name(), nodeName);
>>>>>>> 7bda49b5
                }
                // Notice:
                // With the introduction of FQDN, the nodeName is no longer bound to an IP address,
                // so consistency is no longer checked here. Otherwise, the startup will fail.
            }

            Preconditions.checkNotNull(role);
            Preconditions.checkNotNull(nodeName);

            if (!versionFile.exists()) {
                clusterId = Config.cluster_id == -1 ? Storage.newClusterID() : Config.cluster_id;
                token = Strings.isNullOrEmpty(Config.auth_token) ? Storage.newToken() : Config.auth_token;
                storage = new Storage(clusterId, token, this.imageDir);
                storage.writeClusterIdAndToken();

                isFirstTimeStartUp = true;
                Frontend self = new Frontend(role, nodeName, selfNode.getHost(),
                        selfNode.getPort());
                // Set self alive to true, the BDBEnvironment.getReplicationGroupAdmin() will rely on this to get
                // helper node, before the heartbeat thread is started.
                self.setIsAlive(true);
                // We don't need to check if frontends already contains self.
                // frontends must be empty cause no image is loaded and no journal is replayed yet.
                // And this frontend will be persisted later after opening bdbje environment.
                frontends.put(nodeName, self);
                LOG.info("add self frontend: {}", self);
            } else {
                clusterId = storage.getClusterID();
                if (storage.getToken() == null) {
                    token = Strings.isNullOrEmpty(Config.auth_token) ? Storage.newToken() : Config.auth_token;
                    LOG.info("new token={}", token);
                    storage.setToken(token);
                    storage.writeClusterIdAndToken();
                } else {
                    token = storage.getToken();
                }
                isFirstTimeStartUp = false;
            }
        } else {
            // cloud mode, type == NodeInfoPB.NodeType.FE_OBSERVER
            // try to get role and node name from helper node,
            // this loop will not end until we get certain role type and name
            while (true) {
                if (!getFeNodeTypeAndNameFromHelpers()) {
                    LOG.warn("current node is not added to the group. please add it first. "
                            + "sleep 5 seconds and retry, current helper nodes: {}", helperNodes);
                    try {
                        Thread.sleep(5000);
                        continue;
                    } catch (InterruptedException e) {
                        LOG.warn("", e);
                        System.exit(-1);
                    }
                }

                if (role == FrontendNodeType.REPLICA) {
                    // for compatibility
                    role = FrontendNodeType.FOLLOWER;
                }
                break;
            }

            Preconditions.checkState(helperNodes.size() == 1);
            Preconditions.checkNotNull(role);
            Preconditions.checkNotNull(nodeName);

            HostInfo rightHelperNode = helperNodes.get(0);

            Storage storage = new Storage(this.imageDir);
            if (roleFile.exists() && (role != storage.getRole() || !nodeName.equals(storage.getNodeName()))
                    || !roleFile.exists()) {
                storage.writeFrontendRoleAndNodeName(role, nodeName);
            }
            if (!versionFile.exists()) {
                // If the version file doesn't exist, download it from helper node
                if (!getVersionFileFromHelper(rightHelperNode)) {
                    throw new IOException("fail to download version file from "
                            + rightHelperNode.getHost() + " will exit.");
                }

                // NOTE: cluster_id will be init when Storage object is constructed,
                //       so we new one.
                storage = new Storage(this.imageDir);
                clusterId = storage.getClusterID();
                token = storage.getToken();
                if (Strings.isNullOrEmpty(token)) {
                    token = Config.auth_token;
                }
            } else {
                // If the version file exist, read the cluster id and check the
                // id with helper node to make sure they are identical
                clusterId = storage.getClusterID();
                token = storage.getToken();
                try {
                    String url = "http://" + NetUtils
                            .getHostPortInAccessibleFormat(rightHelperNode.getHost(), Config.http_port) + "/check";
                    HttpURLConnection conn = HttpURLUtil.getConnectionWithNodeIdent(url);
                    conn.setConnectTimeout(2 * 1000);
                    conn.setReadTimeout(2 * 1000);
                    String clusterIdString = conn.getHeaderField(MetaBaseAction.CLUSTER_ID);
                    int remoteClusterId = Integer.parseInt(clusterIdString);
                    if (remoteClusterId != clusterId) {
<<<<<<< HEAD
                        LOG.error("cluster id is not equal with helper node {}. will exit. remote:{}, local:{}",
                                rightHelperNode.getHost(), clusterIdString, clusterId);
=======
                        LOG.error("cluster id is not equal with helper node {}. will exit.",
                                rightHelperNode.getHost());
>>>>>>> 7bda49b5
                        throw new IOException(
                                "cluster id is not equal with helper node "
                                        + rightHelperNode.getHost() + ". will exit.");
                    }
                    String remoteToken = conn.getHeaderField(MetaBaseAction.TOKEN);
                    if (token == null && remoteToken != null) {
                        LOG.info("get token from helper node. token={}.", remoteToken);
                        token = remoteToken;
                        storage.writeClusterIdAndToken();
                        storage.reload();
                    }
                    if (Config.enable_token_check) {
                        Preconditions.checkNotNull(token);
                        Preconditions.checkNotNull(remoteToken);
                        if (!token.equals(remoteToken)) {
                            throw new IOException(
                                    "token is not equal with helper node "
                                            + rightHelperNode.getHost() + ". will exit.");
                        }
                    }
                } catch (Exception e) {
                    throw new IOException("fail to check cluster_id and token with helper node.", e);
                }
            }

            getNewImage(rightHelperNode);
        }

        if (Config.cluster_id != -1 && clusterId != Config.cluster_id) {
            throw new IOException("cluster id is not equal with config item cluster_id. will exit.");
        }

        if (role.equals(FrontendNodeType.FOLLOWER)) {
            isElectable = true;
        } else {
            isElectable = false;
        }

        Preconditions.checkState(helperNodes.size() == 1);
        LOG.info("finished to get cluster id: {}, isElectable: {}, role: {} and node name: {}",
                clusterId, isElectable, role.name(), nodeName);
    }

    public static String genFeNodeName(String host, int port, boolean isOldStyle) {
        if (isOldStyle) {
            return host + "_" + port;
        } else {
            return "fe_" + UUID.randomUUID().toString().replace("-", "_");
        }
    }

    public static String genFeNodeNameFromMeta(String host, int port, long timeMs) {
        return host + "_" + port + "_" + timeMs;
    }

    public static String[] splitFeNodeName(String nodeName) {
        return nodeName.split("_");
    }

    // Get the role info and node name from helper node.
    // return false if failed.
    private boolean getFeNodeTypeAndNameFromHelpers() {
        // we try to get info from helper nodes, once we get the right helper node,
        // other helper nodes will be ignored and removed.
        HostInfo rightHelperNode = null;
        for (HostInfo helperNode : helperNodes) {
            try {
                // For upgrade compatibility, the host parameter name remains the same
                // and the new hostname parameter is added
                String url = "http://" + NetUtils.getHostPortInAccessibleFormat(helperNode.getHost(), Config.http_port)
<<<<<<< HEAD
                        + "/role?host=" + selfNode.getHost() + "&hostname=" + selfNode.getHost()
=======
                        + "/role?host=" + selfNode.getHost()
>>>>>>> 7bda49b5
                        + "&port=" + selfNode.getPort();
                HttpURLConnection conn = HttpURLUtil.getConnectionWithNodeIdent(url);
                if (conn.getResponseCode() != 200) {
                    LOG.warn("failed to get fe node type from helper node: {}. response code: {}", helperNode,
                            conn.getResponseCode());
                    continue;
                }

                String type = conn.getHeaderField("role");
                if (type == null) {
                    LOG.warn("failed to get fe node type from helper node: {}.", helperNode);
                    continue;
                }
                role = FrontendNodeType.valueOf(type);
                nodeName = conn.getHeaderField("name");

                // get role and node name before checking them, because we want to throw any exception
                // as early as we encounter.

                if (role == FrontendNodeType.UNKNOWN) {
                    LOG.warn("frontend {} is not added to cluster yet. role UNKNOWN", selfNode);
                    return false;
                }

                if (Strings.isNullOrEmpty(nodeName)) {
                    // For forward compatibility, we use old-style name: "ip_port"
                    nodeName = genFeNodeName(selfNode.getHost(), selfNode.getPort(), true /* old style */);
                }
            } catch (Exception e) {
                LOG.warn("failed to get fe node type from helper node: {}.", helperNode, e);
                continue;
            }

<<<<<<< HEAD
            LOG.info("get fe node type {}, name {} from {}:{}", role, nodeName, helperNode.getHost(), Config.http_port);
=======
            LOG.info("get fe node type {}, name {} from {}:{}:{}", role, nodeName,
                    helperNode.getHost(), helperNode.getHost(), Config.http_port);
>>>>>>> 7bda49b5
            rightHelperNode = helperNode;
            break;
        }

        if (rightHelperNode == null) {
            return false;
        }

        helperNodes.clear();
        helperNodes.add(rightHelperNode);
        return true;
    }

    private void getSelfHostPort() {
        String host = Strings.nullToEmpty(FrontendOptions.getLocalHostAddress());
        selfNode = new HostInfo(host, Config.edit_log_port);
        LOG.info("get self node: {}", selfNode);
    }


    private void getHelperNodes(String[] args) throws Exception {
        String helpers = null;
        for (int i = 0; i < args.length; i++) {
            if (args[i].equalsIgnoreCase("-helper")) {
                if (i + 1 >= args.length) {
                    throw new AnalysisException("-helper need parameter host:port,host:port");
                }
                helpers = args[i + 1];
                break;
            }
        }

        if (!Config.enable_deploy_manager.equalsIgnoreCase("disable")) {
            if (Config.enable_deploy_manager.equalsIgnoreCase("k8s")) {
                deployManager = new K8sDeployManager(this, 5000 /* 5s interval */);
            } else if (Config.enable_deploy_manager.equalsIgnoreCase("ambari")) {
                deployManager = new AmbariDeployManager(this, 5000 /* 5s interval */);
            } else if (Config.enable_deploy_manager.equalsIgnoreCase("local")) {
                deployManager = new LocalFileDeployManager(this, 5000 /* 5s interval */);
            } else {
                throw new AnalysisException("Unknow deploy manager: " + Config.enable_deploy_manager);
            }

            getHelperNodeFromDeployManager();

        } else {
            if (helpers != null) {
                String[] splittedHelpers = helpers.split(",");
                for (String helper : splittedHelpers) {
                    HostInfo helperHostPort = SystemInfoService.getHostAndPort(helper);
                    if (helperHostPort.isSame(selfNode)) {
                        /**
                         * If user specified the helper node to this FE itself,
                         * we will stop the starting FE process and report an error.
                         * First, it is meaningless to point the helper to itself.
                         * Secondly, when some users add FE for the first time, they will mistakenly
                         * point the helper that should have pointed to the Master to themselves.
                         * In this case, some errors have caused users to be troubled.
                         * So here directly exit the program and inform the user to avoid unnecessary trouble.
                         */
                        throw new AnalysisException("Do not specify the helper node to FE itself. "
                                + "Please specify it to the existing running Master or Follower FE");
                    }
                    helperNodes.add(helperHostPort);
                }
            } else {
                // If helper node is not designated, use local node as helper node.
                helperNodes.add(new HostInfo(selfNode.getHost(), Config.edit_log_port));
            }
        }

        LOG.info("get helper nodes: {}", helperNodes);
    }

    @SuppressWarnings("unchecked")
    private void getHelperNodeFromDeployManager() throws Exception {
        Preconditions.checkNotNull(deployManager);

        // 1. check if this is the first time to start up
        File roleFile = new File(this.imageDir, Storage.ROLE_FILE);
        File versionFile = new File(this.imageDir, Storage.VERSION_FILE);
        if ((roleFile.exists() && !versionFile.exists()) || (!roleFile.exists() && versionFile.exists())) {
            throw new Exception("role file and version file must both exist or both not exist. "
                    + "please specific one helper node to recover. will exit.");
        }

        if (roleFile.exists()) {
            // This is not the first time this node start up.
            // It should already added to FE group, just set helper node as it self.
            LOG.info("role file exist. this is not the first time to start up");
            helperNodes = Lists.newArrayList(new HostInfo(selfNode.getHost(),
                    Config.edit_log_port));
            return;
        }

        // This is the first time this node start up.
        // Get helper node from deploy manager.
        helperNodes = deployManager.getHelperNodes();
        if (helperNodes == null || helperNodes.isEmpty()) {
            throw new Exception("failed to get helper node from deploy manager. exit");
        }
    }

    private void transferToMaster() {
        // stop replayer
        if (replayer != null) {
            replayer.exit();
            try {
                replayer.join();
            } catch (InterruptedException e) {
                LOG.warn("got exception when stopping the replayer thread", e);
            }
            replayer = null;
        }

        // set this after replay thread stopped. to avoid replay thread modify them.
        isReady.set(false);
        canRead.set(false);

        editLog.open();

        if (Config.edit_log_type.equalsIgnoreCase("bdb")) {
            if (!haProtocol.fencing()) {
                LOG.error("fencing failed. will exit.");
                System.exit(-1);
            }
        }

        long replayStartTime = System.currentTimeMillis();
        // replay journals. -1 means replay all the journals larger than current journal id.
        replayJournal(-1);
        long replayEndTime = System.currentTimeMillis();
        LOG.info("finish replay in " + (replayEndTime - replayStartTime) + " msec");

        checkCurrentNodeExist();

        checkBeExecVersion();

        editLog.rollEditLog();

        // Log meta_version
        long journalVersion = MetaContext.get().getMetaVersion();
        if (journalVersion < FeConstants.meta_version) {
            editLog.logMetaVersion(FeConstants.meta_version);
            MetaContext.get().setMetaVersion(FeConstants.meta_version);
        }

        // Log the first frontend
        if (isFirstTimeStartUp) {
            // if isFirstTimeStartUp is true, frontends must contains this Node.
            Frontend self = frontends.get(nodeName);
            Preconditions.checkNotNull(self);
            // OP_ADD_FIRST_FRONTEND is emitted, so it can write to BDBJE even if canWrite is false
            editLog.logAddFirstFrontend(self);

            initLowerCaseTableNames();
        }

        getPolicyMgr().createDefaultStoragePolicy();

        // MUST set master ip before starting checkpoint thread.
        // because checkpoint thread need this info to select non-master FE to push image
<<<<<<< HEAD
=======

>>>>>>> 7bda49b5
        this.masterInfo = new MasterInfo(Env.getCurrentEnv().getSelfNode().getHost(),
                Config.http_port,
                Config.rpc_port);
        editLog.logMasterInfo(masterInfo);
        LOG.info("logMasterInfo:{}", masterInfo);
<<<<<<< HEAD
=======

>>>>>>> 7bda49b5
        this.workloadGroupMgr.init();

        // for master, the 'isReady' is set behind.
        // but we are sure that all metadata is replayed if we get here.
        // so no need to check 'isReady' flag in this method
        postProcessAfterMetadataReplayed(false);

        // start all daemon threads that only running on MASTER FE
        startMasterOnlyDaemonThreads();
        // start other daemon threads that should running on all FE
        startNonMasterDaemonThreads();

        MetricRepo.init();

        canRead.set(true);
        isReady.set(true);
        checkLowerCaseTableNames();

        String msg = "master finished to replay journal, can write now.";
        Util.stdoutWithTime(msg);
        LOG.info(msg);
        // for master, there are some new thread pools need to register metric
        ThreadPoolManager.registerAllThreadPoolMetric();
        if (analysisManager != null) {
            analysisManager.getStatisticsCache().preHeat();
        }
    }

    /*
     * There are something need to do after metadata is replayed, such as
     * 1. bug fix for metadata
     * 2. register some hook.
     * If there is, add them here.
     */
    public void postProcessAfterMetadataReplayed(boolean waitCatalogReady) {
        if (waitCatalogReady) {
            while (!isReady()) {
                try {
                    Thread.sleep(10 * 1000);
                } catch (InterruptedException e) {
                    LOG.warn("", e);
                }
            }
        }

        auth.rectifyPrivs();
        catalogMgr.registerCatalogRefreshListener(this);
    }

    // start all daemon threads only running on Master
    private void startMasterOnlyDaemonThreads() {
        // start checkpoint thread
        checkpointer = new Checkpoint(editLog);
        checkpointer.setMetaContext(metaContext);
        // set "checkpointThreadId" before the checkpoint thread start, because the thread
        // need to check the "checkpointThreadId" when running.
        checkpointThreadId = checkpointer.getId();

        checkpointer.start();
        LOG.info("checkpointer thread started. thread id is {}", checkpointThreadId);

        if (Config.isCloudMode()) {
            cloudClusterCheck.start();
            upgradeMgr.start();
            if (Config.enable_fetch_cluster_cache_hotspot) {
                cacheHotspotMgr.start();
            }
        }

        // heartbeat mgr
        heartbeatMgr.setMaster(clusterId, token, epoch);
        heartbeatMgr.start();
        // New load scheduler
        pendingLoadTaskScheduler.start();
        loadingLoadTaskScheduler.start();
        loadManager.prepareJobs();
        loadJobScheduler.start();
        cleanCopyJobScheduler.start();
        loadEtlChecker.start();
        loadLoadingChecker.start();
        // export task
        exportMgr.start();
<<<<<<< HEAD
        if (Config.isNotCloudMode()) {
            // Tablet checker and scheduler
            tabletChecker.start();
            tabletScheduler.start();
        } else {
            cloudTabletRebalancer.start();
        }
=======
        // Tablet checker and scheduler
        tabletChecker.start();
        tabletScheduler.start();
>>>>>>> 7bda49b5
        // Colocate tables checker and balancer
        ColocateTableCheckerAndBalancer.getInstance().start();
        // Publish Version Daemon
        if (Config.isNotCloudMode()) {
            publishVersionDaemon.start();
            // Start txn cleaner
            txnCleaner.start();
        }

        // Alter
        getAlterInstance().start();

        if (Config.isNotCloudMode()) {
            // Consistency checker
            getConsistencyChecker().start();
            // Backup handler
            getBackupHandler().start();
        }
        // catalog recycle bin
        getRecycleBin().start();
        // time printer
        createTimePrinter();
        timePrinter.start();
        // deploy manager
        if (!Config.enable_deploy_manager.equalsIgnoreCase("disable")) {
            LOG.info("deploy manager {} start", deployManager.getName());
            deployManager.start();
            deployManager.startListener();
        }
        // start routine load scheduler
        routineLoadScheduler.start();
        routineLoadTaskScheduler.start();
        // start sync checker
        syncChecker.start();
        // start dynamic partition task
        dynamicPartitionScheduler.start();
        // start daemon thread to update db used data quota for db txn manager periodically
        dbUsedDataQuotaInfoCollector.start();
        // start daemon thread to update global partition in memory information periodically
        partitionInMemoryInfoCollector.start();
        if (Config.enable_storage_policy) {
            cooldownConfHandler.start();
        }
        streamLoadRecordMgr.start();
        getInternalCatalog().getIcebergTableCreationRecordMgr().start();
        new InternalSchemaInitializer().start();
        if (Config.enable_hms_events_incremental_sync) {
            metastoreEventsProcessor.start();
        }
        // start mtmv jobManager
        mtmvJobManager.start();
        getRefreshManager().start();
<<<<<<< HEAD
=======

        // binlog gcer
        binlogGcer.start();
>>>>>>> 7bda49b5
    }

    // start threads that should running on all FE
    private void startNonMasterDaemonThreads() {
        if (Config.isNotCloudMode()) {
            tabletStatMgr.start();
        } else {
            cloudTabletStatMgr.start();
        }
        // load and export job label cleaner thread
        labelCleaner.start();
        // es repository
        getInternalCatalog().getEsRepository().start();
        // domain resolver
        domainResolver.start();
    }

    private void transferToNonMaster(FrontendNodeType newType) {
        isReady.set(false);

        if (feType == FrontendNodeType.OBSERVER || feType == FrontendNodeType.FOLLOWER) {
            Preconditions.checkState(newType == FrontendNodeType.UNKNOWN);
            LOG.warn("{} to UNKNOWN, still offer read service", feType.name());
            // not set canRead here, leave canRead as what is was.
            // if meta out of date, canRead will be set to false in replayer thread.
            metaReplayState.setTransferToUnknown();
            return;
        }

        // transfer from INIT/UNKNOWN to OBSERVER/FOLLOWER

        if (replayer == null) {
            createReplayer();
            replayer.start();
        }

        // 'isReady' will be set to true in 'setCanRead()' method
        postProcessAfterMetadataReplayed(true);

        checkLowerCaseTableNames();

        startNonMasterDaemonThreads();

        MetricRepo.init();

        // stop mtmv scheduler
        mtmvJobManager.stop();
    }

    // Set global variable 'lower_case_table_names' only when the cluster is initialized.
    private void initLowerCaseTableNames() {
        if (Config.lower_case_table_names > 2 || Config.lower_case_table_names < 0) {
            LOG.error("Unsupported configuration value of lower_case_table_names: " + Config.lower_case_table_names);
            System.exit(-1);
        }
        try {
            VariableMgr.setLowerCaseTableNames(Config.lower_case_table_names);
        } catch (Exception e) {
            LOG.error("Initialization of lower_case_table_names failed.", e);
            System.exit(-1);
        }
        LOG.info("Finish initializing lower_case_table_names, value is {}", GlobalVariable.lowerCaseTableNames);
    }

    // After the cluster initialization is complete, 'lower_case_table_names' can not be modified during the cluster
    // restart or upgrade.
    private void checkLowerCaseTableNames() {
        while (!isReady()) {
            // Waiting for lower_case_table_names to initialize value from image or editlog.
            try {
                LOG.info("Waiting for \'lower_case_table_names\' initialization.");
                TimeUnit.MILLISECONDS.sleep(100);
            } catch (InterruptedException e) {
                LOG.error("Sleep got exception while waiting for lower_case_table_names initialization. ", e);
            }
        }
        if (Config.lower_case_table_names != GlobalVariable.lowerCaseTableNames) {
            LOG.error("The configuration of \'lower_case_table_names\' does not support modification, "
                            + "the expected value is {}, but the actual value is {}",
                    GlobalVariable.lowerCaseTableNames,
                    Config.lower_case_table_names);
            System.exit(-1);
        }
        LOG.info("lower_case_table_names is {}", GlobalVariable.lowerCaseTableNames);
    }

    /*
     * If the current node is not in the frontend list, then exit. This may
     * happen when this node is removed from frontend list, and the drop
     * frontend log is deleted because of checkpoint.
     */
    private void checkCurrentNodeExist() {
        if (Config.metadata_failure_recovery.equals("true")) {
            return;
        }

        Frontend fe = checkFeExist(selfNode.getHost(), selfNode.getPort());
        if (fe == null) {
            LOG.error("current node {}:{} is not added to the cluster, will exit."
                            + " Your FE IP maybe changed, please set 'priority_networks' config in fe.conf properly.",
                    selfNode.getHost(), selfNode.getPort());
            System.exit(-1);
        } else if (fe.getRole() != role) {
            LOG.error("current node role is {} not match with frontend recorded role {}. will exit", role,
                    fe.getRole());
            System.exit(-1);
        }
    }

    private void checkBeExecVersion() {
        if (Config.be_exec_version < Config.min_be_exec_version
                || Config.be_exec_version > Config.max_be_exec_version) {
            LOG.error("be_exec_version={} is not supported, please set be_exec_version in interval [{}, {}]",
                    Config.be_exec_version, Config.min_be_exec_version, Config.max_be_exec_version);
            System.exit(-1);
        }
    }

    private boolean getVersionFileFromHelper(HostInfo helperNode) throws IOException {
        try {
            String url = "http://" + NetUtils.getHostPortInAccessibleFormat(helperNode.getHost(), Config.http_port)
                    + "/version";
            File dir = new File(this.imageDir);
            MetaHelper.getRemoteFile(url, HTTP_TIMEOUT_SECOND * 1000,
                    MetaHelper.getOutputStream(Storage.VERSION_FILE, dir));
            MetaHelper.complete(Storage.VERSION_FILE, dir);
            return true;
        } catch (Exception e) {
            LOG.warn(e);
        }

        return false;
    }

    private void getNewImage(HostInfo helperNode) throws IOException {
        long localImageVersion = 0;
        Storage storage = new Storage(this.imageDir);
        localImageVersion = storage.getLatestImageSeq();

        try {
            String hostPort = NetUtils.getHostPortInAccessibleFormat(helperNode.getHost(), Config.http_port);
            String infoUrl = "http://" + hostPort + "/info";
            StorageInfo info = getStorageInfo(infoUrl);
            long version = info.getImageSeq();
            if (version > localImageVersion) {
                String url = "http://" + hostPort + "/image?version=" + version;
                String filename = Storage.IMAGE + "." + version;
                File dir = new File(this.imageDir);
                MetaHelper.getRemoteFile(url, HTTP_TIMEOUT_SECOND * 1000, MetaHelper.getOutputStream(filename, dir));
                MetaHelper.complete(filename, dir);
            } else {
                LOG.warn("get an image with a lower version, localImageVersion: {}, got version: {}",
                        localImageVersion, version);
            }
        } catch (Exception e) {
            throw new IOException(e);
        }
    }

    private boolean isMyself() {
        Preconditions.checkNotNull(selfNode);
        Preconditions.checkNotNull(helperNodes);
        LOG.debug("self: {}. helpers: {}", selfNode, helperNodes);
        // if helper nodes contain itself, remove other helpers
        boolean containSelf = false;
        for (HostInfo helperNode : helperNodes) {
            // WARN: cannot use equals() here, because the hostname may not equal to helperNode.getHostName()
            if (selfNode.isSame(helperNode)) {
                containSelf = true;
                break;
            }
        }
        if (containSelf) {
            helperNodes.clear();
            helperNodes.add(selfNode);
        }

        return containSelf;
    }

    private StorageInfo getStorageInfo(String url) throws IOException {
        ObjectMapper mapper = new ObjectMapper();

        HttpURLConnection connection = null;
        try {
            connection = HttpURLUtil.getConnectionWithNodeIdent(url);
            connection.setConnectTimeout(HTTP_TIMEOUT_SECOND * 1000);
            connection.setReadTimeout(HTTP_TIMEOUT_SECOND * 1000);

            String response;
            try (BufferedReader bufferedReader = new BufferedReader(
                    new InputStreamReader(connection.getInputStream()))) {
                String line;
                StringBuilder sb = new StringBuilder();
                while ((line = bufferedReader.readLine()) != null) {
                    sb.append(line);
                }
                response = sb.toString();
            }

            // For http v2, the response body for "/info" api changed from
            // StorageInfo to StorageInfoV2.
            // So we need to make it compatible with old api.
            try {
                return mapper.readValue(response, StorageInfo.class);
            } catch (Exception e) {
                // try new response body
                return mapper.readValue(response, StorageInfoV2.class).data;
            }
        } finally {
            if (connection != null) {
                connection.disconnect();
            }
        }
    }

    public StatisticsCache getStatisticsCache() {
        return analysisManager.getStatisticsCache();
    }

    public boolean hasReplayer() {
        return replayer != null;
    }

    public void loadImage(String imageDir) throws IOException, DdlException {
        Storage storage = new Storage(imageDir);
        clusterId = storage.getClusterID();
        File curFile = storage.getCurrentImageFile();
        if (!curFile.exists()) {
            // image.0 may not exist
            LOG.info("image does not exist: {}", curFile.getAbsolutePath());
            return;
        }
        replayedJournalId.set(storage.getLatestImageSeq());
        MetaReader.read(curFile, this);
    }

    public long loadHeader(DataInputStream dis, MetaHeader metaHeader, long checksum) throws IOException, DdlException {
        switch (metaHeader.getMetaFormat()) {
            case COR1:
                return loadHeaderCOR1(dis, checksum);
            default:
                throw new DdlException("unsupported image format.");
        }
    }

    public long loadHeaderCOR1(DataInputStream dis, long checksum) throws IOException {
        int journalVersion = dis.readInt();
        long newChecksum = checksum ^ journalVersion;
        MetaContext.get().setMetaVersion(journalVersion);

        long replayedJournalId = dis.readLong();
        newChecksum ^= replayedJournalId;

        long catalogId = dis.readLong();
        newChecksum ^= catalogId;
        idGenerator.setId(catalogId);

        // compatible with isDefaultClusterCreated, now is deprecated.
        // just read and skip it.
        dis.readBoolean();

        LOG.info("finished replay header from image");
        return newChecksum;
    }

    public long loadMasterInfo(DataInputStream dis, long checksum) throws IOException {
        masterInfo = MasterInfo.read(dis);
        long newChecksum = checksum ^ masterInfo.getRpcPort();
        newChecksum ^= masterInfo.getHttpPort();
<<<<<<< HEAD
=======

>>>>>>> 7bda49b5
        LOG.info("finished replay masterInfo from image");
        return newChecksum;
    }

    public long loadFrontends(DataInputStream dis, long checksum) throws IOException {
        int size = dis.readInt();
        long newChecksum = checksum ^ size;
        for (int i = 0; i < size; i++) {
            Frontend fe = Frontend.read(dis);
            replayAddFrontend(fe);
        }

        size = dis.readInt();
        newChecksum ^= size;
        for (int i = 0; i < size; i++) {
            removedFrontends.add(Text.readString(dis));
        }
        LOG.info("finished replay frontends from image");
        return newChecksum;
    }

    public long loadBackends(DataInputStream dis, long checksum) throws IOException {
        return systemInfo.loadBackends(dis, checksum);
    }

    public long loadDb(DataInputStream dis, long checksum) throws IOException, DdlException {
        return getInternalCatalog().loadDb(dis, checksum);
    }

    public long loadExportJob(DataInputStream dis, long checksum) throws IOException, DdlException {
        long curTime = System.currentTimeMillis();
        long newChecksum = checksum;
        int size = dis.readInt();
        newChecksum = checksum ^ size;
        for (int i = 0; i < size; ++i) {
            long jobId = dis.readLong();
            newChecksum ^= jobId;
            ExportJob job = ExportJob.read(dis);
            if (!job.isExpired(curTime)) {
                exportMgr.unprotectAddJob(job);
            }
        }
        LOG.info("finished replay exportJob from image");
        return newChecksum;
    }

    public long loadSyncJobs(DataInputStream dis, long checksum) throws IOException, DdlException {
        if (Env.getCurrentEnvJournalVersion() >= FeMetaVersion.VERSION_103) {
            syncJobManager.readField(dis);
        }
        LOG.info("finished replay syncJobMgr from image");
        return checksum;
    }

    public long loadAlterJob(DataInputStream dis, long checksum) throws IOException {
        long newChecksum = checksum;
        for (JobType type : JobType.values()) {
            newChecksum = loadAlterJob(dis, newChecksum, type);
        }
        LOG.info("finished replay alterJob from image");
        return newChecksum;
    }

    public long loadAlterJob(DataInputStream dis, long checksum, JobType type) throws IOException {
        // alter jobs
        int size = dis.readInt();
        long newChecksum = checksum ^ size;
        if (size > 0) {
            // There should be no old alter jobs, if exist throw exception, should not use this FE version
            throw new IOException("There are [" + size + "] old alter jobs."
                    + " Please downgrade FE to an older version and handle residual jobs");
        }

        // finished or cancelled jobs
        size = dis.readInt();
        newChecksum ^= size;
        if (size > 0) {
            throw new IOException("There are [" + size + "] old finished or cancelled alter jobs."
                    + " Please downgrade FE to an older version and handle residual jobs");
        }

        // alter job v2
        size = dis.readInt();
        newChecksum ^= size;
        for (int i = 0; i < size; i++) {
            AlterJobV2 alterJobV2 = AlterJobV2.read(dis);
            if (alterJobV2.isExpire()) {
                LOG.info("alter job {} is expired, type: {}, ignore it", alterJobV2.getJobId(), alterJobV2.getType());
                continue;
            }
            if (type == JobType.ROLLUP || type == JobType.SCHEMA_CHANGE) {
                if (type == JobType.ROLLUP) {
                    this.getMaterializedViewHandler().addAlterJobV2(alterJobV2);
                } else {
                    this.getSchemaChangeHandler().addAlterJobV2(alterJobV2);
                }
                // ATTN : we just want to add tablet into TabletInvertedIndex when only PendingJob is checkpointed
                // to prevent TabletInvertedIndex data loss,
                // So just use AlterJob.replay() instead of AlterHandler.replay().
                if (alterJobV2.getJobState() == AlterJobV2.JobState.PENDING) {
                    alterJobV2.replay(alterJobV2);
                    LOG.info("replay pending alter job when load alter job {} ", alterJobV2.getJobId());
                }
            } else {
                throw new IOException("Invalid alter job type: " + type.name());
            }
        }

        return newChecksum;
    }

    public long loadCloudWarmUpJob(DataInputStream dis, long checksum) throws Exception {
        // same as loadAlterJob

        int size = dis.readInt();
        long newChecksum = checksum ^ size;
        if (size > 0) {
            // There should be no old cloudWarmUp jobs, if exist throw exception, should not use this FE version
            throw new IOException("There are [" + size + "] cloud warm up jobs."
                    + " Please downgrade FE to an older version and handle residual jobs");
        }

        // finished or cancelled jobs
        size = dis.readInt();
        newChecksum ^= size;
        if (size > 0) {
            throw new IOException("There are [" + size + "] old finished or cancelled cloud warm up jobs."
                    + " Please downgrade FE to an older version and handle residual jobs");
        }

        size = dis.readInt();
        newChecksum ^= size;
        for (int i = 0; i < size; i++) {
            CloudWarmUpJob cloudWarmUpJob = CloudWarmUpJob.read(dis);
            if (cloudWarmUpJob.isExpire() || cloudWarmUpJob.getJobState() == JobState.DELETED) {
                LOG.info("cloud warm up job is expired, {}, ignore it", cloudWarmUpJob.getJobId());
                continue;
            }
            this.getCacheHotspotMgr().addCloudWarmUpJob(cloudWarmUpJob);
        }
        LOG.info("finished replay cloud warm up job from image");
        return newChecksum;
    }

    public long loadBackupHandler(DataInputStream dis, long checksum) throws IOException {
        getBackupHandler().readFields(dis);
        getBackupHandler().setEnv(this);
        LOG.info("finished replay backupHandler from image");
        return checksum;
    }

    public long loadDeleteHandler(DataInputStream dis, long checksum) throws IOException {
        this.deleteHandler = DeleteHandler.read(dis);
        LOG.info("finished replay deleteHandler from image");
        return checksum;
    }

    public long loadAuth(DataInputStream dis, long checksum) throws IOException {
        // CAN NOT use Auth.read(), cause this auth instance is already passed to DomainResolver
        auth.readFields(dis);
        LOG.info("finished replay auth from image");
        return checksum;
    }

    public long loadTransactionState(DataInputStream dis, long checksum) throws IOException {
        if (Config.isCloudMode()) {
            //for CloudGlobalTransactionMgr do nothing.
            return checksum;
        }
        int size = dis.readInt();
        long newChecksum = checksum ^ size;
        globalTransactionMgr.readFields(dis);
        LOG.info("finished replay transactionState from image");

        return newChecksum;
    }

    public long loadRecycleBin(DataInputStream dis, long checksum) throws IOException {
        recycleBin.readFields(dis);
        if (!isCheckpointThread()) {
            // add tablet in Recycle bin to TabletInvertedIndex
            recycleBin.addTabletToInvertedIndex();
        }
        // create DatabaseTransactionMgr for db in recycle bin.
        // these dbs do not exist in `idToDb` of the catalog.
        for (Long dbId : recycleBin.getAllDbIds()) {
            globalTransactionMgr.addDatabaseTransactionMgr(dbId);
        }
        LOG.info("finished replay recycleBin from image");
        return checksum;
    }

    // global variable persistence
    public long loadGlobalVariable(DataInputStream in, long checksum) throws IOException, DdlException {
        VariableMgr.read(in);
        LOG.info("finished replay globalVariable from image");
        return checksum;
    }

    // load binlogs
    public long loadBinlogs(DataInputStream dis, long checksum) throws IOException {
        if (!Config.enable_feature_binlog) {
            return checksum;
        }

        binlogManager.read(dis, checksum);
        LOG.info("finished replay binlogMgr from image");
        return checksum;
    }

    public long loadColocateTableIndex(DataInputStream dis, long checksum) throws IOException {
        Env.getCurrentColocateIndex().readFields(dis);
        LOG.info("finished replay colocateTableIndex from image");
        return checksum;
    }

    public long loadRoutineLoadJobs(DataInputStream dis, long checksum) throws IOException {
        Env.getCurrentEnv().getRoutineLoadManager().readFields(dis);
        LOG.info("finished replay routineLoadJobs from image");
        return checksum;
    }

    public long loadLoadJobsV2(DataInputStream in, long checksum) throws IOException {
        loadManager.readFields(in);
        LOG.info("finished replay loadJobsV2 from image");
        return checksum;
    }

    public long loadResources(DataInputStream in, long checksum) throws IOException {
        resourceMgr = ResourceMgr.read(in);
        LOG.info("finished replay resources from image");
        return checksum;
    }

    public long loadWorkloadGroups(DataInputStream in, long checksum) throws IOException {
        workloadGroupMgr = WorkloadGroupMgr.read(in);
        LOG.info("finished replay workload groups from image");
        return checksum;
    }

    public long loadSmallFiles(DataInputStream in, long checksum) throws IOException {
        smallFileMgr.readFields(in);
        LOG.info("finished replay smallFiles from image");
        return checksum;
    }

    public long loadSqlBlockRule(DataInputStream in, long checksum) throws IOException {
        if (Env.getCurrentEnvJournalVersion() >= FeMetaVersion.VERSION_104) {
            sqlBlockRuleMgr = SqlBlockRuleMgr.read(in);
        }
        LOG.info("finished replay sqlBlockRule from image");
        return checksum;
    }

    /**
     * Load policy through file.
     **/
    public long loadPolicy(DataInputStream in, long checksum) throws IOException {
        if (Env.getCurrentEnvJournalVersion() >= FeMetaVersion.VERSION_109) {
            policyMgr = PolicyMgr.read(in);
        }
        LOG.info("finished replay policy from image");
        return checksum;
    }

    /**
     * Load catalogs through file.
     **/
    public long loadCatalog(DataInputStream in, long checksum) throws IOException {
        CatalogMgr mgr = CatalogMgr.read(in);
        // When enable the multi catalog in the first time, the "mgr" will be a null value.
        // So ignore it to use default catalog manager.
        if (mgr != null) {
            this.catalogMgr = mgr;
        }
        LOG.info("finished replay catalog from image");
        return checksum;
    }

    /**
     * Load mtmv jobManager.
     **/
    public long loadMTMVJobManager(DataInputStream in, long checksum) throws IOException {
        this.mtmvJobManager = MTMVJobManager.read(in, checksum);
        LOG.info("finished replay mtmv job and tasks from image");
        return checksum;
    }

    /**
     * Load global function.
     **/
    public long loadGlobalFunction(DataInputStream in, long checksum) throws IOException {
        this.globalFunctionMgr = GlobalFunctionMgr.read(in);
        LOG.info("finished replay global function from image");
<<<<<<< HEAD
=======
        return checksum;
    }

    public long loadAnalysisManager(DataInputStream in, long checksum) throws IOException {
        this.analysisManager = AnalysisManager.readFields(in);
        LOG.info("finished replay AnalysisMgr from image");
>>>>>>> 7bda49b5
        return checksum;
    }

    // Only called by checkpoint thread
    // return the latest image file's absolute path
    public String saveImage() throws IOException {
        // Write image.ckpt
        Storage storage = new Storage(this.imageDir);
        File curFile = storage.getImageFile(replayedJournalId.get());
        File ckpt = new File(this.imageDir, Storage.IMAGE_NEW);
        saveImage(ckpt, replayedJournalId.get());

        // Move image.ckpt to image.dataVersion
        LOG.info("Move " + ckpt.getAbsolutePath() + " to " + curFile.getAbsolutePath());
        if (!ckpt.renameTo(curFile)) {
            curFile.delete();
            throw new IOException();
        }
        return curFile.getAbsolutePath();
    }

    public void saveImage(File curFile, long replayedJournalId) throws IOException {
        if (curFile.exists()) {
            if (!curFile.delete()) {
                throw new IOException(curFile.getName() + " can not be deleted.");
            }
        }
        if (!curFile.createNewFile()) {
            throw new IOException(curFile.getName() + " can not be created.");
        }
        MetaWriter.write(curFile, this);
    }

    public long saveHeader(CountingDataOutputStream dos, long replayedJournalId, long checksum) throws IOException {
        // Write meta version
        checksum ^= FeConstants.meta_version;
        dos.writeInt(FeConstants.meta_version);

        // Write replayed journal id
        checksum ^= replayedJournalId;
        dos.writeLong(replayedJournalId);

        // Write id
        long id = idGenerator.getBatchEndId();
        checksum ^= id;
        dos.writeLong(id);

        // compatible with isDefaultClusterCreated value, now is deprecated,
        // so just write a true value.
        dos.writeBoolean(true);

        return checksum;
    }

    public long saveMasterInfo(CountingDataOutputStream dos, long checksum) throws IOException {
        masterInfo.write(dos);
        checksum ^= masterInfo.getRpcPort();
        checksum ^= masterInfo.getHttpPort();
        return checksum;
    }

    public long saveFrontends(CountingDataOutputStream dos, long checksum) throws IOException {
        int size = frontends.size();
        checksum ^= size;

        dos.writeInt(size);
        for (Frontend fe : frontends.values()) {
            fe.write(dos);
        }

        size = removedFrontends.size();
        checksum ^= size;

        dos.writeInt(size);
        for (String feName : removedFrontends) {
            Text.writeString(dos, feName);
        }

        return checksum;
    }

    public long saveBackends(CountingDataOutputStream dos, long checksum) throws IOException {
        return systemInfo.saveBackends(dos, checksum);
    }

    public long saveDb(CountingDataOutputStream dos, long checksum) throws IOException {
        return getInternalCatalog().saveDb(dos, checksum);
    }

    public long saveExportJob(CountingDataOutputStream dos, long checksum) throws IOException {
        long curTime = System.currentTimeMillis();
        List<ExportJob> jobs = exportMgr.getJobs().stream().filter(t -> !t.isExpired(curTime))
                .collect(Collectors.toList());
        int size = jobs.size();
        checksum ^= size;
        dos.writeInt(size);
        for (ExportJob job : jobs) {
            long jobId = job.getId();
            checksum ^= jobId;
            dos.writeLong(jobId);
            job.write(dos);
        }
        return checksum;
    }

    public long saveSyncJobs(CountingDataOutputStream dos, long checksum) throws IOException {
        syncJobManager.write(dos);
        return checksum;
    }

    public long saveAlterJob(CountingDataOutputStream dos, long checksum) throws IOException {
        for (JobType type : JobType.values()) {
            checksum = saveAlterJob(dos, checksum, type);
        }
        return checksum;
    }

    public long saveAlterJob(CountingDataOutputStream dos, long checksum, JobType type) throws IOException {
        Map<Long, AlterJobV2> alterJobsV2;
        if (type == JobType.ROLLUP) {
            alterJobsV2 = this.getMaterializedViewHandler().getAlterJobsV2();
        } else if (type == JobType.SCHEMA_CHANGE) {
            alterJobsV2 = this.getSchemaChangeHandler().getAlterJobsV2();
        } else if (type == JobType.DECOMMISSION_BACKEND) {
            // Load alter job need decommission backend type to load image
            alterJobsV2 = Maps.newHashMap();
        } else {
            throw new IOException("Invalid alter job type: " + type.name());
        }

        // alter jobs == 0
        // If the FE version upgrade from old version, if it have alter jobs, the FE will failed during start process
        // the number of old version alter jobs has to be 0
        int size = 0;
        checksum ^= size;
        dos.writeInt(size);

        // finished or cancelled jobs
        size = 0;
        checksum ^= size;
        dos.writeInt(size);

        // alter job v2
        size = alterJobsV2.size();
        checksum ^= size;
        dos.writeInt(size);
        for (AlterJobV2 alterJobV2 : alterJobsV2.values()) {
            alterJobV2.write(dos);
        }

        return checksum;
    }

    public long saveCloudWarmUpJob(CountingDataOutputStream dos, long checksum) throws IOException {
        // same as saveAlterJob

        Map<Long, CloudWarmUpJob> cloudWarmUpJobs;
        cloudWarmUpJobs = this.getCacheHotspotMgr().getCloudWarmUpJobs();

        int size = 0;
        checksum ^= size;
        dos.writeInt(size);

        checksum ^= size;
        dos.writeInt(size);

        size = cloudWarmUpJobs.size();
        checksum ^= size;
        dos.writeInt(size);
        for (CloudWarmUpJob cloudWarmUpJob : cloudWarmUpJobs.values()) {
            cloudWarmUpJob.write(dos);
        }
        return checksum;
    }

    public long saveBackupHandler(CountingDataOutputStream dos, long checksum) throws IOException {
        getBackupHandler().write(dos);
        return checksum;
    }

    public long saveDeleteHandler(CountingDataOutputStream dos, long checksum) throws IOException {
        getDeleteHandler().write(dos);
        return checksum;
    }

    public long saveAuth(CountingDataOutputStream dos, long checksum) throws IOException {
        auth.write(dos);
        return checksum;
    }

    public long saveTransactionState(CountingDataOutputStream dos, long checksum) throws IOException {
        if (Config.isCloudMode()) {
            //for CloudGlobalTransactionMgr do nothing.
            return checksum;
        }
        int size = globalTransactionMgr.getTransactionNum();
        checksum ^= size;
        dos.writeInt(size);
        globalTransactionMgr.write(dos);
        return checksum;
    }

    public long saveRecycleBin(CountingDataOutputStream dos, long checksum) throws IOException {
        CatalogRecycleBin recycleBin = Env.getCurrentRecycleBin();
        recycleBin.write(dos);
        return checksum;
    }

    public long saveColocateTableIndex(CountingDataOutputStream dos, long checksum) throws IOException {
        Env.getCurrentColocateIndex().write(dos);
        return checksum;
    }

    public long saveRoutineLoadJobs(CountingDataOutputStream dos, long checksum) throws IOException {
        Env.getCurrentEnv().getRoutineLoadManager().write(dos);
        return checksum;
    }

    public long saveGlobalVariable(CountingDataOutputStream dos, long checksum) throws IOException {
        VariableMgr.write(dos);
        return checksum;
    }

    public void replayGlobalVariableV2(GlobalVarPersistInfo info) throws IOException, DdlException {
        VariableMgr.replayGlobalVariableV2(info);
    }

    public long saveLoadJobsV2(CountingDataOutputStream dos, long checksum) throws IOException {
        Env.getCurrentEnv().getLoadManager().write(dos);
        return checksum;
    }

    public long saveResources(CountingDataOutputStream dos, long checksum) throws IOException {
        Env.getCurrentEnv().getResourceMgr().write(dos);
        return checksum;
    }

    public long saveWorkloadGroups(CountingDataOutputStream dos, long checksum) throws IOException {
        Env.getCurrentEnv().getWorkloadGroupMgr().write(dos);
        return checksum;
    }

    public long saveSmallFiles(CountingDataOutputStream dos, long checksum) throws IOException {
        smallFileMgr.write(dos);
        return checksum;
    }

    public long saveSqlBlockRule(CountingDataOutputStream out, long checksum) throws IOException {
        Env.getCurrentEnv().getSqlBlockRuleMgr().write(out);
        return checksum;
    }

    public long savePolicy(CountingDataOutputStream out, long checksum) throws IOException {
        Env.getCurrentEnv().getPolicyMgr().write(out);
        return checksum;
    }

    /**
     * Save catalog image.
     */
    public long saveCatalog(CountingDataOutputStream out, long checksum) throws IOException {
        Env.getCurrentEnv().getCatalogMgr().write(out);
        return checksum;
    }

    public long saveMTMVJobManager(CountingDataOutputStream out, long checksum) throws IOException {
        Env.getCurrentEnv().getMTMVJobManager().write(out, checksum);
        LOG.info("Save mtmv job and tasks to image");
        return checksum;
    }

    public long saveGlobalFunction(CountingDataOutputStream out, long checksum) throws IOException {
        this.globalFunctionMgr.write(out);
        LOG.info("Save global function to image");
        return checksum;
    }

    public long saveBinlogs(CountingDataOutputStream out, long checksum) throws IOException {
        if (!Config.enable_feature_binlog) {
            return checksum;
        }

        this.binlogManager.write(out, checksum);
        LOG.info("Save binlogs to image");
<<<<<<< HEAD
=======
        return checksum;
    }

    public long saveAnalysisMgr(CountingDataOutputStream dos, long checksum) throws IOException {
        analysisManager.write(dos);
>>>>>>> 7bda49b5
        return checksum;
    }

    public void createLabelCleaner() {
        labelCleaner = new MasterDaemon("LoadLabelCleaner", Config.label_clean_interval_second * 1000L) {
            @Override
            protected void runAfterCatalogReady() {
                load.removeOldLoadJobs();
                loadManager.removeOldLoadJob();
                exportMgr.removeOldExportJobs();
                deleteHandler.removeOldDeleteInfos();
            }
        };
    }

    public void createTxnCleaner() {
        txnCleaner = new MasterDaemon("txnCleaner", Config.transaction_clean_interval_second * 1000L) {
            @Override
            protected void runAfterCatalogReady() {
                globalTransactionMgr.removeExpiredAndTimeoutTxns();
            }
        };
    }

    public void createReplayer() {
        replayer = new Daemon("replayer", REPLAY_INTERVAL_MS) {
            @Override
            protected void runOneCycle() {
                boolean err = false;
                boolean hasLog = false;
                try {
                    hasLog = replayJournal(-1);
                    metaReplayState.setOk();
                } catch (InsufficientLogException insufficientLogEx) {
                    // Copy the missing log files from a member of the
                    // replication group who owns the files
                    LOG.error("catch insufficient log exception. please restart.", insufficientLogEx);
                    NetworkRestore restore = new NetworkRestore();
                    NetworkRestoreConfig config = new NetworkRestoreConfig();
                    config.setRetainLogFiles(false);
                    restore.execute(insufficientLogEx, config);
                    System.exit(-1);
                } catch (Throwable e) {
                    LOG.error("replayer thread catch an exception when replay journal.", e);
                    metaReplayState.setException(e);
                    try {
                        Thread.sleep(5000);
                    } catch (InterruptedException e1) {
                        LOG.error("sleep got exception. ", e);
                    }
                    err = true;
                }

                setCanRead(hasLog, err);
            }
        };
        replayer.setMetaContext(metaContext);
    }

    private void setCanRead(boolean hasLog, boolean err) {
        if (err) {
            canRead.set(false);
            isReady.set(false);
            return;
        }

        if (Config.ignore_meta_check) {
            // can still offer read, but is not ready
            canRead.set(true);
            isReady.set(false);
            return;
        }

        long currentTimeMs = System.currentTimeMillis();
        if (currentTimeMs - synchronizedTimeMs > Config.meta_delay_toleration_second * 1000) {
            // we still need this log to observe this situation
            // but service may be continued when there is no log being replayed.
            LOG.warn("meta out of date. current time: {}, synchronized time: {}, has log: {}, fe type: {}",
                    currentTimeMs, synchronizedTimeMs, hasLog, feType);
            if (hasLog || feType == FrontendNodeType.UNKNOWN) {
                // 1. if we read log from BDB, which means master is still alive.
                // So we need to set meta out of date.
                // 2. if we didn't read any log from BDB and feType is UNKNOWN,
                // which means this non-master node is disconnected with master.
                // So we need to set meta out of date either.
                metaReplayState.setOutOfDate(currentTimeMs, synchronizedTimeMs);
                canRead.set(false);
                isReady.set(false);
            }

            // sleep 5s to avoid numerous 'meta out of date' log
            try {
                Thread.sleep(5000L);
            } catch (InterruptedException e) {
                LOG.error("unhandled exception when sleep", e);
            }

        } else {
            canRead.set(true);
            isReady.set(true);
        }
    }

    public void notifyNewFETypeTransfer(FrontendNodeType newType) {
        try {
            String msg = "notify new FE type transfer: " + newType;
            LOG.warn(msg);
            Util.stdoutWithTime(msg);
            this.typeTransferQueue.put(newType);
        } catch (InterruptedException e) {
            LOG.error("failed to put new FE type: {}", newType, e);
        }
    }

    public void createStateListener() {
        listener = new Daemon("stateListener", STATE_CHANGE_CHECK_INTERVAL_MS) {
            @Override
            protected synchronized void runOneCycle() {

                while (true) {
                    FrontendNodeType newType = null;
                    try {
                        newType = typeTransferQueue.take();
                    } catch (InterruptedException e) {
                        LOG.error("got exception when take FE type from queue", e);
                        Util.stdoutWithTime("got exception when take FE type from queue. " + e.getMessage());
                        System.exit(-1);
                    }
                    Preconditions.checkNotNull(newType);
                    LOG.info("begin to transfer FE type from {} to {}", feType, newType);
                    if (feType == newType) {
                        return;
                    }

                    /*
                     * INIT -> MASTER: transferToMaster
                     * INIT -> FOLLOWER/OBSERVER: transferToNonMaster
                     * UNKNOWN -> MASTER: transferToMaster
                     * UNKNOWN -> FOLLOWER/OBSERVER: transferToNonMaster
                     * FOLLOWER -> MASTER: transferToMaster
                     * FOLLOWER/OBSERVER -> INIT/UNKNOWN: set isReady to false
                     */
                    switch (feType) {
                        case INIT: {
                            switch (newType) {
                                case MASTER: {
                                    transferToMaster();
                                    break;
                                }
                                case FOLLOWER:
                                case OBSERVER: {
                                    transferToNonMaster(newType);
                                    break;
                                }
                                case UNKNOWN:
                                    break;
                                default:
                                    break;
                            }
                            break;
                        }
                        case UNKNOWN: {
                            switch (newType) {
                                case MASTER: {
                                    transferToMaster();
                                    break;
                                }
                                case FOLLOWER:
                                case OBSERVER: {
                                    transferToNonMaster(newType);
                                    break;
                                }
                                default:
                                    break;
                            }
                            break;
                        }
                        case FOLLOWER: {
                            switch (newType) {
                                case MASTER: {
                                    transferToMaster();
                                    break;
                                }
                                case UNKNOWN: {
                                    transferToNonMaster(newType);
                                    break;
                                }
                                default:
                                    break;
                            }
                            break;
                        }
                        case OBSERVER: {
                            switch (newType) {
                                case UNKNOWN: {
                                    transferToNonMaster(newType);
                                    break;
                                }
                                default:
                                    break;
                            }
                            break;
                        }
                        case MASTER: {
                            // exit if master changed to any other type
                            String msg = "transfer FE type from MASTER to " + newType.name() + ". exit";
                            LOG.error(msg);
                            Util.stdoutWithTime(msg);
                            System.exit(-1);
                            break;
                        }
                        default:
                            break;
                    } // end switch formerFeType

                    feType = newType;
                    LOG.info("finished to transfer FE type to {}", feType);
                }
            } // end runOneCycle
        };

        listener.setMetaContext(metaContext);
    }

    public synchronized boolean replayJournal(long toJournalId) {
        long newToJournalId = toJournalId;
        if (newToJournalId == -1) {
            newToJournalId = getMaxJournalId();
        }
        if (newToJournalId <= replayedJournalId.get()) {
            return false;
        }

        LOG.info("replayed journal id is {}, replay to journal id is {}", replayedJournalId, newToJournalId);
        JournalCursor cursor = editLog.read(replayedJournalId.get() + 1, newToJournalId);
        if (cursor == null) {
            LOG.warn("failed to get cursor from {} to {}", replayedJournalId.get() + 1, newToJournalId);
            return false;
        }

        long startTime = System.currentTimeMillis();
        boolean hasLog = false;
        while (true) {
            Pair<Long, JournalEntity> kv = cursor.next();
            if (kv == null) {
                break;
            }
            Long logId = kv.first;
            JournalEntity entity = kv.second;
            if (entity == null) {
                break;
            }
            hasLog = true;
            EditLog.loadJournal(this, logId, entity);
            replayedJournalId.incrementAndGet();
            LOG.debug("journal {} replayed.", replayedJournalId);
            if (feType != FrontendNodeType.MASTER) {
                journalObservable.notifyObservers(replayedJournalId.get());
            }
            if (MetricRepo.isInit) {
                // Metric repo may not init after this replay thread start
                MetricRepo.COUNTER_EDIT_LOG_READ.increase(1L);
            }
        }
        long cost = System.currentTimeMillis() - startTime;
        if (cost >= 1000) {
            LOG.warn("replay journal cost too much time: {} replayedJournalId: {}", cost, replayedJournalId);
        }

        return hasLog;
    }

    public void createTimePrinter() {
        // time printer will write timestamp edit log every 10 seconds
        timePrinter = new MasterDaemon("timePrinter", 10 * 1000L) {
            @Override
            protected void runAfterCatalogReady() {
                Timestamp stamp = new Timestamp();
                editLog.logTimestamp(stamp);
            }
        };
    }

    public void addFrontend(FrontendNodeType role, String host, int editLogPort, String nodeName) throws DdlException {
        if (!tryLock(false)) {
            throw new DdlException("Failed to acquire catalog lock. Try again");
        }
        try {
            Frontend fe = checkFeExist(host, editLogPort);
            if (fe != null) {
                throw new DdlException("frontend already exists " + fe);
            }
            if (Config.enable_fqdn_mode && StringUtils.isEmpty(host)) {
                throw new DdlException("frontend's hostName should not be empty while enable_fqdn_mode is true");
            }
<<<<<<< HEAD
            if (Strings.isNullOrEmpty(nodeName)) {
                nodeName = genFeNodeName(host, editLogPort, false /* new name style */);
            }
=======
            String nodeName = genFeNodeName(host, editLogPort, false /* new name style */);
>>>>>>> 7bda49b5

            if (removedFrontends.contains(nodeName)) {
                throw new DdlException("frontend name already exists " + nodeName + ". Try again");
            }

            fe = new Frontend(role, nodeName, host, editLogPort);
            frontends.put(nodeName, fe);
            BDBHA bdbha = (BDBHA) haProtocol;
            if (role == FrontendNodeType.FOLLOWER || role == FrontendNodeType.REPLICA) {
                helperNodes.add(new HostInfo(host, editLogPort));
                bdbha.addUnReadyElectableNode(nodeName, getFollowerCount());
            }
            bdbha.removeConflictNodeIfExist(host, editLogPort);
            editLog.logAddFrontend(fe);
        } finally {
            unlock();
        }
    }

    public void modifyFrontendHostName(String srcHost, int srcPort, String destHost) throws DdlException {
        Frontend fe = checkFeExist(srcHost, srcPort);
        if (fe == null) {
            throw new DdlException("frontend does not exist, host:" + srcHost);
        }
        modifyFrontendHost(fe.getNodeName(), destHost);
    }

    public void modifyFrontendHost(String nodeName, String destHost) throws DdlException {
        if (!tryLock(false)) {
            throw new DdlException("Failed to acquire catalog lock. Try again");
        }
        try {
            Frontend fe = getFeByName(nodeName);
            if (fe == null) {
                throw new DdlException("frontend does not exist, nodeName:" + nodeName);
            }
            boolean needLog = false;
            // we use hostname as address of bdbha, so we don't need to update node address when ip changed
            if (!Strings.isNullOrEmpty(destHost) && !destHost.equals(fe.getHost())) {
                fe.setHost(destHost);
                BDBHA bdbha = (BDBHA) haProtocol;
                bdbha.updateNodeAddress(fe.getNodeName(), destHost, fe.getEditLogPort());
                needLog = true;
            }
            if (needLog) {
                Env.getCurrentEnv().getEditLog().logModifyFrontend(fe);
            }
        } finally {
            unlock();
        }
    }

    public void dropFrontend(FrontendNodeType role, String host, int port) throws DdlException {
        if (port == selfNode.getPort() && feType == FrontendNodeType.MASTER
                && selfNode.getHost().equals(host)) {
            throw new DdlException("can not drop current master node.");
        }
        if (!tryLock(false)) {
            throw new DdlException("Failed to acquire catalog lock. Try again");
        }
        try {
            Frontend fe = checkFeExist(host, port);
            if (fe == null) {
                throw new DdlException("frontend does not exist[" + host + ":" + port + "]");
            }
            if (fe.getRole() != role) {
                throw new DdlException(role.toString() + " does not exist[" + host + ":" + port + "]");
            }
            frontends.remove(fe.getNodeName());
            removedFrontends.add(fe.getNodeName());

            if (fe.getRole() == FrontendNodeType.FOLLOWER || fe.getRole() == FrontendNodeType.REPLICA) {
                haProtocol.removeElectableNode(fe.getNodeName());
                removeHelperNode(host, port);
                BDBHA ha = (BDBHA) haProtocol;
                ha.removeUnReadyElectableNode(fe.getNodeName(), getFollowerCount());
            }
            editLog.logRemoveFrontend(fe);
        } finally {
            unlock();
        }
    }

    private void removeHelperNode(String host, int port) {
        // ip may be changed, so we need use both ip and hostname to check.
        // use node.getIdent() for simplicity here.
        helperNodes.removeIf(node -> node.getHost().equals(host) && node.getPort() == port);
    }

    public Frontend checkFeExist(String host, int port) {
        for (Frontend fe : frontends.values()) {
            if (fe.getEditLogPort() != port) {
                continue;
            }
            if (fe.getHost().equals(host)) {
                return fe;
            }
        }
        return null;
    }

    public Frontend getFeByName(String name) {
        for (Frontend fe : frontends.values()) {
            if (fe.getNodeName().equals(name)) {
                return fe;
            }
        }
        return null;
    }

    // The interface which DdlExecutor needs.
    public void createDb(CreateDbStmt stmt) throws DdlException {
        getInternalCatalog().createDb(stmt);
    }

    // For replay edit log, need't lock metadata
    public void unprotectCreateDb(Database db) {
        getInternalCatalog().unprotectCreateDb(db);
    }

    public void replayCreateDb(Database db) {
        getInternalCatalog().replayCreateDb(db, "");
    }

    public void dropDb(DropDbStmt stmt) throws DdlException {
        getInternalCatalog().dropDb(stmt);
    }

    public void replayDropDb(String dbName, boolean isForceDrop, Long recycleTime) throws DdlException {
        getInternalCatalog().replayDropDb(dbName, isForceDrop, recycleTime);
    }

    public void recoverDatabase(RecoverDbStmt recoverStmt) throws DdlException {
        getInternalCatalog().recoverDatabase(recoverStmt);
    }

    public void recoverTable(RecoverTableStmt recoverStmt) throws DdlException {
        getInternalCatalog().recoverTable(recoverStmt);
    }

    public void recoverPartition(RecoverPartitionStmt recoverStmt) throws DdlException {
        getInternalCatalog().recoverPartition(recoverStmt);
    }

    public void replayEraseDatabase(long dbId) throws DdlException {
        Env.getCurrentRecycleBin().replayEraseDatabase(dbId);
    }

    public void replayRecoverDatabase(RecoverInfo info) {
        getInternalCatalog().replayRecoverDatabase(info);
    }

    public void alterDatabaseQuota(AlterDatabaseQuotaStmt stmt) throws DdlException {
        getInternalCatalog().alterDatabaseQuota(stmt);
    }

    public void replayAlterDatabaseQuota(String dbName, long quota, QuotaType quotaType) throws MetaNotFoundException {
        getInternalCatalog().replayAlterDatabaseQuota(dbName, quota, quotaType);
    }

    public void alterDatabaseProperty(AlterDatabasePropertyStmt stmt) throws DdlException {
        getInternalCatalog().alterDatabaseProperty(stmt);
    }

    public void replayAlterDatabaseProperty(String dbName, Map<String, String> properties)
            throws MetaNotFoundException {
        getInternalCatalog().replayAlterDatabaseProperty(dbName, properties);
    }

    public void renameDatabase(AlterDatabaseRename stmt) throws DdlException {
        getInternalCatalog().renameDatabase(stmt);
    }

    public void replayRenameDatabase(String dbName, String newDbName) {
        getInternalCatalog().replayRenameDatabase(dbName, newDbName);
    }

    /**
     * Following is the step to create an olap table:
     * 1. create columns
     * 2. create partition info
     * 3. create distribution info
     * 4. set table id and base index id
     * 5. set bloom filter columns
     * 6. set and build TableProperty includes:
     * 6.1. dynamicProperty
     * 6.2. replicationNum
     * 6.3. inMemory
     * 6.4. storageFormat
     * 6.5. compressionType
     * 7. set index meta
     * 8. check colocation properties
     * 9. create tablet in BE
     * 10. add this table to FE's meta
     * 11. add this table to ColocateGroup if necessary
     */
    public void createTable(CreateTableStmt stmt) throws UserException {
        getInternalCatalog().createTable(stmt);
    }

    public void createTableLike(CreateTableLikeStmt stmt) throws DdlException {
        getInternalCatalog().createTableLike(stmt);
    }

    public void createTableAsSelect(CreateTableAsSelectStmt stmt) throws DdlException {
        getInternalCatalog().createTableAsSelect(stmt);
    }

    public void addPartition(Database db, String tableName, AddPartitionClause addPartitionClause) throws DdlException {
        getInternalCatalog().addPartition(db, tableName, addPartitionClause);
    }

    public void addPartitionLike(Database db, String tableName, AddPartitionLikeClause addPartitionLikeClause)
            throws DdlException {
        getInternalCatalog().addPartitionLike(db, tableName, addPartitionLikeClause);
    }

    public void replayAddPartition(PartitionPersistInfo info) throws MetaNotFoundException {
        getInternalCatalog().replayAddPartition(info);
    }

    public void dropPartition(Database db, OlapTable olapTable, DropPartitionClause clause) throws DdlException {
        getInternalCatalog().dropPartition(db, olapTable, clause);
    }

    public void replayDropPartition(DropPartitionInfo info) throws MetaNotFoundException {
        getInternalCatalog().replayDropPartition(info);
    }

    public void replayErasePartition(long partitionId) {
        getInternalCatalog().replayErasePartition(partitionId);
    }

    public void replayRecoverPartition(RecoverInfo info) throws MetaNotFoundException, DdlException {
        getInternalCatalog().replayRecoverPartition(info);
    }

    public void replayGcBinlog(BinlogGcInfo binlogGcInfo) {
        binlogManager.replayGc(binlogGcInfo);
    }

    public static void getDdlStmt(TableIf table, List<String> createTableStmt, List<String> addPartitionStmt,
                                  List<String> createRollupStmt, boolean separatePartition, boolean hidePassword,
                                  long specificVersion) {
        getDdlStmt(null, null, table, createTableStmt, addPartitionStmt, createRollupStmt, separatePartition,
                hidePassword, false, specificVersion, false);
    }

    /**
     * Get table ddl stmt.
     *
     * @param getDdlForLike Get schema for 'create table like' or not. when true, without hidden columns.
     */
    public static void getDdlStmt(DdlStmt ddlStmt, String dbName, TableIf table, List<String> createTableStmt,
                                  List<String> addPartitionStmt, List<String> createRollupStmt,
                                  boolean separatePartition,
                                  boolean hidePassword, boolean getDdlForLike, long specificVersion,
                                  boolean getBriefDdl) {
<<<<<<< HEAD
        if (Config.isCloudMode()) {
            getCloudDdlStmt(ddlStmt, dbName, table, createTableStmt, addPartitionStmt, createRollupStmt,
                    separatePartition, hidePassword, getDdlForLike, specificVersion);
            return;
        }
=======
>>>>>>> 7bda49b5
        StringBuilder sb = new StringBuilder();

        // 1. create table
        // 1.1 view
        if (table.getType() == TableType.VIEW) {
            View view = (View) table;

            sb.append("CREATE VIEW `").append(table.getName()).append("`");
            if (StringUtils.isNotBlank(table.getComment())) {
                sb.append(" COMMENT '").append(table.getComment()).append("'");
            }
            sb.append(" AS ").append(view.getInlineViewDef());
            createTableStmt.add(sb + ";");
            return;
        }

        // 1.2 other table type
        sb.append("CREATE ");
        if (table.getType() == TableType.ODBC || table.getType() == TableType.MYSQL
                || table.getType() == TableType.ELASTICSEARCH || table.getType() == TableType.BROKER
                || table.getType() == TableType.HIVE || table.getType() == TableType.JDBC) {
            sb.append("EXTERNAL ");
        }
        sb.append(table.getType() != TableType.MATERIALIZED_VIEW ? "TABLE " : "MATERIALIZED VIEW ");

        if (!Strings.isNullOrEmpty(dbName)) {
            sb.append("`").append(dbName).append("`.");
        }
        sb.append("`").append(table.getName()).append("`");

        if (table.getType() != TableType.MATERIALIZED_VIEW) {
            sb.append(" (\n");
            int idx = 0;
            List<Column> columns;
            // when 'create table B like A', always return schema of A without hidden columns
            if (getDdlForLike) {
                columns = table.getBaseSchema(false);
            } else {
                columns = table.getBaseSchema();
            }
            for (Column column : columns) {
                if (idx++ != 0) {
                    sb.append(",\n");
                }
                // There MUST BE 2 space in front of each column description line
                // sqlalchemy requires this to parse SHOW CREATE TABLE stmt.
                if (table.getType() == TableType.OLAP) {
                    sb.append("  ").append(
                            column.toSql(((OlapTable) table).getKeysType() == KeysType.UNIQUE_KEYS, true));
                } else {
                    sb.append("  ").append(column.toSql());
                }
            }
            if (table.getType() == TableType.OLAP) {
                OlapTable olapTable = (OlapTable) table;
                if (CollectionUtils.isNotEmpty(olapTable.getIndexes())) {
                    for (Index index : olapTable.getIndexes()) {
                        sb.append(",\n");
                        sb.append("  ").append(index.toSql());
                    }
                }
            }
            sb.append("\n) ENGINE=");
            sb.append(table.getType().name());
        } else {
            MaterializedView materializedView = ((MaterializedView) table);
            sb.append("\n").append("BUILD ").append(materializedView.getBuildMode())
                    .append(materializedView.getRefreshInfo().toString());
        }

        if (table.getType() == TableType.OLAP || table.getType() == TableType.MATERIALIZED_VIEW) {
            OlapTable olapTable = (OlapTable) table;
            // keys
            String keySql = olapTable.getKeysType().toSql();
            if (olapTable.isDuplicateWithoutKey()) {
                // after #18621, use can create a DUP_KEYS olap table without key columns
                // and get a ddl schema without key type and key columns
            } else {
                sb.append("\n").append(table.getType() == TableType.OLAP
                                ? keySql
                                : keySql.substring("DUPLICATE ".length()))
                        .append("(");
                List<String> keysColumnNames = Lists.newArrayList();
                for (Column column : olapTable.getBaseSchema()) {
                    if (column.isKey()) {
                        keysColumnNames.add("`" + column.getName() + "`");
                    }
                }
                sb.append(Joiner.on(", ").join(keysColumnNames)).append(")");
            }

            if (specificVersion != -1) {
                // for copy tablet operation
                sb.append("\nDISTRIBUTED BY HASH(").append(olapTable.getBaseSchema().get(0).getName())
                        .append(") BUCKETS 1");
                sb.append("\nPROPERTIES (\n" + "\"replication_num\" = \"1\",\n" + "\"version_info\" = \""
                        + specificVersion + "\"\n" + ")");
                createTableStmt.add(sb + ";");
                return;
            }

            if (table.getType() != TableType.MATERIALIZED_VIEW) {
                addTableComment(olapTable, sb);
            }

            // partition
            PartitionInfo partitionInfo = olapTable.getPartitionInfo();
            List<Long> partitionId = null;
            if (separatePartition) {
                partitionId = Lists.newArrayList();
            }
            if (!getBriefDdl && (partitionInfo.getType() == PartitionType.RANGE
                    || partitionInfo.getType() == PartitionType.LIST)) {
                sb.append("\n").append(partitionInfo.toSql(olapTable, partitionId));
            }

            // distribution
            DistributionInfo distributionInfo = olapTable.getDefaultDistributionInfo();
            sb.append("\n").append(distributionInfo.toSql());

            // rollup index
            if (ddlStmt instanceof CreateTableLikeStmt) {

                CreateTableLikeStmt stmt = (CreateTableLikeStmt) ddlStmt;

                ArrayList<String> rollupNames = stmt.getRollupNames();
                boolean withAllRollup = stmt.isWithAllRollup();
                List<Long> addIndexIdList = Lists.newArrayList();

                if (!CollectionUtils.isEmpty(rollupNames)) {
                    for (String rollupName : rollupNames) {
                        addIndexIdList.add(olapTable.getIndexIdByName(rollupName));
                    }
                } else if (withAllRollup) {
                    addIndexIdList = olapTable.getIndexIdListExceptBaseIndex();
                }

                if (!addIndexIdList.isEmpty()) {
                    sb.append("\n").append("rollup (");
                }

                int size = addIndexIdList.size();
                int index = 1;
                for (long indexId : addIndexIdList) {
                    String indexName = olapTable.getIndexNameById(indexId);
                    sb.append("\n").append(indexName).append("(");
                    List<Column> indexSchema = olapTable.getSchemaByIndexId(indexId, false);
                    for (int i = 0; i < indexSchema.size(); i++) {
                        Column column = indexSchema.get(i);
                        sb.append(column.getName());
                        if (i != indexSchema.size() - 1) {
                            sb.append(", ");
                        }
                    }
                    if (index != size) {
                        sb.append("),");
                    } else {
                        sb.append(")");
                        sb.append("\n)");
                    }
                    index++;
                }
            }

            // properties
            sb.append("\nPROPERTIES (\n");

            // replicationNum
            ReplicaAllocation replicaAlloc = olapTable.getDefaultReplicaAllocation();
            sb.append("\"").append(PropertyAnalyzer.PROPERTIES_REPLICATION_ALLOCATION).append("\" = \"");
            sb.append(replicaAlloc.toCreateStmt()).append("\"");

            // bloom filter
            Set<String> bfColumnNames = olapTable.getCopiedBfColumns();
            if (bfColumnNames != null) {
                sb.append(",\n\"").append(PropertyAnalyzer.PROPERTIES_BF_COLUMNS).append("\" = \"");
                sb.append(Joiner.on(", ").join(olapTable.getCopiedBfColumns())).append("\"");
            }

            if (separatePartition) {
                // version info
                sb.append(",\n\"").append(PropertyAnalyzer.PROPERTIES_VERSION_INFO).append("\" = \"");
                Partition partition = null;
                if (olapTable.getPartitionInfo().getType() == PartitionType.UNPARTITIONED) {
                    partition = olapTable.getPartition(olapTable.getName());
                } else {
                    Preconditions.checkState(partitionId.size() == 1);
                    partition = olapTable.getPartition(partitionId.get(0));
                }
                sb.append(partition.getVisibleVersion()).append("\"");
            }

            // colocateTable
            String colocateTable = olapTable.getColocateGroup();
            if (colocateTable != null) {
                sb.append(",\n\"").append(PropertyAnalyzer.PROPERTIES_COLOCATE_WITH).append("\" = \"");
                sb.append(colocateTable).append("\"");
            }

            // dynamic partition
            if (olapTable.dynamicPartitionExists()) {
                sb.append(olapTable.getTableProperty().getDynamicPartitionProperty().getProperties(replicaAlloc));
            }

            // only display z-order sort info
            if (olapTable.isZOrderSort()) {
                sb.append(olapTable.getDataSortInfo().toSql());
            }

            // in memory
<<<<<<< HEAD
            sb.append(",\n\"").append(PropertyAnalyzer.PROPERTIES_PERSISTENT).append("\" = \"");
            sb.append(olapTable.isPersistent()).append("\"");
=======
>>>>>>> 7bda49b5
            if (olapTable.isInMemory()) {
                sb.append(",\n\"").append(PropertyAnalyzer.PROPERTIES_INMEMORY).append("\" = \"");
                sb.append(olapTable.isInMemory()).append("\"");
            }

            // storage type
            sb.append(",\n\"").append(PropertyAnalyzer.PROPERTIES_STORAGE_FORMAT).append("\" = \"");
            sb.append(olapTable.getStorageFormat()).append("\"");

            // compression type
            if (olapTable.getCompressionType() != TCompressionType.LZ4F) {
                sb.append(",\n\"").append(PropertyAnalyzer.PROPERTIES_COMPRESSION).append("\" = \"");
                sb.append(olapTable.getCompressionType()).append("\"");
            }

            // estimate_partition_size
            if (!olapTable.getEstimatePartitionSize().equals("")) {
                sb.append(",\n\"").append(PropertyAnalyzer.PROPERTIES_ESTIMATE_PARTITION_SIZE).append("\" = \"");
                sb.append(olapTable.getEstimatePartitionSize()).append("\"");
            }

            // unique key table with merge on write
<<<<<<< HEAD
            if (olapTable.getKeysType() == KeysType.UNIQUE_KEYS && !olapTable.getEnableUniqueKeyMergeOnWrite()) {
=======
            if (olapTable.getKeysType() == KeysType.UNIQUE_KEYS && olapTable.getEnableUniqueKeyMergeOnWrite()) {
>>>>>>> 7bda49b5
                sb.append(",\n\"").append(PropertyAnalyzer.ENABLE_UNIQUE_KEY_MERGE_ON_WRITE).append("\" = \"");
                sb.append(olapTable.getEnableUniqueKeyMergeOnWrite()).append("\"");
            }

            // show lightSchemaChange only when it is set true
            if (olapTable.getEnableLightSchemaChange()) {
                sb.append(",\n\"").append(PropertyAnalyzer.PROPERTIES_ENABLE_LIGHT_SCHEMA_CHANGE).append("\" = \"");
                sb.append(olapTable.getEnableLightSchemaChange()).append("\"");
            }

            // storage policy
            if (olapTable.getStoragePolicy() != null && !olapTable.getStoragePolicy().equals("")) {
                sb.append(",\n\"").append(PropertyAnalyzer.PROPERTIES_STORAGE_POLICY).append("\" = \"");
                sb.append(olapTable.getStoragePolicy()).append("\"");
            }

            // sequence type
            if (olapTable.hasSequenceCol()) {
                if (olapTable.getSequenceMapCol() != null) {
                    sb.append(",\n\"").append(PropertyAnalyzer.PROPERTIES_FUNCTION_COLUMN + "."
                            + PropertyAnalyzer.PROPERTIES_SEQUENCE_COL).append("\" = \"");
                    sb.append(olapTable.getSequenceMapCol()).append("\"");
                } else {
                    sb.append(",\n\"").append(PropertyAnalyzer.PROPERTIES_FUNCTION_COLUMN + "."
                            + PropertyAnalyzer.PROPERTIES_SEQUENCE_TYPE).append("\" = \"");
                    sb.append(olapTable.getSequenceType().toString()).append("\"");
                }
            }

            // store row column
            if (olapTable.storeRowColumn()) {
                sb.append(",\n\"").append(PropertyAnalyzer.PROPERTIES_STORE_ROW_COLUMN).append("\" = \"");
                sb.append(olapTable.storeRowColumn()).append("\"");
            }
<<<<<<< HEAD

            // skip inverted index on load
            if (olapTable.skipWriteIndexOnLoad()) {
                sb.append(",\n\"").append(PropertyAnalyzer.PROPERTIES_SKIP_WRITE_INDEX_ON_LOAD).append("\" = \"");
                sb.append(olapTable.skipWriteIndexOnLoad()).append("\"");
            }

            // dynamic schema
            if (olapTable.isDynamicSchema()) {
                sb.append(",\n\"").append(PropertyAnalyzer.PROPERTIES_DYNAMIC_SCHEMA).append("\" = \"");
                sb.append(olapTable.isDynamicSchema()).append("\"");
            }

            // disable auto compaction
            sb.append(",\n\"").append(PropertyAnalyzer.PROPERTIES_DISABLE_AUTO_COMPACTION).append("\" = \"");
            sb.append(olapTable.disableAutoCompaction()).append("\"");

=======

            // skip inverted index on load
            if (olapTable.skipWriteIndexOnLoad()) {
                sb.append(",\n\"").append(PropertyAnalyzer.PROPERTIES_SKIP_WRITE_INDEX_ON_LOAD).append("\" = \"");
                sb.append(olapTable.skipWriteIndexOnLoad()).append("\"");
            }

            // dynamic schema
            if (olapTable.isDynamicSchema()) {
                sb.append(",\n\"").append(PropertyAnalyzer.PROPERTIES_DYNAMIC_SCHEMA).append("\" = \"");
                sb.append(olapTable.isDynamicSchema()).append("\"");
            }

            // disable auto compaction
            sb.append(",\n\"").append(PropertyAnalyzer.PROPERTIES_DISABLE_AUTO_COMPACTION).append("\" = \"");
            sb.append(olapTable.disableAutoCompaction()).append("\"");

>>>>>>> 7bda49b5
            // binlog
            if (Config.enable_feature_binlog) {
                BinlogConfig binlogConfig = olapTable.getBinlogConfig();
                binlogConfig.appendToShowCreateTable(sb);
            }

            // enable single replica compaction
            sb.append(",\n\"").append(PropertyAnalyzer.PROPERTIES_ENABLE_SINGLE_REPLICA_COMPACTION).append("\" = \"");
            sb.append(olapTable.enableSingleReplicaCompaction()).append("\"");

            // enable duplicate without keys by default
            if (olapTable.isDuplicateWithoutKey()) {
                sb.append(",\n\"")
                        .append(PropertyAnalyzer.PROPERTIES_ENABLE_DUPLICATE_WITHOUT_KEYS_BY_DEFAULT)
                        .append("\" = \"");
                sb.append(olapTable.isDuplicateWithoutKey()).append("\"");
            }

            sb.append("\n)");
<<<<<<< HEAD
        } else if (table.getType() == TableType.MYSQL) {
            MysqlTable mysqlTable = (MysqlTable) table;

            addTableComment(mysqlTable, sb);

            // properties
            sb.append("\nPROPERTIES (\n");
            if (mysqlTable.getOdbcCatalogResourceName() == null) {
                sb.append("\"host\" = \"").append(mysqlTable.getHost()).append("\",\n");
                sb.append("\"port\" = \"").append(mysqlTable.getPort()).append("\",\n");
                sb.append("\"user\" = \"").append(mysqlTable.getUserName()).append("\",\n");
                sb.append("\"password\" = \"").append(hidePassword ? "" : mysqlTable.getPasswd()).append("\",\n");
                sb.append("\"charset\" = \"").append(mysqlTable.getCharset()).append("\",\n");
            } else {
                sb.append("\"odbc_catalog_resource\" = \"").append(mysqlTable.getOdbcCatalogResourceName())
                        .append("\",\n");
            }
            sb.append("\"database\" = \"").append(mysqlTable.getMysqlDatabaseName()).append("\",\n");
            sb.append("\"table\" = \"").append(mysqlTable.getMysqlTableName()).append("\"\n");
            sb.append(")");
        } else if (table.getType() == TableType.ODBC) {
            OdbcTable odbcTable = (OdbcTable) table;

            addTableComment(odbcTable, sb);

            // properties
            sb.append("\nPROPERTIES (\n");
            if (odbcTable.getOdbcCatalogResourceName() == null) {
                sb.append("\"host\" = \"").append(odbcTable.getHost()).append("\",\n");
                sb.append("\"port\" = \"").append(odbcTable.getPort()).append("\",\n");
                sb.append("\"user\" = \"").append(odbcTable.getUserName()).append("\",\n");
                sb.append("\"password\" = \"").append(hidePassword ? "" : odbcTable.getPasswd()).append("\",\n");
                sb.append("\"driver\" = \"").append(odbcTable.getOdbcDriver()).append("\",\n");
                sb.append("\"odbc_type\" = \"").append(odbcTable.getOdbcTableTypeName()).append("\",\n");
                sb.append("\"charest\" = \"").append(odbcTable.getCharset()).append("\",\n");
            } else {
                sb.append("\"odbc_catalog_resource\" = \"").append(odbcTable.getOdbcCatalogResourceName())
                        .append("\",\n");
            }
            sb.append("\"database\" = \"").append(odbcTable.getOdbcDatabaseName()).append("\",\n");
            sb.append("\"table\" = \"").append(odbcTable.getOdbcTableName()).append("\"\n");
            sb.append(")");
        } else if (table.getType() == TableType.BROKER) {
            BrokerTable brokerTable = (BrokerTable) table;

            addTableComment(brokerTable, sb);

            // properties
            sb.append("\nPROPERTIES (\n");
            sb.append("\"broker_name\" = \"").append(brokerTable.getBrokerName()).append("\",\n");
            sb.append("\"path\" = \"").append(Joiner.on(",").join(brokerTable.getEncodedPaths())).append("\",\n");
            sb.append("\"column_separator\" = \"").append(brokerTable.getReadableColumnSeparator()).append("\",\n");
            sb.append("\"line_delimiter\" = \"").append(brokerTable.getReadableLineDelimiter()).append("\",\n");
            sb.append(")");
            if (!brokerTable.getBrokerProperties().isEmpty()) {
                sb.append("\nBROKER PROPERTIES (\n");
                sb.append(new PrintableMap<>(brokerTable.getBrokerProperties(), " = ", true, true,
                        hidePassword).toString());
                sb.append("\n)");
            }
        } else if (table.getType() == TableType.ELASTICSEARCH) {
            EsTable esTable = (EsTable) table;

            addTableComment(esTable, sb);

            // partition
            PartitionInfo partitionInfo = esTable.getPartitionInfo();
            if (partitionInfo.getType() == PartitionType.RANGE) {
                sb.append("\n");
                sb.append("PARTITION BY RANGE(");
                RangePartitionInfo rangePartitionInfo = (RangePartitionInfo) partitionInfo;
                for (Column column : rangePartitionInfo.getPartitionColumns()) {
                    sb.append("`").append(column.getName()).append("`");
                }
                sb.append(")\n()");
            }

            // properties
            sb.append("\nPROPERTIES (\n");
            sb.append("\"hosts\" = \"").append(esTable.getHosts()).append("\",\n");
            sb.append("\"user\" = \"").append(esTable.getUserName()).append("\",\n");
            sb.append("\"password\" = \"").append(hidePassword ? "" : esTable.getPasswd()).append("\",\n");
            sb.append("\"index\" = \"").append(esTable.getIndexName()).append("\",\n");
            if (esTable.getMappingType() != null) {
                sb.append("\"type\" = \"").append(esTable.getMappingType()).append("\",\n");
            }
            sb.append("\"enable_docvalue_scan\" = \"").append(esTable.isEnableDocValueScan()).append("\",\n");
            sb.append("\"max_docvalue_fields\" = \"").append(esTable.getMaxDocValueFields()).append("\",\n");
            sb.append("\"enable_keyword_sniff\" = \"").append(esTable.isEnableKeywordSniff()).append("\",\n");
            sb.append("\"nodes_discovery\" = \"").append(esTable.isNodesDiscovery()).append("\",\n");
            sb.append("\"http_ssl_enabled\" = \"").append(esTable.isHttpSslEnabled()).append("\",\n");
            sb.append("\"like_push_down\" = \"").append(esTable.isLikePushDown()).append("\"\n");
            sb.append(")");
        } else if (table.getType() == TableType.HIVE) {
            HiveTable hiveTable = (HiveTable) table;

            addTableComment(hiveTable, sb);

            // properties
            sb.append("\nPROPERTIES (\n");
            sb.append("\"database\" = \"").append(hiveTable.getHiveDb()).append("\",\n");
            sb.append("\"table\" = \"").append(hiveTable.getHiveTable()).append("\",\n");
            sb.append(new PrintableMap<>(hiveTable.getHiveProperties(), " = ", true, true, false).toString());
            sb.append("\n)");
        } else if (table.getType() == TableType.ICEBERG) {
            IcebergTable icebergTable = (IcebergTable) table;

            addTableComment(icebergTable, sb);

            // properties
            sb.append("\nPROPERTIES (\n");
            sb.append("\"iceberg.database\" = \"").append(icebergTable.getIcebergDb()).append("\",\n");
            sb.append("\"iceberg.table\" = \"").append(icebergTable.getIcebergTbl()).append("\",\n");
            sb.append(new PrintableMap<>(icebergTable.getIcebergProperties(), " = ", true, true, false).toString());
            sb.append("\n)");
        } else if (table.getType() == TableType.JDBC) {
            JdbcTable jdbcTable = (JdbcTable) table;
            addTableComment(jdbcTable, sb);
            sb.append("\nPROPERTIES (\n");
            sb.append("\"resource\" = \"").append(jdbcTable.getResourceName()).append("\",\n");
            sb.append("\"table\" = \"").append(jdbcTable.getJdbcTable()).append("\",\n");
            sb.append("\"table_type\" = \"").append(jdbcTable.getJdbcTypeName()).append("\"");
            sb.append("\n)");
        }

        if (table.getType() == TableType.MATERIALIZED_VIEW) {
            sb.append("\nAS ").append(((MaterializedView) table).getQuery());
        }

        createTableStmt.add(sb + ";");

        // 2. add partition
        if (separatePartition && (table instanceof OlapTable) && ((OlapTable) table).getPartitions().size() > 1) {
            if (((OlapTable) table).getPartitionInfo().getType() == PartitionType.RANGE
                    || ((OlapTable) table).getPartitionInfo().getType() == PartitionType.LIST) {
                OlapTable olapTable = (OlapTable) table;
                PartitionInfo partitionInfo = olapTable.getPartitionInfo();
                boolean first = true;
                for (Map.Entry<Long, PartitionItem> entry : partitionInfo.getPartitionItemEntryList(false, true)) {
                    if (first) {
                        first = false;
                        continue;
                    }
                    sb = new StringBuilder();
                    Partition partition = olapTable.getPartition(entry.getKey());
                    sb.append("ALTER TABLE ").append(table.getName());
                    sb.append(" ADD PARTITION ").append(partition.getName()).append(" VALUES ");
                    if (partitionInfo.getType() == PartitionType.RANGE) {
                        sb.append("[");
                        sb.append(((RangePartitionItem) entry.getValue()).getItems().lowerEndpoint().toSql());
                        sb.append(", ");
                        sb.append(((RangePartitionItem) entry.getValue()).getItems().upperEndpoint().toSql());
                        sb.append(")");
                    } else if (partitionInfo.getType() == PartitionType.LIST) {
                        sb.append("IN (");
                        sb.append(((ListPartitionItem) entry.getValue()).toSql());
                        sb.append(")");
                    }
                    sb.append("(\"version_info\" = \"");
                    sb.append(partition.getVisibleVersion()).append("\"");
                    sb.append(");");
                    addPartitionStmt.add(sb + ";");
                }
            }
        }

        // 3. rollup
        if (createRollupStmt != null && (table instanceof OlapTable)) {
            OlapTable olapTable = (OlapTable) table;
            for (Map.Entry<Long, MaterializedIndexMeta> entry : olapTable.getIndexIdToMeta().entrySet()) {
                if (entry.getKey() == olapTable.getBaseIndexId()) {
                    continue;
                }
                MaterializedIndexMeta materializedIndexMeta = entry.getValue();
                sb = new StringBuilder();
                String indexName = olapTable.getIndexNameById(entry.getKey());
                sb.append("ALTER TABLE ").append(table.getName()).append(" ADD ROLLUP ").append(indexName);
                sb.append("(");

                List<Column> indexSchema = materializedIndexMeta.getSchema();
                for (int i = 0; i < indexSchema.size(); i++) {
                    Column column = indexSchema.get(i);
                    sb.append(column.getName());
                    if (i != indexSchema.size() - 1) {
                        sb.append(", ");
                    }
                }
                sb.append(");");
                createRollupStmt.add(sb + ";");
            }
        }
    }

    public static void getCloudDdlStmt(DdlStmt ddlStmt, String dbName, TableIf table, List<String> createTableStmt,
            List<String> addPartitionStmt, List<String> createRollupStmt, boolean separatePartition,
            boolean hidePassword, boolean getDdlForLike, long specificVersion) {
        StringBuilder sb = new StringBuilder();

        // 1. create table
        // 1.1 view
        if (table.getType() == TableType.VIEW) {
            View view = (View) table;

            sb.append("CREATE VIEW `").append(table.getName()).append("`");
            if (StringUtils.isNotBlank(table.getComment())) {
                sb.append(" COMMENT '").append(table.getComment()).append("'");
            }
            sb.append(" AS ").append(view.getInlineViewDef());
            createTableStmt.add(sb + ";");
            return;
        }

        // 1.2 other table type
        sb.append("CREATE ");
        if (table.getType() == TableType.ODBC || table.getType() == TableType.MYSQL
                || table.getType() == TableType.ELASTICSEARCH || table.getType() == TableType.BROKER
                || table.getType() == TableType.HIVE || table.getType() == TableType.JDBC) {
            sb.append("EXTERNAL ");
        }
        sb.append(table.getType() != TableType.MATERIALIZED_VIEW ? "TABLE " : "MATERIALIZED VIEW ");

        if (!Strings.isNullOrEmpty(dbName)) {
            sb.append("`").append(dbName).append("`.");
        }
        sb.append("`").append(table.getName()).append("`");

        if (table.getType() != TableType.MATERIALIZED_VIEW) {
            sb.append(" (\n");
            int idx = 0;
            List<Column> columns;
            // when 'create table B like A', always return schema of A without hidden columns
            if (getDdlForLike) {
                columns = table.getBaseSchema(false);
            } else {
                columns = table.getBaseSchema();
            }
            for (Column column : columns) {
                if (idx++ != 0) {
                    sb.append(",\n");
                }
                // There MUST BE 2 space in front of each column description line
                // sqlalchemy requires this to parse SHOW CREATE TABLE stmt.
                if (table.getType() == TableType.OLAP) {
                    sb.append("  ").append(column.toSql(((OlapTable) table).getKeysType() == KeysType.UNIQUE_KEYS));
                } else {
                    sb.append("  ").append(column.toSql());
                }
            }
            if (table.getType() == TableType.OLAP) {
                OlapTable olapTable = (OlapTable) table;
                if (CollectionUtils.isNotEmpty(olapTable.getIndexes())) {
                    for (Index index : olapTable.getIndexes()) {
                        sb.append(",\n");
                        sb.append("  ").append(index.toSql());
                    }
                }
            }
            sb.append("\n) ENGINE=");
            sb.append(table.getType().name());
        } else {
            MaterializedView materializedView = ((MaterializedView) table);
            sb.append("\n").append("BUILD ").append(materializedView.getBuildMode())
                    .append(materializedView.getRefreshInfo().toString());
        }

        if (table.getType() == TableType.OLAP || table.getType() == TableType.MATERIALIZED_VIEW) {
            OlapTable olapTable = (OlapTable) table;

            // keys
            String keySql = olapTable.getKeysType().toSql();
            sb.append("\n").append(table.getType() == TableType.OLAP
                    ? keySql
                    : keySql.substring("DUPLICATE ".length()))
                    .append("(");
            List<String> keysColumnNames = Lists.newArrayList();
            for (Column column : olapTable.getBaseSchema()) {
                if (column.isKey()) {
                    keysColumnNames.add("`" + column.getName() + "`");
                }
            }
            sb.append(Joiner.on(", ").join(keysColumnNames)).append(")");

            if (specificVersion != -1) {
                // for copy tablet operation
                sb.append("\nDISTRIBUTED BY HASH(").append(olapTable.getBaseSchema().get(0).getName())
                        .append(") BUCKETS 1");
                sb.append("\nPROPERTIES (\n" + "\"replication_num\" = \"1\",\n" + "\"version_info\" = \""
                        + specificVersion + "\"\n" + ")");
                createTableStmt.add(sb + ";");
                return;
            }

            if (table.getType() != TableType.MATERIALIZED_VIEW) {
                addTableComment(olapTable, sb);
            }

            // partition
            PartitionInfo partitionInfo = olapTable.getPartitionInfo();
            List<Long> partitionId = null;
            if (separatePartition) {
                partitionId = Lists.newArrayList();
            }
            if (partitionInfo.getType() == PartitionType.RANGE || partitionInfo.getType() == PartitionType.LIST) {
                sb.append("\n").append(partitionInfo.toSql(olapTable, partitionId));
            }

            // distribution
            DistributionInfo distributionInfo = olapTable.getDefaultDistributionInfo();
            sb.append("\n").append(distributionInfo.toSql());

            // rollup index
            if (ddlStmt instanceof CreateTableLikeStmt) {

                CreateTableLikeStmt stmt = (CreateTableLikeStmt) ddlStmt;

                ArrayList<String> rollupNames = stmt.getRollupNames();
                boolean withAllRollup = stmt.isWithAllRollup();
                List<Long> addIndexIdList = Lists.newArrayList();

                if (!CollectionUtils.isEmpty(rollupNames)) {
                    for (String rollupName : rollupNames) {
                        addIndexIdList.add(olapTable.getIndexIdByName(rollupName));
                    }
                } else if (withAllRollup) {
                    addIndexIdList = olapTable.getIndexIdListExceptBaseIndex();
                }

                if (!addIndexIdList.isEmpty()) {
                    sb.append("\n").append("rollup (");
                }

                int size = addIndexIdList.size();
                int index = 1;
                for (long indexId : addIndexIdList) {
                    String indexName = olapTable.getIndexNameById(indexId);
                    sb.append("\n").append(indexName).append("(");
                    List<Column> indexSchema = olapTable.getSchemaByIndexId(indexId, false);
                    for (int i = 0; i < indexSchema.size(); i++) {
                        Column column = indexSchema.get(i);
                        sb.append(column.getName());
                        if (i != indexSchema.size() - 1) {
                            sb.append(", ");
                        }
                    }
                    if (index != size) {
                        sb.append("),");
                    } else {
                        sb.append(")");
                        sb.append("\n)");
                    }
                    index++;
                }
            }

            // properties
            sb.append("\nPROPERTIES (\n");
            // persistent
            sb.append("\"").append(PropertyAnalyzer.PROPERTIES_PERSISTENT).append("\" = \"");
            sb.append(olapTable.isPersistent()).append("\"");

            if (olapTable.getTTLSeconds() != 0L) {
                sb.append(",\n\"").append(PropertyAnalyzer.PROPERTIES_FILE_CACHE_TTL_SECONDS).append("\" = \"");
                sb.append(olapTable.getTTLSeconds()).append("\"");
            }

            // bloom filter
            Set<String> bfColumnNames = olapTable.getCopiedBfColumns();
            if (bfColumnNames != null) {
                sb.append(",\n\"").append(PropertyAnalyzer.PROPERTIES_BF_COLUMNS).append("\" = \"");
                sb.append(Joiner.on(", ").join(olapTable.getCopiedBfColumns())).append("\"");
            }

            if (separatePartition) {
                // version info
                sb.append(",\n\"").append(PropertyAnalyzer.PROPERTIES_VERSION_INFO).append("\" = \"");
                Partition partition = null;
                if (olapTable.getPartitionInfo().getType() == PartitionType.UNPARTITIONED) {
                    partition = olapTable.getPartition(olapTable.getName());
                } else {
                    Preconditions.checkState(partitionId.size() == 1);
                    partition = olapTable.getPartition(partitionId.get(0));
                }
                sb.append(partition.getVisibleVersion()).append("\"");
            }

            // colocateTable
            String colocateTable = olapTable.getColocateGroup();
            if (colocateTable != null) {
                sb.append(",\n\"").append(PropertyAnalyzer.PROPERTIES_COLOCATE_WITH).append("\" = \"");
                sb.append(colocateTable).append("\"");
            }

            // dynamic partition
            if (olapTable.dynamicPartitionExists()) {
                sb.append(olapTable.getTableProperty().getDynamicPartitionProperty().getCloudProperties());
            }

            // only display z-order sort info
            if (olapTable.isZOrderSort()) {
                sb.append(olapTable.getDataSortInfo().toSql());
            }

            // compression type
            if (olapTable.getCompressionType() != TCompressionType.LZ4F) {
                sb.append(",\n\"").append(PropertyAnalyzer.PROPERTIES_COMPRESSION).append("\" = \"");
                sb.append(olapTable.getCompressionType()).append("\"");
            }

            // sequence type
            if (olapTable.hasSequenceCol()) {
                sb.append(",\n\"").append(PropertyAnalyzer.PROPERTIES_FUNCTION_COLUMN + "."
                        + PropertyAnalyzer.PROPERTIES_SEQUENCE_TYPE).append("\" = \"");
                sb.append(olapTable.getSequenceType().toString()).append("\"");
            }

            // unique key table with merge on write
            if (olapTable.getEnableUniqueKeyMergeOnWrite()) {
                sb.append(",\n\"").append(PropertyAnalyzer.ENABLE_UNIQUE_KEY_MERGE_ON_WRITE).append("\" = \"");
                sb.append(olapTable.getEnableUniqueKeyMergeOnWrite()).append("\"");
            }

            sb.append("\n)");
=======
>>>>>>> 7bda49b5
        } else if (table.getType() == TableType.MYSQL) {
            MysqlTable mysqlTable = (MysqlTable) table;

            addTableComment(mysqlTable, sb);

            // properties
            sb.append("\nPROPERTIES (\n");
            if (mysqlTable.getOdbcCatalogResourceName() == null) {
                sb.append("\"host\" = \"").append(mysqlTable.getHost()).append("\",\n");
                sb.append("\"port\" = \"").append(mysqlTable.getPort()).append("\",\n");
                sb.append("\"user\" = \"").append(mysqlTable.getUserName()).append("\",\n");
                sb.append("\"password\" = \"").append(hidePassword ? "" : mysqlTable.getPasswd()).append("\",\n");
                sb.append("\"charset\" = \"").append(mysqlTable.getCharset()).append("\",\n");
            } else {
                sb.append("\"odbc_catalog_resource\" = \"").append(mysqlTable.getOdbcCatalogResourceName())
                        .append("\",\n");
            }
            sb.append("\"database\" = \"").append(mysqlTable.getMysqlDatabaseName()).append("\",\n");
            sb.append("\"table\" = \"").append(mysqlTable.getMysqlTableName()).append("\"\n");
            sb.append(")");
        } else if (table.getType() == TableType.ODBC) {
            OdbcTable odbcTable = (OdbcTable) table;

            addTableComment(odbcTable, sb);

            // properties
            sb.append("\nPROPERTIES (\n");
            if (odbcTable.getOdbcCatalogResourceName() == null) {
                sb.append("\"host\" = \"").append(odbcTable.getHost()).append("\",\n");
                sb.append("\"port\" = \"").append(odbcTable.getPort()).append("\",\n");
                sb.append("\"user\" = \"").append(odbcTable.getUserName()).append("\",\n");
                sb.append("\"password\" = \"").append(hidePassword ? "" : odbcTable.getPasswd()).append("\",\n");
                sb.append("\"driver\" = \"").append(odbcTable.getOdbcDriver()).append("\",\n");
                sb.append("\"odbc_type\" = \"").append(odbcTable.getOdbcTableTypeName()).append("\",\n");
                sb.append("\"charest\" = \"").append(odbcTable.getCharset()).append("\",\n");
            } else {
                sb.append("\"odbc_catalog_resource\" = \"").append(odbcTable.getOdbcCatalogResourceName())
                        .append("\",\n");
            }
            sb.append("\"database\" = \"").append(odbcTable.getOdbcDatabaseName()).append("\",\n");
            sb.append("\"table\" = \"").append(odbcTable.getOdbcTableName()).append("\"\n");
            sb.append(")");
        } else if (table.getType() == TableType.BROKER) {
            BrokerTable brokerTable = (BrokerTable) table;

            addTableComment(brokerTable, sb);

            // properties
            sb.append("\nPROPERTIES (\n");
            sb.append("\"broker_name\" = \"").append(brokerTable.getBrokerName()).append("\",\n");
            sb.append("\"path\" = \"").append(Joiner.on(",").join(brokerTable.getEncodedPaths())).append("\",\n");
            sb.append("\"column_separator\" = \"").append(brokerTable.getReadableColumnSeparator()).append("\",\n");
            sb.append("\"line_delimiter\" = \"").append(brokerTable.getReadableLineDelimiter()).append("\",\n");
            sb.append(")");
            if (!brokerTable.getBrokerProperties().isEmpty()) {
                sb.append("\nBROKER PROPERTIES (\n");
                sb.append(new PrintableMap<>(brokerTable.getBrokerProperties(), " = ", true, true,
                        hidePassword).toString());
                sb.append("\n)");
            }
        } else if (table.getType() == TableType.ELASTICSEARCH) {
            EsTable esTable = (EsTable) table;

            addTableComment(esTable, sb);

            // partition
            PartitionInfo partitionInfo = esTable.getPartitionInfo();
            if (partitionInfo.getType() == PartitionType.RANGE) {
                sb.append("\n");
                sb.append("PARTITION BY RANGE(");
                RangePartitionInfo rangePartitionInfo = (RangePartitionInfo) partitionInfo;
                for (Column column : rangePartitionInfo.getPartitionColumns()) {
                    sb.append("`").append(column.getName()).append("`");
                }
                sb.append(")\n()");
            }

            // properties
            sb.append("\nPROPERTIES (\n");
            sb.append("\"hosts\" = \"").append(esTable.getHosts()).append("\",\n");
            sb.append("\"user\" = \"").append(esTable.getUserName()).append("\",\n");
            sb.append("\"password\" = \"").append(hidePassword ? "" : esTable.getPasswd()).append("\",\n");
            sb.append("\"index\" = \"").append(esTable.getIndexName()).append("\",\n");
            if (esTable.getMappingType() != null) {
                sb.append("\"type\" = \"").append(esTable.getMappingType()).append("\",\n");
            }
            sb.append("\"enable_docvalue_scan\" = \"").append(esTable.isEnableDocValueScan()).append("\",\n");
            sb.append("\"max_docvalue_fields\" = \"").append(esTable.getMaxDocValueFields()).append("\",\n");
            sb.append("\"enable_keyword_sniff\" = \"").append(esTable.isEnableKeywordSniff()).append("\",\n");
            sb.append("\"nodes_discovery\" = \"").append(esTable.isNodesDiscovery()).append("\",\n");
            sb.append("\"http_ssl_enabled\" = \"").append(esTable.isHttpSslEnabled()).append("\",\n");
            sb.append("\"like_push_down\" = \"").append(esTable.isLikePushDown()).append("\"\n");
            sb.append(")");
        } else if (table.getType() == TableType.HIVE) {
            HiveTable hiveTable = (HiveTable) table;

            addTableComment(hiveTable, sb);

            // properties
            sb.append("\nPROPERTIES (\n");
            sb.append("\"database\" = \"").append(hiveTable.getHiveDb()).append("\",\n");
            sb.append("\"table\" = \"").append(hiveTable.getHiveTable()).append("\",\n");
            sb.append(new PrintableMap<>(hiveTable.getHiveProperties(), " = ", true, true, false).toString());
            sb.append("\n)");
        } else if (table.getType() == TableType.ICEBERG) {
            IcebergTable icebergTable = (IcebergTable) table;

            addTableComment(icebergTable, sb);

            // properties
            sb.append("\nPROPERTIES (\n");
            sb.append("\"iceberg.database\" = \"").append(icebergTable.getIcebergDb()).append("\",\n");
            sb.append("\"iceberg.table\" = \"").append(icebergTable.getIcebergTbl()).append("\",\n");
            sb.append(new PrintableMap<>(icebergTable.getIcebergProperties(), " = ", true, true, false).toString());
            sb.append("\n)");
        } else if (table.getType() == TableType.JDBC) {
            JdbcTable jdbcTable = (JdbcTable) table;
            addTableComment(jdbcTable, sb);
            sb.append("\nPROPERTIES (\n");
            sb.append("\"resource\" = \"").append(jdbcTable.getResourceName()).append("\",\n");
            sb.append("\"table\" = \"").append(jdbcTable.getJdbcTable()).append("\",\n");
            sb.append("\"table_type\" = \"").append(jdbcTable.getJdbcTypeName()).append("\"");
            sb.append("\n)");
        }

        if (table.getType() == TableType.MATERIALIZED_VIEW) {
            sb.append("\nAS ").append(((MaterializedView) table).getQuery());
        }

        createTableStmt.add(sb + ";");

        // 2. add partition
        if (separatePartition && (table instanceof OlapTable) && ((OlapTable) table).getPartitions().size() > 1) {
            if (((OlapTable) table).getPartitionInfo().getType() == PartitionType.RANGE
                    || ((OlapTable) table).getPartitionInfo().getType() == PartitionType.LIST) {
                OlapTable olapTable = (OlapTable) table;
                PartitionInfo partitionInfo = olapTable.getPartitionInfo();
                boolean first = true;
                for (Map.Entry<Long, PartitionItem> entry : partitionInfo.getPartitionItemEntryList(false, true)) {
                    if (first) {
                        first = false;
                        continue;
                    }
                    sb = new StringBuilder();
                    Partition partition = olapTable.getPartition(entry.getKey());
                    sb.append("ALTER TABLE ").append(table.getName());
                    sb.append(" ADD PARTITION ").append(partition.getName()).append(" VALUES ");
                    if (partitionInfo.getType() == PartitionType.RANGE) {
                        sb.append("[");
                        sb.append(((RangePartitionItem) entry.getValue()).getItems().lowerEndpoint().toSql());
                        sb.append(", ");
                        sb.append(((RangePartitionItem) entry.getValue()).getItems().upperEndpoint().toSql());
                        sb.append(")");
                    } else if (partitionInfo.getType() == PartitionType.LIST) {
                        sb.append("IN (");
                        sb.append(((ListPartitionItem) entry.getValue()).toSql());
                        sb.append(")");
                    }
                    sb.append("(\"version_info\" = \"");
                    sb.append(partition.getVisibleVersion()).append("\"");
                    sb.append(");");
                    addPartitionStmt.add(sb + ";");
                }
            }
        }

        // 3. rollup
        if (createRollupStmt != null && (table instanceof OlapTable)) {
            OlapTable olapTable = (OlapTable) table;
            for (Map.Entry<Long, MaterializedIndexMeta> entry : olapTable.getIndexIdToMeta().entrySet()) {
                if (entry.getKey() == olapTable.getBaseIndexId()) {
                    continue;
                }
                MaterializedIndexMeta materializedIndexMeta = entry.getValue();
                sb = new StringBuilder();
                String indexName = olapTable.getIndexNameById(entry.getKey());
                sb.append("ALTER TABLE ").append(table.getName()).append(" ADD ROLLUP ").append(indexName);
                sb.append("(");

                List<Column> indexSchema = materializedIndexMeta.getSchema();
                for (int i = 0; i < indexSchema.size(); i++) {
                    Column column = indexSchema.get(i);
                    sb.append(column.getName());
                    if (i != indexSchema.size() - 1) {
                        sb.append(", ");
                    }
                }
                sb.append(");");
                createRollupStmt.add(sb + ";");
            }
        }
    }

    public void replayCreateTable(String dbName, Table table) throws MetaNotFoundException {
        getInternalCatalog().replayCreateTable(dbName, table);
    }

    public void replayAlterExternalTableSchema(String dbName, String tableName, List<Column> newSchema)
            throws MetaNotFoundException {
        getInternalCatalog().replayAlterExternalTableSchema(dbName, tableName, newSchema);
    }

    // Drop table
    public void dropTable(DropTableStmt stmt) throws DdlException {
        getInternalCatalog().dropTable(stmt);
    }

    public boolean unprotectDropTable(Database db, Table table, boolean isForceDrop, boolean isReplay,
            Long recycleTime) {
        return getInternalCatalog().unprotectDropTable(db, table, isForceDrop, isReplay, recycleTime);
    }

    public void replayDropTable(Database db, long tableId, boolean isForceDrop,
            Long recycleTime) throws MetaNotFoundException {
        getInternalCatalog().replayDropTable(db, tableId, isForceDrop, recycleTime);
    }

    public void replayEraseTable(long tableId) {
        getInternalCatalog().replayEraseTable(tableId);
    }

    public void replayRecoverTable(RecoverInfo info) throws MetaNotFoundException, DdlException {
        getInternalCatalog().replayRecoverTable(info);
    }

    public void replayAddReplica(ReplicaPersistInfo info) throws MetaNotFoundException {
        getInternalCatalog().replayAddReplica(info);
    }

    public void replayUpdateReplica(ReplicaPersistInfo info) throws MetaNotFoundException {
        getInternalCatalog().replayUpdateReplica(info);
    }

    public void unprotectDeleteReplica(OlapTable olapTable, ReplicaPersistInfo info) {
        getInternalCatalog().unprotectDeleteReplica(olapTable, info);
    }

    public void replayDeleteReplica(ReplicaPersistInfo info) throws MetaNotFoundException {
        getInternalCatalog().replayDeleteReplica(info);
    }

    public void replayUpdateCloudReplica(UpdateCloudReplicaInfo info) throws MetaNotFoundException {
        getInternalCatalog().replayUpdateCloudReplica(info);
    }

    public void replayAddFrontend(Frontend fe) {
        tryLock(true);
        try {
            Frontend existFe = checkFeExist(fe.getHost(), fe.getEditLogPort());
            if (existFe != null) {
                LOG.warn("fe {} already exist.", existFe);
                if (existFe.getRole() != fe.getRole()) {
                    /*
                     * This may happen if:
                     * 1. first, add a FE as OBSERVER.
                     * 2. This OBSERVER is restarted with ROLE and VERSION file being DELETED.
                     *    In this case, this OBSERVER will be started as a FOLLOWER, and add itself to the frontends.
                     * 3. this "FOLLOWER" begin to load image or replay journal,
                     *    then find the origin OBSERVER in image or journal.
                     * This will cause UNDEFINED behavior, so it is better to exit and fix it manually.
                     */
                    System.err.println("Try to add an already exist FE with different role" + fe.getRole());
                    System.exit(-1);
                }
                return;
            }
            frontends.put(fe.getNodeName(), fe);
            if (fe.getRole() == FrontendNodeType.FOLLOWER || fe.getRole() == FrontendNodeType.REPLICA) {
                // DO NOT add helper sockets here, cause BDBHA is not instantiated yet.
                // helper sockets will be added after start BDBHA
                // But add to helperNodes, just for show
                helperNodes.add(new HostInfo(fe.getHost(), fe.getEditLogPort()));
            }
        } finally {
            unlock();
        }
    }

    public void replayModifyFrontend(Frontend fe) {
        tryLock(true);
        try {
            Frontend existFe = getFeByName(fe.getNodeName());
            if (existFe == null) {
                // frontend may already be dropped. this may happen when
                // drop and modify operations do not guarantee the order.
                return;
            }
            // modify fe in frontends
            existFe.setHost(fe.getHost());
        } finally {
            unlock();
        }
    }

    public void replayDropFrontend(Frontend frontend) {
        tryLock(true);
        try {
            Frontend removedFe = frontends.remove(frontend.getNodeName());
            if (removedFe == null) {
                LOG.error(frontend.toString() + " does not exist.");
                return;
            }
            if (removedFe.getRole() == FrontendNodeType.FOLLOWER || removedFe.getRole() == FrontendNodeType.REPLICA) {
                removeHelperNode(removedFe.getHost(), removedFe.getEditLogPort());
            }

            removedFrontends.add(removedFe.getNodeName());
        } finally {
            unlock();
        }
    }

    public int getClusterId() {
        return this.clusterId;
    }

    public String getToken() {
        return token;
    }

    public EditLog getEditLog() {
        return editLog;
    }

    // Get the next available, needn't lock because of nextId is atomic.
    public long getNextId() {
        return idGenerator.getNextId();
    }

    // counter for prepared statement id
    public long getNextStmtId() {
        return this.stmtIdCounter.getAndIncrement();
    }

    public IdGeneratorBuffer getIdGeneratorBuffer(long bufferSize) {
        return idGenerator.getIdGeneratorBuffer(bufferSize);
    }

    public HashMap<Long, TStorageMedium> getPartitionIdToStorageMediumMap() {
        HashMap<Long, TStorageMedium> storageMediumMap = new HashMap<Long, TStorageMedium>();

        // record partition which need to change storage medium
        // dbId -> (tableId -> partitionId)
        HashMap<Long, Multimap<Long, Long>> changedPartitionsMap = new HashMap<Long, Multimap<Long, Long>>();
        long currentTimeMs = System.currentTimeMillis();
        List<Long> dbIds = getInternalCatalog().getDbIds();

        for (long dbId : dbIds) {
            Database db = getInternalCatalog().getDbNullable(dbId);
            if (db == null) {
                LOG.warn("db {} does not exist while doing backend report", dbId);
                continue;
            }
            List<Table> tableList = db.getTables();
            for (Table table : tableList) {
                if (table.getType() != TableType.OLAP) {
                    continue;
                }

                long tableId = table.getId();
                OlapTable olapTable = (OlapTable) table;
                olapTable.readLock();
                try {
                    PartitionInfo partitionInfo = olapTable.getPartitionInfo();
                    for (Partition partition : olapTable.getAllPartitions()) {
                        long partitionId = partition.getId();
                        DataProperty dataProperty = partitionInfo.getDataProperty(partition.getId());
                        Preconditions.checkNotNull(dataProperty,
                                partition.getName() + ", pId:" + partitionId + ", db: " + dbId + ", tbl: " + tableId);
                        if (dataProperty.getStorageMedium() == TStorageMedium.SSD
                                && dataProperty.getCooldownTimeMs() < currentTimeMs) {
                            // expire. change to HDD.
                            // record and change when holding write lock
                            Multimap<Long, Long> multimap = changedPartitionsMap.get(dbId);
                            if (multimap == null) {
                                multimap = HashMultimap.create();
                                changedPartitionsMap.put(dbId, multimap);
                            }
                            multimap.put(tableId, partitionId);
                        } else {
                            storageMediumMap.put(partitionId, dataProperty.getStorageMedium());
                        }
                    } // end for partitions
                } finally {
                    olapTable.readUnlock();
                }
            } // end for tables
        } // end for dbs

        // handle data property changed
        for (Long dbId : changedPartitionsMap.keySet()) {
            Database db = getInternalCatalog().getDbNullable(dbId);
            if (db == null) {
                LOG.warn("db {} does not exist while checking backend storage medium", dbId);
                continue;
            }
            Multimap<Long, Long> tableIdToPartitionIds = changedPartitionsMap.get(dbId);

            for (Long tableId : tableIdToPartitionIds.keySet()) {
                TableIf table = db.getTableNullable(tableId);
                if (table == null) {
                    continue;
                }
                OlapTable olapTable = (OlapTable) table;
                // use try lock to avoid blocking a long time.
                // if block too long, backend report rpc will timeout.
                if (!olapTable.tryWriteLockIfExist(Table.TRY_LOCK_TIMEOUT_MS, TimeUnit.MILLISECONDS)) {
                    LOG.warn("try get table {} writelock but failed" + " when checking backend storage medium",
                            table.getName());
                    continue;
                }
                Preconditions.checkState(olapTable.isWriteLockHeldByCurrentThread());
                try {
                    PartitionInfo partitionInfo = olapTable.getPartitionInfo();

                    Collection<Long> partitionIds = tableIdToPartitionIds.get(tableId);
                    for (Long partitionId : partitionIds) {
                        Partition partition = olapTable.getPartition(partitionId);
                        if (partition == null) {
                            continue;
                        }
                        DataProperty dataProperty = partitionInfo.getDataProperty(partition.getId());
                        if (dataProperty.getStorageMedium() == TStorageMedium.SSD
                                && dataProperty.getCooldownTimeMs() < currentTimeMs) {
                            // expire. change to HDD.
                            DataProperty hddProperty = new DataProperty(TStorageMedium.HDD);
                            partitionInfo.setDataProperty(partition.getId(), hddProperty);
                            storageMediumMap.put(partitionId, TStorageMedium.HDD);
                            LOG.info("partition[{}-{}-{}] storage medium changed from SSD to HDD. "
                                            + "cooldown time: {}. current time: {}", dbId, tableId, partitionId,
                                    TimeUtils.longToTimeString(dataProperty.getCooldownTimeMs()),
                                    TimeUtils.longToTimeString(currentTimeMs));

                            // log
                            ModifyPartitionInfo info = new ModifyPartitionInfo(db.getId(), olapTable.getId(),
                                    partition.getId(), hddProperty, ReplicaAllocation.NOT_SET,
                                    partitionInfo.getIsInMemory(partition.getId()),
                                    partitionInfo.getStoragePolicy(partitionId), Maps.newHashMap(),
                                    partitionInfo.getIsPersistent(partition.getId()));

                            editLog.logModifyPartition(info);
                        }
                    } // end for partitions
                } finally {
                    olapTable.writeUnlock();
                }
            } // end for tables
        } // end for dbs
        return storageMediumMap;
    }

    public ConsistencyChecker getConsistencyChecker() {
        return this.consistencyChecker;
    }

    public Alter getAlterInstance() {
        return this.alter;
    }

    public SchemaChangeHandler getSchemaChangeHandler() {
        return (SchemaChangeHandler) this.alter.getSchemaChangeHandler();
    }

    public MaterializedViewHandler getMaterializedViewHandler() {
        return (MaterializedViewHandler) this.alter.getMaterializedViewHandler();
    }

    public CooldownConfHandler getCooldownConfHandler() {
        return cooldownConfHandler;
    }

    public SystemHandler getClusterHandler() {
        return (SystemHandler) this.alter.getClusterHandler();
    }

    public BackupHandler getBackupHandler() {
        return this.backupHandler;
    }

    public DeleteHandler getDeleteHandler() {
        return this.deleteHandler;
    }

    public Load getLoadInstance() {
        return this.load;
    }

    public LoadManager getLoadManager() {
        return loadManager;
    }

    public ProgressManager getProgressManager() {
        return progressManager;
    }

    public static ProgressManager getCurrentProgressManager() {
        return getCurrentEnv().getProgressManager();
    }

    public StreamLoadRecordMgr getStreamLoadRecordMgr() {
        return streamLoadRecordMgr;
    }

    public IcebergTableCreationRecordMgr getIcebergTableCreationRecordMgr() {
        return getInternalCatalog().getIcebergTableCreationRecordMgr();
    }

    public MasterTaskExecutor getPendingLoadTaskScheduler() {
        return pendingLoadTaskScheduler;
    }

    public MasterTaskExecutor getLoadingLoadTaskScheduler() {
        return loadingLoadTaskScheduler;
    }

    public RoutineLoadManager getRoutineLoadManager() {
        return routineLoadManager;
    }

    public SqlBlockRuleMgr getSqlBlockRuleMgr() {
        return sqlBlockRuleMgr;
    }

    public RoutineLoadTaskScheduler getRoutineLoadTaskScheduler() {
        return routineLoadTaskScheduler;
    }

    public ExportMgr getExportMgr() {
        return this.exportMgr;
    }

    public SyncJobManager getSyncJobManager() {
        return this.syncJobManager;
    }

    public SmallFileMgr getSmallFileMgr() {
        return this.smallFileMgr;
    }

    public RefreshManager getRefreshManager() {
        return this.refreshManager;
    }

    public long getReplayedJournalId() {
        return this.replayedJournalId.get();
    }

    public HAProtocol getHaProtocol() {
        return this.haProtocol;
    }

    public Long getMaxJournalId() {
        return this.editLog.getMaxJournalId();
    }

    public long getEpoch() {
        return this.epoch;
    }

    public void setEpoch(long epoch) {
        this.epoch = epoch;
    }

    public FrontendNodeType getRole() {
        return this.role;
    }

    public HostInfo getHelperNode() {
        Preconditions.checkState(helperNodes.size() >= 1);
        return this.helperNodes.get(0);
    }

    public List<HostInfo> getHelperNodes() {
        return Lists.newArrayList(helperNodes);
    }

    public HostInfo getSelfNode() {
        return this.selfNode;
    }

    public String getNodeName() {
        return this.nodeName;
    }

    public FrontendNodeType getFeType() {
        return this.feType;
    }

    public int getMasterRpcPort() {
        if (!isReady()) {
            return 0;
        }
        return this.masterInfo.getRpcPort();
    }

    public int getMasterHttpPort() {
        if (!isReady()) {
            return 0;
        }
        return this.masterInfo.getHttpPort();
    }

    public String getMasterHost() {
        if (!isReady()) {
            return "";
        }
        return this.masterInfo.getHost();
    }

    public EsRepository getEsRepository() {
        return getInternalCatalog().getEsRepository();
    }

    public PolicyMgr getPolicyMgr() {
        return this.policyMgr;
    }

    public CloudUpgradeMgr getCloudUpgradeMgr() {
        return this.upgradeMgr;
    }

    public CloudTabletRebalancer getCloudTabletRebalancer() {
        return this.cloudTabletRebalancer;
    }

    public void setMaster(MasterInfo info) {
        this.masterInfo = info;
        LOG.info("setMaster MasterInfo:{}", info);
    }

    public boolean canRead() {
        return this.canRead.get();
    }

    public boolean isElectable() {
        return this.isElectable;
    }

    public boolean isMaster() {
        return feType == FrontendNodeType.MASTER;
    }

    public void setSynchronizedTime(long time) {
        this.synchronizedTimeMs = time;
    }

    public void setEditLog(EditLog editLog) {
        this.editLog = editLog;
    }

    public void setNextId(long id) {
        idGenerator.setId(id);
    }

    public void setHaProtocol(HAProtocol protocol) {
        this.haProtocol = protocol;
    }

    public static short calcShortKeyColumnCount(List<Column> columns, Map<String, String> properties,
                                                boolean isKeysRequired) throws DdlException {
        List<Column> indexColumns = new ArrayList<Column>();
        for (Column column : columns) {
            if (column.isKey()) {
                indexColumns.add(column);
            }
        }
        LOG.debug("index column size: {}", indexColumns.size());
        if (isKeysRequired) {
            Preconditions.checkArgument(indexColumns.size() > 0);
        }

        // figure out shortKeyColumnCount
        short shortKeyColumnCount = (short) -1;
        try {
            shortKeyColumnCount = PropertyAnalyzer.analyzeShortKeyColumnCount(properties);
        } catch (AnalysisException e) {
            throw new DdlException(e.getMessage());
        }
        if (shortKeyColumnCount != (short) -1) {
            // use user specified short key column count
            if (shortKeyColumnCount <= 0) {
                throw new DdlException("Invalid short key: " + shortKeyColumnCount);
            }

            if (shortKeyColumnCount > indexColumns.size()) {
                throw new DdlException("Short key is too large. should less than: " + indexColumns.size());
            }

            for (int pos = 0; pos < shortKeyColumnCount; pos++) {
                if (indexColumns.get(pos).getDataType() == PrimitiveType.VARCHAR && pos != shortKeyColumnCount - 1) {
                    throw new DdlException("Varchar should not in the middle of short keys.");
                }
            }
        } else {
            /*
             * Calc short key column count. NOTE: short key column count is
             * calculated as follow: 1. All index column are taking into
             * account. 2. Max short key column count is Min(Num of
             * indexColumns, META_MAX_SHORT_KEY_NUM). 3. Short key list can
             * contains at most one VARCHAR column. And if contains, it should
             * be at the last position of the short key list.
             */
            shortKeyColumnCount = 0;
            int shortKeySizeByte = 0;
            int maxShortKeyColumnCount = Math.min(indexColumns.size(), FeConstants.shortkey_max_column_count);
            for (int i = 0; i < maxShortKeyColumnCount; i++) {
                Column column = indexColumns.get(i);
                shortKeySizeByte += column.getOlapColumnIndexSize();
                if (shortKeySizeByte > FeConstants.shortkey_maxsize_bytes) {
                    if (column.getDataType().isCharFamily()) {
                        ++shortKeyColumnCount;
                    }
                    break;
                }
                if (column.getType().isFloatingPointType()) {
                    break;
                }
                if (column.getDataType() == PrimitiveType.VARCHAR) {
                    ++shortKeyColumnCount;
                    break;
                }
                ++shortKeyColumnCount;
            }
            if (isKeysRequired && shortKeyColumnCount == 0) {
                throw new DdlException("The first column could not be float or double type, use decimal instead");
            }

        } // end calc shortKeyColumnCount

        return shortKeyColumnCount;
    }

    /*
     * used for handling AlterTableStmt (for client is the ALTER TABLE command).
     * including SchemaChangeHandler and RollupHandler
     */
    public void alterTable(AlterTableStmt stmt) throws UserException {
        this.alter.processAlterTable(stmt);
    }

    public void alterMaterializedView(AlterMaterializedViewStmt stmt) throws UserException {
        AlterMultiMaterializedView alter = new AlterMultiMaterializedView(stmt.getTable(), stmt.getRefreshInfo());
        this.alter.processAlterMaterializedView(alter, false);
    }

    /**
     * used for handling AlterViewStmt (the ALTER VIEW command).
     */
    public void alterView(AlterViewStmt stmt) throws UserException {
        this.alter.processAlterView(stmt, ConnectContext.get());
    }

    public void createMaterializedView(CreateMaterializedViewStmt stmt)
            throws AnalysisException, DdlException, MetaNotFoundException {
        this.alter.processCreateMaterializedView(stmt);
    }

    public void createMultiTableMaterializedView(CreateMultiTableMaterializedViewStmt stmt) throws UserException {
        this.alter.processCreateMultiTableMaterializedView(stmt);
    }

    public void dropMaterializedView(DropMaterializedViewStmt stmt) throws DdlException, MetaNotFoundException {
        this.alter.processDropMaterializedView(stmt);
    }

    public void refreshMaterializedView(RefreshMaterializedViewStmt stmt) throws DdlException, MetaNotFoundException {
        this.alter.processRefreshMaterializedView(stmt);
    }

    /*
     * used for handling CancelAlterStmt (for client is the CANCEL ALTER
     * command). including SchemaChangeHandler and RollupHandler
     */
    public void cancelAlter(CancelAlterTableStmt stmt) throws DdlException {
        if (stmt.getAlterType() == AlterType.ROLLUP) {
            this.getMaterializedViewHandler().cancel(stmt);
        } else if (stmt.getAlterType() == AlterType.COLUMN) {
            this.getSchemaChangeHandler().cancel(stmt);
        } else {
            throw new DdlException("Cancel " + stmt.getAlterType() + " does not implement yet");
        }
    }

    /*
     * used for handling backup opt
     */
    public void backup(BackupStmt stmt) throws DdlException {
        getBackupHandler().process(stmt);
    }

    public void restore(RestoreStmt stmt) throws DdlException {
        getBackupHandler().process(stmt);
    }

    public void cancelBackup(CancelBackupStmt stmt) throws DdlException {
        getBackupHandler().cancel(stmt);
    }

    public void cancelCloudWarmUp(CancelCloudWarmUpStmt stmt) throws DdlException {
        getCacheHotspotMgr().cancel(stmt);
    }

    // entry of rename table operation
    public void renameTable(Database db, Table table, TableRenameClause tableRenameClause) throws DdlException {
        db.writeLockOrDdlException();
        try {
            table.writeLockOrDdlException();
            try {
                if (table instanceof OlapTable) {
                    OlapTable olapTable = (OlapTable) table;
                    olapTable.checkNormalStateForAlter();
                }

                String oldTableName = table.getName();
                String newTableName = tableRenameClause.getNewTableName();
                if (Env.isStoredTableNamesLowerCase() && !Strings.isNullOrEmpty(newTableName)) {
                    newTableName = newTableName.toLowerCase();
                }
                if (oldTableName.equals(newTableName)) {
                    throw new DdlException("Same table name");
                }

                // check if name is already used
                if (db.getTable(newTableName).isPresent()) {
                    throw new DdlException("Table name[" + newTableName + "] is already used");
                }

                if (table.getType() == TableType.OLAP) {
                    // olap table should also check if any rollup has same name as "newTableName"
                    ((OlapTable) table).checkAndSetName(newTableName, false);
                } else {
                    table.setName(newTableName);
                }

                db.dropTable(oldTableName);
                db.createTable(table);

                TableInfo tableInfo = TableInfo.createForTableRename(db.getId(), table.getId(), newTableName);
                editLog.logTableRename(tableInfo);
                LOG.info("rename table[{}] to {}", oldTableName, newTableName);
            } finally {
                table.writeUnlock();
            }
        } finally {
            db.writeUnlock();
        }
    }

    public void refreshExternalTableSchema(Database db, Table table, List<Column> newSchema) {
        RefreshExternalTableInfo refreshExternalTableInfo = new RefreshExternalTableInfo(db.getFullName(),
                table.getName(), newSchema);
        editLog.logRefreshExternalTableSchema(refreshExternalTableInfo);
        LOG.info("refresh db[{}] table[{}] for schema change", db.getFullName(), table.getName());
    }

    public void replayRenameTable(TableInfo tableInfo) throws MetaNotFoundException {
        long dbId = tableInfo.getDbId();
        long tableId = tableInfo.getTableId();
        String newTableName = tableInfo.getNewTableName();

        Database db = getInternalCatalog().getDbOrMetaException(dbId);
        db.writeLock();
        try {
            Table table = db.getTableOrMetaException(tableId);
            table.writeLock();
            try {
                String tableName = table.getName();
                db.dropTable(tableName);
                table.setName(newTableName);
                db.createTable(table);
                LOG.info("replay rename table[{}] to {}", tableName, newTableName);
            } finally {
                table.writeUnlock();
            }
        } finally {
            db.writeUnlock();
        }
    }

    // the invoker should keep table's write lock
    public void modifyTableColocate(Database db, OlapTable table, String assignedGroup, boolean isReplay,
                                    GroupId assignedGroupId)
            throws DdlException {

        String oldGroup = table.getColocateGroup();
        GroupId groupId = null;
        if (!Strings.isNullOrEmpty(assignedGroup)) {
            String fullAssignedGroupName = GroupId.getFullGroupName(db.getId(), assignedGroup);
            //When the new name is the same as the old name, we return it to prevent npe
            if (!Strings.isNullOrEmpty(oldGroup)) {
                String oldFullGroupName = GroupId.getFullGroupName(db.getId(), oldGroup);
                if (oldFullGroupName.equals(fullAssignedGroupName)) {
                    LOG.warn("modify table[{}] group name same as old group name,skip.", table.getName());
                    return;
                }
            }
            ColocateGroupSchema groupSchema = colocateTableIndex.getGroupSchema(fullAssignedGroupName);
            if (groupSchema == null) {
                // user set a new colocate group,
                // check if all partitions all this table has same buckets num and same replication number
                PartitionInfo partitionInfo = table.getPartitionInfo();
                if (partitionInfo.getType() == PartitionType.RANGE || partitionInfo.getType() == PartitionType.LIST) {
                    int bucketsNum = -1;
                    ReplicaAllocation replicaAlloc = null;
                    for (Partition partition : table.getPartitions()) {
                        if (bucketsNum == -1) {
                            bucketsNum = partition.getDistributionInfo().getBucketNum();
                        } else if (bucketsNum != partition.getDistributionInfo().getBucketNum()) {
                            throw new DdlException(
                                    "Partitions in table " + table.getName() + " have different buckets number");
                        }

                        if (replicaAlloc == null) {
                            replicaAlloc = partitionInfo.getReplicaAllocation(partition.getId());
                        } else if (!replicaAlloc.equals(partitionInfo.getReplicaAllocation(partition.getId()))) {
                            throw new DdlException(
                                    "Partitions in table " + table.getName() + " have different replica allocation.");
                        }
                    }
                }
            } else {
                // set to an already exist colocate group, check if this table can be added to this group.
                groupSchema.checkColocateSchema(table);
            }

            Map<Tag, List<List<Long>>> backendsPerBucketSeq = null;
            if (groupSchema == null) {
                // assign to a newly created group, set backends sequence.
                // we arbitrarily choose a tablet backends sequence from this table,
                // let the colocation balancer do the work.
                backendsPerBucketSeq = table.getArbitraryTabletBucketsSeq();
            }
            // change group after getting backends sequence(if has), in case 'getArbitraryTabletBucketsSeq' failed
            groupId = colocateTableIndex.changeGroup(db.getId(), table, oldGroup, assignedGroup, assignedGroupId);

            if (groupSchema == null) {
                Preconditions.checkNotNull(backendsPerBucketSeq);
                colocateTableIndex.addBackendsPerBucketSeq(groupId, backendsPerBucketSeq);
            }

            // set this group as unstable
            colocateTableIndex.markGroupUnstable(groupId, "Colocation group modified by user",
                    false /* edit log is along with modify table log */);
            table.setColocateGroup(assignedGroup);
        } else {
            // unset colocation group
            if (Strings.isNullOrEmpty(oldGroup)) {
                // this table is not a colocate table, do nothing
                return;
            }

            // when replayModifyTableColocate, we need the groupId info
            String fullGroupName = GroupId.getFullGroupName(db.getId(), oldGroup);
            groupId = colocateTableIndex.getGroupSchema(fullGroupName).getGroupId();
            colocateTableIndex.removeTable(table.getId());
            table.setColocateGroup(null);
        }

        if (!isReplay) {
            Map<String, String> properties = Maps.newHashMapWithExpectedSize(1);
            properties.put(PropertyAnalyzer.PROPERTIES_COLOCATE_WITH, assignedGroup);
            TablePropertyInfo info = new TablePropertyInfo(db.getId(), table.getId(), groupId, properties);
            editLog.logModifyTableColocate(info);
        }
        LOG.info("finished modify table's colocation property. table: {}, is replay: {}", table.getName(), isReplay);
    }

    public void replayModifyTableColocate(TablePropertyInfo info) throws MetaNotFoundException {
        long dbId = info.getGroupId().dbId;
        if (dbId == 0) {
            dbId = info.getDbId();
        }
        Preconditions.checkState(dbId != 0, "replay modify table colocate failed, table id: " + info.getTableId());
        long tableId = info.getTableId();
        Map<String, String> properties = info.getPropertyMap();

        Database db = getInternalCatalog().getDbOrMetaException(dbId);
        OlapTable olapTable = (OlapTable) db.getTableOrMetaException(tableId, TableType.OLAP);
        olapTable.writeLock();
        try {
            modifyTableColocate(db, olapTable, properties.get(PropertyAnalyzer.PROPERTIES_COLOCATE_WITH), true,
                    info.getGroupId());
        } catch (DdlException e) {
            // should not happen
            LOG.warn("failed to replay modify table colocate", e);
        } finally {
            olapTable.writeUnlock();
        }
    }

    public void renameRollup(Database db, OlapTable table, RollupRenameClause renameClause) throws DdlException {
        table.writeLockOrDdlException();
        try {
            table.checkNormalStateForAlter();
            String rollupName = renameClause.getRollupName();
            // check if it is base table name
            if (rollupName.equals(table.getName())) {
                throw new DdlException("Using ALTER TABLE RENAME to change table name");
            }

            String newRollupName = renameClause.getNewRollupName();
            if (rollupName.equals(newRollupName)) {
                throw new DdlException("Same rollup name");
            }

            Map<String, Long> indexNameToIdMap = table.getIndexNameToId();
            if (indexNameToIdMap.get(rollupName) == null) {
                throw new DdlException("Rollup index[" + rollupName + "] does not exists");
            }

            // check if name is already used
            if (indexNameToIdMap.get(newRollupName) != null) {
                throw new DdlException("Rollup name[" + newRollupName + "] is already used");
            }

            long indexId = indexNameToIdMap.remove(rollupName);
            indexNameToIdMap.put(newRollupName, indexId);

            // log
            TableInfo tableInfo = TableInfo.createForRollupRename(db.getId(), table.getId(), indexId, newRollupName);
            editLog.logRollupRename(tableInfo);
            LOG.info("rename rollup[{}] to {}", rollupName, newRollupName);
        } finally {
            table.writeUnlock();
        }
    }

    public void replayRenameRollup(TableInfo tableInfo) throws MetaNotFoundException {
        long dbId = tableInfo.getDbId();
        long tableId = tableInfo.getTableId();
        long indexId = tableInfo.getIndexId();
        String newRollupName = tableInfo.getNewRollupName();

        Database db = getInternalCatalog().getDbOrMetaException(dbId);
        OlapTable olapTable = (OlapTable) db.getTableOrMetaException(tableId, TableType.OLAP);
        olapTable.writeLock();
        try {
            String rollupName = olapTable.getIndexNameById(indexId);
            Map<String, Long> indexNameToIdMap = olapTable.getIndexNameToId();
            indexNameToIdMap.remove(rollupName);
            indexNameToIdMap.put(newRollupName, indexId);

            LOG.info("replay rename rollup[{}] to {}", rollupName, newRollupName);
        } finally {
            olapTable.writeUnlock();
        }
    }

    public void renamePartition(Database db, OlapTable table, PartitionRenameClause renameClause) throws DdlException {
        table.writeLockOrDdlException();
        try {
            table.checkNormalStateForAlter();
            if (table.getPartitionInfo().getType() != PartitionType.RANGE
                    && table.getPartitionInfo().getType() != PartitionType.LIST) {
                throw new DdlException(
                        "Table[" + table.getName() + "] is single partitioned. " + "no need to rename partition name.");
            }

            String partitionName = renameClause.getPartitionName();
            String newPartitionName = renameClause.getNewPartitionName();
            if (partitionName.equalsIgnoreCase(newPartitionName)) {
                throw new DdlException("Same partition name");
            }

            Partition partition = table.getPartition(partitionName);
            if (partition == null) {
                throw new DdlException("Partition[" + partitionName + "] does not exists");
            }

            // check if name is already used
            if (table.checkPartitionNameExist(newPartitionName)) {
                throw new DdlException("Partition name[" + newPartitionName + "] is already used");
            }

            table.renamePartition(partitionName, newPartitionName);

            // log
            TableInfo tableInfo = TableInfo.createForPartitionRename(db.getId(), table.getId(), partition.getId(),
                    newPartitionName);
            editLog.logPartitionRename(tableInfo);
            LOG.info("rename partition[{}] to {}", partitionName, newPartitionName);
        } finally {
            table.writeUnlock();
        }
    }

    public void replayRenamePartition(TableInfo tableInfo) throws MetaNotFoundException {
        long dbId = tableInfo.getDbId();
        long tableId = tableInfo.getTableId();
        long partitionId = tableInfo.getPartitionId();
        String newPartitionName = tableInfo.getNewPartitionName();

        Database db = getInternalCatalog().getDbOrMetaException(dbId);
        OlapTable olapTable = (OlapTable) db.getTableOrMetaException(tableId, TableType.OLAP);
        olapTable.writeLock();
        try {
            Partition partition = olapTable.getPartition(partitionId);
            olapTable.renamePartition(partition.getName(), newPartitionName);
            LOG.info("replay rename partition[{}] to {}", partition.getName(), newPartitionName);
        } finally {
            olapTable.writeUnlock();
        }
    }

    private void renameColumn(Database db, OlapTable table, String colName,
                              String newColName, boolean isReplay) throws DdlException {
<<<<<<< HEAD
        if (table.getState() != OlapTableState.NORMAL) {
            throw new DdlException("Table[" + table.getName() + "] is under " + table.getState());
        }

=======
        table.checkNormalStateForAlter();
>>>>>>> 7bda49b5
        if (colName.equalsIgnoreCase(newColName)) {
            throw new DdlException("Same column name");
        }

        Map<Long, MaterializedIndexMeta> indexIdToMeta = table.getIndexIdToMeta();
        for (Map.Entry<Long, MaterializedIndexMeta> entry : indexIdToMeta.entrySet()) {
            // rename column is not implemented for table without column unique id.
            if (entry.getValue().getMaxColUniqueId() < 0) {
                throw new DdlException("not implemented for table without column unique id,"
                        + " which are created with property 'light_schema_change'.");
            }
            // check if new name is already used
            if (entry.getValue().getColumnByName(newColName) != null) {
                throw new DdlException("Column name[" + newColName + "] is already used");
            }

            // check if have materialized view on rename column
            for (Column column : entry.getValue().getSchema()) {
                Expr expr = column.getDefineExpr();
                if (expr == null) {
                    continue;
                }
                List<SlotRef> slots = new ArrayList<>();
                expr.collect(SlotRef.class, slots);
                for (SlotRef slot : slots) {
                    String name = MaterializedIndexMeta
                            .normalizeName(CreateMaterializedViewStmt.mvColumnBreaker(slot.toSqlWithoutTbl()));
                    if (!isReplay && name.equals(colName)) {
                        throw new DdlException("Column[" + colName + "] have materialized view index");
                    }
                }
            }
        }

        // 1. modify old MaterializedIndexMeta
        boolean hasColumn = false;
        for (Map.Entry<Long, MaterializedIndexMeta> entry : indexIdToMeta.entrySet()) {
            Column column = entry.getValue().getColumnByName(colName);
            if (column != null) {
                column.setName(newColName);
                hasColumn = true;
                Env.getCurrentEnv().getQueryStats()
                        .rename(Env.getCurrentEnv().getCurrentCatalog().getId(), db.getId(),
                                table.getId(), entry.getKey(), colName, newColName);
            }
        }
        if (!hasColumn) {
            throw new DdlException("Column[" + colName + "] does not exists");
        }

        // 2. modify partition key
        PartitionInfo partitionInfo = table.getPartitionInfo();
        List<Column> partitionColumns = partitionInfo.getPartitionColumns();
        for (Column column : partitionColumns) {
            if (column.getName().equalsIgnoreCase(colName)) {
                column.setName(newColName);
            }
        }

        // 3. modify index
        List<Index> indexes = table.getIndexes();
        for (Index index : indexes) {
            List<String> columns = index.getColumns();
            for (int i = 0; i < columns.size(); i++) {
                if (columns.get(i).equalsIgnoreCase(colName)) {
                    columns.set(i, newColName);
                }
            }
        }

        // 4. modify distribution info
        DistributionInfo distributionInfo = table.getDefaultDistributionInfo();
        if (distributionInfo.getType() == DistributionInfoType.HASH) {
            // modify default distribution info
            List<Column> distributionColumns = ((HashDistributionInfo) distributionInfo).getDistributionColumns();
            for (Column column : distributionColumns) {
                if (column.getName().equalsIgnoreCase(colName)) {
                    column.setName(newColName);
                }
            }
            // modify distribution info inside partitions
            for (Partition p : table.getPartitions()) {
                DistributionInfo partDistInfo = p.getDistributionInfo();
                if (partDistInfo.getType() != DistributionInfoType.HASH) {
                    continue;
                }
                List<Column> partDistColumns = ((HashDistributionInfo) partDistInfo).getDistributionColumns();
                for (Column column : partDistColumns) {
                    if (column.getName().equalsIgnoreCase(colName)) {
                        column.setName(newColName);
                    }
                }
            }
        }

        // 5. modify sequence map col
        if (table.hasSequenceCol() && table.getSequenceMapCol().equalsIgnoreCase(colName)) {
            table.setSequenceMapCol(newColName);
        }

        table.rebuildFullSchema();

        if (!isReplay) {
            // log
            TableRenameColumnInfo info = new TableRenameColumnInfo(db.getId(), table.getId(), colName, newColName);
            editLog.logColumnRename(info);
            LOG.info("rename coloumn[{}] to {}", colName, newColName);
        }
    }

    public void renameColumn(Database db, OlapTable table, ColumnRenameClause renameClause) throws DdlException {
        table.writeLockOrDdlException();
        try {
            String colName = renameClause.getColName();
            String newColName = renameClause.getNewColName();
            renameColumn(db, table, colName, newColName, false);
        } finally {
            table.writeUnlock();
        }
    }

    public void replayRenameColumn(TableRenameColumnInfo info) throws MetaNotFoundException {
        LOG.debug("info:{}", info);
        long dbId = info.getDbId();
        long tableId = info.getTableId();
        String colName = info.getColName();
        String newColName = info.getNewColName();

        Database db = getCurrentEnv().getInternalCatalog().getDbOrMetaException(dbId);
        OlapTable table = (OlapTable) db.getTableOrMetaException(tableId, TableType.OLAP);
        table.writeLock();
        try {
            renameColumn(db, table, colName, newColName, true);
        } catch (DdlException e) {
            // should not happen
            LOG.warn("failed to replay rename column", e);
        } finally {
            table.writeUnlock();
        }
    }

    public void modifyTableDynamicPartition(Database db, OlapTable table, Map<String, String> properties)
            throws UserException {
        convertDynamicPartitionReplicaNumToReplicaAllocation(properties);
        Map<String, String> logProperties = new HashMap<>(properties);
        TableProperty tableProperty = table.getTableProperty();
        if (tableProperty == null) {
            DynamicPartitionUtil.checkAndSetDynamicPartitionProperty(table, properties, db);
        } else {
            // Merge the new properties with origin properties, and then analyze them
            Map<String, String> origDynamicProperties = tableProperty.getOriginDynamicPartitionProperty();
            origDynamicProperties.putAll(properties);
            Map<String, String> analyzedDynamicPartition = DynamicPartitionUtil.analyzeDynamicPartition(
                    origDynamicProperties, table, db);
            tableProperty.modifyTableProperties(analyzedDynamicPartition);
            tableProperty.buildDynamicProperty();
        }

        DynamicPartitionUtil.registerOrRemoveDynamicPartitionTable(db.getId(), table, false);
        dynamicPartitionScheduler.createOrUpdateRuntimeInfo(table.getId(), DynamicPartitionScheduler.LAST_UPDATE_TIME,
                TimeUtils.getCurrentFormatTime());
        ModifyTablePropertyOperationLog info = new ModifyTablePropertyOperationLog(db.getId(), table.getId(),
                logProperties);
        editLog.logDynamicPartition(info);
    }

    private void convertDynamicPartitionReplicaNumToReplicaAllocation(Map<String, String> properties) {
        if (properties.containsKey(DynamicPartitionProperty.REPLICATION_NUM)) {
            short repNum = Short.parseShort(properties.remove(DynamicPartitionProperty.REPLICATION_NUM));
            ReplicaAllocation replicaAlloc = new ReplicaAllocation(repNum);
            properties.put(DynamicPartitionProperty.REPLICATION_ALLOCATION, replicaAlloc.toCreateStmt());
        }
    }

    /**
     * Set replication number for unpartitioned table.
     *
     * @param db
     * @param table
     * @param properties
     * @throws DdlException
     */
    // The caller need to hold the table write lock
    public void modifyTableReplicaAllocation(Database db, OlapTable table, Map<String, String> properties)
            throws UserException {
        Preconditions.checkArgument(table.isWriteLockHeldByCurrentThread());
        String defaultReplicationNumName = "default." + PropertyAnalyzer.PROPERTIES_REPLICATION_NUM;
        PartitionInfo partitionInfo = table.getPartitionInfo();
        if (partitionInfo.getType() == PartitionType.RANGE || partitionInfo.getType() == PartitionType.LIST) {
            throw new DdlException(
                    "This is a partitioned table, you should specify partitions" + " with MODIFY PARTITION clause."
                            + " If you want to set default replication number, please use '" + defaultReplicationNumName
                            + "' instead of '" + PropertyAnalyzer.PROPERTIES_REPLICATION_NUM
                            + "' to escape misleading.");
        }
        String partitionName = table.getName();
        Partition partition = table.getPartition(partitionName);
        if (partition == null) {
            throw new DdlException("Partition does not exist. name: " + partitionName);
        }

        ReplicaAllocation replicaAlloc = PropertyAnalyzer.analyzeReplicaAllocation(properties, "");
        Env.getCurrentSystemInfo().checkReplicaAllocation(replicaAlloc);
        Preconditions.checkState(!replicaAlloc.isNotSet());
        boolean isInMemory = partitionInfo.getIsInMemory(partition.getId());
        boolean isPersistent = partitionInfo.getIsPersistent(partition.getId());
        DataProperty newDataProperty = partitionInfo.getDataProperty(partition.getId());
        partitionInfo.setReplicaAllocation(partition.getId(), replicaAlloc);

        // set table's default replication number.
        Map<String, String> tblProperties = Maps.newHashMap();
        tblProperties.put("default." + PropertyAnalyzer.PROPERTIES_REPLICATION_ALLOCATION, replicaAlloc.toCreateStmt());
        table.setReplicaAllocation(tblProperties);

        // log
        ModifyPartitionInfo info = new ModifyPartitionInfo(db.getId(), table.getId(), partition.getId(),
                newDataProperty, replicaAlloc, isInMemory, partitionInfo.getStoragePolicy(partition.getId()),
                tblProperties, isPersistent);
        editLog.logModifyPartition(info);
        LOG.debug("modify partition[{}-{}-{}] replica allocation to {}", db.getId(), table.getId(), partition.getName(),
                replicaAlloc.toCreateStmt());
    }

    /**
     * Set default replication allocation for a specified table.
     * You can see the default replication allocation by executing Show Create Table stmt.
     *
     * @param db
     * @param table
     * @param properties
     */
    // The caller need to hold the table write lock
    public void modifyTableDefaultReplicaAllocation(Database db, OlapTable table, Map<String, String> properties) {
        Preconditions.checkArgument(table.isWriteLockHeldByCurrentThread());
        table.setReplicaAllocation(properties);
        // log
        ModifyTablePropertyOperationLog info = new ModifyTablePropertyOperationLog(db.getId(), table.getId(),
                properties);
        editLog.logModifyReplicationNum(info);
        LOG.debug("modify table[{}] replication num to {}", table.getName(),
                properties.get(PropertyAnalyzer.PROPERTIES_REPLICATION_NUM));
    }

    // The caller need to hold the table write lock
    public void modifyTableProperties(Database db, OlapTable table, Map<String, String> properties) {
        Preconditions.checkArgument(table.isWriteLockHeldByCurrentThread());
        TableProperty tableProperty = table.getTableProperty();
        if (tableProperty == null) {
            tableProperty = new TableProperty(properties);
        } else {
            tableProperty.modifyTableProperties(properties);
        }
        tableProperty.buildInMemory()
                .buildStoragePolicy()
                .buildCcrEnable();

        // need to update partition info meta
        for (Partition partition : table.getPartitions()) {
            table.getPartitionInfo().setIsInMemory(partition.getId(), tableProperty.isInMemory());
            table.getPartitionInfo().setStoragePolicy(partition.getId(), tableProperty.getStoragePolicy());
        }

        ModifyTablePropertyOperationLog info = new ModifyTablePropertyOperationLog(db.getId(), table.getId(),
                properties);
        editLog.logModifyInMemory(info);
    }

<<<<<<< HEAD
    // The caller need to hold the table write lock
    public void modifyTablePersistentMeta(Database db, OlapTable table, Map<String, String> properties) {
        Preconditions.checkArgument(table.isWriteLockHeldByCurrentThread());
        TableProperty tableProperty = table.getTableProperty();
        if (tableProperty == null) {
            tableProperty = new TableProperty(properties);
        } else {
            tableProperty.modifyTableProperties(properties);
        }
        tableProperty.buildPersistent();

        // need to update partition info meta
        for (Partition partition : table.getPartitions()) {
            table.getPartitionInfo().setIsPersistent(partition.getId(), tableProperty.isPersistent());
        }

        ModifyTablePropertyOperationLog info = new ModifyTablePropertyOperationLog(db.getId(), table.getId(),
                properties);
        editLog.logModifyPersistent(info);
    }

    public void modifyTableTtlSecondsMeta(Database db, OlapTable table, Map<String, String> properties) {
        Preconditions.checkArgument(table.isWriteLockHeldByCurrentThread());
        TableProperty tableProperty = table.getTableProperty();
        if (tableProperty == null) {
            tableProperty = new TableProperty(properties);
        } else {
            tableProperty.modifyTableProperties(properties);
        }
        tableProperty.buildTTLSeconds();
        table.setTTLSeconds(tableProperty.getTTLSeconds());
        ModifyTablePropertyOperationLog info = new ModifyTablePropertyOperationLog(db.getId(), table.getId(),
                properties);
        editLog.logModifyTTLSeconds(info);
    }

=======
>>>>>>> 7bda49b5
    public void updateBinlogConfig(Database db, OlapTable table, BinlogConfig newBinlogConfig) {
        Preconditions.checkArgument(table.isWriteLockHeldByCurrentThread());

        table.setBinlogConfig(newBinlogConfig);

        ModifyTablePropertyOperationLog info = new ModifyTablePropertyOperationLog(db.getId(), table.getId(),
                newBinlogConfig.toProperties());
<<<<<<< HEAD
        editLog.logModifyInMemory(info);
=======
        editLog.logUpdateBinlogConfig(info);
>>>>>>> 7bda49b5
    }

    public void replayModifyTableProperty(short opCode, ModifyTablePropertyOperationLog info)
            throws MetaNotFoundException {
        long dbId = info.getDbId();
        long tableId = info.getTableId();
        Map<String, String> properties = info.getProperties();

        Database db = getInternalCatalog().getDbOrMetaException(dbId);
        OlapTable olapTable = (OlapTable) db.getTableOrMetaException(tableId, TableType.OLAP);
        olapTable.writeLock();
        try {
            TableProperty tableProperty = olapTable.getTableProperty();
            if (tableProperty == null) {
                tableProperty = new TableProperty(properties).buildProperty(opCode);
                olapTable.setTableProperty(tableProperty);
            } else {
                tableProperty.modifyTableProperties(properties);
                tableProperty.buildProperty(opCode);
            }

            // need to replay partition info meta
            switch (opCode) {
                case OperationType.OP_MODIFY_IN_MEMORY:
                    for (Partition partition : olapTable.getPartitions()) {
                        olapTable.getPartitionInfo().setIsInMemory(partition.getId(), tableProperty.isInMemory());
                        // storage policy re-use modify in memory
                        Optional.ofNullable(tableProperty.getStoragePolicy()).filter(p -> !p.isEmpty())
                                .ifPresent(p -> olapTable.getPartitionInfo().setStoragePolicy(partition.getId(), p));
                    }
                    break;
                case OperationType.OP_UPDATE_BINLOG_CONFIG:
                    BinlogConfig newBinlogConfig = new BinlogConfig();
                    newBinlogConfig.mergeFromProperties(properties);
                    olapTable.setBinlogConfig(newBinlogConfig);
                    break;
<<<<<<< HEAD
                case OperationType.OP_MODIFY_PERSISTENT:
                    for (Partition partition : olapTable.getPartitions()) {
                        olapTable.getPartitionInfo().setIsPersistent(partition.getId(), tableProperty.isPersistent());
                    }
                    break;
=======
>>>>>>> 7bda49b5
                default:
                    break;
            }
        } finally {
            olapTable.writeUnlock();
        }
    }

    public void modifyDefaultDistributionBucketNum(Database db, OlapTable olapTable,
                                                   ModifyDistributionClause modifyDistributionClause)
            throws DdlException {
        olapTable.writeLockOrDdlException();
        try {
            if (olapTable.isColocateTable()) {
                throw new DdlException("Cannot change default bucket number of colocate table.");
            }

            if (olapTable.getPartitionInfo().getType() != PartitionType.RANGE) {
                throw new DdlException("Only support change partitioned table's distribution.");
            }

            DistributionDesc distributionDesc = modifyDistributionClause.getDistributionDesc();
            if (distributionDesc != null) {
                DistributionInfo defaultDistributionInfo = olapTable.getDefaultDistributionInfo();
                List<Column> baseSchema = olapTable.getBaseSchema();
                DistributionInfo distributionInfo = distributionDesc.toDistributionInfo(baseSchema);
                // for now. we only support modify distribution's bucket num
                if (distributionInfo.getType() != defaultDistributionInfo.getType()) {
                    throw new DdlException(
                            "Cannot change distribution type when modify" + " default distribution bucket num");
                }
                if (distributionInfo.getType() == DistributionInfoType.HASH) {
                    HashDistributionInfo hashDistributionInfo = (HashDistributionInfo) distributionInfo;
                    if (!hashDistributionInfo.sameDistributionColumns((HashDistributionInfo) defaultDistributionInfo)) {
                        throw new DdlException("Cannot assign hash distribution with different distribution cols. "
                                + "new is: " + hashDistributionInfo.getDistributionColumns() + " default is: "
                                + ((HashDistributionInfo) distributionInfo).getDistributionColumns());
                    }
                }

                int bucketNum = distributionInfo.getBucketNum();
                if (bucketNum <= 0) {
                    throw new DdlException("Cannot assign hash distribution buckets less than 1");
                }

                defaultDistributionInfo.setBucketNum(bucketNum);

                ModifyTableDefaultDistributionBucketNumOperationLog info
                        = new ModifyTableDefaultDistributionBucketNumOperationLog(
                        db.getId(), olapTable.getId(), bucketNum);
                editLog.logModifyDefaultDistributionBucketNum(info);
                LOG.info("modify table[{}] default bucket num to {}", olapTable.getName(), bucketNum);
            }
        } finally {
            olapTable.writeUnlock();
        }
    }

    public void replayModifyTableDefaultDistributionBucketNum(ModifyTableDefaultDistributionBucketNumOperationLog info)
            throws MetaNotFoundException {
        long dbId = info.getDbId();
        long tableId = info.getTableId();
        int bucketNum = info.getBucketNum();

        Database db = getInternalCatalog().getDbOrMetaException(dbId);
        OlapTable olapTable = (OlapTable) db.getTableOrMetaException(tableId, TableType.OLAP);
        olapTable.writeLock();
        try {
            DistributionInfo defaultDistributionInfo = olapTable.getDefaultDistributionInfo();
            defaultDistributionInfo.setBucketNum(bucketNum);
        } finally {
            olapTable.writeUnlock();
        }
    }

    /*
     * used for handling AlterClusterStmt
     * (for client is the ALTER CLUSTER command).
     */
    public void alterCluster(AlterSystemStmt stmt) throws DdlException, UserException {
        this.alter.processAlterCluster(stmt);
    }

    public void cancelAlterCluster(CancelAlterSystemStmt stmt) throws DdlException {
        this.alter.getClusterHandler().cancel(stmt);
    }

    public String analyzeCloudCluster(String name, ConnectContext ctx) throws DdlException {
        if (Config.isNotCloudMode()) {
            return name;
        }

        String[] res = name.split("@");
        if (res.length != 1 && res.length != 2) {
            throw new DdlException("Invalid database name: " + name, ErrorCode.ERR_BAD_DB_ERROR);
        }

        if (res.length == 1) {
            return name;
        }

        changeCloudCluster(res[1], ctx);
        return res[0];
    }

    public void checkCloudClusterPriv(String clusterName) throws DdlException {
        // check resource usage privilege
        if (!Env.getCurrentEnv().getAuth().checkCloudPriv(ConnectContext.get().getCurrentUserIdentity(),
                clusterName, PrivPredicate.USAGE, ResourceTypeEnum.CLUSTER)) {
            throw new DdlException("USAGE denied to user"
                    + ConnectContext.get().getQualifiedUser() + "'@'" + ConnectContext.get().getRemoteIP()
                    + "' for cloud cluster '" + clusterName + "'", ErrorCode.ERR_CLUSTER_NO_PERMISSIONS);
        }

        if (!Env.getCurrentSystemInfo().getCloudClusterNames().contains(clusterName)) {
            LOG.debug("current instance does not have a cluster name :{}", clusterName);
            throw new DdlException(String.format("Cluster %s not exist", clusterName),
                    ErrorCode.ERR_ClOUD_CLUSTER_ERROR);
        }
    }

    public void changeCloudCluster(String clusterName, ConnectContext ctx) throws DdlException {
        checkCloudClusterPriv(clusterName);
        try {
            Env.getCurrentSystemInfo().addCloudCluster(clusterName, "");
        } catch (UserException e) {
            throw new DdlException(e.getMessage(), e.getMysqlErrorCode());
        }
        ctx.setCloudCluster(clusterName);
        ctx.getState().setOk();
    }

    // Switch catalog of this sesseion.
    public void changeCatalog(ConnectContext ctx, String catalogName) throws DdlException {
        CatalogIf catalogIf = catalogMgr.getCatalogNullable(catalogName);
        if (catalogIf == null) {
            throw new DdlException(ErrorCode.ERR_UNKNOWN_CATALOG.formatErrorMsg(catalogName),
                    ErrorCode.ERR_UNKNOWN_CATALOG);
        }

        String currentDB = ctx.getDatabase();
        if (StringUtils.isNotEmpty(currentDB)) {
            // When dropped the current catalog in current context, the current catalog will be null.
            if (ctx.getCurrentCatalog() != null) {
                catalogMgr.addLastDBOfCatalog(ctx.getCurrentCatalog().getName(), currentDB);
            }
        }
        ctx.changeDefaultCatalog(catalogName);
        String lastDb = catalogMgr.getLastDB(catalogName);
        if (StringUtils.isNotEmpty(lastDb)) {
            ctx.setDatabase(lastDb);
        }
        if (catalogIf instanceof EsExternalCatalog) {
            ctx.setDatabase(SystemInfoService.DEFAULT_CLUSTER + ClusterNamespace.CLUSTER_DELIMITER
                    + EsExternalCatalog.DEFAULT_DB);
        }
    }

    // Change current database of this session.
    public void changeDb(ConnectContext ctx, String qualifiedDb) throws DdlException {
        if (!accessManager.checkDbPriv(ctx, ctx.getDefaultCatalog(), qualifiedDb, PrivPredicate.SHOW)) {
            ErrorReport.reportDdlException(ErrorCode.ERR_DBACCESS_DENIED_ERROR, ctx.getQualifiedUser(), qualifiedDb);
        }

        ctx.getCurrentCatalog().getDbOrDdlException(qualifiedDb);
        ctx.setDatabase(qualifiedDb);
    }

    // for test only
    public void clear() {
        getInternalCatalog().clearDbs();
        if (load.getIdToLoadJob() != null) {
            load.getIdToLoadJob().clear();
            // load = null;
        }
        System.gc();
    }

    public void createView(CreateViewStmt stmt) throws DdlException {
        String dbName = stmt.getDbName();
        String tableName = stmt.getTable();

        // check if db exists
        Database db = getInternalCatalog().getDbOrDdlException(dbName);

        // check if table exists in db
        if (db.getTable(tableName).isPresent()) {
            if (stmt.isSetIfNotExists()) {
                LOG.info("create view[{}] which already exists", tableName);
                return;
            } else {
                ErrorReport.reportDdlException(ErrorCode.ERR_TABLE_EXISTS_ERROR, tableName);
            }
        }

        List<Column> columns = stmt.getColumns();

        long tableId = Env.getCurrentEnv().getNextId();
        View newView = new View(tableId, tableName, columns);
        newView.setComment(stmt.getComment());
        newView.setInlineViewDefWithSqlMode(stmt.getInlineViewDef(),
                ConnectContext.get().getSessionVariable().getSqlMode());
        // init here in case the stmt string from view.toSql() has some syntax error.
        try {
            newView.init();
        } catch (UserException e) {
            throw new DdlException("failed to init view stmt", e);
        }

        if (!((Database) db).createTableWithLock(newView, false, stmt.isSetIfNotExists()).first) {
            throw new DdlException("Failed to create view[" + tableName + "].");
        }
        LOG.info("successfully create view[" + tableName + "-" + newView.getId() + "]");
    }

    public FunctionRegistry getFunctionRegistry() {
        return functionRegistry;
    }

    /**
     * Returns the function that best matches 'desc' that is registered with the
     * catalog using 'mode' to check for matching. If desc matches multiple
     * functions in the catalog, it will return the function with the strictest
     * matching mode. If multiple functions match at the same matching mode,
     * ties are broken by comparing argument types in lexical order. Argument
     * types are ordered by argument precision (e.g. double is preferred over
     * float) and then by alphabetical order of argument type name, to guarantee
     * deterministic results.
     */
    public Function getFunction(Function desc, Function.CompareMode mode) {
        return functionSet.getFunction(desc, mode);
    }

    public List<Function> getBuiltinFunctions() {
        return functionSet.getBulitinFunctions();
    }

    public Function getTableFunction(Function desc, Function.CompareMode mode) {
        return functionSet.getFunction(desc, mode, true);
    }

    public boolean isNondeterministicFunction(String funcName) {
        return functionSet.isNondeterministicFunction(funcName);
    }

    public boolean isNullResultWithOneNullParamFunction(String funcName) {
        return functionSet.isNullResultWithOneNullParamFunctions(funcName);
    }

<<<<<<< HEAD
=======
    public boolean isAggFunctionName(String name) {
        return functionSet.isAggFunctionName(name);
    }

>>>>>>> 7bda49b5
    @Deprecated
    public long loadCluster(DataInputStream dis, long checksum) throws IOException, DdlException {
        return getInternalCatalog().loadCluster(dis, checksum);
    }

    public long saveCluster(CountingDataOutputStream dos, long checksum) throws IOException {
        // do nothing
        return checksum;
    }

    public long saveBrokers(CountingDataOutputStream dos, long checksum) throws IOException {
        Map<String, List<FsBroker>> addressListMap = brokerMgr.getBrokerListMap();
        int size = addressListMap.size();
        checksum ^= size;
        dos.writeInt(size);

        for (Map.Entry<String, List<FsBroker>> entry : addressListMap.entrySet()) {
            Text.writeString(dos, entry.getKey());
            final List<FsBroker> addrs = entry.getValue();
            size = addrs.size();
            checksum ^= size;
            dos.writeInt(size);
            for (FsBroker addr : addrs) {
                addr.write(dos);
            }
        }

        return checksum;
    }

    public long loadBrokers(DataInputStream dis, long checksum) throws IOException, DdlException {
        int count = dis.readInt();
        checksum ^= count;
        for (long i = 0; i < count; ++i) {
            String brokerName = Text.readString(dis);
            int size = dis.readInt();
            checksum ^= size;
            List<FsBroker> addrs = Lists.newArrayList();
            for (int j = 0; j < size; j++) {
                FsBroker addr = FsBroker.readIn(dis);
                addrs.add(addr);
            }
            brokerMgr.replayAddBrokers(brokerName, addrs);
        }
        LOG.info("finished replay brokerMgr from image");
        return checksum;
    }


    public String dumpImage() {
        LOG.info("begin to dump meta data");
        String dumpFilePath;
        List<DatabaseIf> databases = Lists.newArrayList();
        List<List<TableIf>> tableLists = Lists.newArrayList();
        tryLock(true);
        try {
            // sort all dbs to avoid potential dead lock
            for (long dbId : getInternalCatalog().getDbIds()) {
                Database db = getInternalCatalog().getDbNullable(dbId);
                databases.add(db);
            }
            databases.sort(Comparator.comparing(DatabaseIf::getId));

            // lock all dbs
            MetaLockUtils.readLockDatabases(databases);
            LOG.info("acquired all the dbs' read lock.");
            // lock all tables
            for (DatabaseIf db : databases) {
                List<TableIf> tableList = db.getTablesOnIdOrder();
                MetaLockUtils.readLockTables(tableList);
                tableLists.add(tableList);
            }
            LOG.info("acquired all the tables' read lock.");

            load.readLock();
            LOG.info("acquired all jobs' read lock.");
            long journalId = getMaxJournalId();
            File dumpFile = new File(Config.meta_dir, "image." + journalId);
            dumpFilePath = dumpFile.getAbsolutePath();
            try {
                LOG.info("begin to dump {}", dumpFilePath);
                saveImage(dumpFile, journalId);
            } catch (IOException e) {
                LOG.error("failed to dump image to {}", dumpFilePath, e);
            }
        } finally {
            // unlock all
            load.readUnlock();
            for (int i = databases.size() - 1; i >= 0; i--) {
                MetaLockUtils.readUnlockTables(tableLists.get(i));
            }
            MetaLockUtils.readUnlockDatabases(databases);
            unlock();
        }

        LOG.info("finished dumping image to {}", dumpFilePath);
        return dumpFilePath;
    }

    /*
     * Truncate specified table or partitions.
     * The main idea is:
     *
     * 1. using the same schema to create new table(partitions)
     * 2. use the new created table(partitions) to replace the old ones.
     *
     * if no partition specified, it will truncate all partitions of this table, including all temp partitions,
     * otherwise, it will only truncate those specified partitions.
     *
     */
    public void truncateTable(TruncateTableStmt truncateTableStmt) throws DdlException {
        getInternalCatalog().truncateTable(truncateTableStmt);
    }

    public void replayTruncateTable(TruncateTableInfo info) throws MetaNotFoundException {
        getInternalCatalog().replayTruncateTable(info);
    }

    public void createFunction(CreateFunctionStmt stmt) throws UserException {
        if (SetType.GLOBAL.equals(stmt.getType())) {
            globalFunctionMgr.addFunction(stmt.getFunction(), stmt.isIfNotExists());
        } else {
            Database db = getInternalCatalog().getDbOrDdlException(stmt.getFunctionName().getDb());
            db.addFunction(stmt.getFunction(), stmt.isIfNotExists());
        }
    }

    public void replayCreateFunction(Function function) throws MetaNotFoundException {
        String dbName = function.getFunctionName().getDb();
        Database db = getInternalCatalog().getDbOrMetaException(dbName);
        db.replayAddFunction(function);
    }

    public void replayCreateGlobalFunction(Function function) {
        globalFunctionMgr.replayAddFunction(function);
    }

    public void dropFunction(DropFunctionStmt stmt) throws UserException {
        FunctionName name = stmt.getFunctionName();
        if (SetType.GLOBAL.equals(stmt.getType())) {
            globalFunctionMgr.dropFunction(stmt.getFunction(), stmt.isIfExists());
        } else {
            Database db = getInternalCatalog().getDbOrDdlException(name.getDb());
            db.dropFunction(stmt.getFunction(), stmt.isIfExists());
        }
    }

    public void replayDropFunction(FunctionSearchDesc functionSearchDesc) throws MetaNotFoundException {
        String dbName = functionSearchDesc.getName().getDb();
        Database db = getInternalCatalog().getDbOrMetaException(dbName);
        db.replayDropFunction(functionSearchDesc);
    }

    public void replayDropGlobalFunction(FunctionSearchDesc functionSearchDesc) {
        globalFunctionMgr.replayDropFunction(functionSearchDesc);
    }

    public void setConfig(AdminSetConfigStmt stmt) throws DdlException {
        Map<String, String> configs = stmt.getConfigs();
        Preconditions.checkState(configs.size() == 1);

        for (Map.Entry<String, String> entry : configs.entrySet()) {
            try {
                ConfigBase.setMutableConfig(entry.getKey(), entry.getValue());
            } catch (ConfigException e) {
                throw new DdlException(e.getMessage());
            }
        }
    }

    public void replayBackendReplicasInfo(BackendReplicasInfo backendReplicasInfo) {
        long backendId = backendReplicasInfo.getBackendId();
        List<BackendReplicasInfo.ReplicaReportInfo> replicaInfos = backendReplicasInfo.getReplicaReportInfos();

        for (BackendReplicasInfo.ReplicaReportInfo info : replicaInfos) {
            if (tabletInvertedIndex.getTabletMeta(info.tabletId) == null) {
                // The tablet has been deleted. Because the reporting of tablet and
                // the deletion of tablet are two independent events,
                // and directly do not do mutually exclusive processing,
                // so it may appear that the tablet is deleted first, and the reporting information is processed later.
                // Here we simply ignore the deleted tablet.
                continue;
            }
            Replica replica = tabletInvertedIndex.getReplica(info.tabletId, backendId);
            if (replica == null) {
                LOG.warn("failed to find replica of tablet {} on backend {} when replaying backend report info",
                        info.tabletId, backendId);
                continue;
            }

            switch (info.type) {
                case BAD:
                    replica.setBad(true);
                    break;
                case MISSING_VERSION:
                    replica.updateLastFailedVersion(info.lastFailedVersion);
                    break;
                default:
                    break;
            }
        }
    }

    @Deprecated
    public void replayBackendTabletsInfo(BackendTabletsInfo backendTabletsInfo) {
        List<Pair<Long, Integer>> tabletsWithSchemaHash = backendTabletsInfo.getTabletSchemaHash();
        if (!tabletsWithSchemaHash.isEmpty()) {
            // In previous version, we save replica info in `tabletsWithSchemaHash`,
            // but it is wrong because we can not get replica from `tabletInvertedIndex` when doing checkpoint,
            // because when doing checkpoint, the tabletInvertedIndex is not initialized at all.
            //
            // So we can only discard this information, in this case, it is equivalent to losing the record of these
            // operations. But it doesn't matter, these records are currently only used to record whether a replica is
            // in a bad state. This state has little effect on the system, and it can be restored after the system
            // has processed the bad state replica.
            for (Pair<Long, Integer> tabletInfo : tabletsWithSchemaHash) {
                LOG.warn("find an old backendTabletsInfo for tablet {}, ignore it", tabletInfo.first);
            }
            return;
        }

        // in new version, replica info is saved here.
        // but we need to get replica from db->tbl->partition->...
        List<ReplicaPersistInfo> replicaPersistInfos = backendTabletsInfo.getReplicaPersistInfos();
        for (ReplicaPersistInfo info : replicaPersistInfos) {
            OlapTable olapTable = (OlapTable) getInternalCatalog().getDb(info.getDbId())
                    .flatMap(db -> db.getTable(info.getTableId())).filter(t -> t.getType() == TableType.OLAP)
                    .orElse(null);
            if (olapTable == null) {
                continue;
            }
            olapTable.writeLock();
            try {

                Partition partition = olapTable.getPartition(info.getPartitionId());
                if (partition == null) {
                    continue;
                }
                MaterializedIndex mindex = partition.getIndex(info.getIndexId());
                if (mindex == null) {
                    continue;
                }
                Tablet tablet = mindex.getTablet(info.getTabletId());
                if (tablet == null) {
                    continue;
                }
                Replica replica = tablet.getReplicaById(info.getReplicaId());
                if (replica != null) {
                    replica.setBad(true);
                    LOG.debug("get replica {} of tablet {} on backend {} to bad when replaying", info.getReplicaId(),
                            info.getTabletId(), info.getBackendId());
                }
            } finally {
                olapTable.writeUnlock();
            }
        }
    }

    // Convert table's distribution type from hash to random.
    public void convertDistributionType(Database db, OlapTable tbl) throws DdlException {
        tbl.writeLockOrDdlException();
        try {
            if (tbl.isColocateTable()) {
                throw new DdlException("Cannot change distribution type of colocate table.");
            }
            if (tbl.getKeysType() == KeysType.UNIQUE_KEYS) {
                throw new DdlException("Cannot change distribution type of unique keys table.");
            }
            if (tbl.getKeysType() == KeysType.AGG_KEYS) {
                for (Column column : tbl.getBaseSchema()) {
                    if (column.getAggregationType() == AggregateType.REPLACE
                            || column.getAggregationType() == AggregateType.REPLACE_IF_NOT_NULL) {
                        throw new DdlException("Cannot change distribution type of aggregate keys table which has value"
                                + " columns with " + column.getAggregationType() + " type.");
                    }
                }
            }
            if (!tbl.convertHashDistributionToRandomDistribution()) {
                throw new DdlException("Table " + tbl.getName() + " is not hash distributed");
            }
            TableInfo tableInfo = TableInfo.createForModifyDistribution(db.getId(), tbl.getId());
            editLog.logModifyDistributionType(tableInfo);
            LOG.info("finished to modify distribution type of table from hash to random : " + tbl.getName());
        } finally {
            tbl.writeUnlock();
        }
    }

    public void replayConvertDistributionType(TableInfo info) throws MetaNotFoundException {
        Database db = getInternalCatalog().getDbOrMetaException(info.getDbId());
        OlapTable olapTable = (OlapTable) db.getTableOrMetaException(info.getTableId(), TableType.OLAP);
        olapTable.writeLock();
        try {
            olapTable.convertHashDistributionToRandomDistribution();
            LOG.info("replay modify distribution type of table from hash to random : " + olapTable.getName());
        } finally {
            olapTable.writeUnlock();
        }
    }

    /*
     * The entry of replacing partitions with temp partitions.
     */
    public void replaceTempPartition(Database db, OlapTable olapTable, ReplacePartitionClause clause)
            throws DdlException {
        Preconditions.checkState(olapTable.isWriteLockHeldByCurrentThread());
        List<String> partitionNames = clause.getPartitionNames();
        List<String> tempPartitionNames = clause.getTempPartitionNames();
        boolean isStrictRange = clause.isStrictRange();
        boolean useTempPartitionName = clause.useTempPartitionName();
        // check partition exist
        for (String partName : partitionNames) {
            if (!olapTable.checkPartitionNameExist(partName, false)) {
                throw new DdlException("Partition[" + partName + "] does not exist");
            }
        }
        for (String partName : tempPartitionNames) {
            if (!olapTable.checkPartitionNameExist(partName, true)) {
                throw new DdlException("Temp partition[" + partName + "] does not exist");
            }
        }
        olapTable.replaceTempPartitions(partitionNames, tempPartitionNames, isStrictRange, useTempPartitionName);

        // write log
        ReplacePartitionOperationLog info = new ReplacePartitionOperationLog(db.getId(), olapTable.getId(),
                partitionNames, tempPartitionNames, isStrictRange, useTempPartitionName);
        editLog.logReplaceTempPartition(info);
        LOG.info("finished to replace partitions {} with temp partitions {} from table: {}", clause.getPartitionNames(),
                clause.getTempPartitionNames(), olapTable.getName());
    }

    public void replayReplaceTempPartition(ReplacePartitionOperationLog replaceTempPartitionLog)
            throws MetaNotFoundException {
        long dbId = replaceTempPartitionLog.getDbId();
        long tableId = replaceTempPartitionLog.getTblId();
        Database db = getInternalCatalog().getDbOrMetaException(dbId);
        OlapTable olapTable = (OlapTable) db.getTableOrMetaException(tableId, TableType.OLAP);
        olapTable.writeLock();
        try {
            olapTable.replaceTempPartitions(replaceTempPartitionLog.getPartitions(),
                    replaceTempPartitionLog.getTempPartitions(), replaceTempPartitionLog.isStrictRange(),
                    replaceTempPartitionLog.useTempPartitionName());
        } catch (DdlException e) {
            throw new MetaNotFoundException(e);
        } finally {
            olapTable.writeUnlock();
        }
    }

    public void installPlugin(InstallPluginStmt stmt) throws UserException, IOException {
        pluginMgr.installPlugin(stmt);
    }

    public long savePlugins(CountingDataOutputStream dos, long checksum) throws IOException {
        Env.getCurrentPluginMgr().write(dos);
        return checksum;
    }

    public long loadPlugins(DataInputStream dis, long checksum) throws IOException {
        Env.getCurrentPluginMgr().readFields(dis);
        LOG.info("finished replay plugins from image");
        return checksum;
    }

    public void replayInstallPlugin(PluginInfo pluginInfo) throws MetaNotFoundException {
        try {
            pluginMgr.replayLoadDynamicPlugin(pluginInfo);
        } catch (Exception e) {
            throw new MetaNotFoundException(e);
        }
    }

    public void uninstallPlugin(UninstallPluginStmt stmt) throws IOException, UserException {
        PluginInfo info = pluginMgr.uninstallPlugin(stmt.getPluginName());
        if (null != info) {
            editLog.logUninstallPlugin(info);
        }
        LOG.info("uninstall plugin = " + stmt.getPluginName());
    }

    public void replayUninstallPlugin(PluginInfo pluginInfo) throws MetaNotFoundException {
        try {
            pluginMgr.uninstallPlugin(pluginInfo.getName());
        } catch (Exception e) {
            throw new MetaNotFoundException(e);
        }
    }

    // entry of checking tablets operation
    public void checkTablets(AdminCheckTabletsStmt stmt) {
        CheckType type = stmt.getType();
        switch (type) {
            case CONSISTENCY:
                consistencyChecker.addTabletsToCheck(stmt.getTabletIds());
                break;
            default:
                break;
        }
    }

    // Set specified replica's status. If replica does not exist, just ignore it.
    public void setReplicaStatus(AdminSetReplicaStatusStmt stmt) throws MetaNotFoundException {
        long tabletId = stmt.getTabletId();
        long backendId = stmt.getBackendId();
        ReplicaStatus status = stmt.getStatus();
        setReplicaStatusInternal(tabletId, backendId, status, false);
    }

    public void setReplicaStatus(long tabletId, long backendId, ReplicaStatus status) throws MetaNotFoundException {
        setReplicaStatusInternal(tabletId, backendId, status, false);
    }

    public void replaySetReplicaStatus(SetReplicaStatusOperationLog log) throws MetaNotFoundException {
        setReplicaStatusInternal(log.getTabletId(), log.getBackendId(), log.getReplicaStatus(), true);
    }

    private void setReplicaStatusInternal(long tabletId, long backendId, ReplicaStatus status, boolean isReplay)
            throws MetaNotFoundException {
        try {
            TabletMeta meta = tabletInvertedIndex.getTabletMeta(tabletId);
            if (meta == null) {
                throw new MetaNotFoundException("tablet does not exist");
            }
            Database db = getInternalCatalog().getDbOrMetaException(meta.getDbId());
            Table table = db.getTableOrMetaException(meta.getTableId());
            table.writeLockOrMetaException();
            try {
                Replica replica = tabletInvertedIndex.getReplica(tabletId, backendId);
                if (replica == null) {
                    throw new MetaNotFoundException("replica does not exist on backend, beId=" + backendId);
                }
                if (status == ReplicaStatus.BAD || status == ReplicaStatus.OK) {
                    if (replica.setBad(status == ReplicaStatus.BAD)) {
                        if (!isReplay) {
                            SetReplicaStatusOperationLog log = new SetReplicaStatusOperationLog(backendId, tabletId,
                                    status);
                            getEditLog().logSetReplicaStatus(log);
                        }
                        LOG.info("set replica {} of tablet {} on backend {} as {}. is replay: {}", replica.getId(),
                                tabletId, backendId, status, isReplay);
                    }
                }
            } finally {
                table.writeUnlock();
            }
        } catch (MetaNotFoundException e) {
            throw new MetaNotFoundException("set replica status failed, tabletId=" + tabletId, e);
        }
    }

    public void eraseDatabase(long dbId, boolean needEditLog) {
        // remove jobs
        Env.getCurrentEnv().getLoadInstance().removeDbLoadJob(dbId);

        // remove database transaction manager
        Env.getCurrentEnv().getGlobalTransactionMgr().removeDatabaseTransactionMgr(dbId);

        if (needEditLog) {
            Env.getCurrentEnv().getEditLog().logEraseDb(dbId);
        }
    }

    public void dropTableByIndexs(OlapTable olapTable) {
        List<Long> indexs = new ArrayList<Long>();
        for (Partition partition : olapTable.getAllPartitions()) {
            List<MaterializedIndex> allIndices = partition.getMaterializedIndices(IndexExtState.ALL);
            for (MaterializedIndex materializedIndex : allIndices) {
                long indexId = materializedIndex.getId();
                indexs.add(indexId);
            }
        }

        int tryCnt = 0;
        while (true) {
            try {
                if (indexs.isEmpty()) {
                    break;
                }
                Env.getCurrentInternalCatalog().dropCloudMaterializedIndex(olapTable.getId(), indexs);
                tryCnt++;
            } catch (Exception e) {
                LOG.warn("failed to drop index {} of table {}, try cnt {}, execption {}",
                        indexs, olapTable.getId(), tryCnt, e);
                try {
                    Thread.sleep(3000);
                } catch (InterruptedException ie) {
                    LOG.warn("Thread sleep is interrupted");
                }
                continue;
            }
            break;
        }

        Env.getCurrentColocateIndex().removeTable(olapTable.getId());
    }

    public void onEraseOlapTable(OlapTable olapTable, boolean isReplay) {
        // inverted index
        TabletInvertedIndex invertedIndex = Env.getCurrentInvertedIndex();
        Collection<Partition> allPartitions = olapTable.getAllPartitions();
        for (Partition partition : allPartitions) {
            for (MaterializedIndex index : partition.getMaterializedIndices(IndexExtState.ALL)) {
                for (Tablet tablet : index.getTablets()) {
                    invertedIndex.deleteTablet(tablet.getId());
                }
            }
        }

        if (Config.isCloudMode() && Env.getCurrentEnv().isMaster()) {
            dropTableByIndexs(olapTable);
            return;
        }

        if (!isReplay) { // Cloud mode do not need to send request
            // drop all replicas
            AgentBatchTask batchTask = new AgentBatchTask();
            for (Partition partition : olapTable.getAllPartitions()) {
                List<MaterializedIndex> allIndices = partition.getMaterializedIndices(IndexExtState.ALL);
                for (MaterializedIndex materializedIndex : allIndices) {
                    long indexId = materializedIndex.getId();
                    int schemaHash = olapTable.getSchemaHashByIndexId(indexId);
                    for (Tablet tablet : materializedIndex.getTablets()) {
                        long tabletId = tablet.getId();
                        List<Replica> replicas = tablet.getReplicas();
                        for (Replica replica : replicas) {
                            long backendId = replica.getBackendId();
                            long replicaId = replica.getId();
                            DropReplicaTask dropTask = new DropReplicaTask(backendId, tabletId,
                                    replicaId, schemaHash, true);
                            batchTask.addTask(dropTask);
                        } // end for replicas
                    } // end for tablets
                } // end for indices
            } // end for partitions
            AgentTaskExecutor.submit(batchTask);
        }

        // colocation
        Env.getCurrentColocateIndex().removeTable(olapTable.getId());
    }

    public void dropPartition(Partition partition) {
        long tableId = -1;
        List<Long> partitionIds = new ArrayList<Long>();
        List<Long> indexIds = new ArrayList<Long>();
        for (MaterializedIndex index : partition.getMaterializedIndices(IndexExtState.ALL)) {
            indexIds.add(index.getId());
            if (tableId == -1) {
                tableId = ((CloudReplica) index.getTablets().get(0).getReplicas().get(0)).getTableId();
            }
        }
        partitionIds.add(partition.getId());

        int tryCnt = 0;
        while (true) {
            try {
                Env.getCurrentInternalCatalog().dropCloudPartition(tableId, partitionIds, indexIds);
                tryCnt++;
            } catch (Exception e) {
                LOG.warn("failed to drop partition {} of table {}, try cnt {}, execption {}",
                        partitionIds, tableId, tryCnt, e);
                try {
                    Thread.sleep(3000);
                } catch (InterruptedException ie) {
                    LOG.warn("Thread sleep is interrupted");
                }
                continue;
            }
            break;
        }
    }

    public void onErasePartition(Partition partition) {
        // remove tablet in inverted index
        TabletInvertedIndex invertedIndex = Env.getCurrentInvertedIndex();
        for (MaterializedIndex index : partition.getMaterializedIndices(IndexExtState.ALL)) {
            for (Tablet tablet : index.getTablets()) {
                invertedIndex.deleteTablet(tablet.getId());
            }
        }

        if (Config.isCloudMode() && Env.getCurrentEnv().isMaster()) {
            dropPartition(partition);
        }
    }

    public void cleanTrash(AdminCleanTrashStmt stmt) {
        List<Backend> backends = stmt.getBackends();
        for (Backend backend : backends) {
            BackendService.Client client = null;
            TNetworkAddress address = null;
            boolean ok = false;
            try {
                address = new TNetworkAddress(backend.getHost(), backend.getBePort());
                client = ClientPool.backendPool.borrowObject(address);
                client.cleanTrash(); // async
                ok = true;
            } catch (Exception e) {
                LOG.warn("trash clean exec error. backend[{}]", backend.getId(), e);
            } finally {
                if (ok) {
                    ClientPool.backendPool.returnObject(address, client);
                } else {
                    ClientPool.backendPool.invalidateObject(address, client);
                }
            }
        }
    }

    public static boolean isStoredTableNamesLowerCase() {
        return GlobalVariable.lowerCaseTableNames == 1;
    }

    public static boolean isTableNamesCaseInsensitive() {
        return GlobalVariable.lowerCaseTableNames == 2;
    }

    public void compactTable(AdminCompactTableStmt stmt) throws DdlException {
        String dbName = stmt.getDbName();
        String tableName = stmt.getTblName();
        String type = stmt.getCompactionType();

        Database db = getInternalCatalog().getDbOrDdlException(dbName);
        OlapTable olapTable = db.getOlapTableOrDdlException(tableName);

        AgentBatchTask batchTask = new AgentBatchTask();
        olapTable.readLock();
        try {
            List<String> partitionNames = stmt.getPartitions();
            LOG.info("Table compaction. database: {}, table: {}, partition: {}, type: {}", dbName, tableName,
                    Joiner.on(", ").join(partitionNames), type);
            for (String parName : partitionNames) {
                Partition partition = olapTable.getPartition(parName);
                if (partition == null) {
                    throw new DdlException("partition[" + parName + "] not exist in table[" + tableName + "]");
                }

                for (MaterializedIndex idx : partition.getMaterializedIndices(IndexExtState.VISIBLE)) {
                    for (Tablet tablet : idx.getTablets()) {
                        for (Replica replica : tablet.getReplicas()) {
                            CompactionTask compactionTask = new CompactionTask(replica.getBackendId(), db.getId(),
                                    olapTable.getId(), partition.getId(), idx.getId(), tablet.getId(),
                                    olapTable.getSchemaHashByIndexId(idx.getId()), type);
                            batchTask.addTask(compactionTask);
                        }
                    }
                } // indices
            }
        } finally {
            olapTable.readUnlock();
        }

        // send task immediately
        AgentTaskExecutor.submit(batchTask);
    }

    private static void addTableComment(Table table, StringBuilder sb) {
        if (StringUtils.isNotBlank(table.getComment())) {
            sb.append("\nCOMMENT '").append(table.getComment(true)).append("'");
        }
    }

    public int getFollowerCount() {
        int count = 0;
        for (Frontend fe : frontends.values()) {
            if (fe.getRole() == FrontendNodeType.FOLLOWER) {
                count++;
            }
        }
        return count;
    }

<<<<<<< HEAD
    // SELECTDB_CODE_BEGIN
    public void createStage(CreateStageStmt stmt) throws DdlException {
        if (Config.isNotCloudMode()) {
            throw new DdlException("stage is only supported in cloud mode");
        }
        if (!stmt.isDryRun()) {
            getInternalCatalog().createStage(stmt.toStageProto(), stmt.isIfNotExists());
        }
    }

    public void dropStage(DropStageStmt stmt) throws DdlException {
        if (Config.isNotCloudMode()) {
            throw new DdlException("stage is only supported in cloud mode");
        }
        getInternalCatalog().dropStage(StagePB.StageType.EXTERNAL, null, null, stmt.getStageName(), null,
                stmt.isIfExists());
    }

    public AnalysisTaskScheduler getAnalysisJobScheduler() {
        return analysisManager.taskScheduler;
    }

    // SELECTDB_CODE_END

    // TODO:
    //  1. handle partition level analysis statement properly
    //  2. support sample job
    //  3. support period job
    public void createAnalysisJob(AnalyzeTblStmt analyzeTblStmt) throws DdlException {
        analysisManager.createAnalysisJob(analyzeTblStmt);
    }

    public AnalysisManager getAnalysisManager() {
        return analysisManager;
    }

    public GlobalFunctionMgr getGlobalFunctionMgr() {
        return globalFunctionMgr;
    }

    public StatisticsCleaner getStatisticsCleaner() {
        return statisticsCleaner;
    }

    public LoadManagerAdapter getLoadManagerAdapter() {
        return loadManagerAdapter;
    }

    public StatisticsAutoAnalyzer getStatisticsAutoAnalyzer() {
        return statisticsAutoAnalyzer;
    }

    public QueryStats getQueryStats() {
        return queryStats;
    }

=======
    public AnalysisManager getAnalysisManager() {
        return analysisManager;
    }

    public GlobalFunctionMgr getGlobalFunctionMgr() {
        return globalFunctionMgr;
    }

    public StatisticsCleaner getStatisticsCleaner() {
        return statisticsCleaner;
    }

    public LoadManagerAdapter getLoadManagerAdapter() {
        return loadManagerAdapter;
    }

    public StatisticsAutoAnalyzer getStatisticsAutoAnalyzer() {
        return statisticsAutoAnalyzer;
    }

    public QueryStats getQueryStats() {
        return queryStats;
    }

>>>>>>> 7bda49b5
    public void cleanQueryStats(CleanQueryStatsInfo info) throws DdlException {
        queryStats.clear(info);
        editLog.logCleanQueryStats(info);
    }
}<|MERGE_RESOLUTION|>--- conflicted
+++ resolved
@@ -31,10 +31,7 @@
 import org.apache.doris.analysis.AdminCompactTableStmt;
 import org.apache.doris.analysis.AdminSetConfigStmt;
 import org.apache.doris.analysis.AdminSetReplicaStatusStmt;
-<<<<<<< HEAD
-=======
 import org.apache.doris.analysis.AlterDatabasePropertyStmt;
->>>>>>> 7bda49b5
 import org.apache.doris.analysis.AlterDatabaseQuotaStmt;
 import org.apache.doris.analysis.AlterDatabaseQuotaStmt.QuotaType;
 import org.apache.doris.analysis.AlterDatabaseRename;
@@ -42,10 +39,6 @@
 import org.apache.doris.analysis.AlterSystemStmt;
 import org.apache.doris.analysis.AlterTableStmt;
 import org.apache.doris.analysis.AlterViewStmt;
-<<<<<<< HEAD
-import org.apache.doris.analysis.AnalyzeTblStmt;
-=======
->>>>>>> 7bda49b5
 import org.apache.doris.analysis.BackupStmt;
 import org.apache.doris.analysis.CancelAlterSystemStmt;
 import org.apache.doris.analysis.CancelAlterTableStmt;
@@ -89,10 +82,7 @@
 import org.apache.doris.analysis.TruncateTableStmt;
 import org.apache.doris.analysis.UninstallPluginStmt;
 import org.apache.doris.backup.BackupHandler;
-<<<<<<< HEAD
-=======
 import org.apache.doris.binlog.BinlogGcer;
->>>>>>> 7bda49b5
 import org.apache.doris.binlog.BinlogManager;
 import org.apache.doris.blockrule.SqlBlockRuleMgr;
 import org.apache.doris.catalog.ColocateTableIndex.GroupId;
@@ -169,10 +159,7 @@
 import org.apache.doris.load.loadv2.LoadLoadingChecker;
 import org.apache.doris.load.loadv2.LoadManager;
 import org.apache.doris.load.loadv2.LoadManagerAdapter;
-<<<<<<< HEAD
-=======
 import org.apache.doris.load.loadv2.LoadTask;
->>>>>>> 7bda49b5
 import org.apache.doris.load.loadv2.ProgressManager;
 import org.apache.doris.load.routineload.RoutineLoadManager;
 import org.apache.doris.load.routineload.RoutineLoadScheduler;
@@ -191,10 +178,7 @@
 import org.apache.doris.persist.AlterMultiMaterializedView;
 import org.apache.doris.persist.BackendReplicasInfo;
 import org.apache.doris.persist.BackendTabletsInfo;
-<<<<<<< HEAD
-=======
 import org.apache.doris.persist.BinlogGcInfo;
->>>>>>> 7bda49b5
 import org.apache.doris.persist.CleanQueryStatsInfo;
 import org.apache.doris.persist.DropPartitionInfo;
 import org.apache.doris.persist.EditLog;
@@ -232,10 +216,6 @@
 import org.apache.doris.resource.workloadgroup.WorkloadGroupMgr;
 import org.apache.doris.service.FrontendOptions;
 import org.apache.doris.statistics.AnalysisManager;
-<<<<<<< HEAD
-import org.apache.doris.statistics.AnalysisTaskScheduler;
-=======
->>>>>>> 7bda49b5
 import org.apache.doris.statistics.StatisticsAutoAnalyzer;
 import org.apache.doris.statistics.StatisticsCache;
 import org.apache.doris.statistics.StatisticsCleaner;
@@ -435,11 +415,7 @@
     private DeployManager deployManager;
 
     private TabletStatMgr tabletStatMgr;
-<<<<<<< HEAD
     private CloudTabletStatMgr cloudTabletStatMgr;
-=======
-
->>>>>>> 7bda49b5
     private Auth auth;
     private AccessControllerManager accessManager;
 
@@ -483,11 +459,8 @@
 
     private CloudUpgradeMgr upgradeMgr;
 
-<<<<<<< HEAD
     private MTMVJobManager mtmvJobManager;
 
-=======
->>>>>>> 7bda49b5
     private AnalysisManager analysisManager;
 
     private ExternalMetaCacheMgr extMetaCacheMgr;
@@ -502,11 +475,8 @@
 
     private BinlogManager binlogManager;
 
-<<<<<<< HEAD
-=======
     private BinlogGcer binlogGcer;
 
->>>>>>> 7bda49b5
     /**
      * TODO(tsy): to be removed after load refactor
      */
@@ -515,10 +485,7 @@
     private StatisticsAutoAnalyzer statisticsAutoAnalyzer;
 
     private HiveTransactionMgr hiveTransactionMgr;
-<<<<<<< HEAD
     private CacheHotspotManager cacheHotspotMgr;
-=======
->>>>>>> 7bda49b5
 
     public List<Frontend> getFrontends(FrontendNodeType nodeType) {
         if (nodeType == null) {
@@ -677,11 +644,7 @@
         }
 
         this.tabletStatMgr = new TabletStatMgr();
-<<<<<<< HEAD
         this.cloudTabletStatMgr = new CloudTabletStatMgr();
-=======
-
->>>>>>> 7bda49b5
         this.auth = new Auth();
         this.accessManager = new AccessControllerManager(auth);
         this.domainResolver = new DomainResolver(auth);
@@ -708,12 +671,8 @@
                 Config.async_loading_load_task_pool_size, LoadTask.COMPARATOR, LoadTask.class, !isCheckpointCatalog);
 
         this.loadJobScheduler = new LoadJobScheduler();
-<<<<<<< HEAD
         this.cleanCopyJobScheduler = new CleanCopyJobScheduler();
         this.loadManager = new LoadManager(loadJobScheduler, cleanCopyJobScheduler);
-=======
-        this.loadManager = new LoadManager(loadJobScheduler);
->>>>>>> 7bda49b5
         this.progressManager = new ProgressManager();
         this.streamLoadRecordMgr = new StreamLoadRecordMgr("stream_load_record_manager",
                 Config.fetch_stream_load_record_interval_second * 1000L);
@@ -738,32 +697,20 @@
         this.policyMgr = new PolicyMgr();
         this.mtmvJobManager = new MTMVJobManager();
         this.extMetaCacheMgr = new ExternalMetaCacheMgr();
-<<<<<<< HEAD
         if (Config.isCloudMode()) {
             this.upgradeMgr = new CloudUpgradeMgr();
         }
 
-        // Add `!FeConstants.disableInternalSchemaDb` in condition for CopyIntoTest
-        if (!FeConstants.disableInternalSchemaDb && FeConstants.runningCopyIntoTest) {
-            this.analysisManager = new AnalysisManager();
-            this.statisticsCleaner = new StatisticsCleaner();
-            this.statisticsAutoAnalyzer = new StatisticsAutoAnalyzer();
-        }
-=======
         this.analysisManager = new AnalysisManager();
         this.statisticsCleaner = new StatisticsCleaner();
         this.statisticsAutoAnalyzer = new StatisticsAutoAnalyzer();
->>>>>>> 7bda49b5
         this.globalFunctionMgr = new GlobalFunctionMgr();
         this.workloadGroupMgr = new WorkloadGroupMgr();
         this.queryStats = new QueryStats();
         this.loadManagerAdapter = new LoadManagerAdapter();
         this.hiveTransactionMgr = new HiveTransactionMgr();
         this.binlogManager = new BinlogManager();
-<<<<<<< HEAD
-=======
         this.binlogGcer = new BinlogGcer();
->>>>>>> 7bda49b5
     }
 
     public static void destroyCheckpoint() {
@@ -885,21 +832,14 @@
 
     public HiveTransactionMgr getHiveTransactionMgr() {
         return hiveTransactionMgr;
-<<<<<<< HEAD
+    }
+
+    public CacheHotspotManager getCacheHotspotMgr() {
+        return cacheHotspotMgr;
     }
 
     public static HiveTransactionMgr getCurrentHiveTransactionMgr() {
         return getCurrentEnv().getHiveTransactionMgr();
-    }
-
-    public CacheHotspotManager getCacheHotspotMgr() {
-        return cacheHotspotMgr;
-=======
-    }
-
-    public static HiveTransactionMgr getCurrentHiveTransactionMgr() {
-        return getCurrentEnv().getHiveTransactionMgr();
->>>>>>> 7bda49b5
     }
 
     // Use tryLock to avoid potential dead lock
@@ -1007,10 +947,6 @@
             // If not using bdb, we need to notify the FE type transfer manually.
             notifyNewFETypeTransfer(FrontendNodeType.MASTER);
         }
-<<<<<<< HEAD
-
-=======
->>>>>>> 7bda49b5
         if (statisticsCleaner != null) {
             statisticsCleaner.start();
         }
@@ -1040,7 +976,6 @@
         return isReady.get();
     }
 
-<<<<<<< HEAD
     private SelectdbCloud.NodeInfoPB getLocalTypeFromMetaService() {
         // get helperNodes from ms
         SelectdbCloud.GetClusterResponse response =
@@ -1078,8 +1013,6 @@
         return local.orElse(null);
     }
 
-=======
->>>>>>> 7bda49b5
     public boolean isHttpReady() {
         return httpReady.get();
     }
@@ -1088,7 +1021,6 @@
         this.httpReady.set(httpReady);
     }
 
-<<<<<<< HEAD
     private void getClusterIdAndRole() throws IOException, InterruptedException {
         NodeInfoPB.NodeType type = NodeInfoPB.NodeType.UNKNOWN;
         String feNodeNameFromMeta = "";
@@ -1121,9 +1053,6 @@
                 System.exit(-1);
             }
         }
-=======
-    private void getClusterIdAndRole() throws IOException {
->>>>>>> 7bda49b5
         File roleFile = new File(this.imageDir, Storage.ROLE_FILE);
         File versionFile = new File(this.imageDir, Storage.VERSION_FILE);
 
@@ -1158,7 +1087,6 @@
                 // For compatibility. Because this is the very first time to start, so we arbitrarily choose
                 // a new name for this node
                 role = FrontendNodeType.FOLLOWER;
-<<<<<<< HEAD
                 if (Config.isCloudMode() && type == NodeInfoPB.NodeType.FE_MASTER) {
                     nodeName = feNodeNameFromMeta;
                 } else {
@@ -1166,10 +1094,6 @@
                         selfNode.getPort(), false /* new style */);
                 }
 
-=======
-                nodeName = genFeNodeName(selfNode.getIdent(),
-                        selfNode.getPort(), false /* new style */);
->>>>>>> 7bda49b5
                 storage.writeFrontendRoleAndNodeName(role, nodeName);
                 LOG.info("very first time to start this node. role: {}, node name: {}", role.name(), nodeName);
             } else {
@@ -1185,7 +1109,6 @@
                     // But we will get a empty nodeName after upgrading.
                     // So for forward compatibility, we use the "old-style" way of naming: "ip_port",
                     // and update the ROLE file.
-<<<<<<< HEAD
                     if (Config.isCloudMode() && type == NodeInfoPB.NodeType.FE_MASTER) {
                         nodeName = feNodeNameFromMeta;
                     } else {
@@ -1193,25 +1116,6 @@
                     }
                     storage.writeFrontendRoleAndNodeName(role, nodeName);
                     LOG.info("forward compatibility. role: {}, node name: {}", role.name(), nodeName);
-                } else {
-                    // nodeName should be like "192.168.1.1_9217_1620296111213"
-                    // and the selfNode should be the prefix of nodeName.
-                    // If not, it means that the ip used last time is different from this time, which is not allowed.
-                    // But is metadata_failure_recovery is true,
-                    // we will not check it because this may be a FE migration.
-                    String[] split = nodeName.split("_");
-                    if (Config.metadata_failure_recovery.equals("false") && !selfNode.getHost().equalsIgnoreCase(
-                            split[0])) {
-                        throw new IOException(
-                                "the self host " + selfNode.getHost() + " does not equal to the host in ROLE" + " file "
-                                        + split[0] + ". You need to set 'priority_networks' config"
-                                        + " in fe.conf to match the host " + split[0]);
-                    }
-=======
-                    nodeName = genFeNodeName(selfNode.getHost(), selfNode.getPort(), true/* old style */);
-                    storage.writeFrontendRoleAndNodeName(role, nodeName);
-                    LOG.info("forward compatibility. role: {}, node name: {}", role.name(), nodeName);
->>>>>>> 7bda49b5
                 }
                 // Notice:
                 // With the introduction of FQDN, the nodeName is no longer bound to an IP address,
@@ -1314,13 +1218,8 @@
                     String clusterIdString = conn.getHeaderField(MetaBaseAction.CLUSTER_ID);
                     int remoteClusterId = Integer.parseInt(clusterIdString);
                     if (remoteClusterId != clusterId) {
-<<<<<<< HEAD
                         LOG.error("cluster id is not equal with helper node {}. will exit. remote:{}, local:{}",
                                 rightHelperNode.getHost(), clusterIdString, clusterId);
-=======
-                        LOG.error("cluster id is not equal with helper node {}. will exit.",
-                                rightHelperNode.getHost());
->>>>>>> 7bda49b5
                         throw new IOException(
                                 "cluster id is not equal with helper node "
                                         + rightHelperNode.getHost() + ". will exit.");
@@ -1391,11 +1290,7 @@
                 // For upgrade compatibility, the host parameter name remains the same
                 // and the new hostname parameter is added
                 String url = "http://" + NetUtils.getHostPortInAccessibleFormat(helperNode.getHost(), Config.http_port)
-<<<<<<< HEAD
-                        + "/role?host=" + selfNode.getHost() + "&hostname=" + selfNode.getHost()
-=======
                         + "/role?host=" + selfNode.getHost()
->>>>>>> 7bda49b5
                         + "&port=" + selfNode.getPort();
                 HttpURLConnection conn = HttpURLUtil.getConnectionWithNodeIdent(url);
                 if (conn.getResponseCode() != 200) {
@@ -1429,12 +1324,7 @@
                 continue;
             }
 
-<<<<<<< HEAD
             LOG.info("get fe node type {}, name {} from {}:{}", role, nodeName, helperNode.getHost(), Config.http_port);
-=======
-            LOG.info("get fe node type {}, name {} from {}:{}:{}", role, nodeName,
-                    helperNode.getHost(), helperNode.getHost(), Config.http_port);
->>>>>>> 7bda49b5
             rightHelperNode = helperNode;
             break;
         }
@@ -1597,19 +1487,11 @@
 
         // MUST set master ip before starting checkpoint thread.
         // because checkpoint thread need this info to select non-master FE to push image
-<<<<<<< HEAD
-=======
-
->>>>>>> 7bda49b5
         this.masterInfo = new MasterInfo(Env.getCurrentEnv().getSelfNode().getHost(),
                 Config.http_port,
                 Config.rpc_port);
         editLog.logMasterInfo(masterInfo);
         LOG.info("logMasterInfo:{}", masterInfo);
-<<<<<<< HEAD
-=======
-
->>>>>>> 7bda49b5
         this.workloadGroupMgr.init();
 
         // for master, the 'isReady' is set behind.
@@ -1692,7 +1574,6 @@
         loadLoadingChecker.start();
         // export task
         exportMgr.start();
-<<<<<<< HEAD
         if (Config.isNotCloudMode()) {
             // Tablet checker and scheduler
             tabletChecker.start();
@@ -1700,11 +1581,6 @@
         } else {
             cloudTabletRebalancer.start();
         }
-=======
-        // Tablet checker and scheduler
-        tabletChecker.start();
-        tabletScheduler.start();
->>>>>>> 7bda49b5
         // Colocate tables checker and balancer
         ColocateTableCheckerAndBalancer.getInstance().start();
         // Publish Version Daemon
@@ -1757,12 +1633,9 @@
         // start mtmv jobManager
         mtmvJobManager.start();
         getRefreshManager().start();
-<<<<<<< HEAD
-=======
 
         // binlog gcer
         binlogGcer.start();
->>>>>>> 7bda49b5
     }
 
     // start threads that should running on all FE
@@ -2033,10 +1906,6 @@
         masterInfo = MasterInfo.read(dis);
         long newChecksum = checksum ^ masterInfo.getRpcPort();
         newChecksum ^= masterInfo.getHttpPort();
-<<<<<<< HEAD
-=======
-
->>>>>>> 7bda49b5
         LOG.info("finished replay masterInfo from image");
         return newChecksum;
     }
@@ -2331,15 +2200,12 @@
     public long loadGlobalFunction(DataInputStream in, long checksum) throws IOException {
         this.globalFunctionMgr = GlobalFunctionMgr.read(in);
         LOG.info("finished replay global function from image");
-<<<<<<< HEAD
-=======
         return checksum;
     }
 
     public long loadAnalysisManager(DataInputStream in, long checksum) throws IOException {
         this.analysisManager = AnalysisManager.readFields(in);
         LOG.info("finished replay AnalysisMgr from image");
->>>>>>> 7bda49b5
         return checksum;
     }
 
@@ -2624,14 +2490,11 @@
 
         this.binlogManager.write(out, checksum);
         LOG.info("Save binlogs to image");
-<<<<<<< HEAD
-=======
         return checksum;
     }
 
     public long saveAnalysisMgr(CountingDataOutputStream dos, long checksum) throws IOException {
         analysisManager.write(dos);
->>>>>>> 7bda49b5
         return checksum;
     }
 
@@ -2927,13 +2790,7 @@
             if (Config.enable_fqdn_mode && StringUtils.isEmpty(host)) {
                 throw new DdlException("frontend's hostName should not be empty while enable_fqdn_mode is true");
             }
-<<<<<<< HEAD
-            if (Strings.isNullOrEmpty(nodeName)) {
-                nodeName = genFeNodeName(host, editLogPort, false /* new name style */);
-            }
-=======
-            String nodeName = genFeNodeName(host, editLogPort, false /* new name style */);
->>>>>>> 7bda49b5
+            nodeName = genFeNodeName(host, editLogPort, false /* new name style */);
 
             if (removedFrontends.contains(nodeName)) {
                 throw new DdlException("frontend name already exists " + nodeName + ". Try again");
@@ -3192,14 +3049,11 @@
                                   boolean separatePartition,
                                   boolean hidePassword, boolean getDdlForLike, long specificVersion,
                                   boolean getBriefDdl) {
-<<<<<<< HEAD
         if (Config.isCloudMode()) {
             getCloudDdlStmt(ddlStmt, dbName, table, createTableStmt, addPartitionStmt, createRollupStmt,
                     separatePartition, hidePassword, getDdlForLike, specificVersion);
             return;
         }
-=======
->>>>>>> 7bda49b5
         StringBuilder sb = new StringBuilder();
 
         // 1. create table
@@ -3410,11 +3264,8 @@
             }
 
             // in memory
-<<<<<<< HEAD
             sb.append(",\n\"").append(PropertyAnalyzer.PROPERTIES_PERSISTENT).append("\" = \"");
             sb.append(olapTable.isPersistent()).append("\"");
-=======
->>>>>>> 7bda49b5
             if (olapTable.isInMemory()) {
                 sb.append(",\n\"").append(PropertyAnalyzer.PROPERTIES_INMEMORY).append("\" = \"");
                 sb.append(olapTable.isInMemory()).append("\"");
@@ -3437,11 +3288,7 @@
             }
 
             // unique key table with merge on write
-<<<<<<< HEAD
-            if (olapTable.getKeysType() == KeysType.UNIQUE_KEYS && !olapTable.getEnableUniqueKeyMergeOnWrite()) {
-=======
             if (olapTable.getKeysType() == KeysType.UNIQUE_KEYS && olapTable.getEnableUniqueKeyMergeOnWrite()) {
->>>>>>> 7bda49b5
                 sb.append(",\n\"").append(PropertyAnalyzer.ENABLE_UNIQUE_KEY_MERGE_ON_WRITE).append("\" = \"");
                 sb.append(olapTable.getEnableUniqueKeyMergeOnWrite()).append("\"");
             }
@@ -3476,7 +3323,6 @@
                 sb.append(",\n\"").append(PropertyAnalyzer.PROPERTIES_STORE_ROW_COLUMN).append("\" = \"");
                 sb.append(olapTable.storeRowColumn()).append("\"");
             }
-<<<<<<< HEAD
 
             // skip inverted index on load
             if (olapTable.skipWriteIndexOnLoad()) {
@@ -3494,25 +3340,6 @@
             sb.append(",\n\"").append(PropertyAnalyzer.PROPERTIES_DISABLE_AUTO_COMPACTION).append("\" = \"");
             sb.append(olapTable.disableAutoCompaction()).append("\"");
 
-=======
-
-            // skip inverted index on load
-            if (olapTable.skipWriteIndexOnLoad()) {
-                sb.append(",\n\"").append(PropertyAnalyzer.PROPERTIES_SKIP_WRITE_INDEX_ON_LOAD).append("\" = \"");
-                sb.append(olapTable.skipWriteIndexOnLoad()).append("\"");
-            }
-
-            // dynamic schema
-            if (olapTable.isDynamicSchema()) {
-                sb.append(",\n\"").append(PropertyAnalyzer.PROPERTIES_DYNAMIC_SCHEMA).append("\" = \"");
-                sb.append(olapTable.isDynamicSchema()).append("\"");
-            }
-
-            // disable auto compaction
-            sb.append(",\n\"").append(PropertyAnalyzer.PROPERTIES_DISABLE_AUTO_COMPACTION).append("\" = \"");
-            sb.append(olapTable.disableAutoCompaction()).append("\"");
-
->>>>>>> 7bda49b5
             // binlog
             if (Config.enable_feature_binlog) {
                 BinlogConfig binlogConfig = olapTable.getBinlogConfig();
@@ -3532,7 +3359,6 @@
             }
 
             sb.append("\n)");
-<<<<<<< HEAD
         } else if (table.getType() == TableType.MYSQL) {
             MysqlTable mysqlTable = (MysqlTable) table;
 
@@ -3948,15 +3774,7 @@
                 sb.append(olapTable.getSequenceType().toString()).append("\"");
             }
 
-            // unique key table with merge on write
-            if (olapTable.getEnableUniqueKeyMergeOnWrite()) {
-                sb.append(",\n\"").append(PropertyAnalyzer.ENABLE_UNIQUE_KEY_MERGE_ON_WRITE).append("\" = \"");
-                sb.append(olapTable.getEnableUniqueKeyMergeOnWrite()).append("\"");
-            }
-
             sb.append("\n)");
-=======
->>>>>>> 7bda49b5
         } else if (table.getType() == TableType.MYSQL) {
             MysqlTable mysqlTable = (MysqlTable) table;
 
@@ -5063,14 +4881,7 @@
 
     private void renameColumn(Database db, OlapTable table, String colName,
                               String newColName, boolean isReplay) throws DdlException {
-<<<<<<< HEAD
-        if (table.getState() != OlapTableState.NORMAL) {
-            throw new DdlException("Table[" + table.getName() + "] is under " + table.getState());
-        }
-
-=======
         table.checkNormalStateForAlter();
->>>>>>> 7bda49b5
         if (colName.equalsIgnoreCase(newColName)) {
             throw new DdlException("Same column name");
         }
@@ -5338,7 +5149,6 @@
         editLog.logModifyInMemory(info);
     }
 
-<<<<<<< HEAD
     // The caller need to hold the table write lock
     public void modifyTablePersistentMeta(Database db, OlapTable table, Map<String, String> properties) {
         Preconditions.checkArgument(table.isWriteLockHeldByCurrentThread());
@@ -5375,8 +5185,6 @@
         editLog.logModifyTTLSeconds(info);
     }
 
-=======
->>>>>>> 7bda49b5
     public void updateBinlogConfig(Database db, OlapTable table, BinlogConfig newBinlogConfig) {
         Preconditions.checkArgument(table.isWriteLockHeldByCurrentThread());
 
@@ -5384,11 +5192,7 @@
 
         ModifyTablePropertyOperationLog info = new ModifyTablePropertyOperationLog(db.getId(), table.getId(),
                 newBinlogConfig.toProperties());
-<<<<<<< HEAD
-        editLog.logModifyInMemory(info);
-=======
         editLog.logUpdateBinlogConfig(info);
->>>>>>> 7bda49b5
     }
 
     public void replayModifyTableProperty(short opCode, ModifyTablePropertyOperationLog info)
@@ -5425,14 +5229,11 @@
                     newBinlogConfig.mergeFromProperties(properties);
                     olapTable.setBinlogConfig(newBinlogConfig);
                     break;
-<<<<<<< HEAD
                 case OperationType.OP_MODIFY_PERSISTENT:
                     for (Partition partition : olapTable.getPartitions()) {
                         olapTable.getPartitionInfo().setIsPersistent(partition.getId(), tableProperty.isPersistent());
                     }
                     break;
-=======
->>>>>>> 7bda49b5
                 default:
                     break;
             }
@@ -5682,13 +5483,10 @@
         return functionSet.isNullResultWithOneNullParamFunctions(funcName);
     }
 
-<<<<<<< HEAD
-=======
     public boolean isAggFunctionName(String name) {
         return functionSet.isAggFunctionName(name);
     }
 
->>>>>>> 7bda49b5
     @Deprecated
     public long loadCluster(DataInputStream dis, long checksum) throws IOException, DdlException {
         return getInternalCatalog().loadCluster(dis, checksum);
@@ -6361,7 +6159,6 @@
         return count;
     }
 
-<<<<<<< HEAD
     // SELECTDB_CODE_BEGIN
     public void createStage(CreateStageStmt stmt) throws DdlException {
         if (Config.isNotCloudMode()) {
@@ -6380,19 +6177,7 @@
                 stmt.isIfExists());
     }
 
-    public AnalysisTaskScheduler getAnalysisJobScheduler() {
-        return analysisManager.taskScheduler;
-    }
-
     // SELECTDB_CODE_END
-
-    // TODO:
-    //  1. handle partition level analysis statement properly
-    //  2. support sample job
-    //  3. support period job
-    public void createAnalysisJob(AnalyzeTblStmt analyzeTblStmt) throws DdlException {
-        analysisManager.createAnalysisJob(analyzeTblStmt);
-    }
 
     public AnalysisManager getAnalysisManager() {
         return analysisManager;
@@ -6418,32 +6203,6 @@
         return queryStats;
     }
 
-=======
-    public AnalysisManager getAnalysisManager() {
-        return analysisManager;
-    }
-
-    public GlobalFunctionMgr getGlobalFunctionMgr() {
-        return globalFunctionMgr;
-    }
-
-    public StatisticsCleaner getStatisticsCleaner() {
-        return statisticsCleaner;
-    }
-
-    public LoadManagerAdapter getLoadManagerAdapter() {
-        return loadManagerAdapter;
-    }
-
-    public StatisticsAutoAnalyzer getStatisticsAutoAnalyzer() {
-        return statisticsAutoAnalyzer;
-    }
-
-    public QueryStats getQueryStats() {
-        return queryStats;
-    }
-
->>>>>>> 7bda49b5
     public void cleanQueryStats(CleanQueryStatsInfo info) throws DdlException {
         queryStats.clear(info);
         editLog.logCleanQueryStats(info);
