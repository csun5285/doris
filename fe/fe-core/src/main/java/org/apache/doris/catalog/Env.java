// Licensed to the Apache Software Foundation (ASF) under one
// or more contributor license agreements.  See the NOTICE file
// distributed with this work for additional information
// regarding copyright ownership.  The ASF licenses this file
// to you under the Apache License, Version 2.0 (the
// "License"); you may not use this file except in compliance
// with the License.  You may obtain a copy of the License at
//
//   http://www.apache.org/licenses/LICENSE-2.0
//
// Unless required by applicable law or agreed to in writing,
// software distributed under the License is distributed on an
// "AS IS" BASIS, WITHOUT WARRANTIES OR CONDITIONS OF ANY
// KIND, either express or implied.  See the License for the
// specific language governing permissions and limitations
// under the License.

package org.apache.doris.catalog;

import org.apache.doris.alter.Alter;
import org.apache.doris.alter.AlterJobV2;
import org.apache.doris.alter.AlterJobV2.JobType;
import org.apache.doris.alter.MaterializedViewHandler;
import org.apache.doris.alter.SchemaChangeHandler;
import org.apache.doris.alter.SystemHandler;
import org.apache.doris.analysis.AddPartitionClause;
import org.apache.doris.analysis.AdminCheckTabletsStmt;
import org.apache.doris.analysis.AdminCheckTabletsStmt.CheckType;
import org.apache.doris.analysis.AdminCleanTrashStmt;
import org.apache.doris.analysis.AdminCompactTableStmt;
import org.apache.doris.analysis.AdminSetConfigStmt;
import org.apache.doris.analysis.AdminSetReplicaStatusStmt;
import org.apache.doris.analysis.AlterClusterStmt;
import org.apache.doris.analysis.AlterDatabaseQuotaStmt;
import org.apache.doris.analysis.AlterDatabaseQuotaStmt.QuotaType;
import org.apache.doris.analysis.AlterDatabaseRename;
import org.apache.doris.analysis.AlterMaterializedViewStmt;
import org.apache.doris.analysis.AlterSystemStmt;
import org.apache.doris.analysis.AlterTableStmt;
import org.apache.doris.analysis.AlterViewStmt;
import org.apache.doris.analysis.AnalyzeStmt;
import org.apache.doris.analysis.BackupStmt;
import org.apache.doris.analysis.CancelAlterSystemStmt;
import org.apache.doris.analysis.CancelAlterTableStmt;
import org.apache.doris.analysis.CancelBackupStmt;
import org.apache.doris.analysis.ColumnRenameClause;
import org.apache.doris.analysis.CreateClusterStmt;
import org.apache.doris.analysis.CreateDbStmt;
import org.apache.doris.analysis.CreateFunctionStmt;
import org.apache.doris.analysis.CreateMaterializedViewStmt;
import org.apache.doris.analysis.CreateMultiTableMaterializedViewStmt;
import org.apache.doris.analysis.CreateStageStmt;
import org.apache.doris.analysis.CreateTableAsSelectStmt;
import org.apache.doris.analysis.CreateTableLikeStmt;
import org.apache.doris.analysis.CreateTableStmt;
import org.apache.doris.analysis.CreateViewStmt;
import org.apache.doris.analysis.DdlStmt;
import org.apache.doris.analysis.DistributionDesc;
import org.apache.doris.analysis.DropClusterStmt;
import org.apache.doris.analysis.DropDbStmt;
import org.apache.doris.analysis.DropFunctionStmt;
import org.apache.doris.analysis.DropMaterializedViewStmt;
import org.apache.doris.analysis.DropPartitionClause;
import org.apache.doris.analysis.DropStageStmt;
import org.apache.doris.analysis.DropTableStmt;
import org.apache.doris.analysis.FunctionName;
import org.apache.doris.analysis.InstallPluginStmt;
import org.apache.doris.analysis.LinkDbStmt;
import org.apache.doris.analysis.MigrateDbStmt;
import org.apache.doris.analysis.ModifyDistributionClause;
import org.apache.doris.analysis.PartitionRenameClause;
import org.apache.doris.analysis.RecoverDbStmt;
import org.apache.doris.analysis.RecoverPartitionStmt;
import org.apache.doris.analysis.RecoverTableStmt;
import org.apache.doris.analysis.RefreshMaterializedViewStmt;
import org.apache.doris.analysis.ReplacePartitionClause;
import org.apache.doris.analysis.ResourceTypeEnum;
import org.apache.doris.analysis.RestoreStmt;
import org.apache.doris.analysis.RollupRenameClause;
import org.apache.doris.analysis.ShowAlterStmt.AlterType;
import org.apache.doris.analysis.TableRenameClause;
import org.apache.doris.analysis.TruncateTableStmt;
import org.apache.doris.analysis.UninstallPluginStmt;
import org.apache.doris.backup.BackupHandler;
import org.apache.doris.blockrule.SqlBlockRuleMgr;
import org.apache.doris.catalog.ColocateTableIndex.GroupId;
import org.apache.doris.catalog.DistributionInfo.DistributionInfoType;
import org.apache.doris.catalog.MaterializedIndex.IndexExtState;
import org.apache.doris.catalog.MetaIdGenerator.IdGeneratorBuffer;
import org.apache.doris.catalog.OlapTable.OlapTableState;
import org.apache.doris.catalog.Replica.ReplicaStatus;
import org.apache.doris.catalog.TableIf.TableType;
import org.apache.doris.clone.ColocateTableCheckerAndBalancer;
import org.apache.doris.clone.DynamicPartitionScheduler;
import org.apache.doris.clone.TabletChecker;
import org.apache.doris.clone.TabletScheduler;
import org.apache.doris.clone.TabletSchedulerStat;
import org.apache.doris.cluster.BaseParam;
import org.apache.doris.cluster.Cluster;
import org.apache.doris.cluster.ClusterNamespace;
import org.apache.doris.common.AnalysisException;
import org.apache.doris.common.ClientPool;
import org.apache.doris.common.Config;
import org.apache.doris.common.ConfigBase;
import org.apache.doris.common.DdlException;
import org.apache.doris.common.ErrorCode;
import org.apache.doris.common.ErrorReport;
import org.apache.doris.common.FeConstants;
import org.apache.doris.common.FeMetaVersion;
import org.apache.doris.common.MetaNotFoundException;
import org.apache.doris.common.Pair;
import org.apache.doris.common.ThreadPoolManager;
import org.apache.doris.common.UserException;
import org.apache.doris.common.io.CountingDataOutputStream;
import org.apache.doris.common.io.Text;
import org.apache.doris.common.util.Daemon;
import org.apache.doris.common.util.DynamicPartitionUtil;
import org.apache.doris.common.util.MasterDaemon;
import org.apache.doris.common.util.MetaLockUtils;
import org.apache.doris.common.util.PrintableMap;
import org.apache.doris.common.util.PropertyAnalyzer;
import org.apache.doris.common.util.QueryableReentrantLock;
import org.apache.doris.common.util.SmallFileMgr;
import org.apache.doris.common.util.TimeUtils;
import org.apache.doris.common.util.Util;
import org.apache.doris.consistency.ConsistencyChecker;
import org.apache.doris.datasource.CatalogIf;
import org.apache.doris.datasource.CatalogMgr;
import org.apache.doris.datasource.EsExternalCatalog;
import org.apache.doris.datasource.ExternalMetaCacheMgr;
import org.apache.doris.datasource.InternalCatalog;
import org.apache.doris.deploy.DeployManager;
import org.apache.doris.deploy.impl.AmbariDeployManager;
import org.apache.doris.deploy.impl.K8sDeployManager;
import org.apache.doris.deploy.impl.LocalFileDeployManager;
import org.apache.doris.external.elasticsearch.EsRepository;
import org.apache.doris.external.hudi.HudiTable;
import org.apache.doris.external.iceberg.IcebergTableCreationRecordMgr;
import org.apache.doris.ha.BDBHA;
import org.apache.doris.ha.FrontendNodeType;
import org.apache.doris.ha.HAProtocol;
import org.apache.doris.ha.MasterInfo;
import org.apache.doris.httpv2.meta.MetaBaseAction;
import org.apache.doris.journal.JournalCursor;
import org.apache.doris.journal.JournalEntity;
import org.apache.doris.journal.bdbje.Timestamp;
import org.apache.doris.load.DeleteHandler;
import org.apache.doris.load.EtlJobType;
import org.apache.doris.load.ExportChecker;
import org.apache.doris.load.ExportJob;
import org.apache.doris.load.ExportMgr;
import org.apache.doris.load.Load;
import org.apache.doris.load.LoadChecker;
import org.apache.doris.load.LoadErrorHub;
import org.apache.doris.load.LoadJob;
import org.apache.doris.load.StreamLoadRecordMgr;
import org.apache.doris.load.loadv2.LoadEtlChecker;
import org.apache.doris.load.loadv2.LoadJobScheduler;
import org.apache.doris.load.loadv2.LoadLoadingChecker;
import org.apache.doris.load.loadv2.LoadManager;
import org.apache.doris.load.routineload.RoutineLoadManager;
import org.apache.doris.load.routineload.RoutineLoadScheduler;
import org.apache.doris.load.routineload.RoutineLoadTaskScheduler;
import org.apache.doris.load.sync.SyncChecker;
import org.apache.doris.load.sync.SyncJobManager;
import org.apache.doris.load.update.UpdateManager;
import org.apache.doris.master.Checkpoint;
import org.apache.doris.master.MetaHelper;
import org.apache.doris.master.PartitionInMemoryInfoCollector;
import org.apache.doris.meta.MetaContext;
import org.apache.doris.metric.MetricRepo;
import org.apache.doris.mtmv.MTMVJobManager;
import org.apache.doris.mysql.privilege.PaloAuth;
import org.apache.doris.mysql.privilege.PrivPredicate;
import org.apache.doris.persist.BackendIdsUpdateInfo;
import org.apache.doris.persist.BackendReplicasInfo;
import org.apache.doris.persist.BackendTabletsInfo;
import org.apache.doris.persist.ClusterInfo;
import org.apache.doris.persist.DatabaseInfo;
import org.apache.doris.persist.DropLinkDbAndUpdateDbInfo;
import org.apache.doris.persist.DropPartitionInfo;
import org.apache.doris.persist.EditLog;
import org.apache.doris.persist.GlobalVarPersistInfo;
import org.apache.doris.persist.ModifyPartitionInfo;
import org.apache.doris.persist.ModifyTableDefaultDistributionBucketNumOperationLog;
import org.apache.doris.persist.ModifyTablePropertyOperationLog;
import org.apache.doris.persist.OperationType;
import org.apache.doris.persist.PartitionPersistInfo;
import org.apache.doris.persist.RecoverInfo;
import org.apache.doris.persist.RefreshExternalTableInfo;
import org.apache.doris.persist.ReplacePartitionOperationLog;
import org.apache.doris.persist.ReplicaPersistInfo;
import org.apache.doris.persist.SetReplicaStatusOperationLog;
import org.apache.doris.persist.Storage;
import org.apache.doris.persist.StorageInfo;
import org.apache.doris.persist.StorageInfoV2;
import org.apache.doris.persist.TableInfo;
import org.apache.doris.persist.TablePropertyInfo;
import org.apache.doris.persist.TableRenameColumnInfo;
import org.apache.doris.persist.TruncateTableInfo;
import org.apache.doris.persist.UpdateCloudReplicaInfo;
import org.apache.doris.persist.meta.MetaHeader;
import org.apache.doris.persist.meta.MetaReader;
import org.apache.doris.persist.meta.MetaWriter;
import org.apache.doris.plugin.PluginInfo;
import org.apache.doris.plugin.PluginMgr;
import org.apache.doris.policy.PolicyMgr;
import org.apache.doris.qe.AuditEventProcessor;
import org.apache.doris.qe.ConnectContext;
import org.apache.doris.qe.GlobalVariable;
import org.apache.doris.qe.JournalObservable;
import org.apache.doris.qe.VariableMgr;
import org.apache.doris.resource.Tag;
import org.apache.doris.service.FrontendOptions;
import org.apache.doris.statistics.AnalysisManager;
import org.apache.doris.statistics.StatisticsCache;
import org.apache.doris.statistics.StatisticsJobManager;
import org.apache.doris.statistics.StatisticsJobScheduler;
import org.apache.doris.statistics.StatisticsManager;
import org.apache.doris.statistics.StatisticsTaskScheduler;
import org.apache.doris.system.Backend;
import org.apache.doris.system.Frontend;
import org.apache.doris.system.HeartbeatMgr;
import org.apache.doris.system.SystemInfoService;
import org.apache.doris.task.AgentBatchTask;
import org.apache.doris.task.AgentTaskExecutor;
import org.apache.doris.task.CompactionTask;
import org.apache.doris.task.DropReplicaTask;
import org.apache.doris.task.MasterTaskExecutor;
import org.apache.doris.thrift.BackendService;
import org.apache.doris.thrift.TCompressionType;
import org.apache.doris.thrift.TNetworkAddress;
import org.apache.doris.thrift.TStorageMedium;
import org.apache.doris.transaction.CloudGlobalTransactionMgr;
import org.apache.doris.transaction.DbUsedDataQuotaInfoCollector;
import org.apache.doris.transaction.GlobalTransactionMgr;
import org.apache.doris.transaction.GlobalTransactionMgrInterface;
import org.apache.doris.transaction.PublishVersionDaemon;

import com.google.common.base.Joiner;
import com.google.common.base.Preconditions;
import com.google.common.base.Strings;
import com.google.common.collect.HashMultimap;
import com.google.common.collect.Lists;
import com.google.common.collect.Maps;
import com.google.common.collect.Multimap;
import com.google.common.collect.Queues;
import com.selectdb.cloud.catalog.CloudClusterChecker;
import com.selectdb.cloud.catalog.CloudReplica;
import com.selectdb.cloud.catalog.CloudTabletRebalancer;
import com.selectdb.cloud.proto.SelectdbCloud;
import com.selectdb.cloud.proto.SelectdbCloud.NodeInfoPB;
import com.selectdb.cloud.proto.SelectdbCloud.StagePB;
import com.sleepycat.je.rep.InsufficientLogException;
import com.sleepycat.je.rep.NetworkRestore;
import com.sleepycat.je.rep.NetworkRestoreConfig;
import lombok.Setter;
import org.apache.commons.collections.CollectionUtils;
import org.apache.commons.lang3.StringUtils;
import org.apache.logging.log4j.LogManager;
import org.apache.logging.log4j.Logger;
import org.codehaus.jackson.map.ObjectMapper;

import java.io.BufferedReader;
import java.io.DataInputStream;
import java.io.File;
import java.io.IOException;
import java.io.InputStreamReader;
import java.net.HttpURLConnection;
import java.net.URL;
import java.util.ArrayList;
import java.util.Collection;
import java.util.Comparator;
import java.util.HashMap;
import java.util.List;
import java.util.Map;
import java.util.Map.Entry;
import java.util.Optional;
import java.util.Set;
import java.util.concurrent.BlockingQueue;
import java.util.concurrent.ConcurrentHashMap;
import java.util.concurrent.ConcurrentLinkedQueue;
import java.util.concurrent.TimeUnit;
import java.util.concurrent.atomic.AtomicBoolean;
import java.util.concurrent.atomic.AtomicLong;
import java.util.stream.Collectors;

/**
 * A singleton class can also be seen as an entry point of Doris.
 * All manager classes can be obtained through this class.
 */
public class Env {
    private static final Logger LOG = LogManager.getLogger(Env.class);
    // 0 ~ 9999 used for qe
    public static final long NEXT_ID_INIT_VALUE = 10000;
    private static final int HTTP_TIMEOUT_SECOND = 5;
    private static final int STATE_CHANGE_CHECK_INTERVAL_MS = 100;
    private static final int REPLAY_INTERVAL_MS = 1;
    private static final String BDB_DIR = "/bdb";
    public static final String IMAGE_DIR = "/image";

    private String metaDir;
    private String bdbDir;
    private String imageDir;

    private MetaContext metaContext;
    private long epoch = 0;

    // Lock to perform atomic modification on map like 'idToDb' and 'fullNameToDb'.
    // These maps are all thread safe, we only use lock to perform atomic operations.
    // Operations like Get or Put do not need lock.
    // We use fair ReentrantLock to avoid starvation. Do not use this lock in critical code pass
    // because fair lock has poor performance.
    // Using QueryableReentrantLock to print owner thread in debug mode.
    private QueryableReentrantLock lock;

    private CatalogMgr catalogMgr;
    private Load load;
    private LoadManager loadManager;
    private StreamLoadRecordMgr streamLoadRecordMgr;
    private RoutineLoadManager routineLoadManager;
    private SqlBlockRuleMgr sqlBlockRuleMgr;
    private ExportMgr exportMgr;
    private SyncJobManager syncJobManager;
    private Alter alter;
    private ConsistencyChecker consistencyChecker;
    private BackupHandler backupHandler;
    private PublishVersionDaemon publishVersionDaemon;
    private UpdateManager updateManager;
    private DeleteHandler deleteHandler;
    private DbUsedDataQuotaInfoCollector dbUsedDataQuotaInfoCollector;
    private PartitionInMemoryInfoCollector partitionInMemoryInfoCollector;

    private MasterDaemon labelCleaner; // To clean old LabelInfo, ExportJobInfos
    private MasterDaemon txnCleaner; // To clean aborted or timeout txns
    private Daemon replayer;
    private Daemon timePrinter;
    private Daemon listener;

    private boolean isFirstTimeStartUp = false;
    private boolean isElectable;
    // set to true after finished replay all meta and ready to serve
    // set to false when catalog is not ready.
    private AtomicBoolean isReady = new AtomicBoolean(false);
    // set to true if FE can offer READ service.
    // canRead can be true even if isReady is false.
    // for example: OBSERVER transfer to UNKNOWN, then isReady will be set to false, but canRead can still be true
    private AtomicBoolean canRead = new AtomicBoolean(false);
    private BlockingQueue<FrontendNodeType> typeTransferQueue;

    // false if default_cluster is not created.
    @Setter
    private boolean isDefaultClusterCreated = false;

    // node name is used for bdbje NodeName.
    private String nodeName;
    private FrontendNodeType role;
    private FrontendNodeType feType;
    // replica and observer use this value to decide provide read service or not
    private long synchronizedTimeMs;
    private int masterRpcPort;
    private int masterHttpPort;
    private String masterIp;

    private MetaIdGenerator idGenerator = new MetaIdGenerator(NEXT_ID_INIT_VALUE);

    private EditLog editLog;
    private int clusterId;
    private String token;
    // For checkpoint and observer memory replayed marker
    private AtomicLong replayedJournalId;

    private static Env CHECKPOINT = null;
    private static long checkpointThreadId = -1;
    private Checkpoint checkpointer;
    private List<Pair<String, Integer>> helperNodes = Lists.newArrayList();
    private Pair<String, Integer> selfNode = null;

    // node name -> Frontend
    private ConcurrentHashMap<String, Frontend> frontends;
    // removed frontends' name. used for checking if name is duplicated in bdbje
    private ConcurrentLinkedQueue<String> removedFrontends;

    private HAProtocol haProtocol = null;

    private JournalObservable journalObservable;

    private SystemInfoService systemInfo;
    private HeartbeatMgr heartbeatMgr;

    private CloudClusterChecker cloudClusterCheck;
    private TabletInvertedIndex tabletInvertedIndex;
    private ColocateTableIndex colocateTableIndex;

    private CatalogRecycleBin recycleBin;
    private FunctionSet functionSet;

    // for nereids
    private FunctionRegistry functionRegistry;

    private MetaReplayState metaReplayState;

    private BrokerMgr brokerMgr;
    private ResourceMgr resourceMgr;

    private GlobalTransactionMgrInterface globalTransactionMgr;

    private DeployManager deployManager;

    private TabletStatMgr tabletStatMgr;
    private CloudTabletStatMgr cloudTabletStatMgr;
    // statistics
    private StatisticsManager statisticsManager;
    private StatisticsJobManager statisticsJobManager;
    private StatisticsJobScheduler statisticsJobScheduler;
    private StatisticsTaskScheduler statisticsTaskScheduler;

    private PaloAuth auth;

    private DomainResolver domainResolver;

    private TabletSchedulerStat stat;

    private TabletScheduler tabletScheduler;

    private TabletChecker tabletChecker;

    private CloudTabletRebalancer cloudTabletRebalancer;

    // Thread pools for pending and loading task, separately
    private MasterTaskExecutor pendingLoadTaskScheduler;
    private MasterTaskExecutor loadingLoadTaskScheduler;

    private LoadJobScheduler loadJobScheduler;

    private LoadEtlChecker loadEtlChecker;
    private LoadLoadingChecker loadLoadingChecker;

    private RoutineLoadScheduler routineLoadScheduler;

    private RoutineLoadTaskScheduler routineLoadTaskScheduler;

    private SyncChecker syncChecker;

    private SmallFileMgr smallFileMgr;

    private DynamicPartitionScheduler dynamicPartitionScheduler;

    private PluginMgr pluginMgr;

    private AuditEventProcessor auditEventProcessor;

    private RefreshManager refreshManager;

    private PolicyMgr policyMgr;

    private MTMVJobManager mtmvJobManager;

    private AnalysisManager analysisManager;

    private ExternalMetaCacheMgr extMetaCacheMgr;

    public List<Frontend> getFrontends(FrontendNodeType nodeType) {
        if (nodeType == null) {
            // get all
            return Lists.newArrayList(frontends.values());
        }

        List<Frontend> result = Lists.newArrayList();
        for (Frontend frontend : frontends.values()) {
            if (frontend.getRole() == nodeType) {
                result.add(frontend);
            }
        }

        return result;
    }

    public List<String> getRemovedFrontendNames() {
        return Lists.newArrayList(removedFrontends);
    }

    public JournalObservable getJournalObservable() {
        return journalObservable;
    }

    public SystemInfoService getClusterInfo() {
        return this.systemInfo;
    }

    private HeartbeatMgr getHeartbeatMgr() {
        return this.heartbeatMgr;
    }

    public TabletInvertedIndex getTabletInvertedIndex() {
        return this.tabletInvertedIndex;
    }

    // only for test
    public void setColocateTableIndex(ColocateTableIndex colocateTableIndex) {
        this.colocateTableIndex = colocateTableIndex;
    }

    public ColocateTableIndex getColocateTableIndex() {
        return this.colocateTableIndex;
    }

    private CatalogRecycleBin getRecycleBin() {
        return this.recycleBin;
    }

    public MetaReplayState getMetaReplayState() {
        return metaReplayState;
    }

    public DynamicPartitionScheduler getDynamicPartitionScheduler() {
        return this.dynamicPartitionScheduler;
    }

    public CatalogMgr getCatalogMgr() {
        return catalogMgr;
    }

    public MTMVJobManager getMTMVJobManager() {
        return mtmvJobManager;
    }

    public ExternalMetaCacheMgr getExtMetaCacheMgr() {
        return extMetaCacheMgr;
    }

    public CatalogIf getCurrentCatalog() {
        ConnectContext ctx = ConnectContext.get();
        if (ctx == null) {
            return catalogMgr.getInternalCatalog();
        }
        return ctx.getCurrentCatalog();
    }

    public InternalCatalog getInternalCatalog() {
        return catalogMgr.getInternalCatalog();
    }

    public static InternalCatalog getCurrentInternalCatalog() {
        return getCurrentEnv().getInternalCatalog();
    }

    private static class SingletonHolder {
        private static final Env INSTANCE = new Env();
    }

    private Env() {
        this(false);
    }

    // if isCheckpointCatalog is true, it means that we should not collect thread pool metric
    private Env(boolean isCheckpointCatalog) {
        this.catalogMgr = new CatalogMgr();
        this.load = new Load();
        this.routineLoadManager = new RoutineLoadManager();
        this.sqlBlockRuleMgr = new SqlBlockRuleMgr();
        this.exportMgr = new ExportMgr();
        this.syncJobManager = new SyncJobManager();
        this.alter = new Alter();
        this.consistencyChecker = new ConsistencyChecker();
        this.lock = new QueryableReentrantLock(true);
        this.backupHandler = new BackupHandler(this);
        this.metaDir = Config.meta_dir;
        this.publishVersionDaemon = new PublishVersionDaemon();
        this.updateManager = new UpdateManager();
        this.deleteHandler = new DeleteHandler();
        this.dbUsedDataQuotaInfoCollector = new DbUsedDataQuotaInfoCollector();
        this.partitionInMemoryInfoCollector = new PartitionInMemoryInfoCollector();

        this.replayedJournalId = new AtomicLong(0L);
        this.isElectable = false;
        this.synchronizedTimeMs = 0;
        this.feType = FrontendNodeType.INIT;
        this.typeTransferQueue = Queues.newLinkedBlockingDeque();

        this.role = FrontendNodeType.UNKNOWN;
        this.frontends = new ConcurrentHashMap<>();
        this.removedFrontends = new ConcurrentLinkedQueue<>();

        this.journalObservable = new JournalObservable();
        this.masterRpcPort = 0;
        this.masterHttpPort = 0;
        this.masterIp = "";

        this.systemInfo = new SystemInfoService();
        this.heartbeatMgr = new HeartbeatMgr(systemInfo, !isCheckpointCatalog);
        this.cloudClusterCheck = new CloudClusterChecker();
        this.tabletInvertedIndex = new TabletInvertedIndex();
        this.colocateTableIndex = new ColocateTableIndex();
        this.recycleBin = new CatalogRecycleBin();
        this.functionSet = new FunctionSet();
        this.functionSet.init();

        this.functionRegistry = new FunctionRegistry();

        this.metaReplayState = new MetaReplayState();

        this.isDefaultClusterCreated = false;

        this.brokerMgr = new BrokerMgr();
        this.resourceMgr = new ResourceMgr();

        if (!Config.cloud_unique_id.isEmpty()) {
            this.globalTransactionMgr = new CloudGlobalTransactionMgr(this);
        } else {
            this.globalTransactionMgr = new GlobalTransactionMgr(this);
        }

        this.tabletStatMgr = new TabletStatMgr();
        this.cloudTabletStatMgr = new CloudTabletStatMgr();
        // statistics
        this.statisticsManager = new StatisticsManager();
        this.statisticsJobManager = new StatisticsJobManager();
        this.statisticsJobScheduler = new StatisticsJobScheduler();
        this.statisticsTaskScheduler = new StatisticsTaskScheduler();

        this.auth = new PaloAuth();
        this.domainResolver = new DomainResolver(auth);

        this.metaContext = new MetaContext();
        this.metaContext.setThreadLocalInfo();

        this.stat = new TabletSchedulerStat();
        this.tabletScheduler = new TabletScheduler(this, systemInfo, tabletInvertedIndex, stat,
                Config.tablet_rebalancer_type);
        this.tabletChecker = new TabletChecker(this, systemInfo, tabletScheduler, stat);
        this.cloudTabletRebalancer = new CloudTabletRebalancer();

        // The pendingLoadTaskScheduler's queue size should not less than Config.desired_max_waiting_jobs.
        // So that we can guarantee that all submitted load jobs can be scheduled without being starved.
        this.pendingLoadTaskScheduler = new MasterTaskExecutor("pending-load-task-scheduler",
                Config.async_pending_load_task_pool_size,
                Config.cloud_unique_id.isEmpty() ? Config.desired_max_waiting_jobs
                        : Config.cluster_max_waiting_copy_jobs, !isCheckpointCatalog);
        // The loadingLoadTaskScheduler's queue size is unlimited, so that it can receive all loading tasks
        // created after pending tasks finish. And don't worry about the high concurrency, because the
        // concurrency is limited by Config.desired_max_waiting_jobs and Config.async_loading_load_task_pool_size.
        this.loadingLoadTaskScheduler = new MasterTaskExecutor("loading-load-task-scheduler",
                Config.async_loading_load_task_pool_size, Integer.MAX_VALUE, !isCheckpointCatalog);

        this.loadJobScheduler = new LoadJobScheduler();
        this.loadManager = new LoadManager(loadJobScheduler);
        this.streamLoadRecordMgr = new StreamLoadRecordMgr("stream_load_record_manager",
                Config.fetch_stream_load_record_interval_second * 1000L);
        this.loadEtlChecker = new LoadEtlChecker(loadManager);
        this.loadLoadingChecker = new LoadLoadingChecker(loadManager);
        this.routineLoadScheduler = new RoutineLoadScheduler(routineLoadManager);
        this.routineLoadTaskScheduler = new RoutineLoadTaskScheduler(routineLoadManager);

        this.syncChecker = new SyncChecker(syncJobManager);
        this.smallFileMgr = new SmallFileMgr();

        this.dynamicPartitionScheduler = new DynamicPartitionScheduler("DynamicPartitionScheduler",
                Config.dynamic_partition_check_interval_seconds * 1000L);

        this.metaDir = Config.meta_dir;
        this.bdbDir = this.metaDir + BDB_DIR;
        this.imageDir = this.metaDir + IMAGE_DIR;

        this.pluginMgr = new PluginMgr();
        this.auditEventProcessor = new AuditEventProcessor(this.pluginMgr);
        this.refreshManager = new RefreshManager();
        this.policyMgr = new PolicyMgr();
        this.mtmvJobManager = new MTMVJobManager();
        this.analysisManager = new AnalysisManager();
        this.extMetaCacheMgr = new ExternalMetaCacheMgr();
    }

    public static void destroyCheckpoint() {
        if (CHECKPOINT != null) {
            CHECKPOINT = null;
        }
    }

    public static Env getCurrentEnv() {
        if (isCheckpointThread()) {
            // only checkpoint thread it self will goes here.
            // so no need to care about the thread safe.
            if (CHECKPOINT == null) {
                CHECKPOINT = new Env(true);
            }
            return CHECKPOINT;
        } else {
            return SingletonHolder.INSTANCE;
        }
    }

    // NOTICE: in most case, we should use getCurrentEnv() to get the right catalog.
    // but in some cases, we should get the serving catalog explicitly.
    public static Env getServingEnv() {
        return SingletonHolder.INSTANCE;
    }

    public BrokerMgr getBrokerMgr() {
        return brokerMgr;
    }

    public ResourceMgr getResourceMgr() {
        return resourceMgr;
    }

    public static GlobalTransactionMgrInterface getCurrentGlobalTransactionMgr() {
        return getCurrentEnv().globalTransactionMgr;
    }

    public GlobalTransactionMgrInterface getGlobalTransactionMgr() {
        return globalTransactionMgr;
    }

    public PluginMgr getPluginMgr() {
        return pluginMgr;
    }

    public PaloAuth getAuth() {
        return auth;
    }

    public TabletScheduler getTabletScheduler() {
        return tabletScheduler;
    }

    public TabletChecker getTabletChecker() {
        return tabletChecker;
    }

    public AuditEventProcessor getAuditEventProcessor() {
        return auditEventProcessor;
    }

    // use this to get correct ClusterInfoService instance
    public static SystemInfoService getCurrentSystemInfo() {
        return getCurrentEnv().getClusterInfo();
    }

    public static HeartbeatMgr getCurrentHeartbeatMgr() {
        return getCurrentEnv().getHeartbeatMgr();
    }

    // use this to get correct TabletInvertedIndex instance
    public static TabletInvertedIndex getCurrentInvertedIndex() {
        return getCurrentEnv().getTabletInvertedIndex();
    }

    // use this to get correct ColocateTableIndex instance
    public static ColocateTableIndex getCurrentColocateIndex() {
        return getCurrentEnv().getColocateTableIndex();
    }

    public static CatalogRecycleBin getCurrentRecycleBin() {
        return getCurrentEnv().getRecycleBin();
    }

    // use this to get correct env's journal version
    public static int getCurrentEnvJournalVersion() {
        return MetaContext.get().getMetaVersion();
    }

    public static final boolean isCheckpointThread() {
        return Thread.currentThread().getId() == checkpointThreadId;
    }

    public static PluginMgr getCurrentPluginMgr() {
        return getCurrentEnv().getPluginMgr();
    }

    public static AuditEventProcessor getCurrentAuditEventProcessor() {
        return getCurrentEnv().getAuditEventProcessor();
    }

    // For unit test only
    public Checkpoint getCheckpointer() {
        return checkpointer;
    }

    // statistics
    public StatisticsManager getStatisticsManager() {
        return statisticsManager;
    }

    public StatisticsJobManager getStatisticsJobManager() {
        return statisticsJobManager;
    }

    public StatisticsJobScheduler getStatisticsJobScheduler() {
        return statisticsJobScheduler;
    }

    public StatisticsTaskScheduler getStatisticsTaskScheduler() {
        return statisticsTaskScheduler;
    }

    // Use tryLock to avoid potential dead lock
    private boolean tryLock(boolean mustLock) {
        while (true) {
            try {
                if (!lock.tryLock(Config.catalog_try_lock_timeout_ms, TimeUnit.MILLISECONDS)) {
                    if (LOG.isDebugEnabled()) {
                        // to see which thread held this lock for long time.
                        Thread owner = lock.getOwner();
                        if (owner != null) {
                            LOG.debug("catalog lock is held by: {}", Util.dumpThread(owner, 10));
                        }
                    }

                    if (mustLock) {
                        continue;
                    } else {
                        return false;
                    }
                }
                return true;
            } catch (InterruptedException e) {
                LOG.warn("got exception while getting catalog lock", e);
                if (mustLock) {
                    continue;
                } else {
                    return lock.isHeldByCurrentThread();
                }
            }
        }
    }

    private void unlock() {
        if (lock.isHeldByCurrentThread()) {
            this.lock.unlock();
        }
    }

    public String getBdbDir() {
        return bdbDir;
    }

    public String getImageDir() {
        return imageDir;
    }

    public void initialize(String[] args) throws Exception {
        // set meta dir first.
        // we already set these variables in constructor. but Catalog is a singleton class.
        // so they may be set before Config is initialized.
        // set them here again to make sure these variables use values in fe.conf.
        this.metaDir = Config.meta_dir;
        this.bdbDir = this.metaDir + BDB_DIR;
        this.imageDir = this.metaDir + IMAGE_DIR;

        // 0. get local node and helper node info
        getSelfHostPort();
        getHelperNodes(args);

        // 1. check and create dirs and files
        File meta = new File(metaDir);
        if (!meta.exists()) {
            LOG.warn("Doris' meta dir {} does not exist." + " You need to create it before starting FE",
                    meta.getAbsolutePath());
            throw new Exception(meta.getAbsolutePath() + " does not exist, will exit");
        }

        if (Config.edit_log_type.equalsIgnoreCase("bdb")) {
            File bdbDir = new File(this.bdbDir);
            if (!bdbDir.exists()) {
                bdbDir.mkdirs();
            }
        }
        File imageDir = new File(this.imageDir);
        if (!imageDir.exists()) {
            imageDir.mkdirs();
        }

        // init plugin manager
        pluginMgr.init();
        auditEventProcessor.start();

        // 2. get cluster id and role (Observer or Follower)
        getClusterIdAndRole();

        // 3. Load image first and replay edits
        this.editLog = new EditLog(nodeName);
        loadImage(this.imageDir); // load image file
        editLog.open(); // open bdb env
        this.globalTransactionMgr.setEditLog(editLog);
        this.idGenerator.setEditLog(editLog);

        // 4. create load and export job label cleaner thread
        createLabelCleaner();

        // 5. create txn cleaner thread
        createTxnCleaner();

        // 6. start state listener thread
        createStateListener();
        listener.start();

        if (!Config.edit_log_type.equalsIgnoreCase("bdb")) {
            // If not using bdb, we need to notify the FE type transfer manually.
            notifyNewFETypeTransfer(FrontendNodeType.MASTER);
        }
        // 7. start mtmv jobManager
        mtmvJobManager.start();
    }

    // wait until FE is ready.
    public void waitForReady() throws InterruptedException {
        long counter = 0;
        while (true) {
            if (isReady()) {
                LOG.info("catalog is ready. FE type: {}", feType);
                break;
            }

            Thread.sleep(100);
            if (counter++ % 20 == 0) {
                LOG.info("wait catalog to be ready. FE type: {}. is ready: {}, counter: {}", feType, isReady.get(),
                        counter);
            }
        }
    }

    public boolean isReady() {
        return isReady.get();
    }

    private SelectdbCloud.NodeInfoPB getLocalTypeFromMetaService() {
        // get helperNodes from ms
        SelectdbCloud.GetClusterResponse response =
                Env.getCurrentSystemInfo()
                .getCloudCluster(Config.cloud_sql_server_cluster_name, Config.cloud_sql_server_cluster_id, "");
        if (!response.hasStatus() || !response.getStatus().hasCode()
                || response.getStatus().getCode() != SelectdbCloud.MetaServiceCode.OK) {
            LOG.warn("failed to get cloud cluster due to incomplete response, "
                    + "cloud_unique_id={}, clusterId={}, response={}",
                    Config.cloud_unique_id, Config.cloud_sql_server_cluster_id, response);
            return null;
        }
        LOG.info("get cluster response from meta service {}", response);
        // Note: get_cluster interface cluster(option -> repeated), so it has at least one cluster.
        if (response.getClusterCount() == 0) {
            LOG.warn("meta service error , return cluster zero, plz check it, "
                    + "cloud_unique_id={}, clusterId={}, response={}",
                    Config.cloud_unique_id, Config.cloud_sql_server_cluster_id, response);
            return null;
        }
        List<SelectdbCloud.NodeInfoPB> allNodes = response.getCluster(0).getNodesList()
                .stream().filter(NodeInfoPB::hasNodeType).collect(Collectors.toList());

        helperNodes.clear();
        helperNodes.addAll(allNodes.stream()
                .filter(nodeInfoPB -> nodeInfoPB.getNodeType() == NodeInfoPB.NodeType.FE_MASTER)
                .map(nodeInfoPB -> Pair.of(nodeInfoPB.getIp(), nodeInfoPB.getEditLogPort()))
                .collect(Collectors.toList()));
        // check only have one master node.
        Preconditions.checkState(helperNodes.size() == 1);

        Optional<NodeInfoPB> local = allNodes.stream().filter(n -> {
            String s = n.getIp() + ":" + n.getEditLogPort();
            return s.equals(selfNode.toString());
        }).findAny();
        return local.orElse(null);
    }

    private void getClusterIdAndRole() throws IOException, InterruptedException {
        NodeInfoPB.NodeType type = NodeInfoPB.NodeType.UNKNOWN;
        String feNodeNameFromMeta = "";
        if (!Config.cloud_unique_id.isEmpty()) {
            // cloud mode
            while (true) {
                SelectdbCloud.NodeInfoPB nodeInfoPB = null;
                try {
                    nodeInfoPB = getLocalTypeFromMetaService();
                } catch (Exception e) {
                    LOG.warn("failed to get local fe's type, sleep 5 s, try again. exception: {}", e.getMessage());
                }
                if (nodeInfoPB == null) {
                    LOG.warn("failed to get local fe's type, sleep 5 s, try again.");
                    Thread.sleep(5000);
                    continue;
                }
                type = nodeInfoPB.getNodeType();
                feNodeNameFromMeta = genFeNodeNameFromMeta(nodeInfoPB.getIp(),
                        nodeInfoPB.getEditLogPort(), nodeInfoPB.getCtime() * 1000);
                break;
            }

            LOG.info("current fe's role is {}",
                    type == NodeInfoPB.NodeType.FE_MASTER ? "MASTER" :
                    type == NodeInfoPB.NodeType.FE_OBSERVER ? "OBSERVER" : "UNKNOWN");
            if (type == NodeInfoPB.NodeType.UNKNOWN) {
                LOG.warn("type current not support, please check it");
                System.exit(-1);
            }
        }

        File roleFile = new File(this.imageDir, Storage.ROLE_FILE);
        File versionFile = new File(this.imageDir, Storage.VERSION_FILE);

        // if helper node is point to self, or there is ROLE and VERSION file in local.
        // get the node type from local
        if ((!Config.cloud_unique_id.isEmpty() && type == NodeInfoPB.NodeType.FE_MASTER)
                || type != NodeInfoPB.NodeType.FE_OBSERVER && (isMyself()
                || (roleFile.exists() && versionFile.exists()))) {
            if (!isMyself()) {
                LOG.info("find ROLE and VERSION file in local, ignore helper nodes: {}", helperNodes);
            }

            // check file integrity, if has.
            if ((roleFile.exists() && !versionFile.exists()) || (!roleFile.exists() && versionFile.exists())) {
                throw new IOException("role file and version file must both exist or both not exist. "
                        + "please specific one helper node to recover. will exit.");
            }

            // ATTN:
            // If the version file and role file does not exist and the helper node is itself,
            // this should be the very beginning startup of the cluster, so we create ROLE and VERSION file,
            // set isFirstTimeStartUp to true, and add itself to frontends list.
            // If ROLE and VERSION file is deleted for some reason, we may arbitrarily start this node as
            // FOLLOWER, which may cause UNDEFINED behavior.
            // Everything may be OK if the origin role is exactly FOLLOWER,
            // but if not, FE process will exit somehow.
            Storage storage = new Storage(this.imageDir);
            if (!roleFile.exists()) {
                // The very first time to start the first node of the cluster.
                // It should became a Master node (Master node's role is also FOLLOWER, which means electable)

                // For compatibility. Because this is the very first time to start, so we arbitrarily choose
                // a new name for this node
                role = FrontendNodeType.FOLLOWER;
                if (!Config.cloud_unique_id.isEmpty() && type == NodeInfoPB.NodeType.FE_MASTER) {
                    nodeName = feNodeNameFromMeta;
                } else {
                    nodeName = genFeNodeName(selfNode.first, selfNode.second, false /* new style */);
                }
                storage.writeFrontendRoleAndNodeName(role, nodeName);
                LOG.info("very first time to start this node. role: {}, node name: {}", role.name(), nodeName);
            } else {
                role = storage.getRole();
                if (role == FrontendNodeType.REPLICA) {
                    // for compatibility
                    role = FrontendNodeType.FOLLOWER;
                }

                nodeName = storage.getNodeName();
                if (Strings.isNullOrEmpty(nodeName)) {
                    // In normal case, if ROLE file exist, role and nodeName should both exist.
                    // But we will get a empty nodeName after upgrading.
                    // So for forward compatibility, we use the "old-style" way of naming: "ip_port",
                    // and update the ROLE file.
                    if (!Config.cloud_unique_id.isEmpty() && type == NodeInfoPB.NodeType.FE_MASTER) {
                        nodeName = feNodeNameFromMeta;
                    } else {
                        nodeName = genFeNodeName(selfNode.first, selfNode.second, true /* old style */);
                    }
                    storage.writeFrontendRoleAndNodeName(role, nodeName);
                    LOG.info("forward compatibility. role: {}, node name: {}", role.name(), nodeName);
                } else {
                    // nodeName should be like "192.168.1.1_9217_1620296111213"
                    // and the selfNode should be the prefix of nodeName.
                    // If not, it means that the ip used last time is different from this time, which is not allowed.
                    // But is metadata_failure_recovery is true,
                    // we will not check it because this may be a FE migration.
                    String[] split = nodeName.split("_");
                    if (Config.metadata_failure_recovery.equals("false") && !selfNode.first.equalsIgnoreCase(
                            split[0])) {
                        throw new IOException(
                                "the self host " + selfNode.first + " does not equal to the host in ROLE" + " file "
                                        + split[0] + ". You need to set 'priority_networks' config"
                                        + " in fe.conf to match the host " + split[0]);
                    }
                }
            }

            Preconditions.checkNotNull(role);
            Preconditions.checkNotNull(nodeName);

            if (!versionFile.exists()) {
                clusterId = Config.cluster_id == -1 ? Storage.newClusterID() : Config.cluster_id;
                token = Strings.isNullOrEmpty(Config.auth_token) ? Storage.newToken() : Config.auth_token;
                storage = new Storage(clusterId, token, this.imageDir);
                storage.writeClusterIdAndToken();

                isFirstTimeStartUp = true;
                Frontend self = new Frontend(role, nodeName, selfNode.first, selfNode.second);
                // We don't need to check if frontends already contains self.
                // frontends must be empty cause no image is loaded and no journal is replayed yet.
                // And this frontend will be persisted later after opening bdbje environment.
                frontends.put(nodeName, self);
            } else {
                clusterId = storage.getClusterID();
                if (storage.getToken() == null) {
                    token = Strings.isNullOrEmpty(Config.auth_token) ? Storage.newToken() : Config.auth_token;
                    LOG.info("new token={}", token);
                    storage.setToken(token);
                    storage.writeClusterIdAndToken();
                } else {
                    token = storage.getToken();
                }
                isFirstTimeStartUp = false;
            }
        } else {
            // cloud mode, type == NodeInfoPB.NodeType.FE_OBSERVER
            // try to get role and node name from helper node,
            // this loop will not end until we get certain role type and name
            while (true) {
                if (!getFeNodeTypeAndNameFromHelpers()) {
                    LOG.warn("current node is not added to the group. please add it first. "
                            + "sleep 5 seconds and retry, current helper nodes: {}", helperNodes);
                    try {
                        Thread.sleep(5000);
                        continue;
                    } catch (InterruptedException e) {
                        e.printStackTrace();
                        System.exit(-1);
                    }
                }

                if (role == FrontendNodeType.REPLICA) {
                    // for compatibility
                    role = FrontendNodeType.FOLLOWER;
                }
                break;
            }

            Preconditions.checkState(helperNodes.size() == 1);
            Preconditions.checkNotNull(role);
            Preconditions.checkNotNull(nodeName);

            Pair<String, Integer> rightHelperNode = helperNodes.get(0);

            Storage storage = new Storage(this.imageDir);
            if (roleFile.exists() && (role != storage.getRole() || !nodeName.equals(storage.getNodeName()))
                    || !roleFile.exists()) {
                storage.writeFrontendRoleAndNodeName(role, nodeName);
            }
            if (!versionFile.exists()) {
                // If the version file doesn't exist, download it from helper node
                if (!getVersionFileFromHelper(rightHelperNode)) {
                    throw new IOException(
                            "fail to download version file from " + rightHelperNode.first + " will exit.");
                }

                // NOTE: cluster_id will be init when Storage object is constructed,
                //       so we new one.
                storage = new Storage(this.imageDir);
                clusterId = storage.getClusterID();
                token = storage.getToken();
                if (Strings.isNullOrEmpty(token)) {
                    token = Config.auth_token;
                }
            } else {
                // If the version file exist, read the cluster id and check the
                // id with helper node to make sure they are identical
                clusterId = storage.getClusterID();
                token = storage.getToken();
                try {
                    URL idURL = new URL("http://" + rightHelperNode.first + ":" + Config.http_port + "/check");
                    HttpURLConnection conn = null;
                    conn = (HttpURLConnection) idURL.openConnection();
                    conn.setConnectTimeout(2 * 1000);
                    conn.setReadTimeout(2 * 1000);
                    String clusterIdString = conn.getHeaderField(MetaBaseAction.CLUSTER_ID);
                    int remoteClusterId = Integer.parseInt(clusterIdString);
                    if (remoteClusterId != clusterId) {
                        LOG.error("cluster id is not equal with helper node {}. will exit.", rightHelperNode.first);
                        System.exit(-1);
                    }
                    String remoteToken = conn.getHeaderField(MetaBaseAction.TOKEN);
                    if (token == null && remoteToken != null) {
                        LOG.info("get token from helper node. token={}.", remoteToken);
                        token = remoteToken;
                        storage.writeClusterIdAndToken();
                        storage.reload();
                    }
                    if (Config.enable_token_check) {
                        Preconditions.checkNotNull(token);
                        Preconditions.checkNotNull(remoteToken);
                        if (!token.equals(remoteToken)) {
                            throw new IOException(
                                    "token is not equal with helper node " + rightHelperNode.first + ". will exit.");
                        }
                    }
                } catch (Exception e) {
                    throw new IOException("fail to check cluster_id and token with helper node.", e);
                }
            }

            getNewImage(rightHelperNode);
        }

        if (Config.cluster_id != -1 && clusterId != Config.cluster_id) {
            throw new IOException("cluster id is not equal with config item cluster_id. will exit.");
        }

        if (role.equals(FrontendNodeType.FOLLOWER)) {
            isElectable = true;
        } else {
            isElectable = false;
        }

        Preconditions.checkState(helperNodes.size() == 1);
        LOG.info("finished to get cluster id: {}, role: {} and node name: {}", clusterId, role.name(), nodeName);
    }

    public static String genFeNodeName(String host, int port, boolean isOldStyle) {
        String name = host + "_" + port;
        if (isOldStyle) {
            return name;
        } else {
            return name + "_" + System.currentTimeMillis();
        }
    }

    public static String genFeNodeNameFromMeta(String host, int port, long timeMs) {
        return host + "_" + port + "_" + timeMs;
    }

    public static String[] splitFeNodeName(String nodeName) {
        return nodeName.split("_");
    }

    // Get the role info and node name from helper node.
    // return false if failed.
    private boolean getFeNodeTypeAndNameFromHelpers() {
        // we try to get info from helper nodes, once we get the right helper node,
        // other helper nodes will be ignored and removed.
        Pair<String, Integer> rightHelperNode = null;
        for (Pair<String, Integer> helperNode : helperNodes) {
            try {
                URL url = new URL("http://" + helperNode.first + ":" + Config.http_port + "/role?host=" + selfNode.first
                        + "&port=" + selfNode.second);
                HttpURLConnection conn = null;
                conn = (HttpURLConnection) url.openConnection();
                if (conn.getResponseCode() != 200) {
                    LOG.warn("failed to get fe node type from helper node: {}. response code: {}", helperNode,
                            conn.getResponseCode());
                    continue;
                }

                String type = conn.getHeaderField("role");
                if (type == null) {
                    LOG.warn("failed to get fe node type from helper node: {}.", helperNode);
                    continue;
                }
                role = FrontendNodeType.valueOf(type);
                nodeName = conn.getHeaderField("name");

                // get role and node name before checking them, because we want to throw any exception
                // as early as we encounter.

                if (role == FrontendNodeType.UNKNOWN) {
                    LOG.warn("frontend {} is not added to cluster yet. role UNKNOWN", selfNode);
                    return false;
                }

                if (Strings.isNullOrEmpty(nodeName)) {
                    // For forward compatibility, we use old-style name: "ip_port"
                    nodeName = genFeNodeName(selfNode.first, selfNode.second, true /* old style */);
                }
            } catch (Exception e) {
                LOG.warn("failed to get fe node type from helper node: {}.", helperNode, e);
                continue;
            }

            LOG.info("get fe node type {}, name {} from {}:{}", role, nodeName, helperNode.first, Config.http_port);
            rightHelperNode = helperNode;
            break;
        }

        if (rightHelperNode == null) {
            return false;
        }

        helperNodes.clear();
        helperNodes.add(rightHelperNode);
        return true;
    }

    private void getSelfHostPort() {
        selfNode = Pair.of(FrontendOptions.getLocalHostAddress(), Config.edit_log_port);
        LOG.debug("get self node: {}", selfNode);
    }

    private void getHelperNodes(String[] args) throws Exception {
        String helpers = null;
        for (int i = 0; i < args.length; i++) {
            if (args[i].equalsIgnoreCase("-helper")) {
                if (i + 1 >= args.length) {
                    throw new AnalysisException("-helper need parameter host:port,host:port");
                }
                helpers = args[i + 1];
                break;
            }
        }

        if (!Config.enable_deploy_manager.equalsIgnoreCase("disable")) {
            if (Config.enable_deploy_manager.equalsIgnoreCase("k8s")) {
                deployManager = new K8sDeployManager(this, 5000 /* 5s interval */);
            } else if (Config.enable_deploy_manager.equalsIgnoreCase("ambari")) {
                deployManager = new AmbariDeployManager(this, 5000 /* 5s interval */);
            } else if (Config.enable_deploy_manager.equalsIgnoreCase("local")) {
                deployManager = new LocalFileDeployManager(this, 5000 /* 5s interval */);
            } else {
                throw new AnalysisException("Unknow deploy manager: " + Config.enable_deploy_manager);
            }

            getHelperNodeFromDeployManager();

        } else {
            if (helpers != null) {
                String[] splittedHelpers = helpers.split(",");
                for (String helper : splittedHelpers) {
                    Pair<String, Integer> helperHostPort = SystemInfoService.validateHostAndPort(helper);
                    if (helperHostPort.equals(selfNode)) {
                        /**
                         * If user specified the helper node to this FE itself,
                         * we will stop the starting FE process and report an error.
                         * First, it is meaningless to point the helper to itself.
                         * Secondly, when some users add FE for the first time, they will mistakenly
                         * point the helper that should have pointed to the Master to themselves.
                         * In this case, some errors have caused users to be troubled.
                         * So here directly exit the program and inform the user to avoid unnecessary trouble.
                         */
                        throw new AnalysisException("Do not specify the helper node to FE itself. "
                                + "Please specify it to the existing running Master or Follower FE");
                    }
                    helperNodes.add(helperHostPort);
                }
            } else {
                // If helper node is not designated, use local node as helper node.
                helperNodes.add(Pair.of(selfNode.first, Config.edit_log_port));
            }
        }

        LOG.info("get helper nodes: {}", helperNodes);
    }

    @SuppressWarnings("unchecked")
    private void getHelperNodeFromDeployManager() throws Exception {
        Preconditions.checkNotNull(deployManager);

        // 1. check if this is the first time to start up
        File roleFile = new File(this.imageDir, Storage.ROLE_FILE);
        File versionFile = new File(this.imageDir, Storage.VERSION_FILE);
        if ((roleFile.exists() && !versionFile.exists()) || (!roleFile.exists() && versionFile.exists())) {
            throw new Exception("role file and version file must both exist or both not exist. "
                    + "please specific one helper node to recover. will exit.");
        }

        if (roleFile.exists()) {
            // This is not the first time this node start up.
            // It should already added to FE group, just set helper node as it self.
            LOG.info("role file exist. this is not the first time to start up");
            helperNodes = Lists.newArrayList(Pair.of(selfNode.first, Config.edit_log_port));
            return;
        }

        // This is the first time this node start up.
        // Get helper node from deploy manager.
        helperNodes = deployManager.getHelperNodes();
        if (helperNodes == null || helperNodes.isEmpty()) {
            throw new Exception("failed to get helper node from deploy manager. exit");
        }
    }

    private void transferToMaster() {
        // stop replayer
        if (replayer != null) {
            replayer.exit();
            try {
                replayer.join();
            } catch (InterruptedException e) {
                LOG.warn("got exception when stopping the replayer thread", e);
            }
            replayer = null;
        }

        // set this after replay thread stopped. to avoid replay thread modify them.
        isReady.set(false);
        canRead.set(false);

        editLog.open();

        if (Config.edit_log_type.equalsIgnoreCase("bdb")) {
            if (!haProtocol.fencing()) {
                LOG.error("fencing failed. will exit.");
                System.exit(-1);
            }
        }

        long replayStartTime = System.currentTimeMillis();
        // replay journals. -1 means replay all the journals larger than current journal id.
        replayJournal(-1);
        long replayEndTime = System.currentTimeMillis();
        LOG.info("finish replay in " + (replayEndTime - replayStartTime) + " msec");

        checkCurrentNodeExist();

        checkBeExecVersion();

        editLog.rollEditLog();

        // Log meta_version
        long journalVersion = MetaContext.get().getMetaVersion();
        if (journalVersion < FeConstants.meta_version) {
            editLog.logMetaVersion(FeConstants.meta_version);
            MetaContext.get().setMetaVersion(FeConstants.meta_version);
        }

        // Log the first frontend
        if (isFirstTimeStartUp) {
            // if isFirstTimeStartUp is true, frontends must contains this Node.
            Frontend self = frontends.get(nodeName);
            Preconditions.checkNotNull(self);
            // OP_ADD_FIRST_FRONTEND is emitted, so it can write to BDBJE even if canWrite is false
            editLog.logAddFirstFrontend(self);

            initLowerCaseTableNames();
        }

        if (!isDefaultClusterCreated) {
            initDefaultCluster();
        }

        getPolicyMgr().createDefaultStoragePolicy();

        // MUST set master ip before starting checkpoint thread.
        // because checkpoint thread need this info to select non-master FE to push image
        this.masterIp = FrontendOptions.getLocalHostAddress();
        this.masterRpcPort = Config.rpc_port;
        this.masterHttpPort = Config.http_port;
        MasterInfo info = new MasterInfo(this.masterIp, this.masterHttpPort, this.masterRpcPort);
        editLog.logMasterInfo(info);

        // for master, the 'isReady' is set behind.
        // but we are sure that all metadata is replayed if we get here.
        // so no need to check 'isReady' flag in this method
        fixBugAfterMetadataReplayed(false);

        // start all daemon threads that only running on MASTER FE
        startMasterOnlyDaemonThreads();
        // start other daemon threads that should running on all FE
        startNonMasterDaemonThreads();

        MetricRepo.init();

        canRead.set(true);
        isReady.set(true);
        checkLowerCaseTableNames();

        String msg = "master finished to replay journal, can write now.";
        Util.stdoutWithTime(msg);
        LOG.info(msg);
        // for master, there are some new thread pools need to register metric
        ThreadPoolManager.registerAllThreadPoolMetric();
    }

    /*
     * Add anything necessary here if there is meta data need to be fixed.
     */
    public void fixBugAfterMetadataReplayed(boolean waitCatalogReady) {
        if (waitCatalogReady) {
            while (!isReady()) {
                try {
                    Thread.sleep(10 * 1000);
                } catch (InterruptedException e) {
                    e.printStackTrace();
                }
            }
        }
    }

    // start all daemon threads only running on Master
    private void startMasterOnlyDaemonThreads() {
        // start checkpoint thread
        checkpointer = new Checkpoint(editLog);
        checkpointer.setMetaContext(metaContext);
        // set "checkpointThreadId" before the checkpoint thread start, because the thread
        // need to check the "checkpointThreadId" when running.
        checkpointThreadId = checkpointer.getId();

        checkpointer.start();
        LOG.info("checkpointer thread started. thread id is {}", checkpointThreadId);

        if (!Config.cloud_unique_id.isEmpty()) {
            cloudClusterCheck.start();
        }

        // heartbeat mgr
        heartbeatMgr.setMaster(clusterId, token, epoch);
        heartbeatMgr.start();

        // Load checker
        LoadChecker.init(Config.load_checker_interval_second * 1000L);
        LoadChecker.startAll();
        // New load scheduler
        pendingLoadTaskScheduler.start();
        loadingLoadTaskScheduler.start();
        loadManager.prepareJobs();
        loadJobScheduler.start();
        loadEtlChecker.start();
        loadLoadingChecker.start();
        // Export checker
        ExportChecker.init(Config.export_checker_interval_second * 1000L);
        ExportChecker.startAll();

        if (Config.cloud_unique_id.isEmpty()) {
            // Tablet checker and scheduler
            tabletChecker.start();
            tabletScheduler.start();
        } else {
            cloudTabletRebalancer.start();
        }
        // Colocate tables checker and balancer
        ColocateTableCheckerAndBalancer.getInstance().start();
        // Publish Version Daemon
        if (Config.cloud_unique_id.isEmpty()) {
            publishVersionDaemon.start();
            // Start txn cleaner
            txnCleaner.start();
        }

        // Alter
        getAlterInstance().start();

        if (Config.cloud_unique_id.isEmpty()) {
            // Consistency checker
            getConsistencyChecker().start();
            // Backup handler
            getBackupHandler().start();
        }
        // catalog recycle bin
        getRecycleBin().start();
        // time printer
        createTimePrinter();
        timePrinter.start();
        // deploy manager
        if (!Config.enable_deploy_manager.equalsIgnoreCase("disable")) {
            LOG.info("deploy manager {} start", deployManager.getName());
            deployManager.start();
        }
        // start routine load scheduler
        routineLoadScheduler.start();
        routineLoadTaskScheduler.start();
        // start sync checker
        syncChecker.start();
        // start dynamic partition task
        dynamicPartitionScheduler.start();
        // start daemon thread to update db used data quota for db txn manager periodically
        dbUsedDataQuotaInfoCollector.start();
        // start daemon thread to update global partition in memory information periodically
        partitionInMemoryInfoCollector.start();
        streamLoadRecordMgr.start();
        getInternalCatalog().getIcebergTableCreationRecordMgr().start();
        this.statisticsJobScheduler.start();
        this.statisticsTaskScheduler.start();
        new InternalSchemaInitializer().start();
    }

    // start threads that should running on all FE
    private void startNonMasterDaemonThreads() {
        if (Config.cloud_unique_id.isEmpty()) {
            tabletStatMgr.start();
        } else {
            cloudTabletStatMgr.start();
        }
        // load and export job label cleaner thread
        labelCleaner.start();
        // es repository
        getInternalCatalog().getEsRepository().start();
        // domain resolver
        domainResolver.start();
    }

    private void transferToNonMaster(FrontendNodeType newType) {
        isReady.set(false);

        if (feType == FrontendNodeType.OBSERVER || feType == FrontendNodeType.FOLLOWER) {
            Preconditions.checkState(newType == FrontendNodeType.UNKNOWN);
            LOG.warn("{} to UNKNOWN, still offer read service", feType.name());
            // not set canRead here, leave canRead as what is was.
            // if meta out of date, canRead will be set to false in replayer thread.
            metaReplayState.setTransferToUnknown();
            return;
        }

        // transfer from INIT/UNKNOWN to OBSERVER/FOLLOWER

        // add helper sockets
        if (Config.edit_log_type.equalsIgnoreCase("bdb")) {
            for (Frontend fe : frontends.values()) {
                if (fe.getRole() == FrontendNodeType.FOLLOWER || fe.getRole() == FrontendNodeType.REPLICA) {
                    ((BDBHA) getHaProtocol()).addHelperSocket(fe.getHost(), fe.getEditLogPort());
                }
            }
        }

        if (replayer == null) {
            createReplayer();
            replayer.start();
        }

        // 'isReady' will be set to true in 'setCanRead()' method
        fixBugAfterMetadataReplayed(true);

        checkLowerCaseTableNames();

        startNonMasterDaemonThreads();

        MetricRepo.init();
    }

    // Set global variable 'lower_case_table_names' only when the cluster is initialized.
    private void initLowerCaseTableNames() {
        if (Config.lower_case_table_names > 2 || Config.lower_case_table_names < 0) {
            LOG.error("Unsupported configuration value of lower_case_table_names: " + Config.lower_case_table_names);
            System.exit(-1);
        }
        try {
            VariableMgr.setLowerCaseTableNames(Config.lower_case_table_names);
        } catch (Exception e) {
            LOG.error("Initialization of lower_case_table_names failed.", e);
            System.exit(-1);
        }
        LOG.info("Finish initializing lower_case_table_names, value is {}", GlobalVariable.lowerCaseTableNames);
    }

    // After the cluster initialization is complete, 'lower_case_table_names' can not be modified during the cluster
    // restart or upgrade.
    private void checkLowerCaseTableNames() {
        while (!isReady()) {
            // Waiting for lower_case_table_names to initialize value from image or editlog.
            try {
                LOG.info("Waiting for \'lower_case_table_names\' initialization.");
                TimeUnit.MILLISECONDS.sleep(100);
            } catch (InterruptedException e) {
                LOG.error("Sleep got exception while waiting for lower_case_table_names initialization. ", e);
            }
        }
        if (Config.lower_case_table_names != GlobalVariable.lowerCaseTableNames) {
            LOG.error("The configuration of \'lower_case_table_names\' does not support modification, "
                            + "the expected value is {}, but the actual value is {}",
                    GlobalVariable.lowerCaseTableNames,
                    Config.lower_case_table_names);
            System.exit(-1);
        }
        LOG.info("lower_case_table_names is {}", GlobalVariable.lowerCaseTableNames);
    }

    /*
     * If the current node is not in the frontend list, then exit. This may
     * happen when this node is removed from frontend list, and the drop
     * frontend log is deleted because of checkpoint.
     */
    private void checkCurrentNodeExist() {
        if (Config.metadata_failure_recovery.equals("true")) {
            return;
        }

        Frontend fe = checkFeExist(selfNode.first, selfNode.second);
        if (fe == null) {
            LOG.error("current node {}:{} is not added to the cluster, will exit."
                            + " Your FE IP maybe changed, please set 'priority_networks' config in fe.conf properly.",
                    selfNode.first, selfNode.second);
            System.exit(-1);
        } else if (fe.getRole() != role) {
            LOG.error("current node role is {} not match with frontend recorded role {}. will exit", role,
                    fe.getRole());
            System.exit(-1);
        }
    }

    private void checkBeExecVersion() {
        if (Config.be_exec_version < Config.min_be_exec_version
                || Config.be_exec_version > Config.max_be_exec_version) {
            LOG.error("be_exec_version={} is not supported, please set be_exec_version in interval [{}, {}]",
                    Config.be_exec_version, Config.min_be_exec_version, Config.max_be_exec_version);
            System.exit(-1);
        }
    }

    private boolean getVersionFileFromHelper(Pair<String, Integer> helperNode) throws IOException {
        try {
            String url = "http://" + helperNode.first + ":" + Config.http_port + "/version";
            File dir = new File(this.imageDir);
            MetaHelper.getRemoteFile(url, HTTP_TIMEOUT_SECOND * 1000,
                    MetaHelper.getOutputStream(Storage.VERSION_FILE, dir));
            MetaHelper.complete(Storage.VERSION_FILE, dir);
            return true;
        } catch (Exception e) {
            LOG.warn(e);
        }

        return false;
    }

    private void getNewImage(Pair<String, Integer> helperNode) throws IOException {
        long localImageVersion = 0;
        Storage storage = new Storage(this.imageDir);
        localImageVersion = storage.getLatestImageSeq();

        try {
            URL infoUrl = new URL("http://" + helperNode.first + ":" + Config.http_port + "/info");
            StorageInfo info = getStorageInfo(infoUrl);
            long version = info.getImageSeq();
            if (version > localImageVersion) {
                String url = "http://" + helperNode.first + ":" + Config.http_port + "/image?version=" + version;
                String filename = Storage.IMAGE + "." + version;
                File dir = new File(this.imageDir);
                MetaHelper.getRemoteFile(url, HTTP_TIMEOUT_SECOND * 1000, MetaHelper.getOutputStream(filename, dir));
                MetaHelper.complete(filename, dir);
            } else {
                LOG.warn("get an image with a lower version, localImageVersion: {}, got version: {}",
                        localImageVersion, version);
            }
        } catch (Exception e) {
            throw new IOException(e);
        }
    }

    private boolean isMyself() {
        Preconditions.checkNotNull(selfNode);
        Preconditions.checkNotNull(helperNodes);
        LOG.debug("self: {}. helpers: {}", selfNode, helperNodes);
        // if helper nodes contain it self, remove other helpers
        boolean containSelf = false;
        for (Pair<String, Integer> helperNode : helperNodes) {
            if (selfNode.equals(helperNode)) {
                containSelf = true;
            }
        }
        if (containSelf) {
            helperNodes.clear();
            helperNodes.add(selfNode);
        }

        return containSelf;
    }

    private StorageInfo getStorageInfo(URL url) throws IOException {
        ObjectMapper mapper = new ObjectMapper();

        HttpURLConnection connection = null;
        try {
            connection = (HttpURLConnection) url.openConnection();
            connection.setConnectTimeout(HTTP_TIMEOUT_SECOND * 1000);
            connection.setReadTimeout(HTTP_TIMEOUT_SECOND * 1000);

            String response;
            try (BufferedReader bufferedReader = new BufferedReader(
                    new InputStreamReader(connection.getInputStream()))) {
                String line;
                StringBuilder sb = new StringBuilder();
                while ((line = bufferedReader.readLine()) != null) {
                    sb.append(line);
                }
                response = sb.toString();
            }

            // For http v2, the response body for "/info" api changed from
            // StorageInfo to StorageInfoV2.
            // So we need to make it compatible with old api.
            try {
                return mapper.readValue(response, StorageInfo.class);
            } catch (Exception e) {
                // try new response body
                return mapper.readValue(response, StorageInfoV2.class).data;
            }
        } finally {
            if (connection != null) {
                connection.disconnect();
            }
        }
    }

    public StatisticsCache getStatisticsCache() {
        return analysisManager.getStatisticsCache();
    }

    public boolean hasReplayer() {
        return replayer != null;
    }

    public void loadImage(String imageDir) throws IOException, DdlException {
        Storage storage = new Storage(imageDir);
        clusterId = storage.getClusterID();
        File curFile = storage.getCurrentImageFile();
        if (!curFile.exists()) {
            // image.0 may not exist
            LOG.info("image does not exist: {}", curFile.getAbsolutePath());
            return;
        }
        replayedJournalId.set(storage.getLatestImageSeq());
        MetaReader.read(curFile, this);
    }

    public long loadHeader(DataInputStream dis, MetaHeader metaHeader, long checksum) throws IOException, DdlException {
        switch (metaHeader.getMetaFormat()) {
            case COR1:
                return loadHeaderCOR1(dis, checksum);
            default:
                throw new DdlException("unsupported image format.");
        }
    }

    public long loadHeaderCOR1(DataInputStream dis, long checksum) throws IOException {
        int journalVersion = dis.readInt();
        long newChecksum = checksum ^ journalVersion;
        MetaContext.get().setMetaVersion(journalVersion);

        long replayedJournalId = dis.readLong();
        newChecksum ^= replayedJournalId;

        long catalogId = dis.readLong();
        newChecksum ^= catalogId;
        idGenerator.setId(catalogId);

        isDefaultClusterCreated = dis.readBoolean();

        LOG.info("finished replay header from image");
        return newChecksum;
    }

    public long loadMasterInfo(DataInputStream dis, long checksum) throws IOException {
        masterIp = Text.readString(dis);
        masterRpcPort = dis.readInt();
        long newChecksum = checksum ^ masterRpcPort;
        masterHttpPort = dis.readInt();
        newChecksum ^= masterHttpPort;

        LOG.info("finished replay masterInfo from image");
        return newChecksum;
    }

    public long loadFrontends(DataInputStream dis, long checksum) throws IOException {
        int size = dis.readInt();
        long newChecksum = checksum ^ size;
        for (int i = 0; i < size; i++) {
            Frontend fe = Frontend.read(dis);
            replayAddFrontend(fe);
        }

        size = dis.readInt();
        newChecksum ^= size;
        for (int i = 0; i < size; i++) {
            removedFrontends.add(Text.readString(dis));
        }
        LOG.info("finished replay frontends from image");
        return newChecksum;
    }

    public long loadBackends(DataInputStream dis, long checksum) throws IOException {
        return systemInfo.loadBackends(dis, checksum);
    }

    public long loadDb(DataInputStream dis, long checksum) throws IOException, DdlException {
        return getInternalCatalog().loadDb(dis, checksum);
    }

    public long loadLoadJob(DataInputStream dis, long checksum) throws IOException, DdlException {
        // load jobs
        int jobSize = dis.readInt();
        long newChecksum = checksum ^ jobSize;
        for (int i = 0; i < jobSize; i++) {
            long dbId = dis.readLong();
            newChecksum ^= dbId;

            int loadJobCount = dis.readInt();
            newChecksum ^= loadJobCount;
            long currentTimeMs = System.currentTimeMillis();
            for (int j = 0; j < loadJobCount; j++) {
                LoadJob job = new LoadJob();
                job.readFields(dis);

                // Delete the history load jobs that are older than
                // LABEL_KEEP_MAX_MS
                // This job must be FINISHED or CANCELLED
                if (!job.isExpired(currentTimeMs)) {
                    if (job.getEtlJobType() != EtlJobType.HADOOP) {
                        LOG.warn("job {} with type is deprecated, skip it", job.getId(), job.getEtlJobType());
                        continue;
                    }
                    load.unprotectAddLoadJob(job, true /* replay */);
                }
            }
        }

        // delete jobs
        // Delete job has been moved to DeleteHandler. Here the jobSize is always 0, we need do nothing.
        jobSize = dis.readInt();
        Preconditions.checkState(jobSize == 0, jobSize);
        newChecksum ^= jobSize;

        // load error hub info
        LoadErrorHub.Param param = new LoadErrorHub.Param();
        param.readFields(dis);
        load.setLoadErrorHubInfo(param);

        // 4. load delete jobs
        // Delete job has been moved to DeleteHandler. Here the jobSize is always 0, we need do nothing.
        int deleteJobSize = dis.readInt();
        Preconditions.checkState(deleteJobSize == 0, deleteJobSize);
        newChecksum ^= deleteJobSize;

        LOG.info("finished replay loadJob from image");
        return newChecksum;
    }

    public long loadExportJob(DataInputStream dis, long checksum) throws IOException, DdlException {
        long curTime = System.currentTimeMillis();
        long newChecksum = checksum;
        int size = dis.readInt();
        newChecksum = checksum ^ size;
        for (int i = 0; i < size; ++i) {
            long jobId = dis.readLong();
            newChecksum ^= jobId;
            ExportJob job = ExportJob.read(dis);
            if (!job.isExpired(curTime)) {
                exportMgr.unprotectAddJob(job);
            }
        }
        LOG.info("finished replay exportJob from image");
        return newChecksum;
    }

    public long loadSyncJobs(DataInputStream dis, long checksum) throws IOException, DdlException {
        if (Env.getCurrentEnvJournalVersion() >= FeMetaVersion.VERSION_103) {
            syncJobManager.readField(dis);
        }
        LOG.info("finished replay syncJobMgr from image");
        return checksum;
    }

    public long loadAlterJob(DataInputStream dis, long checksum) throws IOException {
        long newChecksum = checksum;
        for (JobType type : JobType.values()) {
            newChecksum = loadAlterJob(dis, newChecksum, type);
        }
        LOG.info("finished replay alterJob from image");
        return newChecksum;
    }

    public long loadAlterJob(DataInputStream dis, long checksum, JobType type) throws IOException {
        // alter jobs
        int size = dis.readInt();
        long newChecksum = checksum ^ size;
        if (size > 0) {
            // There should be no old alter jobs, if exist throw exception, should not use this FE version
            throw new IOException("There are [" + size + "] old alter jobs."
                    + " Please downgrade FE to an older version and handle residual jobs");
        }

        // finished or cancelled jobs
        size = dis.readInt();
        newChecksum ^= size;
        if (size > 0) {
            throw new IOException("There are [" + size + "] old finished or cancelled alter jobs."
                    + " Please downgrade FE to an older version and handle residual jobs");
        }

        // alter job v2
        size = dis.readInt();
        newChecksum ^= size;
        for (int i = 0; i < size; i++) {
            AlterJobV2 alterJobV2 = AlterJobV2.read(dis);
            if (type == JobType.ROLLUP || type == JobType.SCHEMA_CHANGE) {
                if (type == JobType.ROLLUP) {
                    this.getMaterializedViewHandler().addAlterJobV2(alterJobV2);
                } else {
                    this.getSchemaChangeHandler().addAlterJobV2(alterJobV2);
                }
                // ATTN : we just want to add tablet into TabletInvertedIndex when only PendingJob is checkpointed
                // to prevent TabletInvertedIndex data loss,
                // So just use AlterJob.replay() instead of AlterHandler.replay().
                if (alterJobV2.getJobState() == AlterJobV2.JobState.PENDING) {
                    alterJobV2.replay(alterJobV2);
                    LOG.info("replay pending alter job when load alter job {} ", alterJobV2.getJobId());
                }
            } else {
                throw new IOException("Invalid alter job type: " + type.name());
            }
        }

        return newChecksum;
    }

    public long loadBackupHandler(DataInputStream dis, long checksum) throws IOException {
        getBackupHandler().readFields(dis);
        getBackupHandler().setEnv(this);
        LOG.info("finished replay backupHandler from image");
        return checksum;
    }

    public long loadDeleteHandler(DataInputStream dis, long checksum) throws IOException {
        this.deleteHandler = DeleteHandler.read(dis);
        LOG.info("finished replay deleteHandler from image");
        return checksum;
    }

    public long loadPaloAuth(DataInputStream dis, long checksum) throws IOException {
        // CAN NOT use PaloAuth.read(), cause this auth instance is already passed to DomainResolver
        auth.readFields(dis);
        LOG.info("finished replay paloAuth from image");
        return checksum;
    }

    public long loadTransactionState(DataInputStream dis, long checksum) throws IOException {
        if (!Config.cloud_unique_id.isEmpty()) {
            //for CloudGlobalTransactionMgr do nothing.
            return checksum;
        }
        int size = dis.readInt();
        long newChecksum = checksum ^ size;
        globalTransactionMgr.readFields(dis);
        LOG.info("finished replay transactionState from image");

        return newChecksum;
    }

    public long loadRecycleBin(DataInputStream dis, long checksum) throws IOException {
        recycleBin.readFields(dis);
        if (!isCheckpointThread()) {
            // add tablet in Recycle bin to TabletInvertedIndex
            recycleBin.addTabletToInvertedIndex();
        }
        // create DatabaseTransactionMgr for db in recycle bin.
        // these dbs do not exist in `idToDb` of the catalog.
        for (Long dbId : recycleBin.getAllDbIds()) {
            globalTransactionMgr.addDatabaseTransactionMgr(dbId);
        }
        LOG.info("finished replay recycleBin from image");
        return checksum;
    }

    // global variable persistence
    public long loadGlobalVariable(DataInputStream in, long checksum) throws IOException, DdlException {
        VariableMgr.read(in);
        LOG.info("finished replay globalVariable from image");
        return checksum;
    }

    public long loadColocateTableIndex(DataInputStream dis, long checksum) throws IOException {
        Env.getCurrentColocateIndex().readFields(dis);
        LOG.info("finished replay colocateTableIndex from image");
        return checksum;
    }

    public long loadRoutineLoadJobs(DataInputStream dis, long checksum) throws IOException {
        Env.getCurrentEnv().getRoutineLoadManager().readFields(dis);
        LOG.info("finished replay routineLoadJobs from image");
        return checksum;
    }

    public long loadLoadJobsV2(DataInputStream in, long checksum) throws IOException {
        loadManager.readFields(in);
        LOG.info("finished replay loadJobsV2 from image");
        return checksum;
    }

    public long loadResources(DataInputStream in, long checksum) throws IOException {
        resourceMgr = ResourceMgr.read(in);
        LOG.info("finished replay resources from image");
        return checksum;
    }

    public long loadSmallFiles(DataInputStream in, long checksum) throws IOException {
        smallFileMgr.readFields(in);
        LOG.info("finished replay smallFiles from image");
        return checksum;
    }

    public long loadSqlBlockRule(DataInputStream in, long checksum) throws IOException {
        if (Env.getCurrentEnvJournalVersion() >= FeMetaVersion.VERSION_104) {
            sqlBlockRuleMgr = SqlBlockRuleMgr.read(in);
        }
        LOG.info("finished replay sqlBlockRule from image");
        return checksum;
    }

    /**
     * Load policy through file.
     **/
    public long loadPolicy(DataInputStream in, long checksum) throws IOException {
        if (Env.getCurrentEnvJournalVersion() >= FeMetaVersion.VERSION_109) {
            policyMgr = PolicyMgr.read(in);
        }
        LOG.info("finished replay policy from image");
        return checksum;
    }

    /**
     * Load catalogs through file.
     **/
    public long loadCatalog(DataInputStream in, long checksum) throws IOException {
        CatalogMgr mgr = CatalogMgr.read(in);
        // When enable the multi catalog in the first time, the "mgr" will be a null value.
        // So ignore it to use default catalog manager.
        if (mgr != null) {
            this.catalogMgr = mgr;
        }
        LOG.info("finished replay catalog from image");
        return checksum;
    }

    /**
     * Load mtmv jobManager.
     **/
    public long loadMTMVJobManager(DataInputStream in, long checksum) throws IOException {
        if (Config.enable_mtmv_scheduler_framework) {
            this.mtmvJobManager = MTMVJobManager.read(in, checksum);
            LOG.info("finished replay mtmv job and tasks from image");
        }
        return checksum;
    }

    // Only called by checkpoint thread
    // return the latest image file's absolute path
    public String saveImage() throws IOException {
        // Write image.ckpt
        Storage storage = new Storage(this.imageDir);
        File curFile = storage.getImageFile(replayedJournalId.get());
        File ckpt = new File(this.imageDir, Storage.IMAGE_NEW);
        saveImage(ckpt, replayedJournalId.get());

        // Move image.ckpt to image.dataVersion
        LOG.info("Move " + ckpt.getAbsolutePath() + " to " + curFile.getAbsolutePath());
        if (!ckpt.renameTo(curFile)) {
            curFile.delete();
            throw new IOException();
        }
        return curFile.getAbsolutePath();
    }

    public void saveImage(File curFile, long replayedJournalId) throws IOException {
        if (curFile.exists()) {
            if (!curFile.delete()) {
                throw new IOException(curFile.getName() + " can not be deleted.");
            }
        }
        if (!curFile.createNewFile()) {
            throw new IOException(curFile.getName() + " can not be created.");
        }
        MetaWriter.write(curFile, this);
    }

    public long saveHeader(CountingDataOutputStream dos, long replayedJournalId, long checksum) throws IOException {
        // Write meta version
        checksum ^= FeConstants.meta_version;
        dos.writeInt(FeConstants.meta_version);

        // Write replayed journal id
        checksum ^= replayedJournalId;
        dos.writeLong(replayedJournalId);

        // Write id
        long id = idGenerator.getBatchEndId();
        checksum ^= id;
        dos.writeLong(id);

        dos.writeBoolean(isDefaultClusterCreated);

        return checksum;
    }

    public long saveMasterInfo(CountingDataOutputStream dos, long checksum) throws IOException {
        Text.writeString(dos, masterIp);

        checksum ^= masterRpcPort;
        dos.writeInt(masterRpcPort);

        checksum ^= masterHttpPort;
        dos.writeInt(masterHttpPort);

        return checksum;
    }

    public long saveFrontends(CountingDataOutputStream dos, long checksum) throws IOException {
        int size = frontends.size();
        checksum ^= size;

        dos.writeInt(size);
        for (Frontend fe : frontends.values()) {
            fe.write(dos);
        }

        size = removedFrontends.size();
        checksum ^= size;

        dos.writeInt(size);
        for (String feName : removedFrontends) {
            Text.writeString(dos, feName);
        }

        return checksum;
    }

    public long saveBackends(CountingDataOutputStream dos, long checksum) throws IOException {
        return systemInfo.saveBackends(dos, checksum);
    }

    public long saveDb(CountingDataOutputStream dos, long checksum) throws IOException {
        return getInternalCatalog().saveDb(dos, checksum);
    }

    public long saveLoadJob(CountingDataOutputStream dos, long checksum) throws IOException {
        // 1. save load.dbToLoadJob
        Map<Long, List<LoadJob>> dbToLoadJob = load.getDbToLoadJobs();
        int jobSize = dbToLoadJob.size();
        checksum ^= jobSize;
        dos.writeInt(jobSize);
        for (Entry<Long, List<LoadJob>> entry : dbToLoadJob.entrySet()) {
            long dbId = entry.getKey();
            checksum ^= dbId;
            dos.writeLong(dbId);

            List<LoadJob> loadJobs = entry.getValue();
            int loadJobCount = loadJobs.size();
            checksum ^= loadJobCount;
            dos.writeInt(loadJobCount);
            for (LoadJob job : loadJobs) {
                job.write(dos);
            }
        }

        // 2. save delete jobs
        // delete jobs are moved to DeleteHandler. So here we just set job size as 0.
        jobSize = 0;
        checksum ^= jobSize;
        dos.writeInt(jobSize);

        // 3. load error hub info
        LoadErrorHub.Param param = load.getLoadErrorHubInfo();
        param.write(dos);

        // 4. save delete load job info
        // delete jobs are moved to DeleteHandler. So here we just set job size as 0.
        int deleteJobSize = 0;
        checksum ^= deleteJobSize;
        dos.writeInt(deleteJobSize);

        return checksum;
    }

    public long saveExportJob(CountingDataOutputStream dos, long checksum) throws IOException {
        long curTime = System.currentTimeMillis();
        List<ExportJob> jobs = exportMgr.getJobs().stream().filter(t -> !t.isExpired(curTime))
                .collect(Collectors.toList());
        int size = jobs.size();
        checksum ^= size;
        dos.writeInt(size);
        for (ExportJob job : jobs) {
            long jobId = job.getId();
            checksum ^= jobId;
            dos.writeLong(jobId);
            job.write(dos);
        }
        return checksum;
    }

    public long saveSyncJobs(CountingDataOutputStream dos, long checksum) throws IOException {
        syncJobManager.write(dos);
        return checksum;
    }

    public long saveAlterJob(CountingDataOutputStream dos, long checksum) throws IOException {
        for (JobType type : JobType.values()) {
            checksum = saveAlterJob(dos, checksum, type);
        }
        return checksum;
    }

    public long saveAlterJob(CountingDataOutputStream dos, long checksum, JobType type) throws IOException {
        Map<Long, AlterJobV2> alterJobsV2;
        if (type == JobType.ROLLUP) {
            alterJobsV2 = this.getMaterializedViewHandler().getAlterJobsV2();
        } else if (type == JobType.SCHEMA_CHANGE) {
            alterJobsV2 = this.getSchemaChangeHandler().getAlterJobsV2();
        } else if (type == JobType.DECOMMISSION_BACKEND) {
            // Load alter job need decommission backend type to load image
            alterJobsV2 = Maps.newHashMap();
        } else {
            throw new IOException("Invalid alter job type: " + type.name());
        }

        // alter jobs == 0
        // If the FE version upgrade from old version, if it have alter jobs, the FE will failed during start process
        // the number of old version alter jobs has to be 0
        int size = 0;
        checksum ^= size;
        dos.writeInt(size);

        // finished or cancelled jobs
        size = 0;
        checksum ^= size;
        dos.writeInt(size);

        // alter job v2
        size = alterJobsV2.size();
        checksum ^= size;
        dos.writeInt(size);
        for (AlterJobV2 alterJobV2 : alterJobsV2.values()) {
            alterJobV2.write(dos);
        }

        return checksum;
    }

    public long saveBackupHandler(CountingDataOutputStream dos, long checksum) throws IOException {
        getBackupHandler().write(dos);
        return checksum;
    }

    public long saveDeleteHandler(CountingDataOutputStream dos, long checksum) throws IOException {
        getDeleteHandler().write(dos);
        return checksum;
    }

    public long savePaloAuth(CountingDataOutputStream dos, long checksum) throws IOException {
        auth.write(dos);
        return checksum;
    }

    public long saveTransactionState(CountingDataOutputStream dos, long checksum) throws IOException {
        if (!Config.cloud_unique_id.isEmpty()) {
            //for CloudGlobalTransactionMgr do nothing.
            return checksum;
        }
        int size = globalTransactionMgr.getTransactionNum();
        checksum ^= size;
        dos.writeInt(size);
        globalTransactionMgr.write(dos);
        return checksum;
    }

    public long saveRecycleBin(CountingDataOutputStream dos, long checksum) throws IOException {
        CatalogRecycleBin recycleBin = Env.getCurrentRecycleBin();
        recycleBin.write(dos);
        return checksum;
    }

    public long saveColocateTableIndex(CountingDataOutputStream dos, long checksum) throws IOException {
        Env.getCurrentColocateIndex().write(dos);
        return checksum;
    }

    public long saveRoutineLoadJobs(CountingDataOutputStream dos, long checksum) throws IOException {
        Env.getCurrentEnv().getRoutineLoadManager().write(dos);
        return checksum;
    }

    public long saveGlobalVariable(CountingDataOutputStream dos, long checksum) throws IOException {
        VariableMgr.write(dos);
        return checksum;
    }

    public void replayGlobalVariableV2(GlobalVarPersistInfo info) throws IOException, DdlException {
        VariableMgr.replayGlobalVariableV2(info);
    }

    public long saveLoadJobsV2(CountingDataOutputStream dos, long checksum) throws IOException {
        Env.getCurrentEnv().getLoadManager().write(dos);
        return checksum;
    }

    public long saveResources(CountingDataOutputStream dos, long checksum) throws IOException {
        Env.getCurrentEnv().getResourceMgr().write(dos);
        return checksum;
    }

    public long saveSmallFiles(CountingDataOutputStream dos, long checksum) throws IOException {
        smallFileMgr.write(dos);
        return checksum;
    }

    public long saveSqlBlockRule(CountingDataOutputStream out, long checksum) throws IOException {
        Env.getCurrentEnv().getSqlBlockRuleMgr().write(out);
        return checksum;
    }

    public long savePolicy(CountingDataOutputStream out, long checksum) throws IOException {
        Env.getCurrentEnv().getPolicyMgr().write(out);
        return checksum;
    }

    /**
     * Save catalog image.
     */
    public long saveCatalog(CountingDataOutputStream out, long checksum) throws IOException {
        Env.getCurrentEnv().getCatalogMgr().write(out);
        return checksum;
    }

    public long saveMTMVJobManager(CountingDataOutputStream out, long checksum) throws IOException {
        if (Config.enable_mtmv_scheduler_framework) {
            Env.getCurrentEnv().getMTMVJobManager().write(out, checksum);
            LOG.info("Save mtmv job and tasks to image");
        }
        return checksum;
    }

    public void createLabelCleaner() {
        labelCleaner = new MasterDaemon("LoadLabelCleaner", Config.label_clean_interval_second * 1000L) {
            @Override
            protected void runAfterCatalogReady() {
                load.removeOldLoadJobs();
                loadManager.removeOldLoadJob();
                exportMgr.removeOldExportJobs();
                deleteHandler.removeOldDeleteInfos();
            }
        };
    }

    public void createTxnCleaner() {
        txnCleaner = new MasterDaemon("txnCleaner", Config.transaction_clean_interval_second * 1000L) {
            @Override
            protected void runAfterCatalogReady() {
                globalTransactionMgr.removeExpiredAndTimeoutTxns();
            }
        };
    }

    public void createReplayer() {
        replayer = new Daemon("replayer", REPLAY_INTERVAL_MS) {
            @Override
            protected void runOneCycle() {
                boolean err = false;
                boolean hasLog = false;
                try {
                    hasLog = replayJournal(-1);
                    metaReplayState.setOk();
                } catch (InsufficientLogException insufficientLogEx) {
                    // Copy the missing log files from a member of the
                    // replication group who owns the files
                    LOG.error("catch insufficient log exception. please restart.", insufficientLogEx);
                    NetworkRestore restore = new NetworkRestore();
                    NetworkRestoreConfig config = new NetworkRestoreConfig();
                    config.setRetainLogFiles(false);
                    restore.execute(insufficientLogEx, config);
                    System.exit(-1);
                } catch (Throwable e) {
                    LOG.error("replayer thread catch an exception when replay journal.", e);
                    metaReplayState.setException(e);
                    try {
                        Thread.sleep(5000);
                    } catch (InterruptedException e1) {
                        LOG.error("sleep got exception. ", e);
                    }
                    err = true;
                }

                setCanRead(hasLog, err);
            }
        };
        replayer.setMetaContext(metaContext);
    }

    private void setCanRead(boolean hasLog, boolean err) {
        if (err) {
            canRead.set(false);
            isReady.set(false);
            return;
        }

        if (Config.ignore_meta_check) {
            // can still offer read, but is not ready
            canRead.set(true);
            isReady.set(false);
            return;
        }

        long currentTimeMs = System.currentTimeMillis();
        if (currentTimeMs - synchronizedTimeMs > Config.meta_delay_toleration_second * 1000) {
            // we still need this log to observe this situation
            // but service may be continued when there is no log being replayed.
            LOG.warn("meta out of date. current time: {}, synchronized time: {}, has log: {}, fe type: {}",
                    currentTimeMs, synchronizedTimeMs, hasLog, feType);
            if (hasLog || feType == FrontendNodeType.UNKNOWN) {
                // 1. if we read log from BDB, which means master is still alive.
                // So we need to set meta out of date.
                // 2. if we didn't read any log from BDB and feType is UNKNOWN,
                // which means this non-master node is disconnected with master.
                // So we need to set meta out of date either.
                metaReplayState.setOutOfDate(currentTimeMs, synchronizedTimeMs);
                canRead.set(false);
                isReady.set(false);
            }

            // sleep 5s to avoid numerous 'meta out of date' log
            try {
                Thread.sleep(5000L);
            } catch (InterruptedException e) {
                LOG.error("unhandled exception when sleep", e);
            }

        } else {
            canRead.set(true);
            isReady.set(true);
        }
    }

    public void notifyNewFETypeTransfer(FrontendNodeType newType) {
        try {
            String msg = "notify new FE type transfer: " + newType;
            LOG.warn(msg);
            Util.stdoutWithTime(msg);
            this.typeTransferQueue.put(newType);
        } catch (InterruptedException e) {
            LOG.error("failed to put new FE type: {}", newType, e);
        }
    }

    public void createStateListener() {
        listener = new Daemon("stateListener", STATE_CHANGE_CHECK_INTERVAL_MS) {
            @Override
            protected synchronized void runOneCycle() {

                while (true) {
                    FrontendNodeType newType = null;
                    try {
                        newType = typeTransferQueue.take();
                    } catch (InterruptedException e) {
                        LOG.error("got exception when take FE type from queue", e);
                        Util.stdoutWithTime("got exception when take FE type from queue. " + e.getMessage());
                        System.exit(-1);
                    }
                    Preconditions.checkNotNull(newType);
                    LOG.info("begin to transfer FE type from {} to {}", feType, newType);
                    if (feType == newType) {
                        return;
                    }

                    /*
                     * INIT -> MASTER: transferToMaster
                     * INIT -> FOLLOWER/OBSERVER: transferToNonMaster
                     * UNKNOWN -> MASTER: transferToMaster
                     * UNKNOWN -> FOLLOWER/OBSERVER: transferToNonMaster
                     * FOLLOWER -> MASTER: transferToMaster
                     * FOLLOWER/OBSERVER -> INIT/UNKNOWN: set isReady to false
                     */
                    switch (feType) {
                        case INIT: {
                            switch (newType) {
                                case MASTER: {
                                    transferToMaster();
                                    break;
                                }
                                case FOLLOWER:
                                case OBSERVER: {
                                    transferToNonMaster(newType);
                                    break;
                                }
                                case UNKNOWN:
                                    break;
                                default:
                                    break;
                            }
                            break;
                        }
                        case UNKNOWN: {
                            switch (newType) {
                                case MASTER: {
                                    transferToMaster();
                                    break;
                                }
                                case FOLLOWER:
                                case OBSERVER: {
                                    transferToNonMaster(newType);
                                    break;
                                }
                                default:
                                    break;
                            }
                            break;
                        }
                        case FOLLOWER: {
                            switch (newType) {
                                case MASTER: {
                                    transferToMaster();
                                    break;
                                }
                                case UNKNOWN: {
                                    transferToNonMaster(newType);
                                    break;
                                }
                                default:
                                    break;
                            }
                            break;
                        }
                        case OBSERVER: {
                            switch (newType) {
                                case UNKNOWN: {
                                    transferToNonMaster(newType);
                                    break;
                                }
                                default:
                                    break;
                            }
                            break;
                        }
                        case MASTER: {
                            // exit if master changed to any other type
                            String msg = "transfer FE type from MASTER to " + newType.name() + ". exit";
                            LOG.error(msg);
                            Util.stdoutWithTime(msg);
                            System.exit(-1);
                            break;
                        }
                        default:
                            break;
                    } // end switch formerFeType

                    feType = newType;
                    LOG.info("finished to transfer FE type to {}", feType);
                }
            } // end runOneCycle
        };

        listener.setMetaContext(metaContext);
    }

    public synchronized boolean replayJournal(long toJournalId) {
        long newToJournalId = toJournalId;
        if (newToJournalId == -1) {
            newToJournalId = getMaxJournalId();
        }
        if (newToJournalId <= replayedJournalId.get()) {
            return false;
        }

        LOG.info("replayed journal id is {}, replay to journal id is {}", replayedJournalId, newToJournalId);
        JournalCursor cursor = editLog.read(replayedJournalId.get() + 1, newToJournalId);
        if (cursor == null) {
            LOG.warn("failed to get cursor from {} to {}", replayedJournalId.get() + 1, newToJournalId);
            return false;
        }

        long startTime = System.currentTimeMillis();
        boolean hasLog = false;
        while (true) {
            JournalEntity entity = cursor.next();
            if (entity == null) {
                break;
            }
            hasLog = true;
            EditLog.loadJournal(this, entity);
            replayedJournalId.incrementAndGet();
            LOG.debug("journal {} replayed.", replayedJournalId);
            if (feType != FrontendNodeType.MASTER) {
                journalObservable.notifyObservers(replayedJournalId.get());
            }
            if (MetricRepo.isInit) {
                // Metric repo may not init after this replay thread start
                MetricRepo.COUNTER_EDIT_LOG_READ.increase(1L);
            }
        }
        long cost = System.currentTimeMillis() - startTime;
        if (cost >= 1000) {
            LOG.warn("replay journal cost too much time: {} replayedJournalId: {}", cost, replayedJournalId);
        }

        return hasLog;
    }

    public void createTimePrinter() {
        // time printer will write timestamp edit log every 10 seconds
        timePrinter = new MasterDaemon("timePrinter", 10 * 1000L) {
            @Override
            protected void runAfterCatalogReady() {
                Timestamp stamp = new Timestamp();
                editLog.logTimestamp(stamp);
            }
        };
    }


    public void addFrontend(FrontendNodeType role, String host, int editLogPort, String nodeName) throws DdlException {
        if (!tryLock(false)) {
            throw new DdlException("Failed to acquire catalog lock. Try again");
        }
        try {
            Frontend fe = checkFeExist(host, editLogPort);
            if (fe != null) {
                throw new DdlException("frontend already exists " + fe);
            }

            if (Strings.isNullOrEmpty(nodeName)) {
                nodeName = genFeNodeName(host, editLogPort, false /* new name style */);
            }

            if (removedFrontends.contains(nodeName)) {
                throw new DdlException("frontend name already exists " + nodeName + ". Try again");
            }

            fe = new Frontend(role, nodeName, host, editLogPort);
            frontends.put(nodeName, fe);
            BDBHA bdbha = (BDBHA) haProtocol;
            if (role == FrontendNodeType.FOLLOWER || role == FrontendNodeType.REPLICA) {
                bdbha.addHelperSocket(host, editLogPort);
                helperNodes.add(Pair.of(host, editLogPort));
                bdbha.addUnReadyElectableNode(nodeName, getFollowerCount());
            }
            bdbha.removeConflictNodeIfExist(host, editLogPort);
            editLog.logAddFrontend(fe);
        } finally {
            unlock();
        }
    }

    public void dropFrontend(FrontendNodeType role, String host, int port) throws DdlException {
        if (host.equals(selfNode.first) && port == selfNode.second && feType == FrontendNodeType.MASTER) {
            throw new DdlException("can not drop current master node.");
        }
        if (!tryLock(false)) {
            throw new DdlException("Failed to acquire catalog lock. Try again");
        }
        try {
            Frontend fe = checkFeExist(host, port);
            if (fe == null) {
                throw new DdlException("frontend does not exist[" + host + ":" + port + "]");
            }
            if (fe.getRole() != role) {
                throw new DdlException(role.toString() + " does not exist[" + host + ":" + port + "]");
            }
            frontends.remove(fe.getNodeName());
            removedFrontends.add(fe.getNodeName());

            if (fe.getRole() == FrontendNodeType.FOLLOWER || fe.getRole() == FrontendNodeType.REPLICA) {
                haProtocol.removeElectableNode(fe.getNodeName());
                helperNodes.remove(Pair.of(host, port));
                BDBHA ha = (BDBHA) haProtocol;
                ha.removeUnReadyElectableNode(nodeName, getFollowerCount());
            }
            editLog.logRemoveFrontend(fe);
        } finally {
            unlock();
        }
    }

    public Frontend checkFeExist(String host, int port) {
        for (Frontend fe : frontends.values()) {
            if (fe.getHost().equals(host) && fe.getEditLogPort() == port) {
                return fe;
            }
        }
        return null;
    }

    public Frontend getFeByHost(String host) {
        for (Frontend fe : frontends.values()) {
            if (fe.getHost().equals(host)) {
                return fe;
            }
        }
        return null;
    }

    public Frontend getFeByName(String name) {
        for (Frontend fe : frontends.values()) {
            if (fe.getNodeName().equals(name)) {
                return fe;
            }
        }
        return null;
    }

    // The interface which DdlExecutor needs.
    public void createDb(CreateDbStmt stmt) throws DdlException {
        getInternalCatalog().createDb(stmt);
    }

    // For replay edit log, need't lock metadata
    public void unprotectCreateDb(Database db) {
        getInternalCatalog().unprotectCreateDb(db);
    }

    // for test
    public void addCluster(Cluster cluster) {
        getInternalCatalog().addCluster(cluster);
    }

    public void replayCreateDb(Database db) {
        getInternalCatalog().replayCreateDb(db, "");
    }

    public void dropDb(DropDbStmt stmt) throws DdlException {
        getInternalCatalog().dropDb(stmt);
    }

    public void replayDropLinkDb(DropLinkDbAndUpdateDbInfo info) {
        getInternalCatalog().replayDropLinkDb(info);
    }

    public void replayDropDb(String dbName, boolean isForceDrop, Long recycleTime) throws DdlException {
        getInternalCatalog().replayDropDb(dbName, isForceDrop, recycleTime);
    }

    public void recoverDatabase(RecoverDbStmt recoverStmt) throws DdlException {
        getInternalCatalog().recoverDatabase(recoverStmt);
    }

    public void recoverTable(RecoverTableStmt recoverStmt) throws DdlException {
        getInternalCatalog().recoverTable(recoverStmt);
    }

    public void recoverPartition(RecoverPartitionStmt recoverStmt) throws DdlException {
        getInternalCatalog().recoverPartition(recoverStmt);
    }

    public void replayEraseDatabase(long dbId) throws DdlException {
        Env.getCurrentRecycleBin().replayEraseDatabase(dbId);
    }

    public void replayRecoverDatabase(RecoverInfo info) {
        getInternalCatalog().replayRecoverDatabase(info);
    }

    public void alterDatabaseQuota(AlterDatabaseQuotaStmt stmt) throws DdlException {
        getInternalCatalog().alterDatabaseQuota(stmt);
    }

    public void replayAlterDatabaseQuota(String dbName, long quota, QuotaType quotaType) throws MetaNotFoundException {
        getInternalCatalog().replayAlterDatabaseQuota(dbName, quota, quotaType);
    }

    public void renameDatabase(AlterDatabaseRename stmt) throws DdlException {
        getInternalCatalog().renameDatabase(stmt);
    }

    public void replayRenameDatabase(String dbName, String newDbName) {
        getInternalCatalog().replayRenameDatabase(dbName, newDbName);
    }

    /**
     * Following is the step to create an olap table:
     * 1. create columns
     * 2. create partition info
     * 3. create distribution info
     * 4. set table id and base index id
     * 5. set bloom filter columns
     * 6. set and build TableProperty includes:
     * 6.1. dynamicProperty
     * 6.2. replicationNum
     * 6.3. inMemory
     * 6.4. storageFormat
     * 6.5. compressionType
     * 7. set index meta
     * 8. check colocation properties
     * 9. create tablet in BE
     * 10. add this table to FE's meta
     * 11. add this table to ColocateGroup if necessary
     */
    public void createTable(CreateTableStmt stmt) throws UserException {
        getInternalCatalog().createTable(stmt);
    }

    public void createTableLike(CreateTableLikeStmt stmt) throws DdlException {
        getInternalCatalog().createTableLike(stmt);
    }

    public void createTableAsSelect(CreateTableAsSelectStmt stmt) throws DdlException {
        getInternalCatalog().createTableAsSelect(stmt);
    }

    public void addPartition(Database db, String tableName, AddPartitionClause addPartitionClause) throws DdlException {
        getInternalCatalog().addPartition(db, tableName, addPartitionClause);
    }

    public void replayAddPartition(PartitionPersistInfo info) throws MetaNotFoundException {
        getInternalCatalog().replayAddPartition(info);
    }

    public void dropPartition(Database db, OlapTable olapTable, DropPartitionClause clause) throws DdlException {
        getInternalCatalog().dropPartition(db, olapTable, clause);
    }

    public void replayDropPartition(DropPartitionInfo info) throws MetaNotFoundException {
        getInternalCatalog().replayDropPartition(info);
    }

    public void replayErasePartition(long partitionId) {
        getInternalCatalog().replayErasePartition(partitionId);
    }

    public void replayRecoverPartition(RecoverInfo info) throws MetaNotFoundException, DdlException {
        getInternalCatalog().replayRecoverPartition(info);
    }

    public static void getDdlStmt(TableIf table, List<String> createTableStmt, List<String> addPartitionStmt,
            List<String> createRollupStmt, boolean separatePartition, boolean hidePassword, long specificVersion) {
        getDdlStmt(null, null, table, createTableStmt, addPartitionStmt, createRollupStmt, separatePartition,
                hidePassword, false, specificVersion);
    }

    /**
     * Get table ddl stmt.
     *
     * @param getDdlForLike Get schema for 'create table like' or not. when true, without hidden columns.
     */
    public static void getDdlStmt(DdlStmt ddlStmt, String dbName, TableIf table, List<String> createTableStmt,
            List<String> addPartitionStmt, List<String> createRollupStmt, boolean separatePartition,
            boolean hidePassword, boolean getDdlForLike, long specificVersion) {
        if (!Config.cloud_unique_id.isEmpty()) {
            getCloudDdlStmt(ddlStmt, dbName, table, createTableStmt, addPartitionStmt, createRollupStmt,
                            separatePartition, hidePassword, getDdlForLike, specificVersion);
            return;
        }

        StringBuilder sb = new StringBuilder();

        // 1. create table
        // 1.1 view
        if (table.getType() == TableType.VIEW) {
            View view = (View) table;

            sb.append("CREATE VIEW `").append(table.getName()).append("`");
            if (StringUtils.isNotBlank(table.getComment())) {
                sb.append(" COMMENT '").append(table.getComment()).append("'");
            }
            sb.append(" AS ").append(view.getInlineViewDef());
            createTableStmt.add(sb + ";");
            return;
        }

        // 1.2 other table type
        sb.append("CREATE ");
        if (table.getType() == TableType.ODBC || table.getType() == TableType.MYSQL
                || table.getType() == TableType.ELASTICSEARCH || table.getType() == TableType.BROKER
                || table.getType() == TableType.HIVE || table.getType() == TableType.JDBC) {
            sb.append("EXTERNAL ");
        }
        sb.append(table.getType() != TableType.MATERIALIZED_VIEW ? "TABLE " : "MATERIALIZED VIEW ");

        if (!Strings.isNullOrEmpty(dbName)) {
            sb.append("`").append(dbName).append("`.");
        }
        sb.append("`").append(table.getName()).append("`");

        if (table.getType() != TableType.MATERIALIZED_VIEW) {
            sb.append(" (\n");
            int idx = 0;
            List<Column> columns;
            // when 'create table B like A', always return schema of A without hidden columns
            if (getDdlForLike) {
                columns = table.getBaseSchema(false);
            } else {
                columns = table.getBaseSchema();
            }
            for (Column column : columns) {
                if (idx++ != 0) {
                    sb.append(",\n");
                }
                // There MUST BE 2 space in front of each column description line
                // sqlalchemy requires this to parse SHOW CREATE TABLE stmt.
                if (table.getType() == TableType.OLAP) {
                    sb.append("  ").append(column.toSql(((OlapTable) table).getKeysType() == KeysType.UNIQUE_KEYS));
                } else {
                    sb.append("  ").append(column.toSql());
                }
            }
            if (table.getType() == TableType.OLAP) {
                OlapTable olapTable = (OlapTable) table;
                if (CollectionUtils.isNotEmpty(olapTable.getIndexes())) {
                    for (Index index : olapTable.getIndexes()) {
                        sb.append(",\n");
                        sb.append("  ").append(index.toSql());
                    }
                }
            }
            sb.append("\n) ENGINE=");
            sb.append(table.getType().name());
        } else {
            MaterializedView materializedView = ((MaterializedView) table);
            sb.append("\n").append("BUILD ").append(materializedView.getBuildMode())
                    .append(materializedView.getRefreshInfo().toString());
        }

        if (table.getType() == TableType.OLAP || table.getType() == TableType.MATERIALIZED_VIEW) {
            OlapTable olapTable = (OlapTable) table;

            // keys
            String keySql = olapTable.getKeysType().toSql();
            sb.append("\n").append(table.getType() == TableType.OLAP
                    ? keySql
                    : keySql.substring("DUPLICATE ".length()))
                    .append("(");
            List<String> keysColumnNames = Lists.newArrayList();
            for (Column column : olapTable.getBaseSchema()) {
                if (column.isKey()) {
                    keysColumnNames.add("`" + column.getName() + "`");
                }
            }
            sb.append(Joiner.on(", ").join(keysColumnNames)).append(")");

            if (specificVersion != -1) {
                // for copy tablet operation
                sb.append("\nDISTRIBUTED BY HASH(").append(olapTable.getBaseSchema().get(0).getName())
                        .append(") BUCKETS 1");
                sb.append("\nPROPERTIES (\n" + "\"replication_num\" = \"1\",\n" + "\"version_info\" = \""
                        + specificVersion + "\"\n" + ")");
                createTableStmt.add(sb + ";");
                return;
            }

            if (table.getType() != TableType.MATERIALIZED_VIEW) {
                addTableComment(olapTable, sb);
            }

            // partition
            PartitionInfo partitionInfo = olapTable.getPartitionInfo();
            List<Long> partitionId = null;
            if (separatePartition) {
                partitionId = Lists.newArrayList();
            }
            if (partitionInfo.getType() == PartitionType.RANGE || partitionInfo.getType() == PartitionType.LIST) {
                sb.append("\n").append(partitionInfo.toSql(olapTable, partitionId));
            }

            // distribution
            DistributionInfo distributionInfo = olapTable.getDefaultDistributionInfo();
            sb.append("\n").append(distributionInfo.toSql());

            // rollup index
            if (ddlStmt instanceof CreateTableLikeStmt) {

                CreateTableLikeStmt stmt = (CreateTableLikeStmt) ddlStmt;

                ArrayList<String> rollupNames = stmt.getRollupNames();
                boolean withAllRollup = stmt.isWithAllRollup();
                List<Long> addIndexIdList = Lists.newArrayList();

                if (!CollectionUtils.isEmpty(rollupNames)) {
                    for (String rollupName : rollupNames) {
                        addIndexIdList.add(olapTable.getIndexIdByName(rollupName));
                    }
                } else if (withAllRollup) {
                    addIndexIdList = olapTable.getIndexIdListExceptBaseIndex();
                }

                if (!addIndexIdList.isEmpty()) {
                    sb.append("\n").append("rollup (");
                }

                int size = addIndexIdList.size();
                int index = 1;
                for (long indexId : addIndexIdList) {
                    String indexName = olapTable.getIndexNameById(indexId);
                    sb.append("\n").append(indexName).append("(");
                    List<Column> indexSchema = olapTable.getSchemaByIndexId(indexId, false);
                    for (int i = 0; i < indexSchema.size(); i++) {
                        Column column = indexSchema.get(i);
                        sb.append(column.getName());
                        if (i != indexSchema.size() - 1) {
                            sb.append(", ");
                        }
                    }
                    if (index != size) {
                        sb.append("),");
                    } else {
                        sb.append(")");
                        sb.append("\n)");
                    }
                    index++;
                }
            }

            // properties
            sb.append("\nPROPERTIES (\n");

            // replicationNum
            ReplicaAllocation replicaAlloc = olapTable.getDefaultReplicaAllocation();
            sb.append("\"").append(PropertyAnalyzer.PROPERTIES_REPLICATION_ALLOCATION).append("\" = \"");
            sb.append(replicaAlloc.toCreateStmt()).append("\"");

            // bloom filter
            Set<String> bfColumnNames = olapTable.getCopiedBfColumns();
            if (bfColumnNames != null) {
                sb.append(",\n\"").append(PropertyAnalyzer.PROPERTIES_BF_COLUMNS).append("\" = \"");
                sb.append(Joiner.on(", ").join(olapTable.getCopiedBfColumns())).append("\"");
            }

            if (separatePartition) {
                // version info
                sb.append(",\n\"").append(PropertyAnalyzer.PROPERTIES_VERSION_INFO).append("\" = \"");
                Partition partition = null;
                if (olapTable.getPartitionInfo().getType() == PartitionType.UNPARTITIONED) {
                    partition = olapTable.getPartition(olapTable.getName());
                } else {
                    Preconditions.checkState(partitionId.size() == 1);
                    partition = olapTable.getPartition(partitionId.get(0));
                }
                sb.append(partition.getVisibleVersion()).append("\"");
            }

            // colocateTable
            String colocateTable = olapTable.getColocateGroup();
            if (colocateTable != null) {
                sb.append(",\n\"").append(PropertyAnalyzer.PROPERTIES_COLOCATE_WITH).append("\" = \"");
                sb.append(colocateTable).append("\"");
            }

            // dynamic partition
            if (olapTable.dynamicPartitionExists()) {
                sb.append(olapTable.getTableProperty().getDynamicPartitionProperty().getProperties(replicaAlloc));
            }

            // only display z-order sort info
            if (olapTable.isZOrderSort()) {
                sb.append(olapTable.getDataSortInfo().toSql());
            }

            // in memory
            sb.append(",\n\"").append(PropertyAnalyzer.PROPERTIES_INMEMORY).append("\" = \"");
            sb.append(olapTable.isInMemory()).append("\"");
            sb.append(",\n\"").append(PropertyAnalyzer.PROPERTIES_PERSISTENT).append("\" = \"");
            sb.append(olapTable.isPersistent()).append("\"");

            // storage type
            sb.append(",\n\"").append(PropertyAnalyzer.PROPERTIES_STORAGE_FORMAT).append("\" = \"");
            sb.append(olapTable.getStorageFormat()).append("\"");

            // compression type
            if (olapTable.getCompressionType() != TCompressionType.LZ4F) {
                sb.append(",\n\"").append(PropertyAnalyzer.PROPERTIES_COMPRESSION).append("\" = \"");
                sb.append(olapTable.getCompressionType()).append("\"");
            }

            // unique key table with merge on write
            if (olapTable.getEnableUniqueKeyMergeOnWrite()) {
                sb.append(",\n\"").append(PropertyAnalyzer.ENABLE_UNIQUE_KEY_MERGE_ON_WRITE).append("\" = \"");
                sb.append(olapTable.getEnableUniqueKeyMergeOnWrite()).append("\"");
            }

            // show lightSchemaChange only when it is set true
            if (olapTable.getEnableLightSchemaChange()) {
                sb.append(",\n\"").append(PropertyAnalyzer.PROPERTIES_ENABLE_LIGHT_SCHEMA_CHANGE).append("\" = \"");
                sb.append(olapTable.getEnableLightSchemaChange()).append("\"");
            }

            // storage policy
            if (olapTable.getStoragePolicy() != null && !olapTable.getStoragePolicy().equals("")) {
                sb.append(",\n\"").append(PropertyAnalyzer.PROPERTIES_STORAGE_POLICY).append("\" = \"");
                sb.append(olapTable.getStoragePolicy()).append("\"");
            }

            // sequence type
            if (olapTable.hasSequenceCol()) {
                if (olapTable.getSequenceMapCol() != null) {
                    sb.append(",\n\"").append(PropertyAnalyzer.PROPERTIES_FUNCTION_COLUMN + "."
                            + PropertyAnalyzer.PROPERTIES_SEQUENCE_COL).append("\" = \"");
                    sb.append(olapTable.getSequenceMapCol()).append("\"");
                } else {
                    sb.append(",\n\"").append(PropertyAnalyzer.PROPERTIES_FUNCTION_COLUMN + "."
                            + PropertyAnalyzer.PROPERTIES_SEQUENCE_TYPE).append("\" = \"");
                    sb.append(olapTable.getSequenceType().toString()).append("\"");
                }
            }

            // dynamic schema
            if (olapTable.isDynamicSchema()) {
                sb.append(",\n\"").append(PropertyAnalyzer.PROPERTIES_DYNAMIC_SCHEMA).append("\" = \"");
                sb.append(olapTable.isDynamicSchema()).append("\"");
            }

            // disable auto compaction
            sb.append(",\n\"").append(PropertyAnalyzer.PROPERTIES_DISABLE_AUTO_COMPACTION).append("\" = \"");
            sb.append(olapTable.disableAutoCompaction()).append("\"");

            sb.append("\n)");
        } else if (table.getType() == TableType.MYSQL) {
            MysqlTable mysqlTable = (MysqlTable) table;

            addTableComment(mysqlTable, sb);

            // properties
            sb.append("\nPROPERTIES (\n");
            if (mysqlTable.getOdbcCatalogResourceName() == null) {
                sb.append("\"host\" = \"").append(mysqlTable.getHost()).append("\",\n");
                sb.append("\"port\" = \"").append(mysqlTable.getPort()).append("\",\n");
                sb.append("\"user\" = \"").append(mysqlTable.getUserName()).append("\",\n");
                sb.append("\"password\" = \"").append(hidePassword ? "" : mysqlTable.getPasswd()).append("\",\n");
                sb.append("\"charset\" = \"").append(mysqlTable.getCharset()).append("\",\n");
            } else {
                sb.append("\"odbc_catalog_resource\" = \"").append(mysqlTable.getOdbcCatalogResourceName())
                        .append("\",\n");
            }
            sb.append("\"database\" = \"").append(mysqlTable.getMysqlDatabaseName()).append("\",\n");
            sb.append("\"table\" = \"").append(mysqlTable.getMysqlTableName()).append("\"\n");
            sb.append(")");
        } else if (table.getType() == TableType.ODBC) {
            OdbcTable odbcTable = (OdbcTable) table;

            addTableComment(odbcTable, sb);

            // properties
            sb.append("\nPROPERTIES (\n");
            if (odbcTable.getOdbcCatalogResourceName() == null) {
                sb.append("\"host\" = \"").append(odbcTable.getHost()).append("\",\n");
                sb.append("\"port\" = \"").append(odbcTable.getPort()).append("\",\n");
                sb.append("\"user\" = \"").append(odbcTable.getUserName()).append("\",\n");
                sb.append("\"password\" = \"").append(hidePassword ? "" : odbcTable.getPasswd()).append("\",\n");
                sb.append("\"driver\" = \"").append(odbcTable.getOdbcDriver()).append("\",\n");
                sb.append("\"odbc_type\" = \"").append(odbcTable.getOdbcTableTypeName()).append("\",\n");
                sb.append("\"charest\" = \"").append(odbcTable.getCharset()).append("\",\n");
            } else {
                sb.append("\"odbc_catalog_resource\" = \"").append(odbcTable.getOdbcCatalogResourceName())
                        .append("\",\n");
            }
            sb.append("\"database\" = \"").append(odbcTable.getOdbcDatabaseName()).append("\",\n");
            sb.append("\"table\" = \"").append(odbcTable.getOdbcTableName()).append("\"\n");
            sb.append(")");
        } else if (table.getType() == TableType.BROKER) {
            BrokerTable brokerTable = (BrokerTable) table;

            addTableComment(brokerTable, sb);

            // properties
            sb.append("\nPROPERTIES (\n");
            sb.append("\"broker_name\" = \"").append(brokerTable.getBrokerName()).append("\",\n");
            sb.append("\"path\" = \"").append(Joiner.on(",").join(brokerTable.getEncodedPaths())).append("\",\n");
            sb.append("\"column_separator\" = \"").append(brokerTable.getReadableColumnSeparator()).append("\",\n");
            sb.append("\"line_delimiter\" = \"").append(brokerTable.getReadableLineDelimiter()).append("\",\n");
            sb.append(")");
            if (!brokerTable.getBrokerProperties().isEmpty()) {
                sb.append("\nBROKER PROPERTIES (\n");
                sb.append(new PrintableMap<>(brokerTable.getBrokerProperties(), " = ", true, true,
                        hidePassword).toString());
                sb.append("\n)");
            }
        } else if (table.getType() == TableType.ELASTICSEARCH) {
            EsTable esTable = (EsTable) table;

            addTableComment(esTable, sb);

            // partition
            PartitionInfo partitionInfo = esTable.getPartitionInfo();
            if (partitionInfo.getType() == PartitionType.RANGE) {
                sb.append("\n");
                sb.append("PARTITION BY RANGE(");
                RangePartitionInfo rangePartitionInfo = (RangePartitionInfo) partitionInfo;
                for (Column column : rangePartitionInfo.getPartitionColumns()) {
                    sb.append("`").append(column.getName()).append("`");
                }
                sb.append(")\n()");
            }

            // properties
            sb.append("\nPROPERTIES (\n");
            sb.append("\"hosts\" = \"").append(esTable.getHosts()).append("\",\n");
            sb.append("\"user\" = \"").append(esTable.getUserName()).append("\",\n");
            sb.append("\"password\" = \"").append(hidePassword ? "" : esTable.getPasswd()).append("\",\n");
            sb.append("\"index\" = \"").append(esTable.getIndexName()).append("\",\n");
            if (esTable.getMappingType() != null) {
                sb.append("\"type\" = \"").append(esTable.getMappingType()).append("\",\n");
            }
            sb.append("\"enable_docvalue_scan\" = \"").append(esTable.isEnableDocValueScan()).append("\",\n");
            sb.append("\"max_docvalue_fields\" = \"").append(esTable.getMaxDocValueFields()).append("\",\n");
            sb.append("\"enable_keyword_sniff\" = \"").append(esTable.isEnableKeywordSniff()).append("\",\n");
            sb.append("\"nodes_discovery\" = \"").append(esTable.isNodesDiscovery()).append("\",\n");
            sb.append("\"http_ssl_enabled\" = \"").append(esTable.isHttpSslEnabled()).append("\"\n");
            sb.append(")");
        } else if (table.getType() == TableType.HIVE) {
            HiveTable hiveTable = (HiveTable) table;

            addTableComment(hiveTable, sb);

            // properties
            sb.append("\nPROPERTIES (\n");
            sb.append("\"database\" = \"").append(hiveTable.getHiveDb()).append("\",\n");
            sb.append("\"table\" = \"").append(hiveTable.getHiveTable()).append("\",\n");
            sb.append(new PrintableMap<>(hiveTable.getHiveProperties(), " = ", true, true, false).toString());
            sb.append("\n)");
        } else if (table.getType() == TableType.ICEBERG) {
            IcebergTable icebergTable = (IcebergTable) table;

            addTableComment(icebergTable, sb);

            // properties
            sb.append("\nPROPERTIES (\n");
            sb.append("\"iceberg.database\" = \"").append(icebergTable.getIcebergDb()).append("\",\n");
            sb.append("\"iceberg.table\" = \"").append(icebergTable.getIcebergTbl()).append("\",\n");
            sb.append(new PrintableMap<>(icebergTable.getIcebergProperties(), " = ", true, true, false).toString());
            sb.append("\n)");
        } else if (table.getType() == TableType.HUDI) {
            HudiTable hudiTable = (HudiTable) table;

            addTableComment(hudiTable, sb);

            // properties
            sb.append("\nPROPERTIES (\n");
            sb.append(new PrintableMap<>(hudiTable.getTableProperties(), " = ", true, true, false).toString());
            sb.append("\n)");
        } else if (table.getType() == TableType.JDBC) {
            JdbcTable jdbcTable = (JdbcTable) table;
            addTableComment(jdbcTable, sb);
            sb.append("\nPROPERTIES (\n");
            sb.append("\"resource\" = \"").append(jdbcTable.getResourceName()).append("\",\n");
            sb.append("\"table\" = \"").append(jdbcTable.getJdbcTable()).append("\",\n");
            sb.append("\"table_type\" = \"").append(jdbcTable.getJdbcTypeName()).append("\"");
            sb.append("\n)");
        }

        if (table.getType() == TableType.MATERIALIZED_VIEW) {
            sb.append("\nAS ").append(((MaterializedView) table).getQuery());
        }

        createTableStmt.add(sb + ";");

        // 2. add partition
        if (separatePartition && (table instanceof OlapTable) && ((OlapTable) table).getPartitions().size() > 1) {
            if (((OlapTable) table).getPartitionInfo().getType() == PartitionType.RANGE
                    || ((OlapTable) table).getPartitionInfo().getType() == PartitionType.LIST) {
                OlapTable olapTable = (OlapTable) table;
                PartitionInfo partitionInfo = olapTable.getPartitionInfo();
                boolean first = true;
                for (Map.Entry<Long, PartitionItem> entry : partitionInfo.getPartitionItemEntryList(false, true)) {
                    if (first) {
                        first = false;
                        continue;
                    }
                    sb = new StringBuilder();
                    Partition partition = olapTable.getPartition(entry.getKey());
                    sb.append("ALTER TABLE ").append(table.getName());
                    sb.append(" ADD PARTITION ").append(partition.getName()).append(" VALUES ");
                    if (partitionInfo.getType() == PartitionType.RANGE) {
                        sb.append("[");
                        sb.append(((RangePartitionItem) entry.getValue()).getItems().lowerEndpoint().toSql());
                        sb.append(", ");
                        sb.append(((RangePartitionItem) entry.getValue()).getItems().upperEndpoint().toSql());
                        sb.append(")");
                    } else if (partitionInfo.getType() == PartitionType.LIST) {
                        sb.append("IN (");
                        sb.append(((ListPartitionItem) entry.getValue()).toSql());
                        sb.append(")");
                    }
                    sb.append("(\"version_info\" = \"");
                    sb.append(partition.getVisibleVersion()).append("\"");
                    sb.append(");");
                    addPartitionStmt.add(sb + ";");
                }
            }
        }

        // 3. rollup
        if (createRollupStmt != null && (table instanceof OlapTable)) {
            OlapTable olapTable = (OlapTable) table;
            for (Map.Entry<Long, MaterializedIndexMeta> entry : olapTable.getIndexIdToMeta().entrySet()) {
                if (entry.getKey() == olapTable.getBaseIndexId()) {
                    continue;
                }
                MaterializedIndexMeta materializedIndexMeta = entry.getValue();
                sb = new StringBuilder();
                String indexName = olapTable.getIndexNameById(entry.getKey());
                sb.append("ALTER TABLE ").append(table.getName()).append(" ADD ROLLUP ").append(indexName);
                sb.append("(");

                List<Column> indexSchema = materializedIndexMeta.getSchema();
                for (int i = 0; i < indexSchema.size(); i++) {
                    Column column = indexSchema.get(i);
                    sb.append(column.getName());
                    if (i != indexSchema.size() - 1) {
                        sb.append(", ");
                    }
                }
                sb.append(");");
                createRollupStmt.add(sb + ";");
            }
        }
    }

    public static void getCloudDdlStmt(DdlStmt ddlStmt, String dbName, TableIf table, List<String> createTableStmt,
            List<String> addPartitionStmt, List<String> createRollupStmt, boolean separatePartition,
            boolean hidePassword, boolean getDdlForLike, long specificVersion) {
        StringBuilder sb = new StringBuilder();

        // 1. create table
        // 1.1 view
        if (table.getType() == TableType.VIEW) {
            View view = (View) table;

            sb.append("CREATE VIEW `").append(table.getName()).append("`");
            if (StringUtils.isNotBlank(table.getComment())) {
                sb.append(" COMMENT '").append(table.getComment()).append("'");
            }
            sb.append(" AS ").append(view.getInlineViewDef());
            createTableStmt.add(sb + ";");
            return;
        }

        // 1.2 other table type
        sb.append("CREATE ");
        if (table.getType() == TableType.ODBC || table.getType() == TableType.MYSQL
                || table.getType() == TableType.ELASTICSEARCH || table.getType() == TableType.BROKER
                || table.getType() == TableType.HIVE || table.getType() == TableType.JDBC) {
            sb.append("EXTERNAL ");
        }
        sb.append(table.getType() != TableType.MATERIALIZED_VIEW ? "TABLE " : "MATERIALIZED VIEW ");

        if (!Strings.isNullOrEmpty(dbName)) {
            sb.append("`").append(dbName).append("`.");
        }
        sb.append("`").append(table.getName()).append("`");

        if (table.getType() != TableType.MATERIALIZED_VIEW) {
            sb.append(" (\n");
            int idx = 0;
            List<Column> columns;
            // when 'create table B like A', always return schema of A without hidden columns
            if (getDdlForLike) {
                columns = table.getBaseSchema(false);
            } else {
                columns = table.getBaseSchema();
            }
            for (Column column : columns) {
                if (idx++ != 0) {
                    sb.append(",\n");
                }
                // There MUST BE 2 space in front of each column description line
                // sqlalchemy requires this to parse SHOW CREATE TABLE stmt.
                if (table.getType() == TableType.OLAP) {
                    sb.append("  ").append(column.toSql(((OlapTable) table).getKeysType() == KeysType.UNIQUE_KEYS));
                } else {
                    sb.append("  ").append(column.toSql());
                }
            }
            if (table.getType() == TableType.OLAP) {
                OlapTable olapTable = (OlapTable) table;
                if (CollectionUtils.isNotEmpty(olapTable.getIndexes())) {
                    for (Index index : olapTable.getIndexes()) {
                        sb.append(",\n");
                        sb.append("  ").append(index.toSql());
                    }
                }
            }
            sb.append("\n) ENGINE=");
            sb.append(table.getType().name());
        } else {
            MaterializedView materializedView = ((MaterializedView) table);
            sb.append("\n").append("BUILD ").append(materializedView.getBuildMode())
                    .append(materializedView.getRefreshInfo().toString());
        }

        if (table.getType() == TableType.OLAP || table.getType() == TableType.MATERIALIZED_VIEW) {
            OlapTable olapTable = (OlapTable) table;

            // keys
            String keySql = olapTable.getKeysType().toSql();
            sb.append("\n").append(table.getType() == TableType.OLAP
                    ? keySql
                    : keySql.substring("DUPLICATE ".length()))
                    .append("(");
            List<String> keysColumnNames = Lists.newArrayList();
            for (Column column : olapTable.getBaseSchema()) {
                if (column.isKey()) {
                    keysColumnNames.add("`" + column.getName() + "`");
                }
            }
            sb.append(Joiner.on(", ").join(keysColumnNames)).append(")");

            if (specificVersion != -1) {
                // for copy tablet operation
                sb.append("\nDISTRIBUTED BY HASH(").append(olapTable.getBaseSchema().get(0).getName())
                        .append(") BUCKETS 1");
                sb.append("\nPROPERTIES (\n" + "\"replication_num\" = \"1\",\n" + "\"version_info\" = \""
                        + specificVersion + "\"\n" + ")");
                createTableStmt.add(sb + ";");
                return;
            }

            if (table.getType() != TableType.MATERIALIZED_VIEW) {
                addTableComment(olapTable, sb);
            }

            // partition
            PartitionInfo partitionInfo = olapTable.getPartitionInfo();
            List<Long> partitionId = null;
            if (separatePartition) {
                partitionId = Lists.newArrayList();
            }
            if (partitionInfo.getType() == PartitionType.RANGE || partitionInfo.getType() == PartitionType.LIST) {
                sb.append("\n").append(partitionInfo.toSql(olapTable, partitionId));
            }

            // distribution
            DistributionInfo distributionInfo = olapTable.getDefaultDistributionInfo();
            sb.append("\n").append(distributionInfo.toSql());

            // rollup index
            if (ddlStmt instanceof CreateTableLikeStmt) {

                CreateTableLikeStmt stmt = (CreateTableLikeStmt) ddlStmt;

                ArrayList<String> rollupNames = stmt.getRollupNames();
                boolean withAllRollup = stmt.isWithAllRollup();
                List<Long> addIndexIdList = Lists.newArrayList();

                if (!CollectionUtils.isEmpty(rollupNames)) {
                    for (String rollupName : rollupNames) {
                        addIndexIdList.add(olapTable.getIndexIdByName(rollupName));
                    }
                } else if (withAllRollup) {
                    addIndexIdList = olapTable.getIndexIdListExceptBaseIndex();
                }

                if (!addIndexIdList.isEmpty()) {
                    sb.append("\n").append("rollup (");
                }

                int size = addIndexIdList.size();
                int index = 1;
                for (long indexId : addIndexIdList) {
                    String indexName = olapTable.getIndexNameById(indexId);
                    sb.append("\n").append(indexName).append("(");
                    List<Column> indexSchema = olapTable.getSchemaByIndexId(indexId, false);
                    for (int i = 0; i < indexSchema.size(); i++) {
                        Column column = indexSchema.get(i);
                        sb.append(column.getName());
                        if (i != indexSchema.size() - 1) {
                            sb.append(", ");
                        }
                    }
                    if (index != size) {
                        sb.append("),");
                    } else {
                        sb.append(")");
                        sb.append("\n)");
                    }
                    index++;
                }
            }

            // properties
            sb.append("\nPROPERTIES (\n");

            // persistent
            sb.append("\"").append(PropertyAnalyzer.PROPERTIES_PERSISTENT).append("\" = \"");
            sb.append(olapTable.isPersistent()).append("\"");

            // bloom filter
            Set<String> bfColumnNames = olapTable.getCopiedBfColumns();
            if (bfColumnNames != null) {
                sb.append(",\n\"").append(PropertyAnalyzer.PROPERTIES_BF_COLUMNS).append("\" = \"");
                sb.append(Joiner.on(", ").join(olapTable.getCopiedBfColumns())).append("\"");
            }

            if (separatePartition) {
                // version info
                sb.append(",\n\"").append(PropertyAnalyzer.PROPERTIES_VERSION_INFO).append("\" = \"");
                Partition partition = null;
                if (olapTable.getPartitionInfo().getType() == PartitionType.UNPARTITIONED) {
                    partition = olapTable.getPartition(olapTable.getName());
                } else {
                    Preconditions.checkState(partitionId.size() == 1);
                    partition = olapTable.getPartition(partitionId.get(0));
                }
                sb.append(partition.getVisibleVersion()).append("\"");
            }

            // colocateTable
            String colocateTable = olapTable.getColocateGroup();
            if (colocateTable != null) {
                sb.append(",\n\"").append(PropertyAnalyzer.PROPERTIES_COLOCATE_WITH).append("\" = \"");
                sb.append(colocateTable).append("\"");
            }

            // dynamic partition
            if (olapTable.dynamicPartitionExists()) {
                sb.append(olapTable.getTableProperty().getDynamicPartitionProperty().getCloudProperties());
            }

            // only display z-order sort info
            if (olapTable.isZOrderSort()) {
                sb.append(olapTable.getDataSortInfo().toSql());
            }

            // compression type
            if (olapTable.getCompressionType() != TCompressionType.LZ4F) {
                sb.append(",\n\"").append(PropertyAnalyzer.PROPERTIES_COMPRESSION).append("\" = \"");
                sb.append(olapTable.getCompressionType()).append("\"");
            }

            // sequence type
            if (olapTable.hasSequenceCol()) {
                sb.append(",\n\"").append(PropertyAnalyzer.PROPERTIES_FUNCTION_COLUMN + "."
                        + PropertyAnalyzer.PROPERTIES_SEQUENCE_TYPE).append("\" = \"");
                sb.append(olapTable.getSequenceType().toString()).append("\"");
            }

            sb.append("\n)");
        } else if (table.getType() == TableType.MYSQL) {
            MysqlTable mysqlTable = (MysqlTable) table;

            addTableComment(mysqlTable, sb);

            // properties
            sb.append("\nPROPERTIES (\n");
            if (mysqlTable.getOdbcCatalogResourceName() == null) {
                sb.append("\"host\" = \"").append(mysqlTable.getHost()).append("\",\n");
                sb.append("\"port\" = \"").append(mysqlTable.getPort()).append("\",\n");
                sb.append("\"user\" = \"").append(mysqlTable.getUserName()).append("\",\n");
                sb.append("\"password\" = \"").append(hidePassword ? "" : mysqlTable.getPasswd()).append("\",\n");
                sb.append("\"charset\" = \"").append(mysqlTable.getCharset()).append("\",\n");
            } else {
                sb.append("\"odbc_catalog_resource\" = \"").append(mysqlTable.getOdbcCatalogResourceName())
                        .append("\",\n");
            }
            sb.append("\"database\" = \"").append(mysqlTable.getMysqlDatabaseName()).append("\",\n");
            sb.append("\"table\" = \"").append(mysqlTable.getMysqlTableName()).append("\"\n");
            sb.append(")");
        } else if (table.getType() == TableType.ODBC) {
            OdbcTable odbcTable = (OdbcTable) table;

            addTableComment(odbcTable, sb);

            // properties
            sb.append("\nPROPERTIES (\n");
            if (odbcTable.getOdbcCatalogResourceName() == null) {
                sb.append("\"host\" = \"").append(odbcTable.getHost()).append("\",\n");
                sb.append("\"port\" = \"").append(odbcTable.getPort()).append("\",\n");
                sb.append("\"user\" = \"").append(odbcTable.getUserName()).append("\",\n");
                sb.append("\"password\" = \"").append(hidePassword ? "" : odbcTable.getPasswd()).append("\",\n");
                sb.append("\"driver\" = \"").append(odbcTable.getOdbcDriver()).append("\",\n");
                sb.append("\"odbc_type\" = \"").append(odbcTable.getOdbcTableTypeName()).append("\",\n");
                sb.append("\"charest\" = \"").append(odbcTable.getCharset()).append("\",\n");
            } else {
                sb.append("\"odbc_catalog_resource\" = \"").append(odbcTable.getOdbcCatalogResourceName())
                        .append("\",\n");
            }
            sb.append("\"database\" = \"").append(odbcTable.getOdbcDatabaseName()).append("\",\n");
            sb.append("\"table\" = \"").append(odbcTable.getOdbcTableName()).append("\"\n");
            sb.append(")");
        } else if (table.getType() == TableType.BROKER) {
            BrokerTable brokerTable = (BrokerTable) table;

            addTableComment(brokerTable, sb);

            // properties
            sb.append("\nPROPERTIES (\n");
            sb.append("\"broker_name\" = \"").append(brokerTable.getBrokerName()).append("\",\n");
            sb.append("\"path\" = \"").append(Joiner.on(",").join(brokerTable.getEncodedPaths())).append("\",\n");
            sb.append("\"column_separator\" = \"").append(brokerTable.getReadableColumnSeparator()).append("\",\n");
            sb.append("\"line_delimiter\" = \"").append(brokerTable.getReadableLineDelimiter()).append("\",\n");
            sb.append(")");
            if (!brokerTable.getBrokerProperties().isEmpty()) {
                sb.append("\nBROKER PROPERTIES (\n");
                sb.append(new PrintableMap<>(brokerTable.getBrokerProperties(), " = ", true, true,
                        hidePassword).toString());
                sb.append("\n)");
            }
        } else if (table.getType() == TableType.ELASTICSEARCH) {
            EsTable esTable = (EsTable) table;

            addTableComment(esTable, sb);

            // partition
            PartitionInfo partitionInfo = esTable.getPartitionInfo();
            if (partitionInfo.getType() == PartitionType.RANGE) {
                sb.append("\n");
                sb.append("PARTITION BY RANGE(");
                RangePartitionInfo rangePartitionInfo = (RangePartitionInfo) partitionInfo;
                for (Column column : rangePartitionInfo.getPartitionColumns()) {
                    sb.append("`").append(column.getName()).append("`");
                }
                sb.append(")\n()");
            }

            // properties
            sb.append("\nPROPERTIES (\n");
            sb.append("\"hosts\" = \"").append(esTable.getHosts()).append("\",\n");
            sb.append("\"user\" = \"").append(esTable.getUserName()).append("\",\n");
            sb.append("\"password\" = \"").append(hidePassword ? "" : esTable.getPasswd()).append("\",\n");
            sb.append("\"index\" = \"").append(esTable.getIndexName()).append("\",\n");
            if (esTable.getMappingType() != null) {
                sb.append("\"type\" = \"").append(esTable.getMappingType()).append("\",\n");
            }
            sb.append("\"enable_docvalue_scan\" = \"").append(esTable.isEnableDocValueScan()).append("\",\n");
            sb.append("\"max_docvalue_fields\" = \"").append(esTable.getMaxDocValueFields()).append("\",\n");
            sb.append("\"enable_keyword_sniff\" = \"").append(esTable.isEnableKeywordSniff()).append("\",\n");
            sb.append("\"nodes_discovery\" = \"").append(esTable.isNodesDiscovery()).append("\",\n");
            sb.append("\"http_ssl_enabled\" = \"").append(esTable.isHttpSslEnabled()).append("\"\n");
            sb.append(")");
        } else if (table.getType() == TableType.HIVE) {
            HiveTable hiveTable = (HiveTable) table;

            addTableComment(hiveTable, sb);

            // properties
            sb.append("\nPROPERTIES (\n");
            sb.append("\"database\" = \"").append(hiveTable.getHiveDb()).append("\",\n");
            sb.append("\"table\" = \"").append(hiveTable.getHiveTable()).append("\",\n");
            sb.append(new PrintableMap<>(hiveTable.getHiveProperties(), " = ", true, true, false).toString());
            sb.append("\n)");
        } else if (table.getType() == TableType.ICEBERG) {
            IcebergTable icebergTable = (IcebergTable) table;

            addTableComment(icebergTable, sb);

            // properties
            sb.append("\nPROPERTIES (\n");
            sb.append("\"iceberg.database\" = \"").append(icebergTable.getIcebergDb()).append("\",\n");
            sb.append("\"iceberg.table\" = \"").append(icebergTable.getIcebergTbl()).append("\",\n");
            sb.append(new PrintableMap<>(icebergTable.getIcebergProperties(), " = ", true, true, false).toString());
            sb.append("\n)");
        } else if (table.getType() == TableType.HUDI) {
            HudiTable hudiTable = (HudiTable) table;

            addTableComment(hudiTable, sb);

            // properties
            sb.append("\nPROPERTIES (\n");
            sb.append(new PrintableMap<>(hudiTable.getTableProperties(), " = ", true, true, false).toString());
            sb.append("\n)");
        } else if (table.getType() == TableType.JDBC) {
            JdbcTable jdbcTable = (JdbcTable) table;
            addTableComment(jdbcTable, sb);
            sb.append("\nPROPERTIES (\n");
            sb.append("\"resource\" = \"").append(jdbcTable.getResourceName()).append("\",\n");
            sb.append("\"table\" = \"").append(jdbcTable.getJdbcTable()).append("\"");
            sb.append("\n)");
        }

        if (table.getType() == TableType.MATERIALIZED_VIEW) {
            sb.append("\nAS ").append(((MaterializedView) table).getQuery());
        }

        createTableStmt.add(sb + ";");

        // 2. add partition
        if (separatePartition && (table instanceof OlapTable) && ((OlapTable) table).getPartitions().size() > 1) {
            if (((OlapTable) table).getPartitionInfo().getType() == PartitionType.RANGE
                    || ((OlapTable) table).getPartitionInfo().getType() == PartitionType.LIST) {
                OlapTable olapTable = (OlapTable) table;
                PartitionInfo partitionInfo = olapTable.getPartitionInfo();
                boolean first = true;
                for (Map.Entry<Long, PartitionItem> entry : partitionInfo.getPartitionItemEntryList(false, true)) {
                    if (first) {
                        first = false;
                        continue;
                    }
                    sb = new StringBuilder();
                    Partition partition = olapTable.getPartition(entry.getKey());
                    sb.append("ALTER TABLE ").append(table.getName());
                    sb.append(" ADD PARTITION ").append(partition.getName()).append(" VALUES ");
                    if (partitionInfo.getType() == PartitionType.RANGE) {
                        sb.append("[");
                        sb.append(((RangePartitionItem) entry.getValue()).getItems().lowerEndpoint().toSql());
                        sb.append(", ");
                        sb.append(((RangePartitionItem) entry.getValue()).getItems().upperEndpoint().toSql());
                        sb.append(")");
                    } else if (partitionInfo.getType() == PartitionType.LIST) {
                        sb.append("IN (");
                        sb.append(((ListPartitionItem) entry.getValue()).toSql());
                        sb.append(")");
                    }
                    sb.append("(\"version_info\" = \"");
                    sb.append(partition.getVisibleVersion()).append("\"");
                    sb.append(");");
                    addPartitionStmt.add(sb + ";");
                }
            }
        }

        // 3. rollup
        if (createRollupStmt != null && (table instanceof OlapTable)) {
            OlapTable olapTable = (OlapTable) table;
            for (Map.Entry<Long, MaterializedIndexMeta> entry : olapTable.getIndexIdToMeta().entrySet()) {
                if (entry.getKey() == olapTable.getBaseIndexId()) {
                    continue;
                }
                MaterializedIndexMeta materializedIndexMeta = entry.getValue();
                sb = new StringBuilder();
                String indexName = olapTable.getIndexNameById(entry.getKey());
                sb.append("ALTER TABLE ").append(table.getName()).append(" ADD ROLLUP ").append(indexName);
                sb.append("(");

                List<Column> indexSchema = materializedIndexMeta.getSchema();
                for (int i = 0; i < indexSchema.size(); i++) {
                    Column column = indexSchema.get(i);
                    sb.append(column.getName());
                    if (i != indexSchema.size() - 1) {
                        sb.append(", ");
                    }
                }
                sb.append(");");
                createRollupStmt.add(sb + ";");
            }
        }
    }

    public void replayCreateTable(String dbName, Table table) throws MetaNotFoundException {
        getInternalCatalog().replayCreateTable(dbName, table);
    }

    public void replayAlterExternalTableSchema(String dbName, String tableName, List<Column> newSchema)
            throws MetaNotFoundException {
        getInternalCatalog().replayAlterExternalTableSchema(dbName, tableName, newSchema);
    }

    // Drop table
    public void dropTable(DropTableStmt stmt) throws DdlException {
        getInternalCatalog().dropTable(stmt);
    }

    public boolean unprotectDropTable(Database db, Table table, boolean isForceDrop, boolean isReplay,
                                      Long recycleTime) {
        return getInternalCatalog().unprotectDropTable(db, table, isForceDrop, isReplay, recycleTime);
    }

    public void replayDropTable(Database db, long tableId, boolean isForceDrop,
                                Long recycleTime) throws MetaNotFoundException {
        getInternalCatalog().replayDropTable(db, tableId, isForceDrop, recycleTime);
    }

    public void replayEraseTable(long tableId) {
        getInternalCatalog().replayEraseTable(tableId);
    }

    public void replayRecoverTable(RecoverInfo info) throws MetaNotFoundException, DdlException {
        getInternalCatalog().replayRecoverTable(info);
    }

    public void replayAddReplica(ReplicaPersistInfo info) throws MetaNotFoundException {
        getInternalCatalog().replayAddReplica(info);
    }

    public void replayUpdateReplica(ReplicaPersistInfo info) throws MetaNotFoundException {
        getInternalCatalog().replayUpdateReplica(info);
    }

    public void unprotectDeleteReplica(OlapTable olapTable, ReplicaPersistInfo info) {
        getInternalCatalog().unprotectDeleteReplica(olapTable, info);
    }

    public void replayDeleteReplica(ReplicaPersistInfo info) throws MetaNotFoundException {
        getInternalCatalog().replayDeleteReplica(info);
    }

    public void replayUpdateCloudReplica(UpdateCloudReplicaInfo info) throws MetaNotFoundException {
        getInternalCatalog().replayUpdateCloudReplica(info);
    }

    public void replayAddFrontend(Frontend fe) {
        tryLock(true);
        try {
            Frontend existFe = checkFeExist(fe.getHost(), fe.getEditLogPort());
            if (existFe != null) {
                LOG.warn("fe {} already exist.", existFe);
                if (existFe.getRole() != fe.getRole()) {
                    /*
                     * This may happen if:
                     * 1. first, add a FE as OBSERVER.
                     * 2. This OBSERVER is restarted with ROLE and VERSION file being DELETED.
                     *    In this case, this OBSERVER will be started as a FOLLOWER, and add itself to the frontends.
                     * 3. this "FOLLOWER" begin to load image or replay journal,
                     *    then find the origin OBSERVER in image or journal.
                     * This will cause UNDEFINED behavior, so it is better to exit and fix it manually.
                     */
                    System.err.println("Try to add an already exist FE with different role" + fe.getRole());
                    System.exit(-1);
                }
                return;
            }
            frontends.put(fe.getNodeName(), fe);
            if (fe.getRole() == FrontendNodeType.FOLLOWER || fe.getRole() == FrontendNodeType.REPLICA) {
                // DO NOT add helper sockets here, cause BDBHA is not instantiated yet.
                // helper sockets will be added after start BDBHA
                // But add to helperNodes, just for show
                helperNodes.add(Pair.of(fe.getHost(), fe.getEditLogPort()));
            }
        } finally {
            unlock();
        }
    }

    public void replayDropFrontend(Frontend frontend) {
        tryLock(true);
        try {
            Frontend removedFe = frontends.remove(frontend.getNodeName());
            if (removedFe == null) {
                LOG.error(frontend.toString() + " does not exist.");
                return;
            }
            if (removedFe.getRole() == FrontendNodeType.FOLLOWER || removedFe.getRole() == FrontendNodeType.REPLICA) {
                helperNodes.remove(Pair.of(removedFe.getHost(), removedFe.getEditLogPort()));
            }

            removedFrontends.add(removedFe.getNodeName());
        } finally {
            unlock();
        }
    }

    public int getClusterId() {
        return this.clusterId;
    }

    public String getToken() {
        return token;
    }

    public EditLog getEditLog() {
        return editLog;
    }

    // Get the next available, needn't lock because of nextId is atomic.
    public long getNextId() {
        return idGenerator.getNextId();
    }

    public IdGeneratorBuffer getIdGeneratorBuffer(long bufferSize) {
        return idGenerator.getIdGeneratorBuffer(bufferSize);
    }

    public HashMap<Long, TStorageMedium> getPartitionIdToStorageMediumMap() {
        HashMap<Long, TStorageMedium> storageMediumMap = new HashMap<Long, TStorageMedium>();

        // record partition which need to change storage medium
        // dbId -> (tableId -> partitionId)
        HashMap<Long, Multimap<Long, Long>> changedPartitionsMap = new HashMap<Long, Multimap<Long, Long>>();
        long currentTimeMs = System.currentTimeMillis();
        List<Long> dbIds = getInternalCatalog().getDbIds();

        for (long dbId : dbIds) {
            Database db = getInternalCatalog().getDbNullable(dbId);
            if (db == null) {
                LOG.warn("db {} does not exist while doing backend report", dbId);
                continue;
            }
            List<Table> tableList = db.getTables();
            for (Table table : tableList) {
                if (table.getType() != TableType.OLAP) {
                    continue;
                }

                long tableId = table.getId();
                OlapTable olapTable = (OlapTable) table;
                olapTable.readLock();
                try {
                    PartitionInfo partitionInfo = olapTable.getPartitionInfo();
                    for (Partition partition : olapTable.getAllPartitions()) {
                        long partitionId = partition.getId();
                        DataProperty dataProperty = partitionInfo.getDataProperty(partition.getId());
                        Preconditions.checkNotNull(dataProperty,
                                partition.getName() + ", pId:" + partitionId + ", db: " + dbId + ", tbl: " + tableId);
                        if (dataProperty.getStorageMedium() == TStorageMedium.SSD
                                && dataProperty.getCooldownTimeMs() < currentTimeMs) {
                            // expire. change to HDD.
                            // record and change when holding write lock
                            Multimap<Long, Long> multimap = changedPartitionsMap.get(dbId);
                            if (multimap == null) {
                                multimap = HashMultimap.create();
                                changedPartitionsMap.put(dbId, multimap);
                            }
                            multimap.put(tableId, partitionId);
                        } else {
                            storageMediumMap.put(partitionId, dataProperty.getStorageMedium());
                        }
                    } // end for partitions
                } finally {
                    olapTable.readUnlock();
                }
            } // end for tables
        } // end for dbs

        // handle data property changed
        for (Long dbId : changedPartitionsMap.keySet()) {
            Database db = getInternalCatalog().getDbNullable(dbId);
            if (db == null) {
                LOG.warn("db {} does not exist while checking backend storage medium", dbId);
                continue;
            }
            Multimap<Long, Long> tableIdToPartitionIds = changedPartitionsMap.get(dbId);

            for (Long tableId : tableIdToPartitionIds.keySet()) {
                TableIf table = db.getTableNullable(tableId);
                if (table == null) {
                    continue;
                }
                OlapTable olapTable = (OlapTable) table;
                // use try lock to avoid blocking a long time.
                // if block too long, backend report rpc will timeout.
                if (!olapTable.tryWriteLockIfExist(Table.TRY_LOCK_TIMEOUT_MS, TimeUnit.MILLISECONDS)) {
                    LOG.warn("try get table {} writelock but failed" + " when checking backend storage medium",
                            table.getName());
                    continue;
                }
                Preconditions.checkState(olapTable.isWriteLockHeldByCurrentThread());
                try {
                    PartitionInfo partitionInfo = olapTable.getPartitionInfo();

                    Collection<Long> partitionIds = tableIdToPartitionIds.get(tableId);
                    for (Long partitionId : partitionIds) {
                        Partition partition = olapTable.getPartition(partitionId);
                        if (partition == null) {
                            continue;
                        }
                        DataProperty dataProperty = partitionInfo.getDataProperty(partition.getId());
                        if (dataProperty.getStorageMedium() == TStorageMedium.SSD
                                && dataProperty.getCooldownTimeMs() < currentTimeMs) {
                            // expire. change to HDD.
                            DataProperty hddProperty = new DataProperty(TStorageMedium.HDD);
                            partitionInfo.setDataProperty(partition.getId(), hddProperty);
                            storageMediumMap.put(partitionId, TStorageMedium.HDD);
                            LOG.debug("partition[{}-{}-{}] storage medium changed from SSD to HDD", dbId, tableId,
                                    partitionId);

                            // log
                            ModifyPartitionInfo info = new ModifyPartitionInfo(db.getId(), olapTable.getId(),
                                    partition.getId(), hddProperty, ReplicaAllocation.NOT_SET,
                                    partitionInfo.getIsInMemory(partition.getId()),
                                    partitionInfo.getStoragePolicy(partitionId), Maps.newHashMap(),
                                    partitionInfo.getIsPersistent(partition.getId()));

                            editLog.logModifyPartition(info);
                        }
                    } // end for partitions
                } finally {
                    olapTable.writeUnlock();
                }
            } // end for tables
        } // end for dbs
        return storageMediumMap;
    }

    public ConsistencyChecker getConsistencyChecker() {
        return this.consistencyChecker;
    }

    public Alter getAlterInstance() {
        return this.alter;
    }

    public SchemaChangeHandler getSchemaChangeHandler() {
        return (SchemaChangeHandler) this.alter.getSchemaChangeHandler();
    }

    public MaterializedViewHandler getMaterializedViewHandler() {
        return (MaterializedViewHandler) this.alter.getMaterializedViewHandler();
    }

    public SystemHandler getClusterHandler() {
        return (SystemHandler) this.alter.getClusterHandler();
    }

    public BackupHandler getBackupHandler() {
        return this.backupHandler;
    }

    public UpdateManager getUpdateManager() {
        return updateManager;
    }

    public DeleteHandler getDeleteHandler() {
        return this.deleteHandler;
    }

    public Load getLoadInstance() {
        return this.load;
    }

    public LoadManager getLoadManager() {
        return loadManager;
    }

    public StreamLoadRecordMgr getStreamLoadRecordMgr() {
        return streamLoadRecordMgr;
    }

    public IcebergTableCreationRecordMgr getIcebergTableCreationRecordMgr() {
        return getInternalCatalog().getIcebergTableCreationRecordMgr();
    }

    public MasterTaskExecutor getPendingLoadTaskScheduler() {
        return pendingLoadTaskScheduler;
    }

    public MasterTaskExecutor getLoadingLoadTaskScheduler() {
        return loadingLoadTaskScheduler;
    }

    public RoutineLoadManager getRoutineLoadManager() {
        return routineLoadManager;
    }

    public SqlBlockRuleMgr getSqlBlockRuleMgr() {
        return sqlBlockRuleMgr;
    }

    public RoutineLoadTaskScheduler getRoutineLoadTaskScheduler() {
        return routineLoadTaskScheduler;
    }

    public ExportMgr getExportMgr() {
        return this.exportMgr;
    }

    public SyncJobManager getSyncJobManager() {
        return this.syncJobManager;
    }

    public SmallFileMgr getSmallFileMgr() {
        return this.smallFileMgr;
    }

    public RefreshManager getRefreshManager() {
        return this.refreshManager;
    }

    public long getReplayedJournalId() {
        return this.replayedJournalId.get();
    }

    public HAProtocol getHaProtocol() {
        return this.haProtocol;
    }

    public Long getMaxJournalId() {
        return this.editLog.getMaxJournalId();
    }

    public long getEpoch() {
        return this.epoch;
    }

    public void setEpoch(long epoch) {
        this.epoch = epoch;
    }

    public FrontendNodeType getRole() {
        return this.role;
    }

    public Pair<String, Integer> getHelperNode() {
        Preconditions.checkState(helperNodes.size() >= 1);
        return this.helperNodes.get(0);
    }

    public List<Pair<String, Integer>> getHelperNodes() {
        return Lists.newArrayList(helperNodes);
    }

    public Pair<String, Integer> getSelfNode() {
        return this.selfNode;
    }

    public String getNodeName() {
        return this.nodeName;
    }

    public FrontendNodeType getFeType() {
        return this.feType;
    }

    public int getMasterRpcPort() {
        if (!isReady()) {
            return 0;
        }
        return this.masterRpcPort;
    }

    public int getMasterHttpPort() {
        if (!isReady()) {
            return 0;
        }
        return this.masterHttpPort;
    }

    public String getMasterIp() {
        if (!isReady()) {
            return "";
        }
        return this.masterIp;
    }

    public EsRepository getEsRepository() {
        return getInternalCatalog().getEsRepository();
    }

    public PolicyMgr getPolicyMgr() {
        return this.policyMgr;
    }

    public void setMaster(MasterInfo info) {
        this.masterIp = info.getIp();
        this.masterHttpPort = info.getHttpPort();
        this.masterRpcPort = info.getRpcPort();
    }

    public boolean canRead() {
        return this.canRead.get();
    }

    public boolean isElectable() {
        return this.isElectable;
    }

    public boolean isMaster() {
        return feType == FrontendNodeType.MASTER;
    }

    public void setSynchronizedTime(long time) {
        this.synchronizedTimeMs = time;
    }

    public void setEditLog(EditLog editLog) {
        this.editLog = editLog;
    }

    public void setNextId(long id) {
        idGenerator.setId(id);
    }

    public void setHaProtocol(HAProtocol protocol) {
        this.haProtocol = protocol;
    }

    public static short calcShortKeyColumnCount(List<Column> columns, Map<String, String> properties)
            throws DdlException {
        List<Column> indexColumns = new ArrayList<Column>();
        for (Column column : columns) {
            if (column.isKey()) {
                indexColumns.add(column);
            }
        }
        LOG.debug("index column size: {}", indexColumns.size());
        Preconditions.checkArgument(indexColumns.size() > 0);

        // figure out shortKeyColumnCount
        short shortKeyColumnCount = (short) -1;
        try {
            shortKeyColumnCount = PropertyAnalyzer.analyzeShortKeyColumnCount(properties);
        } catch (AnalysisException e) {
            throw new DdlException(e.getMessage());
        }
        if (shortKeyColumnCount != (short) -1) {
            // use user specified short key column count
            if (shortKeyColumnCount <= 0) {
                throw new DdlException("Invalid short key: " + shortKeyColumnCount);
            }

            if (shortKeyColumnCount > indexColumns.size()) {
                throw new DdlException("Short key is too large. should less than: " + indexColumns.size());
            }

            for (int pos = 0; pos < shortKeyColumnCount; pos++) {
                if (indexColumns.get(pos).getDataType() == PrimitiveType.VARCHAR && pos != shortKeyColumnCount - 1) {
                    throw new DdlException("Varchar should not in the middle of short keys.");
                }
            }
        } else {
            /*
             * Calc short key column count. NOTE: short key column count is
             * calculated as follow: 1. All index column are taking into
             * account. 2. Max short key column count is Min(Num of
             * indexColumns, META_MAX_SHORT_KEY_NUM). 3. Short key list can
             * contains at most one VARCHAR column. And if contains, it should
             * be at the last position of the short key list.
             */
            shortKeyColumnCount = 0;
            int shortKeySizeByte = 0;
            int maxShortKeyColumnCount = Math.min(indexColumns.size(), FeConstants.shortkey_max_column_count);
            for (int i = 0; i < maxShortKeyColumnCount; i++) {
                Column column = indexColumns.get(i);
                shortKeySizeByte += column.getOlapColumnIndexSize();
                if (shortKeySizeByte > FeConstants.shortkey_maxsize_bytes) {
                    if (column.getDataType().isCharFamily()) {
                        ++shortKeyColumnCount;
                    }
                    break;
                }
                if (column.getType().isFloatingPointType()) {
                    break;
                }
                if (column.getDataType() == PrimitiveType.VARCHAR) {
                    ++shortKeyColumnCount;
                    break;
                }
                ++shortKeyColumnCount;
            }
            if (shortKeyColumnCount == 0) {
                throw new DdlException("The first column could not be float or double type, use decimal instead");
            }

        } // end calc shortKeyColumnCount

        return shortKeyColumnCount;
    }

    /*
     * used for handling AlterTableStmt (for client is the ALTER TABLE command).
     * including SchemaChangeHandler and RollupHandler
     */
    public void alterTable(AlterTableStmt stmt) throws UserException {
        this.alter.processAlterTable(stmt);
    }

    public void alterMaterializedView(AlterMaterializedViewStmt stmt) throws UserException {
        this.alter.processAlterMaterializedView(stmt);
    }

    /**
     * used for handling AlterViewStmt (the ALTER VIEW command).
     */
    public void alterView(AlterViewStmt stmt) throws UserException {
        this.alter.processAlterView(stmt, ConnectContext.get());
    }

    public void createMaterializedView(CreateMaterializedViewStmt stmt)
            throws AnalysisException, DdlException, MetaNotFoundException {
        this.alter.processCreateMaterializedView(stmt);
    }

    public void createMultiTableMaterializedView(CreateMultiTableMaterializedViewStmt stmt) throws UserException {
        this.alter.processCreateMultiTableMaterializedView(stmt);
    }

    public void dropMaterializedView(DropMaterializedViewStmt stmt) throws DdlException, MetaNotFoundException {
        this.alter.processDropMaterializedView(stmt);
    }

    public void refreshMaterializedView(RefreshMaterializedViewStmt stmt) throws DdlException, MetaNotFoundException {
        this.alter.processRefreshMaterializedView(stmt);
    }

    /*
     * used for handling CancelAlterStmt (for client is the CANCEL ALTER
     * command). including SchemaChangeHandler and RollupHandler
     */
    public void cancelAlter(CancelAlterTableStmt stmt) throws DdlException {
        if (stmt.getAlterType() == AlterType.ROLLUP) {
            this.getMaterializedViewHandler().cancel(stmt);
        } else if (stmt.getAlterType() == AlterType.COLUMN) {
            this.getSchemaChangeHandler().cancel(stmt);
        } else {
            throw new DdlException("Cancel " + stmt.getAlterType() + " does not implement yet");
        }
    }

    /*
     * used for handling backup opt
     */
    public void backup(BackupStmt stmt) throws DdlException {
        getBackupHandler().process(stmt);
    }

    public void restore(RestoreStmt stmt) throws DdlException {
        getBackupHandler().process(stmt);
    }

    public void cancelBackup(CancelBackupStmt stmt) throws DdlException {
        getBackupHandler().cancel(stmt);
    }

    // entry of rename table operation
    public void renameTable(Database db, Table table, TableRenameClause tableRenameClause) throws DdlException {
        db.writeLockOrDdlException();
        try {
            table.writeLockOrDdlException();
            try {
                if (table instanceof OlapTable) {
                    OlapTable olapTable = (OlapTable) table;
                    if (olapTable.getState() != OlapTableState.NORMAL) {
                        throw new DdlException("Table[" + olapTable.getName() + "] is under " + olapTable.getState());
                    }
                }

                String oldTableName = table.getName();
                String newTableName = tableRenameClause.getNewTableName();
                if (Env.isStoredTableNamesLowerCase() && !Strings.isNullOrEmpty(newTableName)) {
                    newTableName = newTableName.toLowerCase();
                }
                if (oldTableName.equals(newTableName)) {
                    throw new DdlException("Same table name");
                }

                // check if name is already used
                if (db.getTable(newTableName).isPresent()) {
                    throw new DdlException("Table name[" + newTableName + "] is already used");
                }

                if (table.getType() == TableType.OLAP) {
                    // olap table should also check if any rollup has same name as "newTableName"
                    ((OlapTable) table).checkAndSetName(newTableName, false);
                } else {
                    table.setName(newTableName);
                }

                db.dropTable(oldTableName);
                db.createTable(table);

                TableInfo tableInfo = TableInfo.createForTableRename(db.getId(), table.getId(), newTableName);
                editLog.logTableRename(tableInfo);
                LOG.info("rename table[{}] to {}", oldTableName, newTableName);
            } finally {
                table.writeUnlock();
            }
        } finally {
            db.writeUnlock();
        }
    }

    public void refreshExternalTableSchema(Database db, Table table, List<Column> newSchema) {
        RefreshExternalTableInfo refreshExternalTableInfo = new RefreshExternalTableInfo(db.getFullName(),
                table.getName(), newSchema);
        editLog.logRefreshExternalTableSchema(refreshExternalTableInfo);
        LOG.info("refresh db[{}] table[{}] for schema change", db.getFullName(), table.getName());
    }

    public void replayRenameTable(TableInfo tableInfo) throws MetaNotFoundException {
        long dbId = tableInfo.getDbId();
        long tableId = tableInfo.getTableId();
        String newTableName = tableInfo.getNewTableName();

        Database db = getInternalCatalog().getDbOrMetaException(dbId);
        db.writeLock();
        try {
            Table table = db.getTableOrMetaException(tableId);
            table.writeLock();
            try {
                String tableName = table.getName();
                db.dropTable(tableName);
                table.setName(newTableName);
                db.createTable(table);
                LOG.info("replay rename table[{}] to {}", tableName, newTableName);
            } finally {
                table.writeUnlock();
            }
        } finally {
            db.writeUnlock();
        }
    }

    // the invoker should keep table's write lock
    public void modifyTableColocate(Database db, OlapTable table, String colocateGroup, boolean isReplay,
            GroupId assignedGroupId)
            throws DdlException {

        String oldGroup = table.getColocateGroup();
        GroupId groupId = null;
        if (!Strings.isNullOrEmpty(colocateGroup)) {
            String fullGroupName = db.getId() + "_" + colocateGroup;
            //When the new name is the same as the old name, we return it to prevent npe
            if (!Strings.isNullOrEmpty(oldGroup)) {
                String oldFullGroupName = db.getId() + "_" + oldGroup;
                if (oldFullGroupName.equals(fullGroupName)) {
                    LOG.warn("modify table[{}] group name same as old group name,skip.", table.getName());
                    return;
                }
            }
            ColocateGroupSchema groupSchema = colocateTableIndex.getGroupSchema(fullGroupName);
            if (groupSchema == null) {
                // user set a new colocate group,
                // check if all partitions all this table has same buckets num and same replication number
                PartitionInfo partitionInfo = table.getPartitionInfo();
                if (partitionInfo.getType() == PartitionType.RANGE || partitionInfo.getType() == PartitionType.LIST) {
                    int bucketsNum = -1;
                    ReplicaAllocation replicaAlloc = null;
                    for (Partition partition : table.getPartitions()) {
                        if (bucketsNum == -1) {
                            bucketsNum = partition.getDistributionInfo().getBucketNum();
                        } else if (bucketsNum != partition.getDistributionInfo().getBucketNum()) {
                            throw new DdlException(
                                    "Partitions in table " + table.getName() + " have different buckets number");
                        }

                        if (replicaAlloc == null) {
                            replicaAlloc = partitionInfo.getReplicaAllocation(partition.getId());
                        } else if (!replicaAlloc.equals(partitionInfo.getReplicaAllocation(partition.getId()))) {
                            throw new DdlException(
                                    "Partitions in table " + table.getName() + " have different replica allocation.");
                        }
                    }
                }
            } else {
                // set to an already exist colocate group, check if this table can be added to this group.
                groupSchema.checkColocateSchema(table);
            }

            Map<Tag, List<List<Long>>> backendsPerBucketSeq = null;
            if (groupSchema == null) {
                // assign to a newly created group, set backends sequence.
                // we arbitrarily choose a tablet backends sequence from this table,
                // let the colocation balancer do the work.
                backendsPerBucketSeq = table.getArbitraryTabletBucketsSeq();
            }
            // change group after getting backends sequence(if has), in case 'getArbitraryTabletBucketsSeq' failed
            groupId = colocateTableIndex.changeGroup(db.getId(), table, oldGroup, colocateGroup, assignedGroupId);

            if (groupSchema == null) {
                Preconditions.checkNotNull(backendsPerBucketSeq);
                colocateTableIndex.addBackendsPerBucketSeq(groupId, backendsPerBucketSeq);
            }

            // set this group as unstable
            colocateTableIndex.markGroupUnstable(groupId, "Colocation group modified by user",
                    false /* edit log is along with modify table log */);
            table.setColocateGroup(colocateGroup);
        } else {
            // unset colocation group
            if (Strings.isNullOrEmpty(oldGroup)) {
                // this table is not a colocate table, do nothing
                return;
            }

            // when replayModifyTableColocate, we need the groupId info
            String fullGroupName = db.getId() + "_" + oldGroup;
            groupId = colocateTableIndex.getGroupSchema(fullGroupName).getGroupId();

            colocateTableIndex.removeTable(table.getId());
            table.setColocateGroup(null);
        }

        if (!isReplay) {
            Map<String, String> properties = Maps.newHashMapWithExpectedSize(1);
            properties.put(PropertyAnalyzer.PROPERTIES_COLOCATE_WITH, colocateGroup);
            TablePropertyInfo info = new TablePropertyInfo(table.getId(), groupId, properties);
            editLog.logModifyTableColocate(info);
        }
        LOG.info("finished modify table's colocation property. table: {}, is replay: {}", table.getName(), isReplay);
    }

    public void replayModifyTableColocate(TablePropertyInfo info) throws MetaNotFoundException {
        long dbId = info.getGroupId().dbId;
        long tableId = info.getTableId();
        Map<String, String> properties = info.getPropertyMap();

        Database db = getInternalCatalog().getDbOrMetaException(dbId);
        OlapTable olapTable = (OlapTable) db.getTableOrMetaException(tableId, TableType.OLAP);
        olapTable.writeLock();
        try {
            modifyTableColocate(db, olapTable, properties.get(PropertyAnalyzer.PROPERTIES_COLOCATE_WITH), true,
                    info.getGroupId());
        } catch (DdlException e) {
            // should not happen
            LOG.warn("failed to replay modify table colocate", e);
        } finally {
            olapTable.writeUnlock();
        }
    }

    public void renameRollup(Database db, OlapTable table, RollupRenameClause renameClause) throws DdlException {
        table.writeLockOrDdlException();
        try {
            if (table.getState() != OlapTableState.NORMAL) {
                throw new DdlException("Table[" + table.getName() + "] is under " + table.getState());
            }

            String rollupName = renameClause.getRollupName();
            // check if it is base table name
            if (rollupName.equals(table.getName())) {
                throw new DdlException("Using ALTER TABLE RENAME to change table name");
            }

            String newRollupName = renameClause.getNewRollupName();
            if (rollupName.equals(newRollupName)) {
                throw new DdlException("Same rollup name");
            }

            Map<String, Long> indexNameToIdMap = table.getIndexNameToId();
            if (indexNameToIdMap.get(rollupName) == null) {
                throw new DdlException("Rollup index[" + rollupName + "] does not exists");
            }

            // check if name is already used
            if (indexNameToIdMap.get(newRollupName) != null) {
                throw new DdlException("Rollup name[" + newRollupName + "] is already used");
            }

            long indexId = indexNameToIdMap.remove(rollupName);
            indexNameToIdMap.put(newRollupName, indexId);

            // log
            TableInfo tableInfo = TableInfo.createForRollupRename(db.getId(), table.getId(), indexId, newRollupName);
            editLog.logRollupRename(tableInfo);
            LOG.info("rename rollup[{}] to {}", rollupName, newRollupName);
        } finally {
            table.writeUnlock();
        }
    }

    public void replayRenameRollup(TableInfo tableInfo) throws MetaNotFoundException {
        long dbId = tableInfo.getDbId();
        long tableId = tableInfo.getTableId();
        long indexId = tableInfo.getIndexId();
        String newRollupName = tableInfo.getNewRollupName();

        Database db = getInternalCatalog().getDbOrMetaException(dbId);
        OlapTable olapTable = (OlapTable) db.getTableOrMetaException(tableId, TableType.OLAP);
        olapTable.writeLock();
        try {
            String rollupName = olapTable.getIndexNameById(indexId);
            Map<String, Long> indexNameToIdMap = olapTable.getIndexNameToId();
            indexNameToIdMap.remove(rollupName);
            indexNameToIdMap.put(newRollupName, indexId);

            LOG.info("replay rename rollup[{}] to {}", rollupName, newRollupName);
        } finally {
            olapTable.writeUnlock();
        }
    }

    public void renamePartition(Database db, OlapTable table, PartitionRenameClause renameClause) throws DdlException {
        table.writeLockOrDdlException();
        try {
            if (table.getState() != OlapTableState.NORMAL) {
                throw new DdlException("Table[" + table.getName() + "] is under " + table.getState());
            }

            if (table.getPartitionInfo().getType() != PartitionType.RANGE
                    && table.getPartitionInfo().getType() != PartitionType.LIST) {
                throw new DdlException(
                        "Table[" + table.getName() + "] is single partitioned. " + "no need to rename partition name.");
            }

            String partitionName = renameClause.getPartitionName();
            String newPartitionName = renameClause.getNewPartitionName();
            if (partitionName.equalsIgnoreCase(newPartitionName)) {
                throw new DdlException("Same partition name");
            }

            Partition partition = table.getPartition(partitionName);
            if (partition == null) {
                throw new DdlException("Partition[" + partitionName + "] does not exists");
            }

            // check if name is already used
            if (table.checkPartitionNameExist(newPartitionName)) {
                throw new DdlException("Partition name[" + newPartitionName + "] is already used");
            }

            table.renamePartition(partitionName, newPartitionName);

            // log
            TableInfo tableInfo = TableInfo.createForPartitionRename(db.getId(), table.getId(), partition.getId(),
                    newPartitionName);
            editLog.logPartitionRename(tableInfo);
            LOG.info("rename partition[{}] to {}", partitionName, newPartitionName);
        } finally {
            table.writeUnlock();
        }
    }

    public void replayRenamePartition(TableInfo tableInfo) throws MetaNotFoundException {
        long dbId = tableInfo.getDbId();
        long tableId = tableInfo.getTableId();
        long partitionId = tableInfo.getPartitionId();
        String newPartitionName = tableInfo.getNewPartitionName();

        Database db = getInternalCatalog().getDbOrMetaException(dbId);
        OlapTable olapTable = (OlapTable) db.getTableOrMetaException(tableId, TableType.OLAP);
        olapTable.writeLock();
        try {
            Partition partition = olapTable.getPartition(partitionId);
            olapTable.renamePartition(partition.getName(), newPartitionName);
            LOG.info("replay rename partition[{}] to {}", partition.getName(), newPartitionName);
        } finally {
            olapTable.writeUnlock();
        }
    }

    private void renameColumn(Database db, OlapTable table, String colName,
            String newColName, boolean isReplay) throws DdlException {
        if (table.getState() != OlapTableState.NORMAL) {
            throw new DdlException("Table[" + table.getName() + "] is under " + table.getState());
        }

        if (colName.equalsIgnoreCase(newColName)) {
            throw new DdlException("Same column name");
        }

        Map<Long, MaterializedIndexMeta> indexIdToMeta = table.getIndexIdToMeta();
        for (Map.Entry<Long, MaterializedIndexMeta> entry : indexIdToMeta.entrySet()) {
            // rename column is not implemented for table without column unique id.
            if (entry.getValue().getMaxColUniqueId() < 0) {
                throw new DdlException("not implemented for table without column unique id,"
                        + " which are created with property 'light_schema_change'.");
            }
            // check if new name is already used
            if (entry.getValue().getColumnByName(newColName) != null) {
                throw new DdlException("Column name[" + newColName + "] is already used");
            }
        }

        // 1. modify MaterializedIndexMeta
        boolean hasColumn = false;
        for (Map.Entry<Long, MaterializedIndexMeta> entry : indexIdToMeta.entrySet()) {
            Column column = entry.getValue().getColumnByName(colName);
            if (column != null) {
                column.setName(newColName);
                hasColumn = true;
            }
        }
        if (!hasColumn) {
            throw new DdlException("Column[" + colName + "] does not exists");
        }

        // 2. modify partition key
        PartitionInfo partitionInfo = table.getPartitionInfo();
        List<Column> partitionColumns = partitionInfo.getPartitionColumns();
        for (Column column : partitionColumns) {
            if (column.getName().equalsIgnoreCase(colName)) {
                column.setName(newColName);
                break;
            }
        }

        // 3. modify index
        List<Index> indexes = table.getIndexes();
        for (Index index : indexes) {
            List<String> columns = index.getColumns();
            for (int i = 0; i < columns.size(); i++) {
                if (columns.get(i).equalsIgnoreCase(colName)) {
                    columns.set(i, newColName);
                }
            }
        }

        // 4. modify distribution info
        DistributionInfo distributionInfo = table.getDefaultDistributionInfo();
        if (distributionInfo.getType() == DistributionInfoType.HASH) {
            List<Column> distributionColumns = ((HashDistributionInfo) distributionInfo).getDistributionColumns();
            for (Column column : distributionColumns) {
                if (column.getName().equalsIgnoreCase(colName)) {
                    column.setName(newColName);
                    break;
                }
            }
        }

        // 5. modify sequence map col
        if (table.hasSequenceCol() && table.getSequenceMapCol().equalsIgnoreCase(colName)) {
            table.setSequenceMapCol(newColName);
        }

        table.rebuildFullSchema();

        if (!isReplay) {
            // log
            TableRenameColumnInfo info = new TableRenameColumnInfo(db.getId(), table.getId(), colName, newColName);
            editLog.logColumnRename(info);
            LOG.info("rename coloumn[{}] to {}", colName, newColName);
        }
    }

    public void renameColumn(Database db, OlapTable table, ColumnRenameClause renameClause) throws DdlException {
        table.writeLockOrDdlException();
        try {
            String colName = renameClause.getColName();
            String newColName = renameClause.getNewColName();
            renameColumn(db, table, colName, newColName, false);
        } finally {
            table.writeUnlock();
        }
    }

    public void replayRenameColumn(TableRenameColumnInfo info) throws MetaNotFoundException {
        LOG.debug("info:{}", info);
        long dbId = info.getDbId();
        long tableId = info.getTableId();
        String colName = info.getColName();
        String newColName = info.getNewColName();

        Database db = getCurrentEnv().getInternalCatalog().getDbOrMetaException(dbId);
        OlapTable table = (OlapTable) db.getTableOrMetaException(tableId, TableType.OLAP);
        table.writeLock();
        try {
            renameColumn(db, table, colName, newColName, true);
        } catch (DdlException e) {
            // should not happen
            LOG.warn("failed to replay rename column", e);
        } finally {
            table.writeUnlock();
        }
    }

    public void modifyTableDynamicPartition(Database db, OlapTable table, Map<String, String> properties)
            throws UserException {
        convertDynamicPartitionReplicaNumToReplicaAllocation(properties);
        Map<String, String> logProperties = new HashMap<>(properties);
        TableProperty tableProperty = table.getTableProperty();
        if (tableProperty == null) {
            DynamicPartitionUtil.checkAndSetDynamicPartitionProperty(table, properties, db);
        } else {
            // Merge the new properties with origin properties, and then analyze them
            Map<String, String> origDynamicProperties = tableProperty.getOriginDynamicPartitionProperty();
            origDynamicProperties.putAll(properties);
            Map<String, String> analyzedDynamicPartition = DynamicPartitionUtil.analyzeDynamicPartition(
                    origDynamicProperties, table, db);
            tableProperty.modifyTableProperties(analyzedDynamicPartition);
            tableProperty.buildDynamicProperty();
        }

        DynamicPartitionUtil.registerOrRemoveDynamicPartitionTable(db.getId(), table, false);
        dynamicPartitionScheduler.createOrUpdateRuntimeInfo(table.getId(), DynamicPartitionScheduler.LAST_UPDATE_TIME,
                TimeUtils.getCurrentFormatTime());
        ModifyTablePropertyOperationLog info = new ModifyTablePropertyOperationLog(db.getId(), table.getId(),
                logProperties);
        editLog.logDynamicPartition(info);
    }

    private void convertDynamicPartitionReplicaNumToReplicaAllocation(Map<String, String> properties) {
        if (properties.containsKey(DynamicPartitionProperty.REPLICATION_NUM)) {
            short repNum = Short.parseShort(properties.remove(DynamicPartitionProperty.REPLICATION_NUM));
            ReplicaAllocation replicaAlloc = new ReplicaAllocation(repNum);
            properties.put(DynamicPartitionProperty.REPLICATION_ALLOCATION, replicaAlloc.toCreateStmt());
        }
    }

    /**
     * Set replication number for unpartitioned table.
     *
     * @param db
     * @param table
     * @param properties
     * @throws DdlException
     */
    // The caller need to hold the table write lock
    public void modifyTableReplicaAllocation(Database db, OlapTable table, Map<String, String> properties)
            throws UserException {
        Preconditions.checkArgument(table.isWriteLockHeldByCurrentThread());
        String defaultReplicationNumName = "default." + PropertyAnalyzer.PROPERTIES_REPLICATION_NUM;
        PartitionInfo partitionInfo = table.getPartitionInfo();
        if (partitionInfo.getType() == PartitionType.RANGE || partitionInfo.getType() == PartitionType.LIST) {
            throw new DdlException(
                    "This is a partitioned table, you should specify partitions" + " with MODIFY PARTITION clause."
                            + " If you want to set default replication number, please use '" + defaultReplicationNumName
                            + "' instead of '" + PropertyAnalyzer.PROPERTIES_REPLICATION_NUM
                            + "' to escape misleading.");
        }
        String partitionName = table.getName();
        Partition partition = table.getPartition(partitionName);
        if (partition == null) {
            throw new DdlException("Partition does not exist. name: " + partitionName);
        }

        ReplicaAllocation replicaAlloc = PropertyAnalyzer.analyzeReplicaAllocation(properties, "");
        Env.getCurrentSystemInfo().checkReplicaAllocation(db.getClusterName(), replicaAlloc);
        Preconditions.checkState(!replicaAlloc.isNotSet());
        boolean isInMemory = partitionInfo.getIsInMemory(partition.getId());
        boolean isPersistent = partitionInfo.getIsPersistent(partition.getId());
        DataProperty newDataProperty = partitionInfo.getDataProperty(partition.getId());
        partitionInfo.setReplicaAllocation(partition.getId(), replicaAlloc);

        // set table's default replication number.
        Map<String, String> tblProperties = Maps.newHashMap();
        tblProperties.put("default." + PropertyAnalyzer.PROPERTIES_REPLICATION_ALLOCATION, replicaAlloc.toCreateStmt());
        table.setReplicaAllocation(tblProperties);

        // log
        ModifyPartitionInfo info = new ModifyPartitionInfo(db.getId(), table.getId(), partition.getId(),
                newDataProperty, replicaAlloc, isInMemory, partitionInfo.getStoragePolicy(partition.getId()),
                tblProperties, isPersistent);
        editLog.logModifyPartition(info);
        LOG.debug("modify partition[{}-{}-{}] replica allocation to {}", db.getId(), table.getId(), partition.getName(),
                replicaAlloc.toCreateStmt());
    }

    /**
     * Set default replication allocation for a specified table.
     * You can see the default replication allocation by executing Show Create Table stmt.
     *
     * @param db
     * @param table
     * @param properties
     */
    // The caller need to hold the table write lock
    public void modifyTableDefaultReplicaAllocation(Database db, OlapTable table, Map<String, String> properties) {
        Preconditions.checkArgument(table.isWriteLockHeldByCurrentThread());
        table.setReplicaAllocation(properties);
        // log
        ModifyTablePropertyOperationLog info = new ModifyTablePropertyOperationLog(db.getId(), table.getId(),
                properties);
        editLog.logModifyReplicationNum(info);
        LOG.debug("modify table[{}] replication num to {}", table.getName(),
                properties.get(PropertyAnalyzer.PROPERTIES_REPLICATION_NUM));
    }

    // The caller need to hold the table write lock
    public void modifyTableInMemoryMeta(Database db, OlapTable table, Map<String, String> properties) {
        Preconditions.checkArgument(table.isWriteLockHeldByCurrentThread());
        TableProperty tableProperty = table.getTableProperty();
        if (tableProperty == null) {
            tableProperty = new TableProperty(properties);
        } else {
            tableProperty.modifyTableProperties(properties);
        }
        tableProperty.buildInMemory();
        tableProperty.buildStoragePolicy();

        // need to update partition info meta
        for (Partition partition : table.getPartitions()) {
            table.getPartitionInfo().setIsInMemory(partition.getId(), tableProperty.isInMemory());
            table.getPartitionInfo().setStoragePolicy(partition.getId(), tableProperty.getStoragePolicy());
        }

        ModifyTablePropertyOperationLog info = new ModifyTablePropertyOperationLog(db.getId(), table.getId(),
                properties);
        editLog.logModifyInMemory(info);
    }

    // The caller need to hold the table write lock
    public void modifyTablePersistentMeta(Database db, OlapTable table, Map<String, String> properties) {
        Preconditions.checkArgument(table.isWriteLockHeldByCurrentThread());
        TableProperty tableProperty = table.getTableProperty();
        if (tableProperty == null) {
            tableProperty = new TableProperty(properties);
        } else {
            tableProperty.modifyTableProperties(properties);
        }
        tableProperty.buildPersistent();

        // need to update partition info meta
        for (Partition partition : table.getPartitions()) {
            table.getPartitionInfo().setIsPersistent(partition.getId(), tableProperty.isPersistent());
        }

        ModifyTablePropertyOperationLog info = new ModifyTablePropertyOperationLog(db.getId(), table.getId(),
                properties);
        editLog.logModifyPersistent(info);
    }

    public void replayModifyTableProperty(short opCode, ModifyTablePropertyOperationLog info)
            throws MetaNotFoundException {
        long dbId = info.getDbId();
        long tableId = info.getTableId();
        Map<String, String> properties = info.getProperties();

        Database db = getInternalCatalog().getDbOrMetaException(dbId);
        OlapTable olapTable = (OlapTable) db.getTableOrMetaException(tableId, TableType.OLAP);
        olapTable.writeLock();
        try {
            TableProperty tableProperty = olapTable.getTableProperty();
            if (tableProperty == null) {
                tableProperty = new TableProperty(properties).buildProperty(opCode);
                olapTable.setTableProperty(tableProperty);
            } else {
                tableProperty.modifyTableProperties(properties);
                tableProperty.buildProperty(opCode);
            }

            // need to replay partition info meta
            if (opCode == OperationType.OP_MODIFY_IN_MEMORY) {
                for (Partition partition : olapTable.getPartitions()) {
                    olapTable.getPartitionInfo().setIsInMemory(partition.getId(), tableProperty.isInMemory());
                    // storage policy re-use modify in memory
                    Optional.ofNullable(tableProperty.getStoragePolicy()).filter(p -> !p.isEmpty())
                            .ifPresent(p -> olapTable.getPartitionInfo().setStoragePolicy(partition.getId(), p));
                }
            } else if (opCode == OperationType.OP_MODIFY_PERSISTENT) {
                for (Partition partition : olapTable.getPartitions()) {
                    olapTable.getPartitionInfo().setIsPersistent(partition.getId(), tableProperty.isPersistent());
                }
            }
        } finally {
            olapTable.writeUnlock();
        }
    }

    public void modifyDefaultDistributionBucketNum(Database db, OlapTable olapTable,
            ModifyDistributionClause modifyDistributionClause) throws DdlException {
        olapTable.writeLockOrDdlException();
        try {
            if (olapTable.isColocateTable()) {
                throw new DdlException("Cannot change default bucket number of colocate table.");
            }

            if (olapTable.getPartitionInfo().getType() != PartitionType.RANGE) {
                throw new DdlException("Only support change partitioned table's distribution.");
            }

            DistributionDesc distributionDesc = modifyDistributionClause.getDistributionDesc();
            if (distributionDesc != null) {
                DistributionInfo defaultDistributionInfo = olapTable.getDefaultDistributionInfo();
                List<Column> baseSchema = olapTable.getBaseSchema();
                DistributionInfo distributionInfo = distributionDesc.toDistributionInfo(baseSchema);
                // for now. we only support modify distribution's bucket num
                if (distributionInfo.getType() != defaultDistributionInfo.getType()) {
                    throw new DdlException(
                            "Cannot change distribution type when modify" + " default distribution bucket num");
                }
                if (distributionInfo.getType() == DistributionInfoType.HASH) {
                    HashDistributionInfo hashDistributionInfo = (HashDistributionInfo) distributionInfo;
                    List<Column> newDistriCols = hashDistributionInfo.getDistributionColumns();
                    List<Column> defaultDistriCols
                            = ((HashDistributionInfo) defaultDistributionInfo).getDistributionColumns();
                    if (!newDistriCols.equals(defaultDistriCols)) {
                        throw new DdlException(
                                "Cannot assign hash distribution with different distribution cols. " + "default is: "
                                        + defaultDistriCols);
                    }
                }

                int bucketNum = distributionInfo.getBucketNum();
                if (bucketNum <= 0) {
                    throw new DdlException("Cannot assign hash distribution buckets less than 1");
                }

                defaultDistributionInfo.setBucketNum(bucketNum);

                ModifyTableDefaultDistributionBucketNumOperationLog info
                        = new ModifyTableDefaultDistributionBucketNumOperationLog(
                        db.getId(), olapTable.getId(), bucketNum);
                editLog.logModifyDefaultDistributionBucketNum(info);
                LOG.info("modify table[{}] default bucket num to {}", olapTable.getName(), bucketNum);
            }
        } finally {
            olapTable.writeUnlock();
        }
    }

    public void replayModifyTableDefaultDistributionBucketNum(ModifyTableDefaultDistributionBucketNumOperationLog info)
            throws MetaNotFoundException {
        long dbId = info.getDbId();
        long tableId = info.getTableId();
        int bucketNum = info.getBucketNum();

        Database db = getInternalCatalog().getDbOrMetaException(dbId);
        OlapTable olapTable = (OlapTable) db.getTableOrMetaException(tableId, TableType.OLAP);
        olapTable.writeLock();
        try {
            DistributionInfo defaultDistributionInfo = olapTable.getDefaultDistributionInfo();
            defaultDistributionInfo.setBucketNum(bucketNum);
        } finally {
            olapTable.writeUnlock();
        }
    }

    /*
     * used for handling AlterClusterStmt
     * (for client is the ALTER CLUSTER command).
     */
    public void alterCluster(AlterSystemStmt stmt) throws DdlException, UserException {
        this.alter.processAlterCluster(stmt);
    }

    public void cancelAlterCluster(CancelAlterSystemStmt stmt) throws DdlException {
        this.alter.getClusterHandler().cancel(stmt);
    }

    public String analyzeCloudCluster(String name, ConnectContext ctx) throws DdlException {
        if (Config.cloud_unique_id.isEmpty()) {
            return name;
        }

        String[] res = name.split("@");
        if (res.length != 1 && res.length != 2) {
            throw new DdlException("Invalid database name: " + name, ErrorCode.ERR_BAD_DB_ERROR);
        }

        if (res.length == 1) {
            return name;
        }

        changeCloudCluster(res[1], ctx);
        return res[0];
    }

    public void checkCloudClusterPriv(String clusterName) throws DdlException {
        // check resource usage privilege
        if (!Env.getCurrentEnv().getAuth().checkCloudPriv(ConnectContext.get().getCurrentUserIdentity(),
                clusterName, PrivPredicate.USAGE, ResourceTypeEnum.CLUSTER)) {
            throw new DdlException("USAGE denied to user"
                    + ConnectContext.get().getQualifiedUser() + "'@'" + ConnectContext.get().getRemoteIP()
                    + "' for cloud cluster '" + clusterName + "'", ErrorCode.ERR_CLUSTER_NO_PERMISSIONS);
        }

        if (!Env.getCurrentSystemInfo().getCloudClusterNames().contains(clusterName)) {
            LOG.debug("current instance does not have a cluster name :{}", clusterName);
            throw new DdlException(String.format("Cluster %s not exist", clusterName),
                                                 ErrorCode.ERR_ClOUD_CLUSTER_ERROR);
        }
    }

    public void changeCloudCluster(String clusterName, ConnectContext ctx) throws DdlException {
        checkCloudClusterPriv(clusterName);
        try {
            Env.getCurrentSystemInfo().addCloudCluster(clusterName, "");
        } catch (UserException e) {
            throw new DdlException(e.getMessage(), e.getMysqlErrorCode());
        }
        ctx.setCloudCluster(clusterName);
        ctx.getState().setOk();
    }

    // Switch catalog of this sesseion.
    public void changeCatalog(ConnectContext ctx, String catalogName) throws DdlException {
        CatalogIf catalogIf = catalogMgr.getCatalogNullable(catalogName);
        if (catalogIf == null) {
            throw new DdlException(ErrorCode.ERR_UNKNOWN_CATALOG.formatErrorMsg(catalogName),
                    ErrorCode.ERR_UNKNOWN_CATALOG);
        }

        String currentDB = ctx.getDatabase();
        if (StringUtils.isNotEmpty(currentDB)) {
            catalogMgr.addLastDBOfCatalog(ctx.getCurrentCatalog().getName(), currentDB);
        }
        ctx.changeDefaultCatalog(catalogName);
        String lastDb = catalogMgr.getLastDB(catalogName);
        if (StringUtils.isNotEmpty(lastDb)) {
            ctx.setDatabase(lastDb);
        }
        if (catalogIf instanceof EsExternalCatalog) {
            ctx.setDatabase(SystemInfoService.DEFAULT_CLUSTER + ClusterNamespace.CLUSTER_DELIMITER
                    + EsExternalCatalog.DEFAULT_DB);
        }
    }

    // Change current database of this session.
    public void changeDb(ConnectContext ctx, String qualifiedDb) throws DdlException {
        if (!auth.checkDbPriv(ctx, qualifiedDb, PrivPredicate.SHOW)) {
            ErrorReport.reportDdlException(ErrorCode.ERR_DBACCESS_DENIED_ERROR, ctx.getQualifiedUser(), qualifiedDb);
        }

        ctx.getCurrentCatalog().getDbOrDdlException(qualifiedDb);
        ctx.setDatabase(qualifiedDb);
    }

    // for test only
    public void clear() {
        getInternalCatalog().clearDbs();
        if (load.getIdToLoadJob() != null) {
            load.getIdToLoadJob().clear();
            // load = null;
        }
        System.gc();
    }

    public void createView(CreateViewStmt stmt) throws DdlException {
        String dbName = stmt.getDbName();
        String tableName = stmt.getTable();

        // check if db exists
        Database db = getInternalCatalog().getDbOrDdlException(dbName);

        // check if table exists in db
        if (db.getTable(tableName).isPresent()) {
            if (stmt.isSetIfNotExists()) {
                LOG.info("create view[{}] which already exists", tableName);
                return;
            } else {
                ErrorReport.reportDdlException(ErrorCode.ERR_TABLE_EXISTS_ERROR, tableName);
            }
        }

        List<Column> columns = stmt.getColumns();

        long tableId = Env.getCurrentEnv().getNextId();
        View newView = new View(tableId, tableName, columns);
        newView.setComment(stmt.getComment());
        newView.setInlineViewDefWithSqlMode(stmt.getInlineViewDef(),
                ConnectContext.get().getSessionVariable().getSqlMode());
        // init here in case the stmt string from view.toSql() has some syntax error.
        try {
            newView.init();
        } catch (UserException e) {
            throw new DdlException("failed to init view stmt", e);
        }

        if (!((Database) db).createTableWithLock(newView, false, stmt.isSetIfNotExists()).first) {
            throw new DdlException("Failed to create view[" + tableName + "].");
        }
        LOG.info("successfully create view[" + tableName + "-" + newView.getId() + "]");
    }

    public FunctionRegistry getFunctionRegistry() {
        return functionRegistry;
    }

    /**
     * Returns the function that best matches 'desc' that is registered with the
     * catalog using 'mode' to check for matching. If desc matches multiple
     * functions in the catalog, it will return the function with the strictest
     * matching mode. If multiple functions match at the same matching mode,
     * ties are broken by comparing argument types in lexical order. Argument
     * types are ordered by argument precision (e.g. double is preferred over
     * float) and then by alphabetical order of argument type name, to guarantee
     * deterministic results.
     */
    public Function getFunction(Function desc, Function.CompareMode mode) {
        return functionSet.getFunction(desc, mode);
    }

    public List<Function> getBuiltinFunctions() {
        return functionSet.getBulitinFunctions();
    }

    public Function getTableFunction(Function desc, Function.CompareMode mode) {
        return functionSet.getFunction(desc, mode, true);
    }

    public boolean isNondeterministicFunction(String funcName) {
        return functionSet.isNondeterministicFunction(funcName);
    }

    public boolean isNullResultWithOneNullParamFunction(String funcName) {
        return functionSet.isNullResultWithOneNullParamFunctions(funcName);
    }

    /**
     * create cluster
     *
     * @param stmt
     * @throws DdlException
     */
    public void createCluster(CreateClusterStmt stmt) throws DdlException {
        getInternalCatalog().createCluster(stmt);
    }

    /**
     * replay create cluster
     *
     * @param cluster
     */
    public void replayCreateCluster(Cluster cluster) {
        getInternalCatalog().replayCreateCluster(cluster);
    }

    /**
     * drop cluster and cluster's db must be have deleted
     *
     * @param stmt
     * @throws DdlException
     */
    public void dropCluster(DropClusterStmt stmt) throws DdlException {
        getInternalCatalog().dropCluster(stmt);
    }

    public void replayDropCluster(ClusterInfo info) throws DdlException {
        getInternalCatalog().replayDropCluster(info);
    }

    public void replayExpandCluster(ClusterInfo info) {
        getInternalCatalog().replayExpandCluster(info);
    }

    /**
     * modify cluster: Expansion or shrink
     *
     * @param stmt
     * @throws DdlException
     */
    public void processModifyCluster(AlterClusterStmt stmt) throws UserException {
        getInternalCatalog().processModifyCluster(stmt);
    }

    /**
     * @param ctx
     * @param clusterName
     * @throws DdlException
     */
    public void changeCluster(ConnectContext ctx, String clusterName) throws DdlException {
        getInternalCatalog().changeCluster(ctx, clusterName);
    }

    /**
     * migrate db to link dest cluster
     *
     * @param stmt
     * @throws DdlException
     */
    public void migrateDb(MigrateDbStmt stmt) throws DdlException {
        getInternalCatalog().migrateDb(stmt);
    }

    public void replayMigrateDb(BaseParam param) {
        getInternalCatalog().replayMigrateDb(param);
    }

    public void replayLinkDb(BaseParam param) {
        getInternalCatalog().replayLinkDb(param);
    }

    /**
     * link src db to dest db. we use java's quotation Mechanism to realize db hard links
     *
     * @param stmt
     * @throws DdlException
     */
    public void linkDb(LinkDbStmt stmt) throws DdlException {
        getInternalCatalog().linkDb(stmt);
    }

    public Cluster getCluster(String clusterName) {
        return getInternalCatalog().getCluster(clusterName);
    }

    public List<String> getClusterNames() {
        return getInternalCatalog().getClusterNames();
    }

    /**
     * get migrate progress , when finish migration, next cloneCheck will reset dbState
     *
     * @return
     */
    public Set<BaseParam> getMigrations() {
        return getInternalCatalog().getMigrations();
    }

    public long loadCluster(DataInputStream dis, long checksum) throws IOException, DdlException {
        return getInternalCatalog().loadCluster(dis, checksum);
    }

    public void initDefaultCluster() {
        getInternalCatalog().initDefaultCluster();
    }

    public void replayUpdateDb(DatabaseInfo info) {
        getInternalCatalog().replayUpdateDb(info);
    }

    public long saveCluster(CountingDataOutputStream dos, long checksum) throws IOException {
        return getInternalCatalog().saveCluster(dos, checksum);
    }

    public long saveBrokers(CountingDataOutputStream dos, long checksum) throws IOException {
        Map<String, List<FsBroker>> addressListMap = brokerMgr.getBrokerListMap();
        int size = addressListMap.size();
        checksum ^= size;
        dos.writeInt(size);

        for (Map.Entry<String, List<FsBroker>> entry : addressListMap.entrySet()) {
            Text.writeString(dos, entry.getKey());
            final List<FsBroker> addrs = entry.getValue();
            size = addrs.size();
            checksum ^= size;
            dos.writeInt(size);
            for (FsBroker addr : addrs) {
                addr.write(dos);
            }
        }

        return checksum;
    }

    public long loadBrokers(DataInputStream dis, long checksum) throws IOException, DdlException {
        int count = dis.readInt();
        checksum ^= count;
        for (long i = 0; i < count; ++i) {
            String brokerName = Text.readString(dis);
            int size = dis.readInt();
            checksum ^= size;
            List<FsBroker> addrs = Lists.newArrayList();
            for (int j = 0; j < size; j++) {
                FsBroker addr = FsBroker.readIn(dis);
                addrs.add(addr);
            }
            brokerMgr.replayAddBrokers(brokerName, addrs);
        }
        LOG.info("finished replay brokerMgr from image");
        return checksum;
    }

    public void replayUpdateClusterAndBackends(BackendIdsUpdateInfo info) {
        getInternalCatalog().replayUpdateClusterAndBackends(info);
    }

    public String dumpImage() {
        LOG.info("begin to dump meta data");
        String dumpFilePath;
        List<DatabaseIf> databases = Lists.newArrayList();
        List<List<TableIf>> tableLists = Lists.newArrayList();
        tryLock(true);
        try {
            // sort all dbs to avoid potential dead lock
            for (long dbId : getInternalCatalog().getDbIds()) {
                Database db = getInternalCatalog().getDbNullable(dbId);
                databases.add(db);
            }
            databases.sort(Comparator.comparing(DatabaseIf::getId));

            // lock all dbs
            MetaLockUtils.readLockDatabases(databases);
            LOG.info("acquired all the dbs' read lock.");
            // lock all tables
            for (DatabaseIf db : databases) {
                List<TableIf> tableList = db.getTablesOnIdOrder();
                MetaLockUtils.readLockTables(tableList);
                tableLists.add(tableList);
            }
            LOG.info("acquired all the tables' read lock.");

            load.readLock();
            LOG.info("acquired all jobs' read lock.");
            long journalId = getMaxJournalId();
            File dumpFile = new File(Config.meta_dir, "image." + journalId);
            dumpFilePath = dumpFile.getAbsolutePath();
            try {
                LOG.info("begin to dump {}", dumpFilePath);
                saveImage(dumpFile, journalId);
            } catch (IOException e) {
                LOG.error("failed to dump image to {}", dumpFilePath, e);
            }
        } finally {
            // unlock all
            load.readUnlock();
            for (int i = databases.size() - 1; i >= 0; i--) {
                MetaLockUtils.readUnlockTables(tableLists.get(i));
            }
            MetaLockUtils.readUnlockDatabases(databases);
            unlock();
        }

        LOG.info("finished dumping image to {}", dumpFilePath);
        return dumpFilePath;
    }

    /*
     * Truncate specified table or partitions.
     * The main idea is:
     *
     * 1. using the same schema to create new table(partitions)
     * 2. use the new created table(partitions) to replace the old ones.
     *
     * if no partition specified, it will truncate all partitions of this table, including all temp partitions,
     * otherwise, it will only truncate those specified partitions.
     *
     */
    public void truncateTable(TruncateTableStmt truncateTableStmt) throws DdlException {
        getInternalCatalog().truncateTable(truncateTableStmt);
    }

    public void replayTruncateTable(TruncateTableInfo info) throws MetaNotFoundException {
        getInternalCatalog().replayTruncateTable(info);
    }

    public void createFunction(CreateFunctionStmt stmt) throws UserException {
        FunctionName name = stmt.getFunctionName();
        Database db = getInternalCatalog().getDbOrDdlException(name.getDb());
        db.addFunction(stmt.getFunction(), stmt.isIfNotExists());
    }

    public void replayCreateFunction(Function function) throws MetaNotFoundException {
        String dbName = function.getFunctionName().getDb();
        Database db = getInternalCatalog().getDbOrMetaException(dbName);
        db.replayAddFunction(function);
    }

    public void dropFunction(DropFunctionStmt stmt) throws UserException {
        FunctionName name = stmt.getFunctionName();
        Database db = getInternalCatalog().getDbOrDdlException(name.getDb());
        db.dropFunction(stmt.getFunction(), stmt.isIfExists());
    }

    public void replayDropFunction(FunctionSearchDesc functionSearchDesc) throws MetaNotFoundException {
        String dbName = functionSearchDesc.getName().getDb();
        Database db = getInternalCatalog().getDbOrMetaException(dbName);
        db.replayDropFunction(functionSearchDesc);
    }

    public void setConfig(AdminSetConfigStmt stmt) throws DdlException {
        Map<String, String> configs = stmt.getConfigs();
        Preconditions.checkState(configs.size() == 1);

        for (Map.Entry<String, String> entry : configs.entrySet()) {
            ConfigBase.setMutableConfig(entry.getKey(), entry.getValue());
        }
    }

    public void replayBackendReplicasInfo(BackendReplicasInfo backendReplicasInfo) {
        long backendId = backendReplicasInfo.getBackendId();
        List<BackendReplicasInfo.ReplicaReportInfo> replicaInfos = backendReplicasInfo.getReplicaReportInfos();

        for (BackendReplicasInfo.ReplicaReportInfo info : replicaInfos) {
            if (tabletInvertedIndex.getTabletMeta(info.tabletId) == null) {
                // The tablet has been deleted. Because the reporting of tablet and
                // the deletion of tablet are two independent events,
                // and directly do not do mutually exclusive processing,
                // so it may appear that the tablet is deleted first, and the reporting information is processed later.
                // Here we simply ignore the deleted tablet.
                continue;
            }
            Replica replica = tabletInvertedIndex.getReplica(info.tabletId, backendId);
            if (replica == null) {
                LOG.warn("failed to find replica of tablet {} on backend {} when replaying backend report info",
                        info.tabletId, backendId);
                continue;
            }

            switch (info.type) {
                case BAD:
                    replica.setBad(true);
                    break;
                case MISSING_VERSION:
                    replica.updateLastFailedVersion(info.lastFailedVersion);
                    break;
                default:
                    break;
            }
        }
    }

    @Deprecated
    public void replayBackendTabletsInfo(BackendTabletsInfo backendTabletsInfo) {
        List<Pair<Long, Integer>> tabletsWithSchemaHash = backendTabletsInfo.getTabletSchemaHash();
        if (!tabletsWithSchemaHash.isEmpty()) {
            // In previous version, we save replica info in `tabletsWithSchemaHash`,
            // but it is wrong because we can not get replica from `tabletInvertedIndex` when doing checkpoint,
            // because when doing checkpoint, the tabletInvertedIndex is not initialized at all.
            //
            // So we can only discard this information, in this case, it is equivalent to losing the record of these
            // operations. But it doesn't matter, these records are currently only used to record whether a replica is
            // in a bad state. This state has little effect on the system, and it can be restored after the system
            // has processed the bad state replica.
            for (Pair<Long, Integer> tabletInfo : tabletsWithSchemaHash) {
                LOG.warn("find an old backendTabletsInfo for tablet {}, ignore it", tabletInfo.first);
            }
            return;
        }

        // in new version, replica info is saved here.
        // but we need to get replica from db->tbl->partition->...
        List<ReplicaPersistInfo> replicaPersistInfos = backendTabletsInfo.getReplicaPersistInfos();
        for (ReplicaPersistInfo info : replicaPersistInfos) {
            OlapTable olapTable = (OlapTable) getInternalCatalog().getDb(info.getDbId())
                    .flatMap(db -> db.getTable(info.getTableId())).filter(t -> t.getType() == TableType.OLAP)
                    .orElse(null);
            if (olapTable == null) {
                continue;
            }
            olapTable.writeLock();
            try {

                Partition partition = olapTable.getPartition(info.getPartitionId());
                if (partition == null) {
                    continue;
                }
                MaterializedIndex mindex = partition.getIndex(info.getIndexId());
                if (mindex == null) {
                    continue;
                }
                Tablet tablet = mindex.getTablet(info.getTabletId());
                if (tablet == null) {
                    continue;
                }
                Replica replica = tablet.getReplicaById(info.getReplicaId());
                if (replica != null) {
                    replica.setBad(true);
                    LOG.debug("get replica {} of tablet {} on backend {} to bad when replaying", info.getReplicaId(),
                            info.getTabletId(), info.getBackendId());
                }
            } finally {
                olapTable.writeUnlock();
            }
        }
    }

    // Convert table's distribution type from hash to random.
    public void convertDistributionType(Database db, OlapTable tbl) throws DdlException {
        tbl.writeLockOrDdlException();
        try {
            if (tbl.isColocateTable()) {
                throw new DdlException("Cannot change distribution type of colocate table.");
            }
            if (tbl.getKeysType() == KeysType.UNIQUE_KEYS) {
                throw new DdlException("Cannot change distribution type of unique keys table.");
            }
            if (tbl.getKeysType() == KeysType.AGG_KEYS) {
                for (Column column : tbl.getBaseSchema()) {
                    if (column.getAggregationType() == AggregateType.REPLACE
                            || column.getAggregationType() == AggregateType.REPLACE_IF_NOT_NULL) {
                        throw new DdlException("Cannot change distribution type of aggregate keys table which has value"
                                + " columns with " + column.getAggregationType() + " type.");
                    }
                }
            }
            if (!tbl.convertHashDistributionToRandomDistribution()) {
                throw new DdlException("Table " + tbl.getName() + " is not hash distributed");
            }
            TableInfo tableInfo = TableInfo.createForModifyDistribution(db.getId(), tbl.getId());
            editLog.logModifyDistributionType(tableInfo);
            LOG.info("finished to modify distribution type of table from hash to random : " + tbl.getName());
        } finally {
            tbl.writeUnlock();
        }
    }

    public void replayConvertDistributionType(TableInfo info) throws MetaNotFoundException {
        Database db = getInternalCatalog().getDbOrMetaException(info.getDbId());
        OlapTable olapTable = (OlapTable) db.getTableOrMetaException(info.getTableId(), TableType.OLAP);
        olapTable.writeLock();
        try {
            olapTable.convertHashDistributionToRandomDistribution();
            LOG.info("replay modify distribution type of table from hash to random : " + olapTable.getName());
        } finally {
            olapTable.writeUnlock();
        }
    }

    /*
     * The entry of replacing partitions with temp partitions.
     */
    public void replaceTempPartition(Database db, OlapTable olapTable, ReplacePartitionClause clause)
            throws DdlException {
        Preconditions.checkState(olapTable.isWriteLockHeldByCurrentThread());
        List<String> partitionNames = clause.getPartitionNames();
        List<String> tempPartitionNames = clause.getTempPartitionNames();
        boolean isStrictRange = clause.isStrictRange();
        boolean useTempPartitionName = clause.useTempPartitionName();
        // check partition exist
        for (String partName : partitionNames) {
            if (!olapTable.checkPartitionNameExist(partName, false)) {
                throw new DdlException("Partition[" + partName + "] does not exist");
            }
        }
        for (String partName : tempPartitionNames) {
            if (!olapTable.checkPartitionNameExist(partName, true)) {
                throw new DdlException("Temp partition[" + partName + "] does not exist");
            }
        }
        olapTable.replaceTempPartitions(partitionNames, tempPartitionNames, isStrictRange, useTempPartitionName);

        // write log
        ReplacePartitionOperationLog info = new ReplacePartitionOperationLog(db.getId(), olapTable.getId(),
                partitionNames, tempPartitionNames, isStrictRange, useTempPartitionName);
        editLog.logReplaceTempPartition(info);
        LOG.info("finished to replace partitions {} with temp partitions {} from table: {}", clause.getPartitionNames(),
                clause.getTempPartitionNames(), olapTable.getName());
    }

    public void replayReplaceTempPartition(ReplacePartitionOperationLog replaceTempPartitionLog)
            throws MetaNotFoundException {
        long dbId = replaceTempPartitionLog.getDbId();
        long tableId = replaceTempPartitionLog.getTblId();
        Database db = getInternalCatalog().getDbOrMetaException(dbId);
        OlapTable olapTable = (OlapTable) db.getTableOrMetaException(tableId, TableType.OLAP);
        olapTable.writeLock();
        try {
            olapTable.replaceTempPartitions(replaceTempPartitionLog.getPartitions(),
                    replaceTempPartitionLog.getTempPartitions(), replaceTempPartitionLog.isStrictRange(),
                    replaceTempPartitionLog.useTempPartitionName());
        } catch (DdlException e) {
            throw new MetaNotFoundException(e);
        } finally {
            olapTable.writeUnlock();
        }
    }

    public void installPlugin(InstallPluginStmt stmt) throws UserException, IOException {
        pluginMgr.installPlugin(stmt);
    }

    public long savePlugins(CountingDataOutputStream dos, long checksum) throws IOException {
        Env.getCurrentPluginMgr().write(dos);
        return checksum;
    }

    public long loadPlugins(DataInputStream dis, long checksum) throws IOException {
        Env.getCurrentPluginMgr().readFields(dis);
        LOG.info("finished replay plugins from image");
        return checksum;
    }

    public void replayInstallPlugin(PluginInfo pluginInfo) throws MetaNotFoundException {
        try {
            pluginMgr.replayLoadDynamicPlugin(pluginInfo);
        } catch (Exception e) {
            throw new MetaNotFoundException(e);
        }
    }

    public void uninstallPlugin(UninstallPluginStmt stmt) throws IOException, UserException {
        PluginInfo info = pluginMgr.uninstallPlugin(stmt.getPluginName());
        if (null != info) {
            editLog.logUninstallPlugin(info);
        }
        LOG.info("uninstall plugin = " + stmt.getPluginName());
    }

    public void replayUninstallPlugin(PluginInfo pluginInfo) throws MetaNotFoundException {
        try {
            pluginMgr.uninstallPlugin(pluginInfo.getName());
        } catch (Exception e) {
            throw new MetaNotFoundException(e);
        }
    }

    // entry of checking tablets operation
    public void checkTablets(AdminCheckTabletsStmt stmt) {
        CheckType type = stmt.getType();
        switch (type) {
            case CONSISTENCY:
                consistencyChecker.addTabletsToCheck(stmt.getTabletIds());
                break;
            default:
                break;
        }
    }

    // Set specified replica's status. If replica does not exist, just ignore it.
    public void setReplicaStatus(AdminSetReplicaStatusStmt stmt) throws MetaNotFoundException {
        long tabletId = stmt.getTabletId();
        long backendId = stmt.getBackendId();
        ReplicaStatus status = stmt.getStatus();
        setReplicaStatusInternal(tabletId, backendId, status, false);
    }

    public void setReplicaStatus(long tabletId, long backendId, ReplicaStatus status) throws MetaNotFoundException {
        setReplicaStatusInternal(tabletId, backendId, status, false);
    }

    public void replaySetReplicaStatus(SetReplicaStatusOperationLog log) throws MetaNotFoundException {
        setReplicaStatusInternal(log.getTabletId(), log.getBackendId(), log.getReplicaStatus(), true);
    }

    private void setReplicaStatusInternal(long tabletId, long backendId, ReplicaStatus status, boolean isReplay)
            throws MetaNotFoundException {
        try {
            TabletMeta meta = tabletInvertedIndex.getTabletMeta(tabletId);
            if (meta == null) {
                throw new MetaNotFoundException("tablet does not exist");
            }
            Database db = getInternalCatalog().getDbOrMetaException(meta.getDbId());
            Table table = db.getTableOrMetaException(meta.getTableId());
            table.writeLockOrMetaException();
            try {
                Replica replica = tabletInvertedIndex.getReplica(tabletId, backendId);
                if (replica == null) {
                    throw new MetaNotFoundException("replica does not exist on backend, beId=" + backendId);
                }
                if (status == ReplicaStatus.BAD || status == ReplicaStatus.OK) {
                    if (replica.setBad(status == ReplicaStatus.BAD)) {
                        if (!isReplay) {
                            SetReplicaStatusOperationLog log = new SetReplicaStatusOperationLog(backendId, tabletId,
                                    status);
                            getEditLog().logSetReplicaStatus(log);
                        }
                        LOG.info("set replica {} of tablet {} on backend {} as {}. is replay: {}", replica.getId(),
                                tabletId, backendId, status, isReplay);
                    }
                }
            } finally {
                table.writeUnlock();
            }
        } catch (MetaNotFoundException e) {
            throw new MetaNotFoundException("set replica status failed, tabletId=" + tabletId, e);
        }
    }

    public void eraseDatabase(long dbId, boolean needEditLog) {
        // remove jobs
        Env.getCurrentEnv().getLoadInstance().removeDbLoadJob(dbId);

        // remove database transaction manager
        Env.getCurrentEnv().getGlobalTransactionMgr().removeDatabaseTransactionMgr(dbId);

        if (needEditLog) {
            Env.getCurrentEnv().getEditLog().logEraseDb(dbId);
        }
    }

    public void dropTableByIndexs(OlapTable olapTable) {
        List<Long> indexs = new ArrayList<Long>();
        for (Partition partition : olapTable.getAllPartitions()) {
            List<MaterializedIndex> allIndices = partition.getMaterializedIndices(IndexExtState.ALL);
            for (MaterializedIndex materializedIndex : allIndices) {
                long indexId = materializedIndex.getId();
                indexs.add(indexId);
            }
        }

        int tryCnt = 0;
        while (true) {
            try {
                if (indexs.isEmpty()) {
                    break;
                }
                Env.getCurrentInternalCatalog().dropCloudMaterializedIndex(olapTable, indexs);
                tryCnt++;
            } catch (Exception e) {
                LOG.warn("failed to drop index {} of table {}, try cnt {}, execption {}",
                        indexs, olapTable.getId(), tryCnt, e);
                try {
                    Thread.sleep(3000);
                } catch (InterruptedException ie) {
                    LOG.warn("Thread sleep is interrupted");
                }
                continue;
            }
            break;
        }

        Env.getCurrentColocateIndex().removeTable(olapTable.getId());
    }

    public void onEraseOlapTable(OlapTable olapTable, boolean isReplay) {
        // inverted index
        TabletInvertedIndex invertedIndex = Env.getCurrentInvertedIndex();
        Collection<Partition> allPartitions = olapTable.getAllPartitions();
        for (Partition partition : allPartitions) {
            for (MaterializedIndex index : partition.getMaterializedIndices(IndexExtState.ALL)) {
                for (Tablet tablet : index.getTablets()) {
                    invertedIndex.deleteTablet(tablet.getId());
                }
            }
        }

        if (!Config.cloud_unique_id.isEmpty() && Env.getCurrentEnv().isMaster()) {
            dropTableByIndexs(olapTable);
            return;
        }

        if (!isReplay) { // Cloud mode do not need to send request
            // drop all replicas
            AgentBatchTask batchTask = new AgentBatchTask();
            for (Partition partition : olapTable.getAllPartitions()) {
                List<MaterializedIndex> allIndices = partition.getMaterializedIndices(IndexExtState.ALL);
                for (MaterializedIndex materializedIndex : allIndices) {
                    long indexId = materializedIndex.getId();
                    int schemaHash = olapTable.getSchemaHashByIndexId(indexId);
                    for (Tablet tablet : materializedIndex.getTablets()) {
                        long tabletId = tablet.getId();
                        List<Replica> replicas = tablet.getReplicas();
                        for (Replica replica : replicas) {
                            long backendId = replica.getBackendId();
                            long replicaId = replica.getId();
                            DropReplicaTask dropTask = new DropReplicaTask(backendId, tabletId,
                                    replicaId, schemaHash, true);
                            batchTask.addTask(dropTask);
                        } // end for replicas
                    } // end for tablets
                } // end for indices
            } // end for partitions
            AgentTaskExecutor.submit(batchTask);
        }

        // colocation
        Env.getCurrentColocateIndex().removeTable(olapTable.getId());
    }

    public void dropPartition(Partition partition) {
        long tableId = -1;
        List<Long> partitionIds = new ArrayList<Long>();
        List<Long> indexIds = new ArrayList<Long>();
        for (MaterializedIndex index : partition.getMaterializedIndices(IndexExtState.ALL)) {
            indexIds.add(index.getId());
            if (tableId == -1) {
                tableId = ((CloudReplica) index.getTablets().get(0).getReplicas().get(0)).getTableId();
            }
        }
        partitionIds.add(partition.getId());

        int tryCnt = 0;
        while (true) {
            try {
                Env.getCurrentInternalCatalog().dropCloudPartition(tableId, partitionIds, indexIds);
                tryCnt++;
            } catch (Exception e) {
                LOG.warn("failed to drop partition {} of table {}, try cnt {}, execption {}",
                        partitionIds, tableId, tryCnt, e);
                try {
                    Thread.sleep(3000);
                } catch (InterruptedException ie) {
                    LOG.warn("Thread sleep is interrupted");
                }
                continue;
            }
            break;
        }
    }

    public void onErasePartition(Partition partition) {
        // remove tablet in inverted index
        TabletInvertedIndex invertedIndex = Env.getCurrentInvertedIndex();
        for (MaterializedIndex index : partition.getMaterializedIndices(IndexExtState.ALL)) {
            for (Tablet tablet : index.getTablets()) {
                invertedIndex.deleteTablet(tablet.getId());
            }
        }

        if (!Config.cloud_unique_id.isEmpty() && Env.getCurrentEnv().isMaster()) {
            dropPartition(partition);
        }
    }

    public void cleanTrash(AdminCleanTrashStmt stmt) {
        List<Backend> backends = stmt.getBackends();
        for (Backend backend : backends) {
            BackendService.Client client = null;
            TNetworkAddress address = null;
            boolean ok = false;
            try {
                address = new TNetworkAddress(backend.getHost(), backend.getBePort());
                client = ClientPool.backendPool.borrowObject(address);
                client.cleanTrash(); // async
                ok = true;
            } catch (Exception e) {
                LOG.warn("trash clean exec error. backend[{}]", backend.getId(), e);
            } finally {
                if (ok) {
                    ClientPool.backendPool.returnObject(address, client);
                } else {
                    ClientPool.backendPool.invalidateObject(address, client);
                }
            }
        }
    }

    public static boolean isStoredTableNamesLowerCase() {
        return GlobalVariable.lowerCaseTableNames == 1;
    }

    public static boolean isTableNamesCaseInsensitive() {
        return GlobalVariable.lowerCaseTableNames == 2;
    }

    public void compactTable(AdminCompactTableStmt stmt) throws DdlException {
        String dbName = stmt.getDbName();
        String tableName = stmt.getTblName();
        String type = stmt.getCompactionType();

        Database db = getInternalCatalog().getDbOrDdlException(dbName);
        OlapTable olapTable = db.getOlapTableOrDdlException(tableName);

        AgentBatchTask batchTask = new AgentBatchTask();
        olapTable.readLock();
        try {
            List<String> partitionNames = stmt.getPartitions();
            LOG.info("Table compaction. database: {}, table: {}, partition: {}, type: {}", dbName, tableName,
                    Joiner.on(", ").join(partitionNames), type);
            for (String parName : partitionNames) {
                Partition partition = olapTable.getPartition(parName);
                if (partition == null) {
                    throw new DdlException("partition[" + parName + "] not exist in table[" + tableName + "]");
                }

                for (MaterializedIndex idx : partition.getMaterializedIndices(IndexExtState.VISIBLE)) {
                    for (Tablet tablet : idx.getTablets()) {
                        for (Replica replica : tablet.getReplicas()) {
                            CompactionTask compactionTask = new CompactionTask(replica.getBackendId(), db.getId(),
                                    olapTable.getId(), partition.getId(), idx.getId(), tablet.getId(),
                                    olapTable.getSchemaHashByIndexId(idx.getId()), type);
                            batchTask.addTask(compactionTask);
                        }
                    }
                } // indices
            }
        } finally {
            olapTable.readUnlock();
        }

        // send task immediately
        AgentTaskExecutor.submit(batchTask);
    }

    private static void addTableComment(Table table, StringBuilder sb) {
        if (StringUtils.isNotBlank(table.getComment())) {
            sb.append("\nCOMMENT '").append(table.getComment(true)).append("'");
        }
    }

    public int getFollowerCount() {
        int count = 0;
        for (Frontend fe : frontends.values()) {
            if (fe.getRole() == FrontendNodeType.FOLLOWER) {
                count++;
            }
        }
        return count;
    }

<<<<<<< HEAD
    public void createStage(CreateStageStmt stmt) throws DdlException {
        if (Config.cloud_unique_id.isEmpty()) {
            throw new DdlException("stage is only supported in cloud mode");
        }
        getInternalCatalog().createStage(stmt.toStageProto(), stmt.isIfNotExists());
    }

    public void dropStage(DropStageStmt stmt) throws DdlException {
        if (Config.cloud_unique_id.isEmpty()) {
            throw new DdlException("stage is only supported in cloud mode");
        }
        getInternalCatalog().dropStage(StagePB.StageType.EXTERNAL, null, null, stmt.getStageName(), null,
                stmt.isIfExists());
    }

    public AnalysisJobScheduler getAnalysisJobScheduler() {
        return analysisJobScheduler;
    }

=======
>>>>>>> a50b3348
    // TODO:
    //  1. handle partition level analysis statement properly
    //  2. support sample job
    //  3. support period job
    public void createAnalysisJob(AnalyzeStmt analyzeStmt) {
        analysisManager.createAnalysisJob(analyzeStmt);
    }

    public AnalysisManager getAnalysisManager() {
        return analysisManager;
    }
}<|MERGE_RESOLUTION|>--- conflicted
+++ resolved
@@ -5960,7 +5960,7 @@
         return count;
     }
 
-<<<<<<< HEAD
+    // SELECTDB_CODE_BEGIN
     public void createStage(CreateStageStmt stmt) throws DdlException {
         if (Config.cloud_unique_id.isEmpty()) {
             throw new DdlException("stage is only supported in cloud mode");
@@ -5976,12 +5976,8 @@
                 stmt.isIfExists());
     }
 
-    public AnalysisJobScheduler getAnalysisJobScheduler() {
-        return analysisJobScheduler;
-    }
-
-=======
->>>>>>> a50b3348
+    // SELECTDB_CODE_END
+
     // TODO:
     //  1. handle partition level analysis statement properly
     //  2. support sample job
