--- conflicted
+++ resolved
@@ -1110,15 +1110,10 @@
                 // For compatibility. Because this is the very first time to start, so we arbitrarily choose
                 // a new name for this node
                 role = FrontendNodeType.FOLLOWER;
-<<<<<<< HEAD
                 if (Config.isCloudMode() && type == NodeInfoPB.NodeType.FE_MASTER) {
                     nodeName = feNodeNameFromMeta;
                 } else {
-                    nodeName = genFeNodeName(selfNode.getIdent(),
-=======
-                nodeName = genFeNodeName(selfNode.getHost(),
->>>>>>> 40d35bd0
-                        selfNode.getPort(), false /* new style */);
+                    nodeName = genFeNodeName(selfNode.getHost(), selfNode.getPort(), false /* new style */);
                 }
 
                 storage.writeFrontendRoleAndNodeName(role, nodeName);
