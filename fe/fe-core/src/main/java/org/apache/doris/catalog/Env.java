// Licensed to the Apache Software Foundation (ASF) under one
// or more contributor license agreements.  See the NOTICE file
// distributed with this work for additional information
// regarding copyright ownership.  The ASF licenses this file
// to you under the Apache License, Version 2.0 (the
// "License"); you may not use this file except in compliance
// with the License.  You may obtain a copy of the License at
//
//   http://www.apache.org/licenses/LICENSE-2.0
//
// Unless required by applicable law or agreed to in writing,
// software distributed under the License is distributed on an
// "AS IS" BASIS, WITHOUT WARRANTIES OR CONDITIONS OF ANY
// KIND, either express or implied.  See the License for the
// specific language governing permissions and limitations
// under the License.

package org.apache.doris.catalog;

import org.apache.doris.alter.Alter;
import org.apache.doris.alter.AlterJobV2;
import org.apache.doris.alter.AlterJobV2.JobType;
import org.apache.doris.alter.MaterializedViewHandler;
import org.apache.doris.alter.SchemaChangeHandler;
import org.apache.doris.alter.SystemHandler;
import org.apache.doris.analysis.AddPartitionClause;
import org.apache.doris.analysis.AddPartitionLikeClause;
import org.apache.doris.analysis.AdminCheckTabletsStmt;
import org.apache.doris.analysis.AdminCheckTabletsStmt.CheckType;
import org.apache.doris.analysis.AdminCleanTrashStmt;
import org.apache.doris.analysis.AdminCompactTableStmt;
import org.apache.doris.analysis.AdminSetConfigStmt;
import org.apache.doris.analysis.AdminSetReplicaStatusStmt;
import org.apache.doris.analysis.AlterDatabasePropertyStmt;
import org.apache.doris.analysis.AlterDatabaseQuotaStmt;
import org.apache.doris.analysis.AlterDatabaseQuotaStmt.QuotaType;
import org.apache.doris.analysis.AlterDatabaseRename;
import org.apache.doris.analysis.AlterMaterializedViewStmt;
import org.apache.doris.analysis.AlterSystemStmt;
import org.apache.doris.analysis.AlterTableStmt;
import org.apache.doris.analysis.AlterViewStmt;
import org.apache.doris.analysis.BackupStmt;
import org.apache.doris.analysis.CancelAlterSystemStmt;
import org.apache.doris.analysis.CancelAlterTableStmt;
import org.apache.doris.analysis.CancelBackupStmt;
import org.apache.doris.analysis.CancelCloudWarmUpStmt;
import org.apache.doris.analysis.ColumnRenameClause;
import org.apache.doris.analysis.CreateDbStmt;
import org.apache.doris.analysis.CreateFunctionStmt;
import org.apache.doris.analysis.CreateMaterializedViewStmt;
import org.apache.doris.analysis.CreateMultiTableMaterializedViewStmt;
import org.apache.doris.analysis.CreateStageStmt;
import org.apache.doris.analysis.CreateTableAsSelectStmt;
import org.apache.doris.analysis.CreateTableLikeStmt;
import org.apache.doris.analysis.CreateTableStmt;
import org.apache.doris.analysis.CreateViewStmt;
import org.apache.doris.analysis.DdlStmt;
import org.apache.doris.analysis.DistributionDesc;
import org.apache.doris.analysis.DropDbStmt;
import org.apache.doris.analysis.DropFunctionStmt;
import org.apache.doris.analysis.DropMaterializedViewStmt;
import org.apache.doris.analysis.DropPartitionClause;
import org.apache.doris.analysis.DropStageStmt;
import org.apache.doris.analysis.DropTableStmt;
import org.apache.doris.analysis.Expr;
import org.apache.doris.analysis.FunctionName;
import org.apache.doris.analysis.InstallPluginStmt;
import org.apache.doris.analysis.ModifyDistributionClause;
import org.apache.doris.analysis.PartitionRenameClause;
import org.apache.doris.analysis.RecoverDbStmt;
import org.apache.doris.analysis.RecoverPartitionStmt;
import org.apache.doris.analysis.RecoverTableStmt;
import org.apache.doris.analysis.RefreshMaterializedViewStmt;
import org.apache.doris.analysis.ReplacePartitionClause;
import org.apache.doris.analysis.ResourceTypeEnum;
import org.apache.doris.analysis.RestoreStmt;
import org.apache.doris.analysis.RollupRenameClause;
import org.apache.doris.analysis.SetType;
import org.apache.doris.analysis.ShowAlterStmt.AlterType;
import org.apache.doris.analysis.SlotRef;
import org.apache.doris.analysis.TableRenameClause;
import org.apache.doris.analysis.TruncateTableStmt;
import org.apache.doris.analysis.UninstallPluginStmt;
import org.apache.doris.backup.BackupHandler;
import org.apache.doris.binlog.BinlogGcer;
import org.apache.doris.binlog.BinlogManager;
import org.apache.doris.blockrule.SqlBlockRuleMgr;
import org.apache.doris.catalog.ColocateTableIndex.GroupId;
import org.apache.doris.catalog.DistributionInfo.DistributionInfoType;
import org.apache.doris.catalog.MaterializedIndex.IndexExtState;
import org.apache.doris.catalog.MetaIdGenerator.IdGeneratorBuffer;
import org.apache.doris.catalog.Replica.ReplicaStatus;
import org.apache.doris.catalog.TableIf.TableType;
import org.apache.doris.clone.ColocateTableCheckerAndBalancer;
import org.apache.doris.clone.DynamicPartitionScheduler;
import org.apache.doris.clone.TabletChecker;
import org.apache.doris.clone.TabletScheduler;
import org.apache.doris.clone.TabletSchedulerStat;
import org.apache.doris.cluster.ClusterNamespace;
import org.apache.doris.common.AnalysisException;
import org.apache.doris.common.ClientPool;
import org.apache.doris.common.Config;
import org.apache.doris.common.ConfigBase;
import org.apache.doris.common.ConfigException;
import org.apache.doris.common.DdlException;
import org.apache.doris.common.ErrorCode;
import org.apache.doris.common.ErrorReport;
import org.apache.doris.common.FeConstants;
import org.apache.doris.common.FeMetaVersion;
import org.apache.doris.common.MetaNotFoundException;
import org.apache.doris.common.Pair;
import org.apache.doris.common.ThreadPoolManager;
import org.apache.doris.common.UserException;
import org.apache.doris.common.io.CountingDataOutputStream;
import org.apache.doris.common.io.Text;
import org.apache.doris.common.util.Daemon;
import org.apache.doris.common.util.DynamicPartitionUtil;
import org.apache.doris.common.util.HttpURLUtil;
import org.apache.doris.common.util.MasterDaemon;
import org.apache.doris.common.util.MetaLockUtils;
import org.apache.doris.common.util.NetUtils;
import org.apache.doris.common.util.PrintableMap;
import org.apache.doris.common.util.PropertyAnalyzer;
import org.apache.doris.common.util.QueryableReentrantLock;
import org.apache.doris.common.util.SmallFileMgr;
import org.apache.doris.common.util.TimeUtils;
import org.apache.doris.common.util.Util;
import org.apache.doris.consistency.ConsistencyChecker;
import org.apache.doris.cooldown.CooldownConfHandler;
import org.apache.doris.datasource.CatalogIf;
import org.apache.doris.datasource.CatalogMgr;
import org.apache.doris.datasource.EsExternalCatalog;
import org.apache.doris.datasource.ExternalMetaCacheMgr;
import org.apache.doris.datasource.InternalCatalog;
import org.apache.doris.datasource.hive.HiveTransactionMgr;
import org.apache.doris.datasource.hive.event.MetastoreEventsProcessor;
import org.apache.doris.deploy.DeployManager;
import org.apache.doris.deploy.impl.AmbariDeployManager;
import org.apache.doris.deploy.impl.K8sDeployManager;
import org.apache.doris.deploy.impl.LocalFileDeployManager;
import org.apache.doris.external.elasticsearch.EsRepository;
import org.apache.doris.external.iceberg.IcebergTableCreationRecordMgr;
import org.apache.doris.ha.BDBHA;
import org.apache.doris.ha.FrontendNodeType;
import org.apache.doris.ha.HAProtocol;
import org.apache.doris.ha.MasterInfo;
import org.apache.doris.httpv2.meta.MetaBaseAction;
import org.apache.doris.journal.JournalCursor;
import org.apache.doris.journal.JournalEntity;
import org.apache.doris.journal.bdbje.Timestamp;
import org.apache.doris.load.DeleteHandler;
import org.apache.doris.load.ExportJob;
import org.apache.doris.load.ExportMgr;
import org.apache.doris.load.Load;
import org.apache.doris.load.StreamLoadRecordMgr;
import org.apache.doris.load.loadv2.CleanCopyJobScheduler;
import org.apache.doris.load.loadv2.LoadEtlChecker;
import org.apache.doris.load.loadv2.LoadJobScheduler;
import org.apache.doris.load.loadv2.LoadLoadingChecker;
import org.apache.doris.load.loadv2.LoadManager;
import org.apache.doris.load.loadv2.LoadManagerAdapter;
import org.apache.doris.load.loadv2.LoadTask;
import org.apache.doris.load.loadv2.ProgressManager;
import org.apache.doris.load.routineload.RoutineLoadManager;
import org.apache.doris.load.routineload.RoutineLoadScheduler;
import org.apache.doris.load.routineload.RoutineLoadTaskScheduler;
import org.apache.doris.load.sync.SyncChecker;
import org.apache.doris.load.sync.SyncJobManager;
import org.apache.doris.master.Checkpoint;
import org.apache.doris.master.MetaHelper;
import org.apache.doris.master.PartitionInMemoryInfoCollector;
import org.apache.doris.meta.MetaContext;
import org.apache.doris.metric.MetricRepo;
import org.apache.doris.mtmv.MTMVJobManager;
import org.apache.doris.mysql.privilege.AccessControllerManager;
import org.apache.doris.mysql.privilege.Auth;
import org.apache.doris.mysql.privilege.PrivPredicate;
import org.apache.doris.persist.AlterMultiMaterializedView;
import org.apache.doris.persist.BackendReplicasInfo;
import org.apache.doris.persist.BackendTabletsInfo;
import org.apache.doris.persist.BinlogGcInfo;
import org.apache.doris.persist.CleanQueryStatsInfo;
import org.apache.doris.persist.DropPartitionInfo;
import org.apache.doris.persist.EditLog;
import org.apache.doris.persist.GlobalVarPersistInfo;
import org.apache.doris.persist.ModifyPartitionInfo;
import org.apache.doris.persist.ModifyTableDefaultDistributionBucketNumOperationLog;
import org.apache.doris.persist.ModifyTablePropertyOperationLog;
import org.apache.doris.persist.OperationType;
import org.apache.doris.persist.PartitionPersistInfo;
import org.apache.doris.persist.RecoverInfo;
import org.apache.doris.persist.RefreshExternalTableInfo;
import org.apache.doris.persist.ReplacePartitionOperationLog;
import org.apache.doris.persist.ReplicaPersistInfo;
import org.apache.doris.persist.SetReplicaStatusOperationLog;
import org.apache.doris.persist.Storage;
import org.apache.doris.persist.StorageInfo;
import org.apache.doris.persist.StorageInfoV2;
import org.apache.doris.persist.TableInfo;
import org.apache.doris.persist.TablePropertyInfo;
import org.apache.doris.persist.TableRenameColumnInfo;
import org.apache.doris.persist.TruncateTableInfo;
import org.apache.doris.persist.UpdateCloudReplicaInfo;
import org.apache.doris.persist.meta.MetaHeader;
import org.apache.doris.persist.meta.MetaReader;
import org.apache.doris.persist.meta.MetaWriter;
import org.apache.doris.plugin.PluginInfo;
import org.apache.doris.plugin.PluginMgr;
import org.apache.doris.policy.PolicyMgr;
import org.apache.doris.qe.AuditEventProcessor;
import org.apache.doris.qe.ConnectContext;
import org.apache.doris.qe.GlobalVariable;
import org.apache.doris.qe.JournalObservable;
import org.apache.doris.qe.VariableMgr;
import org.apache.doris.resource.Tag;
import org.apache.doris.resource.workloadgroup.WorkloadGroupMgr;
import org.apache.doris.service.FrontendOptions;
import org.apache.doris.statistics.AnalysisManager;
import org.apache.doris.statistics.StatisticsAutoAnalyzer;
import org.apache.doris.statistics.StatisticsCache;
import org.apache.doris.statistics.StatisticsCleaner;
import org.apache.doris.statistics.query.QueryStats;
import org.apache.doris.system.Backend;
import org.apache.doris.system.Frontend;
import org.apache.doris.system.HeartbeatMgr;
import org.apache.doris.system.SystemInfoService;
import org.apache.doris.system.SystemInfoService.HostInfo;
import org.apache.doris.task.AgentBatchTask;
import org.apache.doris.task.AgentTaskExecutor;
import org.apache.doris.task.CompactionTask;
import org.apache.doris.task.DropReplicaTask;
import org.apache.doris.task.MasterTaskExecutor;
import org.apache.doris.task.PriorityMasterTaskExecutor;
import org.apache.doris.thrift.BackendService;
import org.apache.doris.thrift.TCompressionType;
import org.apache.doris.thrift.TNetworkAddress;
import org.apache.doris.thrift.TStorageMedium;
import org.apache.doris.transaction.CloudGlobalTransactionMgr;
import org.apache.doris.transaction.DbUsedDataQuotaInfoCollector;
import org.apache.doris.transaction.GlobalTransactionMgr;
import org.apache.doris.transaction.GlobalTransactionMgrInterface;
import org.apache.doris.transaction.PublishVersionDaemon;

import com.fasterxml.jackson.databind.ObjectMapper;
import com.google.common.base.Joiner;
import com.google.common.base.Preconditions;
import com.google.common.base.Strings;
import com.google.common.collect.HashMultimap;
import com.google.common.collect.Lists;
import com.google.common.collect.Maps;
import com.google.common.collect.Multimap;
import com.google.common.collect.Queues;
import com.selectdb.cloud.catalog.CacheHotspotManager;
import com.selectdb.cloud.catalog.CloudClusterChecker;
import com.selectdb.cloud.catalog.CloudReplica;
import com.selectdb.cloud.catalog.CloudTabletRebalancer;
import com.selectdb.cloud.catalog.CloudUpgradeMgr;
import com.selectdb.cloud.catalog.CloudWarmUpJob;
import com.selectdb.cloud.catalog.CloudWarmUpJob.JobState;
import com.selectdb.cloud.proto.SelectdbCloud;
import com.selectdb.cloud.proto.SelectdbCloud.NodeInfoPB;
import com.selectdb.cloud.proto.SelectdbCloud.StagePB;
import com.sleepycat.je.rep.InsufficientLogException;
import com.sleepycat.je.rep.NetworkRestore;
import com.sleepycat.je.rep.NetworkRestoreConfig;
import org.apache.commons.collections.CollectionUtils;
import org.apache.commons.lang3.StringUtils;
import org.apache.logging.log4j.LogManager;
import org.apache.logging.log4j.Logger;

import java.io.BufferedReader;
import java.io.DataInputStream;
import java.io.File;
import java.io.IOException;
import java.io.InputStreamReader;
import java.net.HttpURLConnection;
import java.util.ArrayList;
import java.util.Collection;
import java.util.Comparator;
import java.util.HashMap;
import java.util.List;
import java.util.Map;
import java.util.Optional;
import java.util.Set;
import java.util.UUID;
import java.util.concurrent.BlockingQueue;
import java.util.concurrent.ConcurrentHashMap;
import java.util.concurrent.ConcurrentLinkedQueue;
import java.util.concurrent.TimeUnit;
import java.util.concurrent.atomic.AtomicBoolean;
import java.util.concurrent.atomic.AtomicLong;
import java.util.stream.Collectors;

/**
 * A singleton class can also be seen as an entry point of Doris.
 * All manager classes can be obtained through this class.
 */
public class Env {
    private static final Logger LOG = LogManager.getLogger(Env.class);
    // 0 ~ 9999 used for qe
    public static final long NEXT_ID_INIT_VALUE = 10000;
    private static final int HTTP_TIMEOUT_SECOND = 5;
    private static final int STATE_CHANGE_CHECK_INTERVAL_MS = 100;
    private static final int REPLAY_INTERVAL_MS = 1;
    private static final String BDB_DIR = "/bdb";
    public static final String IMAGE_DIR = "/image";
    public static final String CLIENT_NODE_HOST_KEY = "CLIENT_NODE_HOST";
    public static final String CLIENT_NODE_PORT_KEY = "CLIENT_NODE_PORT";

    private String metaDir;
    private String bdbDir;
    private String imageDir;

    private MetaContext metaContext;
    private long epoch = 0;

    // Lock to perform atomic modification on map like 'idToDb' and 'fullNameToDb'.
    // These maps are all thread safe, we only use lock to perform atomic operations.
    // Operations like Get or Put do not need lock.
    // We use fair ReentrantLock to avoid starvation. Do not use this lock in critical code pass
    // because fair lock has poor performance.
    // Using QueryableReentrantLock to print owner thread in debug mode.
    private QueryableReentrantLock lock;

    private CatalogMgr catalogMgr;
    private GlobalFunctionMgr globalFunctionMgr;
    private Load load;
    private LoadManager loadManager;
    private ProgressManager progressManager;
    private StreamLoadRecordMgr streamLoadRecordMgr;
    private RoutineLoadManager routineLoadManager;
    private SqlBlockRuleMgr sqlBlockRuleMgr;
    private ExportMgr exportMgr;
    private SyncJobManager syncJobManager;
    private Alter alter;
    private ConsistencyChecker consistencyChecker;
    private BackupHandler backupHandler;
    private PublishVersionDaemon publishVersionDaemon;
    private DeleteHandler deleteHandler;
    private DbUsedDataQuotaInfoCollector dbUsedDataQuotaInfoCollector;
    private PartitionInMemoryInfoCollector partitionInMemoryInfoCollector;
    private CooldownConfHandler cooldownConfHandler;
    private MetastoreEventsProcessor metastoreEventsProcessor;

    private MasterDaemon labelCleaner; // To clean old LabelInfo, ExportJobInfos
    private MasterDaemon txnCleaner; // To clean aborted or timeout txns
    private Daemon replayer;
    private Daemon timePrinter;
    private Daemon listener;

    private boolean isFirstTimeStartUp = false;
    private boolean isElectable;
    // set to true after finished replay all meta and ready to serve
    // set to false when catalog is not ready.
    private AtomicBoolean isReady = new AtomicBoolean(false);
    // set to true after http server start
    private AtomicBoolean httpReady = new AtomicBoolean(false);
    // set to true if FE can offer READ service.
    // canRead can be true even if isReady is false.
    // for example: OBSERVER transfer to UNKNOWN, then isReady will be set to false, but canRead can still be true
    private AtomicBoolean canRead = new AtomicBoolean(false);
    private BlockingQueue<FrontendNodeType> typeTransferQueue;

    // node name is used for bdbje NodeName.
    private String nodeName;
    private FrontendNodeType role;
    private FrontendNodeType feType;
    // replica and observer use this value to decide provide read service or not
    private long synchronizedTimeMs;
    private MasterInfo masterInfo;

    private MetaIdGenerator idGenerator = new MetaIdGenerator(NEXT_ID_INIT_VALUE);

    private EditLog editLog;
    private int clusterId;
    private String token;
    // For checkpoint and observer memory replayed marker
    private AtomicLong replayedJournalId;

    private static Env CHECKPOINT = null;
    private static long checkpointThreadId = -1;
    private Checkpoint checkpointer;
    private List<HostInfo> helperNodes = Lists.newArrayList();
    private HostInfo selfNode = null;

    // node name -> Frontend
    private ConcurrentHashMap<String, Frontend> frontends;
    // removed frontends' name. used for checking if name is duplicated in bdbje
    private ConcurrentLinkedQueue<String> removedFrontends;

    private HAProtocol haProtocol = null;

    private JournalObservable journalObservable;

    private SystemInfoService systemInfo;
    private HeartbeatMgr heartbeatMgr;

    private CloudClusterChecker cloudClusterCheck;
    private TabletInvertedIndex tabletInvertedIndex;
    private ColocateTableIndex colocateTableIndex;

    private CatalogRecycleBin recycleBin;
    private FunctionSet functionSet;

    // for nereids
    private FunctionRegistry functionRegistry;

    private MetaReplayState metaReplayState;

    private BrokerMgr brokerMgr;
    private ResourceMgr resourceMgr;

    private GlobalTransactionMgrInterface globalTransactionMgr;

    private DeployManager deployManager;

    private TabletStatMgr tabletStatMgr;
    private CloudTabletStatMgr cloudTabletStatMgr;
    private Auth auth;
    private AccessControllerManager accessManager;

    private DomainResolver domainResolver;

    private TabletSchedulerStat stat;

    private TabletScheduler tabletScheduler;

    private TabletChecker tabletChecker;

    private CloudTabletRebalancer cloudTabletRebalancer;

    // Thread pools for pending and loading task, separately
    private MasterTaskExecutor pendingLoadTaskScheduler;
    private PriorityMasterTaskExecutor<LoadTask> loadingLoadTaskScheduler;

    private LoadJobScheduler loadJobScheduler;
    private CleanCopyJobScheduler cleanCopyJobScheduler;

    private LoadEtlChecker loadEtlChecker;
    private LoadLoadingChecker loadLoadingChecker;

    private RoutineLoadScheduler routineLoadScheduler;

    private RoutineLoadTaskScheduler routineLoadTaskScheduler;

    private SyncChecker syncChecker;

    private SmallFileMgr smallFileMgr;

    private DynamicPartitionScheduler dynamicPartitionScheduler;

    private PluginMgr pluginMgr;

    private AuditEventProcessor auditEventProcessor;

    private RefreshManager refreshManager;

    private PolicyMgr policyMgr;

    private CloudUpgradeMgr upgradeMgr;

    private MTMVJobManager mtmvJobManager;

    private AnalysisManager analysisManager;

    private ExternalMetaCacheMgr extMetaCacheMgr;

    private AtomicLong stmtIdCounter;

    private WorkloadGroupMgr workloadGroupMgr;

    private QueryStats queryStats;

    private StatisticsCleaner statisticsCleaner;

    private BinlogManager binlogManager;

    private BinlogGcer binlogGcer;

    /**
     * TODO(tsy): to be removed after load refactor
     */
    private final LoadManagerAdapter loadManagerAdapter;

    private StatisticsAutoAnalyzer statisticsAutoAnalyzer;

    private HiveTransactionMgr hiveTransactionMgr;
    private CacheHotspotManager cacheHotspotMgr;

    public List<Frontend> getFrontends(FrontendNodeType nodeType) {
        if (nodeType == null) {
            // get all
            return Lists.newArrayList(frontends.values());
        }

        List<Frontend> result = Lists.newArrayList();
        for (Frontend frontend : frontends.values()) {
            if (frontend.getRole() == nodeType) {
                result.add(frontend);
            }
        }

        return result;
    }

    public List<String> getRemovedFrontendNames() {
        return Lists.newArrayList(removedFrontends);
    }

    public JournalObservable getJournalObservable() {
        return journalObservable;
    }

    public SystemInfoService getClusterInfo() {
        return this.systemInfo;
    }

    private HeartbeatMgr getHeartbeatMgr() {
        return this.heartbeatMgr;
    }

    public TabletInvertedIndex getTabletInvertedIndex() {
        return this.tabletInvertedIndex;
    }

    // only for test
    public void setColocateTableIndex(ColocateTableIndex colocateTableIndex) {
        this.colocateTableIndex = colocateTableIndex;
    }

    public ColocateTableIndex getColocateTableIndex() {
        return this.colocateTableIndex;
    }

    private CatalogRecycleBin getRecycleBin() {
        return this.recycleBin;
    }

    public MetaReplayState getMetaReplayState() {
        return metaReplayState;
    }

    public DynamicPartitionScheduler getDynamicPartitionScheduler() {
        return this.dynamicPartitionScheduler;
    }

    public CatalogMgr getCatalogMgr() {
        return catalogMgr;
    }

    public MTMVJobManager getMTMVJobManager() {
        return mtmvJobManager;
    }

    public ExternalMetaCacheMgr getExtMetaCacheMgr() {
        return extMetaCacheMgr;
    }

    public CatalogIf getCurrentCatalog() {
        ConnectContext ctx = ConnectContext.get();
        if (ctx == null) {
            return catalogMgr.getInternalCatalog();
        }
        return ctx.getCurrentCatalog();
    }

    public InternalCatalog getInternalCatalog() {
        return catalogMgr.getInternalCatalog();
    }

    public static InternalCatalog getCurrentInternalCatalog() {
        return getCurrentEnv().getInternalCatalog();
    }

    public BinlogManager getBinlogManager() {
        return binlogManager;
    }

    private static class SingletonHolder {
        private static final Env INSTANCE = new Env();
    }

    private Env() {
        this(false);
    }

    // if isCheckpointCatalog is true, it means that we should not collect thread pool metric
    private Env(boolean isCheckpointCatalog) {
        this.catalogMgr = new CatalogMgr();
        this.load = new Load();
        this.routineLoadManager = new RoutineLoadManager();
        this.sqlBlockRuleMgr = new SqlBlockRuleMgr();
        this.exportMgr = new ExportMgr();
        this.syncJobManager = new SyncJobManager();
        this.alter = new Alter();
        this.consistencyChecker = new ConsistencyChecker();
        this.lock = new QueryableReentrantLock(true);
        this.backupHandler = new BackupHandler(this);
        this.metaDir = Config.meta_dir;
        this.publishVersionDaemon = new PublishVersionDaemon();
        this.deleteHandler = new DeleteHandler();
        this.dbUsedDataQuotaInfoCollector = new DbUsedDataQuotaInfoCollector();
        this.partitionInMemoryInfoCollector = new PartitionInMemoryInfoCollector();
        if (Config.enable_storage_policy) {
            this.cooldownConfHandler = new CooldownConfHandler();
        }
        this.metastoreEventsProcessor = new MetastoreEventsProcessor();

        this.replayedJournalId = new AtomicLong(0L);
        this.stmtIdCounter = new AtomicLong(0L);
        this.isElectable = false;
        this.synchronizedTimeMs = 0;
        this.feType = FrontendNodeType.INIT;
        this.typeTransferQueue = Queues.newLinkedBlockingDeque();

        this.role = FrontendNodeType.UNKNOWN;
        this.frontends = new ConcurrentHashMap<>();
        this.removedFrontends = new ConcurrentLinkedQueue<>();

        this.journalObservable = new JournalObservable();
        this.masterInfo = new MasterInfo();

        this.systemInfo = new SystemInfoService();
        this.heartbeatMgr = new HeartbeatMgr(systemInfo, !isCheckpointCatalog);
        this.cacheHotspotMgr = new CacheHotspotManager(systemInfo);
        this.cloudClusterCheck = new CloudClusterChecker();
        this.tabletInvertedIndex = new TabletInvertedIndex();
        this.colocateTableIndex = new ColocateTableIndex();
        this.recycleBin = new CatalogRecycleBin();
        this.functionSet = new FunctionSet();
        this.functionSet.init();

        this.functionRegistry = new FunctionRegistry();

        this.metaReplayState = new MetaReplayState();

        this.brokerMgr = new BrokerMgr();
        this.resourceMgr = new ResourceMgr();

        if (Config.isCloudMode()) {
            this.globalTransactionMgr = new CloudGlobalTransactionMgr(this);
        } else {
            this.globalTransactionMgr = new GlobalTransactionMgr(this);
        }

        this.tabletStatMgr = new TabletStatMgr();
        this.cloudTabletStatMgr = new CloudTabletStatMgr();
        this.auth = new Auth();
        this.accessManager = new AccessControllerManager(auth);
        this.domainResolver = new DomainResolver(auth);

        this.metaContext = new MetaContext();
        this.metaContext.setThreadLocalInfo();

        this.stat = new TabletSchedulerStat();
        this.tabletScheduler = new TabletScheduler(this, systemInfo, tabletInvertedIndex, stat,
                Config.tablet_rebalancer_type);
        this.tabletChecker = new TabletChecker(this, systemInfo, tabletScheduler, stat);
        this.cloudTabletRebalancer = new CloudTabletRebalancer();

        // The pendingLoadTaskScheduler's queue size should not less than Config.desired_max_waiting_jobs.
        // So that we can guarantee that all submitted load jobs can be scheduled without being starved.
        this.pendingLoadTaskScheduler = new MasterTaskExecutor("pending-load-task-scheduler",
                Config.async_pending_load_task_pool_size,
                Config.isNotCloudMode() ? Config.desired_max_waiting_jobs
                        : Config.cluster_max_waiting_copy_jobs, !isCheckpointCatalog);
        // The loadingLoadTaskScheduler's queue size is unlimited, so that it can receive all loading tasks
        // created after pending tasks finish. And don't worry about the high concurrency, because the
        // concurrency is limited by Config.desired_max_waiting_jobs and Config.async_loading_load_task_pool_size.
        this.loadingLoadTaskScheduler = new PriorityMasterTaskExecutor<>("loading-load-task-scheduler",
                Config.async_loading_load_task_pool_size, LoadTask.COMPARATOR, LoadTask.class, !isCheckpointCatalog);

        this.loadJobScheduler = new LoadJobScheduler();
        this.cleanCopyJobScheduler = new CleanCopyJobScheduler();
        this.loadManager = new LoadManager(loadJobScheduler, cleanCopyJobScheduler);
        this.progressManager = new ProgressManager();
        this.streamLoadRecordMgr = new StreamLoadRecordMgr("stream_load_record_manager",
                Config.fetch_stream_load_record_interval_second * 1000L);
        this.loadEtlChecker = new LoadEtlChecker(loadManager);
        this.loadLoadingChecker = new LoadLoadingChecker(loadManager);
        this.routineLoadScheduler = new RoutineLoadScheduler(routineLoadManager);
        this.routineLoadTaskScheduler = new RoutineLoadTaskScheduler(routineLoadManager);

        this.syncChecker = new SyncChecker(syncJobManager);
        this.smallFileMgr = new SmallFileMgr();

        this.dynamicPartitionScheduler = new DynamicPartitionScheduler("DynamicPartitionScheduler",
                Config.dynamic_partition_check_interval_seconds * 1000L);

        this.metaDir = Config.meta_dir;
        this.bdbDir = this.metaDir + BDB_DIR;
        this.imageDir = this.metaDir + IMAGE_DIR;

        this.pluginMgr = new PluginMgr();
        this.auditEventProcessor = new AuditEventProcessor(this.pluginMgr);
        this.refreshManager = new RefreshManager();
        this.policyMgr = new PolicyMgr();
        this.mtmvJobManager = new MTMVJobManager();
        this.extMetaCacheMgr = new ExternalMetaCacheMgr();
        if (!isCheckpointCatalog && !FeConstants.runningCopyIntoTest) {
            this.analysisManager = new AnalysisManager();
        }
        if (Config.isCloudMode()) {
            this.upgradeMgr = new CloudUpgradeMgr();
        }

<<<<<<< HEAD
        LOG.info("env disableInternalSchemaDb {} runningCopyIntoTest {} isCheckpointCatalog {}",
                FeConstants.disableInternalSchemaDb, FeConstants.runningCopyIntoTest, isCheckpointCatalog);
        // Add `!FeConstants.disableInternalSchemaDb` in condition for CopyIntoTest
        if (!FeConstants.disableInternalSchemaDb && !FeConstants.runningCopyIntoTest) {
            this.statisticsCleaner = new StatisticsCleaner();
            this.statisticsAutoAnalyzer = new StatisticsAutoAnalyzer();
        }
=======
        this.analysisManager = new AnalysisManager();
        this.statisticsCleaner = new StatisticsCleaner();
        this.statisticsAutoAnalyzer = new StatisticsAutoAnalyzer();
>>>>>>> 2e39118b
        this.globalFunctionMgr = new GlobalFunctionMgr();
        this.workloadGroupMgr = new WorkloadGroupMgr();
        this.queryStats = new QueryStats();
        this.loadManagerAdapter = new LoadManagerAdapter();
        this.hiveTransactionMgr = new HiveTransactionMgr();
        this.binlogManager = new BinlogManager();
        this.binlogGcer = new BinlogGcer();
    }

    public static void destroyCheckpoint() {
        if (CHECKPOINT != null) {
            CHECKPOINT = null;
        }
    }

    public static Env getCurrentEnv() {
        if (isCheckpointThread()) {
            // only checkpoint thread it self will goes here.
            // so no need to care about the thread safe.
            if (CHECKPOINT == null) {
                CHECKPOINT = new Env(true);
            }
            return CHECKPOINT;
        } else {
            return SingletonHolder.INSTANCE;
        }
    }

    // NOTICE: in most case, we should use getCurrentEnv() to get the right catalog.
    // but in some cases, we should get the serving catalog explicitly.
    public static Env getServingEnv() {
        return SingletonHolder.INSTANCE;
    }

    public BrokerMgr getBrokerMgr() {
        return brokerMgr;
    }

    public ResourceMgr getResourceMgr() {
        return resourceMgr;
    }

    public static GlobalTransactionMgrInterface getCurrentGlobalTransactionMgr() {
        return getCurrentEnv().globalTransactionMgr;
    }

    public GlobalTransactionMgrInterface getGlobalTransactionMgr() {
        return globalTransactionMgr;
    }

    public PluginMgr getPluginMgr() {
        return pluginMgr;
    }

    public Auth getAuth() {
        return auth;
    }

    public AccessControllerManager getAccessManager() {
        return accessManager;
    }

    public TabletScheduler getTabletScheduler() {
        return tabletScheduler;
    }

    public TabletChecker getTabletChecker() {
        return tabletChecker;
    }

    public AuditEventProcessor getAuditEventProcessor() {
        return auditEventProcessor;
    }

    public WorkloadGroupMgr getWorkloadGroupMgr() {
        return workloadGroupMgr;
    }

    // use this to get correct ClusterInfoService instance
    public static SystemInfoService getCurrentSystemInfo() {
        return getCurrentEnv().getClusterInfo();
    }

    public static HeartbeatMgr getCurrentHeartbeatMgr() {
        return getCurrentEnv().getHeartbeatMgr();
    }

    // use this to get correct TabletInvertedIndex instance
    public static TabletInvertedIndex getCurrentInvertedIndex() {
        return getCurrentEnv().getTabletInvertedIndex();
    }

    // use this to get correct ColocateTableIndex instance
    public static ColocateTableIndex getCurrentColocateIndex() {
        return getCurrentEnv().getColocateTableIndex();
    }

    public static CatalogRecycleBin getCurrentRecycleBin() {
        return getCurrentEnv().getRecycleBin();
    }

    // use this to get correct env's journal version
    public static int getCurrentEnvJournalVersion() {
        if (MetaContext.get() == null) {
            return FeMetaVersion.VERSION_CURRENT;
        }
        return MetaContext.get().getMetaVersion();
    }

    public static final boolean isCheckpointThread() {
        return Thread.currentThread().getId() == checkpointThreadId;
    }

    public static PluginMgr getCurrentPluginMgr() {
        return getCurrentEnv().getPluginMgr();
    }

    public static AuditEventProcessor getCurrentAuditEventProcessor() {
        return getCurrentEnv().getAuditEventProcessor();
    }

    // For unit test only
    public Checkpoint getCheckpointer() {
        return checkpointer;
    }

    public HiveTransactionMgr getHiveTransactionMgr() {
        return hiveTransactionMgr;
    }

    public CacheHotspotManager getCacheHotspotMgr() {
        return cacheHotspotMgr;
    }

    public static HiveTransactionMgr getCurrentHiveTransactionMgr() {
        return getCurrentEnv().getHiveTransactionMgr();
    }

    // Use tryLock to avoid potential dead lock
    private boolean tryLock(boolean mustLock) {
        while (true) {
            try {
                if (!lock.tryLock(Config.catalog_try_lock_timeout_ms, TimeUnit.MILLISECONDS)) {
                    if (LOG.isDebugEnabled()) {
                        // to see which thread held this lock for long time.
                        Thread owner = lock.getOwner();
                        if (owner != null) {
                            LOG.debug("catalog lock is held by: {}", Util.dumpThread(owner, 10));
                        }
                    }

                    if (mustLock) {
                        continue;
                    } else {
                        return false;
                    }
                }
                return true;
            } catch (InterruptedException e) {
                LOG.warn("got exception while getting catalog lock", e);
                if (mustLock) {
                    continue;
                } else {
                    return lock.isHeldByCurrentThread();
                }
            }
        }
    }

    private void unlock() {
        if (lock.isHeldByCurrentThread()) {
            this.lock.unlock();
        }
    }

    public String getBdbDir() {
        return bdbDir;
    }

    public String getImageDir() {
        return imageDir;
    }

    public void initialize(String[] args) throws Exception {
        // set meta dir first.
        // we already set these variables in constructor. but Catalog is a singleton class.
        // so they may be set before Config is initialized.
        // set them here again to make sure these variables use values in fe.conf.
        this.metaDir = Config.meta_dir;
        this.bdbDir = this.metaDir + BDB_DIR;
        this.imageDir = this.metaDir + IMAGE_DIR;

        // 0. get local node and helper node info
        getSelfHostPort();
        getHelperNodes(args);

        // 1. check and create dirs and files
        File meta = new File(metaDir);
        if (!meta.exists()) {
            LOG.warn("Doris' meta dir {} does not exist." + " You need to create it before starting FE",
                    meta.getAbsolutePath());
            throw new Exception(meta.getAbsolutePath() + " does not exist, will exit");
        }

        if (Config.edit_log_type.equalsIgnoreCase("bdb")) {
            File bdbDir = new File(this.bdbDir);
            if (!bdbDir.exists()) {
                bdbDir.mkdirs();
            }
        }
        File imageDir = new File(this.imageDir);
        if (!imageDir.exists()) {
            imageDir.mkdirs();
        }

        // init plugin manager
        pluginMgr.init();
        auditEventProcessor.start();

        // 2. get cluster id and role (Observer or Follower)
        getClusterIdAndRole();

        // 3. Load image first and replay edits
        this.editLog = new EditLog(nodeName);
        loadImage(this.imageDir); // load image file
        editLog.open(); // open bdb env
        this.globalTransactionMgr.setEditLog(editLog);
        this.idGenerator.setEditLog(editLog);

        // 4. create load and export job label cleaner thread
        createLabelCleaner();

        // 5. create txn cleaner thread
        createTxnCleaner();

        // 6. start state listener thread
        createStateListener();
        listener.start();

        if (!Config.edit_log_type.equalsIgnoreCase("bdb")) {
            // If not using bdb, we need to notify the FE type transfer manually.
            notifyNewFETypeTransfer(FrontendNodeType.MASTER);
        }
        if (statisticsCleaner != null) {
            statisticsCleaner.start();
        }
        if (statisticsAutoAnalyzer != null) {
            statisticsAutoAnalyzer.start();
        }
    }

    // wait until FE is ready.
    public void waitForReady() throws InterruptedException {
        long counter = 0;
        while (true) {
            if (isReady()) {
                LOG.info("catalog is ready. FE type: {}", feType);
                break;
            }

            Thread.sleep(100);
            if (counter++ % 20 == 0) {
                LOG.info("wait catalog to be ready. FE type: {}. is ready: {}, counter: {}", feType, isReady.get(),
                        counter);
            }
        }
    }

    public boolean isReady() {
        return isReady.get();
    }

    private SelectdbCloud.NodeInfoPB getLocalTypeFromMetaService() {
        // get helperNodes from ms
        SelectdbCloud.GetClusterResponse response =
                Env.getCurrentSystemInfo()
                        .getCloudCluster(Config.cloud_sql_server_cluster_name, Config.cloud_sql_server_cluster_id, "");
        if (!response.hasStatus() || !response.getStatus().hasCode()
                || response.getStatus().getCode() != SelectdbCloud.MetaServiceCode.OK) {
            LOG.warn("failed to get cloud cluster due to incomplete response, "
                            + "cloud_unique_id={}, clusterId={}, response={}",
                    Config.cloud_unique_id, Config.cloud_sql_server_cluster_id, response);
            return null;
        }
        LOG.info("get cluster response from meta service {}", response);
        // Note: get_cluster interface cluster(option -> repeated), so it has at least one cluster.
        if (response.getClusterCount() == 0) {
            LOG.warn("meta service error , return cluster zero, plz check it, "
                            + "cloud_unique_id={}, clusterId={}, response={}",
                    Config.cloud_unique_id, Config.cloud_sql_server_cluster_id, response);
            return null;
        }
        List<SelectdbCloud.NodeInfoPB> allNodes = response.getCluster(0).getNodesList()
                .stream().filter(NodeInfoPB::hasNodeType).collect(Collectors.toList());

        helperNodes.clear();
        helperNodes.addAll(allNodes.stream()
                .filter(nodeInfoPB -> nodeInfoPB.getNodeType() == NodeInfoPB.NodeType.FE_MASTER)
                .map(nodeInfoPB -> new HostInfo(
                    Config.enable_fqdn_mode ? nodeInfoPB.getHost() : nodeInfoPB.getIp(), nodeInfoPB.getEditLogPort()))
                .collect(Collectors.toList()));
        // check only have one master node.
        Preconditions.checkState(helperNodes.size() == 1);

        Optional<NodeInfoPB> local = allNodes.stream().filter(n -> ((Config.enable_fqdn_mode ? n.getHost() : n.getIp())
                + ":" + n.getEditLogPort()).equals(selfNode.toHostPortString())).findAny();
        return local.orElse(null);
    }

    public boolean isHttpReady() {
        return httpReady.get();
    }

    public void setHttpReady(boolean httpReady) {
        this.httpReady.set(httpReady);
    }

    private void getClusterIdAndRole() throws IOException, InterruptedException {
        NodeInfoPB.NodeType type = NodeInfoPB.NodeType.UNKNOWN;
        String feNodeNameFromMeta = "";
        if (Config.isCloudMode()) {
            // cloud mode
            while (true) {
                SelectdbCloud.NodeInfoPB nodeInfoPB = null;
                try {
                    nodeInfoPB = getLocalTypeFromMetaService();
                } catch (Exception e) {
                    LOG.warn("failed to get local fe's type, sleep 5 s, try again. exception: {}", e.getMessage());
                }
                if (nodeInfoPB == null) {
                    LOG.warn("failed to get local fe's type, sleep 5 s, try again.");
                    Thread.sleep(5000);
                    continue;
                }
                type = nodeInfoPB.getNodeType();
                feNodeNameFromMeta = genFeNodeNameFromMeta(
                    Config.enable_fqdn_mode ? nodeInfoPB.getHost() : nodeInfoPB.getIp(),
                    nodeInfoPB.getEditLogPort(), nodeInfoPB.getCtime() * 1000);
                break;
            }

            LOG.info("current fe's role is {}",
                    type == NodeInfoPB.NodeType.FE_MASTER ? "MASTER" :
                    type == NodeInfoPB.NodeType.FE_OBSERVER ? "OBSERVER" : "UNKNOWN");
            if (type == NodeInfoPB.NodeType.UNKNOWN) {
                LOG.warn("type current not support, please check it");
                System.exit(-1);
            }
        }
        File roleFile = new File(this.imageDir, Storage.ROLE_FILE);
        File versionFile = new File(this.imageDir, Storage.VERSION_FILE);

        // if helper node is point to self, or there is ROLE and VERSION file in local.
        // get the node type from local
        if ((Config.isCloudMode() && type == NodeInfoPB.NodeType.FE_MASTER)
                || type != NodeInfoPB.NodeType.FE_OBSERVER && (isMyself()
                || (roleFile.exists() && versionFile.exists()))) {
            if (!isMyself()) {
                LOG.info("find ROLE and VERSION file in local, ignore helper nodes: {}", helperNodes);
            }

            // check file integrity, if has.
            if ((roleFile.exists() && !versionFile.exists()) || (!roleFile.exists() && versionFile.exists())) {
                throw new IOException("role file and version file must both exist or both not exist. "
                        + "please specific one helper node to recover. will exit.");
            }

            // ATTN:
            // If the version file and role file does not exist and the helper node is itself,
            // this should be the very beginning startup of the cluster, so we create ROLE and VERSION file,
            // set isFirstTimeStartUp to true, and add itself to frontends list.
            // If ROLE and VERSION file is deleted for some reason, we may arbitrarily start this node as
            // FOLLOWER, which may cause UNDEFINED behavior.
            // Everything may be OK if the origin role is exactly FOLLOWER,
            // but if not, FE process will exit somehow.
            Storage storage = new Storage(this.imageDir);
            if (!roleFile.exists()) {
                // The very first time to start the first node of the cluster.
                // It should became a Master node (Master node's role is also FOLLOWER, which means electable)

                // For compatibility. Because this is the very first time to start, so we arbitrarily choose
                // a new name for this node
                role = FrontendNodeType.FOLLOWER;
                if (Config.isCloudMode() && type == NodeInfoPB.NodeType.FE_MASTER) {
                    nodeName = feNodeNameFromMeta;
                } else {
                    nodeName = genFeNodeName(selfNode.getIdent(),
                        selfNode.getPort(), false /* new style */);
                }

                storage.writeFrontendRoleAndNodeName(role, nodeName);
                LOG.info("very first time to start this node. role: {}, node name: {}", role.name(), nodeName);
            } else {
                role = storage.getRole();
                if (role == FrontendNodeType.REPLICA) {
                    // for compatibility
                    role = FrontendNodeType.FOLLOWER;
                }

                nodeName = storage.getNodeName();
                if (Strings.isNullOrEmpty(nodeName)) {
                    // In normal case, if ROLE file exist, role and nodeName should both exist.
                    // But we will get a empty nodeName after upgrading.
                    // So for forward compatibility, we use the "old-style" way of naming: "ip_port",
                    // and update the ROLE file.
                    if (Config.isCloudMode() && type == NodeInfoPB.NodeType.FE_MASTER) {
                        nodeName = feNodeNameFromMeta;
                    } else {
                        nodeName = genFeNodeName(selfNode.getHost(), selfNode.getPort(), true /* old style */);
                    }
                    storage.writeFrontendRoleAndNodeName(role, nodeName);
                    LOG.info("forward compatibility. role: {}, node name: {}", role.name(), nodeName);
                }
                // Notice:
                // With the introduction of FQDN, the nodeName is no longer bound to an IP address,
                // so consistency is no longer checked here. Otherwise, the startup will fail.
            }

            Preconditions.checkNotNull(role);
            Preconditions.checkNotNull(nodeName);

            if (!versionFile.exists()) {
                clusterId = Config.cluster_id == -1 ? Storage.newClusterID() : Config.cluster_id;
                token = Strings.isNullOrEmpty(Config.auth_token) ? Storage.newToken() : Config.auth_token;
                storage = new Storage(clusterId, token, this.imageDir);
                storage.writeClusterIdAndToken();

                isFirstTimeStartUp = true;
                Frontend self = new Frontend(role, nodeName, selfNode.getHost(),
                        selfNode.getPort());
                // Set self alive to true, the BDBEnvironment.getReplicationGroupAdmin() will rely on this to get
                // helper node, before the heartbeat thread is started.
                self.setIsAlive(true);
                // We don't need to check if frontends already contains self.
                // frontends must be empty cause no image is loaded and no journal is replayed yet.
                // And this frontend will be persisted later after opening bdbje environment.
                frontends.put(nodeName, self);
                LOG.info("add self frontend: {}", self);
            } else {
                clusterId = storage.getClusterID();
                if (storage.getToken() == null) {
                    token = Strings.isNullOrEmpty(Config.auth_token) ? Storage.newToken() : Config.auth_token;
                    LOG.info("new token={}", token);
                    storage.setToken(token);
                    storage.writeClusterIdAndToken();
                } else {
                    token = storage.getToken();
                }
                isFirstTimeStartUp = false;
            }
        } else {
            // cloud mode, type == NodeInfoPB.NodeType.FE_OBSERVER
            // try to get role and node name from helper node,
            // this loop will not end until we get certain role type and name
            while (true) {
                if (!getFeNodeTypeAndNameFromHelpers()) {
                    LOG.warn("current node is not added to the group. please add it first. "
                            + "sleep 5 seconds and retry, current helper nodes: {}", helperNodes);
                    try {
                        Thread.sleep(5000);
                        continue;
                    } catch (InterruptedException e) {
                        LOG.warn("", e);
                        System.exit(-1);
                    }
                }

                if (role == FrontendNodeType.REPLICA) {
                    // for compatibility
                    role = FrontendNodeType.FOLLOWER;
                }
                break;
            }

            Preconditions.checkState(helperNodes.size() == 1);
            Preconditions.checkNotNull(role);
            Preconditions.checkNotNull(nodeName);

            HostInfo rightHelperNode = helperNodes.get(0);

            Storage storage = new Storage(this.imageDir);
            if (roleFile.exists() && (role != storage.getRole() || !nodeName.equals(storage.getNodeName()))
                    || !roleFile.exists()) {
                storage.writeFrontendRoleAndNodeName(role, nodeName);
            }
            if (!versionFile.exists()) {
                // If the version file doesn't exist, download it from helper node
                if (!getVersionFileFromHelper(rightHelperNode)) {
                    throw new IOException("fail to download version file from "
                            + rightHelperNode.getHost() + " will exit.");
                }

                // NOTE: cluster_id will be init when Storage object is constructed,
                //       so we new one.
                storage = new Storage(this.imageDir);
                clusterId = storage.getClusterID();
                token = storage.getToken();
                if (Strings.isNullOrEmpty(token)) {
                    token = Config.auth_token;
                }
            } else {
                // If the version file exist, read the cluster id and check the
                // id with helper node to make sure they are identical
                clusterId = storage.getClusterID();
                token = storage.getToken();
                try {
                    String url = "http://" + NetUtils
                            .getHostPortInAccessibleFormat(rightHelperNode.getHost(), Config.http_port) + "/check";
                    HttpURLConnection conn = HttpURLUtil.getConnectionWithNodeIdent(url);
                    conn.setConnectTimeout(2 * 1000);
                    conn.setReadTimeout(2 * 1000);
                    String clusterIdString = conn.getHeaderField(MetaBaseAction.CLUSTER_ID);
                    int remoteClusterId = Integer.parseInt(clusterIdString);
                    if (remoteClusterId != clusterId) {
                        LOG.error("cluster id is not equal with helper node {}. will exit. remote:{}, local:{}",
                                rightHelperNode.getHost(), clusterIdString, clusterId);
                        throw new IOException(
                                "cluster id is not equal with helper node "
                                        + rightHelperNode.getHost() + ". will exit.");
                    }
                    String remoteToken = conn.getHeaderField(MetaBaseAction.TOKEN);
                    if (token == null && remoteToken != null) {
                        LOG.info("get token from helper node. token={}.", remoteToken);
                        token = remoteToken;
                        storage.writeClusterIdAndToken();
                        storage.reload();
                    }
                    if (Config.enable_token_check) {
                        Preconditions.checkNotNull(token);
                        Preconditions.checkNotNull(remoteToken);
                        if (!token.equals(remoteToken)) {
                            throw new IOException(
                                    "token is not equal with helper node "
                                            + rightHelperNode.getHost() + ". will exit.");
                        }
                    }
                } catch (Exception e) {
                    throw new IOException("fail to check cluster_id and token with helper node.", e);
                }
            }

            getNewImage(rightHelperNode);
        }

        if (Config.cluster_id != -1 && clusterId != Config.cluster_id) {
            throw new IOException("cluster id is not equal with config item cluster_id. will exit.");
        }

        if (role.equals(FrontendNodeType.FOLLOWER)) {
            isElectable = true;
        } else {
            isElectable = false;
        }

        Preconditions.checkState(helperNodes.size() == 1);
        LOG.info("finished to get cluster id: {}, isElectable: {}, role: {} and node name: {}",
                clusterId, isElectable, role.name(), nodeName);
    }

    public static String genFeNodeName(String host, int port, boolean isOldStyle) {
        if (isOldStyle) {
            return host + "_" + port;
        } else {
            return "fe_" + UUID.randomUUID().toString().replace("-", "_");
        }
    }

    public static String genFeNodeNameFromMeta(String host, int port, long timeMs) {
        return host + "_" + port + "_" + timeMs;
    }

    public static String[] splitFeNodeName(String nodeName) {
        return nodeName.split("_");
    }

    // Get the role info and node name from helper node.
    // return false if failed.
    private boolean getFeNodeTypeAndNameFromHelpers() {
        // we try to get info from helper nodes, once we get the right helper node,
        // other helper nodes will be ignored and removed.
        HostInfo rightHelperNode = null;
        for (HostInfo helperNode : helperNodes) {
            try {
                // For upgrade compatibility, the host parameter name remains the same
                // and the new hostname parameter is added
                String url = "http://" + NetUtils.getHostPortInAccessibleFormat(helperNode.getHost(), Config.http_port)
                        + "/role?host=" + selfNode.getHost()
                        + "&port=" + selfNode.getPort();
                HttpURLConnection conn = HttpURLUtil.getConnectionWithNodeIdent(url);
                if (conn.getResponseCode() != 200) {
                    LOG.warn("failed to get fe node type from helper node: {}. response code: {}", helperNode,
                            conn.getResponseCode());
                    continue;
                }

                String type = conn.getHeaderField("role");
                if (type == null) {
                    LOG.warn("failed to get fe node type from helper node: {}.", helperNode);
                    continue;
                }
                role = FrontendNodeType.valueOf(type);
                nodeName = conn.getHeaderField("name");

                // get role and node name before checking them, because we want to throw any exception
                // as early as we encounter.

                if (role == FrontendNodeType.UNKNOWN) {
                    LOG.warn("frontend {} is not added to cluster yet. role UNKNOWN", selfNode);
                    return false;
                }

                if (Strings.isNullOrEmpty(nodeName)) {
                    // For forward compatibility, we use old-style name: "ip_port"
                    nodeName = genFeNodeName(selfNode.getHost(), selfNode.getPort(), true /* old style */);
                }
            } catch (Exception e) {
                LOG.warn("failed to get fe node type from helper node: {}.", helperNode, e);
                continue;
            }

            LOG.info("get fe node type {}, name {} from {}:{}", role, nodeName, helperNode.getHost(), Config.http_port);
            rightHelperNode = helperNode;
            break;
        }

        if (rightHelperNode == null) {
            return false;
        }

        helperNodes.clear();
        helperNodes.add(rightHelperNode);
        return true;
    }

    private void getSelfHostPort() {
        String host = Strings.nullToEmpty(FrontendOptions.getLocalHostAddress());
        selfNode = new HostInfo(host, Config.edit_log_port);
        LOG.info("get self node: {}", selfNode);
    }


    private void getHelperNodes(String[] args) throws Exception {
        String helpers = null;
        for (int i = 0; i < args.length; i++) {
            if (args[i].equalsIgnoreCase("-helper")) {
                if (i + 1 >= args.length) {
                    throw new AnalysisException("-helper need parameter host:port,host:port");
                }
                helpers = args[i + 1];
                break;
            }
        }

        if (!Config.enable_deploy_manager.equalsIgnoreCase("disable")) {
            if (Config.enable_deploy_manager.equalsIgnoreCase("k8s")) {
                deployManager = new K8sDeployManager(this, 5000 /* 5s interval */);
            } else if (Config.enable_deploy_manager.equalsIgnoreCase("ambari")) {
                deployManager = new AmbariDeployManager(this, 5000 /* 5s interval */);
            } else if (Config.enable_deploy_manager.equalsIgnoreCase("local")) {
                deployManager = new LocalFileDeployManager(this, 5000 /* 5s interval */);
            } else {
                throw new AnalysisException("Unknow deploy manager: " + Config.enable_deploy_manager);
            }

            getHelperNodeFromDeployManager();

        } else {
            if (helpers != null) {
                String[] splittedHelpers = helpers.split(",");
                for (String helper : splittedHelpers) {
                    HostInfo helperHostPort = SystemInfoService.getHostAndPort(helper);
                    if (helperHostPort.isSame(selfNode)) {
                        /**
                         * If user specified the helper node to this FE itself,
                         * we will stop the starting FE process and report an error.
                         * First, it is meaningless to point the helper to itself.
                         * Secondly, when some users add FE for the first time, they will mistakenly
                         * point the helper that should have pointed to the Master to themselves.
                         * In this case, some errors have caused users to be troubled.
                         * So here directly exit the program and inform the user to avoid unnecessary trouble.
                         */
                        throw new AnalysisException("Do not specify the helper node to FE itself. "
                                + "Please specify it to the existing running Master or Follower FE");
                    }
                    helperNodes.add(helperHostPort);
                }
            } else {
                // If helper node is not designated, use local node as helper node.
                helperNodes.add(new HostInfo(selfNode.getHost(), Config.edit_log_port));
            }
        }

        LOG.info("get helper nodes: {}", helperNodes);
    }

    @SuppressWarnings("unchecked")
    private void getHelperNodeFromDeployManager() throws Exception {
        Preconditions.checkNotNull(deployManager);

        // 1. check if this is the first time to start up
        File roleFile = new File(this.imageDir, Storage.ROLE_FILE);
        File versionFile = new File(this.imageDir, Storage.VERSION_FILE);
        if ((roleFile.exists() && !versionFile.exists()) || (!roleFile.exists() && versionFile.exists())) {
            throw new Exception("role file and version file must both exist or both not exist. "
                    + "please specific one helper node to recover. will exit.");
        }

        if (roleFile.exists()) {
            // This is not the first time this node start up.
            // It should already added to FE group, just set helper node as it self.
            LOG.info("role file exist. this is not the first time to start up");
            helperNodes = Lists.newArrayList(new HostInfo(selfNode.getHost(),
                    Config.edit_log_port));
            return;
        }

        // This is the first time this node start up.
        // Get helper node from deploy manager.
        helperNodes = deployManager.getHelperNodes();
        if (helperNodes == null || helperNodes.isEmpty()) {
            throw new Exception("failed to get helper node from deploy manager. exit");
        }
    }

    private void transferToMaster() {
        // stop replayer
        if (replayer != null) {
            replayer.exit();
            try {
                replayer.join();
            } catch (InterruptedException e) {
                LOG.warn("got exception when stopping the replayer thread", e);
            }
            replayer = null;
        }

        // set this after replay thread stopped. to avoid replay thread modify them.
        isReady.set(false);
        canRead.set(false);

        editLog.open();

        if (Config.edit_log_type.equalsIgnoreCase("bdb")) {
            if (!haProtocol.fencing()) {
                LOG.error("fencing failed. will exit.");
                System.exit(-1);
            }
        }

        long replayStartTime = System.currentTimeMillis();
        // replay journals. -1 means replay all the journals larger than current journal id.
        replayJournal(-1);
        long replayEndTime = System.currentTimeMillis();
        LOG.info("finish replay in " + (replayEndTime - replayStartTime) + " msec");

        checkCurrentNodeExist();

        checkBeExecVersion();

        editLog.rollEditLog();

        // Log meta_version
        long journalVersion = MetaContext.get().getMetaVersion();
        if (journalVersion < FeConstants.meta_version) {
            editLog.logMetaVersion(FeConstants.meta_version);
            MetaContext.get().setMetaVersion(FeConstants.meta_version);
        }

        // Log the first frontend
        if (isFirstTimeStartUp) {
            // if isFirstTimeStartUp is true, frontends must contains this Node.
            Frontend self = frontends.get(nodeName);
            Preconditions.checkNotNull(self);
            // OP_ADD_FIRST_FRONTEND is emitted, so it can write to BDBJE even if canWrite is false
            editLog.logAddFirstFrontend(self);

            initLowerCaseTableNames();
        }

        getPolicyMgr().createDefaultStoragePolicy();

        // MUST set master ip before starting checkpoint thread.
        // because checkpoint thread need this info to select non-master FE to push image
        this.masterInfo = new MasterInfo(Env.getCurrentEnv().getSelfNode().getHost(),
                Config.http_port,
                Config.rpc_port);
        editLog.logMasterInfo(masterInfo);
        LOG.info("logMasterInfo:{}", masterInfo);
        this.workloadGroupMgr.init();

        // for master, the 'isReady' is set behind.
        // but we are sure that all metadata is replayed if we get here.
        // so no need to check 'isReady' flag in this method
        postProcessAfterMetadataReplayed(false);

        // start all daemon threads that only running on MASTER FE
        startMasterOnlyDaemonThreads();
        // start other daemon threads that should running on all FE
        startNonMasterDaemonThreads();

        MetricRepo.init();

        canRead.set(true);
        isReady.set(true);
        checkLowerCaseTableNames();

        String msg = "master finished to replay journal, can write now.";
        Util.stdoutWithTime(msg);
        LOG.info(msg);
        // for master, there are some new thread pools need to register metric
        ThreadPoolManager.registerAllThreadPoolMetric();
        if (analysisManager != null) {
            analysisManager.getStatisticsCache().preHeat();
        }
    }

    /*
     * There are something need to do after metadata is replayed, such as
     * 1. bug fix for metadata
     * 2. register some hook.
     * If there is, add them here.
     */
    public void postProcessAfterMetadataReplayed(boolean waitCatalogReady) {
        if (waitCatalogReady) {
            while (!isReady()) {
                try {
                    Thread.sleep(10 * 1000);
                } catch (InterruptedException e) {
                    LOG.warn("", e);
                }
            }
        }

        auth.rectifyPrivs();
        catalogMgr.registerCatalogRefreshListener(this);
    }

    // start all daemon threads only running on Master
    private void startMasterOnlyDaemonThreads() {
        // start checkpoint thread
        checkpointer = new Checkpoint(editLog);
        checkpointer.setMetaContext(metaContext);
        // set "checkpointThreadId" before the checkpoint thread start, because the thread
        // need to check the "checkpointThreadId" when running.
        checkpointThreadId = checkpointer.getId();

        checkpointer.start();
        LOG.info("checkpointer thread started. thread id is {}", checkpointThreadId);

        if (Config.isCloudMode()) {
            cloudClusterCheck.start();
            upgradeMgr.start();
            if (Config.enable_fetch_cluster_cache_hotspot) {
                cacheHotspotMgr.start();
            }
        }

        // heartbeat mgr
        heartbeatMgr.setMaster(clusterId, token, epoch);
        heartbeatMgr.start();
        // New load scheduler
        pendingLoadTaskScheduler.start();
        loadingLoadTaskScheduler.start();
        loadManager.prepareJobs();
        loadJobScheduler.start();
        cleanCopyJobScheduler.start();
        loadEtlChecker.start();
        loadLoadingChecker.start();
        // export task
        exportMgr.start();
        if (Config.isNotCloudMode()) {
            // Tablet checker and scheduler
            tabletChecker.start();
            tabletScheduler.start();
        } else {
            cloudTabletRebalancer.start();
        }
        // Colocate tables checker and balancer
        ColocateTableCheckerAndBalancer.getInstance().start();
        // Publish Version Daemon
        if (Config.isNotCloudMode()) {
            publishVersionDaemon.start();
            // Start txn cleaner
            txnCleaner.start();
        }

        // Alter
        getAlterInstance().start();

        if (Config.isNotCloudMode()) {
            // Consistency checker
            getConsistencyChecker().start();
            // Backup handler
            getBackupHandler().start();
        }
        // catalog recycle bin
        getRecycleBin().start();
        // time printer
        createTimePrinter();
        timePrinter.start();
        // deploy manager
        if (!Config.enable_deploy_manager.equalsIgnoreCase("disable")) {
            LOG.info("deploy manager {} start", deployManager.getName());
            deployManager.start();
            deployManager.startListener();
        }
        // start routine load scheduler
        routineLoadScheduler.start();
        routineLoadTaskScheduler.start();
        // start sync checker
        syncChecker.start();
        // start dynamic partition task
        dynamicPartitionScheduler.start();
        // start daemon thread to update db used data quota for db txn manager periodically
        dbUsedDataQuotaInfoCollector.start();
        // start daemon thread to update global partition in memory information periodically
        partitionInMemoryInfoCollector.start();
        if (Config.enable_storage_policy) {
            cooldownConfHandler.start();
        }
        streamLoadRecordMgr.start();
        getInternalCatalog().getIcebergTableCreationRecordMgr().start();
        new InternalSchemaInitializer().start();
        if (Config.enable_hms_events_incremental_sync) {
            metastoreEventsProcessor.start();
        }
        // start mtmv jobManager
        mtmvJobManager.start();
        getRefreshManager().start();

        // binlog gcer
        binlogGcer.start();
    }

    // start threads that should running on all FE
    private void startNonMasterDaemonThreads() {
        if (Config.isNotCloudMode()) {
            tabletStatMgr.start();
        } else {
            cloudTabletStatMgr.start();
        }
        // load and export job label cleaner thread
        labelCleaner.start();
        // es repository
        getInternalCatalog().getEsRepository().start();
        // domain resolver
        domainResolver.start();
    }

    private void transferToNonMaster(FrontendNodeType newType) {
        isReady.set(false);

        if (feType == FrontendNodeType.OBSERVER || feType == FrontendNodeType.FOLLOWER) {
            Preconditions.checkState(newType == FrontendNodeType.UNKNOWN);
            LOG.warn("{} to UNKNOWN, still offer read service", feType.name());
            // not set canRead here, leave canRead as what is was.
            // if meta out of date, canRead will be set to false in replayer thread.
            metaReplayState.setTransferToUnknown();
            return;
        }

        // transfer from INIT/UNKNOWN to OBSERVER/FOLLOWER

        if (replayer == null) {
            createReplayer();
            replayer.start();
        }

        // 'isReady' will be set to true in 'setCanRead()' method
        postProcessAfterMetadataReplayed(true);

        checkLowerCaseTableNames();

        startNonMasterDaemonThreads();

        MetricRepo.init();

        // stop mtmv scheduler
        mtmvJobManager.stop();
    }

    // Set global variable 'lower_case_table_names' only when the cluster is initialized.
    private void initLowerCaseTableNames() {
        if (Config.lower_case_table_names > 2 || Config.lower_case_table_names < 0) {
            LOG.error("Unsupported configuration value of lower_case_table_names: " + Config.lower_case_table_names);
            System.exit(-1);
        }
        try {
            VariableMgr.setLowerCaseTableNames(Config.lower_case_table_names);
        } catch (Exception e) {
            LOG.error("Initialization of lower_case_table_names failed.", e);
            System.exit(-1);
        }
        LOG.info("Finish initializing lower_case_table_names, value is {}", GlobalVariable.lowerCaseTableNames);
    }

    // After the cluster initialization is complete, 'lower_case_table_names' can not be modified during the cluster
    // restart or upgrade.
    private void checkLowerCaseTableNames() {
        while (!isReady()) {
            // Waiting for lower_case_table_names to initialize value from image or editlog.
            try {
                LOG.info("Waiting for \'lower_case_table_names\' initialization.");
                TimeUnit.MILLISECONDS.sleep(100);
            } catch (InterruptedException e) {
                LOG.error("Sleep got exception while waiting for lower_case_table_names initialization. ", e);
            }
        }
        if (Config.lower_case_table_names != GlobalVariable.lowerCaseTableNames) {
            LOG.error("The configuration of \'lower_case_table_names\' does not support modification, "
                            + "the expected value is {}, but the actual value is {}",
                    GlobalVariable.lowerCaseTableNames,
                    Config.lower_case_table_names);
            System.exit(-1);
        }
        LOG.info("lower_case_table_names is {}", GlobalVariable.lowerCaseTableNames);
    }

    /*
     * If the current node is not in the frontend list, then exit. This may
     * happen when this node is removed from frontend list, and the drop
     * frontend log is deleted because of checkpoint.
     */
    private void checkCurrentNodeExist() {
        if (Config.metadata_failure_recovery.equals("true")) {
            return;
        }

        Frontend fe = checkFeExist(selfNode.getHost(), selfNode.getPort());
        if (fe == null) {
            LOG.error("current node {}:{} is not added to the cluster, will exit."
                            + " Your FE IP maybe changed, please set 'priority_networks' config in fe.conf properly.",
                    selfNode.getHost(), selfNode.getPort());
            System.exit(-1);
        } else if (fe.getRole() != role) {
            LOG.error("current node role is {} not match with frontend recorded role {}. will exit", role,
                    fe.getRole());
            System.exit(-1);
        }
    }

    private void checkBeExecVersion() {
        if (Config.be_exec_version < Config.min_be_exec_version
                || Config.be_exec_version > Config.max_be_exec_version) {
            LOG.error("be_exec_version={} is not supported, please set be_exec_version in interval [{}, {}]",
                    Config.be_exec_version, Config.min_be_exec_version, Config.max_be_exec_version);
            System.exit(-1);
        }
    }

    private boolean getVersionFileFromHelper(HostInfo helperNode) throws IOException {
        try {
            String url = "http://" + NetUtils.getHostPortInAccessibleFormat(helperNode.getHost(), Config.http_port)
                    + "/version";
            File dir = new File(this.imageDir);
            MetaHelper.getRemoteFile(url, HTTP_TIMEOUT_SECOND * 1000,
                    MetaHelper.getOutputStream(Storage.VERSION_FILE, dir));
            MetaHelper.complete(Storage.VERSION_FILE, dir);
            return true;
        } catch (Exception e) {
            LOG.warn(e);
        }

        return false;
    }

    private void getNewImage(HostInfo helperNode) throws IOException {
        long localImageVersion = 0;
        Storage storage = new Storage(this.imageDir);
        localImageVersion = storage.getLatestImageSeq();

        try {
            String hostPort = NetUtils.getHostPortInAccessibleFormat(helperNode.getHost(), Config.http_port);
            String infoUrl = "http://" + hostPort + "/info";
            StorageInfo info = getStorageInfo(infoUrl);
            long version = info.getImageSeq();
            if (version > localImageVersion) {
                String url = "http://" + hostPort + "/image?version=" + version;
                String filename = Storage.IMAGE + "." + version;
                File dir = new File(this.imageDir);
                MetaHelper.getRemoteFile(url, HTTP_TIMEOUT_SECOND * 1000, MetaHelper.getOutputStream(filename, dir));
                MetaHelper.complete(filename, dir);
            } else {
                LOG.warn("get an image with a lower version, localImageVersion: {}, got version: {}",
                        localImageVersion, version);
            }
        } catch (Exception e) {
            throw new IOException(e);
        }
    }

    private boolean isMyself() {
        Preconditions.checkNotNull(selfNode);
        Preconditions.checkNotNull(helperNodes);
        LOG.debug("self: {}. helpers: {}", selfNode, helperNodes);
        // if helper nodes contain itself, remove other helpers
        boolean containSelf = false;
        for (HostInfo helperNode : helperNodes) {
            // WARN: cannot use equals() here, because the hostname may not equal to helperNode.getHostName()
            if (selfNode.isSame(helperNode)) {
                containSelf = true;
                break;
            }
        }
        if (containSelf) {
            helperNodes.clear();
            helperNodes.add(selfNode);
        }

        return containSelf;
    }

    private StorageInfo getStorageInfo(String url) throws IOException {
        ObjectMapper mapper = new ObjectMapper();

        HttpURLConnection connection = null;
        try {
            connection = HttpURLUtil.getConnectionWithNodeIdent(url);
            connection.setConnectTimeout(HTTP_TIMEOUT_SECOND * 1000);
            connection.setReadTimeout(HTTP_TIMEOUT_SECOND * 1000);

            String response;
            try (BufferedReader bufferedReader = new BufferedReader(
                    new InputStreamReader(connection.getInputStream()))) {
                String line;
                StringBuilder sb = new StringBuilder();
                while ((line = bufferedReader.readLine()) != null) {
                    sb.append(line);
                }
                response = sb.toString();
            }

            // For http v2, the response body for "/info" api changed from
            // StorageInfo to StorageInfoV2.
            // So we need to make it compatible with old api.
            try {
                return mapper.readValue(response, StorageInfo.class);
            } catch (Exception e) {
                // try new response body
                return mapper.readValue(response, StorageInfoV2.class).data;
            }
        } finally {
            if (connection != null) {
                connection.disconnect();
            }
        }
    }

    public StatisticsCache getStatisticsCache() {
        return analysisManager.getStatisticsCache();
    }

    public boolean hasReplayer() {
        return replayer != null;
    }

    public void loadImage(String imageDir) throws IOException, DdlException {
        Storage storage = new Storage(imageDir);
        clusterId = storage.getClusterID();
        File curFile = storage.getCurrentImageFile();
        if (!curFile.exists()) {
            // image.0 may not exist
            LOG.info("image does not exist: {}", curFile.getAbsolutePath());
            return;
        }
        replayedJournalId.set(storage.getLatestImageSeq());
        MetaReader.read(curFile, this);
    }

    public long loadHeader(DataInputStream dis, MetaHeader metaHeader, long checksum) throws IOException, DdlException {
        switch (metaHeader.getMetaFormat()) {
            case COR1:
                return loadHeaderCOR1(dis, checksum);
            default:
                throw new DdlException("unsupported image format.");
        }
    }

    public long loadHeaderCOR1(DataInputStream dis, long checksum) throws IOException {
        int journalVersion = dis.readInt();
        long newChecksum = checksum ^ journalVersion;
        MetaContext.get().setMetaVersion(journalVersion);

        long replayedJournalId = dis.readLong();
        newChecksum ^= replayedJournalId;

        long catalogId = dis.readLong();
        newChecksum ^= catalogId;
        idGenerator.setId(catalogId);

        // compatible with isDefaultClusterCreated, now is deprecated.
        // just read and skip it.
        dis.readBoolean();

        LOG.info("finished replay header from image");
        return newChecksum;
    }

    public long loadMasterInfo(DataInputStream dis, long checksum) throws IOException {
        masterInfo = MasterInfo.read(dis);
        long newChecksum = checksum ^ masterInfo.getRpcPort();
        newChecksum ^= masterInfo.getHttpPort();
        LOG.info("finished replay masterInfo from image");
        return newChecksum;
    }

    public long loadFrontends(DataInputStream dis, long checksum) throws IOException {
        int size = dis.readInt();
        long newChecksum = checksum ^ size;
        for (int i = 0; i < size; i++) {
            Frontend fe = Frontend.read(dis);
            replayAddFrontend(fe);
        }

        size = dis.readInt();
        newChecksum ^= size;
        for (int i = 0; i < size; i++) {
            removedFrontends.add(Text.readString(dis));
        }
        LOG.info("finished replay frontends from image");
        return newChecksum;
    }

    public long loadBackends(DataInputStream dis, long checksum) throws IOException {
        return systemInfo.loadBackends(dis, checksum);
    }

    public long loadDb(DataInputStream dis, long checksum) throws IOException, DdlException {
        return getInternalCatalog().loadDb(dis, checksum);
    }

    public long loadExportJob(DataInputStream dis, long checksum) throws IOException, DdlException {
        long curTime = System.currentTimeMillis();
        long newChecksum = checksum;
        int size = dis.readInt();
        newChecksum = checksum ^ size;
        for (int i = 0; i < size; ++i) {
            long jobId = dis.readLong();
            newChecksum ^= jobId;
            ExportJob job = ExportJob.read(dis);
            if (!job.isExpired(curTime)) {
                exportMgr.unprotectAddJob(job);
            }
        }
        LOG.info("finished replay exportJob from image");
        return newChecksum;
    }

    public long loadSyncJobs(DataInputStream dis, long checksum) throws IOException, DdlException {
        if (Env.getCurrentEnvJournalVersion() >= FeMetaVersion.VERSION_103) {
            syncJobManager.readField(dis);
        }
        LOG.info("finished replay syncJobMgr from image");
        return checksum;
    }

    public long loadAlterJob(DataInputStream dis, long checksum) throws IOException {
        long newChecksum = checksum;
        for (JobType type : JobType.values()) {
            newChecksum = loadAlterJob(dis, newChecksum, type);
        }
        LOG.info("finished replay alterJob from image");
        return newChecksum;
    }

    public long loadAlterJob(DataInputStream dis, long checksum, JobType type) throws IOException {
        // alter jobs
        int size = dis.readInt();
        long newChecksum = checksum ^ size;
        if (size > 0) {
            // There should be no old alter jobs, if exist throw exception, should not use this FE version
            throw new IOException("There are [" + size + "] old alter jobs."
                    + " Please downgrade FE to an older version and handle residual jobs");
        }

        // finished or cancelled jobs
        size = dis.readInt();
        newChecksum ^= size;
        if (size > 0) {
            throw new IOException("There are [" + size + "] old finished or cancelled alter jobs."
                    + " Please downgrade FE to an older version and handle residual jobs");
        }

        // alter job v2
        size = dis.readInt();
        newChecksum ^= size;
        for (int i = 0; i < size; i++) {
            AlterJobV2 alterJobV2 = AlterJobV2.read(dis);
            if (alterJobV2.isExpire()) {
                LOG.info("alter job {} is expired, type: {}, ignore it", alterJobV2.getJobId(), alterJobV2.getType());
                continue;
            }
            if (type == JobType.ROLLUP || type == JobType.SCHEMA_CHANGE) {
                if (type == JobType.ROLLUP) {
                    this.getMaterializedViewHandler().addAlterJobV2(alterJobV2);
                } else {
                    this.getSchemaChangeHandler().addAlterJobV2(alterJobV2);
                }
                // ATTN : we just want to add tablet into TabletInvertedIndex when only PendingJob is checkpointed
                // to prevent TabletInvertedIndex data loss,
                // So just use AlterJob.replay() instead of AlterHandler.replay().
                if (alterJobV2.getJobState() == AlterJobV2.JobState.PENDING) {
                    alterJobV2.replay(alterJobV2);
                    LOG.info("replay pending alter job when load alter job {} ", alterJobV2.getJobId());
                }
            } else {
                throw new IOException("Invalid alter job type: " + type.name());
            }
        }

        return newChecksum;
    }

    public long loadCloudWarmUpJob(DataInputStream dis, long checksum) throws Exception {
        // same as loadAlterJob

        int size = dis.readInt();
        long newChecksum = checksum ^ size;
        if (size > 0) {
            // There should be no old cloudWarmUp jobs, if exist throw exception, should not use this FE version
            throw new IOException("There are [" + size + "] cloud warm up jobs."
                    + " Please downgrade FE to an older version and handle residual jobs");
        }

        // finished or cancelled jobs
        size = dis.readInt();
        newChecksum ^= size;
        if (size > 0) {
            throw new IOException("There are [" + size + "] old finished or cancelled cloud warm up jobs."
                    + " Please downgrade FE to an older version and handle residual jobs");
        }

        size = dis.readInt();
        newChecksum ^= size;
        for (int i = 0; i < size; i++) {
            CloudWarmUpJob cloudWarmUpJob = CloudWarmUpJob.read(dis);
            if (cloudWarmUpJob.isExpire() || cloudWarmUpJob.getJobState() == JobState.DELETED) {
                LOG.info("cloud warm up job is expired, {}, ignore it", cloudWarmUpJob.getJobId());
                continue;
            }
            this.getCacheHotspotMgr().addCloudWarmUpJob(cloudWarmUpJob);
        }
        LOG.info("finished replay cloud warm up job from image");
        return newChecksum;
    }

    public long loadBackupHandler(DataInputStream dis, long checksum) throws IOException {
        getBackupHandler().readFields(dis);
        getBackupHandler().setEnv(this);
        LOG.info("finished replay backupHandler from image");
        return checksum;
    }

    public long loadDeleteHandler(DataInputStream dis, long checksum) throws IOException {
        this.deleteHandler = DeleteHandler.read(dis);
        LOG.info("finished replay deleteHandler from image");
        return checksum;
    }

    public long loadAuth(DataInputStream dis, long checksum) throws IOException {
        // CAN NOT use Auth.read(), cause this auth instance is already passed to DomainResolver
        auth.readFields(dis);
        LOG.info("finished replay auth from image");
        return checksum;
    }

    public long loadTransactionState(DataInputStream dis, long checksum) throws IOException {
        if (Config.isCloudMode()) {
            //for CloudGlobalTransactionMgr do nothing.
            return checksum;
        }
        int size = dis.readInt();
        long newChecksum = checksum ^ size;
        globalTransactionMgr.readFields(dis);
        LOG.info("finished replay transactionState from image");

        return newChecksum;
    }

    public long loadRecycleBin(DataInputStream dis, long checksum) throws IOException {
        recycleBin.readFields(dis);
        if (!isCheckpointThread()) {
            // add tablet in Recycle bin to TabletInvertedIndex
            recycleBin.addTabletToInvertedIndex();
        }
        // create DatabaseTransactionMgr for db in recycle bin.
        // these dbs do not exist in `idToDb` of the catalog.
        for (Long dbId : recycleBin.getAllDbIds()) {
            globalTransactionMgr.addDatabaseTransactionMgr(dbId);
        }
        LOG.info("finished replay recycleBin from image");
        return checksum;
    }

    // global variable persistence
    public long loadGlobalVariable(DataInputStream in, long checksum) throws IOException, DdlException {
        VariableMgr.read(in);
        LOG.info("finished replay globalVariable from image");
        return checksum;
    }

    // load binlogs
    public long loadBinlogs(DataInputStream dis, long checksum) throws IOException {
        if (!Config.enable_feature_binlog) {
            return checksum;
        }

        binlogManager.read(dis, checksum);
        LOG.info("finished replay binlogMgr from image");
        return checksum;
    }

    public long loadColocateTableIndex(DataInputStream dis, long checksum) throws IOException {
        Env.getCurrentColocateIndex().readFields(dis);
        LOG.info("finished replay colocateTableIndex from image");
        return checksum;
    }

    public long loadRoutineLoadJobs(DataInputStream dis, long checksum) throws IOException {
        Env.getCurrentEnv().getRoutineLoadManager().readFields(dis);
        LOG.info("finished replay routineLoadJobs from image");
        return checksum;
    }

    public long loadLoadJobsV2(DataInputStream in, long checksum) throws IOException {
        loadManager.readFields(in);
        LOG.info("finished replay loadJobsV2 from image");
        return checksum;
    }

    public long loadResources(DataInputStream in, long checksum) throws IOException {
        resourceMgr = ResourceMgr.read(in);
        LOG.info("finished replay resources from image");
        return checksum;
    }

    public long loadWorkloadGroups(DataInputStream in, long checksum) throws IOException {
        workloadGroupMgr = WorkloadGroupMgr.read(in);
        LOG.info("finished replay workload groups from image");
        return checksum;
    }

    public long loadSmallFiles(DataInputStream in, long checksum) throws IOException {
        smallFileMgr.readFields(in);
        LOG.info("finished replay smallFiles from image");
        return checksum;
    }

    public long loadSqlBlockRule(DataInputStream in, long checksum) throws IOException {
        if (Env.getCurrentEnvJournalVersion() >= FeMetaVersion.VERSION_104) {
            sqlBlockRuleMgr = SqlBlockRuleMgr.read(in);
        }
        LOG.info("finished replay sqlBlockRule from image");
        return checksum;
    }

    /**
     * Load policy through file.
     **/
    public long loadPolicy(DataInputStream in, long checksum) throws IOException {
        if (Env.getCurrentEnvJournalVersion() >= FeMetaVersion.VERSION_109) {
            policyMgr = PolicyMgr.read(in);
        }
        LOG.info("finished replay policy from image");
        return checksum;
    }

    /**
     * Load catalogs through file.
     **/
    public long loadCatalog(DataInputStream in, long checksum) throws IOException {
        CatalogMgr mgr = CatalogMgr.read(in);
        // When enable the multi catalog in the first time, the "mgr" will be a null value.
        // So ignore it to use default catalog manager.
        if (mgr != null) {
            this.catalogMgr = mgr;
        }
        LOG.info("finished replay catalog from image");
        return checksum;
    }

    /**
     * Load mtmv jobManager.
     **/
    public long loadMTMVJobManager(DataInputStream in, long checksum) throws IOException {
        this.mtmvJobManager = MTMVJobManager.read(in, checksum);
        LOG.info("finished replay mtmv job and tasks from image");
        return checksum;
    }

    /**
     * Load global function.
     **/
    public long loadGlobalFunction(DataInputStream in, long checksum) throws IOException {
        this.globalFunctionMgr = GlobalFunctionMgr.read(in);
        LOG.info("finished replay global function from image");
        return checksum;
    }

    public long loadAnalysisManager(DataInputStream in, long checksum) throws IOException {
        this.analysisManager = AnalysisManager.readFields(in);
        LOG.info("finished replay AnalysisMgr from image");
        return checksum;
    }

    // Only called by checkpoint thread
    // return the latest image file's absolute path
    public String saveImage() throws IOException {
        // Write image.ckpt
        Storage storage = new Storage(this.imageDir);
        File curFile = storage.getImageFile(replayedJournalId.get());
        File ckpt = new File(this.imageDir, Storage.IMAGE_NEW);
        saveImage(ckpt, replayedJournalId.get());

        // Move image.ckpt to image.dataVersion
        LOG.info("Move " + ckpt.getAbsolutePath() + " to " + curFile.getAbsolutePath());
        if (!ckpt.renameTo(curFile)) {
            curFile.delete();
            throw new IOException();
        }
        return curFile.getAbsolutePath();
    }

    public void saveImage(File curFile, long replayedJournalId) throws IOException {
        if (curFile.exists()) {
            if (!curFile.delete()) {
                throw new IOException(curFile.getName() + " can not be deleted.");
            }
        }
        if (!curFile.createNewFile()) {
            throw new IOException(curFile.getName() + " can not be created.");
        }
        MetaWriter.write(curFile, this);
    }

    public long saveHeader(CountingDataOutputStream dos, long replayedJournalId, long checksum) throws IOException {
        // Write meta version
        checksum ^= FeConstants.meta_version;
        dos.writeInt(FeConstants.meta_version);

        // Write replayed journal id
        checksum ^= replayedJournalId;
        dos.writeLong(replayedJournalId);

        // Write id
        long id = idGenerator.getBatchEndId();
        checksum ^= id;
        dos.writeLong(id);

        // compatible with isDefaultClusterCreated value, now is deprecated,
        // so just write a true value.
        dos.writeBoolean(true);

        return checksum;
    }

    public long saveMasterInfo(CountingDataOutputStream dos, long checksum) throws IOException {
        masterInfo.write(dos);
        checksum ^= masterInfo.getRpcPort();
        checksum ^= masterInfo.getHttpPort();
        return checksum;
    }

    public long saveFrontends(CountingDataOutputStream dos, long checksum) throws IOException {
        int size = frontends.size();
        checksum ^= size;

        dos.writeInt(size);
        for (Frontend fe : frontends.values()) {
            fe.write(dos);
        }

        size = removedFrontends.size();
        checksum ^= size;

        dos.writeInt(size);
        for (String feName : removedFrontends) {
            Text.writeString(dos, feName);
        }

        return checksum;
    }

    public long saveBackends(CountingDataOutputStream dos, long checksum) throws IOException {
        return systemInfo.saveBackends(dos, checksum);
    }

    public long saveDb(CountingDataOutputStream dos, long checksum) throws IOException {
        return getInternalCatalog().saveDb(dos, checksum);
    }

    public long saveExportJob(CountingDataOutputStream dos, long checksum) throws IOException {
        long curTime = System.currentTimeMillis();
        List<ExportJob> jobs = exportMgr.getJobs().stream().filter(t -> !t.isExpired(curTime))
                .collect(Collectors.toList());
        int size = jobs.size();
        checksum ^= size;
        dos.writeInt(size);
        for (ExportJob job : jobs) {
            long jobId = job.getId();
            checksum ^= jobId;
            dos.writeLong(jobId);
            job.write(dos);
        }
        return checksum;
    }

    public long saveSyncJobs(CountingDataOutputStream dos, long checksum) throws IOException {
        syncJobManager.write(dos);
        return checksum;
    }

    public long saveAlterJob(CountingDataOutputStream dos, long checksum) throws IOException {
        for (JobType type : JobType.values()) {
            checksum = saveAlterJob(dos, checksum, type);
        }
        return checksum;
    }

    public long saveAlterJob(CountingDataOutputStream dos, long checksum, JobType type) throws IOException {
        Map<Long, AlterJobV2> alterJobsV2;
        if (type == JobType.ROLLUP) {
            alterJobsV2 = this.getMaterializedViewHandler().getAlterJobsV2();
        } else if (type == JobType.SCHEMA_CHANGE) {
            alterJobsV2 = this.getSchemaChangeHandler().getAlterJobsV2();
        } else if (type == JobType.DECOMMISSION_BACKEND) {
            // Load alter job need decommission backend type to load image
            alterJobsV2 = Maps.newHashMap();
        } else {
            throw new IOException("Invalid alter job type: " + type.name());
        }

        // alter jobs == 0
        // If the FE version upgrade from old version, if it have alter jobs, the FE will failed during start process
        // the number of old version alter jobs has to be 0
        int size = 0;
        checksum ^= size;
        dos.writeInt(size);

        // finished or cancelled jobs
        size = 0;
        checksum ^= size;
        dos.writeInt(size);

        // alter job v2
        size = alterJobsV2.size();
        checksum ^= size;
        dos.writeInt(size);
        for (AlterJobV2 alterJobV2 : alterJobsV2.values()) {
            alterJobV2.write(dos);
        }

        return checksum;
    }

    public long saveCloudWarmUpJob(CountingDataOutputStream dos, long checksum) throws IOException {
        // same as saveAlterJob

        Map<Long, CloudWarmUpJob> cloudWarmUpJobs;
        cloudWarmUpJobs = this.getCacheHotspotMgr().getCloudWarmUpJobs();

        int size = 0;
        checksum ^= size;
        dos.writeInt(size);

        checksum ^= size;
        dos.writeInt(size);

        size = cloudWarmUpJobs.size();
        checksum ^= size;
        dos.writeInt(size);
        for (CloudWarmUpJob cloudWarmUpJob : cloudWarmUpJobs.values()) {
            cloudWarmUpJob.write(dos);
        }
        return checksum;
    }

    public long saveBackupHandler(CountingDataOutputStream dos, long checksum) throws IOException {
        getBackupHandler().write(dos);
        return checksum;
    }

    public long saveDeleteHandler(CountingDataOutputStream dos, long checksum) throws IOException {
        getDeleteHandler().write(dos);
        return checksum;
    }

    public long saveAuth(CountingDataOutputStream dos, long checksum) throws IOException {
        auth.write(dos);
        return checksum;
    }

    public long saveTransactionState(CountingDataOutputStream dos, long checksum) throws IOException {
        if (Config.isCloudMode()) {
            //for CloudGlobalTransactionMgr do nothing.
            return checksum;
        }
        int size = globalTransactionMgr.getTransactionNum();
        checksum ^= size;
        dos.writeInt(size);
        globalTransactionMgr.write(dos);
        return checksum;
    }

    public long saveRecycleBin(CountingDataOutputStream dos, long checksum) throws IOException {
        CatalogRecycleBin recycleBin = Env.getCurrentRecycleBin();
        recycleBin.write(dos);
        return checksum;
    }

    public long saveColocateTableIndex(CountingDataOutputStream dos, long checksum) throws IOException {
        Env.getCurrentColocateIndex().write(dos);
        return checksum;
    }

    public long saveRoutineLoadJobs(CountingDataOutputStream dos, long checksum) throws IOException {
        Env.getCurrentEnv().getRoutineLoadManager().write(dos);
        return checksum;
    }

    public long saveGlobalVariable(CountingDataOutputStream dos, long checksum) throws IOException {
        VariableMgr.write(dos);
        return checksum;
    }

    public void replayGlobalVariableV2(GlobalVarPersistInfo info) throws IOException, DdlException {
        VariableMgr.replayGlobalVariableV2(info);
    }

    public long saveLoadJobsV2(CountingDataOutputStream dos, long checksum) throws IOException {
        Env.getCurrentEnv().getLoadManager().write(dos);
        return checksum;
    }

    public long saveResources(CountingDataOutputStream dos, long checksum) throws IOException {
        Env.getCurrentEnv().getResourceMgr().write(dos);
        return checksum;
    }

    public long saveWorkloadGroups(CountingDataOutputStream dos, long checksum) throws IOException {
        Env.getCurrentEnv().getWorkloadGroupMgr().write(dos);
        return checksum;
    }

    public long saveSmallFiles(CountingDataOutputStream dos, long checksum) throws IOException {
        smallFileMgr.write(dos);
        return checksum;
    }

    public long saveSqlBlockRule(CountingDataOutputStream out, long checksum) throws IOException {
        Env.getCurrentEnv().getSqlBlockRuleMgr().write(out);
        return checksum;
    }

    public long savePolicy(CountingDataOutputStream out, long checksum) throws IOException {
        Env.getCurrentEnv().getPolicyMgr().write(out);
        return checksum;
    }

    /**
     * Save catalog image.
     */
    public long saveCatalog(CountingDataOutputStream out, long checksum) throws IOException {
        Env.getCurrentEnv().getCatalogMgr().write(out);
        return checksum;
    }

    public long saveMTMVJobManager(CountingDataOutputStream out, long checksum) throws IOException {
        Env.getCurrentEnv().getMTMVJobManager().write(out, checksum);
        LOG.info("Save mtmv job and tasks to image");
        return checksum;
    }

    public long saveGlobalFunction(CountingDataOutputStream out, long checksum) throws IOException {
        this.globalFunctionMgr.write(out);
        LOG.info("Save global function to image");
        return checksum;
    }

    public long saveBinlogs(CountingDataOutputStream out, long checksum) throws IOException {
        if (!Config.enable_feature_binlog) {
            return checksum;
        }

        this.binlogManager.write(out, checksum);
        LOG.info("Save binlogs to image");
        return checksum;
    }

    public long saveAnalysisMgr(CountingDataOutputStream dos, long checksum) throws IOException {
        analysisManager.write(dos);
        return checksum;
    }

    public void createLabelCleaner() {
        labelCleaner = new MasterDaemon("LoadLabelCleaner", Config.label_clean_interval_second * 1000L) {
            @Override
            protected void runAfterCatalogReady() {
                load.removeOldLoadJobs();
                loadManager.removeOldLoadJob();
                exportMgr.removeOldExportJobs();
                deleteHandler.removeOldDeleteInfos();
            }
        };
    }

    public void createTxnCleaner() {
        txnCleaner = new MasterDaemon("txnCleaner", Config.transaction_clean_interval_second * 1000L) {
            @Override
            protected void runAfterCatalogReady() {
                globalTransactionMgr.removeExpiredAndTimeoutTxns();
            }
        };
    }

    public void createReplayer() {
        replayer = new Daemon("replayer", REPLAY_INTERVAL_MS) {
            @Override
            protected void runOneCycle() {
                boolean err = false;
                boolean hasLog = false;
                try {
                    hasLog = replayJournal(-1);
                    metaReplayState.setOk();
                } catch (InsufficientLogException insufficientLogEx) {
                    // Copy the missing log files from a member of the
                    // replication group who owns the files
                    LOG.error("catch insufficient log exception. please restart.", insufficientLogEx);
                    NetworkRestore restore = new NetworkRestore();
                    NetworkRestoreConfig config = new NetworkRestoreConfig();
                    config.setRetainLogFiles(false);
                    restore.execute(insufficientLogEx, config);
                    System.exit(-1);
                } catch (Throwable e) {
                    LOG.error("replayer thread catch an exception when replay journal.", e);
                    metaReplayState.setException(e);
                    try {
                        Thread.sleep(5000);
                    } catch (InterruptedException e1) {
                        LOG.error("sleep got exception. ", e);
                    }
                    err = true;
                }

                setCanRead(hasLog, err);
            }
        };
        replayer.setMetaContext(metaContext);
    }

    private void setCanRead(boolean hasLog, boolean err) {
        if (err) {
            canRead.set(false);
            isReady.set(false);
            return;
        }

        if (Config.ignore_meta_check) {
            // can still offer read, but is not ready
            canRead.set(true);
            isReady.set(false);
            return;
        }

        long currentTimeMs = System.currentTimeMillis();
        if (currentTimeMs - synchronizedTimeMs > Config.meta_delay_toleration_second * 1000) {
            // we still need this log to observe this situation
            // but service may be continued when there is no log being replayed.
            LOG.warn("meta out of date. current time: {}, synchronized time: {}, has log: {}, fe type: {}",
                    currentTimeMs, synchronizedTimeMs, hasLog, feType);
            if (hasLog || feType == FrontendNodeType.UNKNOWN) {
                // 1. if we read log from BDB, which means master is still alive.
                // So we need to set meta out of date.
                // 2. if we didn't read any log from BDB and feType is UNKNOWN,
                // which means this non-master node is disconnected with master.
                // So we need to set meta out of date either.
                metaReplayState.setOutOfDate(currentTimeMs, synchronizedTimeMs);
                canRead.set(false);
                isReady.set(false);
            }

            // sleep 5s to avoid numerous 'meta out of date' log
            try {
                Thread.sleep(5000L);
            } catch (InterruptedException e) {
                LOG.error("unhandled exception when sleep", e);
            }

        } else {
            canRead.set(true);
            isReady.set(true);
        }
    }

    public void notifyNewFETypeTransfer(FrontendNodeType newType) {
        try {
            String msg = "notify new FE type transfer: " + newType;
            LOG.warn(msg);
            Util.stdoutWithTime(msg);
            this.typeTransferQueue.put(newType);
        } catch (InterruptedException e) {
            LOG.error("failed to put new FE type: {}", newType, e);
        }
    }

    public void createStateListener() {
        listener = new Daemon("stateListener", STATE_CHANGE_CHECK_INTERVAL_MS) {
            @Override
            protected synchronized void runOneCycle() {

                while (true) {
                    FrontendNodeType newType = null;
                    try {
                        newType = typeTransferQueue.take();
                    } catch (InterruptedException e) {
                        LOG.error("got exception when take FE type from queue", e);
                        Util.stdoutWithTime("got exception when take FE type from queue. " + e.getMessage());
                        System.exit(-1);
                    }
                    Preconditions.checkNotNull(newType);
                    LOG.info("begin to transfer FE type from {} to {}", feType, newType);
                    if (feType == newType) {
                        return;
                    }

                    /*
                     * INIT -> MASTER: transferToMaster
                     * INIT -> FOLLOWER/OBSERVER: transferToNonMaster
                     * UNKNOWN -> MASTER: transferToMaster
                     * UNKNOWN -> FOLLOWER/OBSERVER: transferToNonMaster
                     * FOLLOWER -> MASTER: transferToMaster
                     * FOLLOWER/OBSERVER -> INIT/UNKNOWN: set isReady to false
                     */
                    switch (feType) {
                        case INIT: {
                            switch (newType) {
                                case MASTER: {
                                    transferToMaster();
                                    break;
                                }
                                case FOLLOWER:
                                case OBSERVER: {
                                    transferToNonMaster(newType);
                                    break;
                                }
                                case UNKNOWN:
                                    break;
                                default:
                                    break;
                            }
                            break;
                        }
                        case UNKNOWN: {
                            switch (newType) {
                                case MASTER: {
                                    transferToMaster();
                                    break;
                                }
                                case FOLLOWER:
                                case OBSERVER: {
                                    transferToNonMaster(newType);
                                    break;
                                }
                                default:
                                    break;
                            }
                            break;
                        }
                        case FOLLOWER: {
                            switch (newType) {
                                case MASTER: {
                                    transferToMaster();
                                    break;
                                }
                                case UNKNOWN: {
                                    transferToNonMaster(newType);
                                    break;
                                }
                                default:
                                    break;
                            }
                            break;
                        }
                        case OBSERVER: {
                            switch (newType) {
                                case UNKNOWN: {
                                    transferToNonMaster(newType);
                                    break;
                                }
                                default:
                                    break;
                            }
                            break;
                        }
                        case MASTER: {
                            // exit if master changed to any other type
                            String msg = "transfer FE type from MASTER to " + newType.name() + ". exit";
                            LOG.error(msg);
                            Util.stdoutWithTime(msg);
                            System.exit(-1);
                            break;
                        }
                        default:
                            break;
                    } // end switch formerFeType

                    feType = newType;
                    LOG.info("finished to transfer FE type to {}", feType);
                }
            } // end runOneCycle
        };

        listener.setMetaContext(metaContext);
    }

    public synchronized boolean replayJournal(long toJournalId) {
        long newToJournalId = toJournalId;
        if (newToJournalId == -1) {
            newToJournalId = getMaxJournalId();
        }
        if (newToJournalId <= replayedJournalId.get()) {
            return false;
        }

        LOG.info("replayed journal id is {}, replay to journal id is {}", replayedJournalId, newToJournalId);
        JournalCursor cursor = editLog.read(replayedJournalId.get() + 1, newToJournalId);
        if (cursor == null) {
            LOG.warn("failed to get cursor from {} to {}", replayedJournalId.get() + 1, newToJournalId);
            return false;
        }

        long startTime = System.currentTimeMillis();
        boolean hasLog = false;
        while (true) {
            Pair<Long, JournalEntity> kv = cursor.next();
            if (kv == null) {
                break;
            }
            Long logId = kv.first;
            JournalEntity entity = kv.second;
            if (entity == null) {
                break;
            }
            hasLog = true;
            EditLog.loadJournal(this, logId, entity);
            replayedJournalId.incrementAndGet();
            LOG.debug("journal {} replayed.", replayedJournalId);
            if (feType != FrontendNodeType.MASTER) {
                journalObservable.notifyObservers(replayedJournalId.get());
            }
            if (MetricRepo.isInit) {
                // Metric repo may not init after this replay thread start
                MetricRepo.COUNTER_EDIT_LOG_READ.increase(1L);
            }
        }
        long cost = System.currentTimeMillis() - startTime;
        if (cost >= 1000) {
            LOG.warn("replay journal cost too much time: {} replayedJournalId: {}", cost, replayedJournalId);
        }

        return hasLog;
    }

    public void createTimePrinter() {
        // time printer will write timestamp edit log every 10 seconds
        timePrinter = new MasterDaemon("timePrinter", 10 * 1000L) {
            @Override
            protected void runAfterCatalogReady() {
                Timestamp stamp = new Timestamp();
                editLog.logTimestamp(stamp);
            }
        };
    }

    public void addFrontend(FrontendNodeType role, String host, int editLogPort, String nodeName) throws DdlException {
        if (!tryLock(false)) {
            throw new DdlException("Failed to acquire catalog lock. Try again");
        }
        try {
            Frontend fe = checkFeExist(host, editLogPort);
            if (fe != null) {
                throw new DdlException("frontend already exists " + fe);
            }
            if (Config.enable_fqdn_mode && StringUtils.isEmpty(host)) {
                throw new DdlException("frontend's hostName should not be empty while enable_fqdn_mode is true");
            }
            nodeName = genFeNodeName(host, editLogPort, false /* new name style */);

            if (removedFrontends.contains(nodeName)) {
                throw new DdlException("frontend name already exists " + nodeName + ". Try again");
            }

            fe = new Frontend(role, nodeName, host, editLogPort);
            frontends.put(nodeName, fe);
            BDBHA bdbha = (BDBHA) haProtocol;
            if (role == FrontendNodeType.FOLLOWER || role == FrontendNodeType.REPLICA) {
                helperNodes.add(new HostInfo(host, editLogPort));
                bdbha.addUnReadyElectableNode(nodeName, getFollowerCount());
            }
            bdbha.removeConflictNodeIfExist(host, editLogPort);
            editLog.logAddFrontend(fe);
        } finally {
            unlock();
        }
    }

    public void modifyFrontendHostName(String srcHost, int srcPort, String destHost) throws DdlException {
        Frontend fe = checkFeExist(srcHost, srcPort);
        if (fe == null) {
            throw new DdlException("frontend does not exist, host:" + srcHost);
        }
        modifyFrontendHost(fe.getNodeName(), destHost);
    }

    public void modifyFrontendHost(String nodeName, String destHost) throws DdlException {
        if (!tryLock(false)) {
            throw new DdlException("Failed to acquire catalog lock. Try again");
        }
        try {
            Frontend fe = getFeByName(nodeName);
            if (fe == null) {
                throw new DdlException("frontend does not exist, nodeName:" + nodeName);
            }
            boolean needLog = false;
            // we use hostname as address of bdbha, so we don't need to update node address when ip changed
            if (!Strings.isNullOrEmpty(destHost) && !destHost.equals(fe.getHost())) {
                fe.setHost(destHost);
                BDBHA bdbha = (BDBHA) haProtocol;
                bdbha.updateNodeAddress(fe.getNodeName(), destHost, fe.getEditLogPort());
                needLog = true;
            }
            if (needLog) {
                Env.getCurrentEnv().getEditLog().logModifyFrontend(fe);
            }
        } finally {
            unlock();
        }
    }

    public void dropFrontend(FrontendNodeType role, String host, int port) throws DdlException {
        if (port == selfNode.getPort() && feType == FrontendNodeType.MASTER
                && selfNode.getHost().equals(host)) {
            throw new DdlException("can not drop current master node.");
        }
        if (!tryLock(false)) {
            throw new DdlException("Failed to acquire catalog lock. Try again");
        }
        try {
            Frontend fe = checkFeExist(host, port);
            if (fe == null) {
                throw new DdlException("frontend does not exist[" + host + ":" + port + "]");
            }
            if (fe.getRole() != role) {
                throw new DdlException(role.toString() + " does not exist[" + host + ":" + port + "]");
            }
            frontends.remove(fe.getNodeName());
            removedFrontends.add(fe.getNodeName());

            if (fe.getRole() == FrontendNodeType.FOLLOWER || fe.getRole() == FrontendNodeType.REPLICA) {
                haProtocol.removeElectableNode(fe.getNodeName());
                removeHelperNode(host, port);
                BDBHA ha = (BDBHA) haProtocol;
                ha.removeUnReadyElectableNode(fe.getNodeName(), getFollowerCount());
            }
            editLog.logRemoveFrontend(fe);
        } finally {
            unlock();
        }
    }

    private void removeHelperNode(String host, int port) {
        // ip may be changed, so we need use both ip and hostname to check.
        // use node.getIdent() for simplicity here.
        helperNodes.removeIf(node -> node.getHost().equals(host) && node.getPort() == port);
    }

    public Frontend checkFeExist(String host, int port) {
        for (Frontend fe : frontends.values()) {
            if (fe.getEditLogPort() != port) {
                continue;
            }
            if (fe.getHost().equals(host)) {
                return fe;
            }
        }
        return null;
    }

    public Frontend getFeByName(String name) {
        for (Frontend fe : frontends.values()) {
            if (fe.getNodeName().equals(name)) {
                return fe;
            }
        }
        return null;
    }

    // The interface which DdlExecutor needs.
    public void createDb(CreateDbStmt stmt) throws DdlException {
        getInternalCatalog().createDb(stmt);
    }

    // For replay edit log, need't lock metadata
    public void unprotectCreateDb(Database db) {
        getInternalCatalog().unprotectCreateDb(db);
    }

    public void replayCreateDb(Database db) {
        getInternalCatalog().replayCreateDb(db, "");
    }

    public void dropDb(DropDbStmt stmt) throws DdlException {
        getInternalCatalog().dropDb(stmt);
    }

    public void replayDropDb(String dbName, boolean isForceDrop, Long recycleTime) throws DdlException {
        getInternalCatalog().replayDropDb(dbName, isForceDrop, recycleTime);
    }

    public void recoverDatabase(RecoverDbStmt recoverStmt) throws DdlException {
        getInternalCatalog().recoverDatabase(recoverStmt);
    }

    public void recoverTable(RecoverTableStmt recoverStmt) throws DdlException {
        getInternalCatalog().recoverTable(recoverStmt);
    }

    public void recoverPartition(RecoverPartitionStmt recoverStmt) throws DdlException {
        getInternalCatalog().recoverPartition(recoverStmt);
    }

    public void replayEraseDatabase(long dbId) throws DdlException {
        Env.getCurrentRecycleBin().replayEraseDatabase(dbId);
    }

    public void replayRecoverDatabase(RecoverInfo info) {
        getInternalCatalog().replayRecoverDatabase(info);
    }

    public void alterDatabaseQuota(AlterDatabaseQuotaStmt stmt) throws DdlException {
        getInternalCatalog().alterDatabaseQuota(stmt);
    }

    public void replayAlterDatabaseQuota(String dbName, long quota, QuotaType quotaType) throws MetaNotFoundException {
        getInternalCatalog().replayAlterDatabaseQuota(dbName, quota, quotaType);
    }

    public void alterDatabaseProperty(AlterDatabasePropertyStmt stmt) throws DdlException {
        getInternalCatalog().alterDatabaseProperty(stmt);
    }

    public void replayAlterDatabaseProperty(String dbName, Map<String, String> properties)
            throws MetaNotFoundException {
        getInternalCatalog().replayAlterDatabaseProperty(dbName, properties);
    }

    public void renameDatabase(AlterDatabaseRename stmt) throws DdlException {
        getInternalCatalog().renameDatabase(stmt);
    }

    public void replayRenameDatabase(String dbName, String newDbName) {
        getInternalCatalog().replayRenameDatabase(dbName, newDbName);
    }

    /**
     * Following is the step to create an olap table:
     * 1. create columns
     * 2. create partition info
     * 3. create distribution info
     * 4. set table id and base index id
     * 5. set bloom filter columns
     * 6. set and build TableProperty includes:
     * 6.1. dynamicProperty
     * 6.2. replicationNum
     * 6.3. inMemory
     * 6.4. storageFormat
     * 6.5. compressionType
     * 7. set index meta
     * 8. check colocation properties
     * 9. create tablet in BE
     * 10. add this table to FE's meta
     * 11. add this table to ColocateGroup if necessary
     */
    public void createTable(CreateTableStmt stmt) throws UserException {
        getInternalCatalog().createTable(stmt);
    }

    public void createTableLike(CreateTableLikeStmt stmt) throws DdlException {
        getInternalCatalog().createTableLike(stmt);
    }

    public void createTableAsSelect(CreateTableAsSelectStmt stmt) throws DdlException {
        getInternalCatalog().createTableAsSelect(stmt);
    }

    public void addPartition(Database db, String tableName, AddPartitionClause addPartitionClause) throws DdlException {
        getInternalCatalog().addPartition(db, tableName, addPartitionClause);
    }

    public void addPartitionLike(Database db, String tableName, AddPartitionLikeClause addPartitionLikeClause)
            throws DdlException {
        getInternalCatalog().addPartitionLike(db, tableName, addPartitionLikeClause);
    }

    public void replayAddPartition(PartitionPersistInfo info) throws MetaNotFoundException {
        getInternalCatalog().replayAddPartition(info);
    }

    public void dropPartition(Database db, OlapTable olapTable, DropPartitionClause clause) throws DdlException {
        getInternalCatalog().dropPartition(db, olapTable, clause);
    }

    public void replayDropPartition(DropPartitionInfo info) throws MetaNotFoundException {
        getInternalCatalog().replayDropPartition(info);
    }

    public void replayErasePartition(long partitionId) {
        getInternalCatalog().replayErasePartition(partitionId);
    }

    public void replayRecoverPartition(RecoverInfo info) throws MetaNotFoundException, DdlException {
        getInternalCatalog().replayRecoverPartition(info);
    }

    public void replayGcBinlog(BinlogGcInfo binlogGcInfo) {
        binlogManager.replayGc(binlogGcInfo);
    }

    public static void getDdlStmt(TableIf table, List<String> createTableStmt, List<String> addPartitionStmt,
                                  List<String> createRollupStmt, boolean separatePartition, boolean hidePassword,
                                  long specificVersion) {
        getDdlStmt(null, null, table, createTableStmt, addPartitionStmt, createRollupStmt, separatePartition,
                hidePassword, false, specificVersion, false);
    }

    /**
     * Get table ddl stmt.
     *
     * @param getDdlForLike Get schema for 'create table like' or not. when true, without hidden columns.
     */
    public static void getDdlStmt(DdlStmt ddlStmt, String dbName, TableIf table, List<String> createTableStmt,
                                  List<String> addPartitionStmt, List<String> createRollupStmt,
                                  boolean separatePartition,
                                  boolean hidePassword, boolean getDdlForLike, long specificVersion,
                                  boolean getBriefDdl) {
        if (Config.isCloudMode()) {
            getCloudDdlStmt(ddlStmt, dbName, table, createTableStmt, addPartitionStmt, createRollupStmt,
                    separatePartition, hidePassword, getDdlForLike, specificVersion);
            return;
        }
        StringBuilder sb = new StringBuilder();

        // 1. create table
        // 1.1 view
        if (table.getType() == TableType.VIEW) {
            View view = (View) table;

            sb.append("CREATE VIEW `").append(table.getName()).append("`");
            if (StringUtils.isNotBlank(table.getComment())) {
                sb.append(" COMMENT '").append(table.getComment()).append("'");
            }
            sb.append(" AS ").append(view.getInlineViewDef());
            createTableStmt.add(sb + ";");
            return;
        }

        // 1.2 other table type
        sb.append("CREATE ");
        if (table.getType() == TableType.ODBC || table.getType() == TableType.MYSQL
                || table.getType() == TableType.ELASTICSEARCH || table.getType() == TableType.BROKER
                || table.getType() == TableType.HIVE || table.getType() == TableType.JDBC) {
            sb.append("EXTERNAL ");
        }
        sb.append(table.getType() != TableType.MATERIALIZED_VIEW ? "TABLE " : "MATERIALIZED VIEW ");

        if (!Strings.isNullOrEmpty(dbName)) {
            sb.append("`").append(dbName).append("`.");
        }
        sb.append("`").append(table.getName()).append("`");

        if (table.getType() != TableType.MATERIALIZED_VIEW) {
            sb.append(" (\n");
            int idx = 0;
            List<Column> columns;
            // when 'create table B like A', always return schema of A without hidden columns
            if (getDdlForLike) {
                columns = table.getBaseSchema(false);
            } else {
                columns = table.getBaseSchema();
            }
            for (Column column : columns) {
                if (idx++ != 0) {
                    sb.append(",\n");
                }
                // There MUST BE 2 space in front of each column description line
                // sqlalchemy requires this to parse SHOW CREATE TABLE stmt.
                if (table.getType() == TableType.OLAP) {
                    sb.append("  ").append(
                            column.toSql(((OlapTable) table).getKeysType() == KeysType.UNIQUE_KEYS, true));
                } else {
                    sb.append("  ").append(column.toSql());
                }
            }
            if (table.getType() == TableType.OLAP) {
                OlapTable olapTable = (OlapTable) table;
                if (CollectionUtils.isNotEmpty(olapTable.getIndexes())) {
                    for (Index index : olapTable.getIndexes()) {
                        sb.append(",\n");
                        sb.append("  ").append(index.toSql());
                    }
                }
            }
            sb.append("\n) ENGINE=");
            sb.append(table.getType().name());
        } else {
            MaterializedView materializedView = ((MaterializedView) table);
            sb.append("\n").append("BUILD ").append(materializedView.getBuildMode())
                    .append(materializedView.getRefreshInfo().toString());
        }

        if (table.getType() == TableType.OLAP || table.getType() == TableType.MATERIALIZED_VIEW) {
            OlapTable olapTable = (OlapTable) table;
            // keys
            String keySql = olapTable.getKeysType().toSql();
            if (olapTable.isDuplicateWithoutKey()) {
                // after #18621, use can create a DUP_KEYS olap table without key columns
                // and get a ddl schema without key type and key columns
            } else {
                sb.append("\n").append(table.getType() == TableType.OLAP
                                ? keySql
                                : keySql.substring("DUPLICATE ".length()))
                        .append("(");
                List<String> keysColumnNames = Lists.newArrayList();
                for (Column column : olapTable.getBaseSchema()) {
                    if (column.isKey()) {
                        keysColumnNames.add("`" + column.getName() + "`");
                    }
                }
                sb.append(Joiner.on(", ").join(keysColumnNames)).append(")");
            }

            if (specificVersion != -1) {
                // for copy tablet operation
                sb.append("\nDISTRIBUTED BY HASH(").append(olapTable.getBaseSchema().get(0).getName())
                        .append(") BUCKETS 1");
                sb.append("\nPROPERTIES (\n" + "\"replication_num\" = \"1\",\n" + "\"version_info\" = \""
                        + specificVersion + "\"\n" + ")");
                createTableStmt.add(sb + ";");
                return;
            }

            if (table.getType() != TableType.MATERIALIZED_VIEW) {
                addTableComment(olapTable, sb);
            }

            // partition
            PartitionInfo partitionInfo = olapTable.getPartitionInfo();
            List<Long> partitionId = null;
            if (separatePartition) {
                partitionId = Lists.newArrayList();
            }
            if (!getBriefDdl && (partitionInfo.getType() == PartitionType.RANGE
                    || partitionInfo.getType() == PartitionType.LIST)) {
                sb.append("\n").append(partitionInfo.toSql(olapTable, partitionId));
            }

            // distribution
            DistributionInfo distributionInfo = olapTable.getDefaultDistributionInfo();
            sb.append("\n").append(distributionInfo.toSql());

            // rollup index
            if (ddlStmt instanceof CreateTableLikeStmt) {

                CreateTableLikeStmt stmt = (CreateTableLikeStmt) ddlStmt;

                ArrayList<String> rollupNames = stmt.getRollupNames();
                boolean withAllRollup = stmt.isWithAllRollup();
                List<Long> addIndexIdList = Lists.newArrayList();

                if (!CollectionUtils.isEmpty(rollupNames)) {
                    for (String rollupName : rollupNames) {
                        addIndexIdList.add(olapTable.getIndexIdByName(rollupName));
                    }
                } else if (withAllRollup) {
                    addIndexIdList = olapTable.getIndexIdListExceptBaseIndex();
                }

                if (!addIndexIdList.isEmpty()) {
                    sb.append("\n").append("rollup (");
                }

                int size = addIndexIdList.size();
                int index = 1;
                for (long indexId : addIndexIdList) {
                    String indexName = olapTable.getIndexNameById(indexId);
                    sb.append("\n").append(indexName).append("(");
                    List<Column> indexSchema = olapTable.getSchemaByIndexId(indexId, false);
                    for (int i = 0; i < indexSchema.size(); i++) {
                        Column column = indexSchema.get(i);
                        sb.append(column.getName());
                        if (i != indexSchema.size() - 1) {
                            sb.append(", ");
                        }
                    }
                    if (index != size) {
                        sb.append("),");
                    } else {
                        sb.append(")");
                        sb.append("\n)");
                    }
                    index++;
                }
            }

            // properties
            sb.append("\nPROPERTIES (\n");

            // replicationNum
            ReplicaAllocation replicaAlloc = olapTable.getDefaultReplicaAllocation();
            sb.append("\"").append(PropertyAnalyzer.PROPERTIES_REPLICATION_ALLOCATION).append("\" = \"");
            sb.append(replicaAlloc.toCreateStmt()).append("\"");

            // bloom filter
            Set<String> bfColumnNames = olapTable.getCopiedBfColumns();
            if (bfColumnNames != null) {
                sb.append(",\n\"").append(PropertyAnalyzer.PROPERTIES_BF_COLUMNS).append("\" = \"");
                sb.append(Joiner.on(", ").join(olapTable.getCopiedBfColumns())).append("\"");
            }

            if (separatePartition) {
                // version info
                sb.append(",\n\"").append(PropertyAnalyzer.PROPERTIES_VERSION_INFO).append("\" = \"");
                Partition partition = null;
                if (olapTable.getPartitionInfo().getType() == PartitionType.UNPARTITIONED) {
                    partition = olapTable.getPartition(olapTable.getName());
                } else {
                    Preconditions.checkState(partitionId.size() == 1);
                    partition = olapTable.getPartition(partitionId.get(0));
                }
                sb.append(partition.getVisibleVersion()).append("\"");
            }

            // colocateTable
            String colocateTable = olapTable.getColocateGroup();
            if (colocateTable != null) {
                sb.append(",\n\"").append(PropertyAnalyzer.PROPERTIES_COLOCATE_WITH).append("\" = \"");
                sb.append(colocateTable).append("\"");
            }

            // dynamic partition
            if (olapTable.dynamicPartitionExists()) {
                sb.append(olapTable.getTableProperty().getDynamicPartitionProperty().getProperties(replicaAlloc));
            }

            // only display z-order sort info
            if (olapTable.isZOrderSort()) {
                sb.append(olapTable.getDataSortInfo().toSql());
            }

            // in memory
            sb.append(",\n\"").append(PropertyAnalyzer.PROPERTIES_PERSISTENT).append("\" = \"");
            sb.append(olapTable.isPersistent()).append("\"");
            if (olapTable.isInMemory()) {
                sb.append(",\n\"").append(PropertyAnalyzer.PROPERTIES_INMEMORY).append("\" = \"");
                sb.append(olapTable.isInMemory()).append("\"");
            }

            // storage type
            sb.append(",\n\"").append(PropertyAnalyzer.PROPERTIES_STORAGE_FORMAT).append("\" = \"");
            sb.append(olapTable.getStorageFormat()).append("\"");

            // compression type
            if (olapTable.getCompressionType() != TCompressionType.LZ4F) {
                sb.append(",\n\"").append(PropertyAnalyzer.PROPERTIES_COMPRESSION).append("\" = \"");
                sb.append(olapTable.getCompressionType()).append("\"");
            }

            // estimate_partition_size
            if (!olapTable.getEstimatePartitionSize().equals("")) {
                sb.append(",\n\"").append(PropertyAnalyzer.PROPERTIES_ESTIMATE_PARTITION_SIZE).append("\" = \"");
                sb.append(olapTable.getEstimatePartitionSize()).append("\"");
            }

            // unique key table with merge on write
            if (olapTable.getKeysType() == KeysType.UNIQUE_KEYS && olapTable.getEnableUniqueKeyMergeOnWrite()) {
                sb.append(",\n\"").append(PropertyAnalyzer.ENABLE_UNIQUE_KEY_MERGE_ON_WRITE).append("\" = \"");
                sb.append(olapTable.getEnableUniqueKeyMergeOnWrite()).append("\"");
            }

            // show lightSchemaChange only when it is set true
            if (olapTable.getEnableLightSchemaChange()) {
                sb.append(",\n\"").append(PropertyAnalyzer.PROPERTIES_ENABLE_LIGHT_SCHEMA_CHANGE).append("\" = \"");
                sb.append(olapTable.getEnableLightSchemaChange()).append("\"");
            }

            // storage policy
            if (olapTable.getStoragePolicy() != null && !olapTable.getStoragePolicy().equals("")) {
                sb.append(",\n\"").append(PropertyAnalyzer.PROPERTIES_STORAGE_POLICY).append("\" = \"");
                sb.append(olapTable.getStoragePolicy()).append("\"");
            }

            // sequence type
            if (olapTable.hasSequenceCol()) {
                if (olapTable.getSequenceMapCol() != null) {
                    sb.append(",\n\"").append(PropertyAnalyzer.PROPERTIES_FUNCTION_COLUMN + "."
                            + PropertyAnalyzer.PROPERTIES_SEQUENCE_COL).append("\" = \"");
                    sb.append(olapTable.getSequenceMapCol()).append("\"");
                } else {
                    sb.append(",\n\"").append(PropertyAnalyzer.PROPERTIES_FUNCTION_COLUMN + "."
                            + PropertyAnalyzer.PROPERTIES_SEQUENCE_TYPE).append("\" = \"");
                    sb.append(olapTable.getSequenceType().toString()).append("\"");
                }
            }

            // store row column
            if (olapTable.storeRowColumn()) {
                sb.append(",\n\"").append(PropertyAnalyzer.PROPERTIES_STORE_ROW_COLUMN).append("\" = \"");
                sb.append(olapTable.storeRowColumn()).append("\"");
            }

            // skip inverted index on load
            if (olapTable.skipWriteIndexOnLoad()) {
                sb.append(",\n\"").append(PropertyAnalyzer.PROPERTIES_SKIP_WRITE_INDEX_ON_LOAD).append("\" = \"");
                sb.append(olapTable.skipWriteIndexOnLoad()).append("\"");
            }

            // dynamic schema
            if (olapTable.isDynamicSchema()) {
                sb.append(",\n\"").append(PropertyAnalyzer.PROPERTIES_DYNAMIC_SCHEMA).append("\" = \"");
                sb.append(olapTable.isDynamicSchema()).append("\"");
            }

            // disable auto compaction
            sb.append(",\n\"").append(PropertyAnalyzer.PROPERTIES_DISABLE_AUTO_COMPACTION).append("\" = \"");
            sb.append(olapTable.disableAutoCompaction()).append("\"");

            // binlog
            if (Config.enable_feature_binlog) {
                BinlogConfig binlogConfig = olapTable.getBinlogConfig();
                binlogConfig.appendToShowCreateTable(sb);
            }

            // enable single replica compaction
            sb.append(",\n\"").append(PropertyAnalyzer.PROPERTIES_ENABLE_SINGLE_REPLICA_COMPACTION).append("\" = \"");
            sb.append(olapTable.enableSingleReplicaCompaction()).append("\"");

            // enable duplicate without keys by default
            if (olapTable.isDuplicateWithoutKey()) {
                sb.append(",\n\"")
                        .append(PropertyAnalyzer.PROPERTIES_ENABLE_DUPLICATE_WITHOUT_KEYS_BY_DEFAULT)
                        .append("\" = \"");
                sb.append(olapTable.isDuplicateWithoutKey()).append("\"");
            }

            sb.append("\n)");
        } else if (table.getType() == TableType.MYSQL) {
            MysqlTable mysqlTable = (MysqlTable) table;

            addTableComment(mysqlTable, sb);

            // properties
            sb.append("\nPROPERTIES (\n");
            if (mysqlTable.getOdbcCatalogResourceName() == null) {
                sb.append("\"host\" = \"").append(mysqlTable.getHost()).append("\",\n");
                sb.append("\"port\" = \"").append(mysqlTable.getPort()).append("\",\n");
                sb.append("\"user\" = \"").append(mysqlTable.getUserName()).append("\",\n");
                sb.append("\"password\" = \"").append(hidePassword ? "" : mysqlTable.getPasswd()).append("\",\n");
                sb.append("\"charset\" = \"").append(mysqlTable.getCharset()).append("\",\n");
            } else {
                sb.append("\"odbc_catalog_resource\" = \"").append(mysqlTable.getOdbcCatalogResourceName())
                        .append("\",\n");
            }
            sb.append("\"database\" = \"").append(mysqlTable.getMysqlDatabaseName()).append("\",\n");
            sb.append("\"table\" = \"").append(mysqlTable.getMysqlTableName()).append("\"\n");
            sb.append(")");
        } else if (table.getType() == TableType.ODBC) {
            OdbcTable odbcTable = (OdbcTable) table;

            addTableComment(odbcTable, sb);

            // properties
            sb.append("\nPROPERTIES (\n");
            if (odbcTable.getOdbcCatalogResourceName() == null) {
                sb.append("\"host\" = \"").append(odbcTable.getHost()).append("\",\n");
                sb.append("\"port\" = \"").append(odbcTable.getPort()).append("\",\n");
                sb.append("\"user\" = \"").append(odbcTable.getUserName()).append("\",\n");
                sb.append("\"password\" = \"").append(hidePassword ? "" : odbcTable.getPasswd()).append("\",\n");
                sb.append("\"driver\" = \"").append(odbcTable.getOdbcDriver()).append("\",\n");
                sb.append("\"odbc_type\" = \"").append(odbcTable.getOdbcTableTypeName()).append("\",\n");
                sb.append("\"charest\" = \"").append(odbcTable.getCharset()).append("\",\n");
            } else {
                sb.append("\"odbc_catalog_resource\" = \"").append(odbcTable.getOdbcCatalogResourceName())
                        .append("\",\n");
            }
            sb.append("\"database\" = \"").append(odbcTable.getOdbcDatabaseName()).append("\",\n");
            sb.append("\"table\" = \"").append(odbcTable.getOdbcTableName()).append("\"\n");
            sb.append(")");
        } else if (table.getType() == TableType.BROKER) {
            BrokerTable brokerTable = (BrokerTable) table;

            addTableComment(brokerTable, sb);

            // properties
            sb.append("\nPROPERTIES (\n");
            sb.append("\"broker_name\" = \"").append(brokerTable.getBrokerName()).append("\",\n");
            sb.append("\"path\" = \"").append(Joiner.on(",").join(brokerTable.getEncodedPaths())).append("\",\n");
            sb.append("\"column_separator\" = \"").append(brokerTable.getReadableColumnSeparator()).append("\",\n");
            sb.append("\"line_delimiter\" = \"").append(brokerTable.getReadableLineDelimiter()).append("\",\n");
            sb.append(")");
            if (!brokerTable.getBrokerProperties().isEmpty()) {
                sb.append("\nBROKER PROPERTIES (\n");
                sb.append(new PrintableMap<>(brokerTable.getBrokerProperties(), " = ", true, true,
                        hidePassword).toString());
                sb.append("\n)");
            }
        } else if (table.getType() == TableType.ELASTICSEARCH) {
            EsTable esTable = (EsTable) table;

            addTableComment(esTable, sb);

            // partition
            PartitionInfo partitionInfo = esTable.getPartitionInfo();
            if (partitionInfo.getType() == PartitionType.RANGE) {
                sb.append("\n");
                sb.append("PARTITION BY RANGE(");
                RangePartitionInfo rangePartitionInfo = (RangePartitionInfo) partitionInfo;
                for (Column column : rangePartitionInfo.getPartitionColumns()) {
                    sb.append("`").append(column.getName()).append("`");
                }
                sb.append(")\n()");
            }

            // properties
            sb.append("\nPROPERTIES (\n");
            sb.append("\"hosts\" = \"").append(esTable.getHosts()).append("\",\n");
            sb.append("\"user\" = \"").append(esTable.getUserName()).append("\",\n");
            sb.append("\"password\" = \"").append(hidePassword ? "" : esTable.getPasswd()).append("\",\n");
            sb.append("\"index\" = \"").append(esTable.getIndexName()).append("\",\n");
            if (esTable.getMappingType() != null) {
                sb.append("\"type\" = \"").append(esTable.getMappingType()).append("\",\n");
            }
            sb.append("\"enable_docvalue_scan\" = \"").append(esTable.isEnableDocValueScan()).append("\",\n");
            sb.append("\"max_docvalue_fields\" = \"").append(esTable.getMaxDocValueFields()).append("\",\n");
            sb.append("\"enable_keyword_sniff\" = \"").append(esTable.isEnableKeywordSniff()).append("\",\n");
            sb.append("\"nodes_discovery\" = \"").append(esTable.isNodesDiscovery()).append("\",\n");
            sb.append("\"http_ssl_enabled\" = \"").append(esTable.isHttpSslEnabled()).append("\",\n");
            sb.append("\"like_push_down\" = \"").append(esTable.isLikePushDown()).append("\"\n");
            sb.append(")");
        } else if (table.getType() == TableType.HIVE) {
            HiveTable hiveTable = (HiveTable) table;

            addTableComment(hiveTable, sb);

            // properties
            sb.append("\nPROPERTIES (\n");
            sb.append("\"database\" = \"").append(hiveTable.getHiveDb()).append("\",\n");
            sb.append("\"table\" = \"").append(hiveTable.getHiveTable()).append("\",\n");
            sb.append(new PrintableMap<>(hiveTable.getHiveProperties(), " = ", true, true, false).toString());
            sb.append("\n)");
        } else if (table.getType() == TableType.ICEBERG) {
            IcebergTable icebergTable = (IcebergTable) table;

            addTableComment(icebergTable, sb);

            // properties
            sb.append("\nPROPERTIES (\n");
            sb.append("\"iceberg.database\" = \"").append(icebergTable.getIcebergDb()).append("\",\n");
            sb.append("\"iceberg.table\" = \"").append(icebergTable.getIcebergTbl()).append("\",\n");
            sb.append(new PrintableMap<>(icebergTable.getIcebergProperties(), " = ", true, true, false).toString());
            sb.append("\n)");
        } else if (table.getType() == TableType.JDBC) {
            JdbcTable jdbcTable = (JdbcTable) table;
            addTableComment(jdbcTable, sb);
            sb.append("\nPROPERTIES (\n");
            sb.append("\"resource\" = \"").append(jdbcTable.getResourceName()).append("\",\n");
            sb.append("\"table\" = \"").append(jdbcTable.getJdbcTable()).append("\",\n");
            sb.append("\"table_type\" = \"").append(jdbcTable.getJdbcTypeName()).append("\"");
            sb.append("\n)");
        }

        if (table.getType() == TableType.MATERIALIZED_VIEW) {
            sb.append("\nAS ").append(((MaterializedView) table).getQuery());
        }

        createTableStmt.add(sb + ";");

        // 2. add partition
        if (separatePartition && (table instanceof OlapTable) && ((OlapTable) table).getPartitions().size() > 1) {
            if (((OlapTable) table).getPartitionInfo().getType() == PartitionType.RANGE
                    || ((OlapTable) table).getPartitionInfo().getType() == PartitionType.LIST) {
                OlapTable olapTable = (OlapTable) table;
                PartitionInfo partitionInfo = olapTable.getPartitionInfo();
                boolean first = true;
                for (Map.Entry<Long, PartitionItem> entry : partitionInfo.getPartitionItemEntryList(false, true)) {
                    if (first) {
                        first = false;
                        continue;
                    }
                    sb = new StringBuilder();
                    Partition partition = olapTable.getPartition(entry.getKey());
                    sb.append("ALTER TABLE ").append(table.getName());
                    sb.append(" ADD PARTITION ").append(partition.getName()).append(" VALUES ");
                    if (partitionInfo.getType() == PartitionType.RANGE) {
                        sb.append("[");
                        sb.append(((RangePartitionItem) entry.getValue()).getItems().lowerEndpoint().toSql());
                        sb.append(", ");
                        sb.append(((RangePartitionItem) entry.getValue()).getItems().upperEndpoint().toSql());
                        sb.append(")");
                    } else if (partitionInfo.getType() == PartitionType.LIST) {
                        sb.append("IN (");
                        sb.append(((ListPartitionItem) entry.getValue()).toSql());
                        sb.append(")");
                    }
                    sb.append("(\"version_info\" = \"");
                    sb.append(partition.getVisibleVersion()).append("\"");
                    sb.append(");");
                    addPartitionStmt.add(sb + ";");
                }
            }
        }

        // 3. rollup
        if (createRollupStmt != null && (table instanceof OlapTable)) {
            OlapTable olapTable = (OlapTable) table;
            for (Map.Entry<Long, MaterializedIndexMeta> entry : olapTable.getIndexIdToMeta().entrySet()) {
                if (entry.getKey() == olapTable.getBaseIndexId()) {
                    continue;
                }
                MaterializedIndexMeta materializedIndexMeta = entry.getValue();
                sb = new StringBuilder();
                String indexName = olapTable.getIndexNameById(entry.getKey());
                sb.append("ALTER TABLE ").append(table.getName()).append(" ADD ROLLUP ").append(indexName);
                sb.append("(");

                List<Column> indexSchema = materializedIndexMeta.getSchema();
                for (int i = 0; i < indexSchema.size(); i++) {
                    Column column = indexSchema.get(i);
                    sb.append(column.getName());
                    if (i != indexSchema.size() - 1) {
                        sb.append(", ");
                    }
                }
                sb.append(");");
                createRollupStmt.add(sb + ";");
            }
        }
    }

    public static void getCloudDdlStmt(DdlStmt ddlStmt, String dbName, TableIf table, List<String> createTableStmt,
            List<String> addPartitionStmt, List<String> createRollupStmt, boolean separatePartition,
            boolean hidePassword, boolean getDdlForLike, long specificVersion) {
        StringBuilder sb = new StringBuilder();

        // 1. create table
        // 1.1 view
        if (table.getType() == TableType.VIEW) {
            View view = (View) table;

            sb.append("CREATE VIEW `").append(table.getName()).append("`");
            if (StringUtils.isNotBlank(table.getComment())) {
                sb.append(" COMMENT '").append(table.getComment()).append("'");
            }
            sb.append(" AS ").append(view.getInlineViewDef());
            createTableStmt.add(sb + ";");
            return;
        }

        // 1.2 other table type
        sb.append("CREATE ");
        if (table.getType() == TableType.ODBC || table.getType() == TableType.MYSQL
                || table.getType() == TableType.ELASTICSEARCH || table.getType() == TableType.BROKER
                || table.getType() == TableType.HIVE || table.getType() == TableType.JDBC) {
            sb.append("EXTERNAL ");
        }
        sb.append(table.getType() != TableType.MATERIALIZED_VIEW ? "TABLE " : "MATERIALIZED VIEW ");

        if (!Strings.isNullOrEmpty(dbName)) {
            sb.append("`").append(dbName).append("`.");
        }
        sb.append("`").append(table.getName()).append("`");

        if (table.getType() != TableType.MATERIALIZED_VIEW) {
            sb.append(" (\n");
            int idx = 0;
            List<Column> columns;
            // when 'create table B like A', always return schema of A without hidden columns
            if (getDdlForLike) {
                columns = table.getBaseSchema(false);
            } else {
                columns = table.getBaseSchema();
            }
            for (Column column : columns) {
                if (idx++ != 0) {
                    sb.append(",\n");
                }
                // There MUST BE 2 space in front of each column description line
                // sqlalchemy requires this to parse SHOW CREATE TABLE stmt.
                if (table.getType() == TableType.OLAP) {
                    sb.append("  ").append(column.toSql(((OlapTable) table).getKeysType() == KeysType.UNIQUE_KEYS));
                } else {
                    sb.append("  ").append(column.toSql());
                }
            }
            if (table.getType() == TableType.OLAP) {
                OlapTable olapTable = (OlapTable) table;
                if (CollectionUtils.isNotEmpty(olapTable.getIndexes())) {
                    for (Index index : olapTable.getIndexes()) {
                        sb.append(",\n");
                        sb.append("  ").append(index.toSql());
                    }
                }
            }
            sb.append("\n) ENGINE=");
            sb.append(table.getType().name());
        } else {
            MaterializedView materializedView = ((MaterializedView) table);
            sb.append("\n").append("BUILD ").append(materializedView.getBuildMode())
                    .append(materializedView.getRefreshInfo().toString());
        }

        if (table.getType() == TableType.OLAP || table.getType() == TableType.MATERIALIZED_VIEW) {
            OlapTable olapTable = (OlapTable) table;

            // keys
            String keySql = olapTable.getKeysType().toSql();
            sb.append("\n").append(table.getType() == TableType.OLAP
                    ? keySql
                    : keySql.substring("DUPLICATE ".length()))
                    .append("(");
            List<String> keysColumnNames = Lists.newArrayList();
            for (Column column : olapTable.getBaseSchema()) {
                if (column.isKey()) {
                    keysColumnNames.add("`" + column.getName() + "`");
                }
            }
            sb.append(Joiner.on(", ").join(keysColumnNames)).append(")");

            if (specificVersion != -1) {
                // for copy tablet operation
                sb.append("\nDISTRIBUTED BY HASH(").append(olapTable.getBaseSchema().get(0).getName())
                        .append(") BUCKETS 1");
                sb.append("\nPROPERTIES (\n" + "\"replication_num\" = \"1\",\n" + "\"version_info\" = \""
                        + specificVersion + "\"\n" + ")");
                createTableStmt.add(sb + ";");
                return;
            }

            if (table.getType() != TableType.MATERIALIZED_VIEW) {
                addTableComment(olapTable, sb);
            }

            // partition
            PartitionInfo partitionInfo = olapTable.getPartitionInfo();
            List<Long> partitionId = null;
            if (separatePartition) {
                partitionId = Lists.newArrayList();
            }
            if (partitionInfo.getType() == PartitionType.RANGE || partitionInfo.getType() == PartitionType.LIST) {
                sb.append("\n").append(partitionInfo.toSql(olapTable, partitionId));
            }

            // distribution
            DistributionInfo distributionInfo = olapTable.getDefaultDistributionInfo();
            sb.append("\n").append(distributionInfo.toSql());

            // rollup index
            if (ddlStmt instanceof CreateTableLikeStmt) {

                CreateTableLikeStmt stmt = (CreateTableLikeStmt) ddlStmt;

                ArrayList<String> rollupNames = stmt.getRollupNames();
                boolean withAllRollup = stmt.isWithAllRollup();
                List<Long> addIndexIdList = Lists.newArrayList();

                if (!CollectionUtils.isEmpty(rollupNames)) {
                    for (String rollupName : rollupNames) {
                        addIndexIdList.add(olapTable.getIndexIdByName(rollupName));
                    }
                } else if (withAllRollup) {
                    addIndexIdList = olapTable.getIndexIdListExceptBaseIndex();
                }

                if (!addIndexIdList.isEmpty()) {
                    sb.append("\n").append("rollup (");
                }

                int size = addIndexIdList.size();
                int index = 1;
                for (long indexId : addIndexIdList) {
                    String indexName = olapTable.getIndexNameById(indexId);
                    sb.append("\n").append(indexName).append("(");
                    List<Column> indexSchema = olapTable.getSchemaByIndexId(indexId, false);
                    for (int i = 0; i < indexSchema.size(); i++) {
                        Column column = indexSchema.get(i);
                        sb.append(column.getName());
                        if (i != indexSchema.size() - 1) {
                            sb.append(", ");
                        }
                    }
                    if (index != size) {
                        sb.append("),");
                    } else {
                        sb.append(")");
                        sb.append("\n)");
                    }
                    index++;
                }
            }

            // properties
            sb.append("\nPROPERTIES (\n");
            // persistent
            sb.append("\"").append(PropertyAnalyzer.PROPERTIES_PERSISTENT).append("\" = \"");
            sb.append(olapTable.isPersistent()).append("\"");

            if (olapTable.getTTLSeconds() != 0L) {
                sb.append(",\n\"").append(PropertyAnalyzer.PROPERTIES_FILE_CACHE_TTL_SECONDS).append("\" = \"");
                sb.append(olapTable.getTTLSeconds()).append("\"");
            }

            // bloom filter
            Set<String> bfColumnNames = olapTable.getCopiedBfColumns();
            if (bfColumnNames != null) {
                sb.append(",\n\"").append(PropertyAnalyzer.PROPERTIES_BF_COLUMNS).append("\" = \"");
                sb.append(Joiner.on(", ").join(olapTable.getCopiedBfColumns())).append("\"");
            }

            if (separatePartition) {
                // version info
                sb.append(",\n\"").append(PropertyAnalyzer.PROPERTIES_VERSION_INFO).append("\" = \"");
                Partition partition = null;
                if (olapTable.getPartitionInfo().getType() == PartitionType.UNPARTITIONED) {
                    partition = olapTable.getPartition(olapTable.getName());
                } else {
                    Preconditions.checkState(partitionId.size() == 1);
                    partition = olapTable.getPartition(partitionId.get(0));
                }
                sb.append(partition.getVisibleVersion()).append("\"");
            }

            // colocateTable
            String colocateTable = olapTable.getColocateGroup();
            if (colocateTable != null) {
                sb.append(",\n\"").append(PropertyAnalyzer.PROPERTIES_COLOCATE_WITH).append("\" = \"");
                sb.append(colocateTable).append("\"");
            }

            // dynamic partition
            if (olapTable.dynamicPartitionExists()) {
                sb.append(olapTable.getTableProperty().getDynamicPartitionProperty().getCloudProperties());
            }

            // only display z-order sort info
            if (olapTable.isZOrderSort()) {
                sb.append(olapTable.getDataSortInfo().toSql());
            }

            // compression type
            if (olapTable.getCompressionType() != TCompressionType.LZ4F) {
                sb.append(",\n\"").append(PropertyAnalyzer.PROPERTIES_COMPRESSION).append("\" = \"");
                sb.append(olapTable.getCompressionType()).append("\"");
            }

            // sequence type
            if (olapTable.hasSequenceCol()) {
                sb.append(",\n\"").append(PropertyAnalyzer.PROPERTIES_FUNCTION_COLUMN + "."
                        + PropertyAnalyzer.PROPERTIES_SEQUENCE_TYPE).append("\" = \"");
                sb.append(olapTable.getSequenceType().toString()).append("\"");
            }

            sb.append("\n)");
        } else if (table.getType() == TableType.MYSQL) {
            MysqlTable mysqlTable = (MysqlTable) table;

            addTableComment(mysqlTable, sb);

            // properties
            sb.append("\nPROPERTIES (\n");
            if (mysqlTable.getOdbcCatalogResourceName() == null) {
                sb.append("\"host\" = \"").append(mysqlTable.getHost()).append("\",\n");
                sb.append("\"port\" = \"").append(mysqlTable.getPort()).append("\",\n");
                sb.append("\"user\" = \"").append(mysqlTable.getUserName()).append("\",\n");
                sb.append("\"password\" = \"").append(hidePassword ? "" : mysqlTable.getPasswd()).append("\",\n");
                sb.append("\"charset\" = \"").append(mysqlTable.getCharset()).append("\",\n");
            } else {
                sb.append("\"odbc_catalog_resource\" = \"").append(mysqlTable.getOdbcCatalogResourceName())
                        .append("\",\n");
            }
            sb.append("\"database\" = \"").append(mysqlTable.getMysqlDatabaseName()).append("\",\n");
            sb.append("\"table\" = \"").append(mysqlTable.getMysqlTableName()).append("\"\n");
            sb.append(")");
        } else if (table.getType() == TableType.ODBC) {
            OdbcTable odbcTable = (OdbcTable) table;

            addTableComment(odbcTable, sb);

            // properties
            sb.append("\nPROPERTIES (\n");
            if (odbcTable.getOdbcCatalogResourceName() == null) {
                sb.append("\"host\" = \"").append(odbcTable.getHost()).append("\",\n");
                sb.append("\"port\" = \"").append(odbcTable.getPort()).append("\",\n");
                sb.append("\"user\" = \"").append(odbcTable.getUserName()).append("\",\n");
                sb.append("\"password\" = \"").append(hidePassword ? "" : odbcTable.getPasswd()).append("\",\n");
                sb.append("\"driver\" = \"").append(odbcTable.getOdbcDriver()).append("\",\n");
                sb.append("\"odbc_type\" = \"").append(odbcTable.getOdbcTableTypeName()).append("\",\n");
                sb.append("\"charest\" = \"").append(odbcTable.getCharset()).append("\",\n");
            } else {
                sb.append("\"odbc_catalog_resource\" = \"").append(odbcTable.getOdbcCatalogResourceName())
                        .append("\",\n");
            }
            sb.append("\"database\" = \"").append(odbcTable.getOdbcDatabaseName()).append("\",\n");
            sb.append("\"table\" = \"").append(odbcTable.getOdbcTableName()).append("\"\n");
            sb.append(")");
        } else if (table.getType() == TableType.BROKER) {
            BrokerTable brokerTable = (BrokerTable) table;

            addTableComment(brokerTable, sb);

            // properties
            sb.append("\nPROPERTIES (\n");
            sb.append("\"broker_name\" = \"").append(brokerTable.getBrokerName()).append("\",\n");
            sb.append("\"path\" = \"").append(Joiner.on(",").join(brokerTable.getEncodedPaths())).append("\",\n");
            sb.append("\"column_separator\" = \"").append(brokerTable.getReadableColumnSeparator()).append("\",\n");
            sb.append("\"line_delimiter\" = \"").append(brokerTable.getReadableLineDelimiter()).append("\",\n");
            sb.append(")");
            if (!brokerTable.getBrokerProperties().isEmpty()) {
                sb.append("\nBROKER PROPERTIES (\n");
                sb.append(new PrintableMap<>(brokerTable.getBrokerProperties(), " = ", true, true,
                        hidePassword).toString());
                sb.append("\n)");
            }
        } else if (table.getType() == TableType.ELASTICSEARCH) {
            EsTable esTable = (EsTable) table;

            addTableComment(esTable, sb);

            // partition
            PartitionInfo partitionInfo = esTable.getPartitionInfo();
            if (partitionInfo.getType() == PartitionType.RANGE) {
                sb.append("\n");
                sb.append("PARTITION BY RANGE(");
                RangePartitionInfo rangePartitionInfo = (RangePartitionInfo) partitionInfo;
                for (Column column : rangePartitionInfo.getPartitionColumns()) {
                    sb.append("`").append(column.getName()).append("`");
                }
                sb.append(")\n()");
            }

            // properties
            sb.append("\nPROPERTIES (\n");
            sb.append("\"hosts\" = \"").append(esTable.getHosts()).append("\",\n");
            sb.append("\"user\" = \"").append(esTable.getUserName()).append("\",\n");
            sb.append("\"password\" = \"").append(hidePassword ? "" : esTable.getPasswd()).append("\",\n");
            sb.append("\"index\" = \"").append(esTable.getIndexName()).append("\",\n");
            if (esTable.getMappingType() != null) {
                sb.append("\"type\" = \"").append(esTable.getMappingType()).append("\",\n");
            }
            sb.append("\"enable_docvalue_scan\" = \"").append(esTable.isEnableDocValueScan()).append("\",\n");
            sb.append("\"max_docvalue_fields\" = \"").append(esTable.getMaxDocValueFields()).append("\",\n");
            sb.append("\"enable_keyword_sniff\" = \"").append(esTable.isEnableKeywordSniff()).append("\",\n");
            sb.append("\"nodes_discovery\" = \"").append(esTable.isNodesDiscovery()).append("\",\n");
            sb.append("\"http_ssl_enabled\" = \"").append(esTable.isHttpSslEnabled()).append("\",\n");
            sb.append("\"like_push_down\" = \"").append(esTable.isLikePushDown()).append("\"\n");
            sb.append(")");
        } else if (table.getType() == TableType.HIVE) {
            HiveTable hiveTable = (HiveTable) table;

            addTableComment(hiveTable, sb);

            // properties
            sb.append("\nPROPERTIES (\n");
            sb.append("\"database\" = \"").append(hiveTable.getHiveDb()).append("\",\n");
            sb.append("\"table\" = \"").append(hiveTable.getHiveTable()).append("\",\n");
            sb.append(new PrintableMap<>(hiveTable.getHiveProperties(), " = ", true, true, false).toString());
            sb.append("\n)");
        } else if (table.getType() == TableType.ICEBERG) {
            IcebergTable icebergTable = (IcebergTable) table;

            addTableComment(icebergTable, sb);

            // properties
            sb.append("\nPROPERTIES (\n");
            sb.append("\"iceberg.database\" = \"").append(icebergTable.getIcebergDb()).append("\",\n");
            sb.append("\"iceberg.table\" = \"").append(icebergTable.getIcebergTbl()).append("\",\n");
            sb.append(new PrintableMap<>(icebergTable.getIcebergProperties(), " = ", true, true, false).toString());
            sb.append("\n)");
        } else if (table.getType() == TableType.JDBC) {
            JdbcTable jdbcTable = (JdbcTable) table;
            addTableComment(jdbcTable, sb);
            sb.append("\nPROPERTIES (\n");
            sb.append("\"resource\" = \"").append(jdbcTable.getResourceName()).append("\",\n");
            sb.append("\"table\" = \"").append(jdbcTable.getJdbcTable()).append("\",\n");
            sb.append("\"table_type\" = \"").append(jdbcTable.getJdbcTypeName()).append("\"");
            sb.append("\n)");
        }

        if (table.getType() == TableType.MATERIALIZED_VIEW) {
            sb.append("\nAS ").append(((MaterializedView) table).getQuery());
        }

        createTableStmt.add(sb + ";");

        // 2. add partition
        if (separatePartition && (table instanceof OlapTable) && ((OlapTable) table).getPartitions().size() > 1) {
            if (((OlapTable) table).getPartitionInfo().getType() == PartitionType.RANGE
                    || ((OlapTable) table).getPartitionInfo().getType() == PartitionType.LIST) {
                OlapTable olapTable = (OlapTable) table;
                PartitionInfo partitionInfo = olapTable.getPartitionInfo();
                boolean first = true;
                for (Map.Entry<Long, PartitionItem> entry : partitionInfo.getPartitionItemEntryList(false, true)) {
                    if (first) {
                        first = false;
                        continue;
                    }
                    sb = new StringBuilder();
                    Partition partition = olapTable.getPartition(entry.getKey());
                    sb.append("ALTER TABLE ").append(table.getName());
                    sb.append(" ADD PARTITION ").append(partition.getName()).append(" VALUES ");
                    if (partitionInfo.getType() == PartitionType.RANGE) {
                        sb.append("[");
                        sb.append(((RangePartitionItem) entry.getValue()).getItems().lowerEndpoint().toSql());
                        sb.append(", ");
                        sb.append(((RangePartitionItem) entry.getValue()).getItems().upperEndpoint().toSql());
                        sb.append(")");
                    } else if (partitionInfo.getType() == PartitionType.LIST) {
                        sb.append("IN (");
                        sb.append(((ListPartitionItem) entry.getValue()).toSql());
                        sb.append(")");
                    }
                    sb.append("(\"version_info\" = \"");
                    sb.append(partition.getVisibleVersion()).append("\"");
                    sb.append(");");
                    addPartitionStmt.add(sb + ";");
                }
            }
        }

        // 3. rollup
        if (createRollupStmt != null && (table instanceof OlapTable)) {
            OlapTable olapTable = (OlapTable) table;
            for (Map.Entry<Long, MaterializedIndexMeta> entry : olapTable.getIndexIdToMeta().entrySet()) {
                if (entry.getKey() == olapTable.getBaseIndexId()) {
                    continue;
                }
                MaterializedIndexMeta materializedIndexMeta = entry.getValue();
                sb = new StringBuilder();
                String indexName = olapTable.getIndexNameById(entry.getKey());
                sb.append("ALTER TABLE ").append(table.getName()).append(" ADD ROLLUP ").append(indexName);
                sb.append("(");

                List<Column> indexSchema = materializedIndexMeta.getSchema();
                for (int i = 0; i < indexSchema.size(); i++) {
                    Column column = indexSchema.get(i);
                    sb.append(column.getName());
                    if (i != indexSchema.size() - 1) {
                        sb.append(", ");
                    }
                }
                sb.append(");");
                createRollupStmt.add(sb + ";");
            }
        }
    }

    public void replayCreateTable(String dbName, Table table) throws MetaNotFoundException {
        getInternalCatalog().replayCreateTable(dbName, table);
    }

    public void replayAlterExternalTableSchema(String dbName, String tableName, List<Column> newSchema)
            throws MetaNotFoundException {
        getInternalCatalog().replayAlterExternalTableSchema(dbName, tableName, newSchema);
    }

    // Drop table
    public void dropTable(DropTableStmt stmt) throws DdlException {
        getInternalCatalog().dropTable(stmt);
    }

    public boolean unprotectDropTable(Database db, Table table, boolean isForceDrop, boolean isReplay,
            Long recycleTime) {
        return getInternalCatalog().unprotectDropTable(db, table, isForceDrop, isReplay, recycleTime);
    }

    public void replayDropTable(Database db, long tableId, boolean isForceDrop,
            Long recycleTime) throws MetaNotFoundException {
        getInternalCatalog().replayDropTable(db, tableId, isForceDrop, recycleTime);
    }

    public void replayEraseTable(long tableId) {
        getInternalCatalog().replayEraseTable(tableId);
    }

    public void replayRecoverTable(RecoverInfo info) throws MetaNotFoundException, DdlException {
        getInternalCatalog().replayRecoverTable(info);
    }

    public void replayAddReplica(ReplicaPersistInfo info) throws MetaNotFoundException {
        getInternalCatalog().replayAddReplica(info);
    }

    public void replayUpdateReplica(ReplicaPersistInfo info) throws MetaNotFoundException {
        getInternalCatalog().replayUpdateReplica(info);
    }

    public void unprotectDeleteReplica(OlapTable olapTable, ReplicaPersistInfo info) {
        getInternalCatalog().unprotectDeleteReplica(olapTable, info);
    }

    public void replayDeleteReplica(ReplicaPersistInfo info) throws MetaNotFoundException {
        getInternalCatalog().replayDeleteReplica(info);
    }

    public void replayUpdateCloudReplica(UpdateCloudReplicaInfo info) throws MetaNotFoundException {
        getInternalCatalog().replayUpdateCloudReplica(info);
    }

    public void replayAddFrontend(Frontend fe) {
        tryLock(true);
        try {
            Frontend existFe = checkFeExist(fe.getHost(), fe.getEditLogPort());
            if (existFe != null) {
                LOG.warn("fe {} already exist.", existFe);
                if (existFe.getRole() != fe.getRole()) {
                    /*
                     * This may happen if:
                     * 1. first, add a FE as OBSERVER.
                     * 2. This OBSERVER is restarted with ROLE and VERSION file being DELETED.
                     *    In this case, this OBSERVER will be started as a FOLLOWER, and add itself to the frontends.
                     * 3. this "FOLLOWER" begin to load image or replay journal,
                     *    then find the origin OBSERVER in image or journal.
                     * This will cause UNDEFINED behavior, so it is better to exit and fix it manually.
                     */
                    System.err.println("Try to add an already exist FE with different role" + fe.getRole());
                    System.exit(-1);
                }
                return;
            }
            frontends.put(fe.getNodeName(), fe);
            if (fe.getRole() == FrontendNodeType.FOLLOWER || fe.getRole() == FrontendNodeType.REPLICA) {
                // DO NOT add helper sockets here, cause BDBHA is not instantiated yet.
                // helper sockets will be added after start BDBHA
                // But add to helperNodes, just for show
                helperNodes.add(new HostInfo(fe.getHost(), fe.getEditLogPort()));
            }
        } finally {
            unlock();
        }
    }

    public void replayModifyFrontend(Frontend fe) {
        tryLock(true);
        try {
            Frontend existFe = getFeByName(fe.getNodeName());
            if (existFe == null) {
                // frontend may already be dropped. this may happen when
                // drop and modify operations do not guarantee the order.
                return;
            }
            // modify fe in frontends
            existFe.setHost(fe.getHost());
        } finally {
            unlock();
        }
    }

    public void replayDropFrontend(Frontend frontend) {
        tryLock(true);
        try {
            Frontend removedFe = frontends.remove(frontend.getNodeName());
            if (removedFe == null) {
                LOG.error(frontend.toString() + " does not exist.");
                return;
            }
            if (removedFe.getRole() == FrontendNodeType.FOLLOWER || removedFe.getRole() == FrontendNodeType.REPLICA) {
                removeHelperNode(removedFe.getHost(), removedFe.getEditLogPort());
            }

            removedFrontends.add(removedFe.getNodeName());
        } finally {
            unlock();
        }
    }

    public int getClusterId() {
        return this.clusterId;
    }

    public String getToken() {
        return token;
    }

    public EditLog getEditLog() {
        return editLog;
    }

    // Get the next available, needn't lock because of nextId is atomic.
    public long getNextId() {
        return idGenerator.getNextId();
    }

    // counter for prepared statement id
    public long getNextStmtId() {
        return this.stmtIdCounter.getAndIncrement();
    }

    public IdGeneratorBuffer getIdGeneratorBuffer(long bufferSize) {
        return idGenerator.getIdGeneratorBuffer(bufferSize);
    }

    public HashMap<Long, TStorageMedium> getPartitionIdToStorageMediumMap() {
        HashMap<Long, TStorageMedium> storageMediumMap = new HashMap<Long, TStorageMedium>();

        // record partition which need to change storage medium
        // dbId -> (tableId -> partitionId)
        HashMap<Long, Multimap<Long, Long>> changedPartitionsMap = new HashMap<Long, Multimap<Long, Long>>();
        long currentTimeMs = System.currentTimeMillis();
        List<Long> dbIds = getInternalCatalog().getDbIds();

        for (long dbId : dbIds) {
            Database db = getInternalCatalog().getDbNullable(dbId);
            if (db == null) {
                LOG.warn("db {} does not exist while doing backend report", dbId);
                continue;
            }
            List<Table> tableList = db.getTables();
            for (Table table : tableList) {
                if (table.getType() != TableType.OLAP) {
                    continue;
                }

                long tableId = table.getId();
                OlapTable olapTable = (OlapTable) table;
                olapTable.readLock();
                try {
                    PartitionInfo partitionInfo = olapTable.getPartitionInfo();
                    for (Partition partition : olapTable.getAllPartitions()) {
                        long partitionId = partition.getId();
                        DataProperty dataProperty = partitionInfo.getDataProperty(partition.getId());
                        Preconditions.checkNotNull(dataProperty,
                                partition.getName() + ", pId:" + partitionId + ", db: " + dbId + ", tbl: " + tableId);
                        if (dataProperty.getStorageMedium() == TStorageMedium.SSD
                                && dataProperty.getCooldownTimeMs() < currentTimeMs) {
                            // expire. change to HDD.
                            // record and change when holding write lock
                            Multimap<Long, Long> multimap = changedPartitionsMap.get(dbId);
                            if (multimap == null) {
                                multimap = HashMultimap.create();
                                changedPartitionsMap.put(dbId, multimap);
                            }
                            multimap.put(tableId, partitionId);
                        } else {
                            storageMediumMap.put(partitionId, dataProperty.getStorageMedium());
                        }
                    } // end for partitions
                } finally {
                    olapTable.readUnlock();
                }
            } // end for tables
        } // end for dbs

        // handle data property changed
        for (Long dbId : changedPartitionsMap.keySet()) {
            Database db = getInternalCatalog().getDbNullable(dbId);
            if (db == null) {
                LOG.warn("db {} does not exist while checking backend storage medium", dbId);
                continue;
            }
            Multimap<Long, Long> tableIdToPartitionIds = changedPartitionsMap.get(dbId);

            for (Long tableId : tableIdToPartitionIds.keySet()) {
                TableIf table = db.getTableNullable(tableId);
                if (table == null) {
                    continue;
                }
                OlapTable olapTable = (OlapTable) table;
                // use try lock to avoid blocking a long time.
                // if block too long, backend report rpc will timeout.
                if (!olapTable.tryWriteLockIfExist(Table.TRY_LOCK_TIMEOUT_MS, TimeUnit.MILLISECONDS)) {
                    LOG.warn("try get table {} writelock but failed" + " when checking backend storage medium",
                            table.getName());
                    continue;
                }
                Preconditions.checkState(olapTable.isWriteLockHeldByCurrentThread());
                try {
                    PartitionInfo partitionInfo = olapTable.getPartitionInfo();

                    Collection<Long> partitionIds = tableIdToPartitionIds.get(tableId);
                    for (Long partitionId : partitionIds) {
                        Partition partition = olapTable.getPartition(partitionId);
                        if (partition == null) {
                            continue;
                        }
                        DataProperty dataProperty = partitionInfo.getDataProperty(partition.getId());
                        if (dataProperty.getStorageMedium() == TStorageMedium.SSD
                                && dataProperty.getCooldownTimeMs() < currentTimeMs) {
                            // expire. change to HDD.
                            DataProperty hddProperty = new DataProperty(TStorageMedium.HDD);
                            partitionInfo.setDataProperty(partition.getId(), hddProperty);
                            storageMediumMap.put(partitionId, TStorageMedium.HDD);
                            LOG.info("partition[{}-{}-{}] storage medium changed from SSD to HDD. "
                                            + "cooldown time: {}. current time: {}", dbId, tableId, partitionId,
                                    TimeUtils.longToTimeString(dataProperty.getCooldownTimeMs()),
                                    TimeUtils.longToTimeString(currentTimeMs));

                            // log
                            ModifyPartitionInfo info = new ModifyPartitionInfo(db.getId(), olapTable.getId(),
                                    partition.getId(), hddProperty, ReplicaAllocation.NOT_SET,
                                    partitionInfo.getIsInMemory(partition.getId()),
                                    partitionInfo.getStoragePolicy(partitionId), Maps.newHashMap(),
                                    partitionInfo.getIsPersistent(partition.getId()));

                            editLog.logModifyPartition(info);
                        }
                    } // end for partitions
                } finally {
                    olapTable.writeUnlock();
                }
            } // end for tables
        } // end for dbs
        return storageMediumMap;
    }

    public ConsistencyChecker getConsistencyChecker() {
        return this.consistencyChecker;
    }

    public Alter getAlterInstance() {
        return this.alter;
    }

    public SchemaChangeHandler getSchemaChangeHandler() {
        return (SchemaChangeHandler) this.alter.getSchemaChangeHandler();
    }

    public MaterializedViewHandler getMaterializedViewHandler() {
        return (MaterializedViewHandler) this.alter.getMaterializedViewHandler();
    }

    public CooldownConfHandler getCooldownConfHandler() {
        return cooldownConfHandler;
    }

    public SystemHandler getClusterHandler() {
        return (SystemHandler) this.alter.getClusterHandler();
    }

    public BackupHandler getBackupHandler() {
        return this.backupHandler;
    }

    public DeleteHandler getDeleteHandler() {
        return this.deleteHandler;
    }

    public Load getLoadInstance() {
        return this.load;
    }

    public LoadManager getLoadManager() {
        return loadManager;
    }

    public ProgressManager getProgressManager() {
        return progressManager;
    }

    public static ProgressManager getCurrentProgressManager() {
        return getCurrentEnv().getProgressManager();
    }

    public StreamLoadRecordMgr getStreamLoadRecordMgr() {
        return streamLoadRecordMgr;
    }

    public IcebergTableCreationRecordMgr getIcebergTableCreationRecordMgr() {
        return getInternalCatalog().getIcebergTableCreationRecordMgr();
    }

    public MasterTaskExecutor getPendingLoadTaskScheduler() {
        return pendingLoadTaskScheduler;
    }

    public MasterTaskExecutor getLoadingLoadTaskScheduler() {
        return loadingLoadTaskScheduler;
    }

    public RoutineLoadManager getRoutineLoadManager() {
        return routineLoadManager;
    }

    public SqlBlockRuleMgr getSqlBlockRuleMgr() {
        return sqlBlockRuleMgr;
    }

    public RoutineLoadTaskScheduler getRoutineLoadTaskScheduler() {
        return routineLoadTaskScheduler;
    }

    public ExportMgr getExportMgr() {
        return this.exportMgr;
    }

    public SyncJobManager getSyncJobManager() {
        return this.syncJobManager;
    }

    public SmallFileMgr getSmallFileMgr() {
        return this.smallFileMgr;
    }

    public RefreshManager getRefreshManager() {
        return this.refreshManager;
    }

    public long getReplayedJournalId() {
        return this.replayedJournalId.get();
    }

    public HAProtocol getHaProtocol() {
        return this.haProtocol;
    }

    public Long getMaxJournalId() {
        return this.editLog.getMaxJournalId();
    }

    public long getEpoch() {
        return this.epoch;
    }

    public void setEpoch(long epoch) {
        this.epoch = epoch;
    }

    public FrontendNodeType getRole() {
        return this.role;
    }

    public HostInfo getHelperNode() {
        Preconditions.checkState(helperNodes.size() >= 1);
        return this.helperNodes.get(0);
    }

    public List<HostInfo> getHelperNodes() {
        return Lists.newArrayList(helperNodes);
    }

    public HostInfo getSelfNode() {
        return this.selfNode;
    }

    public String getNodeName() {
        return this.nodeName;
    }

    public FrontendNodeType getFeType() {
        return this.feType;
    }

    public int getMasterRpcPort() {
        if (!isReady()) {
            return 0;
        }
        return this.masterInfo.getRpcPort();
    }

    public int getMasterHttpPort() {
        if (!isReady()) {
            return 0;
        }
        return this.masterInfo.getHttpPort();
    }

    public String getMasterHost() {
        if (!isReady()) {
            return "";
        }
        return this.masterInfo.getHost();
    }

    public EsRepository getEsRepository() {
        return getInternalCatalog().getEsRepository();
    }

    public PolicyMgr getPolicyMgr() {
        return this.policyMgr;
    }

    public CloudUpgradeMgr getCloudUpgradeMgr() {
        return this.upgradeMgr;
    }

    public CloudTabletRebalancer getCloudTabletRebalancer() {
        return this.cloudTabletRebalancer;
    }

    public void setMaster(MasterInfo info) {
        this.masterInfo = info;
        LOG.info("setMaster MasterInfo:{}", info);
    }

    public boolean canRead() {
        return this.canRead.get();
    }

    public boolean isElectable() {
        return this.isElectable;
    }

    public boolean isMaster() {
        return feType == FrontendNodeType.MASTER;
    }

    public void setSynchronizedTime(long time) {
        this.synchronizedTimeMs = time;
    }

    public void setEditLog(EditLog editLog) {
        this.editLog = editLog;
    }

    public void setNextId(long id) {
        idGenerator.setId(id);
    }

    public void setHaProtocol(HAProtocol protocol) {
        this.haProtocol = protocol;
    }

    public static short calcShortKeyColumnCount(List<Column> columns, Map<String, String> properties,
                                                boolean isKeysRequired) throws DdlException {
        List<Column> indexColumns = new ArrayList<Column>();
        for (Column column : columns) {
            if (column.isKey()) {
                indexColumns.add(column);
            }
        }
        LOG.debug("index column size: {}", indexColumns.size());
        if (isKeysRequired) {
            Preconditions.checkArgument(indexColumns.size() > 0);
        }

        // figure out shortKeyColumnCount
        short shortKeyColumnCount = (short) -1;
        try {
            shortKeyColumnCount = PropertyAnalyzer.analyzeShortKeyColumnCount(properties);
        } catch (AnalysisException e) {
            throw new DdlException(e.getMessage());
        }
        if (shortKeyColumnCount != (short) -1) {
            // use user specified short key column count
            if (shortKeyColumnCount <= 0) {
                throw new DdlException("Invalid short key: " + shortKeyColumnCount);
            }

            if (shortKeyColumnCount > indexColumns.size()) {
                throw new DdlException("Short key is too large. should less than: " + indexColumns.size());
            }

            for (int pos = 0; pos < shortKeyColumnCount; pos++) {
                if (indexColumns.get(pos).getDataType() == PrimitiveType.VARCHAR && pos != shortKeyColumnCount - 1) {
                    throw new DdlException("Varchar should not in the middle of short keys.");
                }
            }
        } else {
            /*
             * Calc short key column count. NOTE: short key column count is
             * calculated as follow: 1. All index column are taking into
             * account. 2. Max short key column count is Min(Num of
             * indexColumns, META_MAX_SHORT_KEY_NUM). 3. Short key list can
             * contains at most one VARCHAR column. And if contains, it should
             * be at the last position of the short key list.
             */
            shortKeyColumnCount = 0;
            int shortKeySizeByte = 0;
            int maxShortKeyColumnCount = Math.min(indexColumns.size(), FeConstants.shortkey_max_column_count);
            for (int i = 0; i < maxShortKeyColumnCount; i++) {
                Column column = indexColumns.get(i);
                shortKeySizeByte += column.getOlapColumnIndexSize();
                if (shortKeySizeByte > FeConstants.shortkey_maxsize_bytes) {
                    if (column.getDataType().isCharFamily()) {
                        ++shortKeyColumnCount;
                    }
                    break;
                }
                if (column.getType().isFloatingPointType()) {
                    break;
                }
                if (column.getDataType() == PrimitiveType.VARCHAR) {
                    ++shortKeyColumnCount;
                    break;
                }
                ++shortKeyColumnCount;
            }
            if (isKeysRequired && shortKeyColumnCount == 0) {
                throw new DdlException("The first column could not be float or double type, use decimal instead");
            }

        } // end calc shortKeyColumnCount

        return shortKeyColumnCount;
    }

    /*
     * used for handling AlterTableStmt (for client is the ALTER TABLE command).
     * including SchemaChangeHandler and RollupHandler
     */
    public void alterTable(AlterTableStmt stmt) throws UserException {
        this.alter.processAlterTable(stmt);
    }

    public void alterMaterializedView(AlterMaterializedViewStmt stmt) throws UserException {
        AlterMultiMaterializedView alter = new AlterMultiMaterializedView(stmt.getTable(), stmt.getRefreshInfo());
        this.alter.processAlterMaterializedView(alter, false);
    }

    /**
     * used for handling AlterViewStmt (the ALTER VIEW command).
     */
    public void alterView(AlterViewStmt stmt) throws UserException {
        this.alter.processAlterView(stmt, ConnectContext.get());
    }

    public void createMaterializedView(CreateMaterializedViewStmt stmt)
            throws AnalysisException, DdlException, MetaNotFoundException {
        this.alter.processCreateMaterializedView(stmt);
    }

    public void createMultiTableMaterializedView(CreateMultiTableMaterializedViewStmt stmt) throws UserException {
        this.alter.processCreateMultiTableMaterializedView(stmt);
    }

    public void dropMaterializedView(DropMaterializedViewStmt stmt) throws DdlException, MetaNotFoundException {
        this.alter.processDropMaterializedView(stmt);
    }

    public void refreshMaterializedView(RefreshMaterializedViewStmt stmt) throws DdlException, MetaNotFoundException {
        this.alter.processRefreshMaterializedView(stmt);
    }

    /*
     * used for handling CancelAlterStmt (for client is the CANCEL ALTER
     * command). including SchemaChangeHandler and RollupHandler
     */
    public void cancelAlter(CancelAlterTableStmt stmt) throws DdlException {
        if (stmt.getAlterType() == AlterType.ROLLUP) {
            this.getMaterializedViewHandler().cancel(stmt);
        } else if (stmt.getAlterType() == AlterType.COLUMN) {
            this.getSchemaChangeHandler().cancel(stmt);
        } else {
            throw new DdlException("Cancel " + stmt.getAlterType() + " does not implement yet");
        }
    }

    /*
     * used for handling backup opt
     */
    public void backup(BackupStmt stmt) throws DdlException {
        getBackupHandler().process(stmt);
    }

    public void restore(RestoreStmt stmt) throws DdlException {
        getBackupHandler().process(stmt);
    }

    public void cancelBackup(CancelBackupStmt stmt) throws DdlException {
        getBackupHandler().cancel(stmt);
    }

    public void cancelCloudWarmUp(CancelCloudWarmUpStmt stmt) throws DdlException {
        getCacheHotspotMgr().cancel(stmt);
    }

    // entry of rename table operation
    public void renameTable(Database db, Table table, TableRenameClause tableRenameClause) throws DdlException {
        db.writeLockOrDdlException();
        try {
            table.writeLockOrDdlException();
            try {
                if (table instanceof OlapTable) {
                    OlapTable olapTable = (OlapTable) table;
                    olapTable.checkNormalStateForAlter();
                }

                String oldTableName = table.getName();
                String newTableName = tableRenameClause.getNewTableName();
                if (Env.isStoredTableNamesLowerCase() && !Strings.isNullOrEmpty(newTableName)) {
                    newTableName = newTableName.toLowerCase();
                }
                if (oldTableName.equals(newTableName)) {
                    throw new DdlException("Same table name");
                }

                // check if name is already used
                if (db.getTable(newTableName).isPresent()) {
                    throw new DdlException("Table name[" + newTableName + "] is already used");
                }

                if (table.getType() == TableType.OLAP) {
                    // olap table should also check if any rollup has same name as "newTableName"
                    ((OlapTable) table).checkAndSetName(newTableName, false);
                } else {
                    table.setName(newTableName);
                }

                db.dropTable(oldTableName);
                db.createTable(table);

                TableInfo tableInfo = TableInfo.createForTableRename(db.getId(), table.getId(), newTableName);
                editLog.logTableRename(tableInfo);
                LOG.info("rename table[{}] to {}", oldTableName, newTableName);
            } finally {
                table.writeUnlock();
            }
        } finally {
            db.writeUnlock();
        }
    }

    public void refreshExternalTableSchema(Database db, Table table, List<Column> newSchema) {
        RefreshExternalTableInfo refreshExternalTableInfo = new RefreshExternalTableInfo(db.getFullName(),
                table.getName(), newSchema);
        editLog.logRefreshExternalTableSchema(refreshExternalTableInfo);
        LOG.info("refresh db[{}] table[{}] for schema change", db.getFullName(), table.getName());
    }

    public void replayRenameTable(TableInfo tableInfo) throws MetaNotFoundException {
        long dbId = tableInfo.getDbId();
        long tableId = tableInfo.getTableId();
        String newTableName = tableInfo.getNewTableName();

        Database db = getInternalCatalog().getDbOrMetaException(dbId);
        db.writeLock();
        try {
            Table table = db.getTableOrMetaException(tableId);
            table.writeLock();
            try {
                String tableName = table.getName();
                db.dropTable(tableName);
                table.setName(newTableName);
                db.createTable(table);
                LOG.info("replay rename table[{}] to {}", tableName, newTableName);
            } finally {
                table.writeUnlock();
            }
        } finally {
            db.writeUnlock();
        }
    }

    // the invoker should keep table's write lock
    public void modifyTableColocate(Database db, OlapTable table, String assignedGroup, boolean isReplay,
                                    GroupId assignedGroupId)
            throws DdlException {

        String oldGroup = table.getColocateGroup();
        GroupId groupId = null;
        if (!Strings.isNullOrEmpty(assignedGroup)) {
            String fullAssignedGroupName = GroupId.getFullGroupName(db.getId(), assignedGroup);
            //When the new name is the same as the old name, we return it to prevent npe
            if (!Strings.isNullOrEmpty(oldGroup)) {
                String oldFullGroupName = GroupId.getFullGroupName(db.getId(), oldGroup);
                if (oldFullGroupName.equals(fullAssignedGroupName)) {
                    LOG.warn("modify table[{}] group name same as old group name,skip.", table.getName());
                    return;
                }
            }
            ColocateGroupSchema groupSchema = colocateTableIndex.getGroupSchema(fullAssignedGroupName);
            if (groupSchema == null) {
                // user set a new colocate group,
                // check if all partitions all this table has same buckets num and same replication number
                PartitionInfo partitionInfo = table.getPartitionInfo();
                if (partitionInfo.getType() == PartitionType.RANGE || partitionInfo.getType() == PartitionType.LIST) {
                    int bucketsNum = -1;
                    ReplicaAllocation replicaAlloc = null;
                    for (Partition partition : table.getPartitions()) {
                        if (bucketsNum == -1) {
                            bucketsNum = partition.getDistributionInfo().getBucketNum();
                        } else if (bucketsNum != partition.getDistributionInfo().getBucketNum()) {
                            throw new DdlException(
                                    "Partitions in table " + table.getName() + " have different buckets number");
                        }

                        if (replicaAlloc == null) {
                            replicaAlloc = partitionInfo.getReplicaAllocation(partition.getId());
                        } else if (!replicaAlloc.equals(partitionInfo.getReplicaAllocation(partition.getId()))) {
                            throw new DdlException(
                                    "Partitions in table " + table.getName() + " have different replica allocation.");
                        }
                    }
                }
            } else {
                // set to an already exist colocate group, check if this table can be added to this group.
                groupSchema.checkColocateSchema(table);
            }

            Map<Tag, List<List<Long>>> backendsPerBucketSeq = null;
            if (groupSchema == null) {
                // assign to a newly created group, set backends sequence.
                // we arbitrarily choose a tablet backends sequence from this table,
                // let the colocation balancer do the work.
                backendsPerBucketSeq = table.getArbitraryTabletBucketsSeq();
            }
            // change group after getting backends sequence(if has), in case 'getArbitraryTabletBucketsSeq' failed
            groupId = colocateTableIndex.changeGroup(db.getId(), table, oldGroup, assignedGroup, assignedGroupId);

            if (groupSchema == null) {
                Preconditions.checkNotNull(backendsPerBucketSeq);
                colocateTableIndex.addBackendsPerBucketSeq(groupId, backendsPerBucketSeq);
            }

            // set this group as unstable
            colocateTableIndex.markGroupUnstable(groupId, "Colocation group modified by user",
                    false /* edit log is along with modify table log */);
            table.setColocateGroup(assignedGroup);
        } else {
            // unset colocation group
            if (Strings.isNullOrEmpty(oldGroup)) {
                // this table is not a colocate table, do nothing
                return;
            }

            // when replayModifyTableColocate, we need the groupId info
            String fullGroupName = GroupId.getFullGroupName(db.getId(), oldGroup);
            groupId = colocateTableIndex.getGroupSchema(fullGroupName).getGroupId();
            colocateTableIndex.removeTable(table.getId());
            table.setColocateGroup(null);
        }

        if (!isReplay) {
            Map<String, String> properties = Maps.newHashMapWithExpectedSize(1);
            properties.put(PropertyAnalyzer.PROPERTIES_COLOCATE_WITH, assignedGroup);
            TablePropertyInfo info = new TablePropertyInfo(db.getId(), table.getId(), groupId, properties);
            editLog.logModifyTableColocate(info);
        }
        LOG.info("finished modify table's colocation property. table: {}, is replay: {}", table.getName(), isReplay);
    }

    public void replayModifyTableColocate(TablePropertyInfo info) throws MetaNotFoundException {
        long dbId = info.getGroupId().dbId;
        if (dbId == 0) {
            dbId = info.getDbId();
        }
        Preconditions.checkState(dbId != 0, "replay modify table colocate failed, table id: " + info.getTableId());
        long tableId = info.getTableId();
        Map<String, String> properties = info.getPropertyMap();

        Database db = getInternalCatalog().getDbOrMetaException(dbId);
        OlapTable olapTable = (OlapTable) db.getTableOrMetaException(tableId, TableType.OLAP);
        olapTable.writeLock();
        try {
            modifyTableColocate(db, olapTable, properties.get(PropertyAnalyzer.PROPERTIES_COLOCATE_WITH), true,
                    info.getGroupId());
        } catch (DdlException e) {
            // should not happen
            LOG.warn("failed to replay modify table colocate", e);
        } finally {
            olapTable.writeUnlock();
        }
    }

    public void renameRollup(Database db, OlapTable table, RollupRenameClause renameClause) throws DdlException {
        table.writeLockOrDdlException();
        try {
            table.checkNormalStateForAlter();
            String rollupName = renameClause.getRollupName();
            // check if it is base table name
            if (rollupName.equals(table.getName())) {
                throw new DdlException("Using ALTER TABLE RENAME to change table name");
            }

            String newRollupName = renameClause.getNewRollupName();
            if (rollupName.equals(newRollupName)) {
                throw new DdlException("Same rollup name");
            }

            Map<String, Long> indexNameToIdMap = table.getIndexNameToId();
            if (indexNameToIdMap.get(rollupName) == null) {
                throw new DdlException("Rollup index[" + rollupName + "] does not exists");
            }

            // check if name is already used
            if (indexNameToIdMap.get(newRollupName) != null) {
                throw new DdlException("Rollup name[" + newRollupName + "] is already used");
            }

            long indexId = indexNameToIdMap.remove(rollupName);
            indexNameToIdMap.put(newRollupName, indexId);

            // log
            TableInfo tableInfo = TableInfo.createForRollupRename(db.getId(), table.getId(), indexId, newRollupName);
            editLog.logRollupRename(tableInfo);
            LOG.info("rename rollup[{}] to {}", rollupName, newRollupName);
        } finally {
            table.writeUnlock();
        }
    }

    public void replayRenameRollup(TableInfo tableInfo) throws MetaNotFoundException {
        long dbId = tableInfo.getDbId();
        long tableId = tableInfo.getTableId();
        long indexId = tableInfo.getIndexId();
        String newRollupName = tableInfo.getNewRollupName();

        Database db = getInternalCatalog().getDbOrMetaException(dbId);
        OlapTable olapTable = (OlapTable) db.getTableOrMetaException(tableId, TableType.OLAP);
        olapTable.writeLock();
        try {
            String rollupName = olapTable.getIndexNameById(indexId);
            Map<String, Long> indexNameToIdMap = olapTable.getIndexNameToId();
            indexNameToIdMap.remove(rollupName);
            indexNameToIdMap.put(newRollupName, indexId);

            LOG.info("replay rename rollup[{}] to {}", rollupName, newRollupName);
        } finally {
            olapTable.writeUnlock();
        }
    }

    public void renamePartition(Database db, OlapTable table, PartitionRenameClause renameClause) throws DdlException {
        table.writeLockOrDdlException();
        try {
            table.checkNormalStateForAlter();
            if (table.getPartitionInfo().getType() != PartitionType.RANGE
                    && table.getPartitionInfo().getType() != PartitionType.LIST) {
                throw new DdlException(
                        "Table[" + table.getName() + "] is single partitioned. " + "no need to rename partition name.");
            }

            String partitionName = renameClause.getPartitionName();
            String newPartitionName = renameClause.getNewPartitionName();
            if (partitionName.equalsIgnoreCase(newPartitionName)) {
                throw new DdlException("Same partition name");
            }

            Partition partition = table.getPartition(partitionName);
            if (partition == null) {
                throw new DdlException("Partition[" + partitionName + "] does not exists");
            }

            // check if name is already used
            if (table.checkPartitionNameExist(newPartitionName)) {
                throw new DdlException("Partition name[" + newPartitionName + "] is already used");
            }

            table.renamePartition(partitionName, newPartitionName);

            // log
            TableInfo tableInfo = TableInfo.createForPartitionRename(db.getId(), table.getId(), partition.getId(),
                    newPartitionName);
            editLog.logPartitionRename(tableInfo);
            LOG.info("rename partition[{}] to {}", partitionName, newPartitionName);
        } finally {
            table.writeUnlock();
        }
    }

    public void replayRenamePartition(TableInfo tableInfo) throws MetaNotFoundException {
        long dbId = tableInfo.getDbId();
        long tableId = tableInfo.getTableId();
        long partitionId = tableInfo.getPartitionId();
        String newPartitionName = tableInfo.getNewPartitionName();

        Database db = getInternalCatalog().getDbOrMetaException(dbId);
        OlapTable olapTable = (OlapTable) db.getTableOrMetaException(tableId, TableType.OLAP);
        olapTable.writeLock();
        try {
            Partition partition = olapTable.getPartition(partitionId);
            olapTable.renamePartition(partition.getName(), newPartitionName);
            LOG.info("replay rename partition[{}] to {}", partition.getName(), newPartitionName);
        } finally {
            olapTable.writeUnlock();
        }
    }

    private void renameColumn(Database db, OlapTable table, String colName,
                              String newColName, boolean isReplay) throws DdlException {
        table.checkNormalStateForAlter();
        if (colName.equalsIgnoreCase(newColName)) {
            throw new DdlException("Same column name");
        }

        Map<Long, MaterializedIndexMeta> indexIdToMeta = table.getIndexIdToMeta();
        for (Map.Entry<Long, MaterializedIndexMeta> entry : indexIdToMeta.entrySet()) {
            // rename column is not implemented for table without column unique id.
            if (entry.getValue().getMaxColUniqueId() < 0) {
                throw new DdlException("not implemented for table without column unique id,"
                        + " which are created with property 'light_schema_change'.");
            }
            // check if new name is already used
            if (entry.getValue().getColumnByName(newColName) != null) {
                throw new DdlException("Column name[" + newColName + "] is already used");
            }

            // check if have materialized view on rename column
            for (Column column : entry.getValue().getSchema()) {
                Expr expr = column.getDefineExpr();
                if (expr == null) {
                    continue;
                }
                List<SlotRef> slots = new ArrayList<>();
                expr.collect(SlotRef.class, slots);
                for (SlotRef slot : slots) {
                    String name = MaterializedIndexMeta
                            .normalizeName(CreateMaterializedViewStmt.mvColumnBreaker(slot.toSqlWithoutTbl()));
                    if (!isReplay && name.equals(colName)) {
                        throw new DdlException("Column[" + colName + "] have materialized view index");
                    }
                }
            }
        }

        // 1. modify old MaterializedIndexMeta
        boolean hasColumn = false;
        for (Map.Entry<Long, MaterializedIndexMeta> entry : indexIdToMeta.entrySet()) {
            Column column = entry.getValue().getColumnByName(colName);
            if (column != null) {
                column.setName(newColName);
                hasColumn = true;
                Env.getCurrentEnv().getQueryStats()
                        .rename(Env.getCurrentEnv().getCurrentCatalog().getId(), db.getId(),
                                table.getId(), entry.getKey(), colName, newColName);
            }
        }
        if (!hasColumn) {
            throw new DdlException("Column[" + colName + "] does not exists");
        }

        // 2. modify partition key
        PartitionInfo partitionInfo = table.getPartitionInfo();
        List<Column> partitionColumns = partitionInfo.getPartitionColumns();
        for (Column column : partitionColumns) {
            if (column.getName().equalsIgnoreCase(colName)) {
                column.setName(newColName);
            }
        }

        // 3. modify index
        List<Index> indexes = table.getIndexes();
        for (Index index : indexes) {
            List<String> columns = index.getColumns();
            for (int i = 0; i < columns.size(); i++) {
                if (columns.get(i).equalsIgnoreCase(colName)) {
                    columns.set(i, newColName);
                }
            }
        }

        // 4. modify distribution info
        DistributionInfo distributionInfo = table.getDefaultDistributionInfo();
        if (distributionInfo.getType() == DistributionInfoType.HASH) {
            // modify default distribution info
            List<Column> distributionColumns = ((HashDistributionInfo) distributionInfo).getDistributionColumns();
            for (Column column : distributionColumns) {
                if (column.getName().equalsIgnoreCase(colName)) {
                    column.setName(newColName);
                }
            }
            // modify distribution info inside partitions
            for (Partition p : table.getPartitions()) {
                DistributionInfo partDistInfo = p.getDistributionInfo();
                if (partDistInfo.getType() != DistributionInfoType.HASH) {
                    continue;
                }
                List<Column> partDistColumns = ((HashDistributionInfo) partDistInfo).getDistributionColumns();
                for (Column column : partDistColumns) {
                    if (column.getName().equalsIgnoreCase(colName)) {
                        column.setName(newColName);
                    }
                }
            }
        }

        // 5. modify sequence map col
        if (table.hasSequenceCol() && table.getSequenceMapCol().equalsIgnoreCase(colName)) {
            table.setSequenceMapCol(newColName);
        }

        table.rebuildFullSchema();

        if (!isReplay) {
            // log
            TableRenameColumnInfo info = new TableRenameColumnInfo(db.getId(), table.getId(), colName, newColName);
            editLog.logColumnRename(info);
            LOG.info("rename coloumn[{}] to {}", colName, newColName);
        }
    }

    public void renameColumn(Database db, OlapTable table, ColumnRenameClause renameClause) throws DdlException {
        table.writeLockOrDdlException();
        try {
            String colName = renameClause.getColName();
            String newColName = renameClause.getNewColName();
            renameColumn(db, table, colName, newColName, false);
        } finally {
            table.writeUnlock();
        }
    }

    public void replayRenameColumn(TableRenameColumnInfo info) throws MetaNotFoundException {
        LOG.debug("info:{}", info);
        long dbId = info.getDbId();
        long tableId = info.getTableId();
        String colName = info.getColName();
        String newColName = info.getNewColName();

        Database db = getCurrentEnv().getInternalCatalog().getDbOrMetaException(dbId);
        OlapTable table = (OlapTable) db.getTableOrMetaException(tableId, TableType.OLAP);
        table.writeLock();
        try {
            renameColumn(db, table, colName, newColName, true);
        } catch (DdlException e) {
            // should not happen
            LOG.warn("failed to replay rename column", e);
        } finally {
            table.writeUnlock();
        }
    }

    public void modifyTableDynamicPartition(Database db, OlapTable table, Map<String, String> properties)
            throws UserException {
        convertDynamicPartitionReplicaNumToReplicaAllocation(properties);
        Map<String, String> logProperties = new HashMap<>(properties);
        TableProperty tableProperty = table.getTableProperty();
        if (tableProperty == null) {
            DynamicPartitionUtil.checkAndSetDynamicPartitionProperty(table, properties, db);
        } else {
            // Merge the new properties with origin properties, and then analyze them
            Map<String, String> origDynamicProperties = tableProperty.getOriginDynamicPartitionProperty();
            origDynamicProperties.putAll(properties);
            Map<String, String> analyzedDynamicPartition = DynamicPartitionUtil.analyzeDynamicPartition(
                    origDynamicProperties, table, db);
            tableProperty.modifyTableProperties(analyzedDynamicPartition);
            tableProperty.buildDynamicProperty();
        }

        DynamicPartitionUtil.registerOrRemoveDynamicPartitionTable(db.getId(), table, false);
        dynamicPartitionScheduler.createOrUpdateRuntimeInfo(table.getId(), DynamicPartitionScheduler.LAST_UPDATE_TIME,
                TimeUtils.getCurrentFormatTime());
        ModifyTablePropertyOperationLog info = new ModifyTablePropertyOperationLog(db.getId(), table.getId(),
                logProperties);
        editLog.logDynamicPartition(info);
    }

    private void convertDynamicPartitionReplicaNumToReplicaAllocation(Map<String, String> properties) {
        if (properties.containsKey(DynamicPartitionProperty.REPLICATION_NUM)) {
            short repNum = Short.parseShort(properties.remove(DynamicPartitionProperty.REPLICATION_NUM));
            ReplicaAllocation replicaAlloc = new ReplicaAllocation(repNum);
            properties.put(DynamicPartitionProperty.REPLICATION_ALLOCATION, replicaAlloc.toCreateStmt());
        }
    }

    /**
     * Set replication number for unpartitioned table.
     *
     * @param db
     * @param table
     * @param properties
     * @throws DdlException
     */
    // The caller need to hold the table write lock
    public void modifyTableReplicaAllocation(Database db, OlapTable table, Map<String, String> properties)
            throws UserException {
        Preconditions.checkArgument(table.isWriteLockHeldByCurrentThread());
        String defaultReplicationNumName = "default." + PropertyAnalyzer.PROPERTIES_REPLICATION_NUM;
        PartitionInfo partitionInfo = table.getPartitionInfo();
        if (partitionInfo.getType() == PartitionType.RANGE || partitionInfo.getType() == PartitionType.LIST) {
            throw new DdlException(
                    "This is a partitioned table, you should specify partitions" + " with MODIFY PARTITION clause."
                            + " If you want to set default replication number, please use '" + defaultReplicationNumName
                            + "' instead of '" + PropertyAnalyzer.PROPERTIES_REPLICATION_NUM
                            + "' to escape misleading.");
        }
        String partitionName = table.getName();
        Partition partition = table.getPartition(partitionName);
        if (partition == null) {
            throw new DdlException("Partition does not exist. name: " + partitionName);
        }

        ReplicaAllocation replicaAlloc = PropertyAnalyzer.analyzeReplicaAllocation(properties, "");
        Env.getCurrentSystemInfo().checkReplicaAllocation(replicaAlloc);
        Preconditions.checkState(!replicaAlloc.isNotSet());
        boolean isInMemory = partitionInfo.getIsInMemory(partition.getId());
        boolean isPersistent = partitionInfo.getIsPersistent(partition.getId());
        DataProperty newDataProperty = partitionInfo.getDataProperty(partition.getId());
        partitionInfo.setReplicaAllocation(partition.getId(), replicaAlloc);

        // set table's default replication number.
        Map<String, String> tblProperties = Maps.newHashMap();
        tblProperties.put("default." + PropertyAnalyzer.PROPERTIES_REPLICATION_ALLOCATION, replicaAlloc.toCreateStmt());
        table.setReplicaAllocation(tblProperties);

        // log
        ModifyPartitionInfo info = new ModifyPartitionInfo(db.getId(), table.getId(), partition.getId(),
                newDataProperty, replicaAlloc, isInMemory, partitionInfo.getStoragePolicy(partition.getId()),
                tblProperties, isPersistent);
        editLog.logModifyPartition(info);
        LOG.debug("modify partition[{}-{}-{}] replica allocation to {}", db.getId(), table.getId(), partition.getName(),
                replicaAlloc.toCreateStmt());
    }

    /**
     * Set default replication allocation for a specified table.
     * You can see the default replication allocation by executing Show Create Table stmt.
     *
     * @param db
     * @param table
     * @param properties
     */
    // The caller need to hold the table write lock
    public void modifyTableDefaultReplicaAllocation(Database db, OlapTable table, Map<String, String> properties) {
        Preconditions.checkArgument(table.isWriteLockHeldByCurrentThread());
        table.setReplicaAllocation(properties);
        // log
        ModifyTablePropertyOperationLog info = new ModifyTablePropertyOperationLog(db.getId(), table.getId(),
                properties);
        editLog.logModifyReplicationNum(info);
        LOG.debug("modify table[{}] replication num to {}", table.getName(),
                properties.get(PropertyAnalyzer.PROPERTIES_REPLICATION_NUM));
    }

    // The caller need to hold the table write lock
    public void modifyTableProperties(Database db, OlapTable table, Map<String, String> properties) {
        Preconditions.checkArgument(table.isWriteLockHeldByCurrentThread());
        TableProperty tableProperty = table.getTableProperty();
        if (tableProperty == null) {
            tableProperty = new TableProperty(properties);
        } else {
            tableProperty.modifyTableProperties(properties);
        }
        tableProperty.buildInMemory()
                .buildStoragePolicy()
                .buildCcrEnable();

        // need to update partition info meta
        for (Partition partition : table.getPartitions()) {
            table.getPartitionInfo().setIsInMemory(partition.getId(), tableProperty.isInMemory());
            table.getPartitionInfo().setStoragePolicy(partition.getId(), tableProperty.getStoragePolicy());
        }

        ModifyTablePropertyOperationLog info = new ModifyTablePropertyOperationLog(db.getId(), table.getId(),
                properties);
        editLog.logModifyInMemory(info);
    }

    // The caller need to hold the table write lock
    public void modifyTablePersistentMeta(Database db, OlapTable table, Map<String, String> properties) {
        Preconditions.checkArgument(table.isWriteLockHeldByCurrentThread());
        TableProperty tableProperty = table.getTableProperty();
        if (tableProperty == null) {
            tableProperty = new TableProperty(properties);
        } else {
            tableProperty.modifyTableProperties(properties);
        }
        tableProperty.buildPersistent();

        // need to update partition info meta
        for (Partition partition : table.getPartitions()) {
            table.getPartitionInfo().setIsPersistent(partition.getId(), tableProperty.isPersistent());
        }

        ModifyTablePropertyOperationLog info = new ModifyTablePropertyOperationLog(db.getId(), table.getId(),
                properties);
        editLog.logModifyPersistent(info);
    }

    public void modifyTableTtlSecondsMeta(Database db, OlapTable table, Map<String, String> properties) {
        Preconditions.checkArgument(table.isWriteLockHeldByCurrentThread());
        TableProperty tableProperty = table.getTableProperty();
        if (tableProperty == null) {
            tableProperty = new TableProperty(properties);
        } else {
            tableProperty.modifyTableProperties(properties);
        }
        tableProperty.buildTTLSeconds();
        table.setTTLSeconds(tableProperty.getTTLSeconds());
        ModifyTablePropertyOperationLog info = new ModifyTablePropertyOperationLog(db.getId(), table.getId(),
                properties);
        editLog.logModifyTTLSeconds(info);
    }

    public void updateBinlogConfig(Database db, OlapTable table, BinlogConfig newBinlogConfig) {
        Preconditions.checkArgument(table.isWriteLockHeldByCurrentThread());

        table.setBinlogConfig(newBinlogConfig);

        ModifyTablePropertyOperationLog info = new ModifyTablePropertyOperationLog(db.getId(), table.getId(),
                newBinlogConfig.toProperties());
        editLog.logUpdateBinlogConfig(info);
    }

    public void replayModifyTableProperty(short opCode, ModifyTablePropertyOperationLog info)
            throws MetaNotFoundException {
        long dbId = info.getDbId();
        long tableId = info.getTableId();
        Map<String, String> properties = info.getProperties();

        Database db = getInternalCatalog().getDbOrMetaException(dbId);
        OlapTable olapTable = (OlapTable) db.getTableOrMetaException(tableId, TableType.OLAP);
        olapTable.writeLock();
        try {
            TableProperty tableProperty = olapTable.getTableProperty();
            if (tableProperty == null) {
                tableProperty = new TableProperty(properties).buildProperty(opCode);
                olapTable.setTableProperty(tableProperty);
            } else {
                tableProperty.modifyTableProperties(properties);
                tableProperty.buildProperty(opCode);
            }

            // need to replay partition info meta
            switch (opCode) {
                case OperationType.OP_MODIFY_IN_MEMORY:
                    for (Partition partition : olapTable.getPartitions()) {
                        olapTable.getPartitionInfo().setIsInMemory(partition.getId(), tableProperty.isInMemory());
                        // storage policy re-use modify in memory
                        Optional.ofNullable(tableProperty.getStoragePolicy()).filter(p -> !p.isEmpty())
                                .ifPresent(p -> olapTable.getPartitionInfo().setStoragePolicy(partition.getId(), p));
                    }
                    break;
                case OperationType.OP_UPDATE_BINLOG_CONFIG:
                    BinlogConfig newBinlogConfig = new BinlogConfig();
                    newBinlogConfig.mergeFromProperties(properties);
                    olapTable.setBinlogConfig(newBinlogConfig);
                    break;
                case OperationType.OP_MODIFY_PERSISTENT:
                    for (Partition partition : olapTable.getPartitions()) {
                        olapTable.getPartitionInfo().setIsPersistent(partition.getId(), tableProperty.isPersistent());
                    }
                    break;
                default:
                    break;
            }
        } finally {
            olapTable.writeUnlock();
        }
    }

    public void modifyDefaultDistributionBucketNum(Database db, OlapTable olapTable,
                                                   ModifyDistributionClause modifyDistributionClause)
            throws DdlException {
        olapTable.writeLockOrDdlException();
        try {
            if (olapTable.isColocateTable()) {
                throw new DdlException("Cannot change default bucket number of colocate table.");
            }

            if (olapTable.getPartitionInfo().getType() != PartitionType.RANGE) {
                throw new DdlException("Only support change partitioned table's distribution.");
            }

            DistributionDesc distributionDesc = modifyDistributionClause.getDistributionDesc();
            if (distributionDesc != null) {
                DistributionInfo defaultDistributionInfo = olapTable.getDefaultDistributionInfo();
                List<Column> baseSchema = olapTable.getBaseSchema();
                DistributionInfo distributionInfo = distributionDesc.toDistributionInfo(baseSchema);
                // for now. we only support modify distribution's bucket num
                if (distributionInfo.getType() != defaultDistributionInfo.getType()) {
                    throw new DdlException(
                            "Cannot change distribution type when modify" + " default distribution bucket num");
                }
                if (distributionInfo.getType() == DistributionInfoType.HASH) {
                    HashDistributionInfo hashDistributionInfo = (HashDistributionInfo) distributionInfo;
                    if (!hashDistributionInfo.sameDistributionColumns((HashDistributionInfo) defaultDistributionInfo)) {
                        throw new DdlException("Cannot assign hash distribution with different distribution cols. "
                                + "new is: " + hashDistributionInfo.getDistributionColumns() + " default is: "
                                + ((HashDistributionInfo) distributionInfo).getDistributionColumns());
                    }
                }

                int bucketNum = distributionInfo.getBucketNum();
                if (bucketNum <= 0) {
                    throw new DdlException("Cannot assign hash distribution buckets less than 1");
                }

                defaultDistributionInfo.setBucketNum(bucketNum);

                ModifyTableDefaultDistributionBucketNumOperationLog info
                        = new ModifyTableDefaultDistributionBucketNumOperationLog(
                        db.getId(), olapTable.getId(), bucketNum);
                editLog.logModifyDefaultDistributionBucketNum(info);
                LOG.info("modify table[{}] default bucket num to {}", olapTable.getName(), bucketNum);
            }
        } finally {
            olapTable.writeUnlock();
        }
    }

    public void replayModifyTableDefaultDistributionBucketNum(ModifyTableDefaultDistributionBucketNumOperationLog info)
            throws MetaNotFoundException {
        long dbId = info.getDbId();
        long tableId = info.getTableId();
        int bucketNum = info.getBucketNum();

        Database db = getInternalCatalog().getDbOrMetaException(dbId);
        OlapTable olapTable = (OlapTable) db.getTableOrMetaException(tableId, TableType.OLAP);
        olapTable.writeLock();
        try {
            DistributionInfo defaultDistributionInfo = olapTable.getDefaultDistributionInfo();
            defaultDistributionInfo.setBucketNum(bucketNum);
        } finally {
            olapTable.writeUnlock();
        }
    }

    /*
     * used for handling AlterClusterStmt
     * (for client is the ALTER CLUSTER command).
     */
    public void alterCluster(AlterSystemStmt stmt) throws DdlException, UserException {
        this.alter.processAlterCluster(stmt);
    }

    public void cancelAlterCluster(CancelAlterSystemStmt stmt) throws DdlException {
        this.alter.getClusterHandler().cancel(stmt);
    }

    public String analyzeCloudCluster(String name, ConnectContext ctx) throws DdlException {
        if (Config.isNotCloudMode()) {
            return name;
        }

        String[] res = name.split("@");
        if (res.length != 1 && res.length != 2) {
            throw new DdlException("Invalid database name: " + name, ErrorCode.ERR_BAD_DB_ERROR);
        }

        if (res.length == 1) {
            return name;
        }

        changeCloudCluster(res[1], ctx);
        return res[0];
    }

    public void checkCloudClusterPriv(String clusterName) throws DdlException {
        // check resource usage privilege
        if (!Env.getCurrentEnv().getAuth().checkCloudPriv(ConnectContext.get().getCurrentUserIdentity(),
                clusterName, PrivPredicate.USAGE, ResourceTypeEnum.CLUSTER)) {
            throw new DdlException("USAGE denied to user"
                    + ConnectContext.get().getQualifiedUser() + "'@'" + ConnectContext.get().getRemoteIP()
                    + "' for cloud cluster '" + clusterName + "'", ErrorCode.ERR_CLUSTER_NO_PERMISSIONS);
        }

        if (!Env.getCurrentSystemInfo().getCloudClusterNames().contains(clusterName)) {
            LOG.debug("current instance does not have a cluster name :{}", clusterName);
            throw new DdlException(String.format("Cluster %s not exist", clusterName),
                    ErrorCode.ERR_ClOUD_CLUSTER_ERROR);
        }
    }

    public void changeCloudCluster(String clusterName, ConnectContext ctx) throws DdlException {
        checkCloudClusterPriv(clusterName);
        try {
            Env.getCurrentSystemInfo().addCloudCluster(clusterName, "");
        } catch (UserException e) {
            throw new DdlException(e.getMessage(), e.getMysqlErrorCode());
        }
        ctx.setCloudCluster(clusterName);
        ctx.getState().setOk();
    }

    // Switch catalog of this sesseion.
    public void changeCatalog(ConnectContext ctx, String catalogName) throws DdlException {
        CatalogIf catalogIf = catalogMgr.getCatalogNullable(catalogName);
        if (catalogIf == null) {
            throw new DdlException(ErrorCode.ERR_UNKNOWN_CATALOG.formatErrorMsg(catalogName),
                    ErrorCode.ERR_UNKNOWN_CATALOG);
        }

        String currentDB = ctx.getDatabase();
        if (StringUtils.isNotEmpty(currentDB)) {
            // When dropped the current catalog in current context, the current catalog will be null.
            if (ctx.getCurrentCatalog() != null) {
                catalogMgr.addLastDBOfCatalog(ctx.getCurrentCatalog().getName(), currentDB);
            }
        }
        ctx.changeDefaultCatalog(catalogName);
        String lastDb = catalogMgr.getLastDB(catalogName);
        if (StringUtils.isNotEmpty(lastDb)) {
            ctx.setDatabase(lastDb);
        }
        if (catalogIf instanceof EsExternalCatalog) {
            ctx.setDatabase(SystemInfoService.DEFAULT_CLUSTER + ClusterNamespace.CLUSTER_DELIMITER
                    + EsExternalCatalog.DEFAULT_DB);
        }
    }

    // Change current database of this session.
    public void changeDb(ConnectContext ctx, String qualifiedDb) throws DdlException {
        if (!accessManager.checkDbPriv(ctx, ctx.getDefaultCatalog(), qualifiedDb, PrivPredicate.SHOW)) {
            ErrorReport.reportDdlException(ErrorCode.ERR_DBACCESS_DENIED_ERROR, ctx.getQualifiedUser(), qualifiedDb);
        }

        ctx.getCurrentCatalog().getDbOrDdlException(qualifiedDb);
        ctx.setDatabase(qualifiedDb);
    }

    // for test only
    public void clear() {
        getInternalCatalog().clearDbs();
        if (load.getIdToLoadJob() != null) {
            load.getIdToLoadJob().clear();
            // load = null;
        }
        System.gc();
    }

    public void createView(CreateViewStmt stmt) throws DdlException {
        String dbName = stmt.getDbName();
        String tableName = stmt.getTable();

        // check if db exists
        Database db = getInternalCatalog().getDbOrDdlException(dbName);

        // check if table exists in db
        if (db.getTable(tableName).isPresent()) {
            if (stmt.isSetIfNotExists()) {
                LOG.info("create view[{}] which already exists", tableName);
                return;
            } else {
                ErrorReport.reportDdlException(ErrorCode.ERR_TABLE_EXISTS_ERROR, tableName);
            }
        }

        List<Column> columns = stmt.getColumns();

        long tableId = Env.getCurrentEnv().getNextId();
        View newView = new View(tableId, tableName, columns);
        newView.setComment(stmt.getComment());
        newView.setInlineViewDefWithSqlMode(stmt.getInlineViewDef(),
                ConnectContext.get().getSessionVariable().getSqlMode());
        // init here in case the stmt string from view.toSql() has some syntax error.
        try {
            newView.init();
        } catch (UserException e) {
            throw new DdlException("failed to init view stmt", e);
        }

        if (!((Database) db).createTableWithLock(newView, false, stmt.isSetIfNotExists()).first) {
            throw new DdlException("Failed to create view[" + tableName + "].");
        }
        LOG.info("successfully create view[" + tableName + "-" + newView.getId() + "]");
    }

    public FunctionRegistry getFunctionRegistry() {
        return functionRegistry;
    }

    /**
     * Returns the function that best matches 'desc' that is registered with the
     * catalog using 'mode' to check for matching. If desc matches multiple
     * functions in the catalog, it will return the function with the strictest
     * matching mode. If multiple functions match at the same matching mode,
     * ties are broken by comparing argument types in lexical order. Argument
     * types are ordered by argument precision (e.g. double is preferred over
     * float) and then by alphabetical order of argument type name, to guarantee
     * deterministic results.
     */
    public Function getFunction(Function desc, Function.CompareMode mode) {
        return functionSet.getFunction(desc, mode);
    }

    public List<Function> getBuiltinFunctions() {
        return functionSet.getBulitinFunctions();
    }

    public Function getTableFunction(Function desc, Function.CompareMode mode) {
        return functionSet.getFunction(desc, mode, true);
    }

    public boolean isNondeterministicFunction(String funcName) {
        return functionSet.isNondeterministicFunction(funcName);
    }

    public boolean isNullResultWithOneNullParamFunction(String funcName) {
        return functionSet.isNullResultWithOneNullParamFunctions(funcName);
    }

    public boolean isAggFunctionName(String name) {
        return functionSet.isAggFunctionName(name);
    }

    @Deprecated
    public long loadCluster(DataInputStream dis, long checksum) throws IOException, DdlException {
        return getInternalCatalog().loadCluster(dis, checksum);
    }

    public long saveCluster(CountingDataOutputStream dos, long checksum) throws IOException {
        // do nothing
        return checksum;
    }

    public long saveBrokers(CountingDataOutputStream dos, long checksum) throws IOException {
        Map<String, List<FsBroker>> addressListMap = brokerMgr.getBrokerListMap();
        int size = addressListMap.size();
        checksum ^= size;
        dos.writeInt(size);

        for (Map.Entry<String, List<FsBroker>> entry : addressListMap.entrySet()) {
            Text.writeString(dos, entry.getKey());
            final List<FsBroker> addrs = entry.getValue();
            size = addrs.size();
            checksum ^= size;
            dos.writeInt(size);
            for (FsBroker addr : addrs) {
                addr.write(dos);
            }
        }

        return checksum;
    }

    public long loadBrokers(DataInputStream dis, long checksum) throws IOException, DdlException {
        int count = dis.readInt();
        checksum ^= count;
        for (long i = 0; i < count; ++i) {
            String brokerName = Text.readString(dis);
            int size = dis.readInt();
            checksum ^= size;
            List<FsBroker> addrs = Lists.newArrayList();
            for (int j = 0; j < size; j++) {
                FsBroker addr = FsBroker.readIn(dis);
                addrs.add(addr);
            }
            brokerMgr.replayAddBrokers(brokerName, addrs);
        }
        LOG.info("finished replay brokerMgr from image");
        return checksum;
    }


    public String dumpImage() {
        LOG.info("begin to dump meta data");
        String dumpFilePath;
        List<DatabaseIf> databases = Lists.newArrayList();
        List<List<TableIf>> tableLists = Lists.newArrayList();
        tryLock(true);
        try {
            // sort all dbs to avoid potential dead lock
            for (long dbId : getInternalCatalog().getDbIds()) {
                Database db = getInternalCatalog().getDbNullable(dbId);
                databases.add(db);
            }
            databases.sort(Comparator.comparing(DatabaseIf::getId));

            // lock all dbs
            MetaLockUtils.readLockDatabases(databases);
            LOG.info("acquired all the dbs' read lock.");
            // lock all tables
            for (DatabaseIf db : databases) {
                List<TableIf> tableList = db.getTablesOnIdOrder();
                MetaLockUtils.readLockTables(tableList);
                tableLists.add(tableList);
            }
            LOG.info("acquired all the tables' read lock.");

            load.readLock();
            LOG.info("acquired all jobs' read lock.");
            long journalId = getMaxJournalId();
            File dumpFile = new File(Config.meta_dir, "image." + journalId);
            dumpFilePath = dumpFile.getAbsolutePath();
            try {
                LOG.info("begin to dump {}", dumpFilePath);
                saveImage(dumpFile, journalId);
            } catch (IOException e) {
                LOG.error("failed to dump image to {}", dumpFilePath, e);
            }
        } finally {
            // unlock all
            load.readUnlock();
            for (int i = databases.size() - 1; i >= 0; i--) {
                MetaLockUtils.readUnlockTables(tableLists.get(i));
            }
            MetaLockUtils.readUnlockDatabases(databases);
            unlock();
        }

        LOG.info("finished dumping image to {}", dumpFilePath);
        return dumpFilePath;
    }

    /*
     * Truncate specified table or partitions.
     * The main idea is:
     *
     * 1. using the same schema to create new table(partitions)
     * 2. use the new created table(partitions) to replace the old ones.
     *
     * if no partition specified, it will truncate all partitions of this table, including all temp partitions,
     * otherwise, it will only truncate those specified partitions.
     *
     */
    public void truncateTable(TruncateTableStmt truncateTableStmt) throws DdlException {
        getInternalCatalog().truncateTable(truncateTableStmt);
    }

    public void replayTruncateTable(TruncateTableInfo info) throws MetaNotFoundException {
        getInternalCatalog().replayTruncateTable(info);
    }

    public void createFunction(CreateFunctionStmt stmt) throws UserException {
        if (SetType.GLOBAL.equals(stmt.getType())) {
            globalFunctionMgr.addFunction(stmt.getFunction(), stmt.isIfNotExists());
        } else {
            Database db = getInternalCatalog().getDbOrDdlException(stmt.getFunctionName().getDb());
            db.addFunction(stmt.getFunction(), stmt.isIfNotExists());
        }
    }

    public void replayCreateFunction(Function function) throws MetaNotFoundException {
        String dbName = function.getFunctionName().getDb();
        Database db = getInternalCatalog().getDbOrMetaException(dbName);
        db.replayAddFunction(function);
    }

    public void replayCreateGlobalFunction(Function function) {
        globalFunctionMgr.replayAddFunction(function);
    }

    public void dropFunction(DropFunctionStmt stmt) throws UserException {
        FunctionName name = stmt.getFunctionName();
        if (SetType.GLOBAL.equals(stmt.getType())) {
            globalFunctionMgr.dropFunction(stmt.getFunction(), stmt.isIfExists());
        } else {
            Database db = getInternalCatalog().getDbOrDdlException(name.getDb());
            db.dropFunction(stmt.getFunction(), stmt.isIfExists());
        }
    }

    public void replayDropFunction(FunctionSearchDesc functionSearchDesc) throws MetaNotFoundException {
        String dbName = functionSearchDesc.getName().getDb();
        Database db = getInternalCatalog().getDbOrMetaException(dbName);
        db.replayDropFunction(functionSearchDesc);
    }

    public void replayDropGlobalFunction(FunctionSearchDesc functionSearchDesc) {
        globalFunctionMgr.replayDropFunction(functionSearchDesc);
    }

    public void setConfig(AdminSetConfigStmt stmt) throws DdlException {
        Map<String, String> configs = stmt.getConfigs();
        Preconditions.checkState(configs.size() == 1);

        for (Map.Entry<String, String> entry : configs.entrySet()) {
            try {
                ConfigBase.setMutableConfig(entry.getKey(), entry.getValue());
            } catch (ConfigException e) {
                throw new DdlException(e.getMessage());
            }
        }
    }

    public void replayBackendReplicasInfo(BackendReplicasInfo backendReplicasInfo) {
        long backendId = backendReplicasInfo.getBackendId();
        List<BackendReplicasInfo.ReplicaReportInfo> replicaInfos = backendReplicasInfo.getReplicaReportInfos();

        for (BackendReplicasInfo.ReplicaReportInfo info : replicaInfos) {
            if (tabletInvertedIndex.getTabletMeta(info.tabletId) == null) {
                // The tablet has been deleted. Because the reporting of tablet and
                // the deletion of tablet are two independent events,
                // and directly do not do mutually exclusive processing,
                // so it may appear that the tablet is deleted first, and the reporting information is processed later.
                // Here we simply ignore the deleted tablet.
                continue;
            }
            Replica replica = tabletInvertedIndex.getReplica(info.tabletId, backendId);
            if (replica == null) {
                LOG.warn("failed to find replica of tablet {} on backend {} when replaying backend report info",
                        info.tabletId, backendId);
                continue;
            }

            switch (info.type) {
                case BAD:
                    replica.setBad(true);
                    break;
                case MISSING_VERSION:
                    replica.updateLastFailedVersion(info.lastFailedVersion);
                    break;
                default:
                    break;
            }
        }
    }

    @Deprecated
    public void replayBackendTabletsInfo(BackendTabletsInfo backendTabletsInfo) {
        List<Pair<Long, Integer>> tabletsWithSchemaHash = backendTabletsInfo.getTabletSchemaHash();
        if (!tabletsWithSchemaHash.isEmpty()) {
            // In previous version, we save replica info in `tabletsWithSchemaHash`,
            // but it is wrong because we can not get replica from `tabletInvertedIndex` when doing checkpoint,
            // because when doing checkpoint, the tabletInvertedIndex is not initialized at all.
            //
            // So we can only discard this information, in this case, it is equivalent to losing the record of these
            // operations. But it doesn't matter, these records are currently only used to record whether a replica is
            // in a bad state. This state has little effect on the system, and it can be restored after the system
            // has processed the bad state replica.
            for (Pair<Long, Integer> tabletInfo : tabletsWithSchemaHash) {
                LOG.warn("find an old backendTabletsInfo for tablet {}, ignore it", tabletInfo.first);
            }
            return;
        }

        // in new version, replica info is saved here.
        // but we need to get replica from db->tbl->partition->...
        List<ReplicaPersistInfo> replicaPersistInfos = backendTabletsInfo.getReplicaPersistInfos();
        for (ReplicaPersistInfo info : replicaPersistInfos) {
            OlapTable olapTable = (OlapTable) getInternalCatalog().getDb(info.getDbId())
                    .flatMap(db -> db.getTable(info.getTableId())).filter(t -> t.getType() == TableType.OLAP)
                    .orElse(null);
            if (olapTable == null) {
                continue;
            }
            olapTable.writeLock();
            try {

                Partition partition = olapTable.getPartition(info.getPartitionId());
                if (partition == null) {
                    continue;
                }
                MaterializedIndex mindex = partition.getIndex(info.getIndexId());
                if (mindex == null) {
                    continue;
                }
                Tablet tablet = mindex.getTablet(info.getTabletId());
                if (tablet == null) {
                    continue;
                }
                Replica replica = tablet.getReplicaById(info.getReplicaId());
                if (replica != null) {
                    replica.setBad(true);
                    LOG.debug("get replica {} of tablet {} on backend {} to bad when replaying", info.getReplicaId(),
                            info.getTabletId(), info.getBackendId());
                }
            } finally {
                olapTable.writeUnlock();
            }
        }
    }

    // Convert table's distribution type from hash to random.
    public void convertDistributionType(Database db, OlapTable tbl) throws DdlException {
        tbl.writeLockOrDdlException();
        try {
            if (tbl.isColocateTable()) {
                throw new DdlException("Cannot change distribution type of colocate table.");
            }
            if (tbl.getKeysType() == KeysType.UNIQUE_KEYS) {
                throw new DdlException("Cannot change distribution type of unique keys table.");
            }
            if (tbl.getKeysType() == KeysType.AGG_KEYS) {
                for (Column column : tbl.getBaseSchema()) {
                    if (column.getAggregationType() == AggregateType.REPLACE
                            || column.getAggregationType() == AggregateType.REPLACE_IF_NOT_NULL) {
                        throw new DdlException("Cannot change distribution type of aggregate keys table which has value"
                                + " columns with " + column.getAggregationType() + " type.");
                    }
                }
            }
            if (!tbl.convertHashDistributionToRandomDistribution()) {
                throw new DdlException("Table " + tbl.getName() + " is not hash distributed");
            }
            TableInfo tableInfo = TableInfo.createForModifyDistribution(db.getId(), tbl.getId());
            editLog.logModifyDistributionType(tableInfo);
            LOG.info("finished to modify distribution type of table from hash to random : " + tbl.getName());
        } finally {
            tbl.writeUnlock();
        }
    }

    public void replayConvertDistributionType(TableInfo info) throws MetaNotFoundException {
        Database db = getInternalCatalog().getDbOrMetaException(info.getDbId());
        OlapTable olapTable = (OlapTable) db.getTableOrMetaException(info.getTableId(), TableType.OLAP);
        olapTable.writeLock();
        try {
            olapTable.convertHashDistributionToRandomDistribution();
            LOG.info("replay modify distribution type of table from hash to random : " + olapTable.getName());
        } finally {
            olapTable.writeUnlock();
        }
    }

    /*
     * The entry of replacing partitions with temp partitions.
     */
    public void replaceTempPartition(Database db, OlapTable olapTable, ReplacePartitionClause clause)
            throws DdlException {
        Preconditions.checkState(olapTable.isWriteLockHeldByCurrentThread());
        List<String> partitionNames = clause.getPartitionNames();
        List<String> tempPartitionNames = clause.getTempPartitionNames();
        boolean isStrictRange = clause.isStrictRange();
        boolean useTempPartitionName = clause.useTempPartitionName();
        // check partition exist
        for (String partName : partitionNames) {
            if (!olapTable.checkPartitionNameExist(partName, false)) {
                throw new DdlException("Partition[" + partName + "] does not exist");
            }
        }
        for (String partName : tempPartitionNames) {
            if (!olapTable.checkPartitionNameExist(partName, true)) {
                throw new DdlException("Temp partition[" + partName + "] does not exist");
            }
        }
        olapTable.replaceTempPartitions(partitionNames, tempPartitionNames, isStrictRange, useTempPartitionName);

        // write log
        ReplacePartitionOperationLog info = new ReplacePartitionOperationLog(db.getId(), olapTable.getId(),
                partitionNames, tempPartitionNames, isStrictRange, useTempPartitionName);
        editLog.logReplaceTempPartition(info);
        LOG.info("finished to replace partitions {} with temp partitions {} from table: {}", clause.getPartitionNames(),
                clause.getTempPartitionNames(), olapTable.getName());
    }

    public void replayReplaceTempPartition(ReplacePartitionOperationLog replaceTempPartitionLog)
            throws MetaNotFoundException {
        long dbId = replaceTempPartitionLog.getDbId();
        long tableId = replaceTempPartitionLog.getTblId();
        Database db = getInternalCatalog().getDbOrMetaException(dbId);
        OlapTable olapTable = (OlapTable) db.getTableOrMetaException(tableId, TableType.OLAP);
        olapTable.writeLock();
        try {
            olapTable.replaceTempPartitions(replaceTempPartitionLog.getPartitions(),
                    replaceTempPartitionLog.getTempPartitions(), replaceTempPartitionLog.isStrictRange(),
                    replaceTempPartitionLog.useTempPartitionName());
        } catch (DdlException e) {
            throw new MetaNotFoundException(e);
        } finally {
            olapTable.writeUnlock();
        }
    }

    public void installPlugin(InstallPluginStmt stmt) throws UserException, IOException {
        pluginMgr.installPlugin(stmt);
    }

    public long savePlugins(CountingDataOutputStream dos, long checksum) throws IOException {
        Env.getCurrentPluginMgr().write(dos);
        return checksum;
    }

    public long loadPlugins(DataInputStream dis, long checksum) throws IOException {
        Env.getCurrentPluginMgr().readFields(dis);
        LOG.info("finished replay plugins from image");
        return checksum;
    }

    public void replayInstallPlugin(PluginInfo pluginInfo) throws MetaNotFoundException {
        try {
            pluginMgr.replayLoadDynamicPlugin(pluginInfo);
        } catch (Exception e) {
            throw new MetaNotFoundException(e);
        }
    }

    public void uninstallPlugin(UninstallPluginStmt stmt) throws IOException, UserException {
        PluginInfo info = pluginMgr.uninstallPlugin(stmt.getPluginName());
        if (null != info) {
            editLog.logUninstallPlugin(info);
        }
        LOG.info("uninstall plugin = " + stmt.getPluginName());
    }

    public void replayUninstallPlugin(PluginInfo pluginInfo) throws MetaNotFoundException {
        try {
            pluginMgr.uninstallPlugin(pluginInfo.getName());
        } catch (Exception e) {
            throw new MetaNotFoundException(e);
        }
    }

    // entry of checking tablets operation
    public void checkTablets(AdminCheckTabletsStmt stmt) {
        CheckType type = stmt.getType();
        switch (type) {
            case CONSISTENCY:
                consistencyChecker.addTabletsToCheck(stmt.getTabletIds());
                break;
            default:
                break;
        }
    }

    // Set specified replica's status. If replica does not exist, just ignore it.
    public void setReplicaStatus(AdminSetReplicaStatusStmt stmt) throws MetaNotFoundException {
        long tabletId = stmt.getTabletId();
        long backendId = stmt.getBackendId();
        ReplicaStatus status = stmt.getStatus();
        setReplicaStatusInternal(tabletId, backendId, status, false);
    }

    public void setReplicaStatus(long tabletId, long backendId, ReplicaStatus status) throws MetaNotFoundException {
        setReplicaStatusInternal(tabletId, backendId, status, false);
    }

    public void replaySetReplicaStatus(SetReplicaStatusOperationLog log) throws MetaNotFoundException {
        setReplicaStatusInternal(log.getTabletId(), log.getBackendId(), log.getReplicaStatus(), true);
    }

    private void setReplicaStatusInternal(long tabletId, long backendId, ReplicaStatus status, boolean isReplay)
            throws MetaNotFoundException {
        try {
            TabletMeta meta = tabletInvertedIndex.getTabletMeta(tabletId);
            if (meta == null) {
                throw new MetaNotFoundException("tablet does not exist");
            }
            Database db = getInternalCatalog().getDbOrMetaException(meta.getDbId());
            Table table = db.getTableOrMetaException(meta.getTableId());
            table.writeLockOrMetaException();
            try {
                Replica replica = tabletInvertedIndex.getReplica(tabletId, backendId);
                if (replica == null) {
                    throw new MetaNotFoundException("replica does not exist on backend, beId=" + backendId);
                }
                if (status == ReplicaStatus.BAD || status == ReplicaStatus.OK) {
                    if (replica.setBad(status == ReplicaStatus.BAD)) {
                        if (!isReplay) {
                            SetReplicaStatusOperationLog log = new SetReplicaStatusOperationLog(backendId, tabletId,
                                    status);
                            getEditLog().logSetReplicaStatus(log);
                        }
                        LOG.info("set replica {} of tablet {} on backend {} as {}. is replay: {}", replica.getId(),
                                tabletId, backendId, status, isReplay);
                    }
                }
            } finally {
                table.writeUnlock();
            }
        } catch (MetaNotFoundException e) {
            throw new MetaNotFoundException("set replica status failed, tabletId=" + tabletId, e);
        }
    }

    public void eraseDatabase(long dbId, boolean needEditLog) {
        // remove jobs
        Env.getCurrentEnv().getLoadInstance().removeDbLoadJob(dbId);

        // remove database transaction manager
        Env.getCurrentEnv().getGlobalTransactionMgr().removeDatabaseTransactionMgr(dbId);

        if (needEditLog) {
            Env.getCurrentEnv().getEditLog().logEraseDb(dbId);
        }
    }

    public void dropTableByIndexs(OlapTable olapTable) {
        List<Long> indexs = new ArrayList<Long>();
        for (Partition partition : olapTable.getAllPartitions()) {
            List<MaterializedIndex> allIndices = partition.getMaterializedIndices(IndexExtState.ALL);
            for (MaterializedIndex materializedIndex : allIndices) {
                long indexId = materializedIndex.getId();
                indexs.add(indexId);
            }
        }

        int tryCnt = 0;
        while (true) {
            try {
                if (indexs.isEmpty()) {
                    break;
                }
                Env.getCurrentInternalCatalog().dropCloudMaterializedIndex(olapTable.getId(), indexs);
                tryCnt++;
            } catch (Exception e) {
                LOG.warn("failed to drop index {} of table {}, try cnt {}, execption {}",
                        indexs, olapTable.getId(), tryCnt, e);
                try {
                    Thread.sleep(3000);
                } catch (InterruptedException ie) {
                    LOG.warn("Thread sleep is interrupted");
                }
                continue;
            }
            break;
        }

        Env.getCurrentColocateIndex().removeTable(olapTable.getId());
    }

    public void onEraseOlapTable(OlapTable olapTable, boolean isReplay) {
        // inverted index
        TabletInvertedIndex invertedIndex = Env.getCurrentInvertedIndex();
        Collection<Partition> allPartitions = olapTable.getAllPartitions();
        for (Partition partition : allPartitions) {
            for (MaterializedIndex index : partition.getMaterializedIndices(IndexExtState.ALL)) {
                for (Tablet tablet : index.getTablets()) {
                    invertedIndex.deleteTablet(tablet.getId());
                }
            }
        }

        if (Config.isCloudMode() && Env.getCurrentEnv().isMaster()) {
            dropTableByIndexs(olapTable);
            return;
        }

        if (!isReplay) { // Cloud mode do not need to send request
            // drop all replicas
            AgentBatchTask batchTask = new AgentBatchTask();
            for (Partition partition : olapTable.getAllPartitions()) {
                List<MaterializedIndex> allIndices = partition.getMaterializedIndices(IndexExtState.ALL);
                for (MaterializedIndex materializedIndex : allIndices) {
                    long indexId = materializedIndex.getId();
                    int schemaHash = olapTable.getSchemaHashByIndexId(indexId);
                    for (Tablet tablet : materializedIndex.getTablets()) {
                        long tabletId = tablet.getId();
                        List<Replica> replicas = tablet.getReplicas();
                        for (Replica replica : replicas) {
                            long backendId = replica.getBackendId();
                            long replicaId = replica.getId();
                            DropReplicaTask dropTask = new DropReplicaTask(backendId, tabletId,
                                    replicaId, schemaHash, true);
                            batchTask.addTask(dropTask);
                        } // end for replicas
                    } // end for tablets
                } // end for indices
            } // end for partitions
            AgentTaskExecutor.submit(batchTask);
        }

        // colocation
        Env.getCurrentColocateIndex().removeTable(olapTable.getId());
    }

    public void dropPartition(Partition partition) {
        long tableId = -1;
        List<Long> partitionIds = new ArrayList<Long>();
        List<Long> indexIds = new ArrayList<Long>();
        for (MaterializedIndex index : partition.getMaterializedIndices(IndexExtState.ALL)) {
            indexIds.add(index.getId());
            if (tableId == -1) {
                tableId = ((CloudReplica) index.getTablets().get(0).getReplicas().get(0)).getTableId();
            }
        }
        partitionIds.add(partition.getId());

        int tryCnt = 0;
        while (true) {
            try {
                Env.getCurrentInternalCatalog().dropCloudPartition(tableId, partitionIds, indexIds);
                tryCnt++;
            } catch (Exception e) {
                LOG.warn("failed to drop partition {} of table {}, try cnt {}, execption {}",
                        partitionIds, tableId, tryCnt, e);
                try {
                    Thread.sleep(3000);
                } catch (InterruptedException ie) {
                    LOG.warn("Thread sleep is interrupted");
                }
                continue;
            }
            break;
        }
    }

    public void onErasePartition(Partition partition) {
        // remove tablet in inverted index
        TabletInvertedIndex invertedIndex = Env.getCurrentInvertedIndex();
        for (MaterializedIndex index : partition.getMaterializedIndices(IndexExtState.ALL)) {
            for (Tablet tablet : index.getTablets()) {
                invertedIndex.deleteTablet(tablet.getId());
            }
        }

        if (Config.isCloudMode() && Env.getCurrentEnv().isMaster()) {
            dropPartition(partition);
        }
    }

    public void cleanTrash(AdminCleanTrashStmt stmt) {
        List<Backend> backends = stmt.getBackends();
        for (Backend backend : backends) {
            BackendService.Client client = null;
            TNetworkAddress address = null;
            boolean ok = false;
            try {
                address = new TNetworkAddress(backend.getHost(), backend.getBePort());
                client = ClientPool.backendPool.borrowObject(address);
                client.cleanTrash(); // async
                ok = true;
            } catch (Exception e) {
                LOG.warn("trash clean exec error. backend[{}]", backend.getId(), e);
            } finally {
                if (ok) {
                    ClientPool.backendPool.returnObject(address, client);
                } else {
                    ClientPool.backendPool.invalidateObject(address, client);
                }
            }
        }
    }

    public static boolean isStoredTableNamesLowerCase() {
        return GlobalVariable.lowerCaseTableNames == 1;
    }

    public static boolean isTableNamesCaseInsensitive() {
        return GlobalVariable.lowerCaseTableNames == 2;
    }

    public void compactTable(AdminCompactTableStmt stmt) throws DdlException {
        String dbName = stmt.getDbName();
        String tableName = stmt.getTblName();
        String type = stmt.getCompactionType();

        Database db = getInternalCatalog().getDbOrDdlException(dbName);
        OlapTable olapTable = db.getOlapTableOrDdlException(tableName);

        AgentBatchTask batchTask = new AgentBatchTask();
        olapTable.readLock();
        try {
            List<String> partitionNames = stmt.getPartitions();
            LOG.info("Table compaction. database: {}, table: {}, partition: {}, type: {}", dbName, tableName,
                    Joiner.on(", ").join(partitionNames), type);
            for (String parName : partitionNames) {
                Partition partition = olapTable.getPartition(parName);
                if (partition == null) {
                    throw new DdlException("partition[" + parName + "] not exist in table[" + tableName + "]");
                }

                for (MaterializedIndex idx : partition.getMaterializedIndices(IndexExtState.VISIBLE)) {
                    for (Tablet tablet : idx.getTablets()) {
                        for (Replica replica : tablet.getReplicas()) {
                            CompactionTask compactionTask = new CompactionTask(replica.getBackendId(), db.getId(),
                                    olapTable.getId(), partition.getId(), idx.getId(), tablet.getId(),
                                    olapTable.getSchemaHashByIndexId(idx.getId()), type);
                            batchTask.addTask(compactionTask);
                        }
                    }
                } // indices
            }
        } finally {
            olapTable.readUnlock();
        }

        // send task immediately
        AgentTaskExecutor.submit(batchTask);
    }

    private static void addTableComment(Table table, StringBuilder sb) {
        if (StringUtils.isNotBlank(table.getComment())) {
            sb.append("\nCOMMENT '").append(table.getComment(true)).append("'");
        }
    }

    public int getFollowerCount() {
        int count = 0;
        for (Frontend fe : frontends.values()) {
            if (fe.getRole() == FrontendNodeType.FOLLOWER) {
                count++;
            }
        }
        return count;
    }

    // SELECTDB_CODE_BEGIN
    public void createStage(CreateStageStmt stmt) throws DdlException {
        if (Config.isNotCloudMode()) {
            throw new DdlException("stage is only supported in cloud mode");
        }
        if (!stmt.isDryRun()) {
            getInternalCatalog().createStage(stmt.toStageProto(), stmt.isIfNotExists());
        }
    }

    public void dropStage(DropStageStmt stmt) throws DdlException {
        if (Config.isNotCloudMode()) {
            throw new DdlException("stage is only supported in cloud mode");
        }
        getInternalCatalog().dropStage(StagePB.StageType.EXTERNAL, null, null, stmt.getStageName(), null,
                stmt.isIfExists());
    }

    // SELECTDB_CODE_END

    public AnalysisManager getAnalysisManager() {
        return analysisManager;
    }

    public GlobalFunctionMgr getGlobalFunctionMgr() {
        return globalFunctionMgr;
    }

    public StatisticsCleaner getStatisticsCleaner() {
        return statisticsCleaner;
    }

    public LoadManagerAdapter getLoadManagerAdapter() {
        return loadManagerAdapter;
    }

    public StatisticsAutoAnalyzer getStatisticsAutoAnalyzer() {
        return statisticsAutoAnalyzer;
    }

    public QueryStats getQueryStats() {
        return queryStats;
    }

    public void cleanQueryStats(CleanQueryStatsInfo info) throws DdlException {
        queryStats.clear(info);
        editLog.logCleanQueryStats(info);
    }
}<|MERGE_RESOLUTION|>--- conflicted
+++ resolved
@@ -704,7 +704,6 @@
             this.upgradeMgr = new CloudUpgradeMgr();
         }
 
-<<<<<<< HEAD
         LOG.info("env disableInternalSchemaDb {} runningCopyIntoTest {} isCheckpointCatalog {}",
                 FeConstants.disableInternalSchemaDb, FeConstants.runningCopyIntoTest, isCheckpointCatalog);
         // Add `!FeConstants.disableInternalSchemaDb` in condition for CopyIntoTest
@@ -712,11 +711,10 @@
             this.statisticsCleaner = new StatisticsCleaner();
             this.statisticsAutoAnalyzer = new StatisticsAutoAnalyzer();
         }
-=======
+
         this.analysisManager = new AnalysisManager();
         this.statisticsCleaner = new StatisticsCleaner();
         this.statisticsAutoAnalyzer = new StatisticsAutoAnalyzer();
->>>>>>> 2e39118b
         this.globalFunctionMgr = new GlobalFunctionMgr();
         this.workloadGroupMgr = new WorkloadGroupMgr();
         this.queryStats = new QueryStats();
