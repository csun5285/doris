// Licensed to the Apache Software Foundation (ASF) under one
// or more contributor license agreements.  See the NOTICE file
// distributed with this work for additional information
// regarding copyright ownership.  The ASF licenses this file
// to you under the Apache License, Version 2.0 (the
// "License"); you may not use this file except in compliance
// with the License.  You may obtain a copy of the License at
//
//   http://www.apache.org/licenses/LICENSE-2.0
//
// Unless required by applicable law or agreed to in writing,
// software distributed under the License is distributed on an
// "AS IS" BASIS, WITHOUT WARRANTIES OR CONDITIONS OF ANY
// KIND, either express or implied.  See the License for the
// specific language governing permissions and limitations
// under the License.

package org.apache.doris.nereids.stats;

import org.apache.doris.catalog.Column;
import org.apache.doris.catalog.Env;
import org.apache.doris.catalog.OlapTable;
import org.apache.doris.catalog.SchemaTable;
import org.apache.doris.catalog.TableIf;
import org.apache.doris.common.Config;
import org.apache.doris.common.Pair;
import org.apache.doris.nereids.exceptions.AnalysisException;
import org.apache.doris.nereids.memo.Group;
import org.apache.doris.nereids.memo.GroupExpression;
import org.apache.doris.nereids.trees.expressions.Alias;
import org.apache.doris.nereids.trees.expressions.CTEId;
import org.apache.doris.nereids.trees.expressions.Expression;
import org.apache.doris.nereids.trees.expressions.NamedExpression;
import org.apache.doris.nereids.trees.expressions.Slot;
import org.apache.doris.nereids.trees.expressions.SlotReference;
import org.apache.doris.nereids.trees.expressions.WindowExpression;
import org.apache.doris.nereids.trees.expressions.functions.agg.AggregateFunction;
import org.apache.doris.nereids.trees.expressions.functions.window.Rank;
import org.apache.doris.nereids.trees.plans.Plan;
import org.apache.doris.nereids.trees.plans.algebra.Aggregate;
import org.apache.doris.nereids.trees.plans.algebra.EmptyRelation;
import org.apache.doris.nereids.trees.plans.algebra.Filter;
import org.apache.doris.nereids.trees.plans.algebra.Generate;
import org.apache.doris.nereids.trees.plans.algebra.Limit;
<<<<<<< HEAD
import org.apache.doris.nereids.trees.plans.algebra.OneRowRelation;
=======
>>>>>>> 7bda49b5
import org.apache.doris.nereids.trees.plans.algebra.PartitionTopN;
import org.apache.doris.nereids.trees.plans.algebra.Project;
import org.apache.doris.nereids.trees.plans.algebra.Repeat;
import org.apache.doris.nereids.trees.plans.algebra.Scan;
import org.apache.doris.nereids.trees.plans.algebra.SetOperation;
import org.apache.doris.nereids.trees.plans.algebra.TopN;
<<<<<<< HEAD
=======
import org.apache.doris.nereids.trees.plans.algebra.Union;
>>>>>>> 7bda49b5
import org.apache.doris.nereids.trees.plans.algebra.Window;
import org.apache.doris.nereids.trees.plans.logical.LogicalAggregate;
import org.apache.doris.nereids.trees.plans.logical.LogicalAssertNumRows;
import org.apache.doris.nereids.trees.plans.logical.LogicalCTEAnchor;
import org.apache.doris.nereids.trees.plans.logical.LogicalCTEConsumer;
import org.apache.doris.nereids.trees.plans.logical.LogicalCTEProducer;
import org.apache.doris.nereids.trees.plans.logical.LogicalEmptyRelation;
import org.apache.doris.nereids.trees.plans.logical.LogicalEsScan;
import org.apache.doris.nereids.trees.plans.logical.LogicalExcept;
import org.apache.doris.nereids.trees.plans.logical.LogicalFileScan;
import org.apache.doris.nereids.trees.plans.logical.LogicalFilter;
import org.apache.doris.nereids.trees.plans.logical.LogicalGenerate;
import org.apache.doris.nereids.trees.plans.logical.LogicalIntersect;
import org.apache.doris.nereids.trees.plans.logical.LogicalJdbcScan;
import org.apache.doris.nereids.trees.plans.logical.LogicalJoin;
import org.apache.doris.nereids.trees.plans.logical.LogicalLimit;
import org.apache.doris.nereids.trees.plans.logical.LogicalOlapScan;
import org.apache.doris.nereids.trees.plans.logical.LogicalOlapTableSink;
import org.apache.doris.nereids.trees.plans.logical.LogicalOneRowRelation;
import org.apache.doris.nereids.trees.plans.logical.LogicalPartitionTopN;
import org.apache.doris.nereids.trees.plans.logical.LogicalProject;
import org.apache.doris.nereids.trees.plans.logical.LogicalRepeat;
import org.apache.doris.nereids.trees.plans.logical.LogicalSchemaScan;
import org.apache.doris.nereids.trees.plans.logical.LogicalSort;
import org.apache.doris.nereids.trees.plans.logical.LogicalTVFRelation;
import org.apache.doris.nereids.trees.plans.logical.LogicalTopN;
import org.apache.doris.nereids.trees.plans.logical.LogicalUnion;
import org.apache.doris.nereids.trees.plans.logical.LogicalWindow;
import org.apache.doris.nereids.trees.plans.physical.PhysicalAssertNumRows;
import org.apache.doris.nereids.trees.plans.physical.PhysicalCTEAnchor;
import org.apache.doris.nereids.trees.plans.physical.PhysicalCTEConsumer;
import org.apache.doris.nereids.trees.plans.physical.PhysicalCTEProducer;
import org.apache.doris.nereids.trees.plans.physical.PhysicalDistribute;
import org.apache.doris.nereids.trees.plans.physical.PhysicalEmptyRelation;
import org.apache.doris.nereids.trees.plans.physical.PhysicalEsScan;
import org.apache.doris.nereids.trees.plans.physical.PhysicalExcept;
import org.apache.doris.nereids.trees.plans.physical.PhysicalFileScan;
import org.apache.doris.nereids.trees.plans.physical.PhysicalFilter;
import org.apache.doris.nereids.trees.plans.physical.PhysicalGenerate;
import org.apache.doris.nereids.trees.plans.physical.PhysicalHashAggregate;
import org.apache.doris.nereids.trees.plans.physical.PhysicalHashJoin;
import org.apache.doris.nereids.trees.plans.physical.PhysicalIntersect;
import org.apache.doris.nereids.trees.plans.physical.PhysicalJdbcScan;
import org.apache.doris.nereids.trees.plans.physical.PhysicalLimit;
import org.apache.doris.nereids.trees.plans.physical.PhysicalNestedLoopJoin;
import org.apache.doris.nereids.trees.plans.physical.PhysicalOlapScan;
import org.apache.doris.nereids.trees.plans.physical.PhysicalOlapTableSink;
import org.apache.doris.nereids.trees.plans.physical.PhysicalOneRowRelation;
import org.apache.doris.nereids.trees.plans.physical.PhysicalPartitionTopN;
import org.apache.doris.nereids.trees.plans.physical.PhysicalProject;
import org.apache.doris.nereids.trees.plans.physical.PhysicalQuickSort;
import org.apache.doris.nereids.trees.plans.physical.PhysicalRepeat;
import org.apache.doris.nereids.trees.plans.physical.PhysicalSchemaScan;
import org.apache.doris.nereids.trees.plans.physical.PhysicalStorageLayerAggregate;
import org.apache.doris.nereids.trees.plans.physical.PhysicalTVFRelation;
import org.apache.doris.nereids.trees.plans.physical.PhysicalTopN;
import org.apache.doris.nereids.trees.plans.physical.PhysicalUnion;
import org.apache.doris.nereids.trees.plans.physical.PhysicalWindow;
import org.apache.doris.nereids.trees.plans.visitor.DefaultPlanVisitor;
import org.apache.doris.nereids.types.DataType;
import org.apache.doris.qe.ConnectContext;
import org.apache.doris.statistics.ColumnStatistic;
import org.apache.doris.statistics.ColumnStatisticBuilder;
import org.apache.doris.statistics.Histogram;
import org.apache.doris.statistics.StatisticConstants;
import org.apache.doris.statistics.StatisticRange;
import org.apache.doris.statistics.Statistics;
import org.apache.doris.statistics.StatisticsBuilder;
import org.apache.doris.statistics.util.StatisticsUtil;

import com.google.common.base.Preconditions;
import com.google.common.collect.Maps;
import org.apache.commons.collections.CollectionUtils;
<<<<<<< HEAD

import java.util.AbstractMap.SimpleEntry;
import java.util.Collections;
=======
import org.apache.logging.log4j.LogManager;
import org.apache.logging.log4j.Logger;

import java.util.AbstractMap.SimpleEntry;
import java.util.Collections;
import java.util.Comparator;
>>>>>>> 7bda49b5
import java.util.HashMap;
import java.util.List;
import java.util.Map;
import java.util.Objects;
import java.util.Set;
import java.util.stream.Collectors;

/**
 * Used to calculate the stats for each plan
 */
public class StatsCalculator extends DefaultPlanVisitor<Statistics, Void> {
    public static double DEFAULT_AGGREGATE_RATIO = 0.5;
<<<<<<< HEAD
    public static double DEFAULT_COLUMN_NDV_RATIO = 0.5;
    private final GroupExpression groupExpression;

    private boolean forbidUnknownColStats = false;

    private Map<String, ColumnStatistic> totalColumnStatisticMap = new HashMap<>();

    private boolean isPlayNereidsDump = false;

    private Map<String, Histogram> totalHistogramMap = new HashMap<>();

    private Map<CTEId, Statistics> cteIdToStats;

=======
    public static double DEFAULT_AGGREGATE_EXPAND_RATIO = 1.05;

    public static double AGGREGATE_COLUMN_CORRELATION_COEFFICIENT = 0.75;
    public static double DEFAULT_COLUMN_NDV_RATIO = 0.5;

    private static final Logger LOG = LogManager.getLogger(StatsCalculator.class);
    private final GroupExpression groupExpression;

    private boolean forbidUnknownColStats = false;

    private Map<String, ColumnStatistic> totalColumnStatisticMap = new HashMap<>();

    private boolean isPlayNereidsDump = false;

    private Map<String, Histogram> totalHistogramMap = new HashMap<>();

    private Map<CTEId, Statistics> cteIdToStats;

>>>>>>> 7bda49b5
    private StatsCalculator(GroupExpression groupExpression, boolean forbidUnknownColStats,
                                Map<String, ColumnStatistic> columnStatisticMap, boolean isPlayNereidsDump,
            Map<CTEId, Statistics> cteIdToStats) {
        this.groupExpression = groupExpression;
        this.forbidUnknownColStats = forbidUnknownColStats;
        this.totalColumnStatisticMap = columnStatisticMap;
        this.isPlayNereidsDump = isPlayNereidsDump;
        this.cteIdToStats = Objects.requireNonNull(cteIdToStats, "CTEIdToStats can't be null");
    }

    public Map<String, Histogram> getTotalHistogramMap() {
        return totalHistogramMap;
    }

    public void setTotalHistogramMap(Map<String, Histogram> totalHistogramMap) {
        this.totalHistogramMap = totalHistogramMap;
    }

    public Map<String, ColumnStatistic> getTotalColumnStatisticMap() {
        return totalColumnStatisticMap;
    }

    public void setTotalColumnStatisticMap(Map<String, ColumnStatistic> totalColumnStatisticMap) {
        this.totalColumnStatisticMap = totalColumnStatisticMap;
    }

    /**
     * estimate stats
     */
    public static StatsCalculator estimate(GroupExpression groupExpression, boolean forbidUnknownColStats,
                                           Map<String, ColumnStatistic> columnStatisticMap, boolean isPlayNereidsDump,
            Map<CTEId, Statistics> cteIdToStats) {
        StatsCalculator statsCalculator = new StatsCalculator(
                groupExpression, forbidUnknownColStats, columnStatisticMap, isPlayNereidsDump, cteIdToStats);
        statsCalculator.estimate();
        return statsCalculator;
    }

    public static StatsCalculator estimate(GroupExpression groupExpression, boolean forbidUnknownColStats,
            Map<String, ColumnStatistic> columnStatisticMap, boolean isPlayNereidsDump) {
        return StatsCalculator.estimate(groupExpression,
                forbidUnknownColStats,
                columnStatisticMap,
                isPlayNereidsDump,
                new HashMap<>());
    }

    public static void estimate(GroupExpression groupExpression) {
        StatsCalculator statsCalculator = new StatsCalculator(groupExpression, false,
                new HashMap<>(), false, Collections.EMPTY_MAP);
        statsCalculator.estimate();
    }

    private void estimate() {
        Plan plan = groupExpression.getPlan();
        Statistics stats = plan.accept(this, null);
        Statistics originStats = groupExpression.getOwnerGroup().getStatistics();
        /*
        in an ideal cost model, every group expression in a group are equivalent, but in fact the cost are different.
        we record the lowest expression cost as group cost to avoid missing this group.
        */
        if (originStats == null || originStats.getRowCount() > stats.getRowCount()) {
            groupExpression.getOwnerGroup().setStatistics(stats);
        } else {
            if (originStats.getRowCount() > stats.getRowCount()) {
                stats.updateNdv(originStats);
                groupExpression.getOwnerGroup().setStatistics(stats);
            } else {
                originStats.updateNdv(stats);
            }
        }
        groupExpression.setEstOutputRowCount(stats.getRowCount());
        groupExpression.setStatDerived(true);
    }

    @Override
    public Statistics visitLogicalOlapTableSink(LogicalOlapTableSink<? extends Plan> olapTableSink, Void context) {
        return groupExpression.childStatistics(0);
    }

    @Override
    public Statistics visitLogicalEmptyRelation(LogicalEmptyRelation emptyRelation, Void context) {
        return computeEmptyRelation(emptyRelation);
    }

    @Override
    public Statistics visitLogicalLimit(LogicalLimit<? extends Plan> limit, Void context) {
        return computeLimit(limit);
    }

    @Override
    public Statistics visitPhysicalLimit(PhysicalLimit<? extends Plan> limit, Void context) {
        return computeLimit(limit);
    }

    @Override
    public Statistics visitLogicalOneRowRelation(LogicalOneRowRelation oneRowRelation, Void context) {
<<<<<<< HEAD
        return computeOneRowRelation(oneRowRelation);
=======
        return computeOneRowRelation(oneRowRelation.getProjects());
>>>>>>> 7bda49b5
    }

    @Override
    public Statistics visitLogicalAggregate(LogicalAggregate<? extends Plan> aggregate, Void context) {
        return computeAggregate(aggregate);
    }

    @Override
    public Statistics visitLogicalRepeat(LogicalRepeat<? extends Plan> repeat, Void context) {
        return computeRepeat(repeat);
    }

    @Override
    public Statistics visitLogicalFilter(LogicalFilter<? extends Plan> filter, Void context) {
        return computeFilter(filter);
    }

    @Override
    public Statistics visitLogicalOlapScan(LogicalOlapScan olapScan, Void context) {
        return computeScan(olapScan);
    }

    @Override
    public Statistics visitLogicalSchemaScan(LogicalSchemaScan schemaScan, Void context) {
        return computeScan(schemaScan);
    }

    @Override
    public Statistics visitLogicalFileScan(LogicalFileScan fileScan, Void context) {
        fileScan.getExpressions();
        return computeScan(fileScan);
    }

    @Override
    public Statistics visitLogicalTVFRelation(LogicalTVFRelation tvfRelation, Void context) {
        return tvfRelation.getFunction().computeStats(tvfRelation.getOutput());
    }

    @Override
    public Statistics visitLogicalJdbcScan(LogicalJdbcScan jdbcScan, Void context) {
        jdbcScan.getExpressions();
        return computeScan(jdbcScan);
    }

    @Override
    public Statistics visitLogicalEsScan(LogicalEsScan esScan, Void context) {
        esScan.getExpressions();
        return computeScan(esScan);
    }

    @Override
    public Statistics visitLogicalProject(LogicalProject<? extends Plan> project, Void context) {
        return computeProject(project);
    }

    @Override
    public Statistics visitLogicalSort(LogicalSort<? extends Plan> sort, Void context) {
        return groupExpression.childStatistics(0);
    }

    @Override
    public Statistics visitLogicalTopN(LogicalTopN<? extends Plan> topN, Void context) {
        return computeTopN(topN);
    }

    @Override
    public Statistics visitLogicalPartitionTopN(LogicalPartitionTopN<? extends Plan> partitionTopN, Void context) {
        return computePartitionTopN(partitionTopN);
    }

    @Override
    public Statistics visitLogicalJoin(LogicalJoin<? extends Plan, ? extends Plan> join, Void context) {
        return JoinEstimation.estimate(groupExpression.childStatistics(0),
                groupExpression.childStatistics(1), join);
    }

    @Override
    public Statistics visitLogicalAssertNumRows(
            LogicalAssertNumRows<? extends Plan> assertNumRows, Void context) {
        return computeAssertNumRows(assertNumRows.getAssertNumRowsElement().getDesiredNumOfRows());
    }

    @Override
    public Statistics visitLogicalUnion(
            LogicalUnion union, Void context) {
        return computeUnion(union);
    }

    @Override
    public Statistics visitLogicalExcept(
            LogicalExcept except, Void context) {
        return computeExcept(except);
    }

    @Override
    public Statistics visitLogicalIntersect(
            LogicalIntersect intersect, Void context) {
        return computeIntersect(intersect);
    }

    @Override
    public Statistics visitLogicalGenerate(LogicalGenerate<? extends Plan> generate, Void context) {
        return computeGenerate(generate);
    }

    public Statistics visitLogicalWindow(LogicalWindow<? extends Plan> window, Void context) {
        return computeWindow(window);
    }

    @Override
    public Statistics visitPhysicalOlapTableSink(PhysicalOlapTableSink<? extends Plan> olapTableSink, Void context) {
        return groupExpression.childStatistics(0);
    }

    @Override
    public Statistics visitPhysicalWindow(PhysicalWindow window, Void context) {
        return computeWindow(window);
    }

    @Override
    public Statistics visitPhysicalPartitionTopN(PhysicalPartitionTopN partitionTopN, Void context) {
        return computePartitionTopN(partitionTopN);
    }

    @Override
    public Statistics visitPhysicalEmptyRelation(PhysicalEmptyRelation emptyRelation, Void context) {
        return computeEmptyRelation(emptyRelation);
    }

    @Override
    public Statistics visitPhysicalHashAggregate(PhysicalHashAggregate<? extends Plan> agg, Void context) {
        return computeAggregate(agg);
    }

    @Override
    public Statistics visitPhysicalRepeat(PhysicalRepeat<? extends Plan> repeat, Void context) {
        return computeRepeat(repeat);
    }

    @Override
    public Statistics visitPhysicalOneRowRelation(PhysicalOneRowRelation oneRowRelation, Void context) {
<<<<<<< HEAD
        return computeOneRowRelation(oneRowRelation);
=======
        return computeOneRowRelation(oneRowRelation.getProjects());
>>>>>>> 7bda49b5
    }

    @Override
    public Statistics visitPhysicalOlapScan(PhysicalOlapScan olapScan, Void context) {
        return computeScan(olapScan);
    }

    @Override
    public Statistics visitPhysicalSchemaScan(PhysicalSchemaScan schemaScan, Void context) {
        return computeScan(schemaScan);
    }

    @Override
    public Statistics visitPhysicalFileScan(PhysicalFileScan fileScan, Void context) {
        return computeScan(fileScan);
    }

    @Override
    public Statistics visitPhysicalStorageLayerAggregate(
            PhysicalStorageLayerAggregate storageLayerAggregate, Void context) {
        return storageLayerAggregate.getRelation().accept(this, context);
    }

    @Override
    public Statistics visitPhysicalTVFRelation(PhysicalTVFRelation tvfRelation, Void context) {
        return tvfRelation.getFunction().computeStats(tvfRelation.getOutput());
    }

    @Override
    public Statistics visitPhysicalJdbcScan(PhysicalJdbcScan jdbcScan, Void context) {
        return computeScan(jdbcScan);
    }

    @Override
    public Statistics visitPhysicalEsScan(PhysicalEsScan esScan, Void context) {
        return computeScan(esScan);
    }

    @Override
    public Statistics visitPhysicalQuickSort(PhysicalQuickSort<? extends Plan> sort, Void context) {
        return groupExpression.childStatistics(0);
    }

    @Override
    public Statistics visitPhysicalTopN(PhysicalTopN<? extends Plan> topN, Void context) {
        return computeTopN(topN);
    }

    @Override
    public Statistics visitPhysicalHashJoin(
            PhysicalHashJoin<? extends Plan, ? extends Plan> hashJoin, Void context) {
        return JoinEstimation.estimate(groupExpression.childStatistics(0),
                groupExpression.childStatistics(1), hashJoin);
    }

    @Override
    public Statistics visitPhysicalNestedLoopJoin(
            PhysicalNestedLoopJoin<? extends Plan, ? extends Plan> nestedLoopJoin,
            Void context) {
        return JoinEstimation.estimate(groupExpression.childStatistics(0),
                groupExpression.childStatistics(1), nestedLoopJoin);
    }

    // TODO: We should subtract those pruned column, and consider the expression transformations in the node.
    @Override
    public Statistics visitPhysicalProject(PhysicalProject<? extends Plan> project, Void context) {
        return computeProject(project);
    }

    @Override
    public Statistics visitPhysicalFilter(PhysicalFilter<? extends Plan> filter, Void context) {
        return computeFilter(filter);
    }

    @Override
    public Statistics visitPhysicalDistribute(PhysicalDistribute<? extends Plan> distribute,
            Void context) {
        return groupExpression.childStatistics(0);
    }

    @Override
    public Statistics visitPhysicalAssertNumRows(PhysicalAssertNumRows<? extends Plan> assertNumRows,
            Void context) {
        return computeAssertNumRows(assertNumRows.getAssertNumRowsElement().getDesiredNumOfRows());
    }

    @Override
    public Statistics visitPhysicalUnion(PhysicalUnion union, Void context) {
        return computeUnion(union);
    }

    @Override
    public Statistics visitPhysicalExcept(PhysicalExcept except, Void context) {
        return computeExcept(except);
    }

    @Override
    public Statistics visitPhysicalIntersect(PhysicalIntersect intersect, Void context) {
        return computeIntersect(intersect);
    }

    @Override
    public Statistics visitPhysicalGenerate(PhysicalGenerate<? extends Plan> generate, Void context) {
        return computeGenerate(generate);
    }

    private Statistics computeAssertNumRows(long desiredNumOfRows) {
        Statistics statistics = groupExpression.childStatistics(0);
        statistics.withRowCount(Math.min(1, statistics.getRowCount()));
        return statistics;
    }

    private Statistics computeFilter(Filter filter) {
        Statistics stats = groupExpression.childStatistics(0);
        Plan plan = tryToFindChild(groupExpression);
        if (plan != null) {
            if (plan instanceof Aggregate) {
                Aggregate agg = ((Aggregate<?>) plan);
                List<NamedExpression> expressions = agg.getOutputExpressions();
                Set<Slot> slots = expressions
                        .stream()
                        .filter(Alias.class::isInstance)
                        .filter(s -> ((Alias) s).child().anyMatch(AggregateFunction.class::isInstance))
                        .map(NamedExpression::toSlot).collect(Collectors.toSet());
                Expression predicate = filter.getPredicate();
                if (predicate.anyMatch(s -> slots.contains(s))) {
                    return new FilterEstimation(slots).estimate(filter.getPredicate(), stats);
                }
            }
        }
        return new FilterEstimation().estimate(filter.getPredicate(), stats);
    }

    private ColumnStatistic getColumnStatistic(TableIf table, String colName) {
        if (totalColumnStatisticMap.get(table.getName() + colName) != null) {
            return totalColumnStatisticMap.get(table.getName() + colName);
        } else if (isPlayNereidsDump) {
            return ColumnStatistic.UNKNOWN;
        } else {
<<<<<<< HEAD
            return Env.getCurrentEnv().getStatisticsCache().getColumnStatistics(table.getId(), colName);
=======
            long catalogId;
            long dbId;
            try {
                catalogId = table.getDatabase().getCatalog().getId();
                dbId = table.getDatabase().getId();
            } catch (Exception e) {
                // Use -1 for catalog id and db id when failed to get them from metadata.
                // This is OK because catalog id and db id is not in the hashcode function of ColumnStatistics cache
                // and the table id is globally unique.
                LOG.debug(String.format("Fail to get catalog id and db id for table %s", table.getName()));
                catalogId = -1;
                dbId = -1;
            }
            return Env.getCurrentEnv().getStatisticsCache().getColumnStatistics(
                catalogId, dbId, table.getId(), colName);
>>>>>>> 7bda49b5
        }
    }

    private Histogram getColumnHistogram(TableIf table, String colName) {
        if (totalHistogramMap.get(table.getName() + colName) != null) {
            return totalHistogramMap.get(table.getName() + colName);
        } else if (isPlayNereidsDump) {
            return null;
        } else {
            return Env.getCurrentEnv().getStatisticsCache().getHistogram(table.getId(), colName);
        }
    }

    // TODO: 1. Subtract the pruned partition
    //       2. Consider the influence of runtime filter
    //       3. Get NDV and column data size from StatisticManger, StatisticManager doesn't support it now.
    private Statistics computeScan(Scan scan) {
        Set<SlotReference> slotSet = scan.getOutput().stream().filter(SlotReference.class::isInstance)
                .map(s -> (SlotReference) s).collect(Collectors.toSet());
        Map<Expression, ColumnStatistic> columnStatisticMap = new HashMap<>();
        TableIf table = scan.getTable();
        double rowCount = scan.getTable().estimatedRowCount();
        for (SlotReference slotReference : slotSet) {
            String colName = slotReference.getName();
            if (colName == null) {
                throw new RuntimeException(String.format("Invalid slot: %s", slotReference.getExprId()));
<<<<<<< HEAD
            }
            ColumnStatistic cache = Config.enable_stats ? getColumnStatistic(table, colName) : ColumnStatistic.UNKNOWN;
            if (cache.avgSizeByte <= 0) {
                cache = new ColumnStatisticBuilder(cache)
                        .setAvgSizeByte(slotReference.getColumn().get().getType().getSlotSize())
                        .build();
            }
            if (cache.isUnKnown) {
                if (forbidUnknownColStats && !ignoreUnknownColStatsCheck(table, slotReference)) {
                    if (StatisticsUtil.statsTblAvailable()) {
                        throw new AnalysisException(String.format("Found unknown stats for column:%s.%s.\n"
                                + "It may caused by:\n"
                                + "\n"
                                + "1. This column never got analyzed\n"
                                + "2. This table is empty\n"
                                + "3. Stats load failed caused by unstable of backends,"
                                + "and FE cached the unknown stats by default in this scenario\n"
                                + "4. There is a bug, please report it to Doris community\n"
                                + "\n"
                                + "If an unknown stats for this column is tolerable,"
                                + "you could set session variable `forbid_unknown_col_stats` to false to make planner"
                                + " ignore this error and keep planning.", table.getName(), colName));
                    } else {
                        throw new AnalysisException("BE is not available!");
                    }
                }
                columnStatisticMap.put(slotReference, cache);
                continue;
            }
            rowCount = Math.max(rowCount, cache.count);
            Histogram histogram = getColumnHistogram(table, colName);
            if (histogram != null) {
                ColumnStatisticBuilder columnStatisticBuilder =
                        new ColumnStatisticBuilder(cache).setHistogram(histogram);
                columnStatisticMap.put(slotReference, columnStatisticBuilder.build());
                cache = columnStatisticBuilder.build();
                if (ConnectContext.get().getSessionVariable().isEnableMinidump()
                        && !ConnectContext.get().getSessionVariable().isPlayNereidsDump()) {
                    totalHistogramMap.put(table.getName() + ":" + colName, histogram);
                }
            }
            columnStatisticMap.put(slotReference, cache);
            if (ConnectContext.get().getSessionVariable().isEnableMinidump()
                    && !ConnectContext.get().getSessionVariable().isPlayNereidsDump()) {
                totalColumnStatisticMap.put(table.getName() + ":" + colName, cache);
                totalHistogramMap.put(table.getName() + colName, histogram);
            }
=======
            }
            ColumnStatistic cache = Config.enable_stats ? getColumnStatistic(table, colName) : ColumnStatistic.UNKNOWN;
            if (cache.avgSizeByte <= 0) {
                cache = new ColumnStatisticBuilder(cache)
                        .setAvgSizeByte(slotReference.getColumn().get().getType().getSlotSize())
                        .build();
            }
            if (cache.isUnKnown) {
                if (forbidUnknownColStats && !ignoreUnknownColStatsCheck(table, slotReference.getColumn().get())) {
                    if (StatisticsUtil.statsTblAvailable()) {
                        throw new AnalysisException(String.format("Found unknown stats for column:%s.%s.\n"
                                + "It may caused by:\n"
                                + "\n"
                                + "1. This column never got analyzed\n"
                                + "2. This table is empty\n"
                                + "3. Stats load failed caused by unstable of backends,"
                                + "and FE cached the unknown stats by default in this scenario\n"
                                + "4. There is a bug, please report it to Doris community\n"
                                + "\n"
                                + "If an unknown stats for this column is tolerable,"
                                + "you could set session variable `forbid_unknown_col_stats` to false to make planner"
                                + " ignore this error and keep planning.", table.getName(), colName));
                    } else {
                        throw new AnalysisException("BE is not available!");
                    }
                }
                columnStatisticMap.put(slotReference, cache);
                continue;
            }
            rowCount = Math.max(rowCount, cache.count);
            Histogram histogram = getColumnHistogram(table, colName);
            if (histogram != null) {
                ColumnStatisticBuilder columnStatisticBuilder =
                        new ColumnStatisticBuilder(cache).setHistogram(histogram);
                columnStatisticMap.put(slotReference, columnStatisticBuilder.build());
                cache = columnStatisticBuilder.build();
                if (ConnectContext.get().getSessionVariable().isEnableMinidump()
                        && !ConnectContext.get().getSessionVariable().isPlayNereidsDump()) {
                    totalHistogramMap.put(table.getName() + ":" + colName, histogram);
                }
            }
            columnStatisticMap.put(slotReference, cache);
            if (ConnectContext.get().getSessionVariable().isEnableMinidump()
                    && !ConnectContext.get().getSessionVariable().isPlayNereidsDump()) {
                totalColumnStatisticMap.put(table.getName() + ":" + colName, cache);
                totalHistogramMap.put(table.getName() + colName, histogram);
            }
>>>>>>> 7bda49b5
        }
        return new Statistics(rowCount, columnStatisticMap);
    }

    private Statistics computeTopN(TopN topN) {
        Statistics stats = groupExpression.childStatistics(0);
        return stats.withRowCount(Math.min(stats.getRowCount(), topN.getLimit()));
<<<<<<< HEAD
    }

    private Statistics computePartitionTopN(PartitionTopN partitionTopN) {
        Statistics stats = groupExpression.childStatistics(0);
        double rowCount = stats.getRowCount();
        List<Expression> partitionKeys = partitionTopN.getPartitionKeys();
        if (!partitionTopN.hasGlobalLimit() && !partitionKeys.isEmpty()) {
            // If there is no global limit. So result for the cardinality estimation is:
            // NDV(partition key) * partitionLimit
            Map<Expression, ColumnStatistic> childSlotToColumnStats = stats.columnStatistics();
            List<ColumnStatistic> partitionByKeyStats = partitionKeys.stream()
                    .filter(childSlotToColumnStats::containsKey)
                    .map(childSlotToColumnStats::get)
                    .filter(s -> !s.isUnKnown)
                    .collect(Collectors.toList());
            if (partitionByKeyStats.isEmpty()) {
                // all column stats are unknown, use default ratio
                rowCount = rowCount * DEFAULT_COLUMN_NDV_RATIO;
            } else {
                rowCount = Math.min(rowCount, partitionByKeyStats.stream().map(s -> s.ndv)
                    .max(Double::compare).get());
            }
        } else {
            rowCount = Math.min(rowCount, partitionTopN.getPartitionLimit());
        }
        // TODO: for the filter push down window situation, we will prune the row count twice
        //  because we keep the pushed down filter. And it will be calculated twice, one of them in 'PartitionTopN'
        //  and the other is in 'Filter'. It's hard to dismiss.
        return stats.updateRowCountOnly(rowCount);
    }

    private Statistics computeLimit(Limit limit) {
        Statistics stats = groupExpression.childStatistics(0);
        return stats.withRowCount(Math.min(stats.getRowCount(), limit.getLimit()));
    }

    private Statistics computeAggregate(Aggregate<? extends Plan> aggregate) {
        // TODO: since we have no column stats here. just use a fix ratio to compute the row count.
        List<Expression> groupByExpressions = aggregate.getGroupByExpressions();
        Statistics childStats = groupExpression.childStatistics(0);
        double resultSetCount = 1;
        if (!groupByExpressions.isEmpty()) {
            Map<Expression, ColumnStatistic> childSlotToColumnStats = childStats.columnStatistics();
            double inputRowCount = childStats.getRowCount();
            if (inputRowCount != 0) {
                List<ColumnStatistic> groupByKeyStats = groupByExpressions.stream()
                        .filter(childSlotToColumnStats::containsKey)
                        .map(childSlotToColumnStats::get)
                        .filter(s -> !s.isUnKnown)
                        .collect(Collectors.toList());
                if (groupByKeyStats.isEmpty()) {
                    //all column stats are unknown, use default ratio
                    resultSetCount = inputRowCount * DEFAULT_AGGREGATE_RATIO;
                } else {
                    resultSetCount = groupByKeyStats.stream().map(s -> s.ndv)
                            .max(Double::compare).get();
                }
            }
        }
        resultSetCount = Math.min(resultSetCount, childStats.getRowCount());
=======
    }

    private Statistics computePartitionTopN(PartitionTopN partitionTopN) {
        Statistics stats = groupExpression.childStatistics(0);
        double rowCount = stats.getRowCount();
        List<Expression> partitionKeys = partitionTopN.getPartitionKeys();
        if (!partitionTopN.hasGlobalLimit() && !partitionKeys.isEmpty()) {
            // If there is no global limit. So result for the cardinality estimation is:
            // NDV(partition key) * partitionLimit
            Map<Expression, ColumnStatistic> childSlotToColumnStats = stats.columnStatistics();
            List<ColumnStatistic> partitionByKeyStats = partitionKeys.stream()
                    .filter(childSlotToColumnStats::containsKey)
                    .map(childSlotToColumnStats::get)
                    .filter(s -> !s.isUnKnown)
                    .collect(Collectors.toList());
            if (partitionByKeyStats.isEmpty()) {
                // all column stats are unknown, use default ratio
                rowCount = rowCount * DEFAULT_COLUMN_NDV_RATIO;
            } else {
                rowCount = Math.min(rowCount, partitionByKeyStats.stream().map(s -> s.ndv)
                    .max(Double::compare).get());
            }
        } else {
            rowCount = Math.min(rowCount, partitionTopN.getPartitionLimit());
        }
        // TODO: for the filter push down window situation, we will prune the row count twice
        //  because we keep the pushed down filter. And it will be calculated twice, one of them in 'PartitionTopN'
        //  and the other is in 'Filter'. It's hard to dismiss.
        return stats.updateRowCountOnly(rowCount);
    }

    private Statistics computeLimit(Limit limit) {
        Statistics stats = groupExpression.childStatistics(0);
        return stats.withRowCount(Math.min(stats.getRowCount(), limit.getLimit()));
    }

    private double estimateGroupByRowCount(List<Expression> groupByExpressions, Statistics childStats) {
        double rowCount = 1;
        Map<Expression, ColumnStatistic> groupByColStats = new HashMap<>();
        for (Expression groupByExpr : groupByExpressions) {
            ColumnStatistic colStats = childStats.findColumnStatistics(groupByExpr);
            if (colStats == null) {
                colStats = ExpressionEstimation.estimate(groupByExpr, childStats);
            }
            groupByColStats.put(groupByExpr, colStats);
        }
        int groupByCount = groupByExpressions.size();
        if (groupByColStats.values().stream().anyMatch(ColumnStatistic::isUnKnown)) {
            // if there is group-bys, output row count is childStats.getRowCount() * DEFAULT_AGGREGATE_RATIO,
            // o.w. output row count is 1
            // example: select sum(A) from T;
            if (groupByCount > 0) {
                rowCount = childStats.getRowCount() * DEFAULT_AGGREGATE_RATIO;
            } else {
                rowCount = 1;
            }
        } else {
            if (groupByCount > 0) {
                List<Double> groupByNdvs = groupByColStats.values().stream()
                        .map(colStats -> colStats.ndv)
                        .sorted(Comparator.reverseOrder()).collect(Collectors.toList());
                rowCount = groupByNdvs.get(0);
                for (int groupByIndex = 1; groupByIndex < groupByCount; ++groupByIndex) {
                    rowCount *= Math.max(1, groupByNdvs.get(groupByIndex) * Math.pow(
                            AGGREGATE_COLUMN_CORRELATION_COEFFICIENT, groupByIndex + 1D));
                    if (rowCount > childStats.getRowCount()) {
                        rowCount = childStats.getRowCount();
                        break;
                    }
                }
            }
        }
        rowCount = Math.max(1, rowCount);
        rowCount = Math.min(rowCount, childStats.getRowCount());
        return rowCount;
    }

    private Statistics computeAggregate(Aggregate<? extends Plan> aggregate) {
        List<Expression> groupByExpressions = aggregate.getGroupByExpressions();
        Statistics childStats = groupExpression.childStatistics(0);
        double rowCount = estimateGroupByRowCount(groupByExpressions, childStats);
>>>>>>> 7bda49b5
        Map<Expression, ColumnStatistic> slotToColumnStats = Maps.newHashMap();
        List<NamedExpression> outputExpressions = aggregate.getOutputExpressions();
        // TODO: 1. Estimate the output unit size by the type of corresponding AggregateFunction
        //       2. Handle alias, literal in the output expression list
<<<<<<< HEAD
        double factor = childStats.getRowCount() / resultSetCount;
=======
        double factor = childStats.getRowCount() / rowCount;
>>>>>>> 7bda49b5
        for (NamedExpression outputExpression : outputExpressions) {
            ColumnStatistic columnStat = ExpressionEstimation.estimate(outputExpression, childStats);
            ColumnStatisticBuilder builder = new ColumnStatisticBuilder(columnStat);
            builder.setMinValue(columnStat.minValue / factor);
            builder.setMaxValue(columnStat.maxValue / factor);
<<<<<<< HEAD
            builder.setNdv(resultSetCount);
            builder.setDataSize(resultSetCount * outputExpression.getDataType().width());
            slotToColumnStats.put(outputExpression.toSlot(), columnStat);
        }
        return new Statistics(resultSetCount, slotToColumnStats, childStats.getWidth(),
=======
            if (columnStat.ndv > rowCount) {
                builder.setNdv(rowCount);
            }
            builder.setDataSize(rowCount * outputExpression.getDataType().width());
            slotToColumnStats.put(outputExpression.toSlot(), columnStat);
        }
        return new Statistics(rowCount, slotToColumnStats, childStats.getWidth(),
>>>>>>> 7bda49b5
                childStats.getPenalty() + childStats.getRowCount());
        // TODO: Update ColumnStats properly, add new mapping from output slot to ColumnStats
    }

    private Statistics computeRepeat(Repeat<? extends Plan> repeat) {
        Statistics childStats = groupExpression.childStatistics(0);
        Map<Expression, ColumnStatistic> slotIdToColumnStats = childStats.columnStatistics();
        int groupingSetNum = repeat.getGroupingSets().size();
        double rowCount = childStats.getRowCount();
        Map<Expression, ColumnStatistic> columnStatisticMap = slotIdToColumnStats.entrySet()
                .stream().map(kv -> {
                    ColumnStatistic stats = kv.getValue();
                    ColumnStatisticBuilder columnStatisticBuilder = new ColumnStatisticBuilder(stats);
                    columnStatisticBuilder
                            .setCount(stats.count < 0 ? stats.count : stats.count * groupingSetNum)
                            .setNumNulls(stats.numNulls < 0 ? stats.numNulls : stats.numNulls * groupingSetNum)
                            .setDataSize(stats.dataSize < 0 ? stats.dataSize : stats.dataSize * groupingSetNum);
                    return Pair.of(kv.getKey(), columnStatisticBuilder.build());
                }).collect(Collectors.toMap(Pair::key, Pair::value));
        return new Statistics(rowCount < 0 ? rowCount : rowCount * groupingSetNum, columnStatisticMap,
                childStats.getWidth(), childStats.getPenalty());
    }

    private Statistics computeProject(Project project) {
        List<NamedExpression> projections = project.getProjects();
        Statistics childStats = groupExpression.childStatistics(0);
        Map<Expression, ColumnStatistic> columnsStats = projections.stream().map(projection -> {
            ColumnStatistic columnStatistic = ExpressionEstimation.estimate(projection, childStats);
            return new SimpleEntry<>(projection.toSlot(), columnStatistic);
        }).collect(Collectors.toMap(Map.Entry::getKey, Map.Entry::getValue, (item1, item2) -> item1));
        return new Statistics(childStats.getRowCount(), columnsStats, childStats.getWidth(), childStats.getPenalty());
    }

<<<<<<< HEAD
    private Statistics computeOneRowRelation(OneRowRelation oneRowRelation) {
        Map<Expression, ColumnStatistic> columnStatsMap = oneRowRelation.getProjects()
                .stream()
=======
    private Statistics computeOneRowRelation(List<NamedExpression> projects) {
        Map<Expression, ColumnStatistic> columnStatsMap = projects.stream()
>>>>>>> 7bda49b5
                .map(project -> {
                    ColumnStatistic statistic = new ColumnStatisticBuilder().setNdv(1).build();
                    // TODO: compute the literal size
                    return Pair.of(project.toSlot(), statistic);
                })
                .collect(Collectors.toMap(Pair::key, Pair::value));
        int rowCount = 1;
        return new Statistics(rowCount, columnStatsMap);
    }

    private Statistics computeEmptyRelation(EmptyRelation emptyRelation) {
        Map<Expression, ColumnStatistic> columnStatsMap = emptyRelation.getProjects()
                .stream()
                .map(project -> {
                    ColumnStatisticBuilder columnStat = new ColumnStatisticBuilder()
                            .setNdv(0)
                            .setNumNulls(0)
                            .setAvgSizeByte(0);
                    return Pair.of(project.toSlot(), columnStat.build());
                })
                .collect(Collectors.toMap(Pair::key, Pair::value));
        int rowCount = 0;
        return new Statistics(rowCount, columnStatsMap);
    }

    private Statistics computeUnion(SetOperation setOperation) {
<<<<<<< HEAD
        List<Slot> head = groupExpression.child(0).getLogicalProperties().getOutput();
        Statistics headStats = groupExpression.childStatistics(0);
=======
        // TODO: refactor this for one row relation
        List<Slot> head = null;
        Statistics headStats = null;
>>>>>>> 7bda49b5
        List<List<Slot>> childOutputs =
                groupExpression.children()
                        .stream().map(ge -> ge.getLogicalProperties().getOutput()).collect(Collectors.toList());
        List<Statistics> childStats =
                groupExpression.children().stream().map(Group::getStatistics).collect(Collectors.toList());
<<<<<<< HEAD
=======
        if (setOperation instanceof Union) {
            childOutputs.addAll(((Union) setOperation).getConstantExprsList().stream()
                    .map(l -> l.stream().map(NamedExpression::toSlot).collect(Collectors.toList()))
                    .collect(Collectors.toList()));
            childStats.addAll(((Union) setOperation).getConstantExprsList().stream()
                    .map(this::computeOneRowRelation)
                    .collect(Collectors.toList()));
            if (!((Union) setOperation).getConstantExprsList().isEmpty()) {
                head = ((Union) setOperation).getConstantExprsList().get(0).stream()
                        .map(NamedExpression::toSlot)
                        .collect(Collectors.toList());
                headStats = computeOneRowRelation(((Union) setOperation).getConstantExprsList().get(0));
            }
        }
        if (head == null) {
            head = groupExpression.child(0).getLogicalProperties().getOutput();
            headStats = groupExpression.childStatistics(0);
        }

>>>>>>> 7bda49b5
        StatisticsBuilder statisticsBuilder = new StatisticsBuilder();
        List<NamedExpression> unionOutput = setOperation.getOutputs();
        for (int i = 0; i < head.size(); i++) {
            double leftRowCount = headStats.getRowCount();
            Slot headSlot = head.get(i);
            for (int j = 1; j < childOutputs.size(); j++) {
                Slot slot = childOutputs.get(j).get(i);
                ColumnStatistic rightStatistic = childStats.get(j).findColumnStatistics(slot);
                double rightRowCount = childStats.get(j).getRowCount();
                ColumnStatistic estimatedColumnStatistics
                        = unionColumn(headStats.findColumnStatistics(headSlot),
                        headStats.getRowCount(), rightStatistic, rightRowCount, headSlot.getDataType());
                headStats.addColumnStats(headSlot, estimatedColumnStatistics);
                leftRowCount += childStats.get(j).getRowCount();
            }
            statisticsBuilder.setRowCount(leftRowCount);
            statisticsBuilder.putColumnStatistics(unionOutput.get(i), headStats.findColumnStatistics(headSlot));
        }
        return statisticsBuilder.build();
    }

    private Slot getLeftSlot(int fistSetOperation, int outputSlotIdx, SetOperation setOperation) {
        return fistSetOperation == 0
                ? setOperation.getFirstOutput().get(outputSlotIdx)
                : setOperation.getOutputs().get(outputSlotIdx).toSlot();
    }

    private ColumnStatistic getLeftStats(int fistSetOperation,
            Slot leftSlot,
            Map<Expression, ColumnStatistic> leftStatsSlotIdToColumnStats,
            Map<Expression, ColumnStatistic> newColumnStatsMap) {
        return fistSetOperation == 0
                ? leftStatsSlotIdToColumnStats.get(leftSlot.getExprId())
                : newColumnStatsMap.get(leftSlot.getExprId());
    }

    private Statistics computeExcept(SetOperation setOperation) {
        Statistics leftStats = groupExpression.childStatistics(0);
        List<NamedExpression> operatorOutput = setOperation.getOutputs();
        List<Slot> childSlots = groupExpression.child(0).getLogicalProperties().getOutput();
        StatisticsBuilder statisticsBuilder = new StatisticsBuilder();
        for (int i = 0; i < operatorOutput.size(); i++) {
            ColumnStatistic columnStatistic = leftStats.findColumnStatistics(childSlots.get(i));
            statisticsBuilder.putColumnStatistics(operatorOutput.get(i), columnStatistic);
        }
        statisticsBuilder.setRowCount(leftStats.getRowCount());
        return statisticsBuilder.build();
    }

    private Statistics computeIntersect(SetOperation setOperation) {
        Statistics leftChildStats = groupExpression.childStatistics(0);
        double rowCount = leftChildStats.getRowCount();
        for (int i = 1; i < setOperation.getArity(); ++i) {
            rowCount = Math.min(rowCount, groupExpression.childStatistics(i).getRowCount());
        }
        double minProd = Double.MAX_VALUE;
        for (Group group : groupExpression.children()) {
            Statistics statistics = group.getStatistics();
            double prod = 1.0;
            for (ColumnStatistic columnStatistic : statistics.columnStatistics().values()) {
                prod *= columnStatistic.ndv;
            }
            if (minProd < prod) {
                minProd = prod;
            }
        }
        rowCount = Math.min(rowCount, minProd);
        List<NamedExpression> outputs = setOperation.getOutputs();
        List<Slot> leftChildOutputs = setOperation.getChildOutput(0);
        for (int i = 0; i < outputs.size(); i++) {
            leftChildStats.addColumnStats(outputs.get(i),
                    leftChildStats.findColumnStatistics(leftChildOutputs.get(i)));
        }
        return leftChildStats.withRowCount(rowCount);
    }

    private Statistics computeGenerate(Generate generate) {
        Statistics stats = groupExpression.childStatistics(0);
        double count = stats.getRowCount() * generate.getGeneratorOutput().size() * 5;
        Map<Expression, ColumnStatistic> columnStatsMap = Maps.newHashMap();
        for (Map.Entry<Expression, ColumnStatistic> entry : stats.columnStatistics().entrySet()) {
            ColumnStatistic columnStatistic = new ColumnStatisticBuilder(entry.getValue()).setCount(count).build();
            columnStatsMap.put(entry.getKey(), columnStatistic);
        }
        for (Slot output : generate.getGeneratorOutput()) {
            ColumnStatistic columnStatistic = new ColumnStatisticBuilder()
                    .setCount(count)
                    .setMinValue(Double.MAX_VALUE)
                    .setMaxValue(Double.MIN_VALUE)
                    .setNdv(count)
                    .setNumNulls(0)
                    .setAvgSizeByte(output.getDataType().width())
                    .build();
            columnStatsMap.put(output, columnStatistic);
        }
        return new Statistics(count, columnStatsMap);
    }

    private Statistics computeWindow(Window windowOperator) {
        Statistics stats = groupExpression.childStatistics(0);
        Map<Expression, ColumnStatistic> childColumnStats = stats.columnStatistics();
        Map<Expression, ColumnStatistic> columnStatisticMap = windowOperator.getWindowExpressions().stream()
                .map(expr -> {
                    //estimate rank()
                    if (expr instanceof Alias && expr.child(0) instanceof WindowExpression
                            && ((WindowExpression) expr.child(0)).getFunction() instanceof Rank) {
                        ColumnStatisticBuilder colBuilder = new ColumnStatisticBuilder();
                        colBuilder.setNdv(stats.getRowCount())
                                .setOriginal(null)
                                .setCount(stats.getRowCount())
                                .setMinValue(0)
                                .setMaxValue(stats.getRowCount());
                        return Pair.of(expr.toSlot(), colBuilder.build());
                    }
                    //estimate other expressions
                    ColumnStatistic value = null;
                    Set<Slot> slots = expr.getInputSlots();
                    if (slots.isEmpty()) {
                        value = ColumnStatistic.UNKNOWN;
                    } else {
                        for (Slot slot : slots) {
                            if (childColumnStats.containsKey(slot)) {
                                value = childColumnStats.get(slot);
                                break;
                            }
                        }
                        if (value == null) {
                            // todo: how to set stats?
                            value = ColumnStatistic.UNKNOWN;
                        }
                    }
                    return Pair.of(expr.toSlot(), value);
                }).collect(Collectors.toMap(Pair::key, Pair::value));
        columnStatisticMap.putAll(childColumnStats);
        return new Statistics(stats.getRowCount(), columnStatisticMap);
    }

    private ColumnStatistic unionColumn(ColumnStatistic leftStats, double leftRowCount, ColumnStatistic rightStats,
            double rightRowCount, DataType dataType) {
        ColumnStatisticBuilder columnStatisticBuilder = new ColumnStatisticBuilder();
        columnStatisticBuilder.setMaxValue(Math.max(leftStats.maxValue, rightStats.maxValue));
        columnStatisticBuilder.setMinValue(Math.min(leftStats.minValue, rightStats.minValue));
        StatisticRange leftRange = StatisticRange.from(leftStats, dataType);
        StatisticRange rightRange = StatisticRange.from(rightStats, dataType);
        StatisticRange newRange = leftRange.union(rightRange);
        double newRowCount = leftRowCount + rightRowCount;
        double leftSize = (leftRowCount - leftStats.numNulls) * leftStats.avgSizeByte;
        double rightSize = (rightRowCount - rightStats.numNulls) * rightStats.avgSizeByte;
        double newNullFraction = (leftStats.numNulls + rightStats.numNulls) / StatsMathUtil.maxNonNaN(1, newRowCount);
        double newNonNullRowCount = newRowCount * (1 - newNullFraction);

        double newAverageRowSize = newNonNullRowCount == 0 ? 0 : (leftSize + rightSize) / newNonNullRowCount;
        columnStatisticBuilder.setMinValue(newRange.getLow())
                .setMaxValue(newRange.getHigh())
                .setNdv(newRange.getDistinctValues())
                .setNumNulls(leftStats.numNulls + rightStats.numNulls)
                .setAvgSizeByte(newAverageRowSize);
        return columnStatisticBuilder.build();
    }

    private Plan tryToFindChild(GroupExpression groupExpression) {
        List<GroupExpression> groupExprs = groupExpression.child(0).getLogicalExpressions();
        if (CollectionUtils.isEmpty(groupExprs)) {
            groupExprs = groupExpression.child(0).getPhysicalExpressions();
            if (CollectionUtils.isEmpty(groupExprs)) {
                return null;
            }
        }
        return groupExprs.get(0).getPlan();
    }

    @Override
    public Statistics visitLogicalCTEProducer(LogicalCTEProducer<? extends Plan> cteProducer, Void context) {
        Statistics statistics = groupExpression.childStatistics(0);
        cteIdToStats.put(cteProducer.getCteId(), statistics);
        return statistics;
    }

    @Override
    public Statistics visitLogicalCTEConsumer(LogicalCTEConsumer cteConsumer, Void context) {
        CTEId cteId = cteConsumer.getCteId();
        Statistics prodStats = cteIdToStats.get(cteId);
        Preconditions.checkArgument(prodStats != null, String.format("Stats for CTE: %s not found", cteId));
        Statistics consumerStats = new Statistics(prodStats.getRowCount(), new HashMap<>());
        for (Slot slot : cteConsumer.getOutput()) {
            Slot prodSlot = cteConsumer.findProducerSlot(slot);
            ColumnStatistic colStats = prodStats.columnStatistics().get(prodSlot);
            if (colStats == null) {
                continue;
            }
            consumerStats.addColumnStats(slot, colStats);
        }
        return consumerStats;
    }

    @Override
    public Statistics visitLogicalCTEAnchor(LogicalCTEAnchor<? extends Plan, ? extends Plan> cteAnchor, Void context) {
        return groupExpression.childStatistics(1);
    }

    @Override
    public Statistics visitPhysicalCTEProducer(PhysicalCTEProducer<? extends Plan> cteProducer,
            Void context) {
        Statistics statistics = groupExpression.childStatistics(0);
        cteIdToStats.put(cteProducer.getCteId(), statistics);
        return statistics;
    }

    @Override
    public Statistics visitPhysicalCTEConsumer(PhysicalCTEConsumer cteConsumer, Void context) {
        CTEId cteId = cteConsumer.getCteId();
        Statistics prodStats = cteIdToStats.get(cteId);
        if (prodStats == null) {
            prodStats = groupExpression.getOwnerGroup().getStatistics();
        }
        Preconditions.checkArgument(prodStats != null, String.format("Stats for CTE: %s not found", cteId));
        Statistics consumerStats = new Statistics(prodStats.getRowCount(), new HashMap<>());
        for (Slot slot : cteConsumer.getOutput()) {
            Slot prodSlot = cteConsumer.findProducerSlot(slot);
            ColumnStatistic colStats = prodStats.columnStatistics().get(prodSlot);
            if (colStats == null) {
                continue;
            }
            consumerStats.addColumnStats(slot, colStats);
        }
        return consumerStats;
    }

    @Override
    public Statistics visitPhysicalCTEAnchor(
            PhysicalCTEAnchor<? extends Plan, ? extends Plan> cteAnchor, Void context) {
        return groupExpression.childStatistics(1);
    }

<<<<<<< HEAD
    private boolean ignoreUnknownColStatsCheck(TableIf tableIf, SlotReference slot) {
=======
    private boolean ignoreUnknownColStatsCheck(TableIf tableIf, Column c) {
>>>>>>> 7bda49b5
        if (tableIf instanceof SchemaTable) {
            return true;
        }
        if (tableIf instanceof OlapTable) {
            OlapTable olapTable = (OlapTable) tableIf;
<<<<<<< HEAD
            return StatisticConstants.STATISTICS_DB_BLACK_LIST.contains(olapTable.getQualifiedDbName());
        }
        if (slot.getColumn().isPresent() && slot.getColumn().get().isVisible()) {
            return true;
        }
        return false;
=======
            if (StatisticConstants.STATISTICS_DB_BLACK_LIST.contains(olapTable.getQualifiedDbName())) {
                return true;
            }
        }
        return !c.isVisible();
>>>>>>> 7bda49b5
    }
}<|MERGE_RESOLUTION|>--- conflicted
+++ resolved
@@ -42,20 +42,13 @@
 import org.apache.doris.nereids.trees.plans.algebra.Filter;
 import org.apache.doris.nereids.trees.plans.algebra.Generate;
 import org.apache.doris.nereids.trees.plans.algebra.Limit;
-<<<<<<< HEAD
-import org.apache.doris.nereids.trees.plans.algebra.OneRowRelation;
-=======
->>>>>>> 7bda49b5
 import org.apache.doris.nereids.trees.plans.algebra.PartitionTopN;
 import org.apache.doris.nereids.trees.plans.algebra.Project;
 import org.apache.doris.nereids.trees.plans.algebra.Repeat;
 import org.apache.doris.nereids.trees.plans.algebra.Scan;
 import org.apache.doris.nereids.trees.plans.algebra.SetOperation;
 import org.apache.doris.nereids.trees.plans.algebra.TopN;
-<<<<<<< HEAD
-=======
 import org.apache.doris.nereids.trees.plans.algebra.Union;
->>>>>>> 7bda49b5
 import org.apache.doris.nereids.trees.plans.algebra.Window;
 import org.apache.doris.nereids.trees.plans.logical.LogicalAggregate;
 import org.apache.doris.nereids.trees.plans.logical.LogicalAssertNumRows;
@@ -129,18 +122,12 @@
 import com.google.common.base.Preconditions;
 import com.google.common.collect.Maps;
 import org.apache.commons.collections.CollectionUtils;
-<<<<<<< HEAD
-
-import java.util.AbstractMap.SimpleEntry;
-import java.util.Collections;
-=======
 import org.apache.logging.log4j.LogManager;
 import org.apache.logging.log4j.Logger;
 
 import java.util.AbstractMap.SimpleEntry;
 import java.util.Collections;
 import java.util.Comparator;
->>>>>>> 7bda49b5
 import java.util.HashMap;
 import java.util.List;
 import java.util.Map;
@@ -153,21 +140,6 @@
  */
 public class StatsCalculator extends DefaultPlanVisitor<Statistics, Void> {
     public static double DEFAULT_AGGREGATE_RATIO = 0.5;
-<<<<<<< HEAD
-    public static double DEFAULT_COLUMN_NDV_RATIO = 0.5;
-    private final GroupExpression groupExpression;
-
-    private boolean forbidUnknownColStats = false;
-
-    private Map<String, ColumnStatistic> totalColumnStatisticMap = new HashMap<>();
-
-    private boolean isPlayNereidsDump = false;
-
-    private Map<String, Histogram> totalHistogramMap = new HashMap<>();
-
-    private Map<CTEId, Statistics> cteIdToStats;
-
-=======
     public static double DEFAULT_AGGREGATE_EXPAND_RATIO = 1.05;
 
     public static double AGGREGATE_COLUMN_CORRELATION_COEFFICIENT = 0.75;
@@ -186,7 +158,6 @@
 
     private Map<CTEId, Statistics> cteIdToStats;
 
->>>>>>> 7bda49b5
     private StatsCalculator(GroupExpression groupExpression, boolean forbidUnknownColStats,
                                 Map<String, ColumnStatistic> columnStatisticMap, boolean isPlayNereidsDump,
             Map<CTEId, Statistics> cteIdToStats) {
@@ -284,11 +255,7 @@
 
     @Override
     public Statistics visitLogicalOneRowRelation(LogicalOneRowRelation oneRowRelation, Void context) {
-<<<<<<< HEAD
-        return computeOneRowRelation(oneRowRelation);
-=======
         return computeOneRowRelation(oneRowRelation.getProjects());
->>>>>>> 7bda49b5
     }
 
     @Override
@@ -430,11 +397,7 @@
 
     @Override
     public Statistics visitPhysicalOneRowRelation(PhysicalOneRowRelation oneRowRelation, Void context) {
-<<<<<<< HEAD
-        return computeOneRowRelation(oneRowRelation);
-=======
         return computeOneRowRelation(oneRowRelation.getProjects());
->>>>>>> 7bda49b5
     }
 
     @Override
@@ -574,9 +537,6 @@
         } else if (isPlayNereidsDump) {
             return ColumnStatistic.UNKNOWN;
         } else {
-<<<<<<< HEAD
-            return Env.getCurrentEnv().getStatisticsCache().getColumnStatistics(table.getId(), colName);
-=======
             long catalogId;
             long dbId;
             try {
@@ -592,7 +552,6 @@
             }
             return Env.getCurrentEnv().getStatisticsCache().getColumnStatistics(
                 catalogId, dbId, table.getId(), colName);
->>>>>>> 7bda49b5
         }
     }
 
@@ -619,55 +578,6 @@
             String colName = slotReference.getName();
             if (colName == null) {
                 throw new RuntimeException(String.format("Invalid slot: %s", slotReference.getExprId()));
-<<<<<<< HEAD
-            }
-            ColumnStatistic cache = Config.enable_stats ? getColumnStatistic(table, colName) : ColumnStatistic.UNKNOWN;
-            if (cache.avgSizeByte <= 0) {
-                cache = new ColumnStatisticBuilder(cache)
-                        .setAvgSizeByte(slotReference.getColumn().get().getType().getSlotSize())
-                        .build();
-            }
-            if (cache.isUnKnown) {
-                if (forbidUnknownColStats && !ignoreUnknownColStatsCheck(table, slotReference)) {
-                    if (StatisticsUtil.statsTblAvailable()) {
-                        throw new AnalysisException(String.format("Found unknown stats for column:%s.%s.\n"
-                                + "It may caused by:\n"
-                                + "\n"
-                                + "1. This column never got analyzed\n"
-                                + "2. This table is empty\n"
-                                + "3. Stats load failed caused by unstable of backends,"
-                                + "and FE cached the unknown stats by default in this scenario\n"
-                                + "4. There is a bug, please report it to Doris community\n"
-                                + "\n"
-                                + "If an unknown stats for this column is tolerable,"
-                                + "you could set session variable `forbid_unknown_col_stats` to false to make planner"
-                                + " ignore this error and keep planning.", table.getName(), colName));
-                    } else {
-                        throw new AnalysisException("BE is not available!");
-                    }
-                }
-                columnStatisticMap.put(slotReference, cache);
-                continue;
-            }
-            rowCount = Math.max(rowCount, cache.count);
-            Histogram histogram = getColumnHistogram(table, colName);
-            if (histogram != null) {
-                ColumnStatisticBuilder columnStatisticBuilder =
-                        new ColumnStatisticBuilder(cache).setHistogram(histogram);
-                columnStatisticMap.put(slotReference, columnStatisticBuilder.build());
-                cache = columnStatisticBuilder.build();
-                if (ConnectContext.get().getSessionVariable().isEnableMinidump()
-                        && !ConnectContext.get().getSessionVariable().isPlayNereidsDump()) {
-                    totalHistogramMap.put(table.getName() + ":" + colName, histogram);
-                }
-            }
-            columnStatisticMap.put(slotReference, cache);
-            if (ConnectContext.get().getSessionVariable().isEnableMinidump()
-                    && !ConnectContext.get().getSessionVariable().isPlayNereidsDump()) {
-                totalColumnStatisticMap.put(table.getName() + ":" + colName, cache);
-                totalHistogramMap.put(table.getName() + colName, histogram);
-            }
-=======
             }
             ColumnStatistic cache = Config.enable_stats ? getColumnStatistic(table, colName) : ColumnStatistic.UNKNOWN;
             if (cache.avgSizeByte <= 0) {
@@ -715,7 +625,6 @@
                 totalColumnStatisticMap.put(table.getName() + ":" + colName, cache);
                 totalHistogramMap.put(table.getName() + colName, histogram);
             }
->>>>>>> 7bda49b5
         }
         return new Statistics(rowCount, columnStatisticMap);
     }
@@ -723,7 +632,6 @@
     private Statistics computeTopN(TopN topN) {
         Statistics stats = groupExpression.childStatistics(0);
         return stats.withRowCount(Math.min(stats.getRowCount(), topN.getLimit()));
-<<<<<<< HEAD
     }
 
     private Statistics computePartitionTopN(PartitionTopN partitionTopN) {
@@ -760,67 +668,6 @@
         return stats.withRowCount(Math.min(stats.getRowCount(), limit.getLimit()));
     }
 
-    private Statistics computeAggregate(Aggregate<? extends Plan> aggregate) {
-        // TODO: since we have no column stats here. just use a fix ratio to compute the row count.
-        List<Expression> groupByExpressions = aggregate.getGroupByExpressions();
-        Statistics childStats = groupExpression.childStatistics(0);
-        double resultSetCount = 1;
-        if (!groupByExpressions.isEmpty()) {
-            Map<Expression, ColumnStatistic> childSlotToColumnStats = childStats.columnStatistics();
-            double inputRowCount = childStats.getRowCount();
-            if (inputRowCount != 0) {
-                List<ColumnStatistic> groupByKeyStats = groupByExpressions.stream()
-                        .filter(childSlotToColumnStats::containsKey)
-                        .map(childSlotToColumnStats::get)
-                        .filter(s -> !s.isUnKnown)
-                        .collect(Collectors.toList());
-                if (groupByKeyStats.isEmpty()) {
-                    //all column stats are unknown, use default ratio
-                    resultSetCount = inputRowCount * DEFAULT_AGGREGATE_RATIO;
-                } else {
-                    resultSetCount = groupByKeyStats.stream().map(s -> s.ndv)
-                            .max(Double::compare).get();
-                }
-            }
-        }
-        resultSetCount = Math.min(resultSetCount, childStats.getRowCount());
-=======
-    }
-
-    private Statistics computePartitionTopN(PartitionTopN partitionTopN) {
-        Statistics stats = groupExpression.childStatistics(0);
-        double rowCount = stats.getRowCount();
-        List<Expression> partitionKeys = partitionTopN.getPartitionKeys();
-        if (!partitionTopN.hasGlobalLimit() && !partitionKeys.isEmpty()) {
-            // If there is no global limit. So result for the cardinality estimation is:
-            // NDV(partition key) * partitionLimit
-            Map<Expression, ColumnStatistic> childSlotToColumnStats = stats.columnStatistics();
-            List<ColumnStatistic> partitionByKeyStats = partitionKeys.stream()
-                    .filter(childSlotToColumnStats::containsKey)
-                    .map(childSlotToColumnStats::get)
-                    .filter(s -> !s.isUnKnown)
-                    .collect(Collectors.toList());
-            if (partitionByKeyStats.isEmpty()) {
-                // all column stats are unknown, use default ratio
-                rowCount = rowCount * DEFAULT_COLUMN_NDV_RATIO;
-            } else {
-                rowCount = Math.min(rowCount, partitionByKeyStats.stream().map(s -> s.ndv)
-                    .max(Double::compare).get());
-            }
-        } else {
-            rowCount = Math.min(rowCount, partitionTopN.getPartitionLimit());
-        }
-        // TODO: for the filter push down window situation, we will prune the row count twice
-        //  because we keep the pushed down filter. And it will be calculated twice, one of them in 'PartitionTopN'
-        //  and the other is in 'Filter'. It's hard to dismiss.
-        return stats.updateRowCountOnly(rowCount);
-    }
-
-    private Statistics computeLimit(Limit limit) {
-        Statistics stats = groupExpression.childStatistics(0);
-        return stats.withRowCount(Math.min(stats.getRowCount(), limit.getLimit()));
-    }
-
     private double estimateGroupByRowCount(List<Expression> groupByExpressions, Statistics childStats) {
         double rowCount = 1;
         Map<Expression, ColumnStatistic> groupByColStats = new HashMap<>();
@@ -866,28 +713,16 @@
         List<Expression> groupByExpressions = aggregate.getGroupByExpressions();
         Statistics childStats = groupExpression.childStatistics(0);
         double rowCount = estimateGroupByRowCount(groupByExpressions, childStats);
->>>>>>> 7bda49b5
         Map<Expression, ColumnStatistic> slotToColumnStats = Maps.newHashMap();
         List<NamedExpression> outputExpressions = aggregate.getOutputExpressions();
         // TODO: 1. Estimate the output unit size by the type of corresponding AggregateFunction
         //       2. Handle alias, literal in the output expression list
-<<<<<<< HEAD
-        double factor = childStats.getRowCount() / resultSetCount;
-=======
         double factor = childStats.getRowCount() / rowCount;
->>>>>>> 7bda49b5
         for (NamedExpression outputExpression : outputExpressions) {
             ColumnStatistic columnStat = ExpressionEstimation.estimate(outputExpression, childStats);
             ColumnStatisticBuilder builder = new ColumnStatisticBuilder(columnStat);
             builder.setMinValue(columnStat.minValue / factor);
             builder.setMaxValue(columnStat.maxValue / factor);
-<<<<<<< HEAD
-            builder.setNdv(resultSetCount);
-            builder.setDataSize(resultSetCount * outputExpression.getDataType().width());
-            slotToColumnStats.put(outputExpression.toSlot(), columnStat);
-        }
-        return new Statistics(resultSetCount, slotToColumnStats, childStats.getWidth(),
-=======
             if (columnStat.ndv > rowCount) {
                 builder.setNdv(rowCount);
             }
@@ -895,7 +730,6 @@
             slotToColumnStats.put(outputExpression.toSlot(), columnStat);
         }
         return new Statistics(rowCount, slotToColumnStats, childStats.getWidth(),
->>>>>>> 7bda49b5
                 childStats.getPenalty() + childStats.getRowCount());
         // TODO: Update ColumnStats properly, add new mapping from output slot to ColumnStats
     }
@@ -929,14 +763,8 @@
         return new Statistics(childStats.getRowCount(), columnsStats, childStats.getWidth(), childStats.getPenalty());
     }
 
-<<<<<<< HEAD
-    private Statistics computeOneRowRelation(OneRowRelation oneRowRelation) {
-        Map<Expression, ColumnStatistic> columnStatsMap = oneRowRelation.getProjects()
-                .stream()
-=======
     private Statistics computeOneRowRelation(List<NamedExpression> projects) {
         Map<Expression, ColumnStatistic> columnStatsMap = projects.stream()
->>>>>>> 7bda49b5
                 .map(project -> {
                     ColumnStatistic statistic = new ColumnStatisticBuilder().setNdv(1).build();
                     // TODO: compute the literal size
@@ -963,21 +791,14 @@
     }
 
     private Statistics computeUnion(SetOperation setOperation) {
-<<<<<<< HEAD
-        List<Slot> head = groupExpression.child(0).getLogicalProperties().getOutput();
-        Statistics headStats = groupExpression.childStatistics(0);
-=======
         // TODO: refactor this for one row relation
         List<Slot> head = null;
         Statistics headStats = null;
->>>>>>> 7bda49b5
         List<List<Slot>> childOutputs =
                 groupExpression.children()
                         .stream().map(ge -> ge.getLogicalProperties().getOutput()).collect(Collectors.toList());
         List<Statistics> childStats =
                 groupExpression.children().stream().map(Group::getStatistics).collect(Collectors.toList());
-<<<<<<< HEAD
-=======
         if (setOperation instanceof Union) {
             childOutputs.addAll(((Union) setOperation).getConstantExprsList().stream()
                     .map(l -> l.stream().map(NamedExpression::toSlot).collect(Collectors.toList()))
@@ -997,7 +818,6 @@
             headStats = groupExpression.childStatistics(0);
         }
 
->>>>>>> 7bda49b5
         StatisticsBuilder statisticsBuilder = new StatisticsBuilder();
         List<NamedExpression> unionOutput = setOperation.getOutputs();
         for (int i = 0; i < head.size(); i++) {
@@ -1232,29 +1052,16 @@
         return groupExpression.childStatistics(1);
     }
 
-<<<<<<< HEAD
-    private boolean ignoreUnknownColStatsCheck(TableIf tableIf, SlotReference slot) {
-=======
     private boolean ignoreUnknownColStatsCheck(TableIf tableIf, Column c) {
->>>>>>> 7bda49b5
         if (tableIf instanceof SchemaTable) {
             return true;
         }
         if (tableIf instanceof OlapTable) {
             OlapTable olapTable = (OlapTable) tableIf;
-<<<<<<< HEAD
-            return StatisticConstants.STATISTICS_DB_BLACK_LIST.contains(olapTable.getQualifiedDbName());
-        }
-        if (slot.getColumn().isPresent() && slot.getColumn().get().isVisible()) {
-            return true;
-        }
-        return false;
-=======
             if (StatisticConstants.STATISTICS_DB_BLACK_LIST.contains(olapTable.getQualifiedDbName())) {
                 return true;
             }
         }
         return !c.isVisible();
->>>>>>> 7bda49b5
     }
 }