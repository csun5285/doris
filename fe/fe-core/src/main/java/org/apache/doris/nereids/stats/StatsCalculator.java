// Licensed to the Apache Software Foundation (ASF) under one
// or more contributor license agreements.  See the NOTICE file
// distributed with this work for additional information
// regarding copyright ownership.  The ASF licenses this file
// to you under the Apache License, Version 2.0 (the
// "License"); you may not use this file except in compliance
// with the License.  You may obtain a copy of the License at
//
//   http://www.apache.org/licenses/LICENSE-2.0
//
// Unless required by applicable law or agreed to in writing,
// software distributed under the License is distributed on an
// "AS IS" BASIS, WITHOUT WARRANTIES OR CONDITIONS OF ANY
// KIND, either express or implied.  See the License for the
// specific language governing permissions and limitations
// under the License.

package org.apache.doris.nereids.stats;

import org.apache.doris.catalog.Env;
import org.apache.doris.catalog.MaterializedIndex;
import org.apache.doris.catalog.OlapTable;
import org.apache.doris.catalog.Partition;
import org.apache.doris.catalog.Table;
import org.apache.doris.common.Id;
import org.apache.doris.common.Pair;
import org.apache.doris.nereids.memo.GroupExpression;
import org.apache.doris.nereids.trees.expressions.NamedExpression;
import org.apache.doris.nereids.trees.expressions.Slot;
import org.apache.doris.nereids.trees.expressions.SlotReference;
import org.apache.doris.nereids.trees.plans.Plan;
import org.apache.doris.nereids.trees.plans.algebra.Aggregate;
import org.apache.doris.nereids.trees.plans.algebra.EmptyRelation;
import org.apache.doris.nereids.trees.plans.algebra.Filter;
import org.apache.doris.nereids.trees.plans.algebra.Limit;
import org.apache.doris.nereids.trees.plans.algebra.OneRowRelation;
import org.apache.doris.nereids.trees.plans.algebra.Project;
import org.apache.doris.nereids.trees.plans.algebra.Repeat;
import org.apache.doris.nereids.trees.plans.algebra.Scan;
import org.apache.doris.nereids.trees.plans.algebra.TopN;
import org.apache.doris.nereids.trees.plans.logical.LogicalAggregate;
import org.apache.doris.nereids.trees.plans.logical.LogicalAssertNumRows;
import org.apache.doris.nereids.trees.plans.logical.LogicalEmptyRelation;
import org.apache.doris.nereids.trees.plans.logical.LogicalFilter;
import org.apache.doris.nereids.trees.plans.logical.LogicalJoin;
import org.apache.doris.nereids.trees.plans.logical.LogicalLimit;
import org.apache.doris.nereids.trees.plans.logical.LogicalOlapScan;
import org.apache.doris.nereids.trees.plans.logical.LogicalOneRowRelation;
import org.apache.doris.nereids.trees.plans.logical.LogicalProject;
import org.apache.doris.nereids.trees.plans.logical.LogicalRepeat;
import org.apache.doris.nereids.trees.plans.logical.LogicalSort;
import org.apache.doris.nereids.trees.plans.logical.LogicalTVFRelation;
import org.apache.doris.nereids.trees.plans.logical.LogicalTopN;
import org.apache.doris.nereids.trees.plans.physical.PhysicalAggregate;
import org.apache.doris.nereids.trees.plans.physical.PhysicalAssertNumRows;
import org.apache.doris.nereids.trees.plans.physical.PhysicalDistribute;
import org.apache.doris.nereids.trees.plans.physical.PhysicalEmptyRelation;
import org.apache.doris.nereids.trees.plans.physical.PhysicalFilter;
import org.apache.doris.nereids.trees.plans.physical.PhysicalHashJoin;
import org.apache.doris.nereids.trees.plans.physical.PhysicalLimit;
import org.apache.doris.nereids.trees.plans.physical.PhysicalLocalQuickSort;
import org.apache.doris.nereids.trees.plans.physical.PhysicalNestedLoopJoin;
import org.apache.doris.nereids.trees.plans.physical.PhysicalOlapScan;
import org.apache.doris.nereids.trees.plans.physical.PhysicalOneRowRelation;
import org.apache.doris.nereids.trees.plans.physical.PhysicalProject;
import org.apache.doris.nereids.trees.plans.physical.PhysicalQuickSort;
<<<<<<< HEAD
=======
import org.apache.doris.nereids.trees.plans.physical.PhysicalRepeat;
>>>>>>> 6b773939
import org.apache.doris.nereids.trees.plans.physical.PhysicalTVFRelation;
import org.apache.doris.nereids.trees.plans.physical.PhysicalTopN;
import org.apache.doris.nereids.trees.plans.visitor.DefaultPlanVisitor;
import org.apache.doris.qe.ConnectContext;
import org.apache.doris.statistics.ColumnStatistic;
import org.apache.doris.statistics.ColumnStatisticBuilder;
import org.apache.doris.statistics.StatsDeriveResult;

import com.google.common.collect.Maps;

import java.util.AbstractMap.SimpleEntry;
import java.util.HashMap;
import java.util.List;
import java.util.Map;
import java.util.Set;
import java.util.stream.Collectors;

/**
 * Used to calculate the stats for each plan
 */
public class StatsCalculator extends DefaultPlanVisitor<StatsDeriveResult, Void> {

    private static final int DEFAULT_AGGREGATE_RATIO = 1000;

    private final GroupExpression groupExpression;

    private StatsCalculator(GroupExpression groupExpression) {
        this.groupExpression = groupExpression;
    }

    /**
     * estimate stats
     */
    public static void estimate(GroupExpression groupExpression) {
        if (ConnectContext.get() != null && ConnectContext.get().getSessionVariable().enableNereidsStatsDeriveV2) {
            StatsCalculatorV2.estimate(groupExpression);
            return;
        }
        StatsCalculator statsCalculator = new StatsCalculator(groupExpression);
        statsCalculator.estimate();
    }

    private void estimate() {
        StatsDeriveResult stats = groupExpression.getPlan().accept(this, null);
        /*
        in an ideal cost model, every group expression in a group are equivalent, but in fact the cost are different.
        we record the lowest expression cost as group cost to avoid missing this group.
        */
        if (groupExpression.getOwnerGroup().getStatistics() == null
                || (stats.getRowCount() < groupExpression.getOwnerGroup().getStatistics().getRowCount())) {
            groupExpression.getOwnerGroup().setStatistics(stats);
        }
        groupExpression.setStatDerived(true);
    }

    @Override
    public StatsDeriveResult visitLogicalEmptyRelation(LogicalEmptyRelation emptyRelation, Void context) {
        return computeEmptyRelation(emptyRelation);
    }

    @Override
    public StatsDeriveResult visitLogicalLimit(LogicalLimit<? extends Plan> limit, Void context) {
        return computeLimit(limit);
    }

    @Override
    public StatsDeriveResult visitPhysicalLimit(PhysicalLimit<? extends Plan> limit, Void context) {
        return computeLimit(limit);
    }

    @Override
    public StatsDeriveResult visitLogicalOneRowRelation(LogicalOneRowRelation oneRowRelation, Void context) {
        return computeOneRowRelation(oneRowRelation);
    }

    @Override
    public StatsDeriveResult visitLogicalAggregate(LogicalAggregate<? extends Plan> aggregate, Void context) {
        return computeAggregate(aggregate);
    }

    @Override
    public StatsDeriveResult visitLogicalRepeat(LogicalRepeat<? extends Plan> repeat, Void context) {
        return computeRepeat(repeat);
    }

    @Override
    public StatsDeriveResult visitLogicalFilter(LogicalFilter<? extends Plan> filter, Void context) {
        return computeFilter(filter);
    }

    @Override
    public StatsDeriveResult visitLogicalOlapScan(LogicalOlapScan olapScan, Void context) {
        olapScan.getExpressions();
        return computeScan(olapScan);
    }

    @Override
    public StatsDeriveResult visitLogicalTVFRelation(LogicalTVFRelation tvfRelation, Void context) {
        return tvfRelation.getFunction().computeStats(tvfRelation.getOutput());
    }

    @Override
    public StatsDeriveResult visitLogicalProject(LogicalProject<? extends Plan> project, Void context) {
        return computeProject(project);
    }

    @Override
    public StatsDeriveResult visitLogicalSort(LogicalSort<? extends Plan> sort, Void context) {
        return groupExpression.childStatistics(0);
    }

    @Override
    public StatsDeriveResult visitLogicalTopN(LogicalTopN<? extends Plan> topN, Void context) {
        return computeTopN(topN);
    }

    @Override
    public StatsDeriveResult visitLogicalJoin(LogicalJoin<? extends Plan, ? extends Plan> join, Void context) {
        return JoinEstimation.estimate(groupExpression.childStatistics(0),
                groupExpression.childStatistics(1), join);
    }

    @Override
    public StatsDeriveResult visitLogicalAssertNumRows(
            LogicalAssertNumRows<? extends Plan> assertNumRows, Void context) {
        return computeAssertNumRows(assertNumRows.getAssertNumRowsElement().getDesiredNumOfRows());
    }

    @Override
    public StatsDeriveResult visitPhysicalEmptyRelation(PhysicalEmptyRelation emptyRelation, Void context) {
        return computeEmptyRelation(emptyRelation);
    }

    @Override
    public StatsDeriveResult visitPhysicalAggregate(PhysicalAggregate<? extends Plan> agg, Void context) {
        return computeAggregate(agg);
    }

    @Override
    public StatsDeriveResult visitPhysicalRepeat(PhysicalRepeat<? extends Plan> repeat, Void context) {
        return computeRepeat(repeat);
    }

    @Override
    public StatsDeriveResult visitPhysicalOneRowRelation(PhysicalOneRowRelation oneRowRelation, Void context) {
        return computeOneRowRelation(oneRowRelation);
    }

    @Override
    public StatsDeriveResult visitPhysicalOlapScan(PhysicalOlapScan olapScan, Void context) {
        return computeScan(olapScan);
    }

    @Override
    public StatsDeriveResult visitPhysicalTVFRelation(PhysicalTVFRelation tvfRelation, Void context) {
        return tvfRelation.getFunction().computeStats(tvfRelation.getOutput());
    }

    @Override
    public StatsDeriveResult visitPhysicalQuickSort(PhysicalQuickSort<? extends Plan> sort, Void context) {
        return groupExpression.childStatistics(0);
    }

    @Override
    public StatsDeriveResult visitPhysicalTopN(PhysicalTopN<? extends Plan> topN, Void context) {
        return computeTopN(topN);
    }

    public StatsDeriveResult visitPhysicalLocalQuickSort(PhysicalLocalQuickSort<? extends Plan> sort, Void context) {
        return groupExpression.childStatistics(0);
    }

    @Override
    public StatsDeriveResult visitPhysicalHashJoin(
            PhysicalHashJoin<? extends Plan, ? extends Plan> hashJoin, Void context) {
        return JoinEstimation.estimate(groupExpression.childStatistics(0),
                groupExpression.childStatistics(1), hashJoin);
    }

    @Override
    public StatsDeriveResult visitPhysicalNestedLoopJoin(
            PhysicalNestedLoopJoin<? extends Plan, ? extends Plan> nestedLoopJoin,
            Void context) {
        return JoinEstimation.estimate(groupExpression.childStatistics(0),
                groupExpression.childStatistics(1), nestedLoopJoin);
    }

    // TODO: We should subtract those pruned column, and consider the expression transformations in the node.
    @Override
    public StatsDeriveResult visitPhysicalProject(PhysicalProject<? extends Plan> project, Void context) {
        return computeProject(project);
    }

    @Override
    public StatsDeriveResult visitPhysicalFilter(PhysicalFilter<? extends Plan> filter, Void context) {
        return computeFilter(filter);
    }

    @Override
    public StatsDeriveResult visitPhysicalDistribute(PhysicalDistribute<? extends Plan> distribute,
            Void context) {
        return groupExpression.childStatistics(0);
    }

    @Override
    public StatsDeriveResult visitPhysicalAssertNumRows(PhysicalAssertNumRows<? extends Plan> assertNumRows,
            Void context) {
        return computeAssertNumRows(assertNumRows.getAssertNumRowsElement().getDesiredNumOfRows());
    }

    private StatsDeriveResult computeAssertNumRows(long desiredNumOfRows) {
        StatsDeriveResult statsDeriveResult = groupExpression.childStatistics(0);
        return statsDeriveResult.updateRowCountByLimit(1);
    }

    private StatsDeriveResult computeFilter(Filter filter) {
        StatsDeriveResult stats = groupExpression.childStatistics(0);
        FilterSelectivityCalculator selectivityCalculator =
                new FilterSelectivityCalculator(stats.getSlotIdToColumnStats());
        double selectivity = selectivityCalculator.estimate(filter.getPredicates());
        stats = stats.updateBySelectivity(selectivity,
                filter.getPredicates().getInputSlots().stream().map(Slot::getExprId).collect(Collectors.toSet()));
        stats.isReduced = selectivity < 1.0;
        return stats;
    }

    // TODO: 1. Subtract the pruned partition
    //       2. Consider the influence of runtime filter
    //       3. Get NDV and column data size from StatisticManger, StatisticManager doesn't support it now.
    private StatsDeriveResult computeScan(Scan scan) {
        Set<SlotReference> slotSet = scan.getOutput().stream().filter(SlotReference.class::isInstance)
                .map(s -> (SlotReference) s).collect(Collectors.toSet());
        Map<Id, ColumnStatistic> columnStatisticMap = new HashMap<>();
        Table table = scan.getTable();
        double rowCount = Double.NaN;
        long card = -1;
        for (SlotReference slotReference : slotSet) {
            String colName = slotReference.getName();
            if (colName == null) {
                throw new RuntimeException("Column name of SlotReference shouldn't be null here");
            }
            ColumnStatistic statistic =
                    Env.getCurrentEnv().getStatisticsCache().getColumnStatistics(table.getId(), colName);
<<<<<<< HEAD
            if (statistic == ColumnStatistic.UNKNOWN) {
=======
            if (statistic == ColumnStatistic.DEFAULT) {
>>>>>>> 6b773939
                if (card == -1) {
                    card = roughlyEstimatedCard(scan);
                }
                statistic = new ColumnStatisticBuilder(ColumnStatistic.DEFAULT).setCount(card).build();
            }
            rowCount = statistic.count;
            columnStatisticMap.put(slotReference.getExprId(), statistic);
        }
        return new StatsDeriveResult(rowCount, columnStatisticMap);
    }

    private long roughlyEstimatedCard(Scan scan) {
        long cardinality = 0;
        if (scan instanceof PhysicalOlapScan || scan instanceof LogicalOlapScan) {
            OlapTable table = (OlapTable) scan.getTable();
            for (long selectedPartitionId : table.getPartitionIds()) {
                final Partition partition = table.getPartition(selectedPartitionId);
                final MaterializedIndex baseIndex = partition.getBaseIndex();
                cardinality += baseIndex.getRowCount();
            }
        }
        return cardinality;
    }

    private StatsDeriveResult computeTopN(TopN topN) {
        StatsDeriveResult stats = groupExpression.childStatistics(0);
        return stats.updateRowCountByLimit(topN.getLimit());
    }

    private StatsDeriveResult computeLimit(Limit limit) {
        StatsDeriveResult stats = groupExpression.childStatistics(0);
        return stats.updateRowCountByLimit(limit.getLimit());
    }

    private StatsDeriveResult computeAggregate(Aggregate aggregate) {
        // TODO: since we have no column stats here. just use a fix ratio to compute the row count.
        // List<Expression> groupByExpressions = aggregate.getGroupByExpressions();
        StatsDeriveResult childStats = groupExpression.childStatistics(0);
        // Map<Slot, ColumnStats> childSlotToColumnStats = childStats.getSlotToColumnStats();
        // long resultSetCount = groupByExpressions.stream()
        //         .flatMap(expr -> expr.getInputSlots().stream())
        //         .filter(childSlotToColumnStats::containsKey)
        //         .map(childSlotToColumnStats::get)
        //         .map(ColumnStats::getNdv)
        //         .reduce(1L, (a, b) -> a * b);
        long resultSetCount = (long) childStats.getRowCount() / DEFAULT_AGGREGATE_RATIO;
        if (resultSetCount <= 0) {
            resultSetCount = 1L;
        }

        Map<Id, ColumnStatistic> slotToColumnStats = Maps.newHashMap();
        List<NamedExpression> outputExpressions = aggregate.getOutputExpressions();
        // TODO: 1. Estimate the output unit size by the type of corresponding AggregateFunction
        //       2. Handle alias, literal in the output expression list
        for (NamedExpression outputExpression : outputExpressions) {
            slotToColumnStats.put(outputExpression.toSlot().getExprId(), ColumnStatistic.DEFAULT);
        }
        StatsDeriveResult statsDeriveResult = new StatsDeriveResult(resultSetCount, childStats.getWidth(),
                childStats.getPenalty(), slotToColumnStats);
        statsDeriveResult.isReduced = true;
        // TODO: Update ColumnStats properly, add new mapping from output slot to ColumnStats
        return statsDeriveResult;
    }

    private StatsDeriveResult computeRepeat(Repeat repeat) {
        StatsDeriveResult childStats = groupExpression.childStatistics(0);
        Map<Id, ColumnStatistic> slotIdToColumnStats = childStats.getSlotIdToColumnStats();
        int groupingSetNum = repeat.getGroupingSets().size();
        double rowCount = childStats.getRowCount();
        Map<Id, ColumnStatistic> columnStatisticMap = slotIdToColumnStats.entrySet()
                .stream().map(kv -> {
                    ColumnStatistic stats = kv.getValue();
                    return Pair.of(kv.getKey(), new ColumnStatistic(
                            stats.count < 0 ? stats.count : stats.count * groupingSetNum,
                            stats.ndv,
                            stats.avgSizeByte,
                            stats.numNulls < 0 ? stats.numNulls : stats.numNulls * groupingSetNum,
                            stats.dataSize < 0 ? stats.dataSize : stats.dataSize * groupingSetNum,
                            stats.minValue,
                            stats.maxValue,
                            stats.selectivity,
                            stats.minExpr,
                            stats.maxExpr
                    ));
                }).collect(Collectors.toMap(Pair::key, Pair::value));
        return new StatsDeriveResult(rowCount < 0 ? rowCount : rowCount * groupingSetNum, columnStatisticMap);
    }

    // TODO: do real project on column stats
    private StatsDeriveResult computeProject(Project project) {
        List<NamedExpression> projections = project.getProjects();
<<<<<<< HEAD
        StatsDeriveResult statsDeriveResult = groupExpression.childStatistics(0);
        Map<Id, ColumnStatistic> childColumnStats = statsDeriveResult.getSlotIdToColumnStats();
=======
        StatsDeriveResult childStats = groupExpression.childStatistics(0);
        Map<Id, ColumnStatistic> childColumnStats = childStats.getSlotIdToColumnStats();
>>>>>>> 6b773939
        Map<Id, ColumnStatistic> columnsStats = projections.stream().map(projection -> {
            ColumnStatistic value = null;
            Set<Slot> slots = projection.getInputSlots();
            if (slots.isEmpty()) {
                value = ColumnStatistic.DEFAULT;
            } else {
                // TODO: just a trick here, need to do real project on column stats
                for (Slot slot : slots) {
                    if (childColumnStats.containsKey(slot.getExprId())) {
                        value = childColumnStats.get(slot.getExprId());
                        break;
                    }
                }
                if (value == null) {
                    value = ColumnStatistic.DEFAULT;
                }
            }
            return new SimpleEntry<>(projection.toSlot().getExprId(), value);
        }).collect(Collectors.toMap(Map.Entry::getKey, Map.Entry::getValue, (item1, item2) -> item1));
<<<<<<< HEAD
        return new StatsDeriveResult(statsDeriveResult.getRowCount(), columnsStats);
=======
        return new StatsDeriveResult(childStats.getRowCount(), childStats.getWidth(),
                childStats.getPenalty(), columnsStats);
>>>>>>> 6b773939
    }

    private StatsDeriveResult computeOneRowRelation(OneRowRelation oneRowRelation) {
        Map<Id, ColumnStatistic> columnStatsMap = oneRowRelation.getProjects()
                .stream()
                .map(project -> {
                    ColumnStatistic statistic = new ColumnStatisticBuilder().setNdv(1).build();
                    // TODO: compute the literal size
                    return Pair.of(project.toSlot().getExprId(), statistic);
                })
                .collect(Collectors.toMap(Pair::key, Pair::value));
        int rowCount = 1;
        return new StatsDeriveResult(rowCount, columnStatsMap);
    }

    private StatsDeriveResult computeEmptyRelation(EmptyRelation emptyRelation) {
        Map<Id, ColumnStatistic> columnStatsMap = emptyRelation.getProjects()
                .stream()
                .map(project -> {
                    ColumnStatisticBuilder builder = new ColumnStatisticBuilder()
                            .setNdv(0)
                            .setNumNulls(0)
                            .setAvgSizeByte(0);
                    return Pair.of(project.toSlot().getExprId(), builder.build());
                })
                .collect(Collectors.toMap(Pair::key, Pair::value));
        int rowCount = 0;
        return new StatsDeriveResult(rowCount, columnStatsMap);
    }
}<|MERGE_RESOLUTION|>--- conflicted
+++ resolved
@@ -64,10 +64,7 @@
 import org.apache.doris.nereids.trees.plans.physical.PhysicalOneRowRelation;
 import org.apache.doris.nereids.trees.plans.physical.PhysicalProject;
 import org.apache.doris.nereids.trees.plans.physical.PhysicalQuickSort;
-<<<<<<< HEAD
-=======
 import org.apache.doris.nereids.trees.plans.physical.PhysicalRepeat;
->>>>>>> 6b773939
 import org.apache.doris.nereids.trees.plans.physical.PhysicalTVFRelation;
 import org.apache.doris.nereids.trees.plans.physical.PhysicalTopN;
 import org.apache.doris.nereids.trees.plans.visitor.DefaultPlanVisitor;
@@ -311,11 +308,7 @@
             }
             ColumnStatistic statistic =
                     Env.getCurrentEnv().getStatisticsCache().getColumnStatistics(table.getId(), colName);
-<<<<<<< HEAD
-            if (statistic == ColumnStatistic.UNKNOWN) {
-=======
             if (statistic == ColumnStatistic.DEFAULT) {
->>>>>>> 6b773939
                 if (card == -1) {
                     card = roughlyEstimatedCard(scan);
                 }
@@ -407,13 +400,8 @@
     // TODO: do real project on column stats
     private StatsDeriveResult computeProject(Project project) {
         List<NamedExpression> projections = project.getProjects();
-<<<<<<< HEAD
-        StatsDeriveResult statsDeriveResult = groupExpression.childStatistics(0);
-        Map<Id, ColumnStatistic> childColumnStats = statsDeriveResult.getSlotIdToColumnStats();
-=======
         StatsDeriveResult childStats = groupExpression.childStatistics(0);
         Map<Id, ColumnStatistic> childColumnStats = childStats.getSlotIdToColumnStats();
->>>>>>> 6b773939
         Map<Id, ColumnStatistic> columnsStats = projections.stream().map(projection -> {
             ColumnStatistic value = null;
             Set<Slot> slots = projection.getInputSlots();
@@ -433,12 +421,8 @@
             }
             return new SimpleEntry<>(projection.toSlot().getExprId(), value);
         }).collect(Collectors.toMap(Map.Entry::getKey, Map.Entry::getValue, (item1, item2) -> item1));
-<<<<<<< HEAD
-        return new StatsDeriveResult(statsDeriveResult.getRowCount(), columnsStats);
-=======
         return new StatsDeriveResult(childStats.getRowCount(), childStats.getWidth(),
                 childStats.getPenalty(), columnsStats);
->>>>>>> 6b773939
     }
 
     private StatsDeriveResult computeOneRowRelation(OneRowRelation oneRowRelation) {
