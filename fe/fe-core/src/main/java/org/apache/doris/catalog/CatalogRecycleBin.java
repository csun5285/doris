// Licensed to the Apache Software Foundation (ASF) under one
// or more contributor license agreements.  See the NOTICE file
// distributed with this work for additional information
// regarding copyright ownership.  The ASF licenses this file
// to you under the Apache License, Version 2.0 (the
// "License"); you may not use this file except in compliance
// with the License.  You may obtain a copy of the License at
//
//   http://www.apache.org/licenses/LICENSE-2.0
//
// Unless required by applicable law or agreed to in writing,
// software distributed under the License is distributed on an
// "AS IS" BASIS, WITHOUT WARRANTIES OR CONDITIONS OF ANY
// KIND, either express or implied.  See the License for the
// specific language governing permissions and limitations
// under the License.

package org.apache.doris.catalog;

import org.apache.doris.catalog.MaterializedIndex.IndexExtState;
import org.apache.doris.catalog.TableIf.TableType;
import org.apache.doris.common.Config;
import org.apache.doris.common.DdlException;
import org.apache.doris.common.FeConstants;
import org.apache.doris.common.FeMetaVersion;
import org.apache.doris.common.Pair;
import org.apache.doris.common.io.Text;
import org.apache.doris.common.io.Writable;
import org.apache.doris.common.util.Daemon;
import org.apache.doris.common.util.DynamicPartitionUtil;
import org.apache.doris.common.util.MasterDaemon;
import org.apache.doris.common.util.RangeUtils;
import org.apache.doris.common.util.TimeUtils;
import org.apache.doris.persist.RecoverInfo;
import org.apache.doris.thrift.TStorageMedium;

import com.google.common.base.Preconditions;
import com.google.common.base.Strings;
import com.google.common.collect.HashBasedTable;
import com.google.common.collect.Lists;
import com.google.common.collect.Maps;
import com.google.common.collect.Range;
import com.google.common.collect.Sets;
import com.google.common.collect.Table.Cell;
import com.selectdb.cloud.catalog.CloudPartition;
import org.apache.logging.log4j.LogManager;
import org.apache.logging.log4j.Logger;

import java.io.DataInput;
import java.io.DataOutput;
import java.io.IOException;
import java.util.Collection;
import java.util.HashMap;
import java.util.Iterator;
import java.util.List;
import java.util.Map;
import java.util.Set;
import java.util.stream.Collectors;
import java.util.stream.Stream;

public class CatalogRecycleBin extends MasterDaemon implements Writable {
    private static final Logger LOG = LogManager.getLogger(CatalogRecycleBin.class);
    // erase meta at least after minEraseLatency milliseconds
    // to avoid erase log ahead of drop log
    private static final long minEraseLatency = 10 * 60 * 1000;  // 10 min

    private Map<Long, RecycleDatabaseInfo> idToDatabase;
    private Map<Long, RecycleTableInfo> idToTable;
    private Map<Long, RecyclePartitionInfo> idToPartition;

    private Map<Long, Long> idToRecycleTime;

    public CatalogRecycleBin() {
        super("recycle bin", FeConstants.runningUnitTest ? 10L : Daemon.DEFAULT_INTERVAL_SECONDS * 1000L);
        idToDatabase = Maps.newHashMap();
        idToTable = Maps.newHashMap();
        idToPartition = Maps.newHashMap();
        idToRecycleTime = Maps.newHashMap();
    }

    public synchronized boolean allTabletsInRecycledStatus(List<Long> backendTabletIds) {
        Set<Long> recycledTabletSet = Sets.newHashSet();

        Iterator<Map.Entry<Long, RecyclePartitionInfo>> iterator = idToPartition.entrySet().iterator();
        while (iterator.hasNext()) {
            Map.Entry<Long, RecyclePartitionInfo> entry = iterator.next();
            RecyclePartitionInfo partitionInfo = entry.getValue();
            Partition partition = partitionInfo.getPartition();
            addRecycledTabletsForPartition(recycledTabletSet, partition);
        }

        Iterator<Map.Entry<Long, RecycleTableInfo>> tableIter = idToTable.entrySet().iterator();
        while (tableIter.hasNext()) {
            Map.Entry<Long, RecycleTableInfo> entry = tableIter.next();
            RecycleTableInfo tableInfo = entry.getValue();
            Table table = tableInfo.getTable();
            addRecycledTabletsForTable(recycledTabletSet, table);
        }

        Iterator<Map.Entry<Long, RecycleDatabaseInfo>> dbIterator = idToDatabase.entrySet().iterator();
        while (dbIterator.hasNext()) {
            Map.Entry<Long, RecycleDatabaseInfo> entry = dbIterator.next();
            RecycleDatabaseInfo dbInfo = entry.getValue();
            Database db = dbInfo.getDb();
            for (Table table : db.getTables()) {
                addRecycledTabletsForTable(recycledTabletSet, table);
            }
        }

        return recycledTabletSet.size() >= backendTabletIds.size() && recycledTabletSet.containsAll(backendTabletIds);
    }

    private void addRecycledTabletsForTable(Set<Long> recycledTabletSet, Table table) {
        if (table.getType() == TableType.OLAP) {
            OlapTable olapTable = (OlapTable) table;
            Collection<Partition> allPartitions = olapTable.getAllPartitions();
            for (Partition partition : allPartitions) {
                addRecycledTabletsForPartition(recycledTabletSet, partition);
            }
        }
    }

    private void addRecycledTabletsForPartition(Set<Long> recycledTabletSet, Partition partition) {
        for (MaterializedIndex index : partition.getMaterializedIndices(IndexExtState.ALL)) {
            for (Tablet tablet : index.getTablets()) {
                recycledTabletSet.add(tablet.getId());
            }
        }
    }

    public synchronized boolean recycleDatabase(Database db, Set<String> tableNames, Set<Long> tableIds,
                                                boolean isReplay, boolean isForceDrop, long replayRecycleTime) {
        long recycleTime = 0;
        if (idToDatabase.containsKey(db.getId())) {
            LOG.error("db[{}] already in recycle bin.", db.getId());
            return false;
        }

        // db should be empty. all tables are recycled before
        Preconditions.checkState(db.getTables().isEmpty());

        // recycle db
        RecycleDatabaseInfo databaseInfo = new RecycleDatabaseInfo(db, tableNames, tableIds);
        idToDatabase.put(db.getId(), databaseInfo);
        if (isForceDrop) {
            // The 'force drop' database should be recycle immediately.
            recycleTime = 0;
        } else if (!isReplay || replayRecycleTime == 0) {
            recycleTime = System.currentTimeMillis();
        } else {
            recycleTime = replayRecycleTime;
        }
        idToRecycleTime.put(db.getId(), recycleTime);
        LOG.info("recycle db[{}-{}], is force drop: {}", db.getId(), db.getFullName(), isForceDrop);
        return true;
    }

    public synchronized boolean recycleTable(long dbId, Table table, boolean isReplay,
                                             boolean isForceDrop, long replayRecycleTime) {
        long recycleTime = 0;
        if (idToTable.containsKey(table.getId())) {
            LOG.error("table[{}] already in recycle bin.", table.getId());
            return false;
        }

        // recycle table
        RecycleTableInfo tableInfo = new RecycleTableInfo(dbId, table);
        if (isForceDrop) {
            // The 'force drop' table should be recycle immediately.
            recycleTime = 0;
        } else if (!isReplay || replayRecycleTime == 0) {
            recycleTime = System.currentTimeMillis();
        } else {
            recycleTime = replayRecycleTime;
        }
        idToRecycleTime.put(table.getId(), recycleTime);
        idToTable.put(table.getId(), tableInfo);
        LOG.info("recycle table[{}-{}], is force drop: {}", table.getId(), table.getName(), isForceDrop);
        return true;
    }

    public synchronized boolean recyclePartition(long dbId, long tableId, String tableName, Partition partition,
                                                 Range<PartitionKey> range, PartitionItem listPartitionItem,
                                                 DataProperty dataProperty, ReplicaAllocation replicaAlloc,
                                                 boolean isInMemory, boolean isPersistent, boolean isMutable) {
        if (idToPartition.containsKey(partition.getId())) {
            LOG.error("partition[{}] already in recycle bin.", partition.getId());
            return false;
        }

        // recycle partition
        RecyclePartitionInfo partitionInfo = new RecyclePartitionInfo(dbId, tableId, partition,
                range, listPartitionItem, dataProperty, replicaAlloc, isInMemory, isPersistent, isMutable);
        idToRecycleTime.put(partition.getId(), System.currentTimeMillis());
        idToPartition.put(partition.getId(), partitionInfo);
        LOG.info("recycle partition[{}-{}] of table [{}-{}]", partition.getId(), partition.getName(),
                tableId, tableName);
        return true;
    }

    public synchronized Long getRecycleTimeById(long id) {
        return idToRecycleTime.get(id);
    }

    public synchronized void setRecycleTimeByIdForReplay(long id, Long recycleTime) {
        idToRecycleTime.put(id, recycleTime);
    }

    public synchronized boolean isRecyclePartition(long dbId, long tableId, long partitionId) {
        return idToDatabase.containsKey(dbId) || idToTable.containsKey(tableId)
                || idToPartition.containsKey(partitionId);
    }

    public synchronized void getRecycleIds(Set<Long> dbIds, Set<Long> tableIds, Set<Long> partitionIds) {
        dbIds.addAll(idToDatabase.keySet());
        tableIds.addAll(idToTable.keySet());
        partitionIds.addAll(idToPartition.keySet());
    }

    private synchronized boolean isExpire(long id, long currentTimeMs) {
        long latency = currentTimeMs - idToRecycleTime.get(id);
        return latency > minEraseLatency && latency > Config.catalog_trash_expire_second * 1000L;
    }

    private synchronized void eraseDatabase(long currentTimeMs, int keepNum) {
        // 1. erase expired database
        Iterator<Map.Entry<Long, RecycleDatabaseInfo>> dbIter = idToDatabase.entrySet().iterator();
        while (dbIter.hasNext()) {
            Map.Entry<Long, RecycleDatabaseInfo> entry = dbIter.next();
            RecycleDatabaseInfo dbInfo = entry.getValue();
            Database db = dbInfo.getDb();
            if (isExpire(db.getId(), currentTimeMs)) {
                // erase db
                dbIter.remove();
                idToRecycleTime.remove(entry.getKey());
                Env.getCurrentEnv().eraseDatabase(db.getId(), true);
                LOG.info("erase db[{}]", db.getId());
            }
        }
        // 2. erase exceed number
        if (keepNum < 0) {
            return;
        }
        Set<String> dbNames = idToDatabase.values().stream().map(d -> d.getDb().getFullName())
                .collect(Collectors.toSet());
        for (String dbName : dbNames) {
            eraseDatabaseWithSameName(dbName, currentTimeMs, keepNum);
        }
    }

    private synchronized List<Long> getSameNameDbIdListToErase(String dbName, int maxSameNameTrashNum) {
        Iterator<Map.Entry<Long, RecycleDatabaseInfo>> iterator = idToDatabase.entrySet().iterator();
        List<List<Long>> dbRecycleTimeLists = Lists.newArrayList();
        while (iterator.hasNext()) {
            Map.Entry<Long, RecycleDatabaseInfo> entry = iterator.next();
            RecycleDatabaseInfo dbInfo = entry.getValue();
            Database db = dbInfo.getDb();
            if (db.getFullName().equals(dbName)) {
                List<Long> dbRecycleTimeInfo = Lists.newArrayList();
                dbRecycleTimeInfo.add(entry.getKey());
                dbRecycleTimeInfo.add(idToRecycleTime.get(entry.getKey()));

                dbRecycleTimeLists.add(dbRecycleTimeInfo);
            }
        }
        List<Long> dbIdToErase = Lists.newArrayList();
        if (dbRecycleTimeLists.size() <= maxSameNameTrashNum) {
            return dbIdToErase;
        }
        // order by recycle time desc
        dbRecycleTimeLists.sort((x, y) ->
                (x.get(1).longValue() < y.get(1).longValue()) ? 1 : ((x.get(1).equals(y.get(1))) ? 0 : -1));

        for (int i = maxSameNameTrashNum; i < dbRecycleTimeLists.size(); i++) {
            dbIdToErase.add(dbRecycleTimeLists.get(i).get(0));
        }
        return dbIdToErase;
    }

    private synchronized void eraseDatabaseWithSameName(String dbName, long currentTimeMs, int maxSameNameTrashNum) {
        List<Long> dbIdToErase = getSameNameDbIdListToErase(dbName, maxSameNameTrashNum);
        for (Long dbId : dbIdToErase) {
            RecycleDatabaseInfo dbInfo = idToDatabase.get(dbId);
            if (!isExpireMinLatency(dbId, currentTimeMs)) {
                continue;
            }
            eraseAllTables(dbInfo);
            idToDatabase.remove(dbId);
            idToRecycleTime.remove(dbId);
            Env.getCurrentEnv().eraseDatabase(dbId, true);
            LOG.info("erase database[{}] name: {}", dbId, dbName);
        }
    }

    private synchronized boolean isExpireMinLatency(long id, long currentTimeMs) {
        return (currentTimeMs - idToRecycleTime.get(id)) > minEraseLatency;
    }

    private void eraseAllTables(RecycleDatabaseInfo dbInfo) {
        Database db = dbInfo.getDb();
        Set<String> tableNames = Sets.newHashSet(dbInfo.getTableNames());
        Set<Long> tableIds = Sets.newHashSet(dbInfo.getTableIds());
        long dbId = db.getId();
        Iterator<Map.Entry<Long, RecycleTableInfo>> iterator = idToTable.entrySet().iterator();
        while (iterator.hasNext() && !tableNames.isEmpty()) {
            Map.Entry<Long, RecycleTableInfo> entry = iterator.next();
            RecycleTableInfo tableInfo = entry.getValue();
            if (tableInfo.getDbId() != dbId || !tableNames.contains(tableInfo.getTable().getName())
                    || !tableIds.contains(tableInfo.getTable().getId())) {
                continue;
            }

            Table table = tableInfo.getTable();
            if (table.getType() == TableType.OLAP) {
                Env.getCurrentEnv().onEraseOlapTable((OlapTable) table, false);
            }
            iterator.remove();
            idToRecycleTime.remove(table.getId());
            tableNames.remove(table.getName());
            Env.getCurrentEnv().getEditLog().logEraseTable(table.getId());
            LOG.info("erase db[{}] with table[{}]: {}", dbId, table.getId(), table.getName());
        }
    }

    public synchronized void replayEraseDatabase(long dbId) {
        idToDatabase.remove(dbId);
        idToRecycleTime.remove(dbId);
        Env.getCurrentEnv().eraseDatabase(dbId, false);
        LOG.info("replay erase db[{}]", dbId);
    }

    private synchronized void eraseTable(long currentTimeMs, int keepNum) {
        // 1. erase expired tables
        Iterator<Map.Entry<Long, RecycleTableInfo>> tableIter = idToTable.entrySet().iterator();
        while (tableIter.hasNext()) {
            Map.Entry<Long, RecycleTableInfo> entry = tableIter.next();
            RecycleTableInfo tableInfo = entry.getValue();
            Table table = tableInfo.getTable();
            long tableId = table.getId();

            if (isExpire(tableId, currentTimeMs)) {
                if (table.getType() == TableType.OLAP) {
                    Env.getCurrentEnv().onEraseOlapTable((OlapTable) table, false);
                }

                // erase table
                tableIter.remove();
                idToRecycleTime.remove(tableId);

                // log
                Env.getCurrentEnv().getEditLog().logEraseTable(tableId);
                LOG.info("erase table[{}]", tableId);
            }
        } // end for tables

        // 2. erase exceed num
        if (keepNum < 0) {
            return;
        }
        Map<Long, Set<String>> dbId2TableNames = Maps.newHashMap();
        for (RecycleTableInfo tableInfo : idToTable.values()) {
            Set<String> tblNames = dbId2TableNames.get(tableInfo.dbId);
            if (tblNames == null) {
                tblNames = Sets.newHashSet();
                dbId2TableNames.put(tableInfo.dbId, tblNames);
            }
            tblNames.add(tableInfo.getTable().getName());
        }
        for (Map.Entry<Long, Set<String>> entry : dbId2TableNames.entrySet()) {
            for (String tblName : entry.getValue()) {
                eraseTableWithSameName(entry.getKey(), tblName, currentTimeMs, keepNum);
            }
        }
    }

    private synchronized List<Long> getSameNameTableIdListToErase(long dbId, String tableName,
                                                                  int maxSameNameTrashNum) {
        Iterator<Map.Entry<Long, RecycleTableInfo>> iterator = idToTable.entrySet().iterator();
        List<List<Long>> tableRecycleTimeLists = Lists.newArrayList();
        while (iterator.hasNext()) {
            Map.Entry<Long, RecycleTableInfo> entry = iterator.next();
            RecycleTableInfo tableInfo = entry.getValue();
            if (tableInfo.getDbId() != dbId) {
                continue;
            }

            Table table = tableInfo.getTable();
            if (table.getName().equals(tableName)) {
                List<Long> tableRecycleTimeInfo = Lists.newArrayList();
                tableRecycleTimeInfo.add(entry.getKey());
                tableRecycleTimeInfo.add(idToRecycleTime.get(entry.getKey()));

                tableRecycleTimeLists.add(tableRecycleTimeInfo);
            }
        }
        List<Long> tableIdToErase = Lists.newArrayList();
        if (tableRecycleTimeLists.size() <= maxSameNameTrashNum) {
            return tableIdToErase;
        }
        // order by recycle time desc
        tableRecycleTimeLists.sort((x, y) ->
                (x.get(1).longValue() < y.get(1).longValue()) ? 1 : ((x.get(1).equals(y.get(1))) ? 0 : -1));

        for (int i = maxSameNameTrashNum; i < tableRecycleTimeLists.size(); i++) {
            tableIdToErase.add(tableRecycleTimeLists.get(i).get(0));
        }
        return tableIdToErase;
    }

    private synchronized void eraseTableWithSameName(long dbId, String tableName, long currentTimeMs,
                                                     int maxSameNameTrashNum) {
        List<Long> tableIdToErase = getSameNameTableIdListToErase(dbId, tableName, maxSameNameTrashNum);
        for (Long tableId : tableIdToErase) {
            RecycleTableInfo tableInfo = idToTable.get(tableId);
            if (!isExpireMinLatency(tableId, currentTimeMs)) {
                continue;
            }
            Table table = tableInfo.getTable();
            if (table.getType() == TableType.OLAP) {
                Env.getCurrentEnv().onEraseOlapTable((OlapTable) table, false);
            }

            idToTable.remove(tableId);
            idToRecycleTime.remove(tableId);
            Env.getCurrentEnv().getEditLog().logEraseTable(tableId);
            LOG.info("erase table[{}] name: {} from db[{}]", tableId, tableName, dbId);
        }
    }

    public synchronized void replayEraseTable(long tableId) {
        LOG.info("before replay erase table[{}]", tableId);
        RecycleTableInfo tableInfo = idToTable.remove(tableId);
        idToRecycleTime.remove(tableId);
<<<<<<< HEAD
        if (tableInfo == null) {
            // FIXME(walter): Sometimes `eraseTable` in 'DROP DB ... FORCE' may be executed earlier than
            // finish drop db, especially in the case of drop db with many tables.
            return;
        }
        Table table = tableInfo.getTable();
        if (table.getType() == TableType.OLAP) {
            Env.getCurrentEnv().onEraseOlapTable((OlapTable) table, true);
=======
        // NPE may occur in some special case so we will take some precautions here.
        if (tableInfo != null) {
            Table table = tableInfo.getTable();
            if (table.getType() == TableType.OLAP && !Env.isCheckpointThread()) {
                Env.getCurrentEnv().onEraseOlapTable((OlapTable) table, true);
            }
>>>>>>> 22edcabb
        }
        LOG.info("replay erase table[{}]", tableId);
    }

    private synchronized void erasePartition(long currentTimeMs, int keepNum) {
        // 1. erase expired partitions
        Iterator<Map.Entry<Long, RecyclePartitionInfo>> iterator = idToPartition.entrySet().iterator();
        while (iterator.hasNext()) {
            Map.Entry<Long, RecyclePartitionInfo> entry = iterator.next();
            RecyclePartitionInfo partitionInfo = entry.getValue();
            Partition partition = partitionInfo.getPartition();

            long partitionId = entry.getKey();
            if (isExpire(partitionId, currentTimeMs)) {
                Env.getCurrentEnv().onErasePartition(partition);
                // erase partition
                iterator.remove();
                idToRecycleTime.remove(partitionId);
                // log
                Env.getCurrentEnv().getEditLog().logErasePartition(partitionId);
                LOG.info("erase partition[{}]. reason: expired", partitionId);
            }
        } // end for partitions

        // 2. erase exceed number
        if (keepNum < 0) {
            return;
        }
        com.google.common.collect.Table<Long, Long, Set<String>> dbTblId2PartitionNames = HashBasedTable.create();
        for (RecyclePartitionInfo partitionInfo : idToPartition.values()) {
            Set<String> partitionNames = dbTblId2PartitionNames.get(partitionInfo.dbId, partitionInfo.tableId);
            if (partitionNames == null) {
                partitionNames = Sets.newHashSet();
                dbTblId2PartitionNames.put(partitionInfo.dbId, partitionInfo.tableId, partitionNames);
            }
            partitionNames.add(partitionInfo.getPartition().getName());
        }
        for (Cell<Long, Long, Set<String>> cell : dbTblId2PartitionNames.cellSet()) {
            for (String partitionName : cell.getValue()) {
                erasePartitionWithSameName(cell.getRowKey(), cell.getColumnKey(), partitionName, currentTimeMs,
                        keepNum);
            }
        }
    }

    private synchronized List<Long> getSameNamePartitionIdListToErase(long dbId, long tableId, String partitionName,
                                                                      int maxSameNameTrashNum) {
        Iterator<Map.Entry<Long, RecyclePartitionInfo>> iterator = idToPartition.entrySet().iterator();
        List<List<Long>> partitionRecycleTimeLists = Lists.newArrayList();
        while (iterator.hasNext()) {
            Map.Entry<Long, RecyclePartitionInfo> entry = iterator.next();
            RecyclePartitionInfo partitionInfo = entry.getValue();
            if (partitionInfo.getDbId() != dbId || partitionInfo.getTableId() != tableId) {
                continue;
            }

            Partition partition = partitionInfo.getPartition();
            if (partition.getName().equals(partitionName)) {
                List<Long> partitionRecycleTimeInfo = Lists.newArrayList();
                partitionRecycleTimeInfo.add(entry.getKey());
                partitionRecycleTimeInfo.add(idToRecycleTime.get(entry.getKey()));

                partitionRecycleTimeLists.add(partitionRecycleTimeInfo);
            }
        }
        List<Long> partitionIdToErase = Lists.newArrayList();
        if (partitionRecycleTimeLists.size() <= maxSameNameTrashNum) {
            return partitionIdToErase;
        }
        // order by recycle time desc
        partitionRecycleTimeLists.sort((x, y) ->
                (x.get(1).longValue() < y.get(1).longValue()) ? 1 : ((x.get(1).equals(y.get(1))) ? 0 : -1));

        for (int i = maxSameNameTrashNum; i < partitionRecycleTimeLists.size(); i++) {
            partitionIdToErase.add(partitionRecycleTimeLists.get(i).get(0));
        }
        return partitionIdToErase;
    }

    private synchronized void erasePartitionWithSameName(long dbId, long tableId, String partitionName,
                                                         long currentTimeMs, int maxSameNameTrashNum) {
        List<Long> partitionIdToErase = getSameNamePartitionIdListToErase(dbId, tableId, partitionName,
                maxSameNameTrashNum);
        for (Long partitionId : partitionIdToErase) {
            RecyclePartitionInfo partitionInfo = idToPartition.get(partitionId);
            if (!isExpireMinLatency(partitionId, currentTimeMs)) {
                continue;
            }
            Partition partition = partitionInfo.getPartition();

            Env.getCurrentEnv().onErasePartition(partition);
            idToPartition.remove(partitionId);
            idToRecycleTime.remove(partitionId);
            Env.getCurrentEnv().getEditLog().logErasePartition(partitionId);
            LOG.info("erase partition[{}] name: {} from table[{}] from db[{}]", partitionId, partitionName, tableId,
                    dbId);
        }
    }

    public synchronized void replayErasePartition(long partitionId) {
        RecyclePartitionInfo partitionInfo = idToPartition.remove(partitionId);
        idToRecycleTime.remove(partitionId);

        if (partitionInfo == null) {
            LOG.warn("replayErasePartition: partitionInfo is null for partitionId[{}]", partitionId);
            return;
        }

        Partition partition = partitionInfo.getPartition();
        Env.getCurrentEnv().onErasePartition(partition);

        LOG.info("replay erase partition[{}]", partitionId);
    }

    public synchronized Database recoverDatabase(String dbName, long dbId) throws DdlException {
        RecycleDatabaseInfo dbInfo = null;
        // The recycle time of the force dropped tables and databases will be set to zero, use 1 here to
        // skip these databases and tables.
        long recycleTime = 1;
        Iterator<Map.Entry<Long, RecycleDatabaseInfo>> iterator = idToDatabase.entrySet().iterator();
        while (iterator.hasNext()) {
            Map.Entry<Long, RecycleDatabaseInfo> entry = iterator.next();
            if (dbName.equals(entry.getValue().getDb().getFullName())) {
                if (dbId == -1) {
                    if (recycleTime <= idToRecycleTime.get(entry.getKey())) {
                        recycleTime = idToRecycleTime.get(entry.getKey());
                        dbInfo = entry.getValue();
                    }
                } else if (entry.getKey() == dbId) {
                    dbInfo = entry.getValue();
                    break;
                }
            }
        }

        if (dbInfo == null) {
            throw new DdlException("Unknown database '" + dbName + "' or database id '" + dbId + "'");
        }

        // 1. recover all tables in this db
        recoverAllTables(dbInfo);

        Database db = dbInfo.getDb();
        // 2. remove db from idToDatabase and idToRecycleTime
        idToDatabase.remove(db.getId());
        idToRecycleTime.remove(db.getId());

        return db;
    }

    public synchronized Database replayRecoverDatabase(long dbId) {
        RecycleDatabaseInfo dbInfo = idToDatabase.get(dbId);

        try {
            recoverAllTables(dbInfo);
        } catch (DdlException e) {
            // should not happened
            LOG.error("failed replay recover database: {}", dbId, e);
        }

        idToDatabase.remove(dbId);
        idToRecycleTime.remove(dbId);

        return dbInfo.getDb();
    }

    private void recoverAllTables(RecycleDatabaseInfo dbInfo) throws DdlException {
        Database db = dbInfo.getDb();
        Set<String> tableNames = Sets.newHashSet(dbInfo.getTableNames());
        Set<Long> tableIds = Sets.newHashSet(dbInfo.getTableIds());
        long dbId = db.getId();
        Iterator<Map.Entry<Long, RecycleTableInfo>> iterator = idToTable.entrySet().iterator();
        while (iterator.hasNext() && !tableNames.isEmpty()) {
            Map.Entry<Long, RecycleTableInfo> entry = iterator.next();
            RecycleTableInfo tableInfo = entry.getValue();
            if (tableInfo.getDbId() != dbId || !tableNames.contains(tableInfo.getTable().getName())
                    || !tableIds.contains(tableInfo.getTable().getId())) {
                continue;
            }

            Table table = tableInfo.getTable();
            db.createTable(table);
            LOG.info("recover db[{}] with table[{}]: {}", dbId, table.getId(), table.getName());
            iterator.remove();
            idToRecycleTime.remove(table.getId());
            tableNames.remove(table.getName());
        }

        if (!tableNames.isEmpty()) {
            throw new DdlException("Tables[" + tableNames + "] is missing. Can not recover db");
        }
    }

    public synchronized boolean recoverTable(Database db, String tableName, long tableId,
                                             String newTableName) throws DdlException {
        // make sure to get db lock
        Table table = null;
        // The recycle time of the force dropped tables and databases will be set to zero, use 1 here to
        // skip these databases and tables.
        long recycleTime = 1;
        long dbId = db.getId();
        Iterator<Map.Entry<Long, RecycleTableInfo>> iterator = idToTable.entrySet().iterator();
        while (iterator.hasNext()) {
            Map.Entry<Long, RecycleTableInfo> entry = iterator.next();
            RecycleTableInfo tableInfo = entry.getValue();
            if (tableInfo.getDbId() != dbId) {
                continue;
            }

            if (!tableInfo.getTable().getName().equals(tableName)) {
                continue;
            }

            if (tableId == -1) {
                if (recycleTime <= idToRecycleTime.get(entry.getKey())) {
                    recycleTime = idToRecycleTime.get(entry.getKey());
                    table = tableInfo.getTable();
                }
            } else if (entry.getKey() == tableId) {
                table = tableInfo.getTable();
                break;
            }
        }

        if (table == null) {
            throw new DdlException("Unknown table '" + tableName + "' or table id '" + tableId + "' in "
                + db.getFullName());
        }

        innerRecoverTable(db, table, tableName, newTableName, null, false);
        LOG.info("recover db[{}] with table[{}]: {}", dbId, table.getId(), table.getName());
        return true;
    }

    public synchronized void replayRecoverTable(Database db, long tableId, String newTableName) throws DdlException {
        // make sure to get db write lock
        Iterator<Map.Entry<Long, RecycleTableInfo>> iterator = idToTable.entrySet().iterator();
        while (iterator.hasNext()) {
            Map.Entry<Long, RecycleTableInfo> entry = iterator.next();
            RecycleTableInfo tableInfo = entry.getValue();
            if (tableInfo.getTable().getId() != tableId) {
                continue;
            }
            Preconditions.checkState(tableInfo.getDbId() == db.getId());
            Table table = tableInfo.getTable();
            String tableName = table.getName();
            if (innerRecoverTable(db, table, tableName, newTableName, iterator, true)) {
                break;
            }
        }
    }

    private synchronized boolean innerRecoverTable(Database db, Table table, String tableName, String newTableName,
                                                   Iterator<Map.Entry<Long, RecycleTableInfo>> iterator,
                                                   boolean isReplay) throws DdlException {
        table.writeLock();
        try {
            if (!Strings.isNullOrEmpty(newTableName)) {
                if (Env.isStoredTableNamesLowerCase()) {
                    newTableName = newTableName.toLowerCase();
                }
                if (!tableName.equals(newTableName)) {
                    // check if name is already used
                    if (db.getTable(newTableName).isPresent()) {
                        throw new DdlException("Table name[" + newTableName + "] is already used");
                    }

                    if (table.getType() == TableType.OLAP) {
                        // olap table should also check if any rollup has same name as "newTableName"
                        ((OlapTable) table).checkAndSetName(newTableName, false);
                    } else {
                        table.setName(newTableName);
                    }
                }
            }

            db.createTable(table);
            if (isReplay) {
                iterator.remove();
            } else {
                idToTable.remove(table.getId());
            }
            idToRecycleTime.remove(table.getId());
            if (isReplay) {
                LOG.info("replay recover table[{}]", table.getId());
            } else {
                // log
                RecoverInfo recoverInfo = new RecoverInfo(db.getId(), table.getId(), -1L, "", newTableName, "");
                Env.getCurrentEnv().getEditLog().logRecoverTable(recoverInfo);
            }
            // Only olap table need recover dynamic partition, other table like jdbc odbc view.. do not need it
            if (table.getType() == TableType.OLAP) {
                DynamicPartitionUtil.registerOrRemoveDynamicPartitionTable(db.getId(), (OlapTable) table, isReplay);
            }
        } finally {
            table.writeUnlock();
        }
        return true;
    }

    public synchronized void recoverPartition(long dbId, OlapTable table, String partitionName,
                                              long partitionIdToRecover, String newPartitionName) throws DdlException {
        long recycleTime = -1;
        // make sure to get db write lock
        RecyclePartitionInfo recoverPartitionInfo = null;

        Iterator<Map.Entry<Long, RecyclePartitionInfo>> iterator = idToPartition.entrySet().iterator();
        while (iterator.hasNext()) {
            Map.Entry<Long, RecyclePartitionInfo> entry = iterator.next();
            RecyclePartitionInfo partitionInfo = entry.getValue();

            if (partitionInfo.getTableId() != table.getId()) {
                continue;
            }

            if (!partitionInfo.getPartition().getName().equalsIgnoreCase(partitionName)) {
                continue;
            }

            if (partitionIdToRecover == -1) {
                if (recycleTime <= idToRecycleTime.get(entry.getKey())) {
                    recycleTime = idToRecycleTime.get(entry.getKey());
                    recoverPartitionInfo = partitionInfo;
                }
            } else if (entry.getKey() == partitionIdToRecover) {
                recoverPartitionInfo = partitionInfo;
                break;
            }
        }

        if (recoverPartitionInfo == null) {
            throw new DdlException("No partition named '" + partitionName + "' or partition id '" + partitionIdToRecover
                + "' in table " + table.getName());
        }

        PartitionInfo partitionInfo = table.getPartitionInfo();
        Range<PartitionKey> recoverRange = recoverPartitionInfo.getRange();
        PartitionItem recoverItem = null;
        if (partitionInfo.getType() == PartitionType.RANGE) {
            recoverItem = new RangePartitionItem(recoverRange);
        } else if (partitionInfo.getType() == PartitionType.LIST) {
            recoverItem = recoverPartitionInfo.getListPartitionItem();
        }
        // check if partition item is invalid
        if (partitionInfo.getAnyIntersectItem(recoverItem, false) != null) {
            throw new DdlException("Can not recover partition[" + partitionName + "]. Partition item conflict.");
        }

        // recover partition
        Partition recoverPartition = recoverPartitionInfo.getPartition();
        Preconditions.checkState(recoverPartition.getName().equalsIgnoreCase(partitionName));
        if (!Strings.isNullOrEmpty(newPartitionName)) {
            if (table.checkPartitionNameExist(newPartitionName)) {
                throw new DdlException("Partition name[" + newPartitionName + "] is already used");
            }
        }
        table.addPartition(recoverPartition);
        if (!Strings.isNullOrEmpty(newPartitionName)) {
            table.renamePartition(partitionName, newPartitionName);
        }

        // recover partition info
        long partitionId = recoverPartition.getId();
        partitionInfo.setItem(partitionId, false, recoverItem);
        partitionInfo.setDataProperty(partitionId, recoverPartitionInfo.getDataProperty());
        partitionInfo.setReplicaAllocation(partitionId, recoverPartitionInfo.getReplicaAlloc());
        partitionInfo.setIsInMemory(partitionId, recoverPartitionInfo.isInMemory());
        partitionInfo.setIsPersistent(partitionId, recoverPartitionInfo.isPersistent());
        partitionInfo.setIsMutable(partitionId, recoverPartitionInfo.isMutable());

        // remove from recycle bin
        idToPartition.remove(partitionId);
        idToRecycleTime.remove(partitionId);

        // log
        RecoverInfo recoverInfo = new RecoverInfo(dbId, table.getId(), partitionId, "", "", newPartitionName);
        Env.getCurrentEnv().getEditLog().logRecoverPartition(recoverInfo);
        LOG.info("recover partition[{}]", partitionId);
    }

    // The caller should keep table write lock
    public synchronized void replayRecoverPartition(OlapTable table, long partitionId,
                                                    String newPartitionName) throws DdlException {
        Iterator<Map.Entry<Long, RecyclePartitionInfo>> iterator = idToPartition.entrySet().iterator();
        while (iterator.hasNext()) {
            Map.Entry<Long, RecyclePartitionInfo> entry = iterator.next();
            RecyclePartitionInfo recyclePartitionInfo = entry.getValue();
            if (recyclePartitionInfo.getPartition().getId() != partitionId) {
                continue;
            }

            Preconditions.checkState(recyclePartitionInfo.getTableId() == table.getId());
            if (!Strings.isNullOrEmpty(newPartitionName)) {
                if (table.checkPartitionNameExist(newPartitionName)) {
                    throw new DdlException("Partition name[" + newPartitionName + "] is already used");
                }
            }
            table.addPartition(recyclePartitionInfo.getPartition());
            if (!Strings.isNullOrEmpty(newPartitionName)) {
                table.renamePartition(recyclePartitionInfo.getPartition().getName(), newPartitionName);
            }
            PartitionInfo partitionInfo = table.getPartitionInfo();
            PartitionItem recoverItem = null;
            if (partitionInfo.getType() == PartitionType.RANGE) {
                recoverItem = new RangePartitionItem(recyclePartitionInfo.getRange());
            } else if (partitionInfo.getType() == PartitionType.LIST) {
                recoverItem = recyclePartitionInfo.getListPartitionItem();
            }
            partitionInfo.setItem(partitionId, false, recoverItem);
            partitionInfo.setDataProperty(partitionId, recyclePartitionInfo.getDataProperty());
            partitionInfo.setReplicaAllocation(partitionId, recyclePartitionInfo.getReplicaAlloc());
            partitionInfo.setIsInMemory(partitionId, recyclePartitionInfo.isInMemory());
            partitionInfo.setIsPersistent(partitionId, recyclePartitionInfo.isPersistent());
            partitionInfo.setIsMutable(partitionId, recyclePartitionInfo.isMutable());

            iterator.remove();
            idToRecycleTime.remove(partitionId);

            LOG.info("replay recover partition[{}]", partitionId);
            break;
        }
    }

    // no need to use synchronized.
    // only called when loading image
    public void addTabletToInvertedIndex() {
        // no need to handle idToDatabase. Database is already empty before being put here

        TabletInvertedIndex invertedIndex = Env.getCurrentInvertedIndex();
        // idToTable
        for (RecycleTableInfo tableInfo : idToTable.values()) {
            Table table = tableInfo.getTable();
            if (table.getType() != TableType.OLAP) {
                continue;
            }

            long dbId = tableInfo.getDbId();
            OlapTable olapTable = (OlapTable) table;
            long tableId = olapTable.getId();
            for (Partition partition : olapTable.getAllPartitions()) {
                long partitionId = partition.getId();
                TStorageMedium medium = olapTable.getPartitionInfo().getDataProperty(partitionId).getStorageMedium();
                for (MaterializedIndex index : partition.getMaterializedIndices(IndexExtState.ALL)) {
                    long indexId = index.getId();
                    int schemaHash = olapTable.getSchemaHashByIndexId(indexId);
                    for (Tablet tablet : index.getTablets()) {
                        TabletMeta tabletMeta = new TabletMeta(dbId, tableId, partitionId, indexId, schemaHash, medium);
                        long tabletId = tablet.getId();
                        invertedIndex.addTablet(tabletId, tabletMeta);
                        for (Replica replica : tablet.getReplicas()) {
                            invertedIndex.addReplica(tabletId, replica);
                        }
                    }
                } // end for indices
            } // end for partitions
        }

        // idToPartition
        for (RecyclePartitionInfo partitionInfo : idToPartition.values()) {
            long dbId = partitionInfo.getDbId();
            long tableId = partitionInfo.getTableId();
            Partition partition = partitionInfo.getPartition();
            long partitionId = partition.getId();

            // we need to get olap table to get schema hash info
            // first find it in catalog. if not found, it should be in recycle bin
            OlapTable olapTable = null;
            Database db = Env.getCurrentInternalCatalog().getDbNullable(dbId);
            if (db == null) {
                // just log. db should be in recycle bin
                if (!idToDatabase.containsKey(dbId)) {
                    LOG.error("db[{}] is neither in catalog nor in recycle bin"
                            + " when rebuilding inverted index from recycle bin, partition[{}]",
                            dbId, partitionId);
                    continue;
                }
            } else {
                olapTable = (OlapTable) db.getTableNullable(tableId);
            }

            if (olapTable == null) {
                if (!idToTable.containsKey(tableId)) {
                    LOG.error("table[{}] is neither in catalog nor in recycle bin"
                            + " when rebuilding inverted index from recycle bin, partition[{}]",
                            tableId, partitionId);
                    continue;
                }
                RecycleTableInfo tableInfo = idToTable.get(tableId);
                olapTable = (OlapTable) tableInfo.getTable();
            }
            Preconditions.checkNotNull(olapTable);
            // storage medium should be got from RecyclePartitionInfo, not from olap table. because olap table
            // does not have this partition any more
            TStorageMedium medium = partitionInfo.getDataProperty().getStorageMedium();
            for (MaterializedIndex index : partition.getMaterializedIndices(IndexExtState.ALL)) {
                long indexId = index.getId();
                int schemaHash = olapTable.getSchemaHashByIndexId(indexId);
                for (Tablet tablet : index.getTablets()) {
                    TabletMeta tabletMeta = new TabletMeta(dbId, tableId, partitionId, indexId, schemaHash, medium);
                    long tabletId = tablet.getId();
                    invertedIndex.addTablet(tabletId, tabletMeta);
                    for (Replica replica : tablet.getReplicas()) {
                        invertedIndex.addReplica(tabletId, replica);
                    }
                }
            } // end for indices
        }

    }

    @Override
    protected void runAfterCatalogReady() {
        long currentTimeMs = System.currentTimeMillis();
        // should follow the partition/table/db order
        // in case of partition(table) is still in recycle bin but table(db) is missing
        int keepNum = Config.max_same_name_catalog_trash_num;
        erasePartition(currentTimeMs, keepNum);
        eraseTable(currentTimeMs, keepNum);
        eraseDatabase(currentTimeMs, keepNum);
    }

    public List<List<String>> getInfo() {
        List<List<String>> dbInfos = Lists.newArrayList();
        for (Map.Entry<Long, RecycleDatabaseInfo> entry : idToDatabase.entrySet()) {
            List<String> info = Lists.newArrayList();
            info.add("Database");
            RecycleDatabaseInfo dbInfo = entry.getValue();
            Database db = dbInfo.getDb();
            info.add(db.getFullName());
            info.add(String.valueOf(entry.getKey()));
            info.add("");
            info.add("");
            //info.add(String.valueOf(idToRecycleTime.get(entry.getKey())));
            info.add(TimeUtils.longToTimeString(idToRecycleTime.get(entry.getKey())));

            dbInfos.add(info);
        }
        // sort by Name, DropTime
        dbInfos.sort((x, y) -> {
            int nameRet = x.get(1).compareTo(y.get(1));
            if (nameRet == 0) {
                return x.get(5).compareTo(y.get(5));
            } else {
                return nameRet;
            }
        });

        List<List<String>> tableInfos = Lists.newArrayList();
        for (Map.Entry<Long, RecycleTableInfo> entry : idToTable.entrySet()) {
            List<String> info = Lists.newArrayList();
            info.add("Table");
            RecycleTableInfo tableInfo = entry.getValue();
            Table table = tableInfo.getTable();
            info.add(table.getName());
            info.add(String.valueOf(tableInfo.getDbId()));
            info.add(String.valueOf(entry.getKey()));
            info.add("");
            //info.add(String.valueOf(idToRecycleTime.get(entry.getKey())));
            info.add(TimeUtils.longToTimeString(idToRecycleTime.get(entry.getKey())));

            tableInfos.add(info);
        }
        // sort by Name, DropTime
        tableInfos.sort((x, y) -> {
            int nameRet = x.get(1).compareTo(y.get(1));
            if (nameRet == 0) {
                return x.get(5).compareTo(y.get(5));
            } else {
                return nameRet;
            }
        });

        List<List<String>> partitionInfos = Lists.newArrayList();
        for (Map.Entry<Long, RecyclePartitionInfo> entry : idToPartition.entrySet()) {
            List<String> info = Lists.newArrayList();
            info.add("Partition");
            RecyclePartitionInfo partitionInfo = entry.getValue();
            Partition partition = partitionInfo.getPartition();
            info.add(partition.getName());
            info.add(String.valueOf(partitionInfo.getDbId()));
            info.add(String.valueOf(partitionInfo.getTableId()));
            info.add(String.valueOf(entry.getKey()));
            //info.add(String.valueOf(idToRecycleTime.get(entry.getKey())));
            info.add(TimeUtils.longToTimeString(idToRecycleTime.get(entry.getKey())));

            partitionInfos.add(info);
        }
        // sort by Name, DropTime
        partitionInfos.sort((x, y) -> {
            int nameRet = x.get(1).compareTo(y.get(1));
            if (nameRet == 0) {
                return x.get(5).compareTo(y.get(5));
            } else {
                return nameRet;
            }
        });

        return Stream.of(dbInfos, tableInfos, partitionInfos).flatMap(Collection::stream).collect(Collectors.toList());
    }

    public synchronized Map<Long, Pair<Long, Long>> getDbToRecycleSize() {
        Map<Long, Pair<Long, Long>> dbToRecycleSize = new HashMap<>();
        for (Map.Entry<Long, RecycleTableInfo> entry : idToTable.entrySet()) {
            RecycleTableInfo tableInfo = entry.getValue();
            Table table = tableInfo.getTable();
            if (!(table instanceof OlapTable)) {
                continue;
            }
            long dataSize = table.getDataSize(false);
            long remoteDataSize = ((OlapTable) table).getRemoteDataSize();
            dbToRecycleSize.compute(tableInfo.getDbId(), (k, v) -> {
                if (v == null) {
                    return Pair.of(dataSize, remoteDataSize);
                } else {
                    v.first += dataSize;
                    v.second += remoteDataSize;
                    return v;
                }
            });
        }

        for (Map.Entry<Long, RecyclePartitionInfo> entry : idToPartition.entrySet()) {
            RecyclePartitionInfo partitionInfo = entry.getValue();
            Partition partition = partitionInfo.getPartition();
            long dataSize = partition.getDataSize(false);
            long remoteDataSize = partition.getRemoteDataSize();
            dbToRecycleSize.compute(partitionInfo.getDbId(), (k, v) -> {
                if (v == null) {
                    return Pair.of(dataSize, remoteDataSize);
                } else {
                    v.first += dataSize;
                    v.second += remoteDataSize;
                    return v;
                }
            });
        }
        return dbToRecycleSize;
    }

    // Need to add "synchronized", because when calling /dump api to dump image,
    // this class is not protected by any lock, will throw ConcurrentModificationException.
    @Override
    public synchronized void write(DataOutput out) throws IOException {
        int count = idToDatabase.size();
        out.writeInt(count);
        for (Map.Entry<Long, RecycleDatabaseInfo> entry : idToDatabase.entrySet()) {
            out.writeLong(entry.getKey());
            entry.getValue().write(out);
        }

        count = idToTable.size();
        out.writeInt(count);
        for (Map.Entry<Long, RecycleTableInfo> entry : idToTable.entrySet()) {
            out.writeLong(entry.getKey());
            entry.getValue().write(out);
        }

        count = idToPartition.size();
        out.writeInt(count);
        for (Map.Entry<Long, RecyclePartitionInfo> entry : idToPartition.entrySet()) {
            out.writeLong(entry.getKey());
            entry.getValue().write(out);
        }

        count = idToRecycleTime.size();
        out.writeInt(count);
        for (Map.Entry<Long, Long> entry : idToRecycleTime.entrySet()) {
            out.writeLong(entry.getKey());
            out.writeLong(entry.getValue());
        }
    }

    public void readFields(DataInput in) throws IOException {
        int count = in.readInt();
        for (int i = 0; i < count; i++) {
            long id = in.readLong();
            RecycleDatabaseInfo dbInfo = new RecycleDatabaseInfo();
            dbInfo.readFields(in);
            idToDatabase.put(id, dbInfo);
        }

        count = in.readInt();
        for (int i = 0; i < count; i++) {
            long id = in.readLong();
            RecycleTableInfo tableInfo = new RecycleTableInfo();
            tableInfo.readFields(in);
            idToTable.put(id, tableInfo);
        }

        count = in.readInt();
        for (int i = 0; i < count; i++) {
            long id = in.readLong();
            RecyclePartitionInfo partitionInfo = new RecyclePartitionInfo();
            partitionInfo.readFields(in);
            idToPartition.put(id, partitionInfo);
        }

        count = in.readInt();
        for (int i = 0; i < count; i++) {
            long id = in.readLong();
            long time = in.readLong();
            idToRecycleTime.put(id, time);
        }
        updateDbInfoForLowerVersion();
    }

    private void updateDbInfoForLowerVersion() {
        if (Env.getCurrentEnvJournalVersion() < FeMetaVersion.VERSION_114) {
            Iterator<Map.Entry<Long, RecycleDatabaseInfo>> dbIterator = idToDatabase.entrySet().iterator();
            while (dbIterator.hasNext()) {
                Map.Entry<Long, RecycleDatabaseInfo> dbEntry = dbIterator.next();
                RecycleDatabaseInfo dbInfo = dbEntry.getValue();
                Set<String> tableNames = Sets.newHashSet(dbInfo.getTableNames());
                Set<Long> tableIds = Sets.newHashSet();
                Iterator<Map.Entry<Long, RecycleTableInfo>> iterator = idToTable.entrySet().iterator();
                while (iterator.hasNext()) {
                    Map.Entry<Long, RecycleTableInfo> entry = iterator.next();
                    RecycleTableInfo tableInfo = entry.getValue();
                    if (tableInfo.getDbId() != dbEntry.getKey()
                            || !tableNames.contains(tableInfo.getTable().getName())) {
                        continue;
                    }

                    tableIds.add(entry.getKey());
                }
                dbInfo.setTableIds(tableIds);
            }
        }
    }

    public class RecycleDatabaseInfo implements Writable {
        private Database db;
        private Set<String> tableNames;
        private Set<Long> tableIds;

        public RecycleDatabaseInfo() {
            tableNames = Sets.newHashSet();
            tableIds = Sets.newHashSet();
        }

        public RecycleDatabaseInfo(Database db, Set<String> tableNames, Set<Long> tableIds) {
            this.db = db;
            this.tableNames = tableNames;
            this.tableIds = tableIds;
        }

        public Database getDb() {
            return db;
        }

        public Set<String> getTableNames() {
            return tableNames;
        }

        public Set<Long> getTableIds() {
            return tableIds;
        }

        public Set<Long> setTableIds(Set<Long> tableIds) {
            return this.tableIds = tableIds;
        }

        @Override
        public void write(DataOutput out) throws IOException {
            db.write(out);

            int count = tableNames.size();
            out.writeInt(count);
            for (String tableName : tableNames) {
                Text.writeString(out, tableName);
            }

            count = tableIds.size();
            out.writeInt(count);
            for (long tableId : tableIds) {
                out.writeLong(tableId);
            }
        }

        public void readFields(DataInput in) throws IOException {
            db = Database.read(in);

            int count  = in.readInt();
            for (int i = 0; i < count; i++) {
                String tableName = Text.readString(in);
                tableNames.add(tableName);
            }
            if (Env.getCurrentEnvJournalVersion() >= FeMetaVersion.VERSION_114) {
                count = in.readInt();
                for (int i = 0; i < count; i++) {
                    long tableId = in.readLong();
                    tableIds.add(tableId);
                }
            }
        }
    }

    public class RecycleTableInfo implements Writable {
        private long dbId;
        private Table table;

        public RecycleTableInfo() {
            // for persist
        }

        public RecycleTableInfo(long dbId, Table table) {
            this.dbId = dbId;
            this.table = table;
        }

        public long getDbId() {
            return dbId;
        }

        public Table getTable() {
            return table;
        }

        @Override
        public void write(DataOutput out) throws IOException {
            out.writeLong(dbId);
            table.write(out);
        }

        public void readFields(DataInput in) throws IOException {
            dbId = in.readLong();
            table = Table.read(in);
        }
    }

    public class RecyclePartitionInfo implements Writable {
        private long dbId;
        private long tableId;
        private Partition partition;
        private Range<PartitionKey> range;
        private PartitionItem listPartitionItem;
        private DataProperty dataProperty;
        private ReplicaAllocation replicaAlloc;
        private boolean isInMemory;
        private boolean isPersistent;
        private boolean isMutable = true;

        public RecyclePartitionInfo() {
            // for persist
        }

        public RecyclePartitionInfo(long dbId, long tableId, Partition partition,
                                    Range<PartitionKey> range, PartitionItem listPartitionItem,
                                    DataProperty dataProperty, ReplicaAllocation replicaAlloc,
                                    boolean isInMemory, boolean isPersistent, boolean isMutable) {
            this.dbId = dbId;
            this.tableId = tableId;
            this.partition = partition;
            this.range = range;
            this.listPartitionItem = listPartitionItem;
            this.dataProperty = dataProperty;
            this.replicaAlloc = replicaAlloc;
            this.isInMemory = isInMemory;
            this.isPersistent = isPersistent;
            this.isMutable = isMutable;
        }

        public long getDbId() {
            return dbId;
        }

        public long getTableId() {
            return tableId;
        }

        public Partition getPartition() {
            return partition;
        }

        public Range<PartitionKey> getRange() {
            return range;
        }

        public PartitionItem getListPartitionItem() {
            return listPartitionItem;
        }

        public DataProperty getDataProperty() {
            return dataProperty;
        }

        public ReplicaAllocation getReplicaAlloc() {
            return replicaAlloc;
        }

        public boolean isInMemory() {
            return isInMemory;
        }

        public boolean isPersistent() {
            return isPersistent;
        }

        public boolean isMutable() {
            return isMutable;
        }

        @Override
        public void write(DataOutput out) throws IOException {
            out.writeLong(dbId);
            out.writeLong(tableId);
            partition.write(out);
            RangeUtils.writeRange(out, range);
            listPartitionItem.write(out);
            dataProperty.write(out);
            replicaAlloc.write(out);
            out.writeBoolean(isInMemory);
            out.writeBoolean(isPersistent);
            out.writeBoolean(isMutable);
        }

        public void readFields(DataInput in) throws IOException {
            dbId = in.readLong();
            tableId = in.readLong();
            if (Config.isNotCloudMode()) {
                partition = Partition.read(in);
            } else {
                partition = CloudPartition.read(in);
            }
            range = RangeUtils.readRange(in);
            listPartitionItem = ListPartitionItem.read(in);
            dataProperty = DataProperty.read(in);
            if (Env.getCurrentEnvJournalVersion() < FeMetaVersion.VERSION_105) {
                short replicationNum = in.readShort();
                replicaAlloc = new ReplicaAllocation(replicationNum);
            } else {
                replicaAlloc = ReplicaAllocation.read(in);
            }
            isInMemory = in.readBoolean();
            isPersistent = in.readBoolean();
            if (Env.getCurrentEnvJournalVersion() >= FeMetaVersion.VERSION_115) {
                isMutable = in.readBoolean();
            }
        }
    }

    // currently only used when loading image. So no synchronized protected.
    public List<Long> getAllDbIds() {
        return Lists.newArrayList(idToDatabase.keySet());
    }
}<|MERGE_RESOLUTION|>--- conflicted
+++ resolved
@@ -431,25 +431,16 @@
         LOG.info("before replay erase table[{}]", tableId);
         RecycleTableInfo tableInfo = idToTable.remove(tableId);
         idToRecycleTime.remove(tableId);
-<<<<<<< HEAD
-        if (tableInfo == null) {
-            // FIXME(walter): Sometimes `eraseTable` in 'DROP DB ... FORCE' may be executed earlier than
-            // finish drop db, especially in the case of drop db with many tables.
-            return;
-        }
-        Table table = tableInfo.getTable();
-        if (table.getType() == TableType.OLAP) {
-            Env.getCurrentEnv().onEraseOlapTable((OlapTable) table, true);
-=======
-        // NPE may occur in some special case so we will take some precautions here.
+        // ATTN(walter): NPE may occur in some special case so we will take some precautions here.
+        // Sometimes `eraseTable` in 'DROP DB ... FORCE' may be executed earlier than
+        // finish drop db, especially in the case of drop db with many tables.
         if (tableInfo != null) {
             Table table = tableInfo.getTable();
             if (table.getType() == TableType.OLAP && !Env.isCheckpointThread()) {
                 Env.getCurrentEnv().onEraseOlapTable((OlapTable) table, true);
             }
->>>>>>> 22edcabb
-        }
-        LOG.info("replay erase table[{}]", tableId);
+        }
+        LOG.info("replay erase table: {}, tableInfo is null: {}", tableId, (tableInfo == null));
     }
 
     private synchronized void erasePartition(long currentTimeMs, int keepNum) {
