// Licensed to the Apache Software Foundation (ASF) under one
// or more contributor license agreements.  See the NOTICE file
// distributed with this work for additional information
// regarding copyright ownership.  The ASF licenses this file
// to you under the Apache License, Version 2.0 (the
// "License"); you may not use this file except in compliance
// with the License.  You may obtain a copy of the License at
//
//   http://www.apache.org/licenses/LICENSE-2.0
//
// Unless required by applicable law or agreed to in writing,
// software distributed under the License is distributed on an
// "AS IS" BASIS, WITHOUT WARRANTIES OR CONDITIONS OF ANY
// KIND, either express or implied.  See the License for the
// specific language governing permissions and limitations
// under the License.

package org.apache.doris.nereids.trees.plans.commands;

import org.apache.doris.nereids.memo.GroupExpression;
import org.apache.doris.nereids.properties.LogicalProperties;
import org.apache.doris.nereids.trees.expressions.Expression;
import org.apache.doris.nereids.trees.expressions.Slot;
import org.apache.doris.nereids.trees.plans.AbstractPlan;
import org.apache.doris.nereids.trees.plans.Plan;
import org.apache.doris.nereids.trees.plans.PlanType;
import org.apache.doris.nereids.trees.plans.logical.LogicalPlan;
import org.apache.doris.qe.ConnectContext;
import org.apache.doris.qe.StmtExecutor;
import org.apache.doris.statistics.Statistics;

import org.jetbrains.annotations.Nullable;

import java.util.List;
import java.util.Optional;

/**
 * All DDL and DML commands' super class.
 */
public abstract class Command extends AbstractPlan implements LogicalPlan {

    public Command(PlanType type, Plan... children) {
        super(type, children);
    }

    public Command(PlanType type, Optional<LogicalProperties> optLogicalProperties, Plan... children) {
        super(type, optLogicalProperties, children);
    }

    public Command(PlanType type, Optional<GroupExpression> groupExpression,
            Optional<LogicalProperties> optLogicalProperties,
            @Nullable Statistics statistics,
            Plan... children) {
        super(type, groupExpression, optLogicalProperties, statistics, children);
    }

    public void run(ConnectContext ctx, StmtExecutor executor) throws Exception {
        // all command should impl this interface.
    }

    @Override
    public Optional<GroupExpression> getGroupExpression() {
        throw new RuntimeException("Command do not implement getGroupExpression");
    }

    @Override
    public List<Plan> children() {
        throw new RuntimeException("Command do not implement children");
    }

    @Override
    public Plan child(int index) {
        throw new RuntimeException("Command do not implement child");
    }

    @Override
    public int arity() {
        throw new RuntimeException("Command do not implement arity");
    }

    @Override
    public Plan withChildren(List<Plan> children) {
        throw new RuntimeException("Command do not implement withChildren");
    }

    @Override
    public PlanType getType() {
        throw new RuntimeException("Command do not implement getType");
    }

    @Override
    public List<? extends Expression> getExpressions() {
        throw new RuntimeException("Command do not implement getExpressions");
    }

    @Override
    public LogicalProperties getLogicalProperties() {
        throw new RuntimeException("Command do not implement getLogicalProperties");
    }

    @Override
<<<<<<< HEAD
=======
    public Plan withGroupExprLogicalPropChildren(Optional<GroupExpression> groupExpression,
            Optional<LogicalProperties> logicalProperties, List<Plan> children) {
        throw new RuntimeException("Command do not implement withGroupExprLogicalPropChildren");
    }

    @Override
>>>>>>> 7bda49b5
    public boolean canBind() {
        throw new RuntimeException("Command do not implement canResolve");
    }

    @Override
    public List<Slot> getOutput() {
        throw new RuntimeException("Command do not implement getOutput");
    }

    @Override
    public String treeString() {
        throw new RuntimeException("Command do not implement treeString");
    }

    @Override
    public Plan withGroupExpression(Optional<GroupExpression> groupExpression) {
        throw new RuntimeException("Command do not implement withGroupExpression");
    }
<<<<<<< HEAD

    @Override
    public Plan withLogicalProperties(Optional<LogicalProperties> logicalProperties) {
        throw new RuntimeException("Command do not implement withLogicalProperties");
    }
=======
>>>>>>> 7bda49b5
}<|MERGE_RESOLUTION|>--- conflicted
+++ resolved
@@ -99,15 +99,12 @@
     }
 
     @Override
-<<<<<<< HEAD
-=======
     public Plan withGroupExprLogicalPropChildren(Optional<GroupExpression> groupExpression,
             Optional<LogicalProperties> logicalProperties, List<Plan> children) {
         throw new RuntimeException("Command do not implement withGroupExprLogicalPropChildren");
     }
 
     @Override
->>>>>>> 7bda49b5
     public boolean canBind() {
         throw new RuntimeException("Command do not implement canResolve");
     }
@@ -126,12 +123,4 @@
     public Plan withGroupExpression(Optional<GroupExpression> groupExpression) {
         throw new RuntimeException("Command do not implement withGroupExpression");
     }
-<<<<<<< HEAD
-
-    @Override
-    public Plan withLogicalProperties(Optional<LogicalProperties> logicalProperties) {
-        throw new RuntimeException("Command do not implement withLogicalProperties");
-    }
-=======
->>>>>>> 7bda49b5
 }