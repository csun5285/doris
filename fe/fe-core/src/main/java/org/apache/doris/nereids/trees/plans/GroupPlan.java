--- conflicted
+++ resolved
@@ -62,14 +62,6 @@
     @Override
     public Statistics getStats() {
         throw new IllegalStateException("GroupPlan can not invoke getStats()");
-<<<<<<< HEAD
-    }
-
-    @Override
-    public GroupPlan withOutput(List<Slot> output) {
-        throw new IllegalStateException("GroupPlan can not invoke withOutput()");
-=======
->>>>>>> 7bda49b5
     }
 
     @Override
