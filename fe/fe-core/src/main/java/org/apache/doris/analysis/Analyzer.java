// Licensed to the Apache Software Foundation (ASF) under one
// or more contributor license agreements.  See the NOTICE file
// distributed with this work for additional information
// regarding copyright ownership.  The ASF licenses this file
// to you under the Apache License, Version 2.0 (the
// "License"); you may not use this file except in compliance
// with the License.  You may obtain a copy of the License at
//
//   http://www.apache.org/licenses/LICENSE-2.0
//
// Unless required by applicable law or agreed to in writing,
// software distributed under the License is distributed on an
// "AS IS" BASIS, WITHOUT WARRANTIES OR CONDITIONS OF ANY
// KIND, either express or implied.  See the License for the
// specific language governing permissions and limitations
// under the License.
// This file is copied from
// https://github.com/apache/impala/blob/branch-2.9.0/fe/src/main/java/org/apache/impala/Analyzer.java
// and modified by Doris

package org.apache.doris.analysis;

import org.apache.doris.catalog.Column;
import org.apache.doris.catalog.DatabaseIf;
import org.apache.doris.catalog.Env;
import org.apache.doris.catalog.OlapTable;
import org.apache.doris.catalog.OlapTable.OlapTableState;
import org.apache.doris.catalog.Partition.PartitionState;
import org.apache.doris.catalog.ScalarType;
import org.apache.doris.catalog.Table;
import org.apache.doris.catalog.TableIf;
import org.apache.doris.catalog.TableIf.TableType;
import org.apache.doris.catalog.Type;
import org.apache.doris.catalog.View;
import org.apache.doris.catalog.external.HMSExternalTable;
import org.apache.doris.common.AnalysisException;
import org.apache.doris.common.Config;
import org.apache.doris.common.ErrorCode;
import org.apache.doris.common.ErrorReport;
import org.apache.doris.common.IdGenerator;
import org.apache.doris.common.Pair;
import org.apache.doris.common.util.TimeUtils;
<<<<<<< HEAD
import org.apache.doris.common.util.VectorizedUtil;
=======
import org.apache.doris.planner.AggregationNode;
>>>>>>> 7bda49b5
import org.apache.doris.planner.PlanNode;
import org.apache.doris.planner.RuntimeFilter;
import org.apache.doris.qe.ConnectContext;
import org.apache.doris.rewrite.BetweenToCompoundRule;
import org.apache.doris.rewrite.CompoundPredicateWriteRule;
import org.apache.doris.rewrite.EliminateUnnecessaryFunctions;
import org.apache.doris.rewrite.EraseRedundantCastExpr;
import org.apache.doris.rewrite.ExprRewriteRule;
import org.apache.doris.rewrite.ExprRewriter;
import org.apache.doris.rewrite.ExtractCommonFactorsRule;
import org.apache.doris.rewrite.FoldConstantsRule;
import org.apache.doris.rewrite.InferFiltersRule;
import org.apache.doris.rewrite.MatchPredicateRule;
import org.apache.doris.rewrite.NormalizeBinaryPredicatesRule;
import org.apache.doris.rewrite.RewriteAliasFunctionRule;
import org.apache.doris.rewrite.RewriteBinaryPredicatesRule;
import org.apache.doris.rewrite.RewriteDateLiteralRule;
import org.apache.doris.rewrite.RewriteEncryptKeyRule;
import org.apache.doris.rewrite.RewriteFromUnixTimeRule;
import org.apache.doris.rewrite.RewriteImplicitCastRule;
import org.apache.doris.rewrite.RewriteInPredicateRule;
import org.apache.doris.rewrite.RewriteIsNullIsNotNullRule;
import org.apache.doris.rewrite.RoundLiteralInBinaryPredicatesRule;
import org.apache.doris.rewrite.mvrewrite.CountDistinctToBitmap;
import org.apache.doris.rewrite.mvrewrite.CountDistinctToBitmapOrHLLRule;
import org.apache.doris.rewrite.mvrewrite.ExprToSlotRefRule;
import org.apache.doris.rewrite.mvrewrite.HLLHashToSlotRefRule;
import org.apache.doris.rewrite.mvrewrite.NDVToHll;
import org.apache.doris.rewrite.mvrewrite.ToBitmapToSlotRefRule;
import org.apache.doris.thrift.TQueryGlobals;

import com.google.common.base.Joiner;
import com.google.common.base.Preconditions;
import com.google.common.base.Strings;
import com.google.common.collect.ArrayListMultimap;
import com.google.common.collect.Lists;
import com.google.common.collect.Maps;
import com.google.common.collect.Multimap;
import com.google.common.collect.Sets;
import org.apache.commons.lang3.StringUtils;
import org.apache.logging.log4j.LogManager;
import org.apache.logging.log4j.Logger;

import java.time.LocalDateTime;
import java.util.ArrayList;
import java.util.Calendar;
import java.util.Collection;
import java.util.Collections;
import java.util.HashSet;
import java.util.IdentityHashMap;
import java.util.Iterator;
import java.util.List;
import java.util.Map;
import java.util.Set;
import java.util.stream.Collectors;

/**
 * Repository of analysis state for single select block.
 * <p/>
 * All conjuncts are assigned a unique id when initially registered, and all
 * registered conjuncts are referenced by their id (ie, there are no containers
 * other than the one holding the referenced conjuncts), to make substitute()
 * simple.
 */
public class Analyzer {
    private static final Logger LOG = LogManager.getLogger(Analyzer.class);
    // used for contains inlineview analytic function's tuple changed
    private ExprSubstitutionMap changeResSmap = new ExprSubstitutionMap();

    // NOTE: Alias of table is case sensitive
    // UniqueAlias used to check whether the table ref or the alias is unique
    // table/view used db.table, inline use alias
    private final Set<String> uniqueTableAliasSet = Sets.newHashSet();
    private final Multimap<String, TupleDescriptor> tupleByAlias = ArrayListMultimap.create();

    // NOTE: Alias of column is case ignorance
    // map from lowercase table alias to descriptor.
    // protected final Map<String, TupleDescriptor> aliasMap             = Maps.newHashMap();
    // map from lowercase qualified column name ("alias.col") to descriptor
    private final Map<String, SlotDescriptor>  slotRefMap = Maps.newTreeMap(String.CASE_INSENSITIVE_ORDER);

    // map from tuple id to list of conjuncts referencing tuple
    private final Map<TupleId, List<ExprId>> tuplePredicates = Maps.newHashMap();
    // map from slot id to list of conjuncts referencing slot
    private final Map<SlotId, List<ExprId>> slotPredicates = Maps.newHashMap();
    // eqJoinPredicates[tid] contains all conjuncts of the form
    // "<lhs> = <rhs>" in which either lhs or rhs is fully bound by tid
    // and the other side is not bound by tid (ie, predicates that express equi-join
    // conditions between two tablerefs).
    // A predicate such as "t1.a = t2.b" has two entries, one for 't1' and
    // another one for 't2'.

    // all conjuncts of the Where clause
    private final Set<ExprId> whereClauseConjuncts = Sets.newHashSet();
    // map from tuple id to list of Exprs referencing tuple
    // which buffer can reuse in vectorized process
    private final Map<TupleId, List<Expr>> bufferReuseExprs = Maps.newHashMap();
    // map from tuple id to the current output column index
    private final Map<TupleId, Integer> currentOutputColumn = Maps.newHashMap();
    // used for Information Schema Table Scan
    private String schemaDb;
    private String schemaCatalog;
    private String schemaWild;
    private String schemaTable; // table used in DESCRIBE Table

    // True if the corresponding select block has a limit and/or offset clause.
    private boolean hasLimitOffsetClause = false;

    // Current depth of nested analyze() calls. Used for enforcing a
    // maximum expr-tree depth. Needs to be manually maintained by the user
    // of this Analyzer with incrementCallDepth() and decrementCallDepth().
    private int callDepth = 0;

    // Flag indicating if this analyzer instance belongs to a subquery.
    private boolean isSubquery = false;
    private boolean isFirstScopeInSubquery = false;
    // Flag indicating if this analyzer instance belongs to an inlineview.
    private boolean isInlineView = false;

    private String explicitViewAlias;
    // Flag indicating whether this analyzer belongs to a WITH clause view.
    private boolean isWithClause = false;

    // By default, all registered semi-joined tuples are invisible, i.e., their slots
    // cannot be referenced. If set, this semi-joined tuple is made visible. Such a tuple
    // should only be made visible for analyzing the On-clause of its semi-join.
    // In particular, if there are multiple semi-joins in the same query block, then the
    // On-clause of any such semi-join is not allowed to reference other semi-joined tuples
    // except its own. Therefore, only a single semi-joined tuple can be visible at a time.
    private TupleId visibleSemiJoinedTupleId = null;
    // for some situation that udf is not allowed.
    private boolean isUDFAllowed = true;
    // timezone specified for some operation, such as broker load
    private String timezone = TimeUtils.DEFAULT_TIME_ZONE;

    // The runtime filter that is expected to be used
    private final List<RuntimeFilter> assignedRuntimeFilters = new ArrayList<>();

    public void setIsSubquery() {
        isSubquery = true;
        isFirstScopeInSubquery = true;
        globalState.containsSubquery = true;
    }

    public boolean setHasPlanHints() {
        return globalState.hasPlanHints = true;
    }

    public boolean hasPlanHints() {
        return globalState.hasPlanHints;
    }

    public void setIsWithClause() {
        isWithClause = true;
    }

    public boolean isWithClause() {
        return isWithClause;
    }

    public void setUDFAllowed(boolean val) {
        this.isUDFAllowed = val;
    }

    public boolean isUDFAllowed() {
        return this.isUDFAllowed;
    }

    public void setTimezone(String timezone) {
        this.timezone = timezone;
    }

    public String getTimezone() {
        return timezone;
    }

    public void putEquivalentSlot(SlotId srcSid, SlotId targetSid) {
        globalState.equivalentSlots.put(srcSid, targetSid);
    }

    public SlotId getEquivalentSlot(SlotId srcSid) {
        return globalState.equivalentSlots.get(srcSid);
    }

    public boolean containEquivalentSlot(SlotId srcSid) {
        return globalState.equivalentSlots.containsKey(srcSid);
    }

    public void putAssignedRuntimeFilter(RuntimeFilter rf) {
        assignedRuntimeFilters.add(rf);
    }

    public List<RuntimeFilter> getAssignedRuntimeFilter() {
        return assignedRuntimeFilters;
    }

    public void clearAssignedRuntimeFilters() {
        assignedRuntimeFilters.clear();
    }

    public long getAutoBroadcastJoinThreshold() {
        return globalState.autoBroadcastJoinThreshold;
    }

    private static class InferPredicateState {
        // map from two table tuple ids to JoinOperator between two tables.
        // NOTE: first tupleId's position in front of the second tupleId.
        public final Map<Pair<TupleId, TupleId>, JoinOperator> anyTwoTalesJoinOperator = Maps.newHashMap();

        // slotEqSlotExpr: Record existing and infer equivalent connections
        private final List<Expr> onSlotEqSlotExpr = new ArrayList<>();

        // slotEqSlotDeDuplication: De-Duplication for slotEqSlotExpr
        private final Set<Pair<Expr, Expr>> onSlotEqSlotDeDuplication = Sets.newHashSet();

        // slotToLiteralExpr: Record existing and infer expr which slot and literal are equal
        private final List<Expr> onSlotToLiteralExpr = new ArrayList<>();

        // slotToLiteralDeDuplication: De-Duplication for slotToLiteralExpr
        private final Set<Pair<Expr, Expr>> onSlotToLiteralDeDuplication = Sets.newHashSet();

        // inExpr: Recoud existing and infer expr which in predicate
        private final List<Expr> onInExpr = new ArrayList<>();

        // inExprDeDuplication: De-Duplication for inExpr
        private final Set<Expr> onInDeDuplication = Sets.newHashSet();

        // isNullExpr: Record existing and infer not null predicate
        private final List<Expr> onIsNullExpr = new ArrayList<>();

        //isNullDeDuplication: De-Duplication for isNullExpr
        private final Set<Expr> onIsNullDeDuplication = Sets.newHashSet();

        // slotToLiteralDeDuplication: De-Duplication for slotToLiteralExpr. Contain on and where.
        private final Set<Pair<Expr, Expr>> globalSlotToLiteralDeDuplication = Sets.newHashSet();

        // inExprDeDuplication: De-Duplication for inExpr. Contain on and where
        private final Set<Expr> globalInDeDuplication = Sets.newHashSet();

        public InferPredicateState() {
        }

        public InferPredicateState(InferPredicateState that) {
            anyTwoTalesJoinOperator.putAll(that.anyTwoTalesJoinOperator);
            onSlotEqSlotExpr.addAll(that.onSlotEqSlotExpr);
            onSlotEqSlotDeDuplication.addAll(that.onSlotEqSlotDeDuplication);
            onSlotToLiteralExpr.addAll(that.onSlotToLiteralExpr);
            onSlotToLiteralDeDuplication.addAll(that.onSlotToLiteralDeDuplication);
            onInExpr.addAll(that.onInExpr);
            onInDeDuplication.addAll(that.onInDeDuplication);
            onIsNullExpr.addAll(that.onIsNullExpr);
            onIsNullDeDuplication.addAll(that.onIsNullDeDuplication);
            globalSlotToLiteralDeDuplication.addAll(that.globalSlotToLiteralDeDuplication);
            globalInDeDuplication.addAll(that.globalInDeDuplication);
        }
    }

    // state shared between all objects of an Analyzer tree
    // TODO: Many maps here contain properties about tuples, e.g., whether
    //  a tuple is outer/semi joined, etc. Remove the maps in favor of making
    //  them properties of the tuple descriptor itself.
    private static class GlobalState {
        private final DescriptorTable descTbl = new DescriptorTable();
        private final Env env;
        private final IdGenerator<ExprId> conjunctIdGenerator = ExprId.createGenerator();
        private final ConnectContext context;

        // True if we are analyzing an explain request. Should be set before starting
        // analysis.
        public boolean isExplain;

        // Indicates whether the query has plan hints.
        public boolean hasPlanHints = false;

        // True if at least one of the analyzers belongs to a subquery.
        public boolean containsSubquery = false;

        // When parsing a ddl of hive view, it does not contains any catalog info,
        // so we need to record it in Analyzer
        // otherwise some error will occurs when resolving TableRef later.
        public String externalCtl;

        // all registered conjuncts (map from id to Predicate)
        private final Map<ExprId, Expr> conjuncts = Maps.newHashMap();

        // all registered conjuncts bound by a single tuple id; used in getBoundPredicates()
        public final ArrayList<ExprId> singleTidConjuncts = Lists.newArrayList();

        // eqJoinConjuncts[tid] contains all conjuncts of the form
        // "<lhs> = <rhs>" in which either lhs or rhs is fully bound by tid
        // and the other side is not bound by tid (ie, predicates that express equi-join
        // conditions between two tablerefs).
        // A predicate such as "t1.a = t2.b" has two entries, one for 't1' and
        // another one for 't2'.
        private final Map<TupleId, List<ExprId>> eqJoinConjuncts = Maps.newHashMap();

        // set of conjuncts that have been assigned to some PlanNode
        private Set<ExprId> assignedConjuncts = Collections.newSetFromMap(new IdentityHashMap<ExprId, Boolean>());

        private Set<TupleId> inlineViewTupleIds = Sets.newHashSet();

        // map from outer-joined tuple id, ie, one that is nullable in this select block,
        // to the last Join clause (represented by its rhs table ref) that outer-joined it
        private final Map<TupleId, TableRef> outerJoinedTupleIds = Maps.newHashMap();

        // set of left side and right side of tuple id to mark null side in vec
        // exec engine
        private final Set<TupleId> outerLeftSideJoinTupleIds = Sets.newHashSet();
        private final Set<TupleId> outerRightSideJoinTupleIds = Sets.newHashSet();

        // Map of registered conjunct to the last full outer join (represented by its
        // rhs table ref) that outer joined it.
        public final Map<ExprId, TableRef> fullOuterJoinedConjuncts = Maps.newHashMap();

        // Map of full-outer-joined tuple id to the last full outer join that outer-joined it
        public final Map<TupleId, TableRef> fullOuterJoinedTupleIds = Maps.newHashMap();

        // Map from semi-joined tuple id, i.e., one that is invisible outside the join's
        // On-clause, to its Join clause (represented by its rhs table ref). An anti-join is
        // a kind of semi-join, so anti-joined tuples are also registered here.
        public final Map<TupleId, TableRef> semiJoinedTupleIds = Maps.newHashMap();

        // Map from right-hand side table-ref id of an outer join to the list of
        // conjuncts in its On clause. There is always an entry for an outer join, but the
        // corresponding value could be an empty list. There is no entry for non-outer joins.
        public final Map<TupleId, List<ExprId>> conjunctsByOjClause = Maps.newHashMap();

        public final Map<TupleId, List<ExprId>> conjunctsByAntiJoinNullAwareClause = Maps.newHashMap();

        public final Map<TupleId, List<ExprId>> conjunctsBySemiAntiJoinNoNullAwareClause = Maps.newHashMap();

        // map from registered conjunct to its containing outer join On clause (represented
        // by its right-hand side table ref); only conjuncts that can only be correctly
        // evaluated by the originating outer join are registered here
        private final Map<ExprId, TableRef> ojClauseByConjunct = Maps.newHashMap();

        // map from registered conjunct to its containing semi join On clause (represented
        // by its right-hand side table ref)
        public final Map<ExprId, TableRef> sjClauseByConjunct = Maps.newHashMap();

        // map from registered conjunct to its containing inner join On clause (represented
        // by its right-hand side table ref)
        public final Map<ExprId, TableRef> ijClauseByConjunct = Maps.newHashMap();

        // TODO chenhao16, to save conjuncts, which children are constant
        public final Map<TupleId, Set<Expr>> constantConjunct = Maps.newHashMap();

        // map from slot id to the analyzer/block in which it was registered
        private final Map<SlotId, Analyzer> blockBySlot = Maps.newHashMap();

        // Expr rewriter for normalizing and rewriting expressions.
        private final ExprRewriter exprRewriter;

        private final ExprRewriter mvExprRewriter;

        private final long autoBroadcastJoinThreshold;

        private final Map<SlotId, SlotId> equivalentSlots = Maps.newHashMap();

        private final Map<String, TupleDescriptor> markTuples = Maps.newHashMap();

        private final Map<TableRef, TupleId> markTupleIdByInnerRef = Maps.newHashMap();

        private final Set<TupleId> markTupleIdsNotProcessed = Sets.newHashSet();

        private final Map<InlineViewRef, Set<Expr>> migrateFailedConjuncts = Maps.newHashMap();

        public GlobalState(Env env, ConnectContext context) {
            this.env = env;
            this.context = context;
            List<ExprRewriteRule> rules = Lists.newArrayList();
            // BetweenPredicates must be rewritten to be executable. Other non-essential
            // expr rewrites can be disabled via a query option. When rewrites are enabled
            // BetweenPredicates should be rewritten first to help trigger other rules.
            rules.add(BetweenToCompoundRule.INSTANCE);
            // Binary predicates must be rewritten to a canonical form for both predicate
            // pushdown and Parquet row group pruning based on min/max statistics.
            rules.add(NormalizeBinaryPredicatesRule.INSTANCE);
            // Put it after NormalizeBinaryPredicatesRule, make sure slotRef is on the left and Literal is on the right.
            rules.add(RewriteBinaryPredicatesRule.INSTANCE);
            rules.add(RewriteImplicitCastRule.INSTANCE);
            rules.add(RoundLiteralInBinaryPredicatesRule.INSTANCE);
            rules.add(FoldConstantsRule.INSTANCE);
            rules.add(EraseRedundantCastExpr.INSTANCE);
            rules.add(RewriteFromUnixTimeRule.INSTANCE);
            rules.add(CompoundPredicateWriteRule.INSTANCE);
            rules.add(RewriteDateLiteralRule.INSTANCE);
            rules.add(RewriteEncryptKeyRule.INSTANCE);
            rules.add(RewriteInPredicateRule.INSTANCE);
            rules.add(RewriteAliasFunctionRule.INSTANCE);
<<<<<<< HEAD
=======
            rules.add(RewriteIsNullIsNotNullRule.INSTANCE);
>>>>>>> 7bda49b5
            rules.add(MatchPredicateRule.INSTANCE);
            rules.add(EliminateUnnecessaryFunctions.INSTANCE);
            List<ExprRewriteRule> onceRules = Lists.newArrayList();
            onceRules.add(ExtractCommonFactorsRule.INSTANCE);
            onceRules.add(InferFiltersRule.INSTANCE);
            exprRewriter = new ExprRewriter(rules, onceRules);
            // init mv rewriter
            List<ExprRewriteRule> mvRewriteRules = Lists.newArrayList();
            mvRewriteRules.add(new ExprToSlotRefRule());
            mvRewriteRules.add(ToBitmapToSlotRefRule.INSTANCE);
            mvRewriteRules.add(CountDistinctToBitmapOrHLLRule.INSTANCE);
            mvRewriteRules.add(CountDistinctToBitmap.INSTANCE);
            mvRewriteRules.add(NDVToHll.INSTANCE);
            mvRewriteRules.add(HLLHashToSlotRefRule.INSTANCE);
            mvExprRewriter = new ExprRewriter(mvRewriteRules);

            // context maybe null. eg, for StreamLoadPlanner.
            // and autoBroadcastJoinThreshold is only used for Query's DistributedPlanner.
            // so it is ok to not set autoBroadcastJoinThreshold if context is null
            if (context != null) {
                // compute max exec mem could be used for broadcast join
                long perNodeMemLimit = context.getSessionVariable().getMaxExecMemByte();
                double autoBroadcastJoinThresholdPercentage = context.getSessionVariable().autoBroadcastJoinThreshold;
                if (autoBroadcastJoinThresholdPercentage > 1) {
                    autoBroadcastJoinThresholdPercentage = 1.0;
                } else if (autoBroadcastJoinThresholdPercentage <= 0) {
                    autoBroadcastJoinThresholdPercentage = -1.0;
                }
                autoBroadcastJoinThreshold = (long) (perNodeMemLimit * autoBroadcastJoinThresholdPercentage);
            } else {
                // autoBroadcastJoinThreshold is a "final" field, must set an initial value for it
                autoBroadcastJoinThreshold = 0;
            }
        }
    }

    private final GlobalState globalState;

    // Attached PrepareStmt
    public PrepareStmt prepareStmt;

    private final InferPredicateState inferPredicateState;

    // An analyzer stores analysis state for a single select block. A select block can be
    // a top level select statement, or an inline view select block.
    // ancestors contains the Analyzers of the enclosing select blocks of 'this'
    // (ancestors[0] contains the immediate parent, etc.).
    private final ArrayList<Analyzer> ancestors;

    // map from lowercase table alias to a view definition in this analyzer's scope
    private final Map<String, View> localViews = Maps.newHashMap();

    // Map from lowercase table alias to descriptor. Tables without an explicit alias
    // are assigned two implicit aliases: the unqualified and fully-qualified table name.
    // Such tables have two entries pointing to the same descriptor. If an alias is
    // ambiguous, then this map retains the first entry with that alias to simplify error
    // checking (duplicate vs. ambiguous alias).
    private final Map<String, TupleDescriptor> aliasMap = Maps.newHashMap();

    // Map from tuple id to its corresponding table ref.
    private final Map<TupleId, TableRef> tableRefMap = Maps.newHashMap();

    // Set of lowercase ambiguous implicit table aliases.
    private final Set<String> ambiguousAliases = Sets.newHashSet();

    // Indicates whether this analyzer/block is guaranteed to have an empty result set
    // due to a limit 0 or constant conjunct evaluating to false.
    private boolean hasEmptyResultSet = false;

    // Indicates whether the select-project-join (spj) portion of this query block
    // is guaranteed to return an empty result set. Set due to a constant non-Having
    // conjunct evaluating to false.
    private boolean hasEmptySpjResultSet = false;

    public Analyzer(Env env, ConnectContext context) {
        ancestors = Lists.newArrayList();
        globalState = new GlobalState(env, context);
        inferPredicateState = new InferPredicateState();
    }

    /**
     * Analyzer constructor for nested select block. Catalog and DescriptorTable
     * is inherited from the parentAnalyzer.
     *
     * @param parentAnalyzer the analyzer of the enclosing select block
     */
    public Analyzer(Analyzer parentAnalyzer) {
        this(parentAnalyzer, parentAnalyzer.globalState, parentAnalyzer.inferPredicateState);
        if (parentAnalyzer.isSubquery) {
            this.isSubquery = true;
        }
    }

    /**
     * Analyzer constructor for nested select block with the specified global state.
     */
    private Analyzer(Analyzer parentAnalyzer, GlobalState globalState, InferPredicateState inferPredicateState) {
        ancestors =  Lists.newArrayList(parentAnalyzer);
        ancestors.addAll(parentAnalyzer.ancestors);
        this.globalState = globalState;
        this.inferPredicateState = new InferPredicateState(inferPredicateState);
    }

    /**
     * Returns a new analyzer with the specified parent analyzer but with a new
     * global state.
     */
    public static Analyzer createWithNewGlobalState(Analyzer parentAnalyzer) {
        GlobalState globalState = new GlobalState(parentAnalyzer.globalState.env, parentAnalyzer.getContext());
        return new Analyzer(parentAnalyzer, globalState, new InferPredicateState());
    }

    public void setExternalCtl(String externalCtl) {
        globalState.externalCtl = externalCtl;
    }

    public String getExternalCtl() {
        return globalState.externalCtl;
    }

    public void setIsExplain() {
        globalState.isExplain = true;
    }

    public boolean isExplain() {
        return globalState.isExplain;
    }

    public int incrementCallDepth() {
        return ++callDepth;
    }

    public int decrementCallDepth() {
        return --callDepth;
    }

    public int getCallDepth() {
        return callDepth;
    }

    public void setPrepareStmt(PrepareStmt stmt) {
        prepareStmt = stmt;
    }

    public PrepareStmt getPrepareStmt() {
        return prepareStmt;
    }

    public void setInlineView(boolean inlineView) {
        isInlineView = inlineView;
    }

    public boolean isInlineViewAnalyzer() {
        return isInlineView;
    }

    public void setExplicitViewAlias(String alias) {
        explicitViewAlias = alias;
    }

    public void setPrepareStmt(PrepareStmt stmt) {
        prepareStmt = stmt;
    }

    public PrepareStmt getPrepareStmt() {
        return prepareStmt;
    }

    public String getExplicitViewAlias() {
        return explicitViewAlias;
    }

    /**
     * Registers a local view definition with this analyzer. Throws an exception if a view
     * definition with the same alias has already been registered or if the number of
     * explicit column labels is greater than the number of columns in the view statement.
     */
    public void registerLocalView(View view) throws AnalysisException {
        Preconditions.checkState(view.isLocalView());
        if (view.hasColLabels()) {
            List<String> viewLabels = view.getColLabels();
            List<String> queryStmtLabels = view.getQueryStmt().getColLabels();
            if (viewLabels.size() > queryStmtLabels.size()) {
                throw new AnalysisException("WITH-clause view '" + view.getName()
                        + "' returns " + queryStmtLabels.size() + " columns, but "
                        + viewLabels.size() + " labels were specified. The number of column "
                        + "labels must be smaller or equal to the number of returned columns.");
            }
        }
        if (localViews.put(view.getName(), view) != null) {
            throw new AnalysisException(
                    String.format("Duplicate table alias: '%s'", view.getName()));
        }
    }

    /**
     * Create query global parameters to be set in each TPlanExecRequest.
     */
    public static TQueryGlobals createQueryGlobals() {
        TQueryGlobals queryGlobals = new TQueryGlobals();
        Calendar currentDate = Calendar.getInstance();
        LocalDateTime localDateTime = LocalDateTime.ofInstant(currentDate.toInstant(),
                currentDate.getTimeZone().toZoneId());
        String nowStr = localDateTime.format(TimeUtils.DATETIME_NS_FORMAT);
        queryGlobals.setNowString(nowStr);
        queryGlobals.setNanoSeconds(LocalDateTime.now().getNano());
        return queryGlobals;
    }

    /**
     * Substitute analyzer's internal expressions (conjuncts) with the given
     * substitution map
     */
    public void substitute(ExprSubstitutionMap sMap) {
        for (ExprId id : globalState.conjuncts.keySet()) {
            // TODO(dhc): next three lines for subquery
            if (globalState.conjuncts.get(id).substitute(sMap) instanceof BoolLiteral) {
                continue;
            }
            globalState.conjuncts.put(id, (Predicate) globalState.conjuncts.get(id).substitute(sMap));
        }
    }

    /**
     * Creates an returns an empty TupleDescriptor for the given table ref and registers
     * it against all its legal aliases. For tables refs with an explicit alias, only the
     * explicit alias is legal. For tables refs with no explicit alias, the fully-qualified
     * and unqualified table names are legal aliases. Column references against unqualified
     * implicit aliases can be ambiguous, therefore, we register such ambiguous aliases
     * here. Requires that all views have been substituted.
     * Throws if an existing explicit alias or implicit fully-qualified alias
     * has already been registered for another table ref.
     */
    public TupleDescriptor registerTableRef(TableRef ref) throws AnalysisException {
        String uniqueAlias = ref.getUniqueAlias();
        if (uniqueTableAliasSet.contains(uniqueAlias)) {
            ErrorReport.reportAnalysisException(ErrorCode.ERR_NONUNIQ_TABLE, uniqueAlias);
        }
        uniqueTableAliasSet.add(uniqueAlias);

        // If ref has no explicit alias, then the unqualified and the fully-qualified table
        // names are legal implicit aliases. Column references against unqualified implicit
        // aliases can be ambiguous, therefore, we register such ambiguous aliases here.
        String unqualifiedAlias = null;
        String[] aliases = ref.getAliases();
        if (aliases.length > 1) {
            unqualifiedAlias = aliases[1];
            TupleDescriptor tupleDesc = aliasMap.get(unqualifiedAlias);
            if (tupleDesc != null) {
                if (tupleDesc.hasExplicitAlias()) {
                    ErrorReport.reportAnalysisException(ErrorCode.ERR_NONUNIQ_TABLE, uniqueAlias);
                } else {
                    ambiguousAliases.add(unqualifiedAlias);
                }
            }
        }

        // Delegate creation of the tuple descriptor to the concrete table ref.
        TupleDescriptor result = ref.createTupleDescriptor(this);
        result.setRef(ref);
        result.setAliases(aliases, ref.hasExplicitAlias());

        // Register all legal aliases.
        for (String alias : aliases) {
            // TODO(zc)
            // aliasMap_.put(alias, result);
            tupleByAlias.put(alias, result);
        }

        tableRefMap.put(result.getId(), ref);

        // for mark join, init three context
        //   1. markTuples to records all tuples belong to mark slot
        //   2. markTupleIdByInnerRef to records relationship between inner table of mark join and the mark tuple
        //   3. markTupleIdsNotProcessed to records un-process mark tuple id. if an expr contains slot belong to
        //        the un-process mark tuple, it should not assign to current join node and should pop up its
        //        mark slot until all mark tuples in this expr has been processed.
        if (ref.getJoinOp() != null && ref.isMark()) {
            TupleDescriptor markTuple = getDescTbl().createTupleDescriptor();
            markTuple.setAliases(new String[]{ref.getMarkTupleName()}, true);
            globalState.markTuples.put(ref.getMarkTupleName(), markTuple);
            globalState.markTupleIdByInnerRef.put(ref, markTuple.getId());
            globalState.markTupleIdsNotProcessed.add(markTuple.getId());
        }

        return result;
    }

    /**
     * Create an new tuple descriptor for the given table, register all table columns.
     * Using this method requires external table read locks in advance.
     */
    public TupleDescriptor registerOlapTable(Table table, TableName tableName, List<String> partitions) {
        TableRef ref = new TableRef(tableName, null, partitions == null ? null : new PartitionNames(false, partitions));
        BaseTableRef tableRef = new BaseTableRef(ref, table, tableName);
        TupleDescriptor result = globalState.descTbl.createTupleDescriptor();
        result.setTable(table);
        result.setRef(tableRef);
        result.setAliases(tableRef.getAliases(), ref.hasExplicitAlias());
        for (Column col : table.getBaseSchema(true)) {
            SlotDescriptor slot = globalState.descTbl.addSlotDescriptor(result);
            slot.setIsMaterialized(true);
            slot.setColumn(col);
            slot.setIsNullable(col.isAllowNull());
            String key = tableRef.aliases[0] + "." + col.getName();
            slotRefMap.put(key, slot);
        }
        globalState.descTbl.computeStatAndMemLayout();
        tableRefMap.put(result.getId(), ref);
        for (String alias : tableRef.getAliases()) {
            tupleByAlias.put(alias, result);
        }
        return result;
    }

    public List<TupleId> getAllTupleIds() {
        return new ArrayList<>(tableRefMap.keySet());
    }

    /**
     * Resolves the given TableRef into a concrete BaseTableRef, ViewRef or
     * CollectionTableRef. Returns the new resolved table ref or the given table
     * ref if it is already resolved.
     * Registers privilege requests and throws an AnalysisException if the tableRef's
     * path could not be resolved. The privilege requests are added to ensure that
     * an AuthorizationException is preferred over an AnalysisException so as not to
     * accidentally reveal the non-existence of tables/databases.
     *
     * TODO(zc): support collection table ref
     */
    public TableRef resolveTableRef(TableRef tableRef) throws AnalysisException {
        // Return the table if it is already resolved.
        if (tableRef.isResolved()) {
            return tableRef;
        }
        // Try to find a matching local view.
        TableName tableName = tableRef.getName();
        if (StringUtils.isNotEmpty(this.globalState.externalCtl)
                && StringUtils.isEmpty(tableName.getCtl())) {
            tableName.setCtl(this.globalState.externalCtl);
        }
        if (!tableName.isFullyQualified()) {
            // Searches the hierarchy of analyzers bottom-up for a registered local view with
            // a matching alias.
            String viewAlias = tableName.getTbl();
            Analyzer analyzer = this;
            do {
                View localView = analyzer.localViews.get(viewAlias);
                if (localView != null) {
                    return new InlineViewRef(localView, tableRef);
                }
                analyzer = (analyzer.ancestors.isEmpty() ? null : analyzer.ancestors.get(0));
            } while (analyzer != null);
        }

        // Resolve the table ref's path and determine what resolved table ref
        // to replace it with.
        tableName.analyze(this);

        DatabaseIf database = globalState.env.getCatalogMgr().getCatalogOrAnalysisException(tableName.getCtl())
                .getDbOrAnalysisException(tableName.getDb());
        TableIf table = database.getTableOrAnalysisException(tableName.getTbl());

        if (table.getType() == TableType.OLAP && (((OlapTable) table).getState() == OlapTableState.RESTORE
                || ((OlapTable) table).getState() == OlapTableState.RESTORE_WITH_LOAD)) {
            Boolean isNotRestoring = ((OlapTable) table).getPartitions().stream()
                    .filter(partition -> partition.getState() == PartitionState.RESTORE).collect(Collectors.toList())
                    .isEmpty();

            if (!isNotRestoring) {
                // if doing restore with partitions, the status check push down to OlapScanNode::computePartitionInfo to
                // support query that partitions is not restoring.
            } else {
                // if doing restore with table, throw exception here
                ErrorReport.reportAnalysisException(ErrorCode.ERR_BAD_TABLE_STATE, "RESTORING");
            }
        }

        // Now hms table only support a bit of table kinds in the whole hive system.
        // So Add this strong checker here to avoid some undefine behaviour in doris.
        if (table.getType() == TableType.HMS_EXTERNAL_TABLE) {
            if (!((HMSExternalTable) table).isSupportedHmsTable()) {
                ErrorReport.reportAnalysisException(ErrorCode.ERR_NONSUPPORT_HMS_TABLE,
                        table.getName(),
                        ((HMSExternalTable) table).getDbName(),
                        tableName.getCtl());
            }
            if (Config.enable_query_hive_views) {
                if (((HMSExternalTable) table).isView()
                        && StringUtils.isNotEmpty(((HMSExternalTable) table).getViewText())) {
                    View hmsView = new View(table.getId(), table.getName(), table.getFullSchema());
                    hmsView.setInlineViewDefWithSqlMode(((HMSExternalTable) table).getViewText(),
                            ConnectContext.get().getSessionVariable().getSqlMode());
                    InlineViewRef inlineViewRef = new InlineViewRef(hmsView, tableRef);
                    if (StringUtils.isNotEmpty(tableName.getCtl())) {
                        inlineViewRef.setExternalCtl(tableName.getCtl());
                    }
                    return inlineViewRef;
                }
            }
        }

        // tableName.getTbl() stores the table name specified by the user in the from statement.
        // In the case of case-sensitive table names, the value of tableName.getTbl() is the same as table.getName().
        // However, since the system view is not case-sensitive, table.getName() gets the lowercase view name,
        // which may not be the same as the user's reference to the table name, causing the table name not to be found
        // in registerColumnRef(). So here the tblName is constructed using tableName.getTbl()
        // instead of table.getName().
        TableName tblName = new TableName(tableName.getCtl(), tableName.getDb(), tableName.getTbl());
        if (table instanceof View) {
            return new InlineViewRef((View) table, tableRef);
        } else {
            // The table must be a base table.
            return new BaseTableRef(tableRef, table, tblName);
        }
    }

    public TableIf getTableOrAnalysisException(TableName tblName) throws AnalysisException {
        DatabaseIf db = globalState.env.getCatalogMgr().getCatalogOrAnalysisException(tblName.getCtl())
                .getDbOrAnalysisException(tblName.getDb());
        return db.getTableOrAnalysisException(tblName.getTbl());
    }

    public ExprRewriter getExprRewriter() {
        return globalState.exprRewriter;
    }

    public ExprRewriter getMVExprRewriter() {
        return globalState.mvExprRewriter;
    }

    /**
     * Return descriptor of registered table/alias.
     *
     * @param name
     * @return null if not registered.
     */
    public Collection<TupleDescriptor> getDescriptor(TableName name) {
        return tupleByAlias.get(name.toString());
    }

    public TupleDescriptor getTupleDesc(TupleId id) {
        return globalState.descTbl.getTupleDesc(id);
    }

    public SlotDescriptor getSlotDesc(SlotId id) {
        return globalState.descTbl.getSlotDesc(id);
    }

    /**
     * Given a "table alias"."column alias", return the SlotDescriptor
     *
     * @param qualifiedColumnName table qualified column name
     */
    public SlotDescriptor getSlotDescriptor(String qualifiedColumnName) {
        return slotRefMap.get(qualifiedColumnName);
    }

    /**
     * Checks that 'col' references an existing column for a registered table
     * alias; if alias is empty, tries to resolve the column name in the context
     * of any of the registered tables. Creates and returns an empty
     * SlotDescriptor if the column hasn't previously been registered, otherwise
     * returns the existing descriptor.
     *
     * @param tblName
     * @param colName
     * @throws AnalysisException
     */
    public SlotDescriptor registerColumnRef(TableName tblName, String colName) throws AnalysisException {
        TupleDescriptor d;
        TableName newTblName = tblName;
        if (newTblName == null) {
            d = resolveColumnRef(colName);
        } else {
            d = resolveColumnRef(newTblName, colName);
            //in reanalyze, the inferred expr may contain upper level table alias, and the upper level alias has not
            // been PROCESSED. So we resolve this column without tbl name.
            // For example: a view V "select * from t where t.a>1"
            // sql: select * from V as t1 join V as t2 on t1.a=t2.a and t1.a in (1,2)
            // after first analyze, sql becomes:
            //  select * from V as t1 join V as t2 on t1.a=t2.a and t1.a in (1,2) and t2.a in (1, 2)
            // in reanalyze, when we process V as t2, we indeed process sql like this:
            //    select * from t where t.a>1 and t2.a in (1, 2)
            //  in order to resolve t2.a, we have to ignore "t2"
            // ===================================================
            // Someone may concern that if t2 is not alias of t, this fix will cause incorrect resolve. In fact,
            // this does not happen, since we push t2.a in (1.2) down to this inline view, t2 must be alias of t.
            if (d == null && isInlineView && newTblName.getTbl().equals(explicitViewAlias)) {
                d = resolveColumnRef(colName);
            }
        }
        /*
         * Now, we only support the columns in the subquery to associate the outer query columns in parent level.
         * If the level of the association exceeds one level, the associated columns in subquery could not be resolved.
         * For example:
         * Select k1 from table a where k1=(select k1 from table b where k1=(select k1 from table c where a.k1=k1));
         * The inner subquery: select k1 from table c where a.k1=k1;
         * There is a associated column (a.k1) which belongs to the outer query appears in the inner subquery.
         * This column could not be resolved because doris can only resolved the parent column instead of grandpa.
         * The exception to this query like that: Unknown column 'k1' in 'a'
         */
        if (d == null && hasAncestors() && isSubquery && isFirstScopeInSubquery) {
            // analyzer father for subquery
            if (newTblName == null) {
                d = getParentAnalyzer().resolveColumnRef(colName);
            } else {
                d = getParentAnalyzer().resolveColumnRef(newTblName, colName);
            }
        }
        if (d == null) {
            ErrorReport.reportAnalysisException(ErrorCode.ERR_BAD_FIELD_ERROR, colName,
                                                newTblName == null ? "table list" : newTblName.toString());
        }

        Column col = d.getTable() == null ? new Column(colName, ScalarType.BOOLEAN) : d.getTable().getColumn(colName);
        if (col == null) {
            ErrorReport.reportAnalysisException(ErrorCode.ERR_BAD_FIELD_ERROR, colName,
                                                newTblName == null ? d.getTable().getName() : newTblName.toString());
        }

        // Make column name case insensitive
        String key = d.getAlias() + "." + col.getName();
        SlotDescriptor result = slotRefMap.get(key);
        if (result != null) {
            result.setMultiRef(true);
            return result;
        }
        result = globalState.descTbl.addSlotDescriptor(d);
        result.setColumn(col);
        boolean isNullable;
        isNullable = col.isAllowNull();
        result.setIsNullable(isNullable);

        slotRefMap.put(key, result);
        return result;
    }

    /**
     * Register a virtual column, and it is not a real column exist in table,
     * so it does not need to resolve. now virtual slot: only use in grouping set to generate grouping id,
     * so it should always is not nullable
     */
    public SlotDescriptor registerVirtualColumnRef(String colName, Type type, TupleDescriptor tupleDescriptor)
            throws AnalysisException {
        // Make column name case insensitive
        String key = colName;
        SlotDescriptor result = slotRefMap.get(key);
        if (result != null) {
            result.setMultiRef(true);
            return result;
        }
        result = addSlotDescriptor(tupleDescriptor);
        Column col = new Column(colName, type);
        result.setColumn(col);
        result.setIsNullable(col.isAllowNull());
        slotRefMap.put(key, result);
        return result;
    }

    /**
     * Resolves column name in context of any of the registered table aliases.
     * Returns null if not found or multiple bindings to different tables exist,
     * otherwise returns the table alias.
     */
    private TupleDescriptor resolveColumnRef(TableName tblName, String colName) throws AnalysisException {
        TupleDescriptor result = null;
        // find table all name
        for (TupleDescriptor desc : tupleByAlias.get(tblName.toString())) {
            //result = desc;
            if (!colName.equalsIgnoreCase(Column.DELETE_SIGN) && !isVisible(desc.getId())) {
                ErrorReport.reportAnalysisException(ErrorCode.ERR_ILLEGAL_COLUMN_REFERENCE_ERROR,
                        Joiner.on(".").join(tblName.getTbl(), colName));
            }
            Column col = desc.getTable().getColumn(colName);
            if (col != null) {
                if (result != null) {
                    ErrorReport.reportAnalysisException(ErrorCode.ERR_NON_UNIQ_ERROR, colName);
                }
                result = desc;
            }
        }

        return result != null ? result : globalState.markTuples.get(tblName.toString());
    }

    private TupleDescriptor resolveColumnRef(String colName) throws AnalysisException {
        TupleDescriptor result = null;
        for (TupleDescriptor desc : tupleByAlias.values()) {
            if (!isVisible(desc.getId())) {
                continue;
            }
            Column col = desc.getTable().getColumn(colName);
            if (col != null) {
                if (result != null) {
                    if (result != desc) {
                        ErrorReport.reportAnalysisException(ErrorCode.ERR_NON_UNIQ_ERROR, colName);
                    }
                } else {
                    result = desc;
                }
            }
        }
        return result;
    }

    /**
     * Creates a new slot descriptor and related state in globalState.
     */
    public SlotDescriptor addSlotDescriptor(TupleDescriptor tupleDesc) {
        SlotDescriptor result = globalState.descTbl.addSlotDescriptor(tupleDesc);
        globalState.blockBySlot.put(result.getId(), this);
        return result;
    }

    /**
     * Adds a new slot descriptor in tupleDesc that is identical to srcSlotDesc
     * except for the path and slot id.
     */
    public SlotDescriptor copySlotDescriptor(SlotDescriptor srcSlotDesc, TupleDescriptor tupleDesc) {
        SlotDescriptor result = globalState.descTbl.addSlotDescriptor(tupleDesc);
        globalState.blockBySlot.put(result.getId(), this);
        // result.setSourceExprs(srcSlotDesc.getSourceExprs());
        // result.setLabel(srcSlotDesc.getLabel());
        result.setStats(srcSlotDesc.getStats());
        result.setType(srcSlotDesc.getType());
        result.setIsNullable(srcSlotDesc.getIsNullable());
        if (srcSlotDesc.getColumn() != null) {
            result.setColumn(srcSlotDesc.getColumn());
        }
        // result.setItemTupleDesc(srcSlotDesc.getItemTupleDesc());
        return result;
    }

    public void registerInlineViewTupleId(TupleId tupleId) {
        globalState.inlineViewTupleIds.add(tupleId);
    }

    /**
     * Register conjuncts that are outer joined by a full outer join. For a given
     * predicate, we record the last full outer join that outer-joined any of its
     * tuple ids. We need this additional information because full-outer joins obey
     * different rules with respect to predicate pushdown compared to left and right
     * outer joins.
     */
    public void registerFullOuterJoinedConjunct(Expr e) {
        Preconditions.checkState(
                !globalState.fullOuterJoinedConjuncts.containsKey(e.getId()));
        List<TupleId> tids = Lists.newArrayList();
        e.getIds(tids, null);
        for (TupleId tid : tids) {
            if (!globalState.fullOuterJoinedTupleIds.containsKey(tid)) {
                continue;
            }
            TableRef currentOuterJoin = globalState.fullOuterJoinedTupleIds.get(tid);
            globalState.fullOuterJoinedConjuncts.put(e.getId(), currentOuterJoin);
            break;
        }
        if (LOG.isDebugEnabled()) {
            LOG.debug("registerFullOuterJoinedConjunct: " + globalState.fullOuterJoinedConjuncts);
        }
    }

    /**
     * Register tids as being outer-joined by a full outer join clause represented by
     * rhsRef.
     */
    public void registerFullOuterJoinedTids(List<TupleId> tids, TableRef rhsRef) {
        for (TupleId tid : tids) {
            globalState.fullOuterJoinedTupleIds.put(tid, rhsRef);
        }
        if (LOG.isTraceEnabled()) {
            LOG.trace("registerFullOuterJoinedTids: " + globalState.fullOuterJoinedTupleIds);
        }
    }

    /**
     * Register tids as being outer-joined by Join clause represented by rhsRef.
     * All tuple of outer join should be null in slot desc
     */
    public void registerOuterJoinedTids(List<TupleId> tids, TableRef rhsRef) {
        for (TupleId tid : tids) {
            globalState.outerJoinedTupleIds.put(tid, rhsRef);
        }
        if (LOG.isDebugEnabled()) {
            LOG.debug("registerOuterJoinedTids: " + globalState.outerJoinedTupleIds);
        }
    }

    public void registerOuterJoinedRightSideTids(List<TupleId> tids) {
        globalState.outerRightSideJoinTupleIds.addAll(tids);
    }

    public void registerOuterJoinedLeftSideTids(List<TupleId> tids) {
        globalState.outerLeftSideJoinTupleIds.addAll(tids);
    }



    /**
     * Register the given tuple id as being the invisible side of a semi-join.
     */
    public void registerSemiJoinedTid(TupleId tid, TableRef rhsRef) {
        globalState.semiJoinedTupleIds.put(tid, rhsRef);
    }

    /**
     * Register the relationship between any two tables
     */
    public void registerAnyTwoTalesJoinOperator(Pair<TupleId, TupleId> tids, JoinOperator joinOperator) {
        if (joinOperator == null) {
            joinOperator = JoinOperator.INNER_JOIN;
        }
        inferPredicateState.anyTwoTalesJoinOperator.put(tids, joinOperator);
    }

    public void registerOnSlotEqSlotExpr(Expr expr) {
        inferPredicateState.onSlotEqSlotExpr.add(expr);
    }

    public void registerOnSlotEqSlotDeDuplication(Pair<Expr, Expr> pair) {
        inferPredicateState.onSlotEqSlotDeDuplication.add(pair);
    }

    public void registerOnSlotToLiteralExpr(Expr expr) {
        inferPredicateState.onSlotToLiteralExpr.add(expr);
    }

    public void registerOnSlotToLiteralDeDuplication(Pair<Expr, Expr> pair) {
        inferPredicateState.onSlotToLiteralDeDuplication.add(pair);
    }

    public void registerInExpr(Expr expr) {
        inferPredicateState.onInExpr.add(expr);
    }

    public void registerInDeDuplication(Expr expr) {
        inferPredicateState.onInDeDuplication.add(expr);
    }

    public void registerOnIsNullExpr(Expr expr) {
        inferPredicateState.onIsNullExpr.add(expr);
    }

    public void registerOnIsNullDeDuplication(Expr expr) {
        inferPredicateState.onIsNullDeDuplication.add(expr);
    }

    public void registerGlobalSlotToLiteralDeDuplication(Pair<Expr, Expr> pair) {
        inferPredicateState.globalSlotToLiteralDeDuplication.add(pair);
    }

    public void registerGlobalInDeDuplication(Expr expr) {
        inferPredicateState.globalInDeDuplication.add(expr);
    }

    public void registerConjunct(Expr e, TupleId tupleId) throws AnalysisException {
        final List<Expr> exprs = Lists.newArrayList();
        exprs.add(e);
        registerConjuncts(exprs, tupleId);
    }

    public void registerConjuncts(List<Expr> l, TupleId tupleId) throws AnalysisException {
        final List<TupleId> tupleIds = Lists.newArrayList();
        tupleIds.add(tupleId);
        registerConjuncts(l, tupleIds);
    }

    public void registerConjunct(Expr e, List<TupleId> tupleIds) throws AnalysisException {
        final List<Expr> exprs = Lists.newArrayList();
        exprs.add(e);
        registerConjuncts(exprs, tupleIds);
    }

    // register all conjuncts and handle constant conjuncts with ids
    public void registerConjuncts(List<Expr> l, List<TupleId> ids) throws AnalysisException {
        for (Expr e : l) {
            registerConjuncts(e, true, ids);
        }
    }

    /**
     * Register all conjuncts that make up 'e'. If fromHavingClause is false, this conjunct
     * is assumed to originate from a WHERE or ON clause.
     */
    public void registerConjuncts(Expr e, boolean fromHavingClause) throws AnalysisException {
        registerConjuncts(e, fromHavingClause, null);
    }

    // Register all conjuncts and handle constant conjuncts with ids
    public void registerConjuncts(Expr e, boolean fromHavingClause, List<TupleId> ids) throws AnalysisException {
        for (Expr conjunct : e.getConjuncts()) {
            registerConjunct(conjunct);
            if (ids != null) {
                for (TupleId id : ids) {
                    registerConstantConjunct(id, conjunct);
                }
            }
            markConstantConjunct(conjunct, fromHavingClause, false);
        }
    }

    private void registerConstantConjunct(TupleId id, Expr e) {
        if (id != null && e.isConstant()) {
            Set<Expr> set = globalState.constantConjunct.get(id);
            if (set == null) {
                set = Sets.newHashSet();
                globalState.constantConjunct.put(id, set);
            }
            set.add(e);
        }
    }

    public void registerMigrateFailedConjuncts(InlineViewRef ref, Expr e) throws AnalysisException {
        markConstantConjunct(e, false, false);
        Set<Expr> exprSet = globalState.migrateFailedConjuncts.computeIfAbsent(ref, (k) -> new HashSet<>());
        exprSet.add(e);
    }

    public Set<Expr> findMigrateFailedConjuncts(InlineViewRef inlineViewRef) {
        return globalState.migrateFailedConjuncts.get(inlineViewRef);
    }

    /**
     * register expr id
     * @param expr
     */
    void registerExprId(Expr expr) {
        expr.setId(globalState.conjunctIdGenerator.getNextId());
    }

    /**
     * Register individual conjunct with all tuple and slot ids it references
     * and with the global conjunct list.
     */
    private void registerConjunct(Expr e) {
        // this conjunct would already have an id assigned if it is being re-registered
        // in a subquery analyzer

        e.setId(globalState.conjunctIdGenerator.getNextId());
        globalState.conjuncts.put(e.getId(), e);

        // LOG.info("registered conjunct " + p.getId().toString() + ": " + p.toSql());
        ArrayList<TupleId> tupleIds = Lists.newArrayList();
        ArrayList<SlotId> slotIds = Lists.newArrayList();
        e.getIds(tupleIds, slotIds);
        // register full join conjuncts
        registerFullOuterJoinedConjunct(e);

        // update tuplePredicates
        for (TupleId id : tupleIds) {
            if (!tuplePredicates.containsKey(id)) {
                List<ExprId> conjunctIds = Lists.newArrayList();
                conjunctIds.add(e.getId());
                tuplePredicates.put(id, conjunctIds);
            } else {
                tuplePredicates.get(id).add(e.getId());
            }
        }

        // update slotPredicates
        for (SlotId id : slotIds) {
            if (!slotPredicates.containsKey(id)) {
                List<ExprId> conjunctIds = Lists.newArrayList();
                conjunctIds.add(e.getId());
                slotPredicates.put(id, conjunctIds);
            } else {
                slotPredicates.get(id).add(e.getId());
            }
        }

        // check whether this is an equi-join predicate, ie, something of the
        // form <expr1> = <expr2> where at least one of the exprs is bound by
        // exactly one tuple id
        if (!(e instanceof BinaryPredicate)) {
            return;
        }
        BinaryPredicate binaryPred = (BinaryPredicate) e;
        if (!binaryPred.getOp().isEquivalence()) {
            return;
        }
        if (tupleIds.size() < 2) {
            return;
        }

        // examine children and update eqJoinConjuncts
        for (int i = 0; i < 2; ++i) {
            List<TupleId> lhsTupleIds = Lists.newArrayList();
            binaryPred.getChild(i).getIds(lhsTupleIds, null);
            if (lhsTupleIds.size() == 1) {
                if (!globalState.eqJoinConjuncts.containsKey(lhsTupleIds.get(0))) {
                    List<ExprId> conjunctIds = Lists.newArrayList();
                    conjunctIds.add(e.getId());
                    globalState.eqJoinConjuncts.put(lhsTupleIds.get(0), conjunctIds);
                } else {
                    globalState.eqJoinConjuncts.get(lhsTupleIds.get(0)).add(e.getId());
                }
                binaryPred.setIsEqJoinConjunct(true);
            }
        }
    }

    /**
     * Create and register an auxiliary predicate to express an equivalence
     * between two exprs (BinaryPredicate with EQ); this predicate does not need
     * to be assigned, but it's used for equivalence class computation. Does
     * nothing if the lhs or rhs expr are NULL. Registering an equivalence with
     * NULL would be incorrect, because <expr> = NULL is false (even NULL =
     * NULL).
     */
    public void createAuxEquivPredicate(Expr lhs, Expr rhs) {
        // Check the expr type as well as the class because NullLiteral could
        // have been
        // implicitly cast to a type different than NULL.
        if (lhs instanceof NullLiteral || rhs instanceof NullLiteral
                || lhs.getType().isNull() || rhs.getType().isNull()) {
            return;
        }
        // create an eq predicate between lhs and rhs
        BinaryPredicate p = new BinaryPredicate(BinaryPredicate.Operator.EQ, lhs, rhs);
        p.setIsAuxExpr();
        if (LOG.isDebugEnabled()) {
            LOG.debug("register equiv predicate: " + p.toSql() + " " + p.debugString());
        }
        registerConjunct(p);
    }

    public Set<ExprId> getAssignedConjuncts() {
        return Sets.newHashSet(globalState.assignedConjuncts);
    }

    public void setAssignedConjuncts(Set<ExprId> assigned) {
        if (assigned != null) {
            globalState.assignedConjuncts = Sets.newHashSet(assigned);
        }
    }

    /**
     * Return all unassigned registered conjuncts that are fully bound by the given
     * (logical) tuple ids, can be evaluated by 'tupleIds' and are not tied to an
     * Outer Join clause.
     */
    public List<Expr> getUnassignedConjuncts(List<TupleId> tupleIds) {
        List<Expr> result = Lists.newArrayList();
        for (Expr e : getUnassignedConjuncts(tupleIds, true)) {
            if (canEvalPredicate(tupleIds, e)) {
                result.add(e);
            }
        }
        return result;
    }

    /**
     * Return all unassigned non-constant registered conjuncts that are fully bound by
     * given list of tuple ids. If 'inclOjConjuncts' is false, conjuncts tied to an
     * Outer Join clause are excluded.
     */
    public List<Expr> getUnassignedConjuncts(
            List<TupleId> tupleIds, boolean inclOjConjuncts) {
        List<Expr> result = Lists.newArrayList();
        for (Expr e : globalState.conjuncts.values()) {
            // handle constant conjuncts
            if (e.isConstant()) {
                boolean isBoundByTuple = false;
                for (TupleId id : tupleIds) {
                    final Set<Expr> exprSet = globalState.constantConjunct.get(id);
                    if (exprSet != null && exprSet.contains(e)) {
                        isBoundByTuple = true;
                        break;
                    }
                }
                if (!isBoundByTuple) {
                    continue;
                }
            }
            if (e.isBoundByTupleIds(tupleIds)
                    && !e.isAuxExpr()
                    && (!globalState.assignedConjuncts.contains(e.getId()) || e.isConstant())
                    && ((inclOjConjuncts && !e.isConstant())
                            || (!globalState.ojClauseByConjunct.containsKey(e.getId())
                                    && !globalState.sjClauseByConjunct.containsKey(e.getId())))) {
                result.add(e);
            }
        }
        return result;
    }


    /**
     * Return all registered conjuncts that are fully bound by given list of tuple ids.
     * the eqJoinConjuncts and sjClauseByConjunct is excluded.
     * This method is used get conjuncts which may be able to pushed down to scan node.
     */
    public List<Expr> getConjuncts(List<TupleId> tupleIds) {
        List<Expr> result = Lists.newArrayList();
        List<ExprId> eqJoinConjunctIds = Lists.newArrayList();
        for (List<ExprId> conjuncts : globalState.eqJoinConjuncts.values()) {
            eqJoinConjunctIds.addAll(conjuncts);
        }
        for (Expr e : globalState.conjuncts.values()) {
            if (e.isBoundByTupleIds(tupleIds)
                    && !e.isAuxExpr()
                    && !eqJoinConjunctIds.contains(e.getId())  // to exclude to conjuncts like (A.id = B.id)
                    && !globalState.ojClauseByConjunct.containsKey(e.getId())
                    && !globalState.sjClauseByConjunct.containsKey(e.getId())
                    && canEvalPredicate(tupleIds, e)) {
                result.add(e);
            }
        }
        return result;
    }

    /**
     * Return all unassigned conjuncts of the outer join referenced by
     * right-hand side table ref.
     */
    public List<Expr> getUnassignedOjConjuncts(TableRef ref) {
        Preconditions.checkState(ref.getJoinOp().isOuterJoin());
        List<Expr> result = Lists.newArrayList();
        List<ExprId> candidates = globalState.conjunctsByOjClause.get(ref.getId());
        if (candidates == null) {
            return result;
        }
        for (ExprId conjunctId : candidates) {
            if (!globalState.assignedConjuncts.contains(conjunctId)) {
                Expr e = globalState.conjuncts.get(conjunctId);
                Preconditions.checkState(e != null);
                result.add(e);
            }
        }
        return result;
    }

    /**
     * Return all unassigned conjuncts of the anti join referenced by
     * right-hand side table ref.
     */
    public List<Expr> getUnassignedAntiJoinNullAwareConjuncts(TableRef ref) {
        Preconditions.checkState(ref.getJoinOp().isAntiJoinNullAware());
        List<Expr> result = Lists.newArrayList();
        List<ExprId> candidates = globalState.conjunctsByAntiJoinNullAwareClause.get(ref.getId());
        if (candidates == null) {
            return result;
        }
        for (ExprId conjunctId : candidates) {
            if (!globalState.assignedConjuncts.contains(conjunctId)) {
                Expr e = globalState.conjuncts.get(conjunctId);
                Preconditions.checkState(e != null);
                result.add(e);
            }
        }
        return result;
    }

    public List<Expr> getUnassignedSemiAntiJoinNoNullAwareConjuncts(TableRef ref) {
        Preconditions.checkState(ref.getJoinOp().isSemiOrAntiJoinNoNullAware());
        List<Expr> result = Lists.newArrayList();
        List<ExprId> candidates = globalState.conjunctsBySemiAntiJoinNoNullAwareClause.get(ref.getId());
        if (candidates == null) {
            return result;
        }
        for (ExprId conjunctId : candidates) {
            if (!globalState.assignedConjuncts.contains(conjunctId)) {
                Expr e = globalState.conjuncts.get(conjunctId);
                Preconditions.checkState(e != null);
                result.add(e);
            }
        }
        return result;
    }

    /**
     * Returns true if 'e' must be evaluated after or by a join node. Note that it may
     * still be safe to evaluate 'e' elsewhere as well, but in any case 'e' must be
     * evaluated again by or after a join.
     */
    public boolean evalAfterJoin(Expr e) {
        List<TupleId> tids = Lists.newArrayList();
        e.getIds(tids, null);
        if (tids.isEmpty()) {
            return false;
        }
        if (tids.size() > 1 || isOjConjunct(e) || isFullOuterJoined(e)
                || (isOuterJoined(tids.get(0))
                && (!e.isOnClauseConjunct() || isIjConjunct(e)))
                || (isAntiJoinedConjunct(e) && !isSemiJoined(tids.get(0)))) {
            return true;
        }
        return false;
    }

    /**
     * Returns the fully-qualified table name of tableName. If tableName
     * is already fully qualified, returns tableName.
     */
    public TableName getFqTableName(TableName tableName) {
        if (Strings.isNullOrEmpty(tableName.getCtl())) {
            tableName.setCtl(getDefaultCatalog());
        }
        if (Strings.isNullOrEmpty(tableName.getDb())) {
            tableName.setDb(getDefaultDb());
        }
        return tableName;
    }

    public TupleId getTupleId(SlotId slotId) {
        return globalState.descTbl.getSlotDesc(slotId).getParent().getId();
    }

    /**
     * Return rhs ref of last Join clause that outer-joined id.
     */
    public TableRef getLastOjClause(TupleId id) {
        return globalState.outerJoinedTupleIds.get(id);
    }

    /**
     * Return JoinOperator between two tables
     */
    public JoinOperator getAnyTwoTablesJoinOp(Pair<TupleId, TupleId> tids) {
        return inferPredicateState.anyTwoTalesJoinOperator.get(tids);
    }

    public boolean isContainTupleIds(Pair<TupleId, TupleId> tids) {
        return inferPredicateState.anyTwoTalesJoinOperator.containsKey(tids);
    }

    public boolean isWhereClauseConjunct(Expr e) {
        return whereClauseConjuncts.contains(e.getId());
    }

    public boolean isSemiJoined(TupleId tid) {
        return globalState.semiJoinedTupleIds.containsKey(tid);
    }

    public boolean isAntiJoinedConjunct(Expr e) {
        return getAntiJoinRef(e) != null;
    }

    public TableRef getAntiJoinRef(Expr e) {
        TableRef tblRef = globalState.sjClauseByConjunct.get(e.getId());
        if (tblRef == null) {
            return null;
        }
        return (tblRef.getJoinOp().isAntiJoin()) ? tblRef : null;
    }

    public boolean isAntiJoinedNullAwareConjunct(Expr e) {
        return getAntiJoinNullAwareRef(e) != null;
    }

    private TableRef getAntiJoinNullAwareRef(Expr e) {
        TableRef tblRef = globalState.sjClauseByConjunct.get(e.getId());
        if (tblRef == null) {
            return null;
        }
        return (tblRef.getJoinOp().isAntiJoinNullAware()) ? tblRef : null;
    }

    public boolean isAntiJoinedNoNullAwareConjunct(Expr e) {
        return getAntiJoinNoNullAwareRef(e) != null;
    }

    public TableRef getAntiJoinNoNullAwareRef(Expr e) {
        TableRef tblRef = globalState.sjClauseByConjunct.get(e.getId());
        if (tblRef == null) {
            return null;
        }
        return (tblRef.getJoinOp().isAntiJoinNoNullAware()) ? tblRef : null;
    }

    public boolean isFullOuterJoined(TupleId tid) {
        return globalState.fullOuterJoinedTupleIds.containsKey(tid);
    }

    public boolean isFullOuterJoined(SlotId sid) {
        return isFullOuterJoined(getTupleId(sid));
    }

    public boolean isVisible(TupleId tid) {
        return tid == visibleSemiJoinedTupleId || !isSemiJoined(tid);
    }

    public boolean containsOuterJoinedTid(List<TupleId> tids) {
        for (TupleId tid : tids) {
            if (isOuterJoined(tid)) {
                return true;
            }
        }
        return false;
    }

    public DescriptorTable getDescTbl() {
        return globalState.descTbl;
    }

    public Env getEnv() {
        return globalState.env;
    }

    public Set<String> getAliases() {
        return uniqueTableAliasSet;
    }

    public List<Expr> getAllConjuncts(TupleId id) {
        List<ExprId> conjunctIds = tuplePredicates.get(id);
        if (conjunctIds == null) {
            return null;
        }
        List<Expr> result = Lists.newArrayList();
        for (ExprId conjunctId : conjunctIds) {
            Expr e = globalState.conjuncts.get(conjunctId);
            Preconditions.checkState(e != null);
            result.add(e);
        }
        return result;
    }

    public boolean needPopUpMarkTuple(TableRef ref) {
        TupleId id = globalState.markTupleIdByInnerRef.get(ref);
        if (id == null) {
            return false;
        }
        List<Expr> exprs = getAllConjuncts(id);
        for (Expr expr : exprs) {
            List<TupleId> tupleIds = Lists.newArrayList();
            expr.getIds(tupleIds, null);
            if (tupleIds.stream().anyMatch(globalState.markTupleIdsNotProcessed::contains)) {
                return true;
            }
        }
        return false;
    }

    public List<Expr> getMarkConjuncts(TableRef ref) {
        TupleId id = globalState.markTupleIdByInnerRef.get(ref);
        if (id == null) {
            return Collections.emptyList();
        }
        globalState.markTupleIdsNotProcessed.remove(id);
        List<Expr> retExprs = Lists.newArrayList();
        List<Expr> exprs = getAllConjuncts(id);
        for (Expr expr : exprs) {
            List<TupleId> tupleIds = Lists.newArrayList();
            expr.getIds(tupleIds, null);
            if (tupleIds.stream().noneMatch(globalState.markTupleIdsNotProcessed::contains)) {
                retExprs.add(expr);
            }
        }
        return retExprs;
    }

    public TupleDescriptor getMarkTuple(TableRef ref) {
        TupleDescriptor markTuple = globalState.descTbl.getTupleDesc(globalState.markTupleIdByInnerRef.get(ref));
        if (markTuple != null) {
            markTuple.setIsMaterialized(true);
            markTuple.getSlots().forEach(s -> s.setIsMaterialized(true));
        }
        return markTuple;
    }

    public List<Expr> getMarkConjuncts() {
        List<Expr> exprs = Lists.newArrayList();
        List<TupleId> markIds = Lists.newArrayList(globalState.markTupleIdByInnerRef.values());
        for (Expr e : globalState.conjuncts.values()) {
            List<TupleId> tupleIds = Lists.newArrayList();
            e.getIds(tupleIds, null);
            if (!Collections.disjoint(markIds, tupleIds)) {
                exprs.add(e);
            }
        }
        return exprs;
    }

    /**
     * Get all predicates belonging to one or more tuples that have not yet been assigned
     * Since these predicates will be assigned by upper-level plan nodes in the future,
     * the columns associated with these predicates will also be required by upper-level nodes.
     * So these columns should be projected in the table function node.
     */
    public List<Expr> getRemainConjuncts(List<TupleId> tupleIds) {
        Set<ExprId> remainConjunctIds = Sets.newHashSet();
        for (TupleId tupleId : tupleIds) {
            if (tuplePredicates.get(tupleId) != null) {
                remainConjunctIds.addAll(tuplePredicates.get(tupleId));
            }
        }
        remainConjunctIds.removeAll(globalState.assignedConjuncts);
        List<Expr> result = Lists.newArrayList();
        for (ExprId conjunctId : remainConjunctIds) {
            Expr e = globalState.conjuncts.get(conjunctId);
            Preconditions.checkState(e != null);
            if (e.isAuxExpr()) {
                continue;
            }
            result.add(e);
        }
        return result;
    }

    public List<Expr> getOnSlotEqSlotExpr() {
        return new ArrayList<>(inferPredicateState.onSlotEqSlotExpr);
    }

    public Set<Pair<Expr, Expr>> getOnSlotEqSlotDeDuplication() {
        return Sets.newHashSet(inferPredicateState.onSlotEqSlotDeDuplication);
    }

    public List<Expr> getOnSlotToLiteralExpr() {
        return new ArrayList<>(inferPredicateState.onSlotToLiteralExpr);
    }

    public Set<Pair<Expr, Expr>> getOnSlotToLiteralDeDuplication() {
        return Sets.newHashSet(inferPredicateState.onSlotToLiteralDeDuplication);
    }

    public List<Expr> getInExpr() {
        return new ArrayList<>(inferPredicateState.onInExpr);
    }

    public Set<Expr> getInDeDuplication() {
        return Sets.newHashSet(inferPredicateState.onInDeDuplication);
    }

    public List<Expr> getOnIsNullExpr() {
        return new ArrayList<>(inferPredicateState.onIsNullExpr);
    }

    public Set<Expr> getOnIsNullDeDuplication() {
        return Sets.newHashSet(inferPredicateState.onIsNullDeDuplication);
    }

    public Set<Pair<Expr, Expr>> getGlobalSlotToLiteralDeDuplication() {
        return Sets.newHashSet(inferPredicateState.globalSlotToLiteralDeDuplication);
    }

    public Set<Expr> getGlobalInDeDuplication() {
        return Sets.newHashSet(inferPredicateState.globalInDeDuplication);
    }

    /**
     * Makes the given semi-joined tuple visible such that its slots can be referenced.
     * If tid is null, makes the currently visible semi-joined tuple invisible again.
     */
    public void setVisibleSemiJoinedTuple(TupleId tid) {
        Preconditions.checkState(tid == null
                || globalState.semiJoinedTupleIds.containsKey(tid));
        Preconditions.checkState(tid == null || visibleSemiJoinedTupleId == null);
        visibleSemiJoinedTupleId = tid;
    }

    /**
     * Return true if this analyzer has no ancestors. (i.e. false for the analyzer created
     * for inline views/ union operands, etc.)
     */
    public boolean isRootAnalyzer() {
        return ancestors.isEmpty();
    }

    public boolean hasAncestors() {
        return !ancestors.isEmpty();
    }

    public Analyzer getParentAnalyzer() {
        return hasAncestors() ? ancestors.get(0) : null;
    }

    /**
     * Returns true if the query block corresponding to this analyzer is guaranteed
     * to return an empty result set, e.g., due to a limit 0 or a constant predicate
     * that evaluates to false.
     */
    public boolean hasEmptyResultSet() {
        return hasEmptyResultSet;
    }

    public void setHasEmptyResultSet() {
        hasEmptyResultSet = true;
    }

    public boolean hasEmptySpjResultSet() {
        return hasEmptySpjResultSet;
    }

    public void setHasLimitOffsetClause(boolean hasLimitOffset) {
        this.hasLimitOffsetClause = hasLimitOffset;
    }

    /**
     * Register all conjuncts in 'conjuncts' that make up the On-clause of the given
     * right-hand side of a join. Assigns each conjunct a unique id. If rhsRef is
     * the right-hand side of an outer join, then the conjuncts conjuncts are
     * registered such that they can only be evaluated by the node implementing that
     * join.
     */
    public void registerOnClauseConjuncts(List<Expr> conjuncts, TableRef rhsRef)
            throws AnalysisException {
        Preconditions.checkNotNull(rhsRef);
        Preconditions.checkNotNull(conjuncts);
        List<ExprId> ojConjuncts = null;
        if (rhsRef.getJoinOp().isOuterJoin()) {
            ojConjuncts = globalState.conjunctsByOjClause.get(rhsRef.getId());
            if (ojConjuncts == null) {
                ojConjuncts = Lists.newArrayList();
                globalState.conjunctsByOjClause.put(rhsRef.getId(), ojConjuncts);
            }
        }
        for (Expr conjunct : conjuncts) {
            conjunct.setIsOnClauseConjunct(true);
            registerConjunct(conjunct);
            if (rhsRef.getJoinOp().isOuterJoin()) {
                globalState.ojClauseByConjunct.put(conjunct.getId(), rhsRef);
                ojConjuncts.add(conjunct.getId());
            }
            if (rhsRef.getJoinOp().isSemiAntiJoin()) {
                globalState.sjClauseByConjunct.put(conjunct.getId(), rhsRef);
                if (rhsRef.getJoinOp().isAntiJoinNullAware()) {
                    globalState.conjunctsByAntiJoinNullAwareClause.computeIfAbsent(rhsRef.getId(),
                            k -> Lists.newArrayList()).add(conjunct.getId());
                } else {
                    globalState.conjunctsBySemiAntiJoinNoNullAwareClause.computeIfAbsent(rhsRef.getId(),
                            k -> Lists.newArrayList()).add(conjunct.getId());
                }
            }
            if (rhsRef.getJoinOp().isInnerJoin()) {
                globalState.ijClauseByConjunct.put(conjunct.getId(), rhsRef);
            }
            markConstantConjunct(conjunct, false, true);
        }
    }

    /**
     * If the given conjunct is a constant non-oj conjunct, marks it as assigned, and
     * evaluates the conjunct. If the conjunct evaluates to false, marks this query
     * block as having an empty result set or as having an empty select-project-join
     * portion, if fromHavingClause is true or false, respectively.
     * No-op if the conjunct is not constant or is outer joined.
     * Throws an AnalysisException if there is an error evaluating `conjunct`
     */
    private void markConstantConjunct(Expr conjunct, boolean fromHavingClause, boolean join)
            throws AnalysisException {
        if (!conjunct.isConstant() || isOjConjunct(conjunct) || join) {
            return;
        }
        if ((!fromHavingClause && !hasEmptySpjResultSet)
                || (fromHavingClause && !hasEmptyResultSet)) {
            try {
                if (conjunct instanceof BetweenPredicate) {
                    // Rewrite the BetweenPredicate into a CompoundPredicate so we can evaluate it
                    // below (BetweenPredicates are not executable). We might be in the first
                    // analysis pass, so the conjunct may not have been rewritten yet.
                    ExprRewriter rewriter = new ExprRewriter(BetweenToCompoundRule.INSTANCE);
                    conjunct = rewriter.rewrite(conjunct, this);
                    // analyze this conjunct here: we know it can't contain references to select list
                    // aliases and having it analyzed is needed for the following EvalPredicate() call
                    conjunct.analyze(this);
                }
                Expr newConjunct = conjunct.getResultValue(true);
                newConjunct = FoldConstantsRule.INSTANCE.apply(newConjunct, this, null);
                if (newConjunct instanceof BoolLiteral || newConjunct instanceof NullLiteral) {
                    boolean evalResult = true;
                    if (newConjunct instanceof BoolLiteral) {
                        evalResult = ((BoolLiteral) newConjunct).getValue();
                    } else {
                        evalResult = false;
                    }
                    if (fromHavingClause) {
                        hasEmptyResultSet = !evalResult;
                    } else {
                        if (isAntiJoinedNoNullAwareConjunct(conjunct)) {
                            hasEmptySpjResultSet = evalResult;
                        } else {
                            hasEmptySpjResultSet = !evalResult;
                        }
                    }
                    if (hasEmptyResultSet || hasEmptySpjResultSet) {
                        markConjunctAssigned(conjunct);
                    }
                }
            } catch (AnalysisException ex) {
                throw new AnalysisException("Error evaluating \"" + conjunct.toSql() + "\"", ex);
            }
        }
    }

    public boolean isOjConjunct(Expr e) {
        return globalState.ojClauseByConjunct.containsKey(e.getId());
    }

    public boolean isIjConjunct(Expr e) {
        return globalState.ijClauseByConjunct.containsKey(e.getId());
    }

    public boolean isSjConjunct(Expr e) {
        return globalState.sjClauseByConjunct.containsKey(e.getId());
    }

    public TableRef getFullOuterJoinRef(Expr e) {
        return globalState.fullOuterJoinedConjuncts.get(e.getId());
    }

    public boolean isFullOuterJoined(Expr e) {
        return globalState.fullOuterJoinedConjuncts.containsKey(e.getId());
    }

    public TableRef getOjRef(Expr e) {
        return globalState.ojClauseByConjunct.get(e.getId());
    }

    /**
     * Returns false if 'e' originates from an outer-join On-clause and it is incorrect to
     * evaluate 'e' at a node materializing 'tids'. Returns true otherwise.
     */
    public boolean canEvalOuterJoinedConjunct(Expr e, List<TupleId> tids) {
        TableRef outerJoin = getOjRef(e);
        if (outerJoin == null) {
            return true;
        }
        return tids.containsAll(outerJoin.getAllTableRefIds());
    }

    /**
     * Returns list of candidate equi-join conjuncts to be evaluated by the join node
     * that is specified by the table ref ids of its left and right children.
     * If the join to be performed is an outer join, then only equi-join conjuncts
     * from its On-clause are returned. If an equi-join conjunct is full outer joined,
     * then it is only added to the result if this join is the one to full-outer join it.
     */
    public List<Expr> getEqJoinConjuncts(List<TupleId> lhsTblRefIds,
                                         List<TupleId> rhsTblRefIds) {
        // Contains all equi-join conjuncts that have one child fully bound by one of the
        // rhs table ref ids (the other child is not bound by that rhs table ref id).
        List<ExprId> conjunctIds = Lists.newArrayList();
        for (TupleId rhsId : rhsTblRefIds) {
            List<ExprId> cids = globalState.eqJoinConjuncts.get(rhsId);
            if (cids == null) {
                continue;
            }
            for (ExprId eid : cids) {
                if (!conjunctIds.contains(eid)) {
                    conjunctIds.add(eid);
                }
            }
        }

        // Since we currently prevent join re-reordering across outer joins, we can never
        // have a bushy outer join with multiple rhs table ref ids. A busy outer join can
        // only be constructed with an inline view (which has a single table ref id).
        List<ExprId> ojClauseConjuncts = null;
        if (rhsTblRefIds.size() == 1) {
            ojClauseConjuncts = globalState.conjunctsByOjClause.get(rhsTblRefIds.get(0));
        }

        // List of table ref ids that the join node will 'materialize'.
        List<TupleId> nodeTblRefIds = Lists.newArrayList(lhsTblRefIds);
        nodeTblRefIds.addAll(rhsTblRefIds);
        List<Expr> result = Lists.newArrayList();
        for (ExprId conjunctId : conjunctIds) {
            Expr e = globalState.conjuncts.get(conjunctId);
            Preconditions.checkState(e != null);
            if (!canEvalFullOuterJoinedConjunct(e, nodeTblRefIds)
                    || !canEvalAntiJoinedConjunct(e, nodeTblRefIds)
                    || !canEvalOuterJoinedConjunct(e, nodeTblRefIds)) {
                continue;
            }

            if (ojClauseConjuncts != null && !ojClauseConjuncts.contains(conjunctId)) {
                continue;
            }
            result.add(e);
        }
        return result;
    }

    /**
     * return equal conjuncts, used by OlapScanNode.normalizePredicate and SelectStmt.reorderTable
     */
    public List<Expr> getEqJoinConjuncts(TupleId id) {
        final List<ExprId> conjunctIds = globalState.eqJoinConjuncts.get(id);
        if (conjunctIds == null) {
            return Lists.newArrayList();
        }
        final List<Expr> result = Lists.newArrayList();
        for (ExprId conjunctId : conjunctIds) {
            final Expr e = globalState.conjuncts.get(conjunctId);
            Preconditions.checkState(e != null);
            result.add(e);
        }
        return result;
    }

    /**
     * Returns list of candidate equi-join conjuncts excluding auxiliary predicates
     */
    public List<Expr> getEqJoinConjunctsExcludeAuxPredicates(TupleId id) {
        final List<Expr> candidateEqJoinPredicates = getEqJoinConjuncts(id);
        final Iterator<Expr> iterator = candidateEqJoinPredicates.iterator();
        while (iterator.hasNext()) {
            final Expr expr = iterator.next();
            if (expr.isAuxExpr()) {
                iterator.remove();
            }
        }
        return candidateEqJoinPredicates;
    }

    public List<Expr> getBufferReuseConjuncts(TupleId id) {
        List<Expr> result = bufferReuseExprs.get(id);
        if (null == result) {
            result = Lists.newArrayList();
            bufferReuseExprs.put(id, result);
        }
        return result;
    }

    public int getCurrentOutputColumn(TupleId id) {
        Integer result = currentOutputColumn.get(id);
        if (null == result) {
            return this.getTupleDesc(id).getSlots().size();
        }
        return result;
    }

    public void setCurrentOutputColumn(TupleId id, int v) {
        currentOutputColumn.put(id, v);
    }

    /**
     * Mark predicates as assigned.
     */
    public void markConjunctsAssigned(List<Expr> conjuncts) {
        if (conjuncts == null) {
            return;
        }
        for (Expr p : conjuncts) {
            globalState.assignedConjuncts.add(p.getId());
        }
    }

    /**
     * Mark predicate as assigned.
     */
    public void markConjunctAssigned(Expr conjunct) {
        globalState.assignedConjuncts.add(conjunct.getId());
    }

    /**
     * Return true if there's at least one unassigned conjunct.
     */
    public boolean hasUnassignedConjuncts() {
        // for (Map.Entry<ExprId, Expr> entry : globalState.conjuncts.entrySet()) {
        //     if (!globalState.assignedConjuncts.contains(entry.getKey())) {
        //         LOG.warn("hasUnassignedConjuncts exps");
        //         ((Expr)(entry.getValue())).printChild();
        //     }
        // }
        return !globalState.assignedConjuncts.containsAll(globalState.conjuncts.keySet());
    }

    /**
     * Returns assignment-compatible type of expr.getType() and lastCompatibleType.
     * If lastCompatibleType is null, returns expr.getType() (if valid).
     * If types are not compatible throws an exception reporting
     * the incompatible types and their expr.toSql().
     *
     * lastCompatibleExpr is passed for error reporting purposes,
     * but note that lastCompatibleExpr may not yet have lastCompatibleType,
     * because it was not cast yet.
     */
    public Type getCompatibleType(Type lastCompatibleType, Expr lastCompatibleExpr, Expr expr)
            throws AnalysisException {
        Type newCompatibleType;
        if (lastCompatibleType == null) {
            newCompatibleType = expr.getType();
        } else {
            newCompatibleType = Type.getAssignmentCompatibleType(lastCompatibleType, expr.getType(), false);
        }
        if (!newCompatibleType.isValid()) {
            throw new AnalysisException(String.format(
                    "Incompatible return types '%s' and '%s' of exprs '%s' and '%s'.",
                    lastCompatibleType.toSql(), expr.getType().toSql(),
                    lastCompatibleExpr.toSql(), expr.toSql()));
        }
        return newCompatibleType;
    }

    /**
     * Determines compatible type for given exprs, and casts them to compatible
     * type. Calls analyze() on each of the exprs. Throw an AnalysisException if
     * the types are incompatible, returns compatible type otherwise.
     */
    public Type castAllToCompatibleType(List<Expr> exprs) throws AnalysisException {
        // Determine compatible type of exprs.
        exprs.get(0).analyze(this);
        Type compatibleType = exprs.get(0).getType();
        for (int i = 1; i < exprs.size(); ++i) {
            exprs.get(i).analyze(this);
            if (compatibleType.isDateV2() && exprs.get(i) instanceof StringLiteral
                    && ((StringLiteral) exprs.get(i)).canConvertToDateV2(compatibleType)) {
                // If string literal can be converted to dateV2, we use datev2 as the compatible type
                // instead of datetimev2.
            } else if (exprs.get(i).isConstantImpl()) {
                exprs.get(i).compactForLiteral(compatibleType);
                compatibleType = Type.getCmpType(compatibleType, exprs.get(i).getType());
            } else {
                compatibleType = Type.getCmpType(compatibleType, exprs.get(i).getType());
            }
        }
        if (compatibleType.equals(Type.VARCHAR)) {
            if (exprs.get(0).getType().isDateType()) {
                compatibleType = exprs.get(0).getType().isDateOrDateTime()
                        ? Type.DATETIME : exprs.get(0).getType().isDatetimeV2()
                        ? exprs.get(0).getType() : Type.DATETIMEV2;
            }
        }
        // Add implicit casts if necessary.
        for (int i = 0; i < exprs.size(); ++i) {
            if (!exprs.get(i).getType().equals(compatibleType)) {
                Expr castExpr = exprs.get(i).castTo(compatibleType);
                exprs.set(i, castExpr);
            }
        }
        return compatibleType;
    }

    /**
     * Casts the exprs in the given lists position-by-position such that for every i,
     * the i-th expr among all expr lists is compatible.
     * Throw an AnalysisException if the types are incompatible.
     */
    public void castToSetOpsCompatibleTypes(List<List<Expr>> exprLists)
            throws AnalysisException {
        if (exprLists == null || exprLists.size() < 2) {
            return;
        }

        // Determine compatible types for exprs, position by position.
        List<Expr> firstList = exprLists.get(0);
        for (int i = 0; i < firstList.size(); ++i) {
            // Type compatible with the i-th exprs of all expr lists.
            // Initialize with type of i-th expr in first list.
            Type compatibleType = firstList.get(i).getType();
            // Remember last compatible expr for error reporting.
            Expr lastCompatibleExpr = firstList.get(i);
            for (int j = 1; j < exprLists.size(); ++j) {
                Preconditions.checkState(exprLists.get(j).size() == firstList.size());
                compatibleType = getCompatibleType(compatibleType,
                        lastCompatibleExpr, exprLists.get(j).get(i));
                lastCompatibleExpr = exprLists.get(j).get(i);
            }
            // Now that we've found a compatible type, add implicit casts if necessary.
            for (int j = 0; j < exprLists.size(); ++j) {
                if (!exprLists.get(j).get(i).getType().equals(compatibleType)) {
                    Expr castExpr = exprLists.get(j).get(i).castTo(compatibleType);
                    exprLists.get(j).set(i, castExpr);
                }
            }
        }
    }

    public long getConnectId() {
        return globalState.context.getConnectionId();
    }

    public String getDefaultCatalog() {
        return globalState.context.getDefaultCatalog();
    }

    public String getDefaultDb() {
        return globalState.context.getDatabase();
    }

    public String getClusterName() {
        return globalState.context.getClusterName();
    }

    public String getQualifiedUser() {
        return globalState.context.getQualifiedUser();
    }

    public String getUserIdentity(boolean currentUser) {
        if (currentUser) {
            return "";
        } else {
            return getQualifiedUser() + "@" + ConnectContext.get().getRemoteIP();
        }
    }

    public String getSchemaDb() {
        return schemaDb;
    }

    public String getSchemaCatalog() {
        return schemaCatalog;
    }

    public String getSchemaTable() {
        return schemaTable;
    }

    // TODO: `globalState.context` could be null, refactor return value type to
    // `Optional<ConnectContext>`.
    public ConnectContext getContext() {
        return globalState.context;
    }

    public String getSchemaWild() {
        return schemaWild;
    }

    public TQueryGlobals getQueryGlobals() {
        return new TQueryGlobals();
    }

    // for Schema Table Schema like SHOW TABLES LIKE "abc%"
    public void setSchemaInfo(String db, String table, String wild, String catalog) {
        schemaDb = db;
        schemaTable = table;
        schemaWild = wild;
        schemaCatalog = catalog;
    }

    public String getTargetDbName(FunctionName fnName) {
        return fnName.isFullyQualified() ? fnName.getDb() : getDefaultDb();
    }

    public ExprSubstitutionMap getChangeResSmap() {
        return changeResSmap;
    }

    public void setChangeResSmap(ExprSubstitutionMap changeResSmap) {
        this.changeResSmap = changeResSmap;
    }

    // The star join reorder is turned on
    // when 'enable_join_reorder_based_cost = false' and 'disable_join_reorder = false'
    public boolean enableStarJoinReorder() {
        if (globalState.context == null) {
            return false;
        }
        return !globalState.context.getSessionVariable().isEnableJoinReorderBasedCost()
                && !globalState.context.getSessionVariable().isDisableJoinReorder();
    }

    public boolean enableInferPredicate() {
        if (globalState.context == null) {
            return false;
        }
        return globalState.context.getSessionVariable().isEnableInferPredicate();
    }

    // The cost based join reorder is turned on
    // when 'enable_join_reorder_based_cost = true' and 'disable_join_reorder = false'
    // Load plan and query plan are the same framework
    // Some Load method in doris access through http protocol, which will cause the session may be empty.
    // In order to avoid the occurrence of null pointer exceptions, a check will be added here
    public boolean safeIsEnableJoinReorderBasedCost() {
        if (globalState.context == null) {
            return false;
        }
        return globalState.context.getSessionVariable().isEnableJoinReorderBasedCost()
                && !globalState.context.getSessionVariable().isDisableJoinReorder();
    }

    public boolean safeIsEnableFoldConstantByBe() {
        if (globalState.context == null) {
            return false;
        }
        return globalState.context.getSessionVariable().isEnableFoldConstantByBe();
    }

    /**
     * Returns true if predicate 'e' can be correctly evaluated by a tree materializing
     * 'tupleIds', otherwise false:
     * - The predicate needs to be bound by tupleIds.
     * - For On-clause predicates:
     *   - If the predicate is from an anti-join On-clause it must be evaluated by the
     *     corresponding anti-join node.
     *   - Predicates from the On-clause of an inner or semi join are evaluated at the
     *     node that materializes the required tuple ids, unless they reference outer
     *     joined tuple ids. In that case, the predicates are evaluated at the join node
     *     of the corresponding On-clause.
     *   - Predicates referencing full-outer joined tuples are assigned at the originating
     *     join if it is a full-outer join, otherwise at the last full-outer join that does
     *     not materialize the table ref ids of the originating join.
     *   - Predicates from the On-clause of a left/right outer join are assigned at
     *     the corresponding outer join node with the exception of simple predicates
     *     that only reference a single tuple id. Those may be assigned below the
     *     outer join node if they are from the same On-clause that makes the tuple id
     *     nullable.
     * - Otherwise, a predicate can only be correctly evaluated if for all outer-joined
     *   referenced tids the last join to outer-join this tid has been materialized.
     */
    public boolean canEvalPredicate(List<TupleId> tupleIds, Expr e) {
        if (!e.isBoundByTupleIds(tupleIds)) {
            return false;
        }
        ArrayList<TupleId> tids = Lists.newArrayList();
        e.getIds(tids, null);
        if (tids.isEmpty()) {
            return true;
        }

        if (e.isOnClauseConjunct()) {

            if (isAntiJoinedConjunct(e)) {
                return canEvalAntiJoinedConjunct(e, tupleIds);
            }
            if (isIjConjunct(e) || isSjConjunct(e)) {
                if (!containsOuterJoinedTid(tids)) {
                    return true;
                }
                // If the predicate references an outer-joined tuple, then evaluate it at
                // the join that the On-clause belongs to.
                TableRef onClauseTableRef = null;
                if (isIjConjunct(e)) {
                    onClauseTableRef = globalState.ijClauseByConjunct.get(e.getId());
                } else {
                    onClauseTableRef = globalState.sjClauseByConjunct.get(e.getId());
                }
                Preconditions.checkNotNull(onClauseTableRef);
                return tupleIds.containsAll(onClauseTableRef.getAllTableRefIds());
            }

            if (isFullOuterJoined(e)) {
                return canEvalFullOuterJoinedConjunct(e, tupleIds);
            }
            if (isOjConjunct(e)) {
                // Force this predicate to be evaluated by the corresponding outer join node.
                // The join node will pick up the predicate later via getUnassignedOjConjuncts().
                if (tids.size() > 1) {
                    return false;
                }
                // Optimization for single-tid predicates: Legal to assign below the outer join
                // if the predicate is from the same On-clause that makes tid nullable
                // (otherwise e needn't be true when that tuple is set).
                TupleId tid = tids.get(0);
                return globalState.ojClauseByConjunct.get(e.getId()) == getLastOjClause(tid);
            }
        }

        for (TupleId tid : tids) {
            TableRef rhsRef = getLastOjClause(tid);
            // this is not outer-joined; ignore
            if (rhsRef == null) {
                continue;
            }
            // check whether the last join to outer-join 'tid' is materialized by tupleIds
            if (!tupleIds.containsAll(rhsRef.getAllTupleIds())) {
                return false;
            }
        }

        return true;
    }

    /**
     * Checks if a conjunct from the On-clause of an anti join can be evaluated in a node
     * that materializes a given list of tuple ids.
     */
    public boolean canEvalAntiJoinedConjunct(Expr e, List<TupleId> nodeTupleIds) {
        TableRef antiJoinRef = getAntiJoinRef(e);
        if (antiJoinRef == null) {
            return true;
        }
        List<TupleId> tids = Lists.newArrayList();
        e.getIds(tids, null);
        if (tids.size() > 1) {
            return nodeTupleIds.containsAll(antiJoinRef.getAllTableRefIds())
                    && antiJoinRef.getAllTableRefIds().containsAll(nodeTupleIds);
        }
        // A single tid conjunct that is anti-joined can be safely assigned to a
        // node below the anti join that specified it.
        return globalState.semiJoinedTupleIds.containsKey(tids.get(0));
    }

    /**
     * Returns false if 'e' references a full outer joined tuple and it is incorrect to
     * evaluate 'e' at a node materializing 'tids'. Returns true otherwise.
     */
    public boolean canEvalFullOuterJoinedConjunct(Expr e, List<TupleId> tids) {
        TableRef fullOuterJoin = getFullOuterJoinRef(e);
        if (fullOuterJoin == null) {
            return true;
        }
        return tids.containsAll(fullOuterJoin.getAllTableRefIds());
    }

    /**
     * Return all unassigned registered conjuncts for node's table ref ids.
     * Wrapper around getUnassignedConjuncts(List<TupleId> tupleIds).
     */
    public List<Expr> getUnassignedConjuncts(PlanNode node) {
<<<<<<< HEAD
        // constant conjuncts should be push down to all leaf node.
        // so we need remove constant conjuncts when expr is not a leaf node.
        List<Expr> unassigned = getUnassignedConjuncts(node.getTblRefIds());
        if (!node.getChildren().isEmpty()) {
=======
        // constant conjuncts should be push down to all leaf node except agg node.
        // (see getPredicatesBoundedByGroupbysSourceExpr method)
        // so we need remove constant conjuncts when expr is not a leaf node.
        List<Expr> unassigned = getUnassignedConjuncts(node.getTblRefIds());
        if (!node.getChildren().isEmpty() && !(node instanceof AggregationNode)) {
>>>>>>> 7bda49b5
            unassigned = unassigned.stream()
                    .filter(e -> !e.isConstant()).collect(Collectors.toList());
        }
        return unassigned;
    }

    /**
     * Returns true if e must be evaluated by a join node. Note that it may still be
     * safe to evaluate e elsewhere as well, but in any case the join must evaluate e.
     */
    public boolean evalByJoin(Expr e) {
        List<TupleId> tids = Lists.newArrayList();
        e.getIds(tids, null);

        if (tids.isEmpty()) {
            return false;
        }

        if (tids.size() > 1 || globalState.ojClauseByConjunct.containsKey(e.getId())
                || globalState.outerJoinedTupleIds.containsKey(e.getId()) && whereClauseConjuncts.contains(e.getId())
                || globalState.conjunctsByOjClause.containsKey(e.getId())) {
            return true;
        }

        return false;
    }

    /**
     * Mark all slots that are referenced in exprs as materialized.
     */
    public void materializeSlots(List<Expr> exprs) {
        List<SlotId> slotIds = Lists.newArrayList();

        for (Expr e : exprs) {
            Preconditions.checkState(e.isAnalyzed);
            e.getIds(null, slotIds);
        }

        for (TupleDescriptor tupleDesc : this.getDescTbl().getTupleDescs()) {
            for (SlotDescriptor slotDesc : tupleDesc.getSlots()) {
                if (slotIds.contains(slotDesc.getId())) {
                    slotDesc.setIsMaterialized(true);
                }
            }
        }
    }

    public Map<String, View> getLocalViews() {
        return localViews;
    }

    public boolean isOuterJoined(TupleId tid) {
        return globalState.outerJoinedTupleIds.containsKey(tid);
    }

    public boolean isOuterJoinedLeftSide(TupleId tid) {
        return globalState.outerLeftSideJoinTupleIds.contains(tid);
    }

    public boolean isOuterJoinedRightSide(TupleId tid) {
        return globalState.outerRightSideJoinTupleIds.contains(tid);
    }

    public boolean isInlineView(TupleId tid) {
        return globalState.inlineViewTupleIds.contains(tid);
    }

    public boolean containSubquery() {
        return globalState.containsSubquery;
    }

    /**
     * Mark slots that are being referenced by the plan tree itself or by the outputExprs exprs as materialized. If the
     * latter is null, mark all slots in planRoot's tupleIds() as being referenced. All aggregate slots are
     * materialized.
     * <p/>
     * TODO: instead of materializing everything produced by the plan root, derived referenced slots from destination
     * fragment and add a materialization node if not all output is needed by destination fragment TODO 2: should the
     * materialization decision be cost-based?
     */
    public void markRefdSlots(Analyzer analyzer, PlanNode planRoot,
                              List<Expr> outputExprs, AnalyticInfo analyticInfo) {
        if (planRoot == null) {
            return;
        }
        List<SlotId> refdIdList = Lists.newArrayList();
        planRoot.getMaterializedIds(analyzer, refdIdList);
        if (outputExprs != null) {
            Expr.getIds(outputExprs, null, refdIdList);
        }

        HashSet<SlotId> refdIds = Sets.newHashSet(refdIdList);
        for (TupleDescriptor tupleDesc : analyzer.getDescTbl().getTupleDescs()) {
            for (SlotDescriptor slotDesc : tupleDesc.getSlots()) {
                if (refdIds.contains(slotDesc.getId())) {
                    slotDesc.setIsMaterialized(true);
                }
            }
        }
        if (analyticInfo != null) {
            ArrayList<SlotDescriptor> list = analyticInfo.getOutputTupleDesc().getSlots();

            for (SlotDescriptor slotDesc : list) {
                if (refdIds.contains(slotDesc.getId())) {
                    slotDesc.setIsMaterialized(true);
                }
            }
        }
        if (outputExprs == null) {
            // mark all slots in planRoot.getTupleIds() as materialized
            ArrayList<TupleId> tids = planRoot.getTupleIds();
            for (TupleId tid : tids) {
                TupleDescriptor tupleDesc = analyzer.getDescTbl().getTupleDesc(tid);
                for (SlotDescriptor slotDesc : tupleDesc.getSlots()) {
                    slotDesc.setIsMaterialized(true);
                }
            }
        }
    }

    /**
     * Column conduction, can slot a value-transfer to slot b
     * <p>
     * TODO(zxy) Use value-transfer graph to check
     */
    public boolean hasValueTransfer(SlotId a, SlotId b) {
        return getValueTransferTargets(a).contains(b);
    }

    /**
     * Returns sorted slot IDs with value transfers from 'srcSid'.
     * Time complexity: O(V) where V = number of slots
     * <p>
     * TODO(zxy) Use value-transfer graph to check
     */
    public List<SlotId> getValueTransferTargets(SlotId srcSid) {
        List<SlotId> result = new ArrayList<>();
        result.add(srcSid);
        SlotId equalSlot = srcSid;
        while (containEquivalentSlot(equalSlot)) {
            result.add(getEquivalentSlot(equalSlot));
            equalSlot = getEquivalentSlot(equalSlot);
        }
        return result;
    }

    /**
     * Returns true if any of the given slot ids or their value-transfer targets belong
     * to an outer-joined tuple.
     */
    public boolean hasOuterJoinedValueTransferTarget(List<SlotId> sids) {
        for (SlotId srcSid : sids) {
            for (SlotId dstSid : getValueTransferTargets(srcSid)) {
                if (isOuterJoined(getTupleId(dstSid))) {
                    return true;
                }
            }
        }
        return false;
    }


    /**
     * Change all outer joined slots to nullable
     * Returns the slots actually be changed from not nullable to nullable
     */
    public List<SlotDescriptor> changeSlotToNullableOfOuterJoinedTuples() {
        List<SlotDescriptor> result = new ArrayList<>();
        for (TupleId id : globalState.outerJoinedTupleIds.keySet()) {
            TupleDescriptor tupleDescriptor = globalState.descTbl.getTupleDesc(id);
            if (tupleDescriptor != null) {
                for (SlotDescriptor desc : tupleDescriptor.getSlots()) {
                    if (!desc.getIsNullable()) {
                        desc.setIsNullable(true);
                        result.add(desc);
                    }
                }
            }
        }
        return result;
    }

    public void changeSlotsToNotNullable(List<SlotDescriptor> slots) {
        for (SlotDescriptor slot : slots) {
            slot.setIsNullable(false);
        }
    }
}<|MERGE_RESOLUTION|>--- conflicted
+++ resolved
@@ -40,11 +40,7 @@
 import org.apache.doris.common.IdGenerator;
 import org.apache.doris.common.Pair;
 import org.apache.doris.common.util.TimeUtils;
-<<<<<<< HEAD
-import org.apache.doris.common.util.VectorizedUtil;
-=======
 import org.apache.doris.planner.AggregationNode;
->>>>>>> 7bda49b5
 import org.apache.doris.planner.PlanNode;
 import org.apache.doris.planner.RuntimeFilter;
 import org.apache.doris.qe.ConnectContext;
@@ -435,10 +431,7 @@
             rules.add(RewriteEncryptKeyRule.INSTANCE);
             rules.add(RewriteInPredicateRule.INSTANCE);
             rules.add(RewriteAliasFunctionRule.INSTANCE);
-<<<<<<< HEAD
-=======
             rules.add(RewriteIsNullIsNotNullRule.INSTANCE);
->>>>>>> 7bda49b5
             rules.add(MatchPredicateRule.INSTANCE);
             rules.add(EliminateUnnecessaryFunctions.INSTANCE);
             List<ExprRewriteRule> onceRules = Lists.newArrayList();
@@ -577,14 +570,6 @@
 
     public int getCallDepth() {
         return callDepth;
-    }
-
-    public void setPrepareStmt(PrepareStmt stmt) {
-        prepareStmt = stmt;
-    }
-
-    public PrepareStmt getPrepareStmt() {
-        return prepareStmt;
     }
 
     public void setInlineView(boolean inlineView) {
@@ -2432,18 +2417,11 @@
      * Wrapper around getUnassignedConjuncts(List<TupleId> tupleIds).
      */
     public List<Expr> getUnassignedConjuncts(PlanNode node) {
-<<<<<<< HEAD
-        // constant conjuncts should be push down to all leaf node.
-        // so we need remove constant conjuncts when expr is not a leaf node.
-        List<Expr> unassigned = getUnassignedConjuncts(node.getTblRefIds());
-        if (!node.getChildren().isEmpty()) {
-=======
         // constant conjuncts should be push down to all leaf node except agg node.
         // (see getPredicatesBoundedByGroupbysSourceExpr method)
         // so we need remove constant conjuncts when expr is not a leaf node.
         List<Expr> unassigned = getUnassignedConjuncts(node.getTblRefIds());
         if (!node.getChildren().isEmpty() && !(node instanceof AggregationNode)) {
->>>>>>> 7bda49b5
             unassigned = unassigned.stream()
                     .filter(e -> !e.isConstant()).collect(Collectors.toList());
         }
