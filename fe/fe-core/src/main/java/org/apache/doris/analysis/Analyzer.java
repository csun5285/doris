--- conflicted
+++ resolved
@@ -424,11 +424,8 @@
             rules.add(RewriteEncryptKeyRule.INSTANCE);
             rules.add(RewriteInPredicateRule.INSTANCE);
             rules.add(RewriteAliasFunctionRule.INSTANCE);
-<<<<<<< HEAD
             rules.add(MatchPredicateRule.INSTANCE);
-=======
             rules.add(EliminateUnnecessaryFunctions.INSTANCE);
->>>>>>> 42942397
             List<ExprRewriteRule> onceRules = Lists.newArrayList();
             onceRules.add(ExtractCommonFactorsRule.INSTANCE);
             onceRules.add(InferFiltersRule.INSTANCE);
