--- conflicted
+++ resolved
@@ -32,16 +32,10 @@
  * Inspired by GPORCA-CExpressionHandle.
  */
 public class PlanContext {
-<<<<<<< HEAD
-    private List<Statistics> childrenStats = new ArrayList<>();
-    private Statistics planStats;
-    private int arity = 0;
-=======
 
     private List<Statistics> childrenStats = new ArrayList<>();
     private Statistics planStats;
     private final int arity;
->>>>>>> 7bda49b5
     private boolean isBroadcastJoin = false;
 
     /**
@@ -53,11 +47,7 @@
             return;
         }
         planStats = groupExpression.getOwnerGroup().getStatistics();
-<<<<<<< HEAD
-        childrenStats = new ArrayList<>();
-=======
         childrenStats = new ArrayList<>(groupExpression.arity());
->>>>>>> 7bda49b5
         for (int i = 0; i < groupExpression.arity(); i++) {
             childrenStats.add(groupExpression.childStatistics(i));
         }
