--- conflicted
+++ resolved
@@ -31,10 +31,7 @@
 import org.apache.doris.catalog.JdbcResource;
 import org.apache.doris.catalog.MapType;
 import org.apache.doris.catalog.OdbcCatalogResource;
-<<<<<<< HEAD
 import org.apache.doris.catalog.Partition;
-=======
->>>>>>> 7bda49b5
 import org.apache.doris.catalog.PartitionKey;
 import org.apache.doris.catalog.RandomDistributionInfo;
 import org.apache.doris.catalog.Replica;
@@ -56,11 +53,8 @@
 import org.apache.doris.catalog.external.JdbcExternalTable;
 import org.apache.doris.catalog.external.MaxComputeExternalDatabase;
 import org.apache.doris.catalog.external.MaxComputeExternalTable;
-<<<<<<< HEAD
-=======
 import org.apache.doris.catalog.external.PaimonExternalDatabase;
 import org.apache.doris.catalog.external.PaimonExternalTable;
->>>>>>> 7bda49b5
 import org.apache.doris.common.util.RangeUtils;
 import org.apache.doris.datasource.CatalogIf;
 import org.apache.doris.datasource.EsExternalCatalog;
@@ -73,11 +67,8 @@
 import org.apache.doris.datasource.iceberg.IcebergGlueExternalCatalog;
 import org.apache.doris.datasource.iceberg.IcebergHMSExternalCatalog;
 import org.apache.doris.datasource.iceberg.IcebergRestExternalCatalog;
-<<<<<<< HEAD
-=======
 import org.apache.doris.datasource.paimon.PaimonExternalCatalog;
 import org.apache.doris.datasource.paimon.PaimonHMSExternalCatalog;
->>>>>>> 7bda49b5
 import org.apache.doris.load.loadv2.LoadJob.LoadJobStateUpdateInfo;
 import org.apache.doris.load.loadv2.SparkLoadJob.SparkLoadJobStateUpdateInfo;
 import org.apache.doris.load.routineload.AbstractDataSourceProperties;
@@ -212,7 +203,8 @@
             .registerSubtype(IcebergGlueExternalCatalog.class, IcebergGlueExternalCatalog.class.getSimpleName())
             .registerSubtype(IcebergRestExternalCatalog.class, IcebergRestExternalCatalog.class.getSimpleName())
             .registerSubtype(IcebergDLFExternalCatalog.class, IcebergDLFExternalCatalog.class.getSimpleName())
-<<<<<<< HEAD
+            .registerSubtype(PaimonExternalCatalog.class, PaimonExternalCatalog.class.getSimpleName())
+            .registerSubtype(PaimonHMSExternalCatalog.class, PaimonHMSExternalCatalog.class.getSimpleName())
             .registerSubtype(MaxComputeExternalCatalog.class, MaxComputeExternalCatalog.class.getSimpleName());
 
     // SELECTDB_CODE_BEGIN
@@ -231,11 +223,6 @@
             .registerSubtype(UpdateCloudReplicaInfo.class, UpdateCloudReplicaInfo.class.getSimpleName());
     // SELECTDB_CODE_END
 
-=======
-            .registerSubtype(PaimonExternalCatalog.class, PaimonExternalCatalog.class.getSimpleName())
-            .registerSubtype(PaimonHMSExternalCatalog.class, PaimonHMSExternalCatalog.class.getSimpleName())
-            .registerSubtype(MaxComputeExternalCatalog.class, MaxComputeExternalCatalog.class.getSimpleName());
->>>>>>> 7bda49b5
     // routine load data source
     private static RuntimeTypeAdapterFactory<AbstractDataSourceProperties> rdsTypeAdapterFactory =
             RuntimeTypeAdapterFactory.of(
@@ -249,10 +236,7 @@
             .registerSubtype(HMSExternalDatabase.class, HMSExternalDatabase.class.getSimpleName())
             .registerSubtype(JdbcExternalDatabase.class, JdbcExternalDatabase.class.getSimpleName())
             .registerSubtype(IcebergExternalDatabase.class, IcebergExternalDatabase.class.getSimpleName())
-<<<<<<< HEAD
-=======
             .registerSubtype(PaimonExternalDatabase.class, PaimonExternalDatabase.class.getSimpleName())
->>>>>>> 7bda49b5
             .registerSubtype(MaxComputeExternalDatabase.class, MaxComputeExternalDatabase.class.getSimpleName());
 
     private static RuntimeTypeAdapterFactory<TableIf> tblTypeAdapterFactory = RuntimeTypeAdapterFactory.of(
@@ -261,10 +245,7 @@
             .registerSubtype(HMSExternalTable.class, HMSExternalTable.class.getSimpleName())
             .registerSubtype(JdbcExternalTable.class, JdbcExternalTable.class.getSimpleName())
             .registerSubtype(IcebergExternalTable.class, IcebergExternalTable.class.getSimpleName())
-<<<<<<< HEAD
-=======
             .registerSubtype(PaimonExternalTable.class, PaimonExternalTable.class.getSimpleName())
->>>>>>> 7bda49b5
             .registerSubtype(MaxComputeExternalTable.class, MaxComputeExternalTable.class.getSimpleName());
 
     // runtime adapter for class "HeartbeatResponse"
@@ -287,14 +268,11 @@
             .registerTypeAdapterFactory(alterJobV2TypeAdapterFactory)
             .registerTypeAdapterFactory(syncJobTypeAdapterFactory)
             .registerTypeAdapterFactory(loadJobStateUpdateInfoTypeAdapterFactory)
-<<<<<<< HEAD
             // SELECTDB_CODE_BEGIN
             .registerTypeAdapterFactory(replicaTypeAdapterFactory)
             .registerTypeAdapterFactory(partitionTypeAdapterFactory)
             .registerTypeAdapterFactory(updateCloudReplicaInfoTypeAdapterFactory)
             // SELECTDB_CODE_END
-=======
->>>>>>> 7bda49b5
             .registerTypeAdapterFactory(policyTypeAdapterFactory).registerTypeAdapterFactory(dsTypeAdapterFactory)
             .registerTypeAdapterFactory(dbTypeAdapterFactory).registerTypeAdapterFactory(tblTypeAdapterFactory)
             .registerTypeAdapterFactory(hbResponseTypeAdapterFactory)
