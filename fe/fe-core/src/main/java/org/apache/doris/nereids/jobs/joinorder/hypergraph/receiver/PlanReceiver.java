--- conflicted
+++ resolved
@@ -29,10 +29,6 @@
 import org.apache.doris.nereids.memo.Memo;
 import org.apache.doris.nereids.properties.LogicalProperties;
 import org.apache.doris.nereids.properties.PhysicalProperties;
-<<<<<<< HEAD
-import org.apache.doris.nereids.rules.Rule;
-=======
->>>>>>> 7bda49b5
 import org.apache.doris.nereids.trees.expressions.EqualTo;
 import org.apache.doris.nereids.trees.expressions.Expression;
 import org.apache.doris.nereids.trees.expressions.NamedExpression;
@@ -329,15 +325,7 @@
             } else {
                 throw new RuntimeException("DPhyp can only handle join and project operator");
             }
-<<<<<<< HEAD
-            // shadow all join order rule
-            CopyInResult copyInResult = jobContext.getCascadesContext().getMemo().copyIn(logicalPlan, root, false);
-            for (Rule rule : jobContext.getCascadesContext().getRuleSet().getImplementationRules()) {
-                copyInResult.correspondingExpression.setApplied(rule);
-            }
-=======
             jobContext.getCascadesContext().getMemo().copyIn(logicalPlan, root, false);
->>>>>>> 7bda49b5
         }
     }
 
