--- conflicted
+++ resolved
@@ -20,19 +20,11 @@
 import org.apache.doris.catalog.Database;
 import org.apache.doris.catalog.Env;
 import org.apache.doris.catalog.Table;
-<<<<<<< HEAD
-import org.apache.doris.nereids.analyzer.CTEContext;
-import org.apache.doris.nereids.analyzer.NereidsAnalyzer;
-=======
->>>>>>> 7bda49b5
 import org.apache.doris.nereids.analyzer.Scope;
 import org.apache.doris.nereids.analyzer.UnboundRelation;
 import org.apache.doris.nereids.jobs.Job;
 import org.apache.doris.nereids.jobs.JobContext;
-<<<<<<< HEAD
-=======
 import org.apache.doris.nereids.jobs.executor.Analyzer;
->>>>>>> 7bda49b5
 import org.apache.doris.nereids.jobs.rewrite.CustomRewriteJob;
 import org.apache.doris.nereids.jobs.rewrite.RewriteBottomUpJob;
 import org.apache.doris.nereids.jobs.rewrite.RewriteTopDownJob;
@@ -49,10 +41,7 @@
 import org.apache.doris.nereids.rules.RuleFactory;
 import org.apache.doris.nereids.rules.RuleSet;
 import org.apache.doris.nereids.rules.RuleType;
-<<<<<<< HEAD
-=======
 import org.apache.doris.nereids.rules.analysis.BindRelation.CustomTableResolver;
->>>>>>> 7bda49b5
 import org.apache.doris.nereids.trees.expressions.CTEId;
 import org.apache.doris.nereids.trees.expressions.Expression;
 import org.apache.doris.nereids.trees.expressions.SubqueryExpr;
@@ -85,17 +74,6 @@
 /**
  * Context used in memo.
  */
-<<<<<<< HEAD
-public class CascadesContext implements ScheduleContext, PlanSource {
-    // in analyze/rewrite stage, the plan will storage in this field
-    private Plan plan;
-
-    private Optional<RootRewriteJobContext> currentRootRewriteJobContext;
-
-    // in optimize stage, the plan will storage in the memo
-    private Memo memo;
-
-=======
 public class CascadesContext implements ScheduleContext {
 
     // in analyze/rewrite stage, the plan will storage in this field
@@ -103,7 +81,6 @@
     private Optional<RootRewriteJobContext> currentRootRewriteJobContext;
     // in optimize stage, the plan will storage in the memo
     private Memo memo;
->>>>>>> 7bda49b5
     private final StatementContext statementContext;
 
     private CTEContext cteContext;
@@ -120,29 +97,10 @@
     private boolean isRewriteRoot;
     private volatile boolean isTimeout = false;
 
-<<<<<<< HEAD
-    private List<Table> tables = null;
-
-    private boolean isRewriteRoot;
-
-    private volatile boolean isTimeout = false;
-
-    private Optional<Scope> outerScope = Optional.empty();
-
-    private Map<CTEId, Set<LogicalCTEConsumer>> cteIdToConsumers = new HashMap<>();
-
-    private Map<CTEId, Callable<LogicalPlan>> cteIdToCTEClosure = new HashMap<>();
-
-    private Map<CTEId, Set<Expression>> cteIdToProjects = new HashMap<>();
-
-    private Map<Integer, Set<Expression>> consumerIdToFilters = new HashMap<>();
-
-=======
     private Map<CTEId, Set<LogicalCTEConsumer>> cteIdToConsumers = new HashMap<>();
     private Map<CTEId, Callable<LogicalPlan>> cteIdToCTEClosure = new HashMap<>();
     private Map<CTEId, Set<Expression>> cteIdToProjects = new HashMap<>();
     private Map<Integer, Set<Expression>> consumerIdToFilters = new HashMap<>();
->>>>>>> 7bda49b5
     private Map<CTEId, Set<Integer>> cteIdToConsumerUnderProjects = new HashMap<>();
 
     public CascadesContext(Plan plan, Memo memo, StatementContext statementContext,
@@ -170,51 +128,6 @@
         this.cteContext = cteContext;
     }
 
-<<<<<<< HEAD
-    public static CascadesContext newMemoContext(StatementContext statementContext,
-            Plan initPlan, PhysicalProperties requireProperties) {
-        return new CascadesContext(initPlan, new Memo(initPlan), statementContext, requireProperties);
-    }
-
-    public static CascadesContext newRewriteContext(StatementContext statementContext,
-            Plan initPlan, PhysicalProperties requireProperties) {
-        return new CascadesContext(initPlan, null, statementContext, requireProperties);
-    }
-
-    public static CascadesContext newRewriteContext(StatementContext statementContext,
-            Plan initPlan, CTEContext cteContext) {
-        return new CascadesContext(initPlan, null, statementContext, cteContext, PhysicalProperties.ANY);
-    }
-
-    /**
-     * New rewrite context.
-     */
-    public static CascadesContext newRewriteContext(CascadesContext context, Plan plan) {
-        CascadesContext cascadesContext = CascadesContext.newRewriteContext(
-                context.getStatementContext(), plan, context.getCteContext());
-        cascadesContext.cteIdToConsumers = context.cteIdToConsumers;
-        cascadesContext.cteIdToProjects = context.cteIdToProjects;
-        cascadesContext.cteContext = context.cteContext;
-        cascadesContext.cteIdToCTEClosure = context.cteIdToCTEClosure;
-        cascadesContext.consumerIdToFilters = context.consumerIdToFilters;
-        return cascadesContext;
-    }
-
-    public synchronized void setIsTimeout(boolean isTimeout) {
-        this.isTimeout = isTimeout;
-    }
-
-    public synchronized boolean isTimeout() {
-        return isTimeout;
-    }
-
-    public void toMemo() {
-        this.memo = new Memo(plan);
-    }
-
-    public NereidsAnalyzer newAnalyzer() {
-        return new NereidsAnalyzer(this);
-=======
     public static CascadesContext newRewriteContext(StatementContext statementContext,
             Plan initPlan, PhysicalProperties requireProperties) {
         return new CascadesContext(initPlan, null, statementContext, requireProperties);
@@ -274,7 +187,6 @@
 
     public Analyzer newCustomAnalyzer(Optional<CustomTableResolver> customTableResolver) {
         return new Analyzer(this, customTableResolver);
->>>>>>> 7bda49b5
     }
 
     @Override
@@ -302,13 +214,6 @@
         return ruleSet;
     }
 
-<<<<<<< HEAD
-    public void setRuleSet(RuleSet ruleSet) {
-        this.ruleSet = ruleSet;
-    }
-
-=======
->>>>>>> 7bda49b5
     @Override
     public JobPool getJobPool() {
         return jobPool;
@@ -581,11 +486,7 @@
         this.cteIdToCTEClosure.put(cteId, cteClosure);
     }
 
-<<<<<<< HEAD
-    public void putCTEIdToCTEClosure(Map<CTEId, Callable<LogicalPlan>> cteConsumers) {
-=======
     public void putAllCTEIdToCTEClosure(Map<CTEId, Callable<LogicalPlan>> cteConsumers) {
->>>>>>> 7bda49b5
         this.cteIdToCTEClosure.putAll(cteConsumers);
     }
 
@@ -595,11 +496,7 @@
         consumers.add(cteConsumer);
     }
 
-<<<<<<< HEAD
-    public void putCTEIdToConsumer(Map<CTEId, Set<LogicalCTEConsumer>> cteConsumers) {
-=======
     public void putAllCTEIdToConsumer(Map<CTEId, Set<LogicalCTEConsumer>> cteConsumers) {
->>>>>>> 7bda49b5
         this.cteIdToConsumers.putAll(cteConsumers);
     }
 
@@ -608,11 +505,7 @@
         projects.add(p);
     }
 
-<<<<<<< HEAD
-    public Set<Expression> findProjectForProducer(CTEId cteId) {
-=======
     public Set<Expression> getProjectForProducer(CTEId cteId) {
->>>>>>> 7bda49b5
         return this.cteIdToProjects.get(cteId);
     }
 
