// Licensed to the Apache Software Foundation (ASF) under one
// or more contributor license agreements.  See the NOTICE file
// distributed with this work for additional information
// regarding copyright ownership.  The ASF licenses this file
// to you under the Apache License, Version 2.0 (the
// "License"); you may not use this file except in compliance
// with the License.  You may obtain a copy of the License at
//
//   http://www.apache.org/licenses/LICENSE-2.0
//
// Unless required by applicable law or agreed to in writing,
// software distributed under the License is distributed on an
// "AS IS" BASIS, WITHOUT WARRANTIES OR CONDITIONS OF ANY
// KIND, either express or implied.  See the License for the
// specific language governing permissions and limitations
// under the License.

package org.apache.doris.nereids.trees.plans.algebra;

import org.apache.doris.nereids.trees.expressions.Expression;
import org.apache.doris.nereids.trees.expressions.NamedExpression;
import org.apache.doris.nereids.trees.expressions.functions.agg.AggregateFunction;
import org.apache.doris.nereids.trees.plans.Plan;
import org.apache.doris.nereids.trees.plans.UnaryPlan;
import org.apache.doris.nereids.trees.plans.logical.OutputPrunable;
import org.apache.doris.nereids.util.ExpressionUtils;

<<<<<<< HEAD
import com.google.common.collect.ImmutableList;
=======
import com.google.common.collect.ImmutableSet;
>>>>>>> 7bda49b5

import java.util.List;
import java.util.Set;

/**
 * Common interface for logical/physical Aggregate.
 */
public interface Aggregate<CHILD_TYPE extends Plan> extends UnaryPlan<CHILD_TYPE>, OutputPrunable {

    List<Expression> getGroupByExpressions();

    List<NamedExpression> getOutputExpressions();

    Aggregate<CHILD_TYPE> withAggOutput(List<NamedExpression> newOutput);

    @Override
    Aggregate<Plan> withChildren(List<Plan> children);

    @Override
    default Aggregate<CHILD_TYPE> pruneOutputs(List<NamedExpression> prunedOutputs) {
        return withAggOutput(prunedOutputs);
    }

    default Set<AggregateFunction> getAggregateFunctions() {
        return ExpressionUtils.collect(getOutputExpressions(), AggregateFunction.class::isInstance);
    }

<<<<<<< HEAD
    default List<Expression> getDistinctArguments() {
        return getAggregateFunctions().stream()
                .filter(AggregateFunction::isDistinct)
                .flatMap(aggregateExpression -> aggregateExpression.getArguments().stream())
                .collect(ImmutableList.toImmutableList());
=======
    default Set<Expression> getDistinctArguments() {
        return getAggregateFunctions().stream()
                .filter(AggregateFunction::isDistinct)
                .flatMap(aggregateExpression -> aggregateExpression.getArguments().stream())
                .collect(ImmutableSet.toImmutableSet());
>>>>>>> 7bda49b5
    }
}<|MERGE_RESOLUTION|>--- conflicted
+++ resolved
@@ -25,11 +25,7 @@
 import org.apache.doris.nereids.trees.plans.logical.OutputPrunable;
 import org.apache.doris.nereids.util.ExpressionUtils;
 
-<<<<<<< HEAD
-import com.google.common.collect.ImmutableList;
-=======
 import com.google.common.collect.ImmutableSet;
->>>>>>> 7bda49b5
 
 import java.util.List;
 import java.util.Set;
@@ -57,18 +53,10 @@
         return ExpressionUtils.collect(getOutputExpressions(), AggregateFunction.class::isInstance);
     }
 
-<<<<<<< HEAD
-    default List<Expression> getDistinctArguments() {
-        return getAggregateFunctions().stream()
-                .filter(AggregateFunction::isDistinct)
-                .flatMap(aggregateExpression -> aggregateExpression.getArguments().stream())
-                .collect(ImmutableList.toImmutableList());
-=======
     default Set<Expression> getDistinctArguments() {
         return getAggregateFunctions().stream()
                 .filter(AggregateFunction::isDistinct)
                 .flatMap(aggregateExpression -> aggregateExpression.getArguments().stream())
                 .collect(ImmutableSet.toImmutableSet());
->>>>>>> 7bda49b5
     }
 }