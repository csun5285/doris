// Licensed to the Apache Software Foundation (ASF) under one
// or more contributor license agreements.  See the NOTICE file
// distributed with this work for additional information
// regarding copyright ownership.  The ASF licenses this file
// to you under the Apache License, Version 2.0 (the
// "License"); you may not use this file except in compliance
// with the License.  You may obtain a copy of the License at
//
//   http://www.apache.org/licenses/LICENSE-2.0
//
// Unless required by applicable law or agreed to in writing,
// software distributed under the License is distributed on an
// "AS IS" BASIS, WITHOUT WARRANTIES OR CONDITIONS OF ANY
// KIND, either express or implied.  See the License for the
// specific language governing permissions and limitations
// under the License.

package org.apache.doris.common.proc;

import org.apache.doris.analysis.UserIdentity;
import org.apache.doris.catalog.Env;
import org.apache.doris.common.AnalysisException;
import org.apache.doris.mysql.privilege.Auth;

import com.google.common.base.Strings;
import com.google.common.collect.ImmutableList;

/*
 * It describes the information about the authorization(privilege) and the authentication(user)
 * SHOW PROC /auth/
 */
public class AuthProcDir implements ProcDirInterface {
    public static final ImmutableList<String> TITLE_NAMES = new ImmutableList.Builder<String>()
            .add("UserIdentity").add("Password").add("Roles").add("GlobalPrivs").add("CatalogPrivs")
<<<<<<< HEAD
            .add("DatabasePrivs").add("TablePrivs").add("ResourcePrivs").add("CloudClusterPrivs")
            .add("CloudStagePrivs").add("WorkloadGroupPrivs").build();
=======
            .add("DatabasePrivs").add("TablePrivs").add("ColPrivs").add("ResourcePrivs").add("WorkloadGroupPrivs")
            .build();
>>>>>>> 5cd7d5d0

    private Auth auth;

    public AuthProcDir(Auth auth) {
        this.auth = auth;
    }

    @Override
    public boolean register(String name, ProcNodeInterface node) {
        return false;
    }

    @Override
    public ProcNodeInterface lookup(String userIdent) throws AnalysisException {
        if (Strings.isNullOrEmpty(userIdent)) {
            throw new AnalysisException("User is not specified");
        }

        UserIdentity userIdentity = UserIdentity.fromString(userIdent);
        if (userIdentity == null) {
            throw new AnalysisException("Invalid user ident: " + userIdent);
        }

        return new UserPropertyProcNode(auth, userIdentity);
    }

    @Override
    public ProcResult fetchResult() throws AnalysisException {
        BaseProcResult result = new BaseProcResult();
        result.setNames(TITLE_NAMES);
        result.setRows(Env.getCurrentEnv().getAuth().getAuthInfo(null /* get all user */));
        return result;
    }
}<|MERGE_RESOLUTION|>--- conflicted
+++ resolved
@@ -32,13 +32,8 @@
 public class AuthProcDir implements ProcDirInterface {
     public static final ImmutableList<String> TITLE_NAMES = new ImmutableList.Builder<String>()
             .add("UserIdentity").add("Password").add("Roles").add("GlobalPrivs").add("CatalogPrivs")
-<<<<<<< HEAD
-            .add("DatabasePrivs").add("TablePrivs").add("ResourcePrivs").add("CloudClusterPrivs")
+            .add("DatabasePrivs").add("TablePrivs").add("ColPrivs").add("ResourcePrivs").add("CloudClusterPrivs")
             .add("CloudStagePrivs").add("WorkloadGroupPrivs").build();
-=======
-            .add("DatabasePrivs").add("TablePrivs").add("ColPrivs").add("ResourcePrivs").add("WorkloadGroupPrivs")
-            .build();
->>>>>>> 5cd7d5d0
 
     private Auth auth;
 
