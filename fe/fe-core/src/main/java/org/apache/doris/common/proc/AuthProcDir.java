--- conflicted
+++ resolved
@@ -32,11 +32,7 @@
 public class AuthProcDir implements ProcDirInterface {
     public static final ImmutableList<String> TITLE_NAMES = new ImmutableList.Builder<String>()
             .add("UserIdentity").add("Password").add("Roles").add("GlobalPrivs").add("CatalogPrivs")
-<<<<<<< HEAD
-            .add("DatabasePrivs").add("TablePrivs").add("ResourcePrivs").build();
-=======
             .add("DatabasePrivs").add("TablePrivs").add("ResourcePrivs").add("WorkloadGroupPrivs").build();
->>>>>>> 7bda49b5
 
     private Auth auth;
 
