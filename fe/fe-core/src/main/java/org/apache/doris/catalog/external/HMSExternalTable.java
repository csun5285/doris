// Licensed to the Apache Software Foundation (ASF) under one
// or more contributor license agreements.  See the NOTICE file
// distributed with this work for additional information
// regarding copyright ownership.  The ASF licenses this file
// to you under the Apache License, Version 2.0 (the
// "License"); you may not use this file except in compliance
// with the License.  You may obtain a copy of the License at
//
//   http://www.apache.org/licenses/LICENSE-2.0
//
// Unless required by applicable law or agreed to in writing,
// software distributed under the License is distributed on an
// "AS IS" BASIS, WITHOUT WARRANTIES OR CONDITIONS OF ANY
// KIND, either express or implied.  See the License for the
// specific language governing permissions and limitations
// under the License.

package org.apache.doris.catalog.external;

import org.apache.doris.catalog.Column;
import org.apache.doris.catalog.Env;
import org.apache.doris.catalog.HiveMetaStoreClientHelper;
<<<<<<< HEAD
import org.apache.doris.catalog.Type;
import org.apache.doris.common.Config;
=======
import org.apache.doris.catalog.HudiUtils;
import org.apache.doris.catalog.Type;
import org.apache.doris.common.AnalysisException;
>>>>>>> 7bda49b5
import org.apache.doris.datasource.HMSExternalCatalog;
import org.apache.doris.datasource.hive.PooledHiveMetaStoreClient;
import org.apache.doris.statistics.AnalysisInfo;
import org.apache.doris.statistics.BaseAnalysisTask;
import org.apache.doris.statistics.ColumnStatistic;
<<<<<<< HEAD
import org.apache.doris.statistics.HiveAnalysisTask;
import org.apache.doris.statistics.IcebergAnalysisTask;
=======
import org.apache.doris.statistics.ColumnStatisticBuilder;
import org.apache.doris.statistics.HiveAnalysisTask;
import org.apache.doris.statistics.IcebergAnalysisTask;
import org.apache.doris.statistics.TableStatistic;
import org.apache.doris.statistics.util.StatisticsUtil;
>>>>>>> 7bda49b5
import org.apache.doris.thrift.THiveTable;
import org.apache.doris.thrift.TTableDescriptor;
import org.apache.doris.thrift.TTableType;

import com.google.common.collect.Lists;
import com.google.common.collect.Sets;
import org.apache.commons.lang3.StringUtils;
<<<<<<< HEAD
=======
import org.apache.hadoop.hive.metastore.api.ColumnStatisticsData;
>>>>>>> 7bda49b5
import org.apache.hadoop.hive.metastore.api.ColumnStatisticsObj;
import org.apache.hadoop.hive.metastore.api.DateColumnStatsData;
import org.apache.hadoop.hive.metastore.api.Decimal;
import org.apache.hadoop.hive.metastore.api.DecimalColumnStatsData;
import org.apache.hadoop.hive.metastore.api.DoubleColumnStatsData;
import org.apache.hadoop.hive.metastore.api.FieldSchema;
import org.apache.hadoop.hive.metastore.api.LongColumnStatsData;
import org.apache.hadoop.hive.metastore.api.Partition;
<<<<<<< HEAD
=======
import org.apache.hadoop.hive.metastore.api.StringColumnStatsData;
>>>>>>> 7bda49b5
import org.apache.hadoop.hive.ql.io.AcidUtils;
import org.apache.iceberg.Schema;
import org.apache.iceberg.Table;
import org.apache.logging.log4j.LogManager;
import org.apache.logging.log4j.Logger;

import java.math.BigDecimal;
import java.math.BigInteger;
import java.time.LocalDate;
import java.util.HashMap;
import java.util.HashSet;
import java.util.List;
import java.util.Locale;
import java.util.Map;
import java.util.Optional;
import java.util.Set;
import java.util.stream.Collectors;

/**
 * Hive metastore external table.
 */
public class HMSExternalTable extends ExternalTable {
    private static final Logger LOG = LogManager.getLogger(HMSExternalTable.class);

    private static final Set<String> SUPPORTED_HIVE_FILE_FORMATS;
    private static final Set<String> SUPPORTED_HIVE_TRANSACTIONAL_FILE_FORMATS;

    private static final String TBL_PROP_TXN_PROPERTIES = "transactional_properties";
    private static final String TBL_PROP_INSERT_ONLY = "insert_only";
    private static final String NUM_ROWS = "numRows";

    private static final String TBL_PROP_TXN_PROPERTIES = "transactional_properties";
    private static final String TBL_PROP_INSERT_ONLY = "insert_only";

    static {
        SUPPORTED_HIVE_FILE_FORMATS = Sets.newHashSet();
        SUPPORTED_HIVE_FILE_FORMATS.add("org.apache.hadoop.hive.ql.io.parquet.MapredParquetInputFormat");
        SUPPORTED_HIVE_FILE_FORMATS.add("org.apache.hadoop.hive.ql.io.orc.OrcInputFormat");
        SUPPORTED_HIVE_FILE_FORMATS.add("org.apache.hadoop.mapred.TextInputFormat");

        SUPPORTED_HIVE_TRANSACTIONAL_FILE_FORMATS = Sets.newHashSet();
        SUPPORTED_HIVE_TRANSACTIONAL_FILE_FORMATS.add("org.apache.hadoop.hive.ql.io.orc.OrcInputFormat");
    }

    private static final Set<String> SUPPORTED_HUDI_FILE_FORMATS;

    static {
        SUPPORTED_HUDI_FILE_FORMATS = Sets.newHashSet();
        SUPPORTED_HUDI_FILE_FORMATS.add("org.apache.hudi.hadoop.HoodieParquetInputFormat");
        SUPPORTED_HUDI_FILE_FORMATS.add("com.uber.hoodie.hadoop.HoodieInputFormat");
        SUPPORTED_HUDI_FILE_FORMATS.add("org.apache.hudi.hadoop.realtime.HoodieParquetRealtimeInputFormat");
        SUPPORTED_HUDI_FILE_FORMATS.add("com.uber.hoodie.hadoop.realtime.HoodieRealtimeInputFormat");
    }

    private static final Set<String> SUPPORTED_HUDI_FILE_FORMATS;

    static {
        SUPPORTED_HUDI_FILE_FORMATS = Sets.newHashSet();
        SUPPORTED_HUDI_FILE_FORMATS.add("org.apache.hudi.hadoop.HoodieParquetInputFormat");
        SUPPORTED_HUDI_FILE_FORMATS.add("com.uber.hoodie.hadoop.HoodieInputFormat");
        SUPPORTED_HUDI_FILE_FORMATS.add("org.apache.hudi.hadoop.HoodieParquetInputFormat");
        SUPPORTED_HUDI_FILE_FORMATS.add("com.uber.hoodie.hadoop.HoodieInputFormat");
        SUPPORTED_HUDI_FILE_FORMATS.add("org.apache.hudi.hadoop.realtime.HoodieParquetRealtimeInputFormat");
        SUPPORTED_HUDI_FILE_FORMATS.add("com.uber.hoodie.hadoop.realtime.HoodieRealtimeInputFormat");
    }

    private volatile org.apache.hadoop.hive.metastore.api.Table remoteTable = null;
    private List<Column> partitionColumns;

    private DLAType dlaType = DLAType.UNKNOWN;

    public enum DLAType {
        UNKNOWN, HIVE, HUDI, ICEBERG
    }

    /**
     * Create hive metastore external table.
     *
     * @param id Table id.
     * @param name Table name.
     * @param dbName Database name.
     * @param catalog HMSExternalCatalog.
     */
    public HMSExternalTable(long id, String name, String dbName, HMSExternalCatalog catalog) {
        super(id, name, catalog, dbName, TableType.HMS_EXTERNAL_TABLE);
    }

    public boolean isSupportedHmsTable() {
        makeSureInitialized();
        return dlaType != DLAType.UNKNOWN;
    }

    protected synchronized void makeSureInitialized() {
        super.makeSureInitialized();
        if (!objectCreated) {
            remoteTable = ((HMSExternalCatalog) catalog).getClient().getTable(dbName, name);
            if (remoteTable == null) {
                dlaType = DLAType.UNKNOWN;
            } else {
                if (supportedIcebergTable()) {
                    dlaType = DLAType.ICEBERG;
                } else if (supportedHoodieTable()) {
                    dlaType = DLAType.HUDI;
                } else if (supportedHiveTable()) {
                    dlaType = DLAType.HIVE;
                } else {
                    dlaType = DLAType.UNKNOWN;
                }
            }
            objectCreated = true;
        }
    }

    /**
     * Now we only support cow table in iceberg.
     */
    private boolean supportedIcebergTable() {
        Map<String, String> paras = remoteTable.getParameters();
        if (paras == null) {
            return false;
        }
        return paras.containsKey("table_type") && paras.get("table_type").equalsIgnoreCase("ICEBERG");
    }

    /**
     * `HoodieParquetInputFormat`: `Snapshot Queries` on cow and mor table and `Read Optimized Queries` on cow table
     */
    private boolean supportedHoodieTable() {
        if (remoteTable.getSd() == null) {
            return false;
        }
        String inputFormatName = remoteTable.getSd().getInputFormat();
        return inputFormatName != null && SUPPORTED_HUDI_FILE_FORMATS.contains(inputFormatName);
<<<<<<< HEAD
=======
    }

    public boolean isHoodieCowTable() {
        if (remoteTable.getSd() == null) {
            return false;
        }
        String inputFormatName = remoteTable.getSd().getInputFormat();
        return "org.apache.hudi.hadoop.HoodieParquetInputFormat".equals(inputFormatName);
>>>>>>> 7bda49b5
    }

    /**
     * Now we only support three file input format hive tables: parquet/orc/text.
     * Support managed_table and external_table.
     */
    private boolean supportedHiveTable() {
        boolean isTxnTbl = AcidUtils.isTransactionalTable(remoteTable);
        if (isTxnTbl) {
            // Only support "insert_only" transactional table
            // There are 2 types of parameter:
            //  "transactional_properties" = "insert_only",
            //  or,
            //  "insert_only" = "true"
            // And must check "insert_only" first, because "transactional_properties" may be "default"
            Map<String, String> parameters = remoteTable.getParameters();
            if (parameters.containsKey(TBL_PROP_INSERT_ONLY)) {
                if (!parameters.get(TBL_PROP_INSERT_ONLY).equalsIgnoreCase("true")) {
                    return false;
                }
            } else if (parameters.containsKey(TBL_PROP_TXN_PROPERTIES)) {
                if (!parameters.get(TBL_PROP_TXN_PROPERTIES).equalsIgnoreCase(TBL_PROP_INSERT_ONLY)) {
                    return false;
                }
            } else {
                return false;
            }
        }
        String inputFileFormat = remoteTable.getSd().getInputFormat();
        boolean supportedFileFormat = inputFileFormat != null && SUPPORTED_HIVE_FILE_FORMATS.contains(inputFileFormat);
        LOG.debug("hms table {} is {} with file format: {}", name, remoteTable.getTableType(), inputFileFormat);
        return supportedFileFormat;
    }

    /**
     * Get the related remote hive metastore table.
     */
    public org.apache.hadoop.hive.metastore.api.Table getRemoteTable() {
        makeSureInitialized();
        return remoteTable;
    }

    public List<Type> getPartitionColumnTypes() {
        makeSureInitialized();
        getFullSchema();
        return partitionColumns.stream().map(c -> c.getType()).collect(Collectors.toList());
    }

    public List<Column> getPartitionColumns() {
        makeSureInitialized();
        getFullSchema();
        return partitionColumns;
    }

    public boolean isHiveTransactionalTable() {
<<<<<<< HEAD
        return dlaType == DLAType.HIVE && AcidUtils.isTransactionalTable(remoteTable);
=======
        return dlaType == DLAType.HIVE && AcidUtils.isTransactionalTable(remoteTable)
                && isSupportedTransactionalFileFormat();
    }

    private boolean isSupportedTransactionalFileFormat() {
        // Sometimes we meet "transactional" = "true" but format is parquet, which is not supported.
        // So we need to check the input format for transactional table.
        String inputFormatName = remoteTable.getSd().getInputFormat();
        return inputFormatName != null && SUPPORTED_HIVE_TRANSACTIONAL_FILE_FORMATS.contains(inputFormatName);
    }

    public boolean isFullAcidTable() {
        return dlaType == DLAType.HIVE && AcidUtils.isFullAcidTable(remoteTable);
>>>>>>> 7bda49b5
    }

    @Override
    public boolean isView() {
        makeSureInitialized();
        return remoteTable.isSetViewOriginalText() || remoteTable.isSetViewExpandedText();
    }

    @Override
    public String getMysqlType() {
        return type.name();
    }

    @Override
    public String getEngine() {
        switch (type) {
            case HIVE:
                return "Hive";
            case ICEBERG:
                return "Iceberg";
            case HUDI:
                return "Hudi";
            default:
                return null;
        }
    }

    @Override
    public String getComment() {
        return "";
    }

    @Override
    public long getCreateTime() {
        return 0;
    }

    @Override
    public long getUpdateTime() {
        return 0;
    }

    @Override
    public long getRowCount() {
        makeSureInitialized();
        long rowCount;
        switch (dlaType) {
            case HIVE:
                rowCount = StatisticsUtil.getHiveRowCount(this);
                break;
            case ICEBERG:
                rowCount = StatisticsUtil.getIcebergRowCount(this);
                break;
            default:
                LOG.warn("getRowCount for dlaType {} is not supported.", dlaType);
                rowCount = -1;
        }
        if (rowCount == -1) {
            LOG.debug("Will estimate row count from file list.");
            rowCount = StatisticsUtil.getRowCountFromFileList(this);
        }
        return rowCount;
    }

    @Override
    public long getDataLength() {
        return 0;
    }

    @Override
    public long getAvgRowLength() {
        return 0;
    }

    public long getLastCheckTime() {
        return 0;
    }

    /**
     * get the dla type for scan node to get right information.
     */
    public DLAType getDlaType() {
        makeSureInitialized();
        return dlaType;
    }

    @Override
    public TTableDescriptor toThrift() {
        List<Column> schema = getFullSchema();
        THiveTable tHiveTable = new THiveTable(dbName, name, new HashMap<>());
        TTableDescriptor tTableDescriptor = new TTableDescriptor(getId(), TTableType.HIVE_TABLE, schema.size(), 0,
                getName(), dbName);
        tTableDescriptor.setHiveTable(tHiveTable);
        return tTableDescriptor;
    }

    @Override
    public BaseAnalysisTask createAnalysisTask(AnalysisInfo info) {
        makeSureInitialized();
        switch (dlaType) {
            case HIVE:
                return new HiveAnalysisTask(info);
            case ICEBERG:
                return new IcebergAnalysisTask(info);
            default:
                throw new IllegalArgumentException("Analysis job for dlaType " + dlaType + " not supported.");
        }
    }

    public String getViewText() {
        String viewText = getViewExpandedText();
        if (StringUtils.isNotEmpty(viewText)) {
            return viewText;
        }
        return getViewOriginalText();
    }

    public String getViewExpandedText() {
        LOG.debug("View expanded text of hms table [{}.{}.{}] : {}",
                this.getCatalog().getName(), this.getDbName(), this.getName(), remoteTable.getViewExpandedText());
        return remoteTable.getViewExpandedText();
    }

    public String getViewOriginalText() {
        LOG.debug("View original text of hms table [{}.{}.{}] : {}",
                this.getCatalog().getName(), this.getDbName(), this.getName(), remoteTable.getViewOriginalText());
        return remoteTable.getViewOriginalText();
    }

    public String getMetastoreUri() {
        return ((HMSExternalCatalog) catalog).getHiveMetastoreUris();
    }

<<<<<<< HEAD
=======
    public String getHiveVersion() {
        return ((HMSExternalCatalog) catalog).getHiveVersion();
    }

>>>>>>> 7bda49b5
    public Map<String, String> getCatalogProperties() {
        return catalog.getProperties();
    }

    public Map<String, String> getHadoopProperties() {
        return catalog.getCatalogProperty().getHadoopProperties();
    }

    public List<ColumnStatisticsObj> getHiveTableColumnStats(List<String> columns) {
        PooledHiveMetaStoreClient client = ((HMSExternalCatalog) catalog).getClient();
        return client.getTableColumnStatistics(dbName, name, columns);
    }

    public Map<String, List<ColumnStatisticsObj>> getHivePartitionColumnStats(
            List<String> partNames, List<String> columns) {
        PooledHiveMetaStoreClient client = ((HMSExternalCatalog) catalog).getClient();
        return client.getPartitionColumnStatistics(dbName, name, partNames, columns);
    }

    public Partition getPartition(List<String> partitionValues) {
        PooledHiveMetaStoreClient client = ((HMSExternalCatalog) catalog).getClient();
        return client.getPartition(dbName, name, partitionValues);
    }

    @Override
<<<<<<< HEAD
=======
    public Set<String> getPartitionNames() {
        makeSureInitialized();
        PooledHiveMetaStoreClient client = ((HMSExternalCatalog) catalog).getClient();
        List<String> names = client.listPartitionNames(dbName, name);
        return new HashSet<>(names);
    }

    @Override
>>>>>>> 7bda49b5
    public List<Column> initSchema() {
        makeSureInitialized();
        List<Column> columns;
        List<FieldSchema> schema = ((HMSExternalCatalog) catalog).getClient().getSchema(dbName, name);
        if (dlaType.equals(DLAType.ICEBERG)) {
            columns = getIcebergSchema(schema);
        } else if (dlaType.equals(DLAType.HUDI)) {
            columns = getHudiSchema(schema);
        } else {
            List<Column> tmpSchema = Lists.newArrayListWithCapacity(schema.size());
            for (FieldSchema field : schema) {
                tmpSchema.add(new Column(field.getName(),
                        HiveMetaStoreClientHelper.hiveTypeToDorisType(field.getType()), true, null,
                        true, field.getComment(), true, -1));
            }
            columns = tmpSchema;
        }
        initPartitionColumns(columns);
        return columns;
    }

<<<<<<< HEAD

    public List<Column> getHudiSchema(List<FieldSchema> hmsSchema) {
        org.apache.avro.Schema schema = HiveMetaStoreClientHelper.getHudiTableSchema(this);
        List<Column> tmpSchema = Lists.newArrayListWithCapacity(hmsSchema.size());
        for (FieldSchema field : hmsSchema) {
            tmpSchema.add(new Column(field.getName(),
                    HiveMetaStoreClientHelper.hiveTypeToDorisType(field.getType(),
                            IcebergExternalTable.ICEBERG_DATETIME_SCALE_MS), true, null,
                    true, null, field.getComment(), true, null,
                    schema.getIndexNamed(field.getName()), null));
=======
    public List<Column> getHudiSchema(List<FieldSchema> hmsSchema) {
        org.apache.avro.Schema hudiSchema = HiveMetaStoreClientHelper.getHudiTableSchema(this);
        List<Column> tmpSchema = Lists.newArrayListWithCapacity(hmsSchema.size());
        for (org.apache.avro.Schema.Field hudiField : hudiSchema.getFields()) {
            String columnName = hudiField.name().toLowerCase(Locale.ROOT);
            tmpSchema.add(new Column(columnName, HudiUtils.fromAvroHudiTypeToDorisType(hudiField.schema()),
                    true, null, true, null, "", true, null, -1, null));
>>>>>>> 7bda49b5
        }
        return tmpSchema;
    }

    @Override
    public long estimatedRowCount() {
<<<<<<< HEAD
        ColumnStatistic cache = Config.enable_stats
                ? Env.getCurrentEnv().getStatisticsCache().getColumnStatistics(id, "")
                : ColumnStatistic.UNKNOWN;
        if (cache.isUnKnown) {
            return 1;
        } else {
            return (long) cache.count;
        }
=======
        try {
            Optional<TableStatistic> tableStatistics = Env.getCurrentEnv().getStatisticsCache().getTableStatistics(
                    catalog.getId(), catalog.getDbOrAnalysisException(dbName).getId(), id);
            if (tableStatistics.isPresent()) {
                long rowCount = tableStatistics.get().rowCount;
                LOG.debug("Estimated row count for db {} table {} is {}.", dbName, name, rowCount);
                return rowCount;
            }
        } catch (Exception e) {
            LOG.warn("Fail to get row count for table {}", name, e);
        }
        return 1;
>>>>>>> 7bda49b5
    }

    private List<Column> getIcebergSchema(List<FieldSchema> hmsSchema) {
        Table icebergTable = HiveMetaStoreClientHelper.getIcebergTable(this);
        Schema schema = icebergTable.schema();
        List<Column> tmpSchema = Lists.newArrayListWithCapacity(hmsSchema.size());
        for (FieldSchema field : hmsSchema) {
            tmpSchema.add(new Column(field.getName(),
                    HiveMetaStoreClientHelper.hiveTypeToDorisType(field.getType(),
                            IcebergExternalTable.ICEBERG_DATETIME_SCALE_MS),
<<<<<<< HEAD
                    true, null,
                    true, null, field.getComment(), true, null,
                    schema.caseInsensitiveFindField(field.getName()).fieldId(), null, null, null, null));
=======
                    true, null, true, false, null, field.getComment(), true, null,
                    schema.caseInsensitiveFindField(field.getName()).fieldId(), null));
>>>>>>> 7bda49b5
        }
        return tmpSchema;
    }

    private void initPartitionColumns(List<Column> schema) {
        List<String> partitionKeys = remoteTable.getPartitionKeys().stream().map(FieldSchema::getName)
                .collect(Collectors.toList());
        partitionColumns = Lists.newArrayListWithCapacity(partitionKeys.size());
        for (String partitionKey : partitionKeys) {
            // Do not use "getColumn()", which will cause dead loop
            for (Column column : schema) {
                if (partitionKey.equals(column.getName())) {
                    partitionColumns.add(column);
                    break;
                }
            }
        }
        LOG.debug("get {} partition columns for table: {}", partitionColumns.size(), name);
    }

<<<<<<< HEAD
=======
    @Override
    public Optional<ColumnStatistic> getColumnStatistic(String colName) {
        List<ColumnStatisticsObj> tableStats = getHiveTableColumnStats(Lists.newArrayList(colName));
        if (tableStats == null || tableStats.isEmpty()) {
            LOG.debug(String.format("No table stats found in Hive metastore for column %s in table %s.",
                    colName, name));
            return Optional.empty();
        }

        Column column = getColumn(colName);
        if (column == null) {
            LOG.warn(String.format("No column %s in table %s.", colName, name));
            return Optional.empty();
        }
        Map<String, String> parameters = remoteTable.getParameters();
        ColumnStatisticBuilder columnStatisticBuilder = new ColumnStatisticBuilder();
        double count = parameters.containsKey(NUM_ROWS) ? Double.parseDouble(parameters.get(NUM_ROWS)) : 0;
        columnStatisticBuilder.setCount(count);
        // The tableStats length is at most 1.
        for (ColumnStatisticsObj tableStat : tableStats) {
            if (!tableStat.isSetStatsData()) {
                continue;
            }
            ColumnStatisticsData data = tableStat.getStatsData();
            try {
                setStatData(column, data, columnStatisticBuilder, count);
            } catch (AnalysisException e) {
                LOG.debug(e);
                return Optional.empty();
            }
        }

        return Optional.of(columnStatisticBuilder.build());
    }

    private void setStatData(Column col, ColumnStatisticsData data, ColumnStatisticBuilder builder, double count)
            throws AnalysisException {
        long ndv = 0;
        long nulls = 0;
        String min = "";
        String max = "";
        double colSize = 0;
        if (!data.isSetStringStats()) {
            colSize = count * col.getType().getSlotSize();
        }
        // Collect ndv, nulls, min and max for different data type.
        if (data.isSetLongStats()) {
            LongColumnStatsData longStats = data.getLongStats();
            ndv = longStats.getNumDVs();
            nulls = longStats.getNumNulls();
            min = String.valueOf(longStats.getLowValue());
            max = String.valueOf(longStats.getHighValue());
        } else if (data.isSetStringStats()) {
            StringColumnStatsData stringStats = data.getStringStats();
            ndv = stringStats.getNumDVs();
            nulls = stringStats.getNumNulls();
            double avgColLen = stringStats.getAvgColLen();
            colSize = Math.round(avgColLen * count);
        } else if (data.isSetDecimalStats()) {
            DecimalColumnStatsData decimalStats = data.getDecimalStats();
            ndv = decimalStats.getNumDVs();
            nulls = decimalStats.getNumNulls();
            if (decimalStats.isSetLowValue()) {
                Decimal lowValue = decimalStats.getLowValue();
                if (lowValue != null) {
                    BigDecimal lowDecimal = new BigDecimal(new BigInteger(lowValue.getUnscaled()), lowValue.getScale());
                    min = lowDecimal.toString();
                }
            }
            if (decimalStats.isSetHighValue()) {
                Decimal highValue = decimalStats.getHighValue();
                if (highValue != null) {
                    BigDecimal highDecimal =
                            new BigDecimal(new BigInteger(highValue.getUnscaled()), highValue.getScale());
                    max = highDecimal.toString();
                }
            }
        } else if (data.isSetDoubleStats()) {
            DoubleColumnStatsData doubleStats = data.getDoubleStats();
            ndv = doubleStats.getNumDVs();
            nulls = doubleStats.getNumNulls();
            min = String.valueOf(doubleStats.getLowValue());
            max = String.valueOf(doubleStats.getHighValue());
        } else if (data.isSetDateStats()) {
            DateColumnStatsData dateStats = data.getDateStats();
            ndv = dateStats.getNumDVs();
            nulls = dateStats.getNumNulls();
            if (dateStats.isSetLowValue()) {
                org.apache.hadoop.hive.metastore.api.Date lowValue = dateStats.getLowValue();
                if (lowValue != null) {
                    LocalDate lowDate = LocalDate.ofEpochDay(lowValue.getDaysSinceEpoch());
                    min = lowDate.toString();
                }
            }
            if (dateStats.isSetHighValue()) {
                org.apache.hadoop.hive.metastore.api.Date highValue = dateStats.getHighValue();
                if (highValue != null) {
                    LocalDate highDate = LocalDate.ofEpochDay(highValue.getDaysSinceEpoch());
                    max = highDate.toString();
                }
            }
        } else {
            LOG.debug(String.format("Not suitable data type for column %s", col.getName()));
            throw new RuntimeException("Not supported data type.");
        }
        builder.setNdv(ndv);
        builder.setNumNulls(nulls);
        builder.setDataSize(colSize);
        builder.setAvgSizeByte(colSize / count);
        if (!min.equals("")) {
            builder.setMinValue(StatisticsUtil.convertToDouble(col.getType(), min));
            builder.setMinExpr(StatisticsUtil.readableValue(col.getType(), min));
        } else {
            builder.setMinValue(Double.MIN_VALUE);
        }
        if (!max.equals("")) {
            builder.setMaxValue(StatisticsUtil.convertToDouble(col.getType(), max));
            builder.setMaxExpr(StatisticsUtil.readableValue(col.getType(), max));
        } else {
            builder.setMaxValue(Double.MAX_VALUE);
        }
    }
>>>>>>> 7bda49b5
}
<|MERGE_RESOLUTION|>--- conflicted
+++ resolved
@@ -20,29 +20,19 @@
 import org.apache.doris.catalog.Column;
 import org.apache.doris.catalog.Env;
 import org.apache.doris.catalog.HiveMetaStoreClientHelper;
-<<<<<<< HEAD
-import org.apache.doris.catalog.Type;
-import org.apache.doris.common.Config;
-=======
 import org.apache.doris.catalog.HudiUtils;
 import org.apache.doris.catalog.Type;
 import org.apache.doris.common.AnalysisException;
->>>>>>> 7bda49b5
 import org.apache.doris.datasource.HMSExternalCatalog;
 import org.apache.doris.datasource.hive.PooledHiveMetaStoreClient;
 import org.apache.doris.statistics.AnalysisInfo;
 import org.apache.doris.statistics.BaseAnalysisTask;
 import org.apache.doris.statistics.ColumnStatistic;
-<<<<<<< HEAD
-import org.apache.doris.statistics.HiveAnalysisTask;
-import org.apache.doris.statistics.IcebergAnalysisTask;
-=======
 import org.apache.doris.statistics.ColumnStatisticBuilder;
 import org.apache.doris.statistics.HiveAnalysisTask;
 import org.apache.doris.statistics.IcebergAnalysisTask;
 import org.apache.doris.statistics.TableStatistic;
 import org.apache.doris.statistics.util.StatisticsUtil;
->>>>>>> 7bda49b5
 import org.apache.doris.thrift.THiveTable;
 import org.apache.doris.thrift.TTableDescriptor;
 import org.apache.doris.thrift.TTableType;
@@ -50,10 +40,7 @@
 import com.google.common.collect.Lists;
 import com.google.common.collect.Sets;
 import org.apache.commons.lang3.StringUtils;
-<<<<<<< HEAD
-=======
 import org.apache.hadoop.hive.metastore.api.ColumnStatisticsData;
->>>>>>> 7bda49b5
 import org.apache.hadoop.hive.metastore.api.ColumnStatisticsObj;
 import org.apache.hadoop.hive.metastore.api.DateColumnStatsData;
 import org.apache.hadoop.hive.metastore.api.Decimal;
@@ -62,10 +49,7 @@
 import org.apache.hadoop.hive.metastore.api.FieldSchema;
 import org.apache.hadoop.hive.metastore.api.LongColumnStatsData;
 import org.apache.hadoop.hive.metastore.api.Partition;
-<<<<<<< HEAD
-=======
 import org.apache.hadoop.hive.metastore.api.StringColumnStatsData;
->>>>>>> 7bda49b5
 import org.apache.hadoop.hive.ql.io.AcidUtils;
 import org.apache.iceberg.Schema;
 import org.apache.iceberg.Table;
@@ -97,9 +81,6 @@
     private static final String TBL_PROP_INSERT_ONLY = "insert_only";
     private static final String NUM_ROWS = "numRows";
 
-    private static final String TBL_PROP_TXN_PROPERTIES = "transactional_properties";
-    private static final String TBL_PROP_INSERT_ONLY = "insert_only";
-
     static {
         SUPPORTED_HIVE_FILE_FORMATS = Sets.newHashSet();
         SUPPORTED_HIVE_FILE_FORMATS.add("org.apache.hadoop.hive.ql.io.parquet.MapredParquetInputFormat");
@@ -114,18 +95,6 @@
 
     static {
         SUPPORTED_HUDI_FILE_FORMATS = Sets.newHashSet();
-        SUPPORTED_HUDI_FILE_FORMATS.add("org.apache.hudi.hadoop.HoodieParquetInputFormat");
-        SUPPORTED_HUDI_FILE_FORMATS.add("com.uber.hoodie.hadoop.HoodieInputFormat");
-        SUPPORTED_HUDI_FILE_FORMATS.add("org.apache.hudi.hadoop.realtime.HoodieParquetRealtimeInputFormat");
-        SUPPORTED_HUDI_FILE_FORMATS.add("com.uber.hoodie.hadoop.realtime.HoodieRealtimeInputFormat");
-    }
-
-    private static final Set<String> SUPPORTED_HUDI_FILE_FORMATS;
-
-    static {
-        SUPPORTED_HUDI_FILE_FORMATS = Sets.newHashSet();
-        SUPPORTED_HUDI_FILE_FORMATS.add("org.apache.hudi.hadoop.HoodieParquetInputFormat");
-        SUPPORTED_HUDI_FILE_FORMATS.add("com.uber.hoodie.hadoop.HoodieInputFormat");
         SUPPORTED_HUDI_FILE_FORMATS.add("org.apache.hudi.hadoop.HoodieParquetInputFormat");
         SUPPORTED_HUDI_FILE_FORMATS.add("com.uber.hoodie.hadoop.HoodieInputFormat");
         SUPPORTED_HUDI_FILE_FORMATS.add("org.apache.hudi.hadoop.realtime.HoodieParquetRealtimeInputFormat");
@@ -199,8 +168,6 @@
         }
         String inputFormatName = remoteTable.getSd().getInputFormat();
         return inputFormatName != null && SUPPORTED_HUDI_FILE_FORMATS.contains(inputFormatName);
-<<<<<<< HEAD
-=======
     }
 
     public boolean isHoodieCowTable() {
@@ -209,7 +176,6 @@
         }
         String inputFormatName = remoteTable.getSd().getInputFormat();
         return "org.apache.hudi.hadoop.HoodieParquetInputFormat".equals(inputFormatName);
->>>>>>> 7bda49b5
     }
 
     /**
@@ -217,27 +183,6 @@
      * Support managed_table and external_table.
      */
     private boolean supportedHiveTable() {
-        boolean isTxnTbl = AcidUtils.isTransactionalTable(remoteTable);
-        if (isTxnTbl) {
-            // Only support "insert_only" transactional table
-            // There are 2 types of parameter:
-            //  "transactional_properties" = "insert_only",
-            //  or,
-            //  "insert_only" = "true"
-            // And must check "insert_only" first, because "transactional_properties" may be "default"
-            Map<String, String> parameters = remoteTable.getParameters();
-            if (parameters.containsKey(TBL_PROP_INSERT_ONLY)) {
-                if (!parameters.get(TBL_PROP_INSERT_ONLY).equalsIgnoreCase("true")) {
-                    return false;
-                }
-            } else if (parameters.containsKey(TBL_PROP_TXN_PROPERTIES)) {
-                if (!parameters.get(TBL_PROP_TXN_PROPERTIES).equalsIgnoreCase(TBL_PROP_INSERT_ONLY)) {
-                    return false;
-                }
-            } else {
-                return false;
-            }
-        }
         String inputFileFormat = remoteTable.getSd().getInputFormat();
         boolean supportedFileFormat = inputFileFormat != null && SUPPORTED_HIVE_FILE_FORMATS.contains(inputFileFormat);
         LOG.debug("hms table {} is {} with file format: {}", name, remoteTable.getTableType(), inputFileFormat);
@@ -265,9 +210,6 @@
     }
 
     public boolean isHiveTransactionalTable() {
-<<<<<<< HEAD
-        return dlaType == DLAType.HIVE && AcidUtils.isTransactionalTable(remoteTable);
-=======
         return dlaType == DLAType.HIVE && AcidUtils.isTransactionalTable(remoteTable)
                 && isSupportedTransactionalFileFormat();
     }
@@ -281,7 +223,6 @@
 
     public boolean isFullAcidTable() {
         return dlaType == DLAType.HIVE && AcidUtils.isFullAcidTable(remoteTable);
->>>>>>> 7bda49b5
     }
 
     @Override
@@ -415,13 +356,10 @@
         return ((HMSExternalCatalog) catalog).getHiveMetastoreUris();
     }
 
-<<<<<<< HEAD
-=======
     public String getHiveVersion() {
         return ((HMSExternalCatalog) catalog).getHiveVersion();
     }
 
->>>>>>> 7bda49b5
     public Map<String, String> getCatalogProperties() {
         return catalog.getProperties();
     }
@@ -447,8 +385,6 @@
     }
 
     @Override
-<<<<<<< HEAD
-=======
     public Set<String> getPartitionNames() {
         makeSureInitialized();
         PooledHiveMetaStoreClient client = ((HMSExternalCatalog) catalog).getClient();
@@ -457,7 +393,6 @@
     }
 
     @Override
->>>>>>> 7bda49b5
     public List<Column> initSchema() {
         makeSureInitialized();
         List<Column> columns;
@@ -479,18 +414,6 @@
         return columns;
     }
 
-<<<<<<< HEAD
-
-    public List<Column> getHudiSchema(List<FieldSchema> hmsSchema) {
-        org.apache.avro.Schema schema = HiveMetaStoreClientHelper.getHudiTableSchema(this);
-        List<Column> tmpSchema = Lists.newArrayListWithCapacity(hmsSchema.size());
-        for (FieldSchema field : hmsSchema) {
-            tmpSchema.add(new Column(field.getName(),
-                    HiveMetaStoreClientHelper.hiveTypeToDorisType(field.getType(),
-                            IcebergExternalTable.ICEBERG_DATETIME_SCALE_MS), true, null,
-                    true, null, field.getComment(), true, null,
-                    schema.getIndexNamed(field.getName()), null));
-=======
     public List<Column> getHudiSchema(List<FieldSchema> hmsSchema) {
         org.apache.avro.Schema hudiSchema = HiveMetaStoreClientHelper.getHudiTableSchema(this);
         List<Column> tmpSchema = Lists.newArrayListWithCapacity(hmsSchema.size());
@@ -498,23 +421,12 @@
             String columnName = hudiField.name().toLowerCase(Locale.ROOT);
             tmpSchema.add(new Column(columnName, HudiUtils.fromAvroHudiTypeToDorisType(hudiField.schema()),
                     true, null, true, null, "", true, null, -1, null));
->>>>>>> 7bda49b5
         }
         return tmpSchema;
     }
 
     @Override
     public long estimatedRowCount() {
-<<<<<<< HEAD
-        ColumnStatistic cache = Config.enable_stats
-                ? Env.getCurrentEnv().getStatisticsCache().getColumnStatistics(id, "")
-                : ColumnStatistic.UNKNOWN;
-        if (cache.isUnKnown) {
-            return 1;
-        } else {
-            return (long) cache.count;
-        }
-=======
         try {
             Optional<TableStatistic> tableStatistics = Env.getCurrentEnv().getStatisticsCache().getTableStatistics(
                     catalog.getId(), catalog.getDbOrAnalysisException(dbName).getId(), id);
@@ -527,7 +439,6 @@
             LOG.warn("Fail to get row count for table {}", name, e);
         }
         return 1;
->>>>>>> 7bda49b5
     }
 
     private List<Column> getIcebergSchema(List<FieldSchema> hmsSchema) {
@@ -538,14 +449,8 @@
             tmpSchema.add(new Column(field.getName(),
                     HiveMetaStoreClientHelper.hiveTypeToDorisType(field.getType(),
                             IcebergExternalTable.ICEBERG_DATETIME_SCALE_MS),
-<<<<<<< HEAD
-                    true, null,
-                    true, null, field.getComment(), true, null,
-                    schema.caseInsensitiveFindField(field.getName()).fieldId(), null, null, null, null));
-=======
                     true, null, true, false, null, field.getComment(), true, null,
                     schema.caseInsensitiveFindField(field.getName()).fieldId(), null));
->>>>>>> 7bda49b5
         }
         return tmpSchema;
     }
@@ -566,8 +471,6 @@
         LOG.debug("get {} partition columns for table: {}", partitionColumns.size(), name);
     }
 
-<<<<<<< HEAD
-=======
     @Override
     public Optional<ColumnStatistic> getColumnStatistic(String colName) {
         List<ColumnStatisticsObj> tableStats = getHiveTableColumnStats(Lists.newArrayList(colName));
@@ -690,5 +593,4 @@
             builder.setMaxValue(Double.MAX_VALUE);
         }
     }
->>>>>>> 7bda49b5
 }
