// Licensed to the Apache Software Foundation (ASF) under one
// or more contributor license agreements.  See the NOTICE file
// distributed with this work for additional information
// regarding copyright ownership.  The ASF licenses this file
// to you under the Apache License, Version 2.0 (the
// "License"); you may not use this file except in compliance
// with the License.  You may obtain a copy of the License at
//
//   http://www.apache.org/licenses/LICENSE-2.0
//
// Unless required by applicable law or agreed to in writing,
// software distributed under the License is distributed on an
// "AS IS" BASIS, WITHOUT WARRANTIES OR CONDITIONS OF ANY
// KIND, either express or implied.  See the License for the
// specific language governing permissions and limitations
// under the License.
// This file is copied from
// https://github.com/apache/impala/blob/branch-2.9.0/fe/src/main/java/org/apache/impala/Planner.java
// and modified by Doris

package org.apache.doris.planner;

import org.apache.doris.analysis.Analyzer;
import org.apache.doris.analysis.DescriptorTable;
import org.apache.doris.analysis.Expr;
import org.apache.doris.analysis.InsertStmt;
import org.apache.doris.analysis.QueryStmt;
import org.apache.doris.analysis.SelectStmt;
import org.apache.doris.analysis.SlotDescriptor;
import org.apache.doris.analysis.SlotId;
import org.apache.doris.analysis.SlotRef;
import org.apache.doris.analysis.StatementBase;
import org.apache.doris.analysis.StorageBackend;
import org.apache.doris.analysis.TupleDescriptor;
import org.apache.doris.catalog.Column;
import org.apache.doris.catalog.PrimitiveType;
import org.apache.doris.catalog.ScalarType;
import org.apache.doris.catalog.Type;
import org.apache.doris.common.UserException;
import org.apache.doris.common.util.VectorizedUtil;
import org.apache.doris.qe.ConnectContext;
import org.apache.doris.rewrite.mvrewrite.MVSelectFailedException;
import org.apache.doris.thrift.TQueryOptions;
import org.apache.doris.thrift.TRuntimeFilterMode;

import com.google.common.base.Preconditions;
import com.google.common.collect.Lists;
import org.apache.logging.log4j.LogManager;
import org.apache.logging.log4j.Logger;

import java.util.ArrayList;
import java.util.Collections;
import java.util.HashSet;
import java.util.List;

/**
 * The planner is responsible for turning parse trees into plan fragments that can be shipped off to backends for
 * execution.
 */
public class OriginalPlanner extends Planner {
    private static final Logger LOG = LogManager.getLogger(OriginalPlanner.class);

    private PlannerContext plannerContext;
    private SingleNodePlanner singleNodePlanner;
    private DistributedPlanner distributedPlanner;
    private Analyzer analyzer;

    public OriginalPlanner(Analyzer analyzer) {
        this.analyzer = analyzer;
    }

    public boolean isBlockQuery() {
        return isBlockQuery;
    }

    public PlannerContext getPlannerContext() {
        return plannerContext;
    }

    public List<ScanNode> getScanNodes() {
        if (singleNodePlanner == null) {
            return Lists.newArrayList();
        }
        return singleNodePlanner.getScanNodes();
    }

    public void plan(StatementBase queryStmt, TQueryOptions queryOptions)
            throws UserException {
        createPlanFragments(queryStmt, analyzer, queryOptions);
    }

    @Override
    public List<RuntimeFilter> getRuntimeFilters() {
        return analyzer.getAssignedRuntimeFilter();
    }

    /**
     */
    private void setResultExprScale(Analyzer analyzer, ArrayList<Expr> outputExprs) {
        for (TupleDescriptor tupleDesc : analyzer.getDescTbl().getTupleDescs()) {
            for (SlotDescriptor slotDesc : tupleDesc.getSlots()) {
                for (Expr expr : outputExprs) {
                    List<SlotId> slotList = Lists.newArrayList();
                    expr.getIds(null, slotList);
                    if ((!expr.getType().getPrimitiveType().isDecimalV2Type()
                            && expr.getType().getPrimitiveType().isDecimalV3Type())) {
                        continue;
                    }

                    if (!slotDesc.getType().getPrimitiveType().isDecimalV2Type()
                            && !slotDesc.getType().getPrimitiveType().isDecimalV3Type()) {
                        continue;
                    }

                    if (slotList.contains(slotDesc.getId()) && null != slotDesc.getColumn()) {
                        int outputScale = slotDesc.getColumn().getScale();
                        if (outputScale >= 0) {
                            if (outputScale > expr.getOutputScale()) {
                                expr.setOutputScale(outputScale);
                            }
                        }
                    }
                }
            }
        }
    }

    /**
     * Return combined explain string for all plan fragments.
     */
    @Override
    public void appendTupleInfo(StringBuilder str) {
        str.append(plannerContext.getRootAnalyzer().getDescTbl().getExplainString());
    }

    /**
     * Create plan fragments for an analyzed statement, given a set of execution options. The fragments are returned in
     * a list such that element i of that list can only consume output of the following fragments j > i.
     */
    public void createPlanFragments(StatementBase statement, Analyzer analyzer, TQueryOptions queryOptions)
            throws UserException {
        QueryStmt queryStmt;
        if (statement instanceof InsertStmt) {
            queryStmt = ((InsertStmt) statement).getQueryStmt();
        } else {
            queryStmt = (QueryStmt) statement;
        }

        plannerContext = new PlannerContext(analyzer, queryStmt, queryOptions, statement);
        singleNodePlanner = new SingleNodePlanner(plannerContext);
        PlanNode singleNodePlan = singleNodePlanner.createSingleNodePlan();

        // TODO change to vec should happen after distributed planner
        if (VectorizedUtil.isVectorized()) {
            singleNodePlan.convertToVectoriezd();
        }

        if (analyzer.getContext() != null
<<<<<<< HEAD
                && analyzer.getContext().getSessionVariable().isEnableProjection()) {
=======
                && analyzer.getContext().getSessionVariable().isEnableProjection()
                && statement instanceof QueryStmt) {
>>>>>>> a50b3348
            ProjectPlanner projectPlanner = new ProjectPlanner(analyzer);
            projectPlanner.projectSingleNodePlan(queryStmt.getResultExprs(), singleNodePlan);
        }

        if (statement instanceof InsertStmt) {
            InsertStmt insertStmt = (InsertStmt) statement;
            insertStmt.prepareExpressions();
        }

        // TODO chenhao16 , no used materialization work
        // compute referenced slots before calling computeMemLayout()
        //analyzer.markRefdSlots(analyzer, singleNodePlan, resultExprs, null);

        setResultExprScale(analyzer, queryStmt.getResultExprs());

        // materialized view selector
        boolean selectFailed = singleNodePlanner.selectMaterializedView(queryStmt, analyzer);
        if (selectFailed) {
            throw new MVSelectFailedException("Failed to select materialize view");
        }

        /**
         * - Under normal circumstances, computeMemLayout() will be executed
         *     at the end of the init function of the plan node.
         * Such as :
         * OlapScanNode {
         *     init () {
         *         analyzer.materializeSlots(conjuncts);
         *         computeTupleStatAndMemLayout(analyzer);
         *         computeStat();
         *     }
         * }
         * - However Doris is currently unable to determine
         *     whether it is possible to cut or increase the columns in the tuple after PlanNode.init().
         * - Therefore, for the time being, computeMemLayout() can only be placed
         *     after the completion of the entire single node planner.
         */
        analyzer.getDescTbl().computeMemLayout();
        singleNodePlan.finalize(analyzer);

        // check and set flag for topn detail query opt
        if (VectorizedUtil.isVectorized()) {
            checkAndSetTopnOpt(singleNodePlan);
        }

        if (queryOptions.num_nodes == 1) {
            // single-node execution; we're almost done
            singleNodePlan = addUnassignedConjuncts(analyzer, singleNodePlan);
            fragments.add(new PlanFragment(plannerContext.getNextFragmentId(), singleNodePlan,
                    DataPartition.UNPARTITIONED));
        } else {
            // all select query are unpartitioned.
            distributedPlanner = new DistributedPlanner(plannerContext);
            fragments = distributedPlanner.createPlanFragments(singleNodePlan);
        }

        // Push sort node down to the bottom of olapscan.
        // Because the olapscan must be in the end. So get the last two nodes.
        if (VectorizedUtil.isVectorized()) {
            pushSortToOlapScan(analyzer);
            pushOrderByExprsToOlapScan();
        }

        // Optimize the transfer of query statistic when query doesn't contain limit.
        PlanFragment rootFragment = fragments.get(fragments.size() - 1);
        QueryStatisticsTransferOptimizer queryStatisticTransferOptimizer
                = new QueryStatisticsTransferOptimizer(rootFragment);
        queryStatisticTransferOptimizer.optimizeQueryStatisticsTransfer();

        // Create runtime filters.
        if (!ConnectContext.get().getSessionVariable().getRuntimeFilterMode().toUpperCase()
                .equals(TRuntimeFilterMode.OFF.name())) {
            RuntimeFilterGenerator.generateRuntimeFilters(analyzer, rootFragment.getPlanRoot());
        }

        if (statement instanceof InsertStmt && !analyzer.getContext().isTxnModel()) {
            InsertStmt insertStmt = (InsertStmt) statement;
            rootFragment = distributedPlanner.createInsertFragment(rootFragment, insertStmt, fragments);
            rootFragment.setSink(insertStmt.getDataSink());
            insertStmt.complete();
            ArrayList<Expr> exprs = ((InsertStmt) statement).getResultExprs();
            List<Expr> resExprs = Expr.substituteList(
                    exprs, rootFragment.getPlanRoot().getOutputSmap(), analyzer, true);
            rootFragment.setOutputExprs(resExprs);
        } else {
            List<Expr> resExprs = Expr.substituteList(queryStmt.getResultExprs(),
                    rootFragment.getPlanRoot().getOutputSmap(), analyzer, false);
            rootFragment.setOutputExprs(resExprs);
        }
        LOG.debug("finalize plan fragments");
        for (PlanFragment fragment : fragments) {
            fragment.finalize(queryStmt);
        }

        Collections.reverse(fragments);

        pushDownResultFileSink(analyzer);

        if (VectorizedUtil.isVectorized()) {
            pushOutColumnUniqueIdsToOlapScan(rootFragment, analyzer);
        }

        if (queryStmt instanceof SelectStmt) {
            SelectStmt selectStmt = (SelectStmt) queryStmt;
            if (queryStmt.getSortInfo() != null || selectStmt.getAggInfo() != null) {
                isBlockQuery = true;
                LOG.debug("this is block query");
            } else {
                isBlockQuery = false;
                LOG.debug("this isn't block query");
            }
        }
    }

    /**
     * If there are unassigned conjuncts, returns a SelectNode on top of root that evaluate those conjuncts; otherwise
     * returns root unchanged.
     */
    private PlanNode addUnassignedConjuncts(Analyzer analyzer, PlanNode root)
            throws UserException {
        Preconditions.checkNotNull(root);
        // List<Expr> conjuncts = analyzer.getUnassignedConjuncts(root.getTupleIds());

        List<Expr> conjuncts = analyzer.getUnassignedConjuncts(root);
        if (conjuncts.isEmpty()) {
            return root;
        }
        // evaluate conjuncts in SelectNode
        SelectNode selectNode = new SelectNode(plannerContext.getNextNodeId(), root, conjuncts);
        selectNode.init(analyzer);
        Preconditions.checkState(selectNode.hasValidStats());
        return selectNode;
    }

    /**
     * This function is mainly used to try to push the top-level result file sink down one layer.
     * The result file sink after the pushdown can realize the function of concurrently exporting the result set.
     * Push down needs to meet the following conditions:
     * 1. The query enables the session variable of the concurrent export result set
     * 2. The top-level fragment is not a merge change node
     * 3. The export method uses the s3 method
     *
     * After satisfying the above three conditions,
     * the result file sink and the associated output expr will be pushed down to the next layer.
     * The second plan fragment performs expression calculation and derives the result set.
     * The top plan fragment will only summarize the status of the exported result set and return it to fe.
     */
    private void pushDownResultFileSink(Analyzer analyzer) {
        if (fragments.size() < 1) {
            return;
        }
        if (!(fragments.get(0).getSink() instanceof ResultFileSink)) {
            return;
        }
        if (!ConnectContext.get().getSessionVariable().isEnableParallelOutfile()) {
            return;
        }
        if (!(fragments.get(0).getPlanRoot() instanceof ExchangeNode)) {
            return;
        }
        PlanFragment topPlanFragment = fragments.get(0);
        ExchangeNode topPlanNode = (ExchangeNode) topPlanFragment.getPlanRoot();
        // try to push down result file sink
        if (topPlanNode.isMergingExchange()) {
            return;
        }
        PlanFragment secondPlanFragment = fragments.get(1);
        ResultFileSink resultFileSink = (ResultFileSink) topPlanFragment.getSink();
        if (resultFileSink.getStorageType() == StorageBackend.StorageType.BROKER) {
            return;
        }
        if (secondPlanFragment.getOutputExprs() != null) {
            return;
        }
        // create result file sink desc
        TupleDescriptor fileStatusDesc = constructFileStatusTupleDesc(analyzer);
        resultFileSink.resetByDataStreamSink((DataStreamSink) secondPlanFragment.getSink());
        resultFileSink.setOutputTupleId(fileStatusDesc.getId());
        secondPlanFragment.setOutputExprs(topPlanFragment.getOutputExprs());
        secondPlanFragment.resetSink(resultFileSink);
        ResultSink resultSink = new ResultSink(topPlanNode.getId());
        topPlanFragment.resetSink(resultSink);
        topPlanFragment.resetOutputExprs(fileStatusDesc);
        topPlanFragment.getPlanRoot().resetTupleIds(Lists.newArrayList(fileStatusDesc.getId()));
    }


    private SlotDescriptor injectRowIdColumnSlot(Analyzer analyzer, TupleDescriptor tupleDesc) {
        SlotDescriptor slotDesc = analyzer.getDescTbl().addSlotDescriptor(tupleDesc);
        LOG.debug("inject slot {}", slotDesc);
        String name = Column.ROWID_COL;
        Column col = new Column(name, Type.STRING, false, null, false, "",
                                        "rowid column");
        slotDesc.setType(Type.STRING);
        slotDesc.setColumn(col);
        slotDesc.setIsNullable(false);
        slotDesc.setIsMaterialized(true);
        // Non-nullable slots will have 0 for the byte offset and -1 for the bit mask
        slotDesc.setNullIndicatorBit(-1);
        slotDesc.setNullIndicatorByte(0);
        return slotDesc;
    }

    /**
     * Push sort down to olap scan.
     */
    private void pushSortToOlapScan(Analyzer analyzer) {
        boolean addedRowIdColumn = false;
        for (PlanFragment fragment : fragments) {
            PlanNode node = fragment.getPlanRoot();
            PlanNode parent = null;

            // OlapScanNode is the last node.
            // So, just get the last two node and check if they are SortNode and OlapScan.
            while (node.getChildren().size() != 0) {
                parent = node;
                node = node.getChildren().get(0);
            }

            if (!(node instanceof OlapScanNode) || !(parent instanceof SortNode)) {
                continue;
            }
            SortNode sortNode = (SortNode) parent;
            OlapScanNode scanNode = (OlapScanNode) node;

            // We use two phase read to optimize sql like: select * from tbl [where xxx = ???] order by column1 limit n
            // in the first phase, we add an extra column `RowId` to Block, and sort blocks in TopN nodes
            // in the second phase, we have n rows, we do a fetch rpc to get all rowids date for the n rows
            // and reconconstruct the final block
            if (!addedRowIdColumn &&  sortNode.isUseTopNTwoPhaseOptimize()) {
                // fragment.setParallelExecNum(1);
                SlotDescriptor slot = injectRowIdColumnSlot(analyzer, scanNode.getTupleDesc());
                injectRowIdColumnSlot(analyzer, sortNode.getSortInfo().getSortTupleDescriptor());
                addedRowIdColumn = true;
                SlotRef extSlot = new SlotRef(slot);
                sortNode.getResolvedTupleExprs().add(extSlot);
                sortNode.getSortInfo().setUseTwoPhaseRead();
            }

            if (!scanNode.checkPushSort(sortNode)) {
                continue;
            }
            // If offset > 0, we push down (limit: limit + offset) to olap scan.
            if (sortNode.getOffset() > 0) {
                scanNode.setSortLimit(sortNode.getLimit() + sortNode.getOffset());
            } else {
                scanNode.setSortLimit(sortNode.getLimit());
            }
            scanNode.setSortInfo(sortNode.getSortInfo());
            scanNode.getSortInfo().setSortTupleSlotExprs(sortNode.resolvedTupleExprs);
        }
    }

    /**
     * push output exprs to olap scan.
    */
    private void pushOutColumnUniqueIdsToOlapScan(PlanFragment rootFragment, Analyzer analyzer) {
        HashSet<Integer> outputColumnUniqueIds =  new HashSet<>();
        ArrayList<Expr> outputExprs = rootFragment.getOutputExprs();
        for (Expr expr : outputExprs) {
            if (expr instanceof SlotRef) {
                if (((SlotRef) expr).getColumn() != null) {
                    outputColumnUniqueIds.add(((SlotRef) expr).getColumn().getUniqueId());
                }
            }
        }

        for (PlanFragment fragment : fragments) {
            PlanNode node = fragment.getPlanRoot();
            while (node.getChildren().size() != 0) {
                for (PlanNode childNode : node.getChildren()) {
                    List<SlotId> outputSlotIds = childNode.getOutputSlotIds();
                    if (outputSlotIds != null) {
                        for (SlotId sid : outputSlotIds) {
                            SlotDescriptor slotDesc = analyzer.getSlotDesc(sid);
                            outputColumnUniqueIds.add(slotDesc.getUniqueId());
                        }
                    }
                }
                // OlapScanNode is the last node.
                // So, just get the last node and check if it is OlapScan.
                node = node.getChildren().get(0);
            }
            if (!(node instanceof OlapScanNode)) {
                continue;
            }

            OlapScanNode scanNode = (OlapScanNode) node;
            scanNode.setOutputColumnUniqueIds(outputColumnUniqueIds);
        }
    }

    private void pushOrderByExprsToOlapScan() {
        for (PlanFragment fragment : fragments) {
            PlanNode node = fragment.getPlanRoot();
            PlanNode parent = null;

            // OlapScanNode is the last node.
            // So, just get the last two node and check if they are SortNode and OlapScan.
            while (node.getChildren().size() != 0) {
                parent = node;
                node = node.getChildren().get(0);
            }

            if (!(node instanceof OlapScanNode) || !(parent instanceof SortNode)) {
                continue;
            }
            SortNode sortNode = (SortNode) parent;
            OlapScanNode scanNode = (OlapScanNode) node;
            scanNode.setOrderingExprs(sortNode.getSortInfo().getOrigOrderingExprs());
        }
    }

    /**
     * optimize for topn query like: SELECT * FROM t1 WHERE a>100 ORDER BY b,c LIMIT 100
     * the pre-requirement is as follows:
     * 1. only contains SortNode + OlapScanNode
     * 2. limit > 0
     * 3. first expression of order by is a table column
     */
    private void checkAndSetTopnOpt(PlanNode node) {
        if (node instanceof SortNode && node.getChildren().size() == 1) {
            SortNode sortNode = (SortNode) node;
            PlanNode child = sortNode.getChild(0);
            if (child instanceof OlapScanNode && sortNode.getLimit() > 0
                    && sortNode.getSortInfo().getOrderingExprs().size() > 0) {
                Expr firstSortExpr = sortNode.getSortInfo().getOrderingExprs().get(0);
                if (firstSortExpr instanceof SlotRef && ((SlotRef) firstSortExpr).hasCol()
                        && !firstSortExpr.getType().isStringType()) {
                    OlapScanNode scanNode = (OlapScanNode) child;
                    if (scanNode.isDupKeysOrMergeOnWrite()) {
                        sortNode.setUseTopnOpt(true);
                        scanNode.setUseTopnOpt(true);
                    }
                }
            }
        }
    }

    /**
     * Construct a tuple for file status, the tuple schema as following:
     * | FileNumber | Int     |
     * | TotalRows  | Bigint  |
     * | FileSize   | Bigint  |
     * | URL        | Varchar |
     */
    private TupleDescriptor constructFileStatusTupleDesc(Analyzer analyzer) {
        TupleDescriptor resultFileStatusTupleDesc =
                analyzer.getDescTbl().createTupleDescriptor("result_file_status");
        resultFileStatusTupleDesc.setIsMaterialized(true);
        SlotDescriptor fileNumber = analyzer.getDescTbl().addSlotDescriptor(resultFileStatusTupleDesc);
        fileNumber.setLabel("FileNumber");
        fileNumber.setType(ScalarType.createType(PrimitiveType.INT));
        fileNumber.setIsMaterialized(true);
        fileNumber.setIsNullable(false);
        SlotDescriptor totalRows = analyzer.getDescTbl().addSlotDescriptor(resultFileStatusTupleDesc);
        totalRows.setLabel("TotalRows");
        totalRows.setType(ScalarType.createType(PrimitiveType.BIGINT));
        totalRows.setIsMaterialized(true);
        totalRows.setIsNullable(false);
        SlotDescriptor fileSize = analyzer.getDescTbl().addSlotDescriptor(resultFileStatusTupleDesc);
        fileSize.setLabel("FileSize");
        fileSize.setType(ScalarType.createType(PrimitiveType.BIGINT));
        fileSize.setIsMaterialized(true);
        fileSize.setIsNullable(false);
        SlotDescriptor url = analyzer.getDescTbl().addSlotDescriptor(resultFileStatusTupleDesc);
        url.setLabel("URL");
        url.setType(ScalarType.createType(PrimitiveType.VARCHAR));
        url.setIsMaterialized(true);
        url.setIsNullable(false);
        resultFileStatusTupleDesc.computeStatAndMemLayout();
        return resultFileStatusTupleDesc;
    }

    private static class QueryStatisticsTransferOptimizer {
        private final PlanFragment root;

        public QueryStatisticsTransferOptimizer(PlanFragment root) {
            Preconditions.checkNotNull(root);
            this.root = root;
        }

        public void optimizeQueryStatisticsTransfer() {
            optimizeQueryStatisticsTransfer(root, null);
        }

        private void optimizeQueryStatisticsTransfer(PlanFragment fragment, PlanFragment parent) {
            if (parent != null && hasLimit(parent.getPlanRoot(), fragment.getPlanRoot())) {
                fragment.setTransferQueryStatisticsWithEveryBatch(true);
            }
            for (PlanFragment child : fragment.getChildren()) {
                optimizeQueryStatisticsTransfer(child, fragment);
            }
        }

        // Check whether leaf node contains limit.
        private boolean hasLimit(PlanNode ancestor, PlanNode successor) {
            final List<PlanNode> exchangeNodes = Lists.newArrayList();
            collectExchangeNode(ancestor, exchangeNodes);
            for (PlanNode leaf : exchangeNodes) {
                if (leaf.getChild(0) == successor
                        && leaf.hasLimit()) {
                    return true;
                }
            }
            return false;
        }

        private void collectExchangeNode(PlanNode planNode, List<PlanNode> exchangeNodes) {
            if (planNode instanceof ExchangeNode) {
                exchangeNodes.add(planNode);
            }

            for (PlanNode child : planNode.getChildren()) {
                if (child instanceof ExchangeNode) {
                    exchangeNodes.add(child);
                } else {
                    collectExchangeNode(child, exchangeNodes);
                }
            }
        }
    }

    @Override
    public DescriptorTable getDescTable() {
        return analyzer.getDescTbl();
    }
}<|MERGE_RESOLUTION|>--- conflicted
+++ resolved
@@ -156,12 +156,8 @@
         }
 
         if (analyzer.getContext() != null
-<<<<<<< HEAD
-                && analyzer.getContext().getSessionVariable().isEnableProjection()) {
-=======
                 && analyzer.getContext().getSessionVariable().isEnableProjection()
                 && statement instanceof QueryStmt) {
->>>>>>> a50b3348
             ProjectPlanner projectPlanner = new ProjectPlanner(analyzer);
             projectPlanner.projectSingleNodePlan(queryStmt.getResultExprs(), singleNodePlan);
         }
