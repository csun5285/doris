--- conflicted
+++ resolved
@@ -127,25 +127,13 @@
             Thread.currentThread().setContextClassLoader(classLoader);
             dataSource = new DruidDataSource();
             dataSource.setDriverClassLoader(classLoader);
-<<<<<<< HEAD
-            dataSource.setDriverClassName(driverClass);
-            dataSource.setUrl(UrlSecurityChecker.getSafeJdbcUrl(jdbcUrl));
-            dataSource.setUsername(jdbcUser);
-            dataSource.setPassword(password);
-            dataSource.setMinIdle(Config.jdbc_min_pool_size > 0 ? 1 : 0);
-            dataSource.setInitialSize(Config.jdbc_min_pool_size);
-            dataSource.setMaxActive(Config.jdbc_max_pool_size);
-            dataSource.setTimeBetweenEvictionRunsMillis(Config.jdbc_max_idle_time * 2L);
-            dataSource.setMinEvictableIdleTimeMillis(Config.jdbc_max_idle_time);
-=======
             dataSource.setDriverClassName(config.getDriverClass());
-            dataSource.setUrl(config.getJdbcUrl());
+            dataSource.setUrl(UrlSecurityChecker.getSafeJdbcUrl(config.getJdbcUrl()));
             dataSource.setUsername(config.getUser());
             dataSource.setPassword(config.getPassword());
             dataSource.setMinIdle(config.getConnectionPoolMinSize()); // default 1
             dataSource.setInitialSize(config.getConnectionPoolMinSize()); // default 1
             dataSource.setMaxActive(config.getConnectionPoolMaxSize()); // default 10
->>>>>>> 67c9ccfa
             // set connection timeout to 5s.
             // The default is 30s, which is too long.
             // Because when querying information_schema db, BE will call thrift rpc(default timeout is 30s)
@@ -161,13 +149,9 @@
                     + ", ConnectionPoolMaxWaitTime = " + config.getConnectionPoolMaxWaitTime()
                     + ", ConnectionPoolMaxLifeTime = " + config.getConnectionPoolMaxLifeTime());
         } catch (MalformedURLException e) {
-<<<<<<< HEAD
-            throw new JdbcClientException("MalformedURLException to load class about " + driverUrl, e);
+            throw new JdbcClientException("MalformedURLException to load class about " + config.getDriverUrl(), e);
         } catch (Exception e) {
             throw new JdbcClientException(e.getMessage());
-=======
-            throw new JdbcClientException("MalformedURLException to load class about " + config.getDriverUrl(), e);
->>>>>>> 67c9ccfa
         } finally {
             Thread.currentThread().setContextClassLoader(oldClassLoader);
         }
