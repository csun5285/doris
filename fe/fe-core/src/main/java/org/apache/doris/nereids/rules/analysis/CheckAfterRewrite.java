// Licensed to the Apache Software Foundation (ASF) under one
// or more contributor license agreements.  See the NOTICE file
// distributed with this work for additional information
// regarding copyright ownership.  The ASF licenses this file
// to you under the Apache License, Version 2.0 (the
// "License"); you may not use this file except in compliance
// with the License.  You may obtain a copy of the License at
//
//   http://www.apache.org/licenses/LICENSE-2.0
//
// Unless required by applicable law or agreed to in writing,
// software distributed under the License is distributed on an
// "AS IS" BASIS, WITHOUT WARRANTIES OR CONDITIONS OF ANY
// KIND, either express or implied.  See the License for the
// specific language governing permissions and limitations
// under the License.

package org.apache.doris.nereids.rules.analysis;

<<<<<<< HEAD
=======
import org.apache.doris.catalog.AggregateFunction;
>>>>>>> 7bda49b5
import org.apache.doris.catalog.Type;
import org.apache.doris.nereids.exceptions.AnalysisException;
import org.apache.doris.nereids.rules.Rule;
import org.apache.doris.nereids.rules.RuleType;
import org.apache.doris.nereids.trees.expressions.Alias;
import org.apache.doris.nereids.trees.expressions.ExprId;
import org.apache.doris.nereids.trees.expressions.Expression;
<<<<<<< HEAD
import org.apache.doris.nereids.trees.expressions.NamedExpression;
import org.apache.doris.nereids.trees.expressions.Slot;
import org.apache.doris.nereids.trees.expressions.SlotNotFromChildren;
=======
import org.apache.doris.nereids.trees.expressions.Match;
import org.apache.doris.nereids.trees.expressions.NamedExpression;
import org.apache.doris.nereids.trees.expressions.Slot;
import org.apache.doris.nereids.trees.expressions.SlotNotFromChildren;
import org.apache.doris.nereids.trees.expressions.SubqueryExpr;
>>>>>>> 7bda49b5
import org.apache.doris.nereids.trees.expressions.VirtualSlotReference;
import org.apache.doris.nereids.trees.expressions.WindowExpression;
import org.apache.doris.nereids.trees.expressions.functions.ExpressionTrait;
import org.apache.doris.nereids.trees.expressions.functions.generator.TableGeneratingFunction;
import org.apache.doris.nereids.trees.expressions.functions.scalar.GroupingScalarFunction;
import org.apache.doris.nereids.trees.plans.Plan;
<<<<<<< HEAD
import org.apache.doris.nereids.trees.plans.logical.LogicalAggregate;
=======
import org.apache.doris.nereids.trees.plans.algebra.Generate;
import org.apache.doris.nereids.trees.plans.logical.LogicalAggregate;
import org.apache.doris.nereids.trees.plans.logical.LogicalFilter;
import org.apache.doris.nereids.trees.plans.logical.LogicalOlapScan;
>>>>>>> 7bda49b5
import org.apache.doris.nereids.trees.plans.logical.LogicalSort;
import org.apache.doris.nereids.trees.plans.logical.LogicalTopN;
import org.apache.doris.nereids.trees.plans.logical.LogicalWindow;

import org.apache.commons.lang3.StringUtils;

import java.util.List;
import java.util.Set;
import java.util.stream.Collectors;

/**
 * some check need to do after analyze whole plan.
 */
public class CheckAfterRewrite extends OneAnalysisRuleFactory {

    @Override
    public Rule build() {
        return any().then(plan -> {
            checkAllSlotReferenceFromChildren(plan);
<<<<<<< HEAD
            checkMetricTypeIsUsedCorrectly(plan);
=======
            checkUnexpectedExpression(plan);
            checkMetricTypeIsUsedCorrectly(plan);
            checkMatchIsUsedCorrectly(plan);
>>>>>>> 7bda49b5
            return null;
        }).toRule(RuleType.CHECK_ANALYSIS);
    }

    private void checkUnexpectedExpression(Plan plan) {
        if (plan.getExpressions().stream().anyMatch(e -> e.anyMatch(SubqueryExpr.class::isInstance))) {
            throw new AnalysisException("Subquery is not allowed in " + plan.getType());
        }
        if (!(plan instanceof Generate)) {
            if (plan.getExpressions().stream().anyMatch(e -> e.anyMatch(TableGeneratingFunction.class::isInstance))) {
                throw new AnalysisException("table generating function is not allowed in " + plan.getType());
            }
        }
        if (!(plan instanceof LogicalAggregate || plan instanceof LogicalWindow)) {
            if (plan.getExpressions().stream().anyMatch(e -> e.anyMatch(AggregateFunction.class::isInstance))) {
                throw new AnalysisException("aggregate function is not allowed in " + plan.getType());
            }
        }
        if (!(plan instanceof LogicalAggregate)) {
            if (plan.getExpressions().stream().anyMatch(e -> e.anyMatch(GroupingScalarFunction.class::isInstance))) {
                throw new AnalysisException("grouping scalar function is not allowed in " + plan.getType());
            }
        }
        if (!(plan instanceof LogicalWindow)) {
            if (plan.getExpressions().stream().anyMatch(e -> e.anyMatch(WindowExpression.class::isInstance))) {
                throw new AnalysisException("analytic function is not allowed in " + plan.getType());
            }
        }
    }

    private void checkAllSlotReferenceFromChildren(Plan plan) {
        Set<Slot> notFromChildren = plan.getExpressions().stream()
                .flatMap(expr -> expr.getInputSlots().stream())
                .collect(Collectors.toSet());
        Set<ExprId> childrenOutput = plan.children().stream()
                .flatMap(child -> child.getOutput().stream())
                .map(NamedExpression::getExprId)
<<<<<<< HEAD
                .collect(Collectors.toSet());
        notFromChildren = notFromChildren.stream()
                .filter(s -> !childrenOutput.contains(s.getExprId()))
                .collect(Collectors.toSet());
=======
                .collect(Collectors.toSet());
        notFromChildren = notFromChildren.stream()
                .filter(s -> !childrenOutput.contains(s.getExprId()))
                .collect(Collectors.toSet());
>>>>>>> 7bda49b5
        notFromChildren = removeValidSlotsNotFromChildren(notFromChildren, childrenOutput);
        if (!notFromChildren.isEmpty()) {
            throw new AnalysisException(String.format("Input slot(s) not in child's output: %s in plan: %s",
                    StringUtils.join(notFromChildren.stream()
                            .map(ExpressionTrait::toSql)
                            .collect(Collectors.toSet()), ", "), plan));
        }
    }

    private Set<Slot> removeValidSlotsNotFromChildren(Set<Slot> slots, Set<ExprId> childrenOutput) {
        return slots.stream()
                .filter(expr -> {
                    if (expr instanceof VirtualSlotReference) {
                        List<Expression> realExpressions = ((VirtualSlotReference) expr).getRealExpressions();
                        if (realExpressions.isEmpty()) {
                            // valid
                            return false;
                        }
                        return realExpressions.stream()
                                .map(Expression::getInputSlots)
                                .flatMap(Set::stream)
                                .anyMatch(realUsedExpr -> !childrenOutput.contains(realUsedExpr.getExprId()));
                    } else {
                        return !(expr instanceof SlotNotFromChildren);
                    }
                })
                .collect(Collectors.toSet());
    }

    private void checkMetricTypeIsUsedCorrectly(Plan plan) {
        if (plan instanceof LogicalAggregate) {
            if (((LogicalAggregate<?>) plan).getGroupByExpressions().stream()
                    .anyMatch(expression -> expression.getDataType().isOnlyMetricType())) {
                throw new AnalysisException(Type.OnlyMetricTypeErrorMsg);
            }
        } else if (plan instanceof LogicalSort) {
            if (((LogicalSort<?>) plan).getOrderKeys().stream().anyMatch((
                    orderKey -> orderKey.getExpr().getDataType()
                            .isOnlyMetricType()))) {
                throw new AnalysisException(Type.OnlyMetricTypeErrorMsg);
            }
        } else if (plan instanceof LogicalTopN) {
            if (((LogicalTopN<?>) plan).getOrderKeys().stream().anyMatch((
                    orderKey -> orderKey.getExpr().getDataType()
                            .isOnlyMetricType()))) {
                throw new AnalysisException(Type.OnlyMetricTypeErrorMsg);
            }
        } else if (plan instanceof LogicalWindow) {
            ((LogicalWindow<?>) plan).getWindowExpressions().forEach(a -> {
                if (!(a instanceof Alias && ((Alias) a).child() instanceof WindowExpression)) {
                    return;
                }
                WindowExpression windowExpression = (WindowExpression) ((Alias) a).child();
                if (windowExpression.getOrderKeys().stream().anyMatch((
                        orderKey -> orderKey.getDataType().isOnlyMetricType()))) {
                    throw new AnalysisException(Type.OnlyMetricTypeErrorMsg);
                }
                if (windowExpression.getPartitionKeys().stream().anyMatch((
                        partitionKey -> partitionKey.getDataType().isOnlyMetricType()))) {
                    throw new AnalysisException(Type.OnlyMetricTypeErrorMsg);
                }
            });
        }
    }
<<<<<<< HEAD
=======

    private void checkMatchIsUsedCorrectly(Plan plan) {
        if (plan.getExpressions().stream().anyMatch(
                expression -> expression instanceof Match)) {
            if (plan instanceof LogicalFilter && plan.child(0) instanceof LogicalOlapScan) {
                return;
            } else {
                throw new AnalysisException(String.format(
                    "Not support match in %s in plan: %s, only support in olapScan filter",
                    plan.child(0), plan));
            }
        }
    }
>>>>>>> 7bda49b5
}<|MERGE_RESOLUTION|>--- conflicted
+++ resolved
@@ -17,10 +17,7 @@
 
 package org.apache.doris.nereids.rules.analysis;
 
-<<<<<<< HEAD
-=======
 import org.apache.doris.catalog.AggregateFunction;
->>>>>>> 7bda49b5
 import org.apache.doris.catalog.Type;
 import org.apache.doris.nereids.exceptions.AnalysisException;
 import org.apache.doris.nereids.rules.Rule;
@@ -28,31 +25,21 @@
 import org.apache.doris.nereids.trees.expressions.Alias;
 import org.apache.doris.nereids.trees.expressions.ExprId;
 import org.apache.doris.nereids.trees.expressions.Expression;
-<<<<<<< HEAD
-import org.apache.doris.nereids.trees.expressions.NamedExpression;
-import org.apache.doris.nereids.trees.expressions.Slot;
-import org.apache.doris.nereids.trees.expressions.SlotNotFromChildren;
-=======
 import org.apache.doris.nereids.trees.expressions.Match;
 import org.apache.doris.nereids.trees.expressions.NamedExpression;
 import org.apache.doris.nereids.trees.expressions.Slot;
 import org.apache.doris.nereids.trees.expressions.SlotNotFromChildren;
 import org.apache.doris.nereids.trees.expressions.SubqueryExpr;
->>>>>>> 7bda49b5
 import org.apache.doris.nereids.trees.expressions.VirtualSlotReference;
 import org.apache.doris.nereids.trees.expressions.WindowExpression;
 import org.apache.doris.nereids.trees.expressions.functions.ExpressionTrait;
 import org.apache.doris.nereids.trees.expressions.functions.generator.TableGeneratingFunction;
 import org.apache.doris.nereids.trees.expressions.functions.scalar.GroupingScalarFunction;
 import org.apache.doris.nereids.trees.plans.Plan;
-<<<<<<< HEAD
-import org.apache.doris.nereids.trees.plans.logical.LogicalAggregate;
-=======
 import org.apache.doris.nereids.trees.plans.algebra.Generate;
 import org.apache.doris.nereids.trees.plans.logical.LogicalAggregate;
 import org.apache.doris.nereids.trees.plans.logical.LogicalFilter;
 import org.apache.doris.nereids.trees.plans.logical.LogicalOlapScan;
->>>>>>> 7bda49b5
 import org.apache.doris.nereids.trees.plans.logical.LogicalSort;
 import org.apache.doris.nereids.trees.plans.logical.LogicalTopN;
 import org.apache.doris.nereids.trees.plans.logical.LogicalWindow;
@@ -72,13 +59,9 @@
     public Rule build() {
         return any().then(plan -> {
             checkAllSlotReferenceFromChildren(plan);
-<<<<<<< HEAD
-            checkMetricTypeIsUsedCorrectly(plan);
-=======
             checkUnexpectedExpression(plan);
             checkMetricTypeIsUsedCorrectly(plan);
             checkMatchIsUsedCorrectly(plan);
->>>>>>> 7bda49b5
             return null;
         }).toRule(RuleType.CHECK_ANALYSIS);
     }
@@ -116,17 +99,10 @@
         Set<ExprId> childrenOutput = plan.children().stream()
                 .flatMap(child -> child.getOutput().stream())
                 .map(NamedExpression::getExprId)
-<<<<<<< HEAD
                 .collect(Collectors.toSet());
         notFromChildren = notFromChildren.stream()
                 .filter(s -> !childrenOutput.contains(s.getExprId()))
                 .collect(Collectors.toSet());
-=======
-                .collect(Collectors.toSet());
-        notFromChildren = notFromChildren.stream()
-                .filter(s -> !childrenOutput.contains(s.getExprId()))
-                .collect(Collectors.toSet());
->>>>>>> 7bda49b5
         notFromChildren = removeValidSlotsNotFromChildren(notFromChildren, childrenOutput);
         if (!notFromChildren.isEmpty()) {
             throw new AnalysisException(String.format("Input slot(s) not in child's output: %s in plan: %s",
@@ -191,8 +167,6 @@
             });
         }
     }
-<<<<<<< HEAD
-=======
 
     private void checkMatchIsUsedCorrectly(Plan plan) {
         if (plan.getExpressions().stream().anyMatch(
@@ -206,5 +180,4 @@
             }
         }
     }
->>>>>>> 7bda49b5
 }