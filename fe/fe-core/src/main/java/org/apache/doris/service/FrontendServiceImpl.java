--- conflicted
+++ resolved
@@ -1570,15 +1570,9 @@
             throw new UserException("unknown database, database=" + fullDbName);
         }
 
-<<<<<<< HEAD
         TransactionState transactionState = Env.getCurrentGlobalTransactionMgr()
                                                .getTransactionState(database.getId(), request.getTxnId());
         LOG.debug("txn {} has multi table {}", request.getTxnId(), transactionState.getTableIdList());
-=======
-        DatabaseTransactionMgr dbTransactionMgr = Env.getCurrentGlobalTransactionMgr()
-                .getDatabaseTransactionMgr(database.getId());
-        TransactionState transactionState = dbTransactionMgr.getTransactionState(request.getTxnId());
->>>>>>> d75ba6ef
         if (transactionState == null) {
             throw new UserException("transaction [" + request.getTxnId() + "] not found");
         }
