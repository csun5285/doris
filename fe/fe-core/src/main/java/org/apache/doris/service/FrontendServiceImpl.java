// Licensed to the Apache Software Foundation (ASF) under one
// or more contributor license agreements.  See the NOTICE file
// distributed with this work for additional information
// regarding copyright ownership.  The ASF licenses this file
// to you under the Apache License, Version 2.0 (the
// "License"); you may not use this file except in compliance
// with the License.  You may obtain a copy of the License at
//
//   http://www.apache.org/licenses/LICENSE-2.0
//
// Unless required by applicable law or agreed to in writing,
// software distributed under the License is distributed on an
// "AS IS" BASIS, WITHOUT WARRANTIES OR CONDITIONS OF ANY
// KIND, either express or implied.  See the License for the
// specific language governing permissions and limitations
// under the License.

package org.apache.doris.service;

import org.apache.doris.alter.SchemaChangeHandler;
import org.apache.doris.analysis.AddColumnsClause;
<<<<<<< HEAD
import org.apache.doris.analysis.ColumnDef;
=======
import org.apache.doris.analysis.Analyzer;
import org.apache.doris.analysis.ColumnDef;
import org.apache.doris.analysis.LabelName;
import org.apache.doris.analysis.RestoreStmt;
>>>>>>> 7bda49b5
import org.apache.doris.analysis.SetType;
import org.apache.doris.analysis.TableName;
import org.apache.doris.analysis.TypeDef;
import org.apache.doris.analysis.UserIdentity;
import org.apache.doris.backup.Snapshot;
import org.apache.doris.catalog.Column;
import org.apache.doris.catalog.Database;
import org.apache.doris.catalog.DatabaseIf;
import org.apache.doris.catalog.Env;
import org.apache.doris.catalog.Index;
import org.apache.doris.catalog.OlapTable;
import org.apache.doris.catalog.Replica;
import org.apache.doris.catalog.Table;
import org.apache.doris.catalog.TableIf;
import org.apache.doris.catalog.TableIf.TableType;
import org.apache.doris.catalog.Tablet;
import org.apache.doris.catalog.TabletMeta;
import org.apache.doris.catalog.external.ExternalDatabase;
import org.apache.doris.cluster.ClusterNamespace;
import org.apache.doris.common.AnalysisException;
import org.apache.doris.common.AuthenticationException;
import org.apache.doris.common.CaseSensibility;
import org.apache.doris.common.Config;
import org.apache.doris.common.DuplicatedRequestException;
import org.apache.doris.common.LabelAlreadyUsedException;
import org.apache.doris.common.MetaNotFoundException;
import org.apache.doris.common.Pair;
import org.apache.doris.common.PatternMatcher;
import org.apache.doris.common.PatternMatcherException;
import org.apache.doris.common.ThriftServerContext;
import org.apache.doris.common.ThriftServerEventProcessor;
import org.apache.doris.common.UserException;
import org.apache.doris.common.Version;
import org.apache.doris.common.annotation.LogException;
import org.apache.doris.cooldown.CooldownDelete;
import org.apache.doris.datasource.CatalogIf;
import org.apache.doris.datasource.ExternalCatalog;
import org.apache.doris.datasource.InternalCatalog;
import org.apache.doris.master.MasterImpl;
import org.apache.doris.mysql.privilege.AccessControllerManager;
import org.apache.doris.mysql.privilege.PrivPredicate;
import org.apache.doris.planner.StreamLoadPlanner;
import org.apache.doris.qe.ConnectContext;
import org.apache.doris.qe.ConnectProcessor;
import org.apache.doris.qe.DdlExecutor;
import org.apache.doris.qe.QeProcessorImpl;
import org.apache.doris.qe.QueryState;
import org.apache.doris.qe.VariableMgr;
import org.apache.doris.statistics.query.QueryStats;
import org.apache.doris.system.Backend;
import org.apache.doris.system.Frontend;
import org.apache.doris.system.SystemInfoService;
import org.apache.doris.tablefunction.MetadataGenerator;
import org.apache.doris.task.StreamLoadTask;
import org.apache.doris.thrift.FrontendService;
import org.apache.doris.thrift.FrontendServiceVersion;
import org.apache.doris.thrift.TAddColumnsRequest;
import org.apache.doris.thrift.TAddColumnsResult;
import org.apache.doris.thrift.TBeginTxnRequest;
import org.apache.doris.thrift.TBeginTxnResult;
import org.apache.doris.thrift.TBinlog;
import org.apache.doris.thrift.TCheckAuthRequest;
import org.apache.doris.thrift.TCheckAuthResult;
import org.apache.doris.thrift.TColumn;
import org.apache.doris.thrift.TColumnDef;
import org.apache.doris.thrift.TColumnDesc;
import org.apache.doris.thrift.TCommitTxnRequest;
import org.apache.doris.thrift.TCommitTxnResult;
import org.apache.doris.thrift.TConfirmUnusedRemoteFilesRequest;
import org.apache.doris.thrift.TConfirmUnusedRemoteFilesResult;
import org.apache.doris.thrift.TDescribeTableParams;
import org.apache.doris.thrift.TDescribeTableResult;
import org.apache.doris.thrift.TDescribeTablesParams;
import org.apache.doris.thrift.TDescribeTablesResult;
import org.apache.doris.thrift.TExecPlanFragmentParams;
import org.apache.doris.thrift.TFeResult;
import org.apache.doris.thrift.TFetchResourceResult;
import org.apache.doris.thrift.TFetchSchemaTableDataRequest;
import org.apache.doris.thrift.TFetchSchemaTableDataResult;
import org.apache.doris.thrift.TFinishTaskRequest;
import org.apache.doris.thrift.TFrontendPingFrontendRequest;
import org.apache.doris.thrift.TFrontendPingFrontendResult;
import org.apache.doris.thrift.TFrontendPingFrontendStatusCode;
<<<<<<< HEAD
=======
import org.apache.doris.thrift.TGetBinlogLagResult;
>>>>>>> 7bda49b5
import org.apache.doris.thrift.TGetBinlogRequest;
import org.apache.doris.thrift.TGetBinlogResult;
import org.apache.doris.thrift.TGetDbsParams;
import org.apache.doris.thrift.TGetDbsResult;
<<<<<<< HEAD
import org.apache.doris.thrift.TGetQueryStatsRequest;
=======
import org.apache.doris.thrift.TGetMasterTokenRequest;
import org.apache.doris.thrift.TGetMasterTokenResult;
import org.apache.doris.thrift.TGetQueryStatsRequest;
import org.apache.doris.thrift.TGetSnapshotRequest;
import org.apache.doris.thrift.TGetSnapshotResult;
>>>>>>> 7bda49b5
import org.apache.doris.thrift.TGetTablesParams;
import org.apache.doris.thrift.TGetTablesResult;
import org.apache.doris.thrift.TGetTabletReplicaInfosRequest;
import org.apache.doris.thrift.TGetTabletReplicaInfosResult;
import org.apache.doris.thrift.TInitExternalCtlMetaRequest;
import org.apache.doris.thrift.TInitExternalCtlMetaResult;
import org.apache.doris.thrift.TListPrivilegesResult;
import org.apache.doris.thrift.TListTableStatusResult;
import org.apache.doris.thrift.TLoadTxn2PCRequest;
import org.apache.doris.thrift.TLoadTxn2PCResult;
import org.apache.doris.thrift.TLoadTxnBeginRequest;
import org.apache.doris.thrift.TLoadTxnBeginResult;
import org.apache.doris.thrift.TLoadTxnCommitRequest;
import org.apache.doris.thrift.TLoadTxnCommitResult;
import org.apache.doris.thrift.TLoadTxnRollbackRequest;
import org.apache.doris.thrift.TLoadTxnRollbackResult;
import org.apache.doris.thrift.TMasterOpRequest;
import org.apache.doris.thrift.TMasterOpResult;
import org.apache.doris.thrift.TMasterResult;
import org.apache.doris.thrift.TMySqlLoadAcquireTokenResult;
import org.apache.doris.thrift.TNetworkAddress;
import org.apache.doris.thrift.TPipelineFragmentParams;
import org.apache.doris.thrift.TPrivilegeCtrl;
import org.apache.doris.thrift.TPrivilegeHier;
import org.apache.doris.thrift.TPrivilegeStatus;
import org.apache.doris.thrift.TPrivilegeType;
import org.apache.doris.thrift.TQueryStatsResult;
import org.apache.doris.thrift.TReplicaInfo;
import org.apache.doris.thrift.TReportExecStatusParams;
import org.apache.doris.thrift.TReportExecStatusResult;
import org.apache.doris.thrift.TReportRequest;
<<<<<<< HEAD
=======
import org.apache.doris.thrift.TRestoreSnapshotRequest;
import org.apache.doris.thrift.TRestoreSnapshotResult;
>>>>>>> 7bda49b5
import org.apache.doris.thrift.TRollbackTxnRequest;
import org.apache.doris.thrift.TRollbackTxnResult;
import org.apache.doris.thrift.TShowVariableRequest;
import org.apache.doris.thrift.TShowVariableResult;
import org.apache.doris.thrift.TSnapshotLoaderReportRequest;
import org.apache.doris.thrift.TSnapshotType;
import org.apache.doris.thrift.TStatus;
import org.apache.doris.thrift.TStatusCode;
import org.apache.doris.thrift.TStreamLoadMultiTablePutResult;
import org.apache.doris.thrift.TStreamLoadPutRequest;
import org.apache.doris.thrift.TStreamLoadPutResult;
import org.apache.doris.thrift.TTableIndexQueryStats;
import org.apache.doris.thrift.TTableQueryStats;
import org.apache.doris.thrift.TTableStatus;
import org.apache.doris.thrift.TUpdateExportTaskStatusRequest;
import org.apache.doris.thrift.TWaitingTxnStatusRequest;
import org.apache.doris.thrift.TWaitingTxnStatusResult;
import org.apache.doris.transaction.TabletCommitInfo;
import org.apache.doris.transaction.TransactionState;
import org.apache.doris.transaction.TransactionState.TxnCoordinator;
import org.apache.doris.transaction.TransactionState.TxnSourceType;
import org.apache.doris.transaction.TxnCommitAttachment;

import com.google.common.base.Preconditions;
import com.google.common.base.Strings;
import com.google.common.collect.Lists;
import com.google.common.collect.Maps;
<<<<<<< HEAD
=======
import org.apache.commons.collections.CollectionUtils;
>>>>>>> 7bda49b5
import org.apache.logging.log4j.LogManager;
import org.apache.logging.log4j.Logger;
import org.apache.thrift.TException;

import java.time.Instant;
import java.time.ZoneId;
import java.time.ZonedDateTime;
import java.util.ArrayList;
<<<<<<< HEAD
=======
import java.util.Collections;
>>>>>>> 7bda49b5
import java.util.HashMap;
import java.util.LinkedList;
import java.util.List;
import java.util.Map;
import java.util.Set;
<<<<<<< HEAD
import java.util.concurrent.TimeUnit;
import java.util.concurrent.TimeoutException;
import java.util.function.IntSupplier;
=======
import java.util.concurrent.ConcurrentHashMap;
import java.util.concurrent.TimeUnit;
import java.util.concurrent.TimeoutException;
import java.util.function.IntSupplier;
import java.util.stream.Collectors;
>>>>>>> 7bda49b5

// Frontend service used to serve all request for this frontend through
// thrift protocol
public class FrontendServiceImpl implements FrontendService.Iface {
    private static final Logger LOG = LogManager.getLogger(FrontendServiceImpl.class);
    private MasterImpl masterImpl;
    private ExecuteEnv exeEnv;
    // key is txn id,value is index of plan fragment instance, it's used by multi table request plan
    private ConcurrentHashMap<Long, Integer> multiTableFragmentInstanceIdIndexMap =
            new ConcurrentHashMap<>(64);

    public FrontendServiceImpl(ExecuteEnv exeEnv) {
        masterImpl = new MasterImpl();
        this.exeEnv = exeEnv;
    }

    @Override
    public TConfirmUnusedRemoteFilesResult confirmUnusedRemoteFiles(TConfirmUnusedRemoteFilesRequest request)
            throws TException {
        if (!Env.getCurrentEnv().isMaster()) {
            throw new TException("FE is not master");
        }
        TConfirmUnusedRemoteFilesResult res = new TConfirmUnusedRemoteFilesResult();
        if (!request.isSetConfirmList()) {
            throw new TException("confirm_list in null");
        }
        request.getConfirmList().forEach(info -> {
            if (!info.isSetCooldownMetaId()) {
                LOG.warn("cooldown_meta_id is null");
                return;
            }
            TabletMeta tabletMeta = Env.getCurrentEnv().getTabletInvertedIndex().getTabletMeta(info.tablet_id);
            if (tabletMeta == null) {
                LOG.warn("tablet {} not found", info.tablet_id);
                return;
            }
            Tablet tablet;
            int replicaNum;
            try {
                OlapTable table = (OlapTable) Env.getCurrentInternalCatalog().getDbNullable(tabletMeta.getDbId())
                        .getTable(tabletMeta.getTableId())
                        .get();
                table.readLock();
                replicaNum = table.getPartitionInfo().getReplicaAllocation(tabletMeta.getPartitionId())
                        .getTotalReplicaNum();
                try {
                    tablet = table.getPartition(tabletMeta.getPartitionId()).getIndex(tabletMeta.getIndexId())
                            .getTablet(info.tablet_id);
                } finally {
                    table.readUnlock();
                }
            } catch (RuntimeException e) {
                LOG.warn("tablet {} not found", info.tablet_id);
                return;
            }
            // check cooldownReplicaId
            Pair<Long, Long> cooldownConf = tablet.getCooldownConf();
            if (cooldownConf.first != info.cooldown_replica_id) {
                LOG.info("cooldown replica id not match({} vs {}), tablet={}", cooldownConf.first,
                        info.cooldown_replica_id, info.tablet_id);
                return;
            }
            // check cooldownMetaId of all replicas are the same
            List<Replica> replicas = Env.getCurrentEnv().getTabletInvertedIndex().getReplicas(info.tablet_id);
            // FIXME(plat1ko): We only delete remote files when tablet is under a stable state: enough replicas and
            //  all replicas are alive. Are these conditions really sufficient or necessary?
            if (replicas.size() < replicaNum) {
                LOG.info("num replicas are not enough, tablet={}", info.tablet_id);
                return;
            }
            for (Replica replica : replicas) {
                if (!replica.isAlive()) {
                    LOG.info("replica is not alive, tablet={}, replica={}", info.tablet_id, replica.getId());
                    return;
                }
                if (replica.getCooldownTerm() != cooldownConf.second) {
                    LOG.info("replica's cooldown term not match({} vs {}), tablet={}", cooldownConf.second,
                            replica.getCooldownTerm(), info.tablet_id);
                    return;
                }
                if (!info.cooldown_meta_id.equals(replica.getCooldownMetaId())) {
                    LOG.info("cooldown meta id are not same, tablet={}", info.tablet_id);
                    return;
                }
            }
            res.addToConfirmedTablets(info.tablet_id);
        });

        if (res.isSetConfirmedTablets() && !res.getConfirmedTablets().isEmpty()) {
            if (Env.getCurrentEnv().isMaster()) {
                // ensure FE is real master
                Env.getCurrentEnv().getEditLog().logCooldownDelete(new CooldownDelete());
            } else {
                throw new TException("FE is not master");
            }
        }

        return res;
    }

    @Override
    public TGetDbsResult getDbNames(TGetDbsParams params) throws TException {
        LOG.debug("get db request: {}", params);
        TGetDbsResult result = new TGetDbsResult();

        List<String> dbs = Lists.newArrayList();
        List<String> catalogs = Lists.newArrayList();
        PatternMatcher matcher = null;
        if (params.isSetPattern()) {
            try {
                matcher = PatternMatcher.createMysqlPattern(params.getPattern(),
                        CaseSensibility.DATABASE.getCaseSensibility());
            } catch (PatternMatcherException e) {
                throw new TException("Pattern is in bad format: " + params.getPattern());
            }
        }

        Env env = Env.getCurrentEnv();
        List<CatalogIf> catalogIfs = Lists.newArrayList();
        if (Strings.isNullOrEmpty(params.catalog)) {
            catalogIfs = env.getCatalogMgr().listCatalogs();
        } else {
            catalogIfs.add(env.getCatalogMgr()
                    .getCatalogOrException(params.catalog, catalog -> new TException("Unknown catalog " + catalog)));
        }
        for (CatalogIf catalog : catalogIfs) {
            List<String> dbNames;
            try {
                dbNames = catalog.getDbNamesOrEmpty();
            } catch (Exception e) {
                LOG.warn("failed to get database names for catalog {}", catalog.getName(), e);
                // Some external catalog may fail to get databases due to wrong connection info.
                // So continue here to get databases of other catalogs.
                continue;
            }
            LOG.debug("get db names: {}, in catalog: {}", dbNames, catalog.getName());

            UserIdentity currentUser = null;
            if (params.isSetCurrentUserIdent()) {
                currentUser = UserIdentity.fromThrift(params.current_user_ident);
            } else {
                currentUser = UserIdentity.createAnalyzedUserIdentWithIp(params.user, params.user_ip);
            }
            for (String fullName : dbNames) {
                if (!env.getAccessManager().checkDbPriv(currentUser, fullName, PrivPredicate.SHOW)) {
                    continue;
                }

                final String db = ClusterNamespace.getNameFromFullName(fullName);
                if (matcher != null && !matcher.match(db)) {
                    continue;
                }

                catalogs.add(catalog.getName());
                dbs.add(fullName);
            }
        }

        result.setDbs(dbs);
        result.setCatalogs(catalogs);
        return result;
    }

    private static ColumnDef initColumnfromThrift(TColumnDesc tColumnDesc, String comment) {
        TypeDef typeDef = TypeDef.createTypeDef(tColumnDesc);
        boolean isAllowNull = tColumnDesc.isIsAllowNull();
        ColumnDef.DefaultValue defaultVal = ColumnDef.DefaultValue.NOT_SET;
        // Dynamic table's Array default value should be '[]'
        if (typeDef.getType().isArrayType()) {
            defaultVal = ColumnDef.DefaultValue.ARRAY_EMPTY_DEFAULT_VALUE;
        }
<<<<<<< HEAD
        return new ColumnDef(tColumnDesc.getColumnName(), typeDef, false, null, isAllowNull, defaultVal,
                comment, true);
=======
        return new ColumnDef(tColumnDesc.getColumnName(), typeDef, false, null, isAllowNull, false,
            defaultVal, comment, true);
>>>>>>> 7bda49b5
    }

    @Override
    public TAddColumnsResult addColumns(TAddColumnsRequest request) throws TException {
        String clientAddr = getClientAddrAsString();
        LOG.debug("schema change clientAddr: {}, request: {}", clientAddr, request);

        TStatus status = new TStatus(TStatusCode.OK);
        List<TColumn> allColumns = new ArrayList<TColumn>();

        Env env = Env.getCurrentEnv();
        InternalCatalog catalog = env.getInternalCatalog();
        int schemaVersion = 0;
        try {
            if (!env.isMaster()) {
                status.setStatusCode(TStatusCode.ILLEGAL_STATE);
                status.addToErrorMsgs("retry rpc request to master.");
                TAddColumnsResult result = new TAddColumnsResult();
                result.setStatus(status);
                return result;
            }
            TableName tableName = new TableName("", request.getDbName(), request.getTableName());
            if (request.getTableId() > 0) {
                tableName = catalog.getTableNameByTableId(request.getTableId());
            }
            if (tableName == null) {
                throw new MetaNotFoundException("table_id " + request.getTableId() + " does not exist");
            }

            Database db = catalog.getDbNullable(tableName.getDb());
            if (db == null) {
                throw new MetaNotFoundException("db " + tableName.getDb() + " does not exist");
            }

            List<TColumnDef> addColumns = request.getAddColumns();
            boolean queryMode = false;
            if (addColumns == null || addColumns.size() == 0) {
                queryMode = true;
            }

            // rpc only olap table
            OlapTable olapTable = (OlapTable) db.getTableOrMetaException(tableName.getTbl(), TableType.OLAP);
            olapTable.writeLockOrMetaException();

            try {
<<<<<<< HEAD
=======
                olapTable.checkNormalStateForAlter();
>>>>>>> 7bda49b5
                List<ColumnDef> columnDefs = new ArrayList<ColumnDef>();

                // prepare columnDefs
                for (TColumnDef tColumnDef : addColumns) {
                    if (request.isAllowTypeConflict()) {
                        // ignore column with same name
                        boolean hasSameNameColumn = false;
                        for (Column column : olapTable.getBaseSchema()) {
                            if (column.getName().equalsIgnoreCase(tColumnDef.getColumnDesc().getColumnName())) {
                                hasSameNameColumn = true;
                            }
                        }
                        // ignore this column
                        if (hasSameNameColumn) {
                            continue;
                        }
                    }
                    String comment = tColumnDef.getComment();
                    if (comment == null || comment.length() == 0) {
                        Instant ins = Instant.ofEpochSecond(System.currentTimeMillis() / 1000);
                        ZonedDateTime zdt = ins.atZone(ZoneId.systemDefault());
                        comment = "auto change " + zdt.toString();
                    }

                    TColumnDesc tColumnDesc = tColumnDef.getColumnDesc();
                    ColumnDef columnDef = initColumnfromThrift(tColumnDesc, comment);
                    columnDefs.add(columnDef);
                }

                if (!queryMode && !columnDefs.isEmpty()) {
                    // create AddColumnsClause
                    AddColumnsClause addColumnsClause = new AddColumnsClause(columnDefs, null, null);
                    addColumnsClause.analyze(null);

                    // index id -> index schema
                    Map<Long, LinkedList<Column>> indexSchemaMap = new HashMap<>();
                    //index id -> index col_unique_id supplier
                    Map<Long, IntSupplier> colUniqueIdSupplierMap = new HashMap<>();
                    for (Map.Entry<Long, List<Column>> entry : olapTable.getIndexIdToSchema(true).entrySet()) {
                        indexSchemaMap.put(entry.getKey(), new LinkedList<>(entry.getValue()));
                        IntSupplier colUniqueIdSupplier = null;
                        if (olapTable.getEnableLightSchemaChange()) {
                            colUniqueIdSupplier = new IntSupplier() {
                                public int pendingMaxColUniqueId = olapTable
                                        .getIndexMetaByIndexId(entry.getKey()).getMaxColUniqueId();

                                @Override
                                public int getAsInt() {
                                    pendingMaxColUniqueId++;
                                    return pendingMaxColUniqueId;
                                }
                            };
                        }
                        colUniqueIdSupplierMap.put(entry.getKey(), colUniqueIdSupplier);
                    }
                    //4. call schame change function, only for dynamic table feature.
                    SchemaChangeHandler schemaChangeHandler = new SchemaChangeHandler();

                    boolean lightSchemaChange = schemaChangeHandler.processAddColumns(
                            addColumnsClause, olapTable, indexSchemaMap, true, colUniqueIdSupplierMap);
                    if (lightSchemaChange) {
                        //for schema change add column optimize, direct modify table meta.
                        List<Index> newIndexes = olapTable.getCopiedIndexes();
                        long jobId = Env.getCurrentEnv().getNextId();
                        Env.getCurrentEnv().getSchemaChangeHandler().modifyTableLightSchemaChange(
<<<<<<< HEAD
=======
                                "",
>>>>>>> 7bda49b5
                                db, olapTable, indexSchemaMap, newIndexes, null, false, jobId, false);
                    } else {
                        throw new MetaNotFoundException("table_id "
                                + request.getTableId() + " cannot light schema change through rpc.");
                    }
                }

                //5. build all columns
                for (Column column : olapTable.getBaseSchema()) {
                    allColumns.add(column.toThrift());
                }
                schemaVersion = olapTable.getBaseSchemaVersion();
            } catch (Exception e) {
                LOG.warn("got exception add columns: ", e);
                status.setStatusCode(TStatusCode.INTERNAL_ERROR);
                status.addToErrorMsgs(e.getMessage());
            } finally {
                olapTable.writeUnlock();
            }
        } catch (MetaNotFoundException e) {
            status.setStatusCode(TStatusCode.NOT_FOUND);
            status.addToErrorMsgs(e.getMessage());
        } catch (UserException e) {
            status.setStatusCode(TStatusCode.INVALID_ARGUMENT);
            status.addToErrorMsgs(e.getMessage());
        } catch (Exception e) {
            LOG.warn("got exception add columns: ", e);
            status.setStatusCode(TStatusCode.INTERNAL_ERROR);
            status.addToErrorMsgs(e.getMessage());
        }

        TAddColumnsResult result = new TAddColumnsResult();
        result.setStatus(status);
        result.setTableId(request.getTableId());
        result.setAllColumns(allColumns);
        result.setSchemaVersion(schemaVersion);
        LOG.debug("result: {}", result);
        return result;
    }

    @LogException
    @Override
    public TGetTablesResult getTableNames(TGetTablesParams params) throws TException {
        LOG.debug("get table name request: {}", params);
        TGetTablesResult result = new TGetTablesResult();
        List<String> tablesResult = Lists.newArrayList();
        result.setTables(tablesResult);
        PatternMatcher matcher = null;
        if (params.isSetPattern()) {
            try {
                matcher = PatternMatcher.createMysqlPattern(params.getPattern(),
                        CaseSensibility.TABLE.getCaseSensibility());
            } catch (PatternMatcherException e) {
                throw new TException("Pattern is in bad format: " + params.getPattern());
            }
        }

        // database privs should be checked in analysis phrase
        UserIdentity currentUser;
        if (params.isSetCurrentUserIdent()) {
            currentUser = UserIdentity.fromThrift(params.current_user_ident);
        } else {
            currentUser = UserIdentity.createAnalyzedUserIdentWithIp(params.user, params.user_ip);
        }
        String catalogName = Strings.isNullOrEmpty(params.catalog) ? InternalCatalog.INTERNAL_CATALOG_NAME
                : params.catalog;

        DatabaseIf<TableIf> db = Env.getCurrentEnv().getCatalogMgr()
                .getCatalogOrException(catalogName, catalog -> new TException("Unknown catalog " + catalog))
                .getDbNullable(params.db);

        if (db != null) {
            Set<String> tableNames;
            try {
                tableNames = db.getTableNamesOrEmptyWithLock();
                for (String tableName : tableNames) {
                    LOG.debug("get table: {}, wait to check", tableName);
                    if (!Env.getCurrentEnv().getAccessManager()
                            .checkTblPriv(currentUser, params.db, tableName, PrivPredicate.SHOW)) {
                        continue;
                    }
                    if (matcher != null && !matcher.match(tableName)) {
                        continue;
                    }
                    tablesResult.add(tableName);
                }
            } catch (Exception e) {
                LOG.warn("failed to get table names for db {} in catalog {}", params.db, catalogName, e);
            }
        }
        return result;
    }

    @Override
    public TListTableStatusResult listTableStatus(TGetTablesParams params) throws TException {
        LOG.debug("get list table request: {}", params);
        TListTableStatusResult result = new TListTableStatusResult();
        List<TTableStatus> tablesResult = Lists.newArrayList();
        result.setTables(tablesResult);
        PatternMatcher matcher = null;
        if (params.isSetPattern()) {
            try {
                matcher = PatternMatcher.createMysqlPattern(params.getPattern(),
                        CaseSensibility.TABLE.getCaseSensibility());
            } catch (PatternMatcherException e) {
                throw new TException("Pattern is in bad format " + params.getPattern());
            }
        }
        // database privs should be checked in analysis phrase

        UserIdentity currentUser;
        if (params.isSetCurrentUserIdent()) {
            currentUser = UserIdentity.fromThrift(params.current_user_ident);
        } else {
            currentUser = UserIdentity.createAnalyzedUserIdentWithIp(params.user, params.user_ip);
        }

        String catalogName = InternalCatalog.INTERNAL_CATALOG_NAME;
        if (params.isSetCatalog()) {
            catalogName = params.catalog;
        }
        CatalogIf catalog = Env.getCurrentEnv().getCatalogMgr().getCatalog(catalogName);
        if (catalog != null) {
            DatabaseIf db = catalog.getDbNullable(params.db);
            if (db != null) {
                try {
                    List<TableIf> tables;
                    if (!params.isSetType() || params.getType() == null || params.getType().isEmpty()) {
                        tables = db.getTablesOrEmpty();
                    } else {
                        switch (params.getType()) {
                            case "VIEW":
                                tables = db.getViewsOrEmpty();
                                break;
                            default:
                                tables = db.getTablesOrEmpty();
                        }
                    }
                    for (TableIf table : tables) {
                        if (!Env.getCurrentEnv().getAccessManager().checkTblPriv(currentUser, params.db,
                                table.getName(), PrivPredicate.SHOW)) {
                            continue;
                        }
                        table.readLock();
                        try {
                            if (matcher != null && !matcher.match(table.getName())) {
                                continue;
                            }
                            long lastCheckTime = table.getLastCheckTime() <= 0 ? 0 : table.getLastCheckTime();
                            TTableStatus status = new TTableStatus();
                            status.setName(table.getName());
                            status.setType(table.getMysqlType());
                            status.setEngine(table.getEngine());
                            status.setComment(table.getComment());
                            status.setCreateTime(table.getCreateTime());
                            status.setLastCheckTime(lastCheckTime / 1000);
                            status.setUpdateTime(table.getUpdateTime() / 1000);
                            status.setCheckTime(lastCheckTime / 1000);
                            status.setCollation("utf-8");
                            status.setRows(table.getRowCount());
                            status.setDataLength(table.getDataLength());
                            status.setAvgRowLength(table.getAvgRowLength());
                            tablesResult.add(status);
                        } finally {
                            table.readUnlock();
                        }
                    }
                } catch (Exception e) {
                    LOG.warn("failed to get tables for db {} in catalog {}", db.getFullName(), catalogName, e);
                }
            }
        }
        return result;
    }

    @Override
    public TListPrivilegesResult listTablePrivilegeStatus(TGetTablesParams params) throws TException {
        LOG.debug("get list table privileges request: {}", params);
        TListPrivilegesResult result = new TListPrivilegesResult();
        List<TPrivilegeStatus> tblPrivResult = Lists.newArrayList();
        result.setPrivileges(tblPrivResult);

        UserIdentity currentUser = null;
        if (params.isSetCurrentUserIdent()) {
            currentUser = UserIdentity.fromThrift(params.current_user_ident);
        } else {
            currentUser = UserIdentity.createAnalyzedUserIdentWithIp(params.user, params.user_ip);
        }
        Env.getCurrentEnv().getAuth().getTablePrivStatus(tblPrivResult, currentUser);
        return result;
    }

    @Override
    public TListPrivilegesResult listSchemaPrivilegeStatus(TGetTablesParams params) throws TException {
        LOG.debug("get list schema privileges request: {}", params);
        TListPrivilegesResult result = new TListPrivilegesResult();
        List<TPrivilegeStatus> tblPrivResult = Lists.newArrayList();
        result.setPrivileges(tblPrivResult);

        UserIdentity currentUser = null;
        if (params.isSetCurrentUserIdent()) {
            currentUser = UserIdentity.fromThrift(params.current_user_ident);
        } else {
            currentUser = UserIdentity.createAnalyzedUserIdentWithIp(params.user, params.user_ip);
        }
        Env.getCurrentEnv().getAuth().getSchemaPrivStatus(tblPrivResult, currentUser);
        return result;
    }

    @Override
    public TListPrivilegesResult listUserPrivilegeStatus(TGetTablesParams params) throws TException {
        LOG.debug("get list user privileges request: {}", params);
        TListPrivilegesResult result = new TListPrivilegesResult();
        List<TPrivilegeStatus> userPrivResult = Lists.newArrayList();
        result.setPrivileges(userPrivResult);

        UserIdentity currentUser = null;
        if (params.isSetCurrentUserIdent()) {
            currentUser = UserIdentity.fromThrift(params.current_user_ident);
        } else {
            currentUser = UserIdentity.createAnalyzedUserIdentWithIp(params.user, params.user_ip);
        }
        Env.getCurrentEnv().getAuth().getGlobalPrivStatus(userPrivResult, currentUser);
        return result;
    }

    @Override
    public TFeResult updateExportTaskStatus(TUpdateExportTaskStatusRequest request) throws TException {
        TStatus status = new TStatus(TStatusCode.OK);
        TFeResult result = new TFeResult(FrontendServiceVersion.V1, status);
        return result;
    }

    @Override
    public TDescribeTableResult describeTable(TDescribeTableParams params) throws TException {
        LOG.debug("get desc table request: {}", params);
        TDescribeTableResult result = new TDescribeTableResult();
        List<TColumnDef> columns = Lists.newArrayList();
        result.setColumns(columns);

        // database privs should be checked in analysis phrase
        UserIdentity currentUser = null;
        if (params.isSetCurrentUserIdent()) {
            currentUser = UserIdentity.fromThrift(params.current_user_ident);
        } else {
            currentUser = UserIdentity.createAnalyzedUserIdentWithIp(params.user, params.user_ip);
        }
        if (!Env.getCurrentEnv().getAccessManager()
                .checkTblPriv(currentUser, params.db, params.getTableName(), PrivPredicate.SHOW)) {
            return result;
        }

        String catalogName = Strings.isNullOrEmpty(params.catalog) ? InternalCatalog.INTERNAL_CATALOG_NAME
                : params.catalog;
        DatabaseIf<TableIf> db = Env.getCurrentEnv().getCatalogMgr()
                .getCatalogOrException(catalogName, catalog -> new TException("Unknown catalog " + catalog))
                .getDbNullable(params.db);
        if (db != null) {
            TableIf table = db.getTableNullableIfException(params.getTableName());
            if (table != null) {
                table.readLock();
                try {
                    List<Column> baseSchema = table.getBaseSchemaOrEmpty();
                    for (Column column : baseSchema) {
                        final TColumnDesc desc = new TColumnDesc(column.getName(), column.getDataType().toThrift());
                        final Integer precision = column.getOriginType().getPrecision();
                        if (precision != null) {
                            desc.setColumnPrecision(precision);
                        }
                        final Integer columnLength = column.getOriginType().getColumnSize();
                        if (columnLength != null) {
                            desc.setColumnLength(columnLength);
                        }
                        final Integer decimalDigits = column.getOriginType().getDecimalDigits();
                        if (decimalDigits != null) {
                            desc.setColumnScale(decimalDigits);
                        }
                        desc.setIsAllowNull(column.isAllowNull());
                        final TColumnDef colDef = new TColumnDef(desc);
                        final String comment = column.getComment();
                        if (comment != null) {
                            colDef.setComment(comment);
                        }
                        if (column.isKey()) {
                            if (table instanceof OlapTable) {
                                desc.setColumnKey(((OlapTable) table).getKeysType().toMetadata());
                            }
                        }
                        columns.add(colDef);
                    }
                } finally {
                    table.readUnlock();
                }
            }
        }
        return result;
    }

    @Override
    public TDescribeTablesResult describeTables(TDescribeTablesParams params) throws TException {
        LOG.debug("get desc tables request: {}", params);
        TDescribeTablesResult result = new TDescribeTablesResult();
        List<TColumnDef> columns = Lists.newArrayList();
        List<Integer> tablesOffset = Lists.newArrayList();
        List<String> tables = params.getTablesName();
        result.setColumns(columns);
        result.setTablesOffset(tablesOffset);

        // database privs should be checked in analysis phrase
        UserIdentity currentUser = null;
        if (params.isSetCurrentUserIdent()) {
            currentUser = UserIdentity.fromThrift(params.current_user_ident);
        } else {
            currentUser = UserIdentity.createAnalyzedUserIdentWithIp(params.user, params.user_ip);
        }
        for (String tableName : tables) {
            if (!Env.getCurrentEnv().getAccessManager()
                    .checkTblPriv(currentUser, params.db, tableName, PrivPredicate.SHOW)) {
                return result;
            }
        }

        String catalogName = Strings.isNullOrEmpty(params.catalog) ? InternalCatalog.INTERNAL_CATALOG_NAME
                : params.catalog;
        DatabaseIf<TableIf> db = Env.getCurrentEnv().getCatalogMgr()
                .getCatalogOrException(catalogName, catalog -> new TException("Unknown catalog " + catalog))
                .getDbNullable(params.db);
        if (db != null) {
            for (String tableName : tables) {
                TableIf table = db.getTableNullableIfException(tableName);
                if (table != null) {
                    table.readLock();
                    try {
                        List<Column> baseSchema = table.getBaseSchemaOrEmpty();
                        for (Column column : baseSchema) {
                            final TColumnDesc desc = new TColumnDesc(column.getName(), column.getDataType().toThrift());
                            final Integer precision = column.getOriginType().getPrecision();
                            if (precision != null) {
                                desc.setColumnPrecision(precision);
                            }
                            final Integer columnLength = column.getOriginType().getColumnSize();
                            if (columnLength != null) {
                                desc.setColumnLength(columnLength);
                            }
                            final Integer decimalDigits = column.getOriginType().getDecimalDigits();
                            if (decimalDigits != null) {
                                desc.setColumnScale(decimalDigits);
                            }
                            desc.setIsAllowNull(column.isAllowNull());
                            final TColumnDef colDef = new TColumnDef(desc);
                            final String comment = column.getComment();
                            if (comment != null) {
                                colDef.setComment(comment);
                            }
                            if (column.isKey()) {
                                if (table instanceof OlapTable) {
                                    desc.setColumnKey(((OlapTable) table).getKeysType().toMetadata());
                                }
                            }
                            columns.add(colDef);
                        }
                    } finally {
                        table.readUnlock();
                    }
                    tablesOffset.add(columns.size());
                }
            }
        }
        return result;
    }

    @Override
    public TShowVariableResult showVariables(TShowVariableRequest params) throws TException {
        TShowVariableResult result = new TShowVariableResult();
        Map<String, String> map = Maps.newHashMap();
        result.setVariables(map);
        // Find connect
        ConnectContext ctx = exeEnv.getScheduler().getContext((int) params.getThreadId());
        if (ctx == null) {
            return result;
        }
        List<List<String>> rows = VariableMgr.dump(SetType.fromThrift(params.getVarType()), ctx.getSessionVariable(),
                null);
        for (List<String> row : rows) {
            map.put(row.get(0), row.get(1));
        }
        return result;
    }

    @Override
    public TReportExecStatusResult reportExecStatus(TReportExecStatusParams params) throws TException {
        return QeProcessorImpl.INSTANCE.reportExecStatus(params, getClientAddr());
    }

    @Override
    public TMasterResult finishTask(TFinishTaskRequest request) throws TException {
        return masterImpl.finishTask(request);
    }

    @Override
    public TMasterResult report(TReportRequest request) throws TException {
        return masterImpl.report(request);
    }

    // This interface is used for keeping backward compatible
    @Override
    public TFetchResourceResult fetchResource() throws TException {
        throw new TException("not supported");
    }

    @Override
    public TMasterOpResult forward(TMasterOpRequest params) throws TException {
        Frontend fe = Env.getCurrentEnv().checkFeExist(params.getClientNodeHost(), params.getClientNodePort());
        if (fe == null) {
            LOG.warn("reject request from invalid host. client: {}", params.getClientNodeHost());
            throw new TException("request from invalid host was rejected.");
<<<<<<< HEAD
=======
        }
        if (params.isSyncJournalOnly()) {
            final TMasterOpResult result = new TMasterOpResult();
            result.setMaxJournalId(Env.getCurrentEnv().getMaxJournalId());
            return result;
>>>>>>> 7bda49b5
        }

        // add this log so that we can track this stmt
        LOG.debug("receive forwarded stmt {} from FE: {}", params.getStmtId(), params.getClientNodeHost());
        ConnectContext context = new ConnectContext();
        // Set current connected FE to the client address, so that we can know where this request come from.
        context.setCurrentConnectedFEIp(params.getClientNodeHost());
        ConnectProcessor processor = new ConnectProcessor(context);
        TMasterOpResult result = processor.proxyExecute(params);
        if (QueryState.MysqlStateType.ERR.name().equalsIgnoreCase(result.getStatus())) {
            context.getState().setError(result.getStatus());
        } else {
            context.getState().setOk();
        }
        ConnectContext.remove();
        return result;
    }

<<<<<<< HEAD
    private void checkPasswordAndPrivs(String cluster, String user, String passwd, String db, String tbl,
                                       String clientIp, PrivPredicate predicate) throws AuthenticationException {
        checkPasswordAndPrivs(cluster, user, passwd, db, Lists.newArrayList(tbl), clientIp, predicate);
    }

=======
    private List<String> getTableNames(String cluster, String dbName, List<Long> tableIds) throws UserException {
        final String fullDbName = ClusterNamespace.getFullName(cluster, dbName);
        Database db = Env.getCurrentInternalCatalog().getDbNullable(fullDbName);
        if (db == null) {
            throw new UserException(String.format("can't find db named: %s", dbName));
        }
        List<String> tableNames = Lists.newArrayList();
        for (Long id : tableIds) {
            Table table = db.getTableNullable(id);
            if (table == null) {
                throw new UserException(String.format("can't find table id: %d in db: %s", id, dbName));
            }
            tableNames.add(table.getName());
        }

        return tableNames;
    }

    private void checkPasswordAndPrivs(String cluster, String user, String passwd, String db, String tbl,
                                       String clientIp, PrivPredicate predicate) throws AuthenticationException {
        checkPasswordAndPrivs(cluster, user, passwd, db, Lists.newArrayList(tbl), clientIp, predicate);
    }

>>>>>>> 7bda49b5
    private void checkPasswordAndPrivs(String cluster, String user, String passwd, String db, List<String> tables,
                                       String clientIp, PrivPredicate predicate) throws AuthenticationException {

        final String fullUserName = ClusterNamespace.getFullName(cluster, user);
        final String fullDbName = ClusterNamespace.getFullName(cluster, db);
        List<UserIdentity> currentUser = Lists.newArrayList();
        Env.getCurrentEnv().getAuth().checkPlainPassword(fullUserName, clientIp, passwd, currentUser);

        Preconditions.checkState(currentUser.size() == 1);
        for (String tbl : tables) {
            if (!Env.getCurrentEnv().getAccessManager().checkTblPriv(currentUser.get(0), fullDbName, tbl, predicate)) {
                throw new AuthenticationException(
                        "Access denied; you need (at least one of) the LOAD privilege(s) for this operation");
            }
        }
    }

    private void checkToken(String token) throws AuthenticationException {
        if (!Env.getCurrentEnv().getLoadManager().getTokenManager().checkAuthToken(token)) {
            throw new AuthenticationException("Un matched cluster token.");
<<<<<<< HEAD
=======
        }
    }

    private void checkPassword(String cluster, String user, String passwd, String clientIp)
            throws AuthenticationException {
        if (Strings.isNullOrEmpty(cluster)) {
            cluster = SystemInfoService.DEFAULT_CLUSTER;
>>>>>>> 7bda49b5
        }
        final String fullUserName = ClusterNamespace.getFullName(cluster, user);
        List<UserIdentity> currentUser = Lists.newArrayList();
        Env.getCurrentEnv().getAuth().checkPlainPassword(fullUserName, clientIp, passwd, currentUser);
        Preconditions.checkState(currentUser.size() == 1);
    }

    @Override
    public TLoadTxnBeginResult loadTxnBegin(TLoadTxnBeginRequest request) throws TException {
        String clientAddr = getClientAddrAsString();
        LOG.debug("receive txn begin request: {}, backend: {}", request, clientAddr);

        TLoadTxnBeginResult result = new TLoadTxnBeginResult();
        TStatus status = new TStatus(TStatusCode.OK);
        result.setStatus(status);
        try {
            TLoadTxnBeginResult tmpRes = loadTxnBeginImpl(request, clientAddr);
            result.setTxnId(tmpRes.getTxnId()).setDbId(tmpRes.getDbId());
        } catch (DuplicatedRequestException e) {
            // this is a duplicate request, just return previous txn id
            LOG.warn("duplicate request for stream load. request id: {}, txn: {}", e.getDuplicatedRequestId(),
                    e.getTxnId());
            result.setTxnId(e.getTxnId());
        } catch (LabelAlreadyUsedException e) {
            status.setStatusCode(TStatusCode.LABEL_ALREADY_EXISTS);
            status.addToErrorMsgs(e.getMessage());
            result.setJobStatus(e.getJobStatus());
        } catch (UserException e) {
            LOG.warn("failed to begin: {}", e.getMessage());
            status.setStatusCode(TStatusCode.ANALYSIS_ERROR);
            status.addToErrorMsgs(e.getMessage());
        } catch (Throwable e) {
            LOG.warn("catch unknown result.", e);
            status.setStatusCode(TStatusCode.INTERNAL_ERROR);
            status.addToErrorMsgs(Strings.nullToEmpty(e.getMessage()));
            return result;
        }
        return result;
    }

    private TLoadTxnBeginResult loadTxnBeginImpl(TLoadTxnBeginRequest request, String clientIp) throws UserException {
        String cluster = request.getCluster();
        if (Strings.isNullOrEmpty(cluster)) {
            cluster = SystemInfoService.DEFAULT_CLUSTER;
        }

        if (Strings.isNullOrEmpty(request.getToken())) {
            checkPasswordAndPrivs(cluster, request.getUser(), request.getPasswd(), request.getDb(), request.getTbl(),
                    request.getUserIp(), PrivPredicate.LOAD);
        }

        // check label
        if (Strings.isNullOrEmpty(request.getLabel())) {
            throw new UserException("empty label in begin request");
        }
        // check database
        Env env = Env.getCurrentEnv();
        String fullDbName = ClusterNamespace.getFullName(cluster, request.getDb());
        Database db = env.getInternalCatalog().getDbNullable(fullDbName);
        if (db == null) {
            String dbName = fullDbName;
            if (Strings.isNullOrEmpty(request.getCluster())) {
                dbName = request.getDb();
            }
            throw new UserException("unknown database, database=" + dbName);
        }

        OlapTable table = (OlapTable) db.getTableOrMetaException(request.tbl, TableType.OLAP);
        // begin
        long timeoutSecond = request.isSetTimeout() ? request.getTimeout() : Config.stream_load_default_timeout_second;
        long txnId = Env.getCurrentGlobalTransactionMgr().beginTransaction(
                db.getId(), Lists.newArrayList(table.getId()), request.getLabel(), request.getRequestId(),
                new TxnCoordinator(TxnSourceType.BE, clientIp),
                TransactionState.LoadJobSourceType.BACKEND_STREAMING, -1, timeoutSecond);
        TLoadTxnBeginResult result = new TLoadTxnBeginResult();
        result.setTxnId(txnId).setDbId(db.getId());
        return result;
    }

    @Override
    public TBeginTxnResult beginTxn(TBeginTxnRequest request) throws TException {
        String clientAddr = getClientAddrAsString();
        LOG.debug("receive txn begin request: {}, client: {}", request, clientAddr);

        TBeginTxnResult result = new TBeginTxnResult();
        TStatus status = new TStatus(TStatusCode.OK);
        result.setStatus(status);
        try {
            TBeginTxnResult tmpRes = beginTxnImpl(request, clientAddr);
            result.setTxnId(tmpRes.getTxnId()).setDbId(tmpRes.getDbId());
        } catch (DuplicatedRequestException e) {
            // this is a duplicate request, just return previous txn id
            LOG.warn("duplicate request for stream load. request id: {}, txn: {}", e.getDuplicatedRequestId(),
                    e.getTxnId());
            result.setTxnId(e.getTxnId());
        } catch (LabelAlreadyUsedException e) {
            status.setStatusCode(TStatusCode.LABEL_ALREADY_EXISTS);
            status.addToErrorMsgs(e.getMessage());
            result.setJobStatus(e.getJobStatus());
        } catch (UserException e) {
            LOG.warn("failed to begin: {}", e.getMessage());
            status.setStatusCode(TStatusCode.ANALYSIS_ERROR);
            status.addToErrorMsgs(e.getMessage());
        } catch (Throwable e) {
            LOG.warn("catch unknown result.", e);
            status.setStatusCode(TStatusCode.INTERNAL_ERROR);
            status.addToErrorMsgs(Strings.nullToEmpty(e.getMessage()));
            return result;
        }

        return result;
    }

    private TBeginTxnResult beginTxnImpl(TBeginTxnRequest request, String clientIp) throws UserException {
        /// Check required arg: user, passwd, db, tables, label
        if (!request.isSetUser()) {
            throw new UserException("user is not set");
        }
        if (!request.isSetPasswd()) {
            throw new UserException("passwd is not set");
        }
        if (!request.isSetDb()) {
            throw new UserException("db is not set");
        }
<<<<<<< HEAD
        if (!request.isSetTables()) {
            throw new UserException("tables is not set");
=======
        if (!request.isSetTableIds()) {
            throw new UserException("table ids is not set");
>>>>>>> 7bda49b5
        }
        if (!request.isSetLabel()) {
            throw new UserException("label is not set");
        }

        String cluster = request.getCluster();
        if (Strings.isNullOrEmpty(cluster)) {
            cluster = SystemInfoService.DEFAULT_CLUSTER;
        }

        // step 1: check auth
        if (Strings.isNullOrEmpty(request.getToken())) {
<<<<<<< HEAD
            checkPasswordAndPrivs(cluster, request.getUser(), request.getPasswd(), request.getDb(), request.getTables(),
=======
            // lookup table ids && convert into tableNameList
            List<String> tableNameList = getTableNames(cluster, request.getDb(), request.getTableIds());
            checkPasswordAndPrivs(cluster, request.getUser(), request.getPasswd(), request.getDb(), tableNameList,
>>>>>>> 7bda49b5
                    request.getUserIp(), PrivPredicate.LOAD);
        }

        // step 2: check label
        if (Strings.isNullOrEmpty(request.getLabel())) {
            throw new UserException("empty label in begin request");
        }

        // step 3: check database
        Env env = Env.getCurrentEnv();
        String fullDbName = ClusterNamespace.getFullName(cluster, request.getDb());
        Database db = env.getInternalCatalog().getDbNullable(fullDbName);
        if (db == null) {
            String dbName = fullDbName;
            if (Strings.isNullOrEmpty(request.getCluster())) {
                dbName = request.getDb();
            }
            throw new UserException("unknown database, database=" + dbName);
        }

        // step 4: fetch all tableIds
<<<<<<< HEAD
        // lookup tables && convert into tableIdList
        List<Long> tableIdList = Lists.newArrayList();
        for (String tblName : request.getTables()) {
            Table table = db.getTableOrMetaException(tblName, TableType.OLAP);
            if (table == null) {
                throw new UserException("unknown table, table=" + tblName);
            }
            tableIdList.add(table.getId());
        }
=======
        // table ids is checked at step 1
        List<Long> tableIdList = request.getTableIds();
>>>>>>> 7bda49b5

        // step 5: get timeout
        long timeoutSecond = request.isSetTimeout() ? request.getTimeout() : Config.stream_load_default_timeout_second;

        // step 6: begin transaction
        long txnId = Env.getCurrentGlobalTransactionMgr().beginTransaction(
                db.getId(), tableIdList, request.getLabel(), request.getRequestId(),
                new TxnCoordinator(TxnSourceType.BE, clientIp),
                TransactionState.LoadJobSourceType.BACKEND_STREAMING, -1, timeoutSecond);

        // step 7: return result
        TBeginTxnResult result = new TBeginTxnResult();
        result.setTxnId(txnId).setDbId(db.getId());
        return result;
    }

    @Override
    public TLoadTxnCommitResult loadTxnPreCommit(TLoadTxnCommitRequest request) throws TException {
        String clientAddr = getClientAddrAsString();
        LOG.debug("receive txn pre-commit request: {}, backend: {}", request, clientAddr);

        TLoadTxnCommitResult result = new TLoadTxnCommitResult();
        TStatus status = new TStatus(TStatusCode.OK);
        result.setStatus(status);
        try {
            loadTxnPreCommitImpl(request);
        } catch (UserException e) {
            LOG.warn("failed to pre-commit txn: {}: {}", request.getTxnId(), e.getMessage());
            status.setStatusCode(TStatusCode.ANALYSIS_ERROR);
            status.addToErrorMsgs(e.getMessage());
        } catch (Throwable e) {
            LOG.warn("catch unknown result.", e);
            status.setStatusCode(TStatusCode.INTERNAL_ERROR);
            status.addToErrorMsgs(Strings.nullToEmpty(e.getMessage()));
            return result;
        }
        return result;
    }

    private List<Table> queryLoadCommitTables(TLoadTxnCommitRequest request, Database db) throws UserException {
        List<String> tbNames;
        //check has multi table
        if (CollectionUtils.isNotEmpty(request.getTbls())) {
            tbNames = request.getTbls();

        } else {
            tbNames = Collections.singletonList(request.getTbl());
        }
        List<Table> tables = new ArrayList<>(tbNames.size());
        for (String tbl : tbNames) {
            OlapTable table = (OlapTable) db.getTableOrMetaException(tbl, TableType.OLAP);
            tables.add(table);
        }
        //if it has multi table, use multi table and update multi table running transaction table ids
        if (CollectionUtils.isNotEmpty(request.getTbls())) {
            List<Long> multiTableIds = tables.stream().map(Table::getId).collect(Collectors.toList());
            Env.getCurrentGlobalTransactionMgr().getDatabaseTransactionMgr(db.getId())
                    .updateMultiTableRunningTransactionTableIds(request.getTxnId(), multiTableIds);
            LOG.debug("txn {} has multi table {}", request.getTxnId(), request.getTbls());
        }
        return tables;
    }

    private void loadTxnPreCommitImpl(TLoadTxnCommitRequest request) throws UserException {
        String cluster = request.getCluster();
        if (Strings.isNullOrEmpty(cluster)) {
            cluster = SystemInfoService.DEFAULT_CLUSTER;
        }

        if (request.isSetAuthCode()) {
            // CHECKSTYLE IGNORE THIS LINE
        } else if (request.isSetToken()) {
            checkToken(request.getToken());
        } else {
            // refactoring it
            if (CollectionUtils.isNotEmpty(request.getTbls())) {
                for (String tbl : request.getTbls()) {
                    checkPasswordAndPrivs(cluster, request.getUser(), request.getPasswd(), request.getDb(), tbl,
                            request.getUserIp(), PrivPredicate.LOAD);
                }
            } else {
                checkPasswordAndPrivs(cluster, request.getUser(), request.getPasswd(), request.getDb(),
                        request.getTbl(),
                        request.getUserIp(), PrivPredicate.LOAD);
            }
        }

        // get database
        Env env = Env.getCurrentEnv();
        String fullDbName = ClusterNamespace.getFullName(cluster, request.getDb());
        Database db;
        if (request.isSetDbId() && request.getDbId() > 0) {
            db = env.getInternalCatalog().getDbNullable(request.getDbId());
        } else {
            db = env.getInternalCatalog().getDbNullable(fullDbName);
        }
        if (db == null) {
            String dbName = fullDbName;
            if (Strings.isNullOrEmpty(request.getCluster())) {
                dbName = request.getDb();
            }
            throw new UserException("unknown database, database=" + dbName);
        }

        long timeoutMs = request.isSetThriftRpcTimeoutMs() ? request.getThriftRpcTimeoutMs() / 2 : 5000;
        List<Table> tables = queryLoadCommitTables(request, db);
        Env.getCurrentGlobalTransactionMgr()
                .preCommitTransaction2PC(db, tables, request.getTxnId(),
                        TabletCommitInfo.fromThrift(request.getCommitInfos()), timeoutMs,
                        TxnCommitAttachment.fromThrift(request.txnCommitAttachment));
    }

    @Override
    public TLoadTxn2PCResult loadTxn2PC(TLoadTxn2PCRequest request) throws TException {
        String clientAddr = getClientAddrAsString();
        LOG.debug("receive txn 2PC request: {}, backend: {}", request, clientAddr);

        TLoadTxn2PCResult result = new TLoadTxn2PCResult();
        TStatus status = new TStatus(TStatusCode.OK);
        result.setStatus(status);
        try {
            loadTxn2PCImpl(request);
        } catch (UserException e) {
            LOG.warn("failed to {} txn {}: {}", request.getOperation(), request.getTxnId(), e.getMessage());
            status.setStatusCode(TStatusCode.ANALYSIS_ERROR);
            status.addToErrorMsgs(e.getMessage());
        } catch (Throwable e) {
            LOG.warn("catch unknown result.", e);
            status.setStatusCode(TStatusCode.INTERNAL_ERROR);
            status.addToErrorMsgs(Strings.nullToEmpty(e.getMessage()));
            return result;
        }
        return result;
    }

    private void loadTxn2PCImpl(TLoadTxn2PCRequest request) throws UserException {
        String cluster = request.getCluster();
        if (Strings.isNullOrEmpty(cluster)) {
            cluster = SystemInfoService.DEFAULT_CLUSTER;
        }

        String dbName = request.getDb();
        if (Strings.isNullOrEmpty(dbName)) {
            throw new UserException("No database selected.");
        }

        String fullDbName = ClusterNamespace.getFullName(cluster, dbName);

        // get database
        Env env = Env.getCurrentEnv();
        Database database = env.getInternalCatalog().getDbNullable(fullDbName);
        if (database == null) {
            throw new UserException("unknown database, database=" + fullDbName);
        }

<<<<<<< HEAD
        TransactionState transactionState = Env.getCurrentGlobalTransactionMgr()
                                               .getTransactionState(database.getId(), request.getTxnId());
=======
        DatabaseTransactionMgr dbTransactionMgr = Env.getCurrentGlobalTransactionMgr()
                .getDatabaseTransactionMgr(database.getId());
        TransactionState transactionState = dbTransactionMgr.getTransactionState(request.getTxnId());
        LOG.debug("txn {} has multi table {}", request.getTxnId(), transactionState.getTableIdList());
>>>>>>> 7bda49b5
        if (transactionState == null) {
            throw new UserException("transaction [" + request.getTxnId() + "] not found");
        }
        List<Long> tableIdList = transactionState.getTableIdList();
        String txnOperation = request.getOperation().trim();
        List<Table> tableList = new ArrayList<>();
        // if table was dropped, stream load must can abort.
        if (txnOperation.equalsIgnoreCase("abort")) {
            tableList = database.getTablesOnIdOrderIfExist(tableIdList);
        } else {
            tableList = database.getTablesOnIdOrderOrThrowException(tableIdList);
        }
        for (Table table : tableList) {
            // check auth
            checkPasswordAndPrivs(cluster, request.getUser(), request.getPasswd(), request.getDb(), table.getName(),
                    request.getUserIp(), PrivPredicate.LOAD);
        }

        if (txnOperation.equalsIgnoreCase("commit")) {
            long timeoutMs = request.isSetThriftRpcTimeoutMs() ? request.getThriftRpcTimeoutMs() / 2 : 5000;
            Env.getCurrentGlobalTransactionMgr()
                    .commitTransaction2PC(database, tableList, request.getTxnId(), timeoutMs);
        } else if (txnOperation.equalsIgnoreCase("abort")) {
            Env.getCurrentGlobalTransactionMgr().abortTransaction2PC(database.getId(), request.getTxnId(), tableList);
        } else {
            throw new UserException("transaction operation should be \'commit\' or \'abort\'");
        }
    }

    @Override
    public TLoadTxnCommitResult loadTxnCommit(TLoadTxnCommitRequest request) throws TException {
        multiTableFragmentInstanceIdIndexMap.remove(request.getTxnId());
        String clientAddr = getClientAddrAsString();
        LOG.debug("receive txn commit request: {}, backend: {}", request, clientAddr);

        TLoadTxnCommitResult result = new TLoadTxnCommitResult();
        TStatus status = new TStatus(TStatusCode.OK);
        result.setStatus(status);
        try {
            if (!loadTxnCommitImpl(request)) {
                // committed success but not visible
                status.setStatusCode(TStatusCode.PUBLISH_TIMEOUT);
                status.addToErrorMsgs("transaction commit successfully, BUT data will be visible later");
            }
        } catch (UserException e) {
            LOG.warn("failed to commit txn: {}: {}", request.getTxnId(), e.getMessage());
            status.setStatusCode(TStatusCode.ANALYSIS_ERROR);
            status.addToErrorMsgs(e.getMessage());
        } catch (Throwable e) {
            LOG.warn("catch unknown result.", e);
            status.setStatusCode(TStatusCode.INTERNAL_ERROR);
            status.addToErrorMsgs(Strings.nullToEmpty(e.getMessage()));
            return result;
        }
        return result;
    }

    // return true if commit success and publish success, return false if publish timeout
    private boolean loadTxnCommitImpl(TLoadTxnCommitRequest request) throws UserException {
        String cluster = request.getCluster();
        if (Strings.isNullOrEmpty(cluster)) {
            cluster = SystemInfoService.DEFAULT_CLUSTER;
        }

        if (request.isSetAuthCode()) {
            // TODO(cmy): find a way to check
        } else if (request.isSetToken()) {
            checkToken(request.getToken());
        } else {
            if (CollectionUtils.isNotEmpty(request.getTbls())) {
                checkPasswordAndPrivs(cluster, request.getUser(), request.getPasswd(), request.getDb(),
                        request.getTbls(), request.getUserIp(), PrivPredicate.LOAD);
            } else {
                checkPasswordAndPrivs(cluster, request.getUser(), request.getPasswd(), request.getDb(),
                        request.getTbl(), request.getUserIp(), PrivPredicate.LOAD);
            }
        }

        // get database
        Env env = Env.getCurrentEnv();
        String fullDbName = ClusterNamespace.getFullName(cluster, request.getDb());
        Database db;
        if (request.isSetDbId() && request.getDbId() > 0) {
            db = env.getInternalCatalog().getDbNullable(request.getDbId());
        } else {
            db = env.getInternalCatalog().getDbNullable(fullDbName);
        }
        if (db == null) {
            String dbName = fullDbName;
            if (Strings.isNullOrEmpty(request.getCluster())) {
                dbName = request.getDb();
            }
            throw new UserException("unknown database, database=" + dbName);
        }
        long timeoutMs = request.isSetThriftRpcTimeoutMs() ? request.getThriftRpcTimeoutMs() / 2 : 5000;
        List<Table> tables = queryLoadCommitTables(request, db);
        return Env.getCurrentGlobalTransactionMgr()
                .commitAndPublishTransaction(db, tables, request.getTxnId(),
                        TabletCommitInfo.fromThrift(request.getCommitInfos()), timeoutMs,
                        TxnCommitAttachment.fromThrift(request.txnCommitAttachment));
    }

    @Override
    public TCommitTxnResult commitTxn(TCommitTxnRequest request) throws TException {
        String clientAddr = getClientAddrAsString();
        LOG.debug("receive txn commit request: {}, client: {}", request, clientAddr);

        TCommitTxnResult result = new TCommitTxnResult();
<<<<<<< HEAD
=======
        TStatus status = new TStatus(TStatusCode.OK);
        result.setStatus(status);
        try {
            if (!commitTxnImpl(request)) {
                // committed success but not visible
                status.setStatusCode(TStatusCode.PUBLISH_TIMEOUT);
                status.addToErrorMsgs("transaction commit successfully, BUT data will be visible later");
            }
        } catch (UserException e) {
            LOG.warn("failed to commit txn: {}: {}", request.getTxnId(), e.getMessage());
            status.setStatusCode(TStatusCode.ANALYSIS_ERROR);
            status.addToErrorMsgs(e.getMessage());
        } catch (Throwable e) {
            LOG.warn("catch unknown result.", e);
            status.setStatusCode(TStatusCode.INTERNAL_ERROR);
            status.addToErrorMsgs(Strings.nullToEmpty(e.getMessage()));
            return result;
        }
        return result;
    }

    // return true if commit success and publish success, return false if publish timeout
    private boolean commitTxnImpl(TCommitTxnRequest request) throws UserException {
        /// Check required arg: user, passwd, db, txn_id, commit_infos
        if (!request.isSetUser()) {
            throw new UserException("user is not set");
        }
        if (!request.isSetPasswd()) {
            throw new UserException("passwd is not set");
        }
        if (!request.isSetDb()) {
            throw new UserException("db is not set");
        }
        if (!request.isSetTxnId()) {
            throw new UserException("txn_id is not set");
        }
        if (!request.isSetCommitInfos()) {
            throw new UserException("commit_infos is not set");
        }

        String cluster = request.getCluster();
        if (Strings.isNullOrEmpty(cluster)) {
            cluster = SystemInfoService.DEFAULT_CLUSTER;
        }

        // Step 1: get && check database
        Env env = Env.getCurrentEnv();
        String fullDbName = ClusterNamespace.getFullName(cluster, request.getDb());
        Database db;
        if (request.isSetDbId() && request.getDbId() > 0) {
            db = env.getInternalCatalog().getDbNullable(request.getDbId());
        } else {
            db = env.getInternalCatalog().getDbNullable(fullDbName);
        }
        if (db == null) {
            String dbName = fullDbName;
            if (Strings.isNullOrEmpty(request.getCluster())) {
                dbName = request.getDb();
            }
            throw new UserException("unknown database, database=" + dbName);
        }

        // Step 2: get tables
        DatabaseTransactionMgr dbTransactionMgr = Env.getCurrentGlobalTransactionMgr()
                .getDatabaseTransactionMgr(db.getId());
        TransactionState transactionState = dbTransactionMgr.getTransactionState(request.getTxnId());
        if (transactionState == null) {
            throw new UserException("transaction [" + request.getTxnId() + "] not found");
        }
        List<Long> tableIdList = transactionState.getTableIdList();
        List<Table> tableList = new ArrayList<>();
        List<String> tables = new ArrayList<>();
        // if table was dropped, transaction must be aborted
        tableList = db.getTablesOnIdOrderOrThrowException(tableIdList);
        for (Table table : tableList) {
            tables.add(table.getName());
        }

        // Step 3: check auth
        if (request.isSetAuthCode()) {
            // TODO(cmy): find a way to check
        } else if (request.isSetToken()) {
            checkToken(request.getToken());
        } else {
            checkPasswordAndPrivs(cluster, request.getUser(), request.getPasswd(), request.getDb(), tables,
                    request.getUserIp(), PrivPredicate.LOAD);
        }

        // Step 4: get timeout
        long timeoutMs = request.isSetThriftRpcTimeoutMs() ? request.getThriftRpcTimeoutMs() / 2 : 5000;


        // Step 5: commit and publish
        return Env.getCurrentGlobalTransactionMgr()
                .commitAndPublishTransaction(db, tableList,
                        request.getTxnId(),
                        TabletCommitInfo.fromThrift(request.getCommitInfos()), timeoutMs,
                        TxnCommitAttachment.fromThrift(request.getTxnCommitAttachment()));
    }

    @Override
    public TLoadTxnRollbackResult loadTxnRollback(TLoadTxnRollbackRequest request) throws TException {
        String clientAddr = getClientAddrAsString();
        LOG.debug("receive txn rollback request: {}, backend: {}", request, clientAddr);
        TLoadTxnRollbackResult result = new TLoadTxnRollbackResult();
>>>>>>> 7bda49b5
        TStatus status = new TStatus(TStatusCode.OK);
        result.setStatus(status);
        try {
            if (!commitTxnImpl(request)) {
                // committed success but not visible
                status.setStatusCode(TStatusCode.PUBLISH_TIMEOUT);
                status.addToErrorMsgs("transaction commit successfully, BUT data will be visible later");
            }
        } catch (UserException e) {
            LOG.warn("failed to commit txn: {}: {}", request.getTxnId(), e.getMessage());
            status.setStatusCode(TStatusCode.ANALYSIS_ERROR);
            status.addToErrorMsgs(e.getMessage());
        } catch (Throwable e) {
            LOG.warn("catch unknown result.", e);
            status.setStatusCode(TStatusCode.INTERNAL_ERROR);
            status.addToErrorMsgs(Strings.nullToEmpty(e.getMessage()));
            return result;
        }
        return result;
    }

    // return true if commit success and publish success, return false if publish timeout
    private boolean commitTxnImpl(TCommitTxnRequest request) throws UserException {
        /// Check required arg: user, passwd, db, txn_id, commit_infos
        if (!request.isSetUser()) {
            throw new UserException("user is not set");
        }
        if (!request.isSetPasswd()) {
            throw new UserException("passwd is not set");
        }
        if (!request.isSetDb()) {
            throw new UserException("db is not set");
        }
        if (!request.isSetTxnId()) {
            throw new UserException("txn_id is not set");
        }
        if (!request.isSetCommitInfos()) {
            throw new UserException("commit_infos is not set");
        }

        String cluster = request.getCluster();
        if (Strings.isNullOrEmpty(cluster)) {
            cluster = SystemInfoService.DEFAULT_CLUSTER;
        }

<<<<<<< HEAD
        // Step 1: get && check database
        Env env = Env.getCurrentEnv();
        String fullDbName = ClusterNamespace.getFullName(cluster, request.getDb());
        Database db;
        if (request.isSetDbId() && request.getDbId() > 0) {
            db = env.getInternalCatalog().getDbNullable(request.getDbId());
        } else {
            db = env.getInternalCatalog().getDbNullable(fullDbName);
        }
        if (db == null) {
            String dbName = fullDbName;
            if (Strings.isNullOrEmpty(request.getCluster())) {
                dbName = request.getDb();
            }
            throw new UserException("unknown database, database=" + dbName);
        }

        // Step 2: get tables
        TransactionState transactionState = Env.getCurrentGlobalTransactionMgr()
                                               .getTransactionState(db.getId(), request.getTxnId());
        if (transactionState == null) {
            throw new UserException("transaction [" + request.getTxnId() + "] not found");
        }
        List<Long> tableIdList = transactionState.getTableIdList();
        List<Table> tableList = new ArrayList<>();
        List<String> tables = new ArrayList<>();
        // if table was dropped, transaction must be aborted
        tableList = db.getTablesOnIdOrderOrThrowException(tableIdList);
        for (Table table : tableList) {
            tables.add(table.getName());
        }

        // Step 3: check auth
        if (request.isSetAuthCode()) {
            // TODO(cmy): find a way to check
        } else if (request.isSetToken()) {
            checkToken(request.getToken());
        } else {
            checkPasswordAndPrivs(cluster, request.getUser(), request.getPasswd(), request.getDb(), tables,
                    request.getUserIp(), PrivPredicate.LOAD);
        }

        // Step 4: get timeout
        long timeoutMs = request.isSetThriftRpcTimeoutMs() ? request.getThriftRpcTimeoutMs() / 2 : 5000;


        // Step 5: commit and publish
        return Env.getCurrentGlobalTransactionMgr()
                .commitAndPublishTransaction(db, tableList,
                        request.getTxnId(),
                        TabletCommitInfo.fromThrift(request.getCommitInfos()), timeoutMs,
                        TxnCommitAttachment.fromThrift(request.getTxnCommitAttachment()));
    }

    @Override
    public TLoadTxnRollbackResult loadTxnRollback(TLoadTxnRollbackRequest request) throws TException {
        String clientAddr = getClientAddrAsString();
        LOG.debug("receive txn rollback request: {}, backend: {}", request, clientAddr);
        TLoadTxnRollbackResult result = new TLoadTxnRollbackResult();
        TStatus status = new TStatus(TStatusCode.OK);
        result.setStatus(status);
        try {
            loadTxnRollbackImpl(request);
        } catch (UserException e) {
            LOG.warn("failed to rollback txn {}: {}", request.getTxnId(), e.getMessage());
            status.setStatusCode(TStatusCode.ANALYSIS_ERROR);
            status.addToErrorMsgs(e.getMessage());
        } catch (Throwable e) {
            LOG.warn("catch unknown result.", e);
            status.setStatusCode(TStatusCode.INTERNAL_ERROR);
            status.addToErrorMsgs(Strings.nullToEmpty(e.getMessage()));
            return result;
        }

        return result;
    }

    private void loadTxnRollbackImpl(TLoadTxnRollbackRequest request) throws UserException {
        String cluster = request.getCluster();
        if (Strings.isNullOrEmpty(cluster)) {
            cluster = SystemInfoService.DEFAULT_CLUSTER;
        }

        if (request.isSetAuthCode()) {
            // TODO(cmy): find a way to check
        } else if (request.isSetToken()) {
            checkToken(request.getToken());
        } else {
            checkPasswordAndPrivs(cluster, request.getUser(), request.getPasswd(), request.getDb(), request.getTbl(),
                    request.getUserIp(), PrivPredicate.LOAD);
=======
        if (request.isSetAuthCode()) {
            // TODO(cmy): find a way to check
        } else if (request.isSetToken()) {
            checkToken(request.getToken());
        } else {
            //multi table load
            if (CollectionUtils.isNotEmpty(request.getTbls())) {
                for (String tbl : request.getTbls()) {
                    checkPasswordAndPrivs(cluster, request.getUser(), request.getPasswd(), request.getDb(), tbl,
                            request.getUserIp(), PrivPredicate.LOAD);
                }
            } else {
                checkPasswordAndPrivs(cluster, request.getUser(), request.getPasswd(), request.getDb(),
                        request.getTbl(),
                        request.getUserIp(), PrivPredicate.LOAD);
            }
>>>>>>> 7bda49b5
        }
        String dbName = ClusterNamespace.getFullName(cluster, request.getDb());
        Database db;
        if (request.isSetDbId() && request.getDbId() > 0) {
            db = Env.getCurrentInternalCatalog().getDbNullable(request.getDbId());
        } else {
            db = Env.getCurrentInternalCatalog().getDbNullable(dbName);
        }
        if (db == null) {
            throw new MetaNotFoundException("db " + request.getDb() + " does not exist");
        }
        long dbId = db.getId();
<<<<<<< HEAD
        TransactionState transactionState = Env.getCurrentGlobalTransactionMgr()
                                               .getTransactionState(dbId, request.getTxnId());
=======
        DatabaseTransactionMgr dbTransactionMgr = Env.getCurrentGlobalTransactionMgr().getDatabaseTransactionMgr(dbId);
        TransactionState transactionState = dbTransactionMgr.getTransactionState(request.getTxnId());
>>>>>>> 7bda49b5
        if (transactionState == null) {
            throw new UserException("transaction [" + request.getTxnId() + "] not found");
        }
        List<Table> tableList = db.getTablesOnIdOrderIfExist(transactionState.getTableIdList());
        Env.getCurrentGlobalTransactionMgr().abortTransaction(dbId, request.getTxnId(),
                request.isSetReason() ? request.getReason() : "system cancel",
                TxnCommitAttachment.fromThrift(request.getTxnCommitAttachment()), tableList);
    }

    @Override
    public TRollbackTxnResult rollbackTxn(TRollbackTxnRequest request) throws TException {
        String clientAddr = getClientAddrAsString();
        LOG.debug("receive txn rollback request: {}, client: {}", request, clientAddr);
        TRollbackTxnResult result = new TRollbackTxnResult();
        TStatus status = new TStatus(TStatusCode.OK);
        result.setStatus(status);
        try {
            rollbackTxnImpl(request);
        } catch (UserException e) {
            LOG.warn("failed to rollback txn {}: {}", request.getTxnId(), e.getMessage());
            status.setStatusCode(TStatusCode.ANALYSIS_ERROR);
            status.addToErrorMsgs(e.getMessage());
        } catch (Throwable e) {
            LOG.warn("catch unknown result.", e);
            status.setStatusCode(TStatusCode.INTERNAL_ERROR);
            status.addToErrorMsgs(Strings.nullToEmpty(e.getMessage()));
            return result;
        }

        return result;
    }

    private void rollbackTxnImpl(TRollbackTxnRequest request) throws UserException {
        /// Check required arg: user, passwd, db, txn_id
        if (!request.isSetUser()) {
            throw new UserException("user is not set");
        }
        if (!request.isSetPasswd()) {
            throw new UserException("passwd is not set");
        }
        if (!request.isSetDb()) {
            throw new UserException("db is not set");
        }
        if (!request.isSetTxnId()) {
            throw new UserException("txn_id is not set");
        }

        String cluster = request.getCluster();
        if (Strings.isNullOrEmpty(cluster)) {
            cluster = SystemInfoService.DEFAULT_CLUSTER;
        }

        // Step 1: get && check database
        Env env = Env.getCurrentEnv();
        String fullDbName = ClusterNamespace.getFullName(cluster, request.getDb());
        Database db;
        if (request.isSetDbId() && request.getDbId() > 0) {
            db = env.getInternalCatalog().getDbNullable(request.getDbId());
        } else {
            db = env.getInternalCatalog().getDbNullable(fullDbName);
        }
        if (db == null) {
            String dbName = fullDbName;
            if (Strings.isNullOrEmpty(request.getCluster())) {
                dbName = request.getDb();
            }
            throw new UserException("unknown database, database=" + dbName);
        }

        // Step 2: get tables
<<<<<<< HEAD
        TransactionState transactionState = Env.getCurrentGlobalTransactionMgr()
                .getTransactionState(db.getId(), request.getTxnId());
=======
        DatabaseTransactionMgr dbTransactionMgr = Env.getCurrentGlobalTransactionMgr()
                .getDatabaseTransactionMgr(db.getId());
        TransactionState transactionState = dbTransactionMgr.getTransactionState(request.getTxnId());
>>>>>>> 7bda49b5
        if (transactionState == null) {
            throw new UserException("transaction [" + request.getTxnId() + "] not found");
        }
        List<Long> tableIdList = transactionState.getTableIdList();
        List<Table> tableList = new ArrayList<>();
        List<String> tables = new ArrayList<>();
        tableList = db.getTablesOnIdOrderOrThrowException(tableIdList);
        for (Table table : tableList) {
            tables.add(table.getName());
        }

        // Step 3: check auth
        if (request.isSetAuthCode()) {
            // TODO(cmy): find a way to check
        } else if (request.isSetToken()) {
            checkToken(request.getToken());
        } else {
            checkPasswordAndPrivs(cluster, request.getUser(), request.getPasswd(), request.getDb(), tables,
                    request.getUserIp(), PrivPredicate.LOAD);
        }

        // Step 4: abort txn
        Env.getCurrentGlobalTransactionMgr().abortTransaction(db.getId(), request.getTxnId(),
                request.isSetReason() ? request.getReason() : "system cancel",
                TxnCommitAttachment.fromThrift(request.getTxnCommitAttachment()), tableList);
    }

    @Override
    public TStreamLoadPutResult streamLoadPut(TStreamLoadPutRequest request) {
        String clientAddr = getClientAddrAsString();
        LOG.debug("receive stream load put request: {}, backend: {}", request, clientAddr);

        TStreamLoadPutResult result = new TStreamLoadPutResult();
        TStatus status = new TStatus(TStatusCode.OK);
        result.setStatus(status);
        try {
            if (Config.enable_pipeline_load) {
                result.setPipelineParams(pipelineStreamLoadPutImpl(request));
            } else {
                result.setParams(streamLoadPutImpl(request));
            }
        } catch (UserException e) {
            LOG.warn("failed to get stream load plan: {}", e.getMessage());
            status.setStatusCode(TStatusCode.ANALYSIS_ERROR);
            status.addToErrorMsgs(e.getMessage());
        } catch (Throwable e) {
            LOG.warn("catch unknown result.", e);
            status.setStatusCode(TStatusCode.INTERNAL_ERROR);
            status.addToErrorMsgs(e.getClass().getSimpleName() + ": " + Strings.nullToEmpty(e.getMessage()));
<<<<<<< HEAD
=======
            return result;
        }
        return result;
    }

    @Override
    public TStreamLoadMultiTablePutResult streamLoadMultiTablePut(TStreamLoadPutRequest request) {
        List<OlapTable> olapTables;
        Database db;
        String fullDbName;
        TStreamLoadMultiTablePutResult result = new TStreamLoadMultiTablePutResult();
        TStatus status = new TStatus(TStatusCode.OK);
        result.setStatus(status);
        List<String> tableNames = request.getTableNames();
        try {
            if (CollectionUtils.isEmpty(tableNames)) {
                throw new MetaNotFoundException("table not found");
            }

            String cluster = request.getCluster();
            if (Strings.isNullOrEmpty(cluster)) {
                cluster = SystemInfoService.DEFAULT_CLUSTER;
            }
            fullDbName = ClusterNamespace.getFullName(cluster, request.getDb());
            db = Env.getCurrentEnv().getInternalCatalog().getDbNullable(fullDbName);
            if (db == null) {
                String dbName = fullDbName;
                if (Strings.isNullOrEmpty(request.getCluster())) {
                    dbName = request.getDb();
                }
                throw new UserException("unknown database, database=" + dbName);
            }
            // todo Whether there will be a large amount of data risk
            List<Table> tables = db.getTablesOrEmpty();
            if (CollectionUtils.isEmpty(tables)) {
                throw new MetaNotFoundException("table not found");
            }
            olapTables = new ArrayList<>(tableNames.size());
            Map<String, OlapTable> olapTableMap = tables.stream().map(OlapTable.class::cast)
                    .collect(Collectors.toMap(OlapTable::getName, olapTable -> olapTable));
            for (String tableName : tableNames) {
                if (null == olapTableMap.get(tableName)) {
                    throw new MetaNotFoundException("table not found, table name is " + tableName);
                }
                olapTables.add(olapTableMap.get(tableName));
            }
        } catch (UserException exception) {
            LOG.warn("failed to get stream load plan: {}", exception.getMessage());
            status = new TStatus(TStatusCode.ANALYSIS_ERROR);
            status.addToErrorMsgs(exception.getMessage());
            result.setStatus(status);
            return result;
        }
        long timeoutMs = request.isSetThriftRpcTimeoutMs() ? request.getThriftRpcTimeoutMs() : 5000;
        List<TExecPlanFragmentParams> planFragmentParamsList = new ArrayList<>(tableNames.size());
        List<Long> tableIds = olapTables.stream().map(OlapTable::getId).collect(Collectors.toList());
        // todo: if is multi table, we need consider the lock time and the timeout
        try {
            multiTableFragmentInstanceIdIndexMap.putIfAbsent(request.getTxnId(), 1);
            for (OlapTable table : olapTables) {
                int index = multiTableFragmentInstanceIdIndexMap.get(request.getTxnId());
                TExecPlanFragmentParams planFragmentParams = generatePlanFragmentParams(request, db, fullDbName,
                        table, timeoutMs, index);
                planFragmentParamsList.add(planFragmentParams);
                multiTableFragmentInstanceIdIndexMap.put(request.getTxnId(), ++index);
            }
            Env.getCurrentGlobalTransactionMgr().getDatabaseTransactionMgr(db.getId())
                    .putTransactionTableNames(request.getTxnId(),
                            tableIds);
            LOG.debug("receive stream load multi table put request result: {}", result);
        } catch (Throwable e) {
            LOG.warn("catch unknown result.", e);
            status.setStatusCode(TStatusCode.INTERNAL_ERROR);
            status.addToErrorMsgs(e.getClass().getSimpleName() + ": " + Strings.nullToEmpty(e.getMessage()));
>>>>>>> 7bda49b5
            return result;
        }
        result.setParams(planFragmentParamsList);
        return result;
    }

    private TExecPlanFragmentParams streamLoadPutImpl(TStreamLoadPutRequest request) throws UserException {
        String cluster = request.getCluster();
        if (Strings.isNullOrEmpty(cluster)) {
            cluster = SystemInfoService.DEFAULT_CLUSTER;
        }

        Env env = Env.getCurrentEnv();
        String fullDbName = ClusterNamespace.getFullName(cluster, request.getDb());
        Database db = env.getInternalCatalog().getDbNullable(fullDbName);
        if (db == null) {
            String dbName = fullDbName;
            if (Strings.isNullOrEmpty(request.getCluster())) {
                dbName = request.getDb();
            }
            throw new UserException("unknown database, database=" + dbName);
        }
        long timeoutMs = request.isSetThriftRpcTimeoutMs() ? request.getThriftRpcTimeoutMs() : 5000;
        Table table = db.getTableOrMetaException(request.getTbl(), TableType.OLAP);
        return generatePlanFragmentParams(request, db, fullDbName, (OlapTable) table, timeoutMs);
    }

    private TExecPlanFragmentParams generatePlanFragmentParams(TStreamLoadPutRequest request, Database db,
                                                               String fullDbName, OlapTable table,
                                                               long timeoutMs) throws UserException {
        return generatePlanFragmentParams(request, db, fullDbName, table, timeoutMs, 0);
    }

    private TExecPlanFragmentParams generatePlanFragmentParams(TStreamLoadPutRequest request, Database db,
                                                               String fullDbName, OlapTable table,
                                                               long timeoutMs, int multiTableFragmentInstanceIdIndex)
            throws UserException {
        if (!table.tryReadLock(timeoutMs, TimeUnit.MILLISECONDS)) {
            throw new UserException(
                    "get table read lock timeout, database=" + fullDbName + ",table=" + table.getName());
        }
        try {
            StreamLoadTask streamLoadTask = StreamLoadTask.fromTStreamLoadPutRequest(request);
            StreamLoadPlanner planner = new StreamLoadPlanner(db, table, streamLoadTask);
            TExecPlanFragmentParams plan = planner.plan(streamLoadTask.getId(), multiTableFragmentInstanceIdIndex);
            // add table indexes to transaction state
            TransactionState txnState = Env.getCurrentGlobalTransactionMgr()
                    .getTransactionState(db.getId(), request.getTxnId());
            if (txnState == null) {
                throw new UserException("txn does not exist: " + request.getTxnId());
            }
            txnState.addTableIndexes(table);
            plan.setTableName(table.getName());
            return plan;
        } finally {
            table.readUnlock();
        }
    }

    private TPipelineFragmentParams pipelineStreamLoadPutImpl(TStreamLoadPutRequest request) throws UserException {
        String cluster = request.getCluster();
        if (Strings.isNullOrEmpty(cluster)) {
            cluster = SystemInfoService.DEFAULT_CLUSTER;
        }

        Env env = Env.getCurrentEnv();
        String fullDbName = ClusterNamespace.getFullName(cluster, request.getDb());
        Database db = env.getInternalCatalog().getDbNullable(fullDbName);
        if (db == null) {
            String dbName = fullDbName;
            if (Strings.isNullOrEmpty(request.getCluster())) {
                dbName = request.getDb();
            }
            throw new UserException("unknown database, database=" + dbName);
        }
        long timeoutMs = request.isSetThriftRpcTimeoutMs() ? request.getThriftRpcTimeoutMs() : 5000;
        Table table = db.getTableOrMetaException(request.getTbl(), TableType.OLAP);
        if (!table.tryReadLock(timeoutMs, TimeUnit.MILLISECONDS)) {
            throw new UserException(
                    "get table read lock timeout, database=" + fullDbName + ",table=" + table.getName());
        }
        try {
            StreamLoadTask streamLoadTask = StreamLoadTask.fromTStreamLoadPutRequest(request);
            StreamLoadPlanner planner = new StreamLoadPlanner(db, (OlapTable) table, streamLoadTask);
            TPipelineFragmentParams plan = planner.planForPipeline(streamLoadTask.getId());
            // add table indexes to transaction state
            TransactionState txnState = Env.getCurrentGlobalTransactionMgr()
                    .getTransactionState(db.getId(), request.getTxnId());
            if (txnState == null) {
                throw new UserException("txn does not exist: " + request.getTxnId());
            }
            txnState.addTableIndexes((OlapTable) table);
            return plan;
        } finally {
            table.readUnlock();
        }
    }

    private TPipelineFragmentParams pipelineStreamLoadPutImpl(TStreamLoadPutRequest request) throws UserException {
        String cluster = request.getCluster();
        if (Strings.isNullOrEmpty(cluster)) {
            cluster = SystemInfoService.DEFAULT_CLUSTER;
        }

        Env env = Env.getCurrentEnv();
        String fullDbName = ClusterNamespace.getFullName(cluster, request.getDb());
        Database db = env.getInternalCatalog().getDbNullable(fullDbName);
        if (db == null) {
            String dbName = fullDbName;
            if (Strings.isNullOrEmpty(request.getCluster())) {
                dbName = request.getDb();
            }
            throw new UserException("unknown database, database=" + dbName);
        }
        long timeoutMs = request.isSetThriftRpcTimeoutMs() ? request.getThriftRpcTimeoutMs() : 5000;
        Table table = db.getTableOrMetaException(request.getTbl(), TableType.OLAP);
        if (!table.tryReadLock(timeoutMs, TimeUnit.MILLISECONDS)) {
            throw new UserException(
                    "get table read lock timeout, database=" + fullDbName + ",table=" + table.getName());
        }
        try {
            StreamLoadTask streamLoadTask = StreamLoadTask.fromTStreamLoadPutRequest(request);
            StreamLoadPlanner planner = new StreamLoadPlanner(db, (OlapTable) table, streamLoadTask);
            TPipelineFragmentParams plan = planner.planForPipeline(streamLoadTask.getId());
            // add table indexes to transaction state
            TransactionState txnState = Env.getCurrentGlobalTransactionMgr()
                    .getTransactionState(db.getId(), request.getTxnId());
            if (txnState == null) {
                throw new UserException("txn does not exist: " + request.getTxnId());
            }
            txnState.addTableIndexes((OlapTable) table);
            return plan;
        } finally {
            table.readUnlock();
        }
    }

    @Override
    public TStatus snapshotLoaderReport(TSnapshotLoaderReportRequest request) throws TException {
        if (Env.getCurrentEnv().getBackupHandler().report(request.getTaskType(), request.getJobId(),
                request.getTaskId(), request.getFinishedNum(), request.getTotalNum())) {
            return new TStatus(TStatusCode.OK);
        }
        return new TStatus(TStatusCode.CANCELLED);
    }

    @Override
    public TFrontendPingFrontendResult ping(TFrontendPingFrontendRequest request) throws TException {
        boolean isReady = Env.getCurrentEnv().isReady();
        TFrontendPingFrontendResult result = new TFrontendPingFrontendResult();
        result.setStatus(TFrontendPingFrontendStatusCode.OK);
        if (isReady) {
            if (request.getClusterId() != Env.getCurrentEnv().getClusterId()) {
                result.setStatus(TFrontendPingFrontendStatusCode.FAILED);
                result.setMsg("invalid cluster id: " + Env.getCurrentEnv().getClusterId());
            }

            if (result.getStatus() == TFrontendPingFrontendStatusCode.OK) {
                if (!request.getToken().equals(Env.getCurrentEnv().getToken())) {
                    result.setStatus(TFrontendPingFrontendStatusCode.FAILED);
                    result.setMsg("invalid token: " + Env.getCurrentEnv().getToken());
                }
            }

            if (result.status == TFrontendPingFrontendStatusCode.OK) {
                // cluster id and token are valid, return replayed journal id
                long replayedJournalId = Env.getCurrentEnv().getReplayedJournalId();
                result.setMsg("success");
                result.setReplayedJournalId(replayedJournalId);
                result.setQueryPort(Config.query_port);
                result.setRpcPort(Config.rpc_port);
                result.setVersion(Version.DORIS_BUILD_VERSION + "-" + Version.DORIS_BUILD_SHORT_HASH);
            }
        } else {
            result.setStatus(TFrontendPingFrontendStatusCode.FAILED);
            result.setMsg("not ready");
        }
        return result;
    }

    @Override
    public TFetchSchemaTableDataResult fetchSchemaTableData(TFetchSchemaTableDataRequest request) throws TException {
        switch (request.getSchemaTableName()) {
            case METADATA_TABLE:
                return MetadataGenerator.getMetadataTable(request);
            default:
                break;
        }
        return MetadataGenerator.errorResult("Fetch schema table name is not set");
    }

    private TNetworkAddress getClientAddr() {
        ThriftServerContext connectionContext = ThriftServerEventProcessor.getConnectionContext();
        // For NonBlockingServer, we can not get client ip.
        if (connectionContext != null) {
            return connectionContext.getClient();
        }
        return null;
    }

    private String getClientAddrAsString() {
        TNetworkAddress addr = getClientAddr();
        return addr == null ? "unknown" : addr.hostname;
    }

    @Override
    public TWaitingTxnStatusResult waitingTxnStatus(TWaitingTxnStatusRequest request) throws TException {
        TWaitingTxnStatusResult result = new TWaitingTxnStatusResult();
        result.setStatus(new TStatus());
        try {
            result = Env.getCurrentGlobalTransactionMgr().getWaitingTxnStatus(request);
            result.status.setStatusCode(TStatusCode.OK);
        } catch (TimeoutException e) {
            result.status.setStatusCode(TStatusCode.INCOMPLETE);
            result.status.addToErrorMsgs(e.getMessage());
        } catch (AnalysisException e) {
            result.status.setStatusCode(TStatusCode.INTERNAL_ERROR);
            result.status.addToErrorMsgs(e.getMessage());
        }
        return result;
    }

    @Override
    public TInitExternalCtlMetaResult initExternalCtlMeta(TInitExternalCtlMetaRequest request) throws TException {
        if (request.isSetCatalogId() && request.isSetDbId()) {
            return initDb(request.catalogId, request.dbId);
        } else if (request.isSetCatalogId()) {
            return initCatalog(request.catalogId);
        } else {
            throw new TException("Catalog name is not set. Init failed.");
        }
    }

    private TInitExternalCtlMetaResult initCatalog(long catalogId) throws TException {
        CatalogIf catalog = Env.getCurrentEnv().getCatalogMgr().getCatalog(catalogId);
        if (!(catalog instanceof ExternalCatalog)) {
            throw new TException("Only support forward ExternalCatalog init operation.");
        }
        ((ExternalCatalog) catalog).makeSureInitialized();
        TInitExternalCtlMetaResult result = new TInitExternalCtlMetaResult();
        result.setMaxJournalId(Env.getCurrentEnv().getMaxJournalId());
        result.setStatus("OK");
        return result;
    }

    private TInitExternalCtlMetaResult initDb(long catalogId, long dbId) throws TException {
        CatalogIf catalog = Env.getCurrentEnv().getCatalogMgr().getCatalog(catalogId);
        if (!(catalog instanceof ExternalCatalog)) {
            throw new TException("Only support forward ExternalCatalog init operation.");
        }
        DatabaseIf db = catalog.getDbNullable(dbId);
        if (db == null) {
            throw new TException("database " + dbId + " is null");
        }
        if (!(db instanceof ExternalDatabase)) {
            throw new TException("Only support forward ExternalDatabase init operation.");
        }
        ((ExternalDatabase) db).makeSureInitialized();
        TInitExternalCtlMetaResult result = new TInitExternalCtlMetaResult();
        result.setMaxJournalId(Env.getCurrentEnv().getMaxJournalId());
        result.setStatus("OK");
        return result;
    }

    @Override
    public TMySqlLoadAcquireTokenResult acquireToken() throws TException {
        String clientAddr = getClientAddrAsString();
        LOG.debug("receive acquire token request from client: {}", clientAddr);
        TMySqlLoadAcquireTokenResult result = new TMySqlLoadAcquireTokenResult();
        TStatus status = new TStatus(TStatusCode.OK);
        result.setStatus(status);
        try {
            String token = Env.getCurrentEnv().getLoadManager().getTokenManager().acquireToken();
            result.setToken(token);
        } catch (Throwable e) {
            LOG.warn("catch unknown result.", e);
            status.setStatusCode(TStatusCode.INTERNAL_ERROR);
            status.addToErrorMsgs(Strings.nullToEmpty(e.getMessage()));
            return result;
        }

        return result;
    }

    @Override
    public TCheckAuthResult checkAuth(TCheckAuthRequest request) throws TException {
        String clientAddr = getClientAddrAsString();
        LOG.debug("receive auth request: {}, backend: {}", request, clientAddr);

        TCheckAuthResult result = new TCheckAuthResult();
        TStatus status = new TStatus(TStatusCode.OK);
        result.setStatus(status);

        String cluster = request.getCluster();
        if (Strings.isNullOrEmpty(cluster)) {
            cluster = SystemInfoService.DEFAULT_CLUSTER;
        }

        // check account and password
        final String fullUserName = ClusterNamespace.getFullName(cluster, request.getUser());
        List<UserIdentity> currentUser = Lists.newArrayList();
        try {
            Env.getCurrentEnv().getAuth().checkPlainPassword(fullUserName, request.getUserIp(), request.getPasswd(),
                    currentUser);
        } catch (AuthenticationException e) {
            status.setStatusCode(TStatusCode.ANALYSIS_ERROR);
            status.addToErrorMsgs(Strings.nullToEmpty(e.getMessage()));
            return result;
        }

        Preconditions.checkState(currentUser.size() == 1);
        PrivPredicate predicate = getPrivPredicate(request.getPrivType());
        if (predicate == null) {
            return result;
        }
        // check privilege
        AccessControllerManager accessManager = Env.getCurrentEnv().getAccessManager();
        TPrivilegeCtrl privCtrl = request.getPrivCtrl();
        TPrivilegeHier privHier = privCtrl.getPrivHier();
        if (privHier == TPrivilegeHier.GLOBAL) {
            if (!accessManager.checkGlobalPriv(currentUser.get(0), predicate)) {
                status.setStatusCode(TStatusCode.ANALYSIS_ERROR);
                status.addToErrorMsgs("Global permissions error");
            }
        } else if (privHier == TPrivilegeHier.CATALOG) {
            if (!accessManager.checkCtlPriv(currentUser.get(0), privCtrl.getCtl(), predicate)) {
                status.setStatusCode(TStatusCode.ANALYSIS_ERROR);
                status.addToErrorMsgs("Catalog permissions error");
            }
        } else if (privHier == TPrivilegeHier.DATABASE) {
            String fullDbName = ClusterNamespace.getFullName(cluster, privCtrl.getDb());
            if (!accessManager.checkDbPriv(currentUser.get(0), fullDbName, predicate)) {
                status.setStatusCode(TStatusCode.ANALYSIS_ERROR);
                status.addToErrorMsgs("Database permissions error");
            }
        } else if (privHier == TPrivilegeHier.TABLE) {
            String fullDbName = ClusterNamespace.getFullName(cluster, privCtrl.getDb());
            if (!accessManager.checkTblPriv(currentUser.get(0), fullDbName, privCtrl.getTbl(), predicate)) {
                status.setStatusCode(TStatusCode.ANALYSIS_ERROR);
                status.addToErrorMsgs("Table permissions error");
            }
        } else if (privHier == TPrivilegeHier.COLUMNS) {
            String fullDbName = ClusterNamespace.getFullName(cluster, privCtrl.getDb());

            try {
                accessManager.checkColumnsPriv(currentUser.get(0), fullDbName, privCtrl.getTbl(), privCtrl.getCols(),
                        predicate);
            } catch (UserException e) {
                status.setStatusCode(TStatusCode.ANALYSIS_ERROR);
                status.addToErrorMsgs("Columns permissions error:" + e.getMessage());
            }
        } else if (privHier == TPrivilegeHier.RESOURSE) {
            if (!accessManager.checkResourcePriv(currentUser.get(0), privCtrl.getRes(), predicate)) {
                status.setStatusCode(TStatusCode.ANALYSIS_ERROR);
                status.addToErrorMsgs("Resourse permissions error");
            }
        } else {
            status.setStatusCode(TStatusCode.ANALYSIS_ERROR);
            status.addToErrorMsgs("Privilege control error");
        }
        return result;
    }

    private PrivPredicate getPrivPredicate(TPrivilegeType privType) {
        if (privType == null) {
            return null;
        }
        switch (privType) {
            case SHOW:
                return PrivPredicate.SHOW;
            case SHOW_RESOURCES:
                return PrivPredicate.SHOW_RESOURCES;
            case GRANT:
                return PrivPredicate.GRANT;
            case ADMIN:
                return PrivPredicate.ADMIN;
            case LOAD:
                return PrivPredicate.LOAD;
            case ALTER:
                return PrivPredicate.ALTER;
            case USAGE:
                return PrivPredicate.USAGE;
            case CREATE:
                return PrivPredicate.CREATE;
            case ALL:
                return PrivPredicate.ALL;
            case OPERATOR:
                return PrivPredicate.OPERATOR;
            case DROP:
                return PrivPredicate.DROP;
            default:
                return null;
        }
    }

    @Override
    public TQueryStatsResult getQueryStats(TGetQueryStatsRequest request) throws TException {
        TQueryStatsResult result = new TQueryStatsResult();
        result.setStatus(new TStatus(TStatusCode.OK));
        if (!request.isSetType()) {
            TStatus status = new TStatus(TStatusCode.ANALYSIS_ERROR);
            status.addToErrorMsgs("type is not set");
            result.setStatus(status);
            return result;
        }
        try {
            switch (request.getType()) {
                case CATALOG: {
                    if (!request.isSetCatalog()) {
                        TStatus status = new TStatus(TStatusCode.ANALYSIS_ERROR);
                        status.addToErrorMsgs("catalog is not set");
                        result.setStatus(status);
                    } else {
                        result.setSimpleResult(Env.getCurrentEnv().getQueryStats().getCatalogStats(request.catalog));
                    }
                    break;
                }
                case DATABASE: {
                    if (!request.isSetCatalog() || !request.isSetDb()) {
                        TStatus status = new TStatus(TStatusCode.ANALYSIS_ERROR);
                        status.addToErrorMsgs("catalog or db is not set");
                        result.setStatus(status);
                        return result;
                    } else {
                        result.setSimpleResult(
                                Env.getCurrentEnv().getQueryStats().getDbStats(request.catalog, request.db));
                    }
                    break;
                }
                case TABLE: {
                    if (!request.isSetCatalog() || !request.isSetDb() || !request.isSetTbl()) {
                        TStatus status = new TStatus(TStatusCode.ANALYSIS_ERROR);
                        status.addToErrorMsgs("catalog or db or table is not set");
                        result.setStatus(status);
                        return result;
                    } else {
                        Env.getCurrentEnv().getQueryStats().getTblStats(request.catalog, request.db, request.tbl)
                                .forEach((col, stat) -> {
                                    TTableQueryStats colunmStat = new TTableQueryStats();
                                    colunmStat.setField(col);
                                    colunmStat.setQueryStats(stat.first);
                                    colunmStat.setFilterStats(stat.second);
                                    result.addToTableStats(colunmStat);
                                });
                    }
                    break;
                }
                case TABLE_ALL: {
                    if (!request.isSetCatalog() || !request.isSetDb() || !request.isSetTbl()) {
                        TStatus status = new TStatus(TStatusCode.ANALYSIS_ERROR);
                        status.addToErrorMsgs("catalog or db or table is not set");
                        result.setStatus(status);
                    } else {
                        result.setSimpleResult(Env.getCurrentEnv().getQueryStats()
                                .getTblAllStats(request.catalog, request.db, request.tbl));
                    }
                    break;
                }
                case TABLE_ALL_VERBOSE: {
                    if (!request.isSetCatalog() || !request.isSetDb() || !request.isSetTbl()) {
                        TStatus status = new TStatus(TStatusCode.ANALYSIS_ERROR);
                        status.addToErrorMsgs("catalog or db or table is not set");
                        result.setStatus(status);
                    } else {
                        Env.getCurrentEnv().getQueryStats()
                                .getTblAllVerboseStats(request.catalog, request.db, request.tbl)
                                .forEach((indexName, indexStats) -> {
                                    TTableIndexQueryStats indexStat = new TTableIndexQueryStats();
                                    indexStat.setIndexName(indexName);
                                    indexStats.forEach((col, stat) -> {
                                        TTableQueryStats colunmStat = new TTableQueryStats();
                                        colunmStat.setField(col);
                                        colunmStat.setQueryStats(stat.first);
                                        colunmStat.setFilterStats(stat.second);
                                        indexStat.addToTableStats(colunmStat);
                                    });
                                    result.addToTableVerbosStats(indexStat);
                                });
                    }
                    break;
                }
                case TABLET: {
                    if (!request.isSetReplicaId()) {
                        TStatus status = new TStatus(TStatusCode.ANALYSIS_ERROR);
                        status.addToErrorMsgs("Replica Id is not set");
                        result.setStatus(status);
                    } else {
                        Map<Long, Long> tabletStats = new HashMap<>();
                        tabletStats.put(request.getReplicaId(),
                                Env.getCurrentEnv().getQueryStats().getStats(request.getReplicaId()));
                        result.setTabletStats(tabletStats);
                    }
                    break;
                }
                case TABLETS: {
                    if (!request.isSetReplicaIds()) {
                        TStatus status = new TStatus(TStatusCode.ANALYSIS_ERROR);
                        status.addToErrorMsgs("Replica Ids is not set");
                        result.setStatus(status);
                    } else {
                        Map<Long, Long> tabletStats = new HashMap<>();
                        QueryStats qs = Env.getCurrentEnv().getQueryStats();
                        for (long replicaId : request.getReplicaIds()) {
                            tabletStats.put(replicaId, qs.getStats(replicaId));
                        }
                        result.setTabletStats(tabletStats);
                    }
                    break;
                }
                default: {
                    TStatus status = new TStatus(TStatusCode.ANALYSIS_ERROR);
                    status.addToErrorMsgs("unknown type: " + request.getType());
                    result.setStatus(status);
                    break;
                }
            }
        } catch (UserException e) {
            TStatus status = new TStatus(TStatusCode.ANALYSIS_ERROR);
            status.addToErrorMsgs(e.getMessage());
            result.setStatus(status);
        }
        return result;
    }

    public TGetTabletReplicaInfosResult getTabletReplicaInfos(TGetTabletReplicaInfosRequest request) {
        String clientAddr = getClientAddrAsString();
        LOG.debug("receive get replicas request: {}, backend: {}", request, clientAddr);
        TGetTabletReplicaInfosResult result = new TGetTabletReplicaInfosResult();
        List<Long> tabletIds = request.getTabletIds();
        Map<Long, List<TReplicaInfo>> tabletReplicaInfos = Maps.newHashMap();
        for (Long tabletId : tabletIds) {
            List<TReplicaInfo> replicaInfos = Lists.newArrayList();
            List<Replica> replicas = Env.getCurrentEnv().getCurrentInvertedIndex()
                    .getReplicasByTabletId(tabletId);
            for (Replica replica : replicas) {
                if (!replica.isNormal()) {
                    LOG.warn("replica {} not normal", replica.getId());
                    continue;
                }
                Backend backend = Env.getCurrentEnv().getCurrentSystemInfo().getBackend(replica.getBackendId());
                if (backend != null) {
                    TReplicaInfo replicaInfo = new TReplicaInfo();
                    replicaInfo.setHost(backend.getHost());
                    replicaInfo.setBePort(backend.getBePort());
                    replicaInfo.setHttpPort(backend.getHttpPort());
                    replicaInfo.setBrpcPort(backend.getBrpcPort());
                    replicaInfo.setReplicaId(replica.getId());
                    replicaInfos.add(replicaInfo);
                }
            }
            tabletReplicaInfos.put(tabletId, replicaInfos);
        }
        result.setTabletReplicaInfos(tabletReplicaInfos);
        result.setToken(Env.getCurrentEnv().getToken());
        result.setStatus(new TStatus(TStatusCode.OK));
        return result;
    }

    public TGetBinlogResult getBinlog(TGetBinlogRequest request) throws TException {
        String clientAddr = getClientAddrAsString();
        LOG.debug("receive get binlog request: {}", request);

        TGetBinlogResult result = new TGetBinlogResult();
        TStatus status = new TStatus(TStatusCode.OK);
        result.setStatus(status);
        try {
            result = getBinlogImpl(request, clientAddr);
        } catch (UserException e) {
            LOG.warn("failed to get binlog: {}", e.getMessage());
            status.setStatusCode(TStatusCode.ANALYSIS_ERROR);
            status.addToErrorMsgs(e.getMessage());
        } catch (Throwable e) {
            LOG.warn("catch unknown result.", e);
            status.setStatusCode(TStatusCode.INTERNAL_ERROR);
            status.addToErrorMsgs(Strings.nullToEmpty(e.getMessage()));
            return result;
        }

        return result;
    }

    private TGetBinlogResult getBinlogImpl(TGetBinlogRequest request, String clientIp) throws UserException {
        /// Check all required arg: user, passwd, db, prev_commit_seq
        if (!request.isSetUser()) {
            throw new UserException("user is not set");
        }
        if (!request.isSetPasswd()) {
            throw new UserException("passwd is not set");
        }
        if (!request.isSetDb()) {
            throw new UserException("db is not set");
        }
        if (!request.isSetPrevCommitSeq()) {
            throw new UserException("prev_commit_seq is not set");
        }

<<<<<<< HEAD
=======

        // step 1: check auth
>>>>>>> 7bda49b5
        String cluster = request.getCluster();
        if (Strings.isNullOrEmpty(cluster)) {
            cluster = SystemInfoService.DEFAULT_CLUSTER;
        }
<<<<<<< HEAD

        // step 1: check auth
        if (Strings.isNullOrEmpty(request.getToken())) {
            checkPasswordAndPrivs(cluster, request.getUser(), request.getPasswd(), request.getDb(), request.getTable(),
                    request.getUserIp(), PrivPredicate.LOAD);
=======
        if (Strings.isNullOrEmpty(request.getToken())) {
            checkPasswordAndPrivs(cluster, request.getUser(), request.getPasswd(), request.getDb(), request.getTable(),
                    request.getUserIp(), PrivPredicate.SELECT);
>>>>>>> 7bda49b5
        }

        // step 3: check database
        Env env = Env.getCurrentEnv();
        String fullDbName = ClusterNamespace.getFullName(cluster, request.getDb());
        Database db = env.getInternalCatalog().getDbNullable(fullDbName);
<<<<<<< HEAD
        long dbId = db.getId();
=======
>>>>>>> 7bda49b5
        if (db == null) {
            String dbName = fullDbName;
            if (Strings.isNullOrEmpty(request.getCluster())) {
                dbName = request.getDb();
            }
            throw new UserException("unknown database, database=" + dbName);
        }

        // step 4: fetch all tableIds
        // lookup tables && convert into tableIdList
        long tableId = -1;
<<<<<<< HEAD
        String tableName = request.getTable();
        if (!Strings.isNullOrEmpty(tableName)) {
=======
        if (request.isSetTableId()) {
            tableId = request.getTableId();
        } else if (request.isSetTable()) {
            String tableName = request.getTable();
>>>>>>> 7bda49b5
            Table table = db.getTableOrMetaException(tableName, TableType.OLAP);
            if (table == null) {
                throw new UserException("unknown table, table=" + tableName);
            }
            tableId = table.getId();
        }

        // step 6: get binlog
<<<<<<< HEAD
=======
        long dbId = db.getId();
>>>>>>> 7bda49b5
        TGetBinlogResult result = new TGetBinlogResult();
        result.setStatus(new TStatus(TStatusCode.OK));
        long prevCommitSeq = request.getPrevCommitSeq();
        Pair<TStatus, TBinlog> statusBinlogPair = env.getBinlogManager().getBinlog(dbId, tableId, prevCommitSeq);
        TStatus status = statusBinlogPair.first;
        if (status != null && status.getStatusCode() != TStatusCode.OK) {
            result.setStatus(status);
            // TOO_OLD return first exist binlog
            if (status.getStatusCode() != TStatusCode.BINLOG_TOO_OLD_COMMIT_SEQ) {
                return result;
            }
        }
        TBinlog binlog = statusBinlogPair.second;
        if (binlog != null) {
            List<TBinlog> binlogs = Lists.newArrayList();
            binlogs.add(binlog);
            result.setBinlogs(binlogs);
        }
        return result;
    }
<<<<<<< HEAD
=======

    // getSnapshot
    public TGetSnapshotResult getSnapshot(TGetSnapshotRequest request) throws TException {
        String clientAddr = getClientAddrAsString();
        LOG.trace("receive get snapshot info request: {}", request);

        TGetSnapshotResult result = new TGetSnapshotResult();
        TStatus status = new TStatus(TStatusCode.OK);
        result.setStatus(status);
        try {
            result = getSnapshotImpl(request, clientAddr);
        } catch (UserException e) {
            LOG.warn("failed to get snapshot info: {}", e.getMessage());
            status.setStatusCode(TStatusCode.ANALYSIS_ERROR);
            status.addToErrorMsgs(e.getMessage());
        } catch (Throwable e) {
            LOG.warn("catch unknown result.", e);
            status.setStatusCode(TStatusCode.INTERNAL_ERROR);
            status.addToErrorMsgs(Strings.nullToEmpty(e.getMessage()));
            return result;
        }

        return result;
    }

    // getSnapshotImpl
    private TGetSnapshotResult getSnapshotImpl(TGetSnapshotRequest request, String clientIp)
            throws UserException {
        // Step 1: Check all required arg: user, passwd, db, label_name, snapshot_name, snapshot_type
        if (!request.isSetUser()) {
            throw new UserException("user is not set");
        }
        if (!request.isSetPasswd()) {
            throw new UserException("passwd is not set");
        }
        if (!request.isSetDb()) {
            throw new UserException("db is not set");
        }
        if (!request.isSetLabelName()) {
            throw new UserException("label_name is not set");
        }
        if (!request.isSetSnapshotName()) {
            throw new UserException("snapshot_name is not set");
        }
        if (!request.isSetSnapshotType()) {
            throw new UserException("snapshot_type is not set");
        } else if (request.getSnapshotType() != TSnapshotType.LOCAL) {
            throw new UserException("snapshot_type is not LOCAL");
        }

        // Step 2: check auth
        String cluster = request.getCluster();
        if (Strings.isNullOrEmpty(cluster)) {
            cluster = SystemInfoService.DEFAULT_CLUSTER;
        }

        LOG.info("get snapshot info, user: {}, db: {}, label_name: {}, snapshot_name: {}, snapshot_type: {}",
                request.getUser(), request.getDb(), request.getLabelName(), request.getSnapshotName(),
                request.getSnapshotType());
        if (Strings.isNullOrEmpty(request.getToken())) {
            checkPasswordAndPrivs(cluster, request.getUser(), request.getPasswd(), request.getDb(),
                    request.getTable(), clientIp, PrivPredicate.LOAD);
        }

        // Step 3: get snapshot
        TGetSnapshotResult result = new TGetSnapshotResult();
        result.setStatus(new TStatus(TStatusCode.OK));
        Snapshot snapshot = Env.getCurrentEnv().getBackupHandler().getSnapshot(request.getLabelName());
        if (snapshot == null) {
            result.getStatus().setStatusCode(TStatusCode.SNAPSHOT_NOT_EXIST);
            result.getStatus().addToErrorMsgs("snapshot not exist");
        } else {
            result.setMeta(snapshot.getMeta());
            result.setJobInfo(snapshot.getJobInfo());
        }

        return result;
    }

    // Restore Snapshot
    public TRestoreSnapshotResult restoreSnapshot(TRestoreSnapshotRequest request) throws TException {
        String clientAddr = getClientAddrAsString();
        LOG.trace("receive restore snapshot info request: {}", request);

        TRestoreSnapshotResult result = new TRestoreSnapshotResult();
        TStatus status = new TStatus(TStatusCode.OK);
        result.setStatus(status);
        try {
            result = restoreSnapshotImpl(request, clientAddr);
        } catch (UserException e) {
            LOG.warn("failed to get snapshot info: {}", e.getMessage());
            status.setStatusCode(TStatusCode.ANALYSIS_ERROR);
            status.addToErrorMsgs(e.getMessage());
        } catch (Throwable e) {
            LOG.warn("catch unknown result.", e);
            status.setStatusCode(TStatusCode.INTERNAL_ERROR);
            status.addToErrorMsgs(Strings.nullToEmpty(e.getMessage()));
            return result;
        }

        return result;
    }

    // restoreSnapshotImpl
    private TRestoreSnapshotResult restoreSnapshotImpl(TRestoreSnapshotRequest request, String clientIp)
            throws UserException {
        // Step 1: Check all required arg: user, passwd, db, label_name, repo_name, meta, info
        if (!request.isSetUser()) {
            throw new UserException("user is not set");
        }
        if (!request.isSetPasswd()) {
            throw new UserException("passwd is not set");
        }
        if (!request.isSetDb()) {
            throw new UserException("db is not set");
        }
        if (!request.isSetLabelName()) {
            throw new UserException("label_name is not set");
        }
        if (!request.isSetRepoName()) {
            throw new UserException("repo_name is not set");
        }
        if (!request.isSetMeta()) {
            throw new UserException("meta is not set");
        }
        if (!request.isSetJobInfo()) {
            throw new UserException("job_info is not set");
        }

        // Step 2: check auth
        String cluster = request.getCluster();
        if (Strings.isNullOrEmpty(cluster)) {
            cluster = SystemInfoService.DEFAULT_CLUSTER;
        }

        if (Strings.isNullOrEmpty(request.getToken())) {
            checkPasswordAndPrivs(cluster, request.getUser(), request.getPasswd(), request.getDb(),
                    request.getTable(), clientIp, PrivPredicate.LOAD);
        }

        // Step 3: get snapshot
        TRestoreSnapshotResult result = new TRestoreSnapshotResult();
        TStatus status = new TStatus(TStatusCode.OK);
        result.setStatus(status);


        LabelName label = new LabelName(request.getDb(), request.getLabelName());
        String repoName = request.getRepoName();
        Map<String, String> properties = request.getProperties();
        RestoreStmt restoreStmt = new RestoreStmt(label, repoName, null, properties, request.getMeta(),
                request.getJobInfo());
        restoreStmt.disableDynamicPartition();
        LOG.trace("restore snapshot info, restoreStmt: {}", restoreStmt);
        try {
            ConnectContext ctx = ConnectContext.get();
            if (ctx == null) {
                ctx = new ConnectContext();
                ctx.setThreadLocalInfo();
            }
            ctx.setCluster(cluster);
            ctx.setQualifiedUser(request.getUser());
            UserIdentity currentUserIdentity = new UserIdentity(request.getUser(), "%");
            ctx.setCurrentUserIdentity(currentUserIdentity);

            Analyzer analyzer = new Analyzer(ctx.getEnv(), ctx);
            restoreStmt.analyze(analyzer);
            DdlExecutor.execute(Env.getCurrentEnv(), restoreStmt);
        } catch (UserException e) {
            LOG.warn("failed to get snapshot info: {}", e.getMessage());
            status.setStatusCode(TStatusCode.ANALYSIS_ERROR);
            status.addToErrorMsgs(e.getMessage());
        } catch (Throwable e) {
            LOG.warn("catch unknown result.", e);
            status.setStatusCode(TStatusCode.INTERNAL_ERROR);
            status.addToErrorMsgs(Strings.nullToEmpty(e.getMessage()));
        }

        return result;
    }

    public TGetMasterTokenResult getMasterToken(TGetMasterTokenRequest request) throws TException {
        String clientAddr = getClientAddrAsString();
        LOG.debug("receive get master token request: {}", request);

        TGetMasterTokenResult result = new TGetMasterTokenResult();
        TStatus status = new TStatus(TStatusCode.OK);
        result.setStatus(status);
        try {
            checkPassword(request.getCluster(), request.getUser(), request.getPassword(), clientAddr);
            result.setToken(Env.getCurrentEnv().getToken());
        } catch (AuthenticationException e) {
            LOG.warn("failed to get master token: {}", e.getMessage());
            status.setStatusCode(TStatusCode.NOT_AUTHORIZED);
            status.addToErrorMsgs(e.getMessage());
        } catch (Throwable e) {
            LOG.warn("catch unknown result.", e);
            status.setStatusCode(TStatusCode.INTERNAL_ERROR);
            status.addToErrorMsgs(Strings.nullToEmpty(e.getMessage()));
        }

        return result;
    }

    // getBinlogLag
    public TGetBinlogLagResult getBinlogLag(TGetBinlogRequest request) throws TException {
        String clientAddr = getClientAddrAsString();
        LOG.debug("receive get binlog request: {}", request);

        TGetBinlogLagResult result = new TGetBinlogLagResult();
        TStatus status = new TStatus(TStatusCode.OK);
        result.setStatus(status);
        try {
            result = getBinlogLagImpl(request, clientAddr);
        } catch (UserException e) {
            LOG.warn("failed to get binlog: {}", e.getMessage());
            status.setStatusCode(TStatusCode.ANALYSIS_ERROR);
            status.addToErrorMsgs(e.getMessage());
        } catch (Throwable e) {
            LOG.warn("catch unknown result.", e);
            status.setStatusCode(TStatusCode.INTERNAL_ERROR);
            status.addToErrorMsgs(Strings.nullToEmpty(e.getMessage()));
            return result;
        }

        return result;
    }

    private TGetBinlogLagResult getBinlogLagImpl(TGetBinlogRequest request, String clientIp) throws UserException {
        /// Check all required arg: user, passwd, db, prev_commit_seq
        if (!request.isSetUser()) {
            throw new UserException("user is not set");
        }
        if (!request.isSetPasswd()) {
            throw new UserException("passwd is not set");
        }
        if (!request.isSetDb()) {
            throw new UserException("db is not set");
        }
        if (!request.isSetPrevCommitSeq()) {
            throw new UserException("prev_commit_seq is not set");
        }


        // step 1: check auth
        String cluster = request.getCluster();
        if (Strings.isNullOrEmpty(cluster)) {
            cluster = SystemInfoService.DEFAULT_CLUSTER;
        }
        if (Strings.isNullOrEmpty(request.getToken())) {
            checkPasswordAndPrivs(cluster, request.getUser(), request.getPasswd(), request.getDb(), request.getTable(),
                    request.getUserIp(), PrivPredicate.SELECT);
        }

        // step 3: check database
        Env env = Env.getCurrentEnv();
        String fullDbName = ClusterNamespace.getFullName(cluster, request.getDb());
        Database db = env.getInternalCatalog().getDbNullable(fullDbName);
        if (db == null) {
            String dbName = fullDbName;
            if (Strings.isNullOrEmpty(request.getCluster())) {
                dbName = request.getDb();
            }
            throw new UserException("unknown database, database=" + dbName);
        }

        // step 4: fetch all tableIds
        // lookup tables && convert into tableIdList
        long tableId = -1;
        if (request.isSetTableId()) {
            tableId = request.getTableId();
        } else if (request.isSetTable()) {
            String tableName = request.getTable();
            Table table = db.getTableOrMetaException(tableName, TableType.OLAP);
            if (table == null) {
                throw new UserException("unknown table, table=" + tableName);
            }
            tableId = table.getId();
        }

        // step 6: get binlog
        long dbId = db.getId();
        TGetBinlogLagResult result = new TGetBinlogLagResult();
        result.setStatus(new TStatus(TStatusCode.OK));
        long prevCommitSeq = request.getPrevCommitSeq();

        Pair<TStatus, Long> statusLagPair = env.getBinlogManager().getBinlogLag(dbId, tableId, prevCommitSeq);
        TStatus status = statusLagPair.first;
        if (status != null && status.getStatusCode() != TStatusCode.OK) {
            result.setStatus(status);
        }
        Long binlogLag = statusLagPair.second;
        if (binlogLag != null) {
            result.setLag(binlogLag);
        }

        return result;
    }
>>>>>>> 7bda49b5
}<|MERGE_RESOLUTION|>--- conflicted
+++ resolved
@@ -19,14 +19,10 @@
 
 import org.apache.doris.alter.SchemaChangeHandler;
 import org.apache.doris.analysis.AddColumnsClause;
-<<<<<<< HEAD
-import org.apache.doris.analysis.ColumnDef;
-=======
 import org.apache.doris.analysis.Analyzer;
 import org.apache.doris.analysis.ColumnDef;
 import org.apache.doris.analysis.LabelName;
 import org.apache.doris.analysis.RestoreStmt;
->>>>>>> 7bda49b5
 import org.apache.doris.analysis.SetType;
 import org.apache.doris.analysis.TableName;
 import org.apache.doris.analysis.TypeDef;
@@ -110,23 +106,16 @@
 import org.apache.doris.thrift.TFrontendPingFrontendRequest;
 import org.apache.doris.thrift.TFrontendPingFrontendResult;
 import org.apache.doris.thrift.TFrontendPingFrontendStatusCode;
-<<<<<<< HEAD
-=======
 import org.apache.doris.thrift.TGetBinlogLagResult;
->>>>>>> 7bda49b5
 import org.apache.doris.thrift.TGetBinlogRequest;
 import org.apache.doris.thrift.TGetBinlogResult;
 import org.apache.doris.thrift.TGetDbsParams;
 import org.apache.doris.thrift.TGetDbsResult;
-<<<<<<< HEAD
-import org.apache.doris.thrift.TGetQueryStatsRequest;
-=======
 import org.apache.doris.thrift.TGetMasterTokenRequest;
 import org.apache.doris.thrift.TGetMasterTokenResult;
 import org.apache.doris.thrift.TGetQueryStatsRequest;
 import org.apache.doris.thrift.TGetSnapshotRequest;
 import org.apache.doris.thrift.TGetSnapshotResult;
->>>>>>> 7bda49b5
 import org.apache.doris.thrift.TGetTablesParams;
 import org.apache.doris.thrift.TGetTablesResult;
 import org.apache.doris.thrift.TGetTabletReplicaInfosRequest;
@@ -158,11 +147,8 @@
 import org.apache.doris.thrift.TReportExecStatusParams;
 import org.apache.doris.thrift.TReportExecStatusResult;
 import org.apache.doris.thrift.TReportRequest;
-<<<<<<< HEAD
-=======
 import org.apache.doris.thrift.TRestoreSnapshotRequest;
 import org.apache.doris.thrift.TRestoreSnapshotResult;
->>>>>>> 7bda49b5
 import org.apache.doris.thrift.TRollbackTxnRequest;
 import org.apache.doris.thrift.TRollbackTxnResult;
 import org.apache.doris.thrift.TShowVariableRequest;
@@ -180,6 +166,8 @@
 import org.apache.doris.thrift.TUpdateExportTaskStatusRequest;
 import org.apache.doris.thrift.TWaitingTxnStatusRequest;
 import org.apache.doris.thrift.TWaitingTxnStatusResult;
+import org.apache.doris.transaction.DatabaseTransactionMgr;
+import org.apache.doris.transaction.GlobalTransactionMgr;
 import org.apache.doris.transaction.TabletCommitInfo;
 import org.apache.doris.transaction.TransactionState;
 import org.apache.doris.transaction.TransactionState.TxnCoordinator;
@@ -190,10 +178,7 @@
 import com.google.common.base.Strings;
 import com.google.common.collect.Lists;
 import com.google.common.collect.Maps;
-<<<<<<< HEAD
-=======
 import org.apache.commons.collections.CollectionUtils;
->>>>>>> 7bda49b5
 import org.apache.logging.log4j.LogManager;
 import org.apache.logging.log4j.Logger;
 import org.apache.thrift.TException;
@@ -202,26 +187,17 @@
 import java.time.ZoneId;
 import java.time.ZonedDateTime;
 import java.util.ArrayList;
-<<<<<<< HEAD
-=======
 import java.util.Collections;
->>>>>>> 7bda49b5
 import java.util.HashMap;
 import java.util.LinkedList;
 import java.util.List;
 import java.util.Map;
 import java.util.Set;
-<<<<<<< HEAD
-import java.util.concurrent.TimeUnit;
-import java.util.concurrent.TimeoutException;
-import java.util.function.IntSupplier;
-=======
 import java.util.concurrent.ConcurrentHashMap;
 import java.util.concurrent.TimeUnit;
 import java.util.concurrent.TimeoutException;
 import java.util.function.IntSupplier;
 import java.util.stream.Collectors;
->>>>>>> 7bda49b5
 
 // Frontend service used to serve all request for this frontend through
 // thrift protocol
@@ -393,13 +369,8 @@
         if (typeDef.getType().isArrayType()) {
             defaultVal = ColumnDef.DefaultValue.ARRAY_EMPTY_DEFAULT_VALUE;
         }
-<<<<<<< HEAD
-        return new ColumnDef(tColumnDesc.getColumnName(), typeDef, false, null, isAllowNull, defaultVal,
-                comment, true);
-=======
         return new ColumnDef(tColumnDesc.getColumnName(), typeDef, false, null, isAllowNull, false,
             defaultVal, comment, true);
->>>>>>> 7bda49b5
     }
 
     @Override
@@ -445,10 +416,7 @@
             olapTable.writeLockOrMetaException();
 
             try {
-<<<<<<< HEAD
-=======
                 olapTable.checkNormalStateForAlter();
->>>>>>> 7bda49b5
                 List<ColumnDef> columnDefs = new ArrayList<ColumnDef>();
 
                 // prepare columnDefs
@@ -514,10 +482,7 @@
                         List<Index> newIndexes = olapTable.getCopiedIndexes();
                         long jobId = Env.getCurrentEnv().getNextId();
                         Env.getCurrentEnv().getSchemaChangeHandler().modifyTableLightSchemaChange(
-<<<<<<< HEAD
-=======
                                 "",
->>>>>>> 7bda49b5
                                 db, olapTable, indexSchemaMap, newIndexes, null, false, jobId, false);
                     } else {
                         throw new MetaNotFoundException("table_id "
@@ -934,14 +899,11 @@
         if (fe == null) {
             LOG.warn("reject request from invalid host. client: {}", params.getClientNodeHost());
             throw new TException("request from invalid host was rejected.");
-<<<<<<< HEAD
-=======
         }
         if (params.isSyncJournalOnly()) {
             final TMasterOpResult result = new TMasterOpResult();
             result.setMaxJournalId(Env.getCurrentEnv().getMaxJournalId());
             return result;
->>>>>>> 7bda49b5
         }
 
         // add this log so that we can track this stmt
@@ -960,13 +922,6 @@
         return result;
     }
 
-<<<<<<< HEAD
-    private void checkPasswordAndPrivs(String cluster, String user, String passwd, String db, String tbl,
-                                       String clientIp, PrivPredicate predicate) throws AuthenticationException {
-        checkPasswordAndPrivs(cluster, user, passwd, db, Lists.newArrayList(tbl), clientIp, predicate);
-    }
-
-=======
     private List<String> getTableNames(String cluster, String dbName, List<Long> tableIds) throws UserException {
         final String fullDbName = ClusterNamespace.getFullName(cluster, dbName);
         Database db = Env.getCurrentInternalCatalog().getDbNullable(fullDbName);
@@ -990,7 +945,6 @@
         checkPasswordAndPrivs(cluster, user, passwd, db, Lists.newArrayList(tbl), clientIp, predicate);
     }
 
->>>>>>> 7bda49b5
     private void checkPasswordAndPrivs(String cluster, String user, String passwd, String db, List<String> tables,
                                        String clientIp, PrivPredicate predicate) throws AuthenticationException {
 
@@ -1011,8 +965,6 @@
     private void checkToken(String token) throws AuthenticationException {
         if (!Env.getCurrentEnv().getLoadManager().getTokenManager().checkAuthToken(token)) {
             throw new AuthenticationException("Un matched cluster token.");
-<<<<<<< HEAD
-=======
         }
     }
 
@@ -1020,7 +972,6 @@
             throws AuthenticationException {
         if (Strings.isNullOrEmpty(cluster)) {
             cluster = SystemInfoService.DEFAULT_CLUSTER;
->>>>>>> 7bda49b5
         }
         final String fullUserName = ClusterNamespace.getFullName(cluster, user);
         List<UserIdentity> currentUser = Lists.newArrayList();
@@ -1145,13 +1096,8 @@
         if (!request.isSetDb()) {
             throw new UserException("db is not set");
         }
-<<<<<<< HEAD
-        if (!request.isSetTables()) {
-            throw new UserException("tables is not set");
-=======
         if (!request.isSetTableIds()) {
             throw new UserException("table ids is not set");
->>>>>>> 7bda49b5
         }
         if (!request.isSetLabel()) {
             throw new UserException("label is not set");
@@ -1164,13 +1110,9 @@
 
         // step 1: check auth
         if (Strings.isNullOrEmpty(request.getToken())) {
-<<<<<<< HEAD
-            checkPasswordAndPrivs(cluster, request.getUser(), request.getPasswd(), request.getDb(), request.getTables(),
-=======
             // lookup table ids && convert into tableNameList
             List<String> tableNameList = getTableNames(cluster, request.getDb(), request.getTableIds());
             checkPasswordAndPrivs(cluster, request.getUser(), request.getPasswd(), request.getDb(), tableNameList,
->>>>>>> 7bda49b5
                     request.getUserIp(), PrivPredicate.LOAD);
         }
 
@@ -1192,20 +1134,8 @@
         }
 
         // step 4: fetch all tableIds
-<<<<<<< HEAD
-        // lookup tables && convert into tableIdList
-        List<Long> tableIdList = Lists.newArrayList();
-        for (String tblName : request.getTables()) {
-            Table table = db.getTableOrMetaException(tblName, TableType.OLAP);
-            if (table == null) {
-                throw new UserException("unknown table, table=" + tblName);
-            }
-            tableIdList.add(table.getId());
-        }
-=======
         // table ids is checked at step 1
         List<Long> tableIdList = request.getTableIds();
->>>>>>> 7bda49b5
 
         // step 5: get timeout
         long timeoutSecond = request.isSetTimeout() ? request.getTimeout() : Config.stream_load_default_timeout_second;
@@ -1262,7 +1192,7 @@
         //if it has multi table, use multi table and update multi table running transaction table ids
         if (CollectionUtils.isNotEmpty(request.getTbls())) {
             List<Long> multiTableIds = tables.stream().map(Table::getId).collect(Collectors.toList());
-            Env.getCurrentGlobalTransactionMgr().getDatabaseTransactionMgr(db.getId())
+            ((GlobalTransactionMgr) Env.getCurrentGlobalTransactionMgr()).getDatabaseTransactionMgr(db.getId())
                     .updateMultiTableRunningTransactionTableIds(request.getTxnId(), multiTableIds);
             LOG.debug("txn {} has multi table {}", request.getTxnId(), request.getTbls());
         }
@@ -1361,15 +1291,9 @@
             throw new UserException("unknown database, database=" + fullDbName);
         }
 
-<<<<<<< HEAD
         TransactionState transactionState = Env.getCurrentGlobalTransactionMgr()
                                                .getTransactionState(database.getId(), request.getTxnId());
-=======
-        DatabaseTransactionMgr dbTransactionMgr = Env.getCurrentGlobalTransactionMgr()
-                .getDatabaseTransactionMgr(database.getId());
-        TransactionState transactionState = dbTransactionMgr.getTransactionState(request.getTxnId());
         LOG.debug("txn {} has multi table {}", request.getTxnId(), transactionState.getTableIdList());
->>>>>>> 7bda49b5
         if (transactionState == null) {
             throw new UserException("transaction [" + request.getTxnId() + "] not found");
         }
@@ -1478,8 +1402,6 @@
         LOG.debug("receive txn commit request: {}, client: {}", request, clientAddr);
 
         TCommitTxnResult result = new TCommitTxnResult();
-<<<<<<< HEAD
-=======
         TStatus status = new TStatus(TStatusCode.OK);
         result.setStatus(status);
         try {
@@ -1543,115 +1465,9 @@
         }
 
         // Step 2: get tables
-        DatabaseTransactionMgr dbTransactionMgr = Env.getCurrentGlobalTransactionMgr()
+        DatabaseTransactionMgr dbTransactionMgr = ((GlobalTransactionMgr) Env.getCurrentGlobalTransactionMgr())
                 .getDatabaseTransactionMgr(db.getId());
         TransactionState transactionState = dbTransactionMgr.getTransactionState(request.getTxnId());
-        if (transactionState == null) {
-            throw new UserException("transaction [" + request.getTxnId() + "] not found");
-        }
-        List<Long> tableIdList = transactionState.getTableIdList();
-        List<Table> tableList = new ArrayList<>();
-        List<String> tables = new ArrayList<>();
-        // if table was dropped, transaction must be aborted
-        tableList = db.getTablesOnIdOrderOrThrowException(tableIdList);
-        for (Table table : tableList) {
-            tables.add(table.getName());
-        }
-
-        // Step 3: check auth
-        if (request.isSetAuthCode()) {
-            // TODO(cmy): find a way to check
-        } else if (request.isSetToken()) {
-            checkToken(request.getToken());
-        } else {
-            checkPasswordAndPrivs(cluster, request.getUser(), request.getPasswd(), request.getDb(), tables,
-                    request.getUserIp(), PrivPredicate.LOAD);
-        }
-
-        // Step 4: get timeout
-        long timeoutMs = request.isSetThriftRpcTimeoutMs() ? request.getThriftRpcTimeoutMs() / 2 : 5000;
-
-
-        // Step 5: commit and publish
-        return Env.getCurrentGlobalTransactionMgr()
-                .commitAndPublishTransaction(db, tableList,
-                        request.getTxnId(),
-                        TabletCommitInfo.fromThrift(request.getCommitInfos()), timeoutMs,
-                        TxnCommitAttachment.fromThrift(request.getTxnCommitAttachment()));
-    }
-
-    @Override
-    public TLoadTxnRollbackResult loadTxnRollback(TLoadTxnRollbackRequest request) throws TException {
-        String clientAddr = getClientAddrAsString();
-        LOG.debug("receive txn rollback request: {}, backend: {}", request, clientAddr);
-        TLoadTxnRollbackResult result = new TLoadTxnRollbackResult();
->>>>>>> 7bda49b5
-        TStatus status = new TStatus(TStatusCode.OK);
-        result.setStatus(status);
-        try {
-            if (!commitTxnImpl(request)) {
-                // committed success but not visible
-                status.setStatusCode(TStatusCode.PUBLISH_TIMEOUT);
-                status.addToErrorMsgs("transaction commit successfully, BUT data will be visible later");
-            }
-        } catch (UserException e) {
-            LOG.warn("failed to commit txn: {}: {}", request.getTxnId(), e.getMessage());
-            status.setStatusCode(TStatusCode.ANALYSIS_ERROR);
-            status.addToErrorMsgs(e.getMessage());
-        } catch (Throwable e) {
-            LOG.warn("catch unknown result.", e);
-            status.setStatusCode(TStatusCode.INTERNAL_ERROR);
-            status.addToErrorMsgs(Strings.nullToEmpty(e.getMessage()));
-            return result;
-        }
-        return result;
-    }
-
-    // return true if commit success and publish success, return false if publish timeout
-    private boolean commitTxnImpl(TCommitTxnRequest request) throws UserException {
-        /// Check required arg: user, passwd, db, txn_id, commit_infos
-        if (!request.isSetUser()) {
-            throw new UserException("user is not set");
-        }
-        if (!request.isSetPasswd()) {
-            throw new UserException("passwd is not set");
-        }
-        if (!request.isSetDb()) {
-            throw new UserException("db is not set");
-        }
-        if (!request.isSetTxnId()) {
-            throw new UserException("txn_id is not set");
-        }
-        if (!request.isSetCommitInfos()) {
-            throw new UserException("commit_infos is not set");
-        }
-
-        String cluster = request.getCluster();
-        if (Strings.isNullOrEmpty(cluster)) {
-            cluster = SystemInfoService.DEFAULT_CLUSTER;
-        }
-
-<<<<<<< HEAD
-        // Step 1: get && check database
-        Env env = Env.getCurrentEnv();
-        String fullDbName = ClusterNamespace.getFullName(cluster, request.getDb());
-        Database db;
-        if (request.isSetDbId() && request.getDbId() > 0) {
-            db = env.getInternalCatalog().getDbNullable(request.getDbId());
-        } else {
-            db = env.getInternalCatalog().getDbNullable(fullDbName);
-        }
-        if (db == null) {
-            String dbName = fullDbName;
-            if (Strings.isNullOrEmpty(request.getCluster())) {
-                dbName = request.getDb();
-            }
-            throw new UserException("unknown database, database=" + dbName);
-        }
-
-        // Step 2: get tables
-        TransactionState transactionState = Env.getCurrentGlobalTransactionMgr()
-                                               .getTransactionState(db.getId(), request.getTxnId());
         if (transactionState == null) {
             throw new UserException("transaction [" + request.getTxnId() + "] not found");
         }
@@ -1705,7 +1521,6 @@
             status.addToErrorMsgs(Strings.nullToEmpty(e.getMessage()));
             return result;
         }
-
         return result;
     }
 
@@ -1715,14 +1530,6 @@
             cluster = SystemInfoService.DEFAULT_CLUSTER;
         }
 
-        if (request.isSetAuthCode()) {
-            // TODO(cmy): find a way to check
-        } else if (request.isSetToken()) {
-            checkToken(request.getToken());
-        } else {
-            checkPasswordAndPrivs(cluster, request.getUser(), request.getPasswd(), request.getDb(), request.getTbl(),
-                    request.getUserIp(), PrivPredicate.LOAD);
-=======
         if (request.isSetAuthCode()) {
             // TODO(cmy): find a way to check
         } else if (request.isSetToken()) {
@@ -1739,7 +1546,6 @@
                         request.getTbl(),
                         request.getUserIp(), PrivPredicate.LOAD);
             }
->>>>>>> 7bda49b5
         }
         String dbName = ClusterNamespace.getFullName(cluster, request.getDb());
         Database db;
@@ -1752,13 +1558,8 @@
             throw new MetaNotFoundException("db " + request.getDb() + " does not exist");
         }
         long dbId = db.getId();
-<<<<<<< HEAD
         TransactionState transactionState = Env.getCurrentGlobalTransactionMgr()
                                                .getTransactionState(dbId, request.getTxnId());
-=======
-        DatabaseTransactionMgr dbTransactionMgr = Env.getCurrentGlobalTransactionMgr().getDatabaseTransactionMgr(dbId);
-        TransactionState transactionState = dbTransactionMgr.getTransactionState(request.getTxnId());
->>>>>>> 7bda49b5
         if (transactionState == null) {
             throw new UserException("transaction [" + request.getTxnId() + "] not found");
         }
@@ -1829,14 +1630,8 @@
         }
 
         // Step 2: get tables
-<<<<<<< HEAD
         TransactionState transactionState = Env.getCurrentGlobalTransactionMgr()
                 .getTransactionState(db.getId(), request.getTxnId());
-=======
-        DatabaseTransactionMgr dbTransactionMgr = Env.getCurrentGlobalTransactionMgr()
-                .getDatabaseTransactionMgr(db.getId());
-        TransactionState transactionState = dbTransactionMgr.getTransactionState(request.getTxnId());
->>>>>>> 7bda49b5
         if (transactionState == null) {
             throw new UserException("transaction [" + request.getTxnId() + "] not found");
         }
@@ -1886,8 +1681,6 @@
             LOG.warn("catch unknown result.", e);
             status.setStatusCode(TStatusCode.INTERNAL_ERROR);
             status.addToErrorMsgs(e.getClass().getSimpleName() + ": " + Strings.nullToEmpty(e.getMessage()));
-<<<<<<< HEAD
-=======
             return result;
         }
         return result;
@@ -1954,7 +1747,7 @@
                 planFragmentParamsList.add(planFragmentParams);
                 multiTableFragmentInstanceIdIndexMap.put(request.getTxnId(), ++index);
             }
-            Env.getCurrentGlobalTransactionMgr().getDatabaseTransactionMgr(db.getId())
+            ((GlobalTransactionMgr) Env.getCurrentGlobalTransactionMgr()).getDatabaseTransactionMgr(db.getId())
                     .putTransactionTableNames(request.getTxnId(),
                             tableIds);
             LOG.debug("receive stream load multi table put request result: {}", result);
@@ -1962,7 +1755,6 @@
             LOG.warn("catch unknown result.", e);
             status.setStatusCode(TStatusCode.INTERNAL_ERROR);
             status.addToErrorMsgs(e.getClass().getSimpleName() + ": " + Strings.nullToEmpty(e.getMessage()));
->>>>>>> 7bda49b5
             return result;
         }
         result.setParams(planFragmentParamsList);
@@ -2016,45 +1808,6 @@
             }
             txnState.addTableIndexes(table);
             plan.setTableName(table.getName());
-            return plan;
-        } finally {
-            table.readUnlock();
-        }
-    }
-
-    private TPipelineFragmentParams pipelineStreamLoadPutImpl(TStreamLoadPutRequest request) throws UserException {
-        String cluster = request.getCluster();
-        if (Strings.isNullOrEmpty(cluster)) {
-            cluster = SystemInfoService.DEFAULT_CLUSTER;
-        }
-
-        Env env = Env.getCurrentEnv();
-        String fullDbName = ClusterNamespace.getFullName(cluster, request.getDb());
-        Database db = env.getInternalCatalog().getDbNullable(fullDbName);
-        if (db == null) {
-            String dbName = fullDbName;
-            if (Strings.isNullOrEmpty(request.getCluster())) {
-                dbName = request.getDb();
-            }
-            throw new UserException("unknown database, database=" + dbName);
-        }
-        long timeoutMs = request.isSetThriftRpcTimeoutMs() ? request.getThriftRpcTimeoutMs() : 5000;
-        Table table = db.getTableOrMetaException(request.getTbl(), TableType.OLAP);
-        if (!table.tryReadLock(timeoutMs, TimeUnit.MILLISECONDS)) {
-            throw new UserException(
-                    "get table read lock timeout, database=" + fullDbName + ",table=" + table.getName());
-        }
-        try {
-            StreamLoadTask streamLoadTask = StreamLoadTask.fromTStreamLoadPutRequest(request);
-            StreamLoadPlanner planner = new StreamLoadPlanner(db, (OlapTable) table, streamLoadTask);
-            TPipelineFragmentParams plan = planner.planForPipeline(streamLoadTask.getId());
-            // add table indexes to transaction state
-            TransactionState txnState = Env.getCurrentGlobalTransactionMgr()
-                    .getTransactionState(db.getId(), request.getTxnId());
-            if (txnState == null) {
-                throw new UserException("txn does not exist: " + request.getTxnId());
-            }
-            txnState.addTableIndexes((OlapTable) table);
             return plan;
         } finally {
             table.readUnlock();
@@ -2559,36 +2312,21 @@
             throw new UserException("prev_commit_seq is not set");
         }
 
-<<<<<<< HEAD
-=======
 
         // step 1: check auth
->>>>>>> 7bda49b5
         String cluster = request.getCluster();
         if (Strings.isNullOrEmpty(cluster)) {
             cluster = SystemInfoService.DEFAULT_CLUSTER;
         }
-<<<<<<< HEAD
-
-        // step 1: check auth
-        if (Strings.isNullOrEmpty(request.getToken())) {
-            checkPasswordAndPrivs(cluster, request.getUser(), request.getPasswd(), request.getDb(), request.getTable(),
-                    request.getUserIp(), PrivPredicate.LOAD);
-=======
         if (Strings.isNullOrEmpty(request.getToken())) {
             checkPasswordAndPrivs(cluster, request.getUser(), request.getPasswd(), request.getDb(), request.getTable(),
                     request.getUserIp(), PrivPredicate.SELECT);
->>>>>>> 7bda49b5
         }
 
         // step 3: check database
         Env env = Env.getCurrentEnv();
         String fullDbName = ClusterNamespace.getFullName(cluster, request.getDb());
         Database db = env.getInternalCatalog().getDbNullable(fullDbName);
-<<<<<<< HEAD
-        long dbId = db.getId();
-=======
->>>>>>> 7bda49b5
         if (db == null) {
             String dbName = fullDbName;
             if (Strings.isNullOrEmpty(request.getCluster())) {
@@ -2600,15 +2338,10 @@
         // step 4: fetch all tableIds
         // lookup tables && convert into tableIdList
         long tableId = -1;
-<<<<<<< HEAD
-        String tableName = request.getTable();
-        if (!Strings.isNullOrEmpty(tableName)) {
-=======
         if (request.isSetTableId()) {
             tableId = request.getTableId();
         } else if (request.isSetTable()) {
             String tableName = request.getTable();
->>>>>>> 7bda49b5
             Table table = db.getTableOrMetaException(tableName, TableType.OLAP);
             if (table == null) {
                 throw new UserException("unknown table, table=" + tableName);
@@ -2617,10 +2350,7 @@
         }
 
         // step 6: get binlog
-<<<<<<< HEAD
-=======
         long dbId = db.getId();
->>>>>>> 7bda49b5
         TGetBinlogResult result = new TGetBinlogResult();
         result.setStatus(new TStatus(TStatusCode.OK));
         long prevCommitSeq = request.getPrevCommitSeq();
@@ -2641,8 +2371,6 @@
         }
         return result;
     }
-<<<<<<< HEAD
-=======
 
     // getSnapshot
     public TGetSnapshotResult getSnapshot(TGetSnapshotRequest request) throws TException {
@@ -2940,5 +2668,4 @@
 
         return result;
     }
->>>>>>> 7bda49b5
 }