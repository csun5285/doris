--- conflicted
+++ resolved
@@ -190,14 +190,10 @@
         }
     }
 
-<<<<<<< HEAD
-    private static int getBucketsNum(DynamicPartitionProperty property, OlapTable table, boolean executeFirstTime) {
+    private static int getBucketsNum(DynamicPartitionProperty property, OlapTable table,
+            String nowPartitionName, boolean executeFirstTime) {
         // if execute first time, all partitions no contain data
         if (!table.isAutoBucket() || executeFirstTime) {
-=======
-    private static int getBucketsNum(DynamicPartitionProperty property, OlapTable table, String nowPartitionName) {
-        if (!table.isAutoBucket()) {
->>>>>>> cc1aabba
             return property.getBuckets();
         }
 
@@ -329,11 +325,7 @@
 
             DistributionDesc distributionDesc = null;
             DistributionInfo distributionInfo = olapTable.getDefaultDistributionInfo();
-<<<<<<< HEAD
-            int bucketsNum = getBucketsNum(dynamicPartitionProperty, olapTable, executeFirstTime);
-=======
-            int bucketsNum = getBucketsNum(dynamicPartitionProperty, olapTable, nowPartitionName);
->>>>>>> cc1aabba
+            int bucketsNum = getBucketsNum(dynamicPartitionProperty, olapTable, nowPartitionName, executeFirstTime);
             if (distributionInfo.getType() == DistributionInfo.DistributionInfoType.HASH) {
                 HashDistributionInfo hashDistributionInfo = (HashDistributionInfo) distributionInfo;
                 List<String> distColumnNames = new ArrayList<>();
