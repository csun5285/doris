--- conflicted
+++ resolved
@@ -17,9 +17,7 @@
 
 package org.apache.doris.mtmv;
 
-import org.apache.doris.catalog.Env;
 import org.apache.doris.mtmv.MTMVUtils.TaskState;
-import org.apache.doris.mtmv.metadata.ChangeMTMVTask;
 import org.apache.doris.mtmv.metadata.MTMVTask;
 
 import org.apache.logging.log4j.LogManager;
@@ -78,13 +76,6 @@
                 task.setErrorCode(-1);
             }
             task.setFinishTime(MTMVUtils.getNowTimeStamp());
-<<<<<<< HEAD
-
-            ChangeMTMVTask changeTask = new ChangeMTMVTask(taskExecutor.getJob().getId(), task, TaskState.RUNNING,
-                    task.getState());
-            Env.getCurrentEnv().getEditLog().logChangeMTMVTask(changeTask);
-=======
->>>>>>> 7bda49b5
         });
         taskExecutor.setFuture(future);
     }
