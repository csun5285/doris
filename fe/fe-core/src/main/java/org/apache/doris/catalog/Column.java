// Licensed to the Apache Software Foundation (ASF) under one
// or more contributor license agreements.  See the NOTICE file
// distributed with this work for additional information
// regarding copyright ownership.  The ASF licenses this file
// to you under the Apache License, Version 2.0 (the
// "License"); you may not use this file except in compliance
// with the License.  You may obtain a copy of the License at
//
//   http://www.apache.org/licenses/LICENSE-2.0
//
// Unless required by applicable law or agreed to in writing,
// software distributed under the License is distributed on an
// "AS IS" BASIS, WITHOUT WARRANTIES OR CONDITIONS OF ANY
// KIND, either express or implied.  See the License for the
// specific language governing permissions and limitations
// under the License.

package org.apache.doris.catalog;

import org.apache.doris.alter.SchemaChangeHandler;
import org.apache.doris.analysis.DefaultValueExprDef;
import org.apache.doris.analysis.Expr;
import org.apache.doris.analysis.IndexDef;
import org.apache.doris.analysis.SlotRef;
import org.apache.doris.analysis.StringLiteral;
import org.apache.doris.common.AnalysisException;
import org.apache.doris.common.CaseSensibility;
import org.apache.doris.common.DdlException;
import org.apache.doris.common.io.Text;
import org.apache.doris.common.io.Writable;
import org.apache.doris.common.util.SqlUtils;
import org.apache.doris.persist.gson.GsonPostProcessable;
import org.apache.doris.persist.gson.GsonUtils;
import org.apache.doris.proto.OlapFile;
import org.apache.doris.thrift.TColumn;
import org.apache.doris.thrift.TColumnType;
import org.apache.doris.thrift.TPrimitiveType;

import com.google.common.base.Preconditions;
import com.google.common.base.Strings;
import com.google.gson.annotations.SerializedName;
import com.google.protobuf.ByteString;
import org.apache.commons.lang3.StringUtils;
import org.apache.logging.log4j.LogManager;
import org.apache.logging.log4j.Logger;

import java.io.DataInput;
import java.io.DataOutput;
import java.io.IOException;
import java.util.ArrayList;
import java.util.List;
import java.util.Map;
import java.util.Objects;
import java.util.Set;

/**
 * This class represents the column-related metadata.
 */
public class Column implements Writable, GsonPostProcessable {
    private static final Logger LOG = LogManager.getLogger(Column.class);
    public static final String DELETE_SIGN = "__DORIS_DELETE_SIGN__";
    public static final String SEQUENCE_COL = "__DORIS_SEQUENCE_COL__";
<<<<<<< HEAD
    public static final String DYNAMIC_COLUMN_NAME = "__DORIS_DYNAMIC_COL__";
    public static final String ROWID_COL = "__DORIS_ROWID_COL__";
=======
    public static final String VERSION_COL = "__DORIS_VERSION_COL__";
>>>>>>> de2bc98f
    private static final String COLUMN_ARRAY_CHILDREN = "item";
    public static final int COLUMN_UNIQUE_ID_INIT_VALUE = -1;

    public static final Column UNSUPPORTED_COLUMN = new Column("unknown",
            Type.UNSUPPORTED, true, null, true, null, "invalid", true, null, -1, null);

    @SerializedName(value = "name")
    private String name;
    @SerializedName(value = "type")
    private Type type;
    // column is key: aggregate type is null
    // column is not key and has no aggregate type: aggregate type is none
    // column is not key and has aggregate type: aggregate type is name of aggregate function.
    @SerializedName(value = "aggregationType")
    private AggregateType aggregationType;

    // if isAggregationTypeImplicit is true, the actual aggregation type will not be shown in show create table
    // the key type of table is duplicate or unique: the isAggregationTypeImplicit of value columns are true
    // other cases: the isAggregationTypeImplicit is false
    @SerializedName(value = "isAggregationTypeImplicit")
    private boolean isAggregationTypeImplicit;
    @SerializedName(value = "isKey")
    private boolean isKey;
    @SerializedName(value = "isAllowNull")
    private boolean isAllowNull;
    @SerializedName(value = "defaultValue")
    private String defaultValue;
    @SerializedName(value = "comment")
    private String comment;
    @SerializedName(value = "stats")
    private ColumnStats stats;     // cardinality and selectivity etc.
    @SerializedName(value = "children")
    private List<Column> children;
    /**
     * This is similar as `defaultValue`. Differences are:
     * 1. `realDefaultValue` indicates the **default underlying literal**.
     * 2. Instead, `defaultValue` indicates the **original expression** which is specified by users.
     *
     * For example, if user create a table with (columnA, DATETIME, DEFAULT CURRENT_TIMESTAMP)
     * `realDefaultValue` here is current date time while `defaultValue` is `CURRENT_TIMESTAMP`.
     */
    @SerializedName(value = "realDefaultValue")
    private String realDefaultValue;
    // Define expr may exist in two forms, one is analyzed, and the other is not analyzed.
    // Currently, analyzed define expr is only used when creating materialized views,
    // so the define expr in RollupJob must be analyzed.
    // In other cases, such as define expr in `MaterializedIndexMeta`, it may not be analyzed after being replayed.
    private Expr defineExpr; // use to define column in materialize view
    @SerializedName(value = "visible")
    private boolean visible;
    @SerializedName(value = "defaultValueExprDef")
    private DefaultValueExprDef defaultValueExprDef; // used for default value

    @SerializedName(value = "uniqueId")
    private int uniqueId;

    private boolean isCompoundKey = false;

    public Column() {
        this.name = "";
        this.type = Type.NULL;
        this.isAggregationTypeImplicit = false;
        this.isKey = false;
        this.stats = new ColumnStats();
        this.visible = true;
        this.defineExpr = null;
        this.children = new ArrayList<>(Type.MAX_NESTING_DEPTH);
        this.uniqueId = -1;
    }

    public Column(String name, PrimitiveType dataType) {
        this(name, ScalarType.createType(dataType), false, null, false, null, "");
    }

    public Column(String name, PrimitiveType dataType, boolean isAllowNull) {
        this(name, ScalarType.createType(dataType), false, null, isAllowNull, null, "");
    }

    public Column(String name, Type type) {
        this(name, type, false, null, false, null, "");
    }

    public Column(String name, Type type, boolean isKey, AggregateType aggregateType, String defaultValue,
            String comment) {
        this(name, type, isKey, aggregateType, false, defaultValue, comment);
    }

    public Column(String name, Type type, boolean isKey, AggregateType aggregateType, boolean isAllowNull,
            String defaultValue, String comment) {
        this(name, type, isKey, aggregateType, isAllowNull, defaultValue, comment, true, null,
                COLUMN_UNIQUE_ID_INIT_VALUE, defaultValue);
    }

    public Column(String name, Type type, boolean isKey, AggregateType aggregateType, boolean isAllowNull,
            String comment, boolean visible, int colUniqueId) {
        this(name, type, isKey, aggregateType, isAllowNull, null, comment, visible, null,
                colUniqueId, null);
    }

    public Column(String name, Type type, boolean isKey, AggregateType aggregateType, boolean isAllowNull,
            String defaultValue, String comment, boolean visible, DefaultValueExprDef defaultValueExprDef,
            int colUniqueId, String realDefaultValue) {
        this.name = name;
        if (this.name == null) {
            this.name = "";
        }

        this.type = type;
        if (this.type == null) {
            this.type = Type.NULL;
        }

        this.aggregationType = aggregateType;
        this.isAggregationTypeImplicit = false;
        this.isKey = isKey;
        this.isAllowNull = isAllowNull;
        this.defaultValue = defaultValue;
        this.realDefaultValue = realDefaultValue;
        this.defaultValueExprDef = defaultValueExprDef;
        this.comment = comment;
        this.stats = new ColumnStats();
        this.visible = visible;
        this.children = new ArrayList<>(Type.MAX_NESTING_DEPTH);
        createChildrenColumn(this.type, this);
        this.uniqueId = colUniqueId;
    }

    public Column(Column column) {
        this.name = column.getName();
        this.type = column.type;
        this.aggregationType = column.getAggregationType();
        this.isAggregationTypeImplicit = column.isAggregationTypeImplicit();
        this.isKey = column.isKey();
        this.isCompoundKey = column.isCompoundKey();
        this.isAllowNull = column.isAllowNull();
        this.defaultValue = column.getDefaultValue();
        this.realDefaultValue = column.realDefaultValue;
        this.defaultValueExprDef = column.defaultValueExprDef;
        this.comment = column.getComment();
        this.stats = column.getStats();
        this.visible = column.visible;
        this.children = column.getChildren();
        this.uniqueId = column.getUniqueId();
    }

    public void createChildrenColumn(Type type, Column column) {
        if (type.isArrayType()) {
            Column c = new Column(COLUMN_ARRAY_CHILDREN, ((ArrayType) type).getItemType());
            c.setIsAllowNull(((ArrayType) type).getContainsNull());
            column.addChildrenColumn(c);
        }
    }

    public List<Column> getChildren() {
        return children;
    }

    private void addChildrenColumn(Column column) {
        this.children.add(column);
    }

    public void setName(String newName) {
        this.name = newName;
    }

    public String getName() {
        return this.name;
    }

    public String getDisplayName() {
        if (defineExpr == null) {
            return name;
        } else {
            return defineExpr.toSql();
        }
    }

    public String getNameWithoutPrefix(String prefix) {
        if (isNameWithPrefix(prefix)) {
            return name.substring(prefix.length());
        }
        return name;
    }

    public boolean isNameWithPrefix(String prefix) {
        return this.name.startsWith(prefix);
    }

    public void setIsKey(boolean isKey) {
        // column is key, aggregationType is always null, isAggregationTypeImplicit is always false.
        if (isKey) {
            setAggregationType(null, false);
        }
        this.isKey = isKey;
    }

    public boolean isKey() {
        return this.isKey;
    }

    public boolean isVisible() {
        return visible;
    }

    public void setIsVisible(boolean isVisible) {
        this.visible = isVisible;
    }

    public boolean isDeleteSignColumn() {
        // aggregationType is NONE for unique table with merge on write.
        return !visible && (aggregationType == AggregateType.REPLACE
                || aggregationType == AggregateType.NONE) && nameEquals(DELETE_SIGN, true);
    }

    public boolean isSequenceColumn() {
        // aggregationType is NONE for unique table with merge on write.
        return !visible && (aggregationType == AggregateType.REPLACE
                || aggregationType == AggregateType.NONE) && nameEquals(SEQUENCE_COL, true);
    }

    public boolean isVersionColumn() {
        // aggregationType is NONE for unique table with merge on write.
        return !visible && (aggregationType == AggregateType.REPLACE
                || aggregationType == AggregateType.NONE) && nameEquals(VERSION_COL, true);
    }

    public PrimitiveType getDataType() {
        return type.getPrimitiveType();
    }

    public Type getType() {
        return type;
    }

    public void setType(Type type) {
        this.type = type;
    }

    public Type getOriginType() {
        return type;
    }

    public int getStrLen() {
        return type.getLength();
    }

    public int getPrecision() {
        return type instanceof ScalarType ? ((ScalarType) type).getScalarPrecision() : -1;
    }

    public int getScale() {
        return type instanceof ScalarType ? ((ScalarType) type).getScalarScale() : -1;
    }

    public AggregateType getAggregationType() {
        return this.aggregationType;
    }

    public boolean isAggregated() {
        return aggregationType != null && aggregationType != AggregateType.NONE;
    }

    public boolean isAggregationTypeImplicit() {
        return this.isAggregationTypeImplicit;
    }

    public void setAggregationType(AggregateType aggregationType, boolean isAggregationTypeImplicit) {
        this.aggregationType = aggregationType;
        this.isAggregationTypeImplicit = isAggregationTypeImplicit;
    }

    public void setAggregationTypeImplicit(boolean isAggregationTypeImplicit) {
        this.isAggregationTypeImplicit = isAggregationTypeImplicit;
    }

    public boolean isAllowNull() {
        return isAllowNull;
    }

    public void setIsAllowNull(boolean isAllowNull) {
        this.isAllowNull = isAllowNull;
    }

    public String getDefaultValue() {
        return this.defaultValue;
    }

    public Expr getDefaultValueExpr() throws AnalysisException {
        StringLiteral defaultValueLiteral = new StringLiteral(defaultValue);
        if (getDataType() == PrimitiveType.VARCHAR) {
            return defaultValueLiteral;
        }
        if (defaultValueExprDef != null) {
            return defaultValueExprDef.getExpr(type);
        }
        Expr result = defaultValueLiteral.castTo(getType());
        result.checkValueValid();
        return result;
    }


    public void setStats(ColumnStats stats) {
        this.stats = stats;
    }

    public ColumnStats getStats() {
        return this.stats;
    }

    public void setComment(String comment) {
        this.comment = comment;
    }

    public String getComment() {
        return getComment(false);
    }

    public String getComment(boolean escapeQuota) {
        if (!escapeQuota) {
            return comment;
        }
        return SqlUtils.escapeQuota(comment);
    }

    public int getOlapColumnIndexSize() {
        PrimitiveType type = this.getDataType();
        if (type == PrimitiveType.CHAR) {
            return getStrLen();
        } else {
            return type.getOlapColumnIndexSize();
        }
    }

    public TColumn toThrift() {
        TColumn tColumn = new TColumn();
        tColumn.setColumnName(this.name);

        TColumnType tColumnType = new TColumnType();
        tColumnType.setType(this.getDataType().toThrift());
        tColumnType.setLen(this.getStrLen());
        tColumnType.setPrecision(this.getPrecision());
        tColumnType.setScale(this.getScale());

        tColumnType.setIndexLen(this.getOlapColumnIndexSize());

        tColumn.setColumnType(tColumnType);
        if (null != this.aggregationType) {
            tColumn.setAggregationType(this.aggregationType.toThrift());
        }
        tColumn.setIsKey(this.isKey);
        tColumn.setIsAllowNull(this.isAllowNull);
        // keep compatibility
        tColumn.setDefaultValue(this.realDefaultValue == null ? this.defaultValue : this.realDefaultValue);
        tColumn.setVisible(visible);
        toChildrenThrift(this, tColumn);

        tColumn.setColUniqueId(uniqueId);
        // ATTN:
        // Currently, this `toThrift()` method is only used from CreateReplicaTask.
        // And CreateReplicaTask does not need `defineExpr` field.
        // The `defineExpr` is only used when creating `TAlterMaterializedViewParam`, which is in `AlterReplicaTask`.
        // And when creating `TAlterMaterializedViewParam`, the `defineExpr` is certainly analyzed.
        // If we need to use `defineExpr` and call defineExpr.treeToThrift(),
        // make sure it is analyzed, or NPE will thrown.
        return tColumn;
    }

    // SELECTDB_CODE_BEGIN
    public int get_field_length_by_type(TPrimitiveType type, int stringLength) {
        switch (type) {
            case TINYINT:
            case BOOLEAN:
                return 1;
            case SMALLINT:
                return 2;
            case INT:
                return 4;
            case BIGINT:
                return 8;
            case LARGEINT:
                return 16;
            case DATE:
                return 3;
            case DATEV2:
                return 4;
            case DATETIME:
                return 8;
            case FLOAT:
                return 4;
            case DOUBLE:
                return 8;
            case QUANTILE_STATE:
            case OBJECT:
                return 16;
            case CHAR:
                return stringLength;
            case VARCHAR:
            case HLL:
                return stringLength + 2; // sizeof(OLAP_VARCHAR_MAX_LENGTH)
            case STRING:
                return stringLength + 4; // sizeof(OLAP_STRING_MAX_LENGTH)
            case ARRAY:
                return 65535; // OLAP_ARRAY_MAX_LENGTH
            case DECIMAL32:
                return 4;
            case DECIMAL64:
                return 8;
            case DECIMAL128I:
                return 16;
            case DECIMALV2:
                return 12; // use 12 bytes in olap engine.
            default:
                LOG.warn("unknown field type. [type= << {} << ]", type);
                return 0;
        }
    }

    public OlapFile.ColumnPB toPb(Set<String> bfColumns, List<Index> indexes) {
        OlapFile.ColumnPB.Builder builder = OlapFile.ColumnPB.newBuilder();

        // when doing schema change, some modified column has a prefix in name.
        // this prefix is only used in FE, not visible to BE, so we should remove this prefix.
        builder.setName(name.startsWith(SchemaChangeHandler.SHADOW_NAME_PREFIX)
                ? name.substring(SchemaChangeHandler.SHADOW_NAME_PREFIX.length()) : name);

        builder.setUniqueId(uniqueId);
        builder.setType(this.getDataType().toString());
        builder.setIsKey(this.isKey);
        if (null != this.aggregationType) {
            builder.setAggregation(this.aggregationType.toString());
        } else {
            builder.setAggregation("NONE");
        }
        builder.setIsNullable(this.isAllowNull);
        if (this.defaultValue != null) {
            builder.setDefaultValue(ByteString.copyFrom(this.defaultValue.getBytes()));
        }
        builder.setPrecision(this.getPrecision());
        builder.setFrac(this.getScale());

        int length = get_field_length_by_type(this.getDataType().toThrift(), this.getStrLen());

        builder.setLength(length);
        builder.setIndexLength(length);
        if (this.getDataType().toThrift() == TPrimitiveType.VARCHAR
                || this.getDataType().toThrift() == TPrimitiveType.STRING) {
            builder.setIndexLength(this.getOlapColumnIndexSize());
        }

        if (bfColumns != null && bfColumns.contains(this.name)) {
            builder.setIsBfColumn(true);
        } else {
            builder.setIsBfColumn(false);
        }
        builder.setVisible(visible);

        if (indexes != null) {
            for (Index index : indexes) {
                if (index.getIndexType() == IndexDef.IndexType.BITMAP) {
                    builder.setHasBitmapIndex(true);
                    break;
                }
            }
        }

        if (this.type.isArrayType()) {
            Column child = this.getChildren().get(0);
            builder.addChildrenColumns(child.toPb(bfColumns, indexes));
        }

        OlapFile.ColumnPB col = builder.build();
        return col;
    }
    // SELECTDB_CODE_END

    private void toChildrenThrift(Column column, TColumn tColumn) {
        if (column.type.isArrayType()) {
            Column children = column.getChildren().get(0);

            TColumn childrenTColumn = new TColumn();
            childrenTColumn.setColumnName(children.name);

            TColumnType childrenTColumnType = new TColumnType();
            childrenTColumnType.setType(children.getDataType().toThrift());
            childrenTColumnType.setType(children.getDataType().toThrift());
            childrenTColumnType.setLen(children.getStrLen());
            childrenTColumnType.setPrecision(children.getPrecision());
            childrenTColumnType.setScale(children.getScale());

            childrenTColumnType.setIndexLen(children.getOlapColumnIndexSize());
            childrenTColumn.setColumnType(childrenTColumnType);
            childrenTColumn.setIsAllowNull(children.isAllowNull());
            // TODO: If we don't set the aggregate type for children, the type will be
            //  considered as TAggregationType::SUM after deserializing in BE.
            //  For now, we make children inherit the aggregate type from their parent.
            if (tColumn.getAggregationType() != null) {
                childrenTColumn.setAggregationType(tColumn.getAggregationType());
            }

            tColumn.setChildrenColumn(new ArrayList<>());
            tColumn.children_column.add(childrenTColumn);

            toChildrenThrift(children, childrenTColumn);
        }
    }

    public void checkSchemaChangeAllowed(Column other) throws DdlException {
        if (Strings.isNullOrEmpty(other.name)) {
            throw new DdlException("Dest column name is empty");
        }

        if (!ColumnType.isSchemaChangeAllowed(type, other.type)) {
            throw new DdlException("Can not change " + getDataType() + " to " + other.getDataType());
        }

        if (type.isNumericType() && other.type.isStringType()) {
            try {
                Integer lSize = type.getColumnStringRepSize();
                Integer rSize = other.type.getColumnStringRepSize();
                if (rSize < lSize) {
                    throw new DdlException(
                            "Can not change from wider type " + type.toSql() + " to narrower type "
                                    + other.type.toSql());
                }
            } catch (TypeException e) {
                throw new DdlException(e.getMessage());
            }
        }

        if (this.aggregationType != other.aggregationType) {
            throw new DdlException("Can not change aggregation type");
        }

        if (this.isAllowNull && !other.isAllowNull) {
            throw new DdlException("Can not change from nullable to non-nullable");
        }

        if (this.getDefaultValue() == null) {
            if (other.getDefaultValue() != null) {
                throw new DdlException("Can not change default value");
            }
        } else {
            if (!this.getDefaultValue().equals(other.getDefaultValue())) {
                throw new DdlException("Can not change default value");
            }
        }

        if ((getDataType() == PrimitiveType.VARCHAR && other.getDataType() == PrimitiveType.VARCHAR) || (
                getDataType() == PrimitiveType.CHAR && other.getDataType() == PrimitiveType.VARCHAR) || (
                getDataType() == PrimitiveType.CHAR && other.getDataType() == PrimitiveType.CHAR)) {
            if (getStrLen() > other.getStrLen()) {
                throw new DdlException("Cannot shorten string length");
            }
        }

        // now we support convert decimal to varchar type
        if ((getDataType() == PrimitiveType.DECIMALV2 || getDataType().isDecimalV3Type())
                && (other.getDataType() == PrimitiveType.VARCHAR || other.getDataType() == PrimitiveType.STRING)) {
            return;
        }
    }

    public boolean nameEquals(String otherColName, boolean ignorePrefix) {
        if (CaseSensibility.COLUMN.getCaseSensibility()) {
            if (!ignorePrefix) {
                return name.equals(otherColName);
            } else {
                return removeNamePrefix(name).equals(removeNamePrefix(otherColName));
            }
        } else {
            if (!ignorePrefix) {
                return name.equalsIgnoreCase(otherColName);
            } else {
                return removeNamePrefix(name).equalsIgnoreCase(removeNamePrefix(otherColName));
            }
        }
    }

    public static String removeNamePrefix(String colName) {
        if (colName.startsWith(SchemaChangeHandler.SHADOW_NAME_PREFIX)) {
            return colName.substring(SchemaChangeHandler.SHADOW_NAME_PREFIX.length());
        }
        return colName;
    }

    public static String getShadowName(String colName) {
        if (isShadowColumn(colName)) {
            return colName;
        }
        return SchemaChangeHandler.SHADOW_NAME_PREFIX + colName;
    }

    public static boolean isShadowColumn(String colName) {
        return colName.startsWith(SchemaChangeHandler.SHADOW_NAME_PREFIX);
    }

    public Expr getDefineExpr() {
        return defineExpr;
    }

    public void setDefineExpr(Expr expr) {
        defineExpr = expr;
    }

    public DefaultValueExprDef getDefaultValueExprDef() {
        return defaultValueExprDef;
    }

    public SlotRef getRefColumn() {
        List<Expr> slots = new ArrayList<>();
        if (defineExpr == null) {
            return null;
        } else {
            defineExpr.collect(SlotRef.class, slots);
            Preconditions.checkArgument(slots.size() == 1);
            return (SlotRef) slots.get(0);
        }
    }

    public String toSql() {
        return toSql(false);
    }

    public String toSql(boolean isUniqueTable) {
        StringBuilder sb = new StringBuilder();
        sb.append("`").append(name).append("` ");
        String typeStr = type.toSql();
        sb.append(typeStr);
        if (aggregationType != null && aggregationType != AggregateType.NONE && !isUniqueTable
                && !isAggregationTypeImplicit) {
            sb.append(" ").append(aggregationType.name());
        }
        if (isAllowNull) {
            sb.append(" NULL");
        } else {
            sb.append(" NOT NULL");
        }
        if (defaultValue != null && getDataType() != PrimitiveType.HLL && getDataType() != PrimitiveType.BITMAP) {
            if (defaultValueExprDef != null) {
                sb.append(" DEFAULT ").append(defaultValue).append("");
            } else {
                sb.append(" DEFAULT \"").append(defaultValue).append("\"");
            }
        }
        if (StringUtils.isNotBlank(comment)) {
            sb.append(" COMMENT '").append(getComment(true)).append("'");
        }
        return sb.toString();
    }

    @Override
    public String toString() {
        return toSql();
    }

    @Override
    public int hashCode() {
        return Objects.hash(name, getDataType(), getStrLen(), getPrecision(), getScale(), aggregationType,
                isAggregationTypeImplicit, isKey, isAllowNull, defaultValue, comment, children, visible,
                realDefaultValue);
    }

    @Override
    public boolean equals(Object obj) {
        if (obj == this) {
            return true;
        }
        if (!(obj instanceof Column)) {
            return false;
        }

        Column other = (Column) obj;

        return name.equalsIgnoreCase(other.name)
                && Objects.equals(getDefaultValue(), other.getDefaultValue())
                && Objects.equals(aggregationType, other.aggregationType)
                && isAggregationTypeImplicit == other.isAggregationTypeImplicit
                && isKey == other.isKey
                && isAllowNull == other.isAllowNull
                && getDataType().equals(other.getDataType())
                && getStrLen() == other.getStrLen()
                && getPrecision() == other.getPrecision()
                && getScale() == other.getScale()
                && Objects.equals(comment, other.comment)
                && visible == other.visible
                && Objects.equals(children, other.children)
                && Objects.equals(realDefaultValue, other.realDefaultValue);
    }

    @Override
    public void write(DataOutput out) throws IOException {
        String json = GsonUtils.GSON.toJson(this);
        Text.writeString(out, json);
    }

    @Deprecated
    private void readFields(DataInput in) throws IOException {
        name = Text.readString(in);
        type = ColumnType.read(in);
        boolean notNull = in.readBoolean();
        if (notNull) {
            aggregationType = AggregateType.valueOf(Text.readString(in));
            isAggregationTypeImplicit = in.readBoolean();
        }
        isKey = in.readBoolean();
        isAllowNull = in.readBoolean();
        notNull = in.readBoolean();
        if (notNull) {
            defaultValue = Text.readString(in);
            realDefaultValue = defaultValue;
        }
        stats = ColumnStats.read(in);

        comment = Text.readString(in);
    }

    public static Column read(DataInput in) throws IOException {
        String json = Text.readString(in);
        return GsonUtils.GSON.fromJson(json, Column.class);
    }

    // Gen a signature string of this column, contains:
    // name, type, is key, nullable, aggr type, default
    public String getSignatureString(Map<PrimitiveType, String> typeStringMap) {
        PrimitiveType dataType = getDataType();
        StringBuilder sb = new StringBuilder(name);
        switch (dataType) {
            case CHAR:
            case VARCHAR:
                sb.append(String.format(typeStringMap.get(dataType), getStrLen()));
                break;
            case JSONB:
                sb.append(type.toString());
                break;
            case DECIMALV2:
            case DECIMAL32:
            case DECIMAL64:
            case DECIMAL128:
                sb.append(String.format(typeStringMap.get(dataType), getPrecision(), getScale()));
                break;
            case ARRAY:
            case MAP:
            case STRUCT:
                sb.append(type.toString());
                break;
            default:
                sb.append(typeStringMap.get(dataType));
                break;
        }
        sb.append(isKey);
        sb.append(isAllowNull);
        sb.append(aggregationType);
        sb.append(defaultValue == null ? "" : defaultValue);
        return sb.toString();
    }

    public void setUniqueId(int colUniqueId) {
        this.uniqueId = colUniqueId;
    }

    public int getUniqueId() {
        return this.uniqueId;
    }

    public void setIndexFlag(TColumn tColumn, OlapTable olapTable) {
        List<Index> indexes = olapTable.getIndexes();
        for (Index index : indexes) {
            if (index.getIndexType() == IndexDef.IndexType.BITMAP) {
                List<String> columns = index.getColumns();
                if (tColumn.getColumnName().equals(columns.get(0))) {
                    tColumn.setHasBitmapIndex(true);
                }
            }
        }
        Set<String> bfColumns = olapTable.getCopiedBfColumns();
        if (bfColumns != null && bfColumns.contains(tColumn.getColumnName())) {
            tColumn.setIsBloomFilterColumn(true);
        }
    }

    public boolean isCompoundKey() {
        return isCompoundKey;
    }

    public void setCompoundKey(boolean compoundKey) {
        isCompoundKey = compoundKey;
    }

    @Override
    public void gsonPostProcess() throws IOException {
        // This just for bugfix. Because when user upgrade from 0.x to 1.1.x,
        // the length of String type become 1. The reason is not very clear and maybe fixed by #14275.
        // Here we try to rectify the error string length, by setting all String' length to MAX_STRING_LENGTH
        // when replaying edit log.
        if (type.isScalarType() && type.getPrimitiveType() == PrimitiveType.STRING
                && type.getLength() != ScalarType.MAX_STRING_LENGTH) {
            ((ScalarType) type).setLength(ScalarType.MAX_STRING_LENGTH);
        }
    }
}<|MERGE_RESOLUTION|>--- conflicted
+++ resolved
@@ -60,12 +60,9 @@
     private static final Logger LOG = LogManager.getLogger(Column.class);
     public static final String DELETE_SIGN = "__DORIS_DELETE_SIGN__";
     public static final String SEQUENCE_COL = "__DORIS_SEQUENCE_COL__";
-<<<<<<< HEAD
     public static final String DYNAMIC_COLUMN_NAME = "__DORIS_DYNAMIC_COL__";
     public static final String ROWID_COL = "__DORIS_ROWID_COL__";
-=======
     public static final String VERSION_COL = "__DORIS_VERSION_COL__";
->>>>>>> de2bc98f
     private static final String COLUMN_ARRAY_CHILDREN = "item";
     public static final int COLUMN_UNIQUE_ID_INIT_VALUE = -1;
 
