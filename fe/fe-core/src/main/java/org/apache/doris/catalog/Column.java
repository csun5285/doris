// Licensed to the Apache Software Foundation (ASF) under one
// or more contributor license agreements.  See the NOTICE file
// distributed with this work for additional information
// regarding copyright ownership.  The ASF licenses this file
// to you under the Apache License, Version 2.0 (the
// "License"); you may not use this file except in compliance
// with the License.  You may obtain a copy of the License at
//
//   http://www.apache.org/licenses/LICENSE-2.0
//
// Unless required by applicable law or agreed to in writing,
// software distributed under the License is distributed on an
// "AS IS" BASIS, WITHOUT WARRANTIES OR CONDITIONS OF ANY
// KIND, either express or implied.  See the License for the
// specific language governing permissions and limitations
// under the License.

package org.apache.doris.catalog;

import org.apache.doris.alter.SchemaChangeHandler;
import org.apache.doris.analysis.DefaultValueExprDef;
import org.apache.doris.analysis.Expr;
import org.apache.doris.analysis.IndexDef;
import org.apache.doris.analysis.SlotRef;
import org.apache.doris.analysis.StringLiteral;
import org.apache.doris.common.AnalysisException;
import org.apache.doris.common.CaseSensibility;
import org.apache.doris.common.DdlException;
import org.apache.doris.common.io.Text;
import org.apache.doris.common.io.Writable;
import org.apache.doris.common.util.SqlUtils;
import org.apache.doris.persist.gson.GsonUtils;
import org.apache.doris.proto.OlapFile;
import org.apache.doris.thrift.TColumn;
import org.apache.doris.thrift.TColumnType;
import org.apache.doris.thrift.TPrimitiveType;

import com.google.common.base.Preconditions;
import com.google.common.base.Strings;
import com.google.gson.annotations.SerializedName;
import com.google.protobuf.ByteString;
import org.apache.commons.lang3.StringUtils;
import org.apache.logging.log4j.LogManager;
import org.apache.logging.log4j.Logger;

import java.io.DataInput;
import java.io.DataOutput;
import java.io.IOException;
import java.util.ArrayList;
import java.util.List;
import java.util.Map;
import java.util.Objects;
import java.util.Set;

/**
 * This class represents the column-related metadata.
 */
public class Column implements Writable {
    private static final Logger LOG = LogManager.getLogger(Column.class);
    public static final String DELETE_SIGN = "__DORIS_DELETE_SIGN__";
    public static final String SEQUENCE_COL = "__DORIS_SEQUENCE_COL__";
    public static final String DYNAMIC_COLUMN_NAME = "__DORIS_DYNAMIC_COL__";
    public static final String ROWID_COL = "__DORIS_ROWID_COL__";
    private static final String COLUMN_ARRAY_CHILDREN = "item";
    public static final int COLUMN_UNIQUE_ID_INIT_VALUE = -1;

    @SerializedName(value = "name")
    private String name;
    @SerializedName(value = "type")
    private Type type;
    // column is key: aggregate type is null
    // column is not key and has no aggregate type: aggregate type is none
    // column is not key and has aggregate type: aggregate type is name of aggregate function.
    @SerializedName(value = "aggregationType")
    private AggregateType aggregationType;

    // if isAggregationTypeImplicit is true, the actual aggregation type will not be shown in show create table
    // the key type of table is duplicate or unique: the isAggregationTypeImplicit of value columns are true
    // other cases: the isAggregationTypeImplicit is false
    @SerializedName(value = "isAggregationTypeImplicit")
    private boolean isAggregationTypeImplicit;
    @SerializedName(value = "isKey")
    private boolean isKey;
    @SerializedName(value = "isAllowNull")
    private boolean isAllowNull;
    @SerializedName(value = "defaultValue")
    private String defaultValue;
    @SerializedName(value = "comment")
    private String comment;
    @SerializedName(value = "stats")
    private ColumnStats stats;     // cardinality and selectivity etc.
    @SerializedName(value = "children")
    private List<Column> children;
    // Define expr may exist in two forms, one is analyzed, and the other is not analyzed.
    // Currently, analyzed define expr is only used when creating materialized views,
    // so the define expr in RollupJob must be analyzed.
    // In other cases, such as define expr in `MaterializedIndexMeta`, it may not be analyzed after being replayed.
    private Expr defineExpr; // use to define column in materialize view
    @SerializedName(value = "visible")
    private boolean visible;
    @SerializedName(value = "defaultValueExprDef")
    private DefaultValueExprDef defaultValueExprDef; // used for default value

    @SerializedName(value = "uniqueId")
    private int uniqueId;

    private boolean isCompoundKey = false;

    public Column() {
        this.name = "";
        this.type = Type.NULL;
        this.isAggregationTypeImplicit = false;
        this.isKey = false;
        this.stats = new ColumnStats();
        this.visible = true;
        this.defineExpr = null;
        this.children = new ArrayList<>(Type.MAX_NESTING_DEPTH);
        this.uniqueId = -1;
    }

    public Column(String name, PrimitiveType dataType) {
        this(name, ScalarType.createType(dataType), false, null, false, null, "");
    }

    public Column(String name, PrimitiveType dataType, boolean isAllowNull) {
        this(name, ScalarType.createType(dataType), false, null, isAllowNull, null, "");
    }

    public Column(String name, Type type) {
        this(name, type, false, null, false, null, "");
    }

    public Column(String name, Type type, boolean isKey, AggregateType aggregateType, String defaultValue,
            String comment) {
        this(name, type, isKey, aggregateType, false, defaultValue, comment);
    }

    public Column(String name, Type type, boolean isKey, AggregateType aggregateType, boolean isAllowNull,
            String defaultValue, String comment) {
        this(name, type, isKey, aggregateType, isAllowNull, defaultValue, comment, true, null,
                COLUMN_UNIQUE_ID_INIT_VALUE);
    }

    public Column(String name, Type type, boolean isKey, AggregateType aggregateType, boolean isAllowNull,
            String defaultValue, String comment, boolean visible, DefaultValueExprDef defaultValueExprDef,
            int colUniqueId) {
        this.name = name;
        if (this.name == null) {
            this.name = "";
        }

        this.type = type;
        if (this.type == null) {
            this.type = Type.NULL;
        }

        this.aggregationType = aggregateType;
        this.isAggregationTypeImplicit = false;
        this.isKey = isKey;
        this.isAllowNull = isAllowNull;
        this.defaultValue = defaultValue;
        this.defaultValueExprDef = defaultValueExprDef;
        this.comment = comment;
        this.stats = new ColumnStats();
        this.visible = visible;
        this.children = new ArrayList<>(Type.MAX_NESTING_DEPTH);
        createChildrenColumn(this.type, this);
        this.uniqueId = colUniqueId;
    }

    public Column(Column column) {
        this.name = column.getName();
        this.type = column.type;
        this.aggregationType = column.getAggregationType();
        this.isAggregationTypeImplicit = column.isAggregationTypeImplicit();
        this.isKey = column.isKey();
        this.isCompoundKey = column.isCompoundKey();
        this.isAllowNull = column.isAllowNull();
        this.defaultValue = column.getDefaultValue();
        this.defaultValueExprDef = column.defaultValueExprDef;
        this.comment = column.getComment();
        this.stats = column.getStats();
        this.visible = column.visible;
        this.children = column.getChildren();
        this.uniqueId = column.getUniqueId();
    }

    public void createChildrenColumn(Type type, Column column) {
        if (type.isArrayType()) {
            Column c = new Column(COLUMN_ARRAY_CHILDREN, ((ArrayType) type).getItemType());
            c.setIsAllowNull(((ArrayType) type).getContainsNull());
            column.addChildrenColumn(c);
        }
    }

    public List<Column> getChildren() {
        return children;
    }

    private void addChildrenColumn(Column column) {
        this.children.add(column);
    }

    public void setName(String newName) {
        this.name = newName;
    }

    public String getName() {
        return this.name;
    }

    public String getDisplayName() {
        if (defineExpr == null) {
            return name;
        } else {
            return defineExpr.toSql();
        }
    }

    public String getNameWithoutPrefix(String prefix) {
        if (isNameWithPrefix(prefix)) {
            return name.substring(prefix.length());
        }
        return name;
    }

    public boolean isNameWithPrefix(String prefix) {
        return this.name.startsWith(prefix);
    }

    public void setIsKey(boolean isKey) {
        // column is key, aggregationType is always null, isAggregationTypeImplicit is always false.
        if (isKey) {
            setAggregationType(null, false);
        }
        this.isKey = isKey;
    }

    public boolean isKey() {
        return this.isKey;
    }

    public boolean isVisible() {
        return visible;
    }

    public void setIsVisible(boolean isVisible) {
        this.visible = isVisible;
    }

    public boolean isDeleteSignColumn() {
        // aggregationType is NONE for unique table with merge on write.
        return !visible && (aggregationType == AggregateType.REPLACE
                || aggregationType == AggregateType.NONE) && nameEquals(DELETE_SIGN, true);
    }

    public boolean isSequenceColumn() {
        // aggregationType is NONE for unique table with merge on write.
        return !visible && (aggregationType == AggregateType.REPLACE
                || aggregationType == AggregateType.NONE) && nameEquals(SEQUENCE_COL, true);
    }

    public PrimitiveType getDataType() {
        return type.getPrimitiveType();
    }

    public Type getType() {
        return type;
    }

    public void setType(Type type) {
        this.type = type;
    }

    public Type getOriginType() {
        return type;
    }

    public int getStrLen() {
        return type.getLength();
    }

    public int getPrecision() {
        return type instanceof ScalarType ? ((ScalarType) type).getScalarPrecision() : -1;
    }

    public int getScale() {
        return type instanceof ScalarType ? ((ScalarType) type).getScalarScale() : -1;
    }

    public AggregateType getAggregationType() {
        return this.aggregationType;
    }

    public boolean isAggregated() {
        return aggregationType != null && aggregationType != AggregateType.NONE;
    }

    public boolean isAggregationTypeImplicit() {
        return this.isAggregationTypeImplicit;
    }

    public void setAggregationType(AggregateType aggregationType, boolean isAggregationTypeImplicit) {
        this.aggregationType = aggregationType;
        this.isAggregationTypeImplicit = isAggregationTypeImplicit;
    }

    public void setAggregationTypeImplicit(boolean isAggregationTypeImplicit) {
        this.isAggregationTypeImplicit = isAggregationTypeImplicit;
    }

    public boolean isAllowNull() {
        return isAllowNull;
    }

    public void setIsAllowNull(boolean isAllowNull) {
        this.isAllowNull = isAllowNull;
    }

    public String getDefaultValue() {
        return this.defaultValue;
    }

    public Expr getDefaultValueExpr() throws AnalysisException {
        StringLiteral defaultValueLiteral = new StringLiteral(defaultValue);
        if (getDataType() == PrimitiveType.VARCHAR) {
            return defaultValueLiteral;
        }
        if (defaultValueExprDef != null) {
            return defaultValueExprDef.getExpr(type);
        }
        Expr result = defaultValueLiteral.castTo(getType());
        result.checkValueValid();
        return result;
    }


    public void setStats(ColumnStats stats) {
        this.stats = stats;
    }

    public ColumnStats getStats() {
        return this.stats;
    }

    public void setComment(String comment) {
        this.comment = comment;
    }

    public String getComment() {
        return getComment(false);
    }

    public String getComment(boolean escapeQuota) {
        if (!escapeQuota) {
            return comment;
        }
        return SqlUtils.escapeQuota(comment);
    }

    public int getOlapColumnIndexSize() {
        PrimitiveType type = this.getDataType();
        if (type == PrimitiveType.CHAR) {
            return getStrLen();
        } else {
            return type.getOlapColumnIndexSize();
        }
    }

    public TColumn toThrift() {
        TColumn tColumn = new TColumn();
        tColumn.setColumnName(this.name);

        TColumnType tColumnType = new TColumnType();
        tColumnType.setType(this.getDataType().toThrift());
        tColumnType.setLen(this.getStrLen());
        tColumnType.setPrecision(this.getPrecision());
        tColumnType.setScale(this.getScale());

        tColumnType.setIndexLen(this.getOlapColumnIndexSize());

        tColumn.setColumnType(tColumnType);
        if (null != this.aggregationType) {
            tColumn.setAggregationType(this.aggregationType.toThrift());
        }
        tColumn.setIsKey(this.isKey);
        tColumn.setIsAllowNull(this.isAllowNull);
        tColumn.setDefaultValue(this.defaultValue);
        tColumn.setVisible(visible);
        toChildrenThrift(this, tColumn);

        tColumn.setColUniqueId(uniqueId);
        // ATTN:
        // Currently, this `toThrift()` method is only used from CreateReplicaTask.
        // And CreateReplicaTask does not need `defineExpr` field.
        // The `defineExpr` is only used when creating `TAlterMaterializedViewParam`, which is in `AlterReplicaTask`.
        // And when creating `TAlterMaterializedViewParam`, the `defineExpr` is certainly analyzed.
        // If we need to use `defineExpr` and call defineExpr.treeToThrift(),
        // make sure it is analyzed, or NPE will thrown.
        return tColumn;
    }

    public int get_field_length_by_type(TPrimitiveType type, int stringLength) {
        switch (type) {
            case TINYINT:
            case BOOLEAN:
                return 1;
            case SMALLINT:
                return 2;
            case INT:
                return 4;
            case BIGINT:
                return 8;
            case LARGEINT:
                return 16;
            case DATE:
                return 3;
            case DATEV2:
                return 4;
            case DATETIME:
                return 8;
            case FLOAT:
                return 4;
            case DOUBLE:
                return 8;
            case QUANTILE_STATE:
            case OBJECT:
                return 16;
            case CHAR:
                return stringLength;
            case VARCHAR:
            case HLL:
                return stringLength + 2; // sizeof(OLAP_VARCHAR_MAX_LENGTH)
            case STRING:
                return stringLength + 4; // sizeof(OLAP_STRING_MAX_LENGTH)
            case ARRAY:
                return 65535; // OLAP_ARRAY_MAX_LENGTH
            case DECIMAL32:
                return 4;
            case DECIMAL64:
                return 8;
            case DECIMAL128:
                return 16;
            case DECIMALV2:
                return 12; // use 12 bytes in olap engine.
            default:
                LOG.warn("unknown field type. [type= << {} << ]", type);
                return 0;
        }
    }

    public OlapFile.ColumnPB toPb(Set<String> bfColumns, List<Index> indexes) {
        OlapFile.ColumnPB.Builder builder = OlapFile.ColumnPB.newBuilder();

        // when doing schema change, some modified column has a prefix in name.
        // this prefix is only used in FE, not visible to BE, so we should remove this prefix.
        builder.setName(name.startsWith(SchemaChangeHandler.SHADOW_NAME_PRFIX)
                ? name.substring(SchemaChangeHandler.SHADOW_NAME_PRFIX.length()) : name);

        builder.setUniqueId(uniqueId);
        builder.setType(this.getDataType().toString());
        builder.setIsKey(this.isKey);
        if (null != this.aggregationType) {
            builder.setAggregation(this.aggregationType.toString());
        } else {
            builder.setAggregation("NONE");
        }
        builder.setIsNullable(this.isAllowNull);
        if (this.defaultValue != null) {
            builder.setDefaultValue(ByteString.copyFrom(this.defaultValue.getBytes()));
        }
        builder.setPrecision(this.getPrecision());
        builder.setFrac(this.getScale());

        int length = get_field_length_by_type(this.getDataType().toThrift(), this.getStrLen());

        builder.setLength(length);
        builder.setIndexLength(length);
        if (this.getDataType().toThrift() == TPrimitiveType.VARCHAR
                || this.getDataType().toThrift() == TPrimitiveType.STRING) {
            builder.setIndexLength(this.getOlapColumnIndexSize());
        }

        if (bfColumns != null && bfColumns.contains(this.name)) {
            builder.setIsBfColumn(true);
        } else {
            builder.setIsBfColumn(false);
        }
        builder.setVisible(visible);

        if (indexes != null) {
            for (Index index : indexes) {
                if (index.getIndexType() == IndexDef.IndexType.BITMAP) {
                    builder.setHasBitmapIndex(true);
                    break;
<<<<<<< HEAD
=======
                } else if (index.getIndexType() == IndexDef.IndexType.INVERTED) {
                    builder.setHasInvertedIndex(true);
                    builder.setInvertedIndexParser(index.getInvertedIndexParser());
                    break;
>>>>>>> 647c231a
                }
            }
        }

        if (this.type.isArrayType()) {
            Column child = this.getChildren().get(0);
            builder.addChildrenColumns(child.toPb(bfColumns, indexes));
        }

        OlapFile.ColumnPB col = builder.build();
        return col;
    }

    private void toChildrenThrift(Column column, TColumn tColumn) {
        if (column.type.isArrayType()) {
            Column children = column.getChildren().get(0);

            TColumn childrenTColumn = new TColumn();
            childrenTColumn.setColumnName(children.name);

            TColumnType childrenTColumnType = new TColumnType();
            childrenTColumnType.setType(children.getDataType().toThrift());
            childrenTColumnType.setType(children.getDataType().toThrift());
            childrenTColumnType.setLen(children.getStrLen());
            childrenTColumnType.setPrecision(children.getPrecision());
            childrenTColumnType.setScale(children.getScale());

            childrenTColumnType.setIndexLen(children.getOlapColumnIndexSize());
            childrenTColumn.setColumnType(childrenTColumnType);
            childrenTColumn.setIsAllowNull(children.isAllowNull());
            // TODO: If we don't set the aggregate type for children, the type will be
            //  considered as TAggregationType::SUM after deserializing in BE.
            //  For now, we make children inherit the aggregate type from their parent.
            if (tColumn.getAggregationType() != null) {
                childrenTColumn.setAggregationType(tColumn.getAggregationType());
            }

            tColumn.setChildrenColumn(new ArrayList<>());
            tColumn.children_column.add(childrenTColumn);

            toChildrenThrift(children, childrenTColumn);
        }
    }

    public void checkSchemaChangeAllowed(Column other) throws DdlException {
        if (Strings.isNullOrEmpty(other.name)) {
            throw new DdlException("Dest column name is empty");
        }

        if (!ColumnType.isSchemaChangeAllowed(type, other.type)) {
            throw new DdlException("Can not change " + getDataType() + " to " + other.getDataType());
        }

        if (type.isNumericType() && other.type.isStringType()) {
            Integer lSize = type.getColumnStringRepSize();
            Integer rSize = other.type.getColumnStringRepSize();
            if (rSize < lSize) {
                throw new DdlException(
                        "Can not change from wider type " + type.toSql() + " to narrower type " + other.type.toSql());
            }
        }

        if (this.aggregationType != other.aggregationType) {
            throw new DdlException("Can not change aggregation type");
        }

        if (this.isAllowNull && !other.isAllowNull) {
            throw new DdlException("Can not change from nullable to non-nullable");
        }

        if (this.getDefaultValue() == null) {
            if (other.getDefaultValue() != null) {
                throw new DdlException("Can not change default value");
            }
        } else {
            if (!this.getDefaultValue().equals(other.getDefaultValue())) {
                throw new DdlException("Can not change default value");
            }
        }

        if ((getDataType() == PrimitiveType.VARCHAR && other.getDataType() == PrimitiveType.VARCHAR) || (
                getDataType() == PrimitiveType.CHAR && other.getDataType() == PrimitiveType.VARCHAR) || (
                getDataType() == PrimitiveType.CHAR && other.getDataType() == PrimitiveType.CHAR)) {
            if (getStrLen() > other.getStrLen()) {
                throw new DdlException("Cannot shorten string length");
            }
        }

        // now we support convert decimal to varchar type
        if ((getDataType() == PrimitiveType.DECIMALV2 || getDataType().isDecimalV3Type())
                && (other.getDataType() == PrimitiveType.VARCHAR || other.getDataType() == PrimitiveType.STRING)) {
            return;
        }
    }

    public boolean nameEquals(String otherColName, boolean ignorePrefix) {
        if (CaseSensibility.COLUMN.getCaseSensibility()) {
            if (!ignorePrefix) {
                return name.equals(otherColName);
            } else {
                return removeNamePrefix(name).equals(removeNamePrefix(otherColName));
            }
        } else {
            if (!ignorePrefix) {
                return name.equalsIgnoreCase(otherColName);
            } else {
                return removeNamePrefix(name).equalsIgnoreCase(removeNamePrefix(otherColName));
            }
        }
    }

    public static String removeNamePrefix(String colName) {
        if (colName.startsWith(SchemaChangeHandler.SHADOW_NAME_PRFIX)) {
            return colName.substring(SchemaChangeHandler.SHADOW_NAME_PRFIX.length());
        }
        return colName;
    }

    public static String getShadowName(String colName) {
        if (isShadowColumn(colName)) {
            return colName;
        }
        return SchemaChangeHandler.SHADOW_NAME_PRFIX + colName;
    }

    public static boolean isShadowColumn(String colName) {
        return colName.startsWith(SchemaChangeHandler.SHADOW_NAME_PRFIX);
    }

    public Expr getDefineExpr() {
        return defineExpr;
    }

    public void setDefineExpr(Expr expr) {
        defineExpr = expr;
    }

    public DefaultValueExprDef getDefaultValueExprDef() {
        return defaultValueExprDef;
    }

    public SlotRef getRefColumn() {
        List<Expr> slots = new ArrayList<>();
        if (defineExpr == null) {
            return null;
        } else {
            defineExpr.collect(SlotRef.class, slots);
            Preconditions.checkArgument(slots.size() == 1);
            return (SlotRef) slots.get(0);
        }
    }

    public String toSql() {
        return toSql(false);
    }

    public String toSql(boolean isUniqueTable) {
        StringBuilder sb = new StringBuilder();
        sb.append("`").append(name).append("` ");
        String typeStr = type.toSql();
        sb.append(typeStr);
        if (aggregationType != null && aggregationType != AggregateType.NONE && !isUniqueTable
                && !isAggregationTypeImplicit) {
            sb.append(" ").append(aggregationType.name());
        }
        if (isAllowNull) {
            sb.append(" NULL");
        } else {
            sb.append(" NOT NULL");
        }
        if (defaultValue != null && getDataType() != PrimitiveType.HLL && getDataType() != PrimitiveType.BITMAP) {
            if (defaultValueExprDef != null) {
                sb.append(" DEFAULT ").append(defaultValue).append("");
            } else {
                sb.append(" DEFAULT \"").append(defaultValue).append("\"");
            }
        }
        if (StringUtils.isNotBlank(comment)) {
            sb.append(" COMMENT '").append(getComment(true)).append("'");
        }
        return sb.toString();
    }

    @Override
    public String toString() {
        return toSql();
    }

    @Override
    public int hashCode() {
        return Objects.hash(name, getDataType(), getStrLen(), getPrecision(), getScale(), aggregationType,
                isAggregationTypeImplicit, isKey, isAllowNull, defaultValue, comment, children, visible);
    }

    @Override
    public boolean equals(Object obj) {
        if (obj == this) {
            return true;
        }
        if (!(obj instanceof Column)) {
            return false;
        }

        Column other = (Column) obj;

        return name.equalsIgnoreCase(other.name)
                && Objects.equals(getDefaultValue(), other.getDefaultValue())
                && Objects.equals(aggregationType, other.aggregationType)
                && isAggregationTypeImplicit == other.isAggregationTypeImplicit
                && isKey == other.isKey
                && isAllowNull == other.isAllowNull
                && getDataType().equals(other.getDataType())
                && getStrLen() == other.getStrLen()
                && getPrecision() == other.getPrecision()
                && getScale() == other.getScale()
                && comment.equals(other.comment)
                && visible == other.visible
                && children.size() == other.children.size()
                && children.equals(other.children);
    }

    @Override
    public void write(DataOutput out) throws IOException {
        String json = GsonUtils.GSON.toJson(this);
        Text.writeString(out, json);
    }

    @Deprecated
    private void readFields(DataInput in) throws IOException {
        name = Text.readString(in);
        type = ColumnType.read(in);
        boolean notNull = in.readBoolean();
        if (notNull) {
            aggregationType = AggregateType.valueOf(Text.readString(in));
            isAggregationTypeImplicit = in.readBoolean();
        }
        isKey = in.readBoolean();
        isAllowNull = in.readBoolean();
        notNull = in.readBoolean();
        if (notNull) {
            defaultValue = Text.readString(in);
        }
        stats = ColumnStats.read(in);

        comment = Text.readString(in);
    }

    public static Column read(DataInput in) throws IOException {
        String json = Text.readString(in);
        return GsonUtils.GSON.fromJson(json, Column.class);
    }

    // Gen a signature string of this column, contains:
    // name, type, is key, nullable, aggr type, default
    public String getSignatureString(Map<PrimitiveType, String> typeStringMap) {
        PrimitiveType dataType = getDataType();
        StringBuilder sb = new StringBuilder(name);
        switch (dataType) {
            case CHAR:
            case VARCHAR:
                sb.append(String.format(typeStringMap.get(dataType), getStrLen()));
                break;
            case JSONB:
                sb.append(type.toString());
                break;
            case DECIMALV2:
            case DECIMAL32:
            case DECIMAL64:
            case DECIMAL128:
                sb.append(String.format(typeStringMap.get(dataType), getPrecision(), getScale()));
                break;
            case ARRAY:
            case MAP:
            case STRUCT:
                sb.append(type.toString());
                break;
            default:
                sb.append(typeStringMap.get(dataType));
                break;
        }
        sb.append(isKey);
        sb.append(isAllowNull);
        sb.append(aggregationType);
        sb.append(defaultValue == null ? "" : defaultValue);
        return sb.toString();
    }

    public void setUniqueId(int colUniqueId) {
        this.uniqueId = colUniqueId;
    }

    public int getUniqueId() {
        return this.uniqueId;
    }

    public void setIndexFlag(TColumn tColumn, OlapTable olapTable) {
        List<Index> indexes = olapTable.getIndexes();
        for (Index index : indexes) {
            if (index.getIndexType() == IndexDef.IndexType.BITMAP) {
                List<String> columns = index.getColumns();
                if (tColumn.getColumnName().equals(columns.get(0))) {
                    tColumn.setHasBitmapIndex(true);
                }
            } else if (index.getIndexType() == IndexDef.IndexType.INVERTED) {
                List<String> columns = index.getColumns();
                if (tColumn.getColumnName().equals(columns.get(0))) {
                    tColumn.setHasInvertedIndex(true);
                    tColumn.setInvertedIndexParser(index.getInvertedIndexParser());
                }
            }
        }
        Set<String> bfColumns = olapTable.getCopiedBfColumns();
        if (bfColumns != null && bfColumns.contains(tColumn.getColumnName())) {
            tColumn.setIsBloomFilterColumn(true);
        }
    }

    public boolean isCompoundKey() {
        return isCompoundKey;
    }

    public void setCompoundKey(boolean compoundKey) {
        isCompoundKey = compoundKey;
    }
}<|MERGE_RESOLUTION|>--- conflicted
+++ resolved
@@ -493,13 +493,10 @@
                 if (index.getIndexType() == IndexDef.IndexType.BITMAP) {
                     builder.setHasBitmapIndex(true);
                     break;
-<<<<<<< HEAD
-=======
                 } else if (index.getIndexType() == IndexDef.IndexType.INVERTED) {
                     builder.setHasInvertedIndex(true);
                     builder.setInvertedIndexParser(index.getInvertedIndexParser());
                     break;
->>>>>>> 647c231a
                 }
             }
         }
