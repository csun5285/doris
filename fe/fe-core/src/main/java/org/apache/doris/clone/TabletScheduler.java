--- conflicted
+++ resolved
@@ -963,19 +963,6 @@
         if (chosenReplica == null) {
             return false;
         }
-<<<<<<< HEAD
-        List<Replica> replicas = tabletCtx.getTablet().getReplicas();
-        int eqOrNewVersionCount = 0;
-        for (Replica replica : replicas) {
-            if (replica.getVersion() >= chosenReplica.getVersion()) {
-                eqOrNewVersionCount++;
-            }
-        }
-        if (eqOrNewVersionCount == 1) {
-            return false;
-        }
-=======
->>>>>>> 7bda49b5
         deleteReplicaInternal(tabletCtx, chosenReplica, "src replica of rebalance", force);
 
         return true;
