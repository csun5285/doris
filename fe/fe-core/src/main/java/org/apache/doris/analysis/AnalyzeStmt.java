// Licensed to the Apache Software Foundation (ASF) under one
// or more contributor license agreements.  See the NOTICE file
// distributed with this work for additional information
// regarding copyright ownership.  The ASF licenses this file
// to you under the Apache License, Version 2.0 (the
// "License"); you may not use this file except in compliance
// with the License.  You may obtain a copy of the License at
//
//   http://www.apache.org/licenses/LICENSE-2.0
//
// Unless required by applicable law or agreed to in writing,
// software distributed under the License is distributed on an
// "AS IS" BASIS, WITHOUT WARRANTIES OR CONDITIONS OF ANY
// KIND, either express or implied.  See the License for the
// specific language governing permissions and limitations
// under the License.

package org.apache.doris.analysis;


import org.apache.doris.statistics.AnalysisInfo.AnalysisMethod;
import org.apache.doris.statistics.AnalysisInfo.AnalysisMode;
import org.apache.doris.statistics.AnalysisInfo.AnalysisType;
import org.apache.doris.statistics.AnalysisInfo.ScheduleType;

import java.util.Map;

<<<<<<< HEAD
public class AnalyzeStmt extends DdlStmt {
=======
public class AnalyzeStmt extends StatementBase {
>>>>>>> 7bda49b5

    protected AnalyzeProperties analyzeProperties;

    public AnalyzeStmt(AnalyzeProperties analyzeProperties) {
        this.analyzeProperties = analyzeProperties;
    }

    public Map<String, String> getProperties() {
        return analyzeProperties.getProperties();
    }

    public AnalysisMode getAnalysisMode() {
        return analyzeProperties.isIncremental() ? AnalysisMode.INCREMENTAL : AnalysisMode.FULL;
<<<<<<< HEAD
    }

    public AnalysisType getAnalysisType() {
        return analyzeProperties.getAnalysisType();
    }

    public AnalysisMethod getAnalysisMethod() {
        double samplePercent = analyzeProperties.getSamplePercent();
        int sampleRows = analyzeProperties.getSampleRows();
        return (samplePercent > 0 || sampleRows > 0) ? AnalysisMethod.SAMPLE : AnalysisMethod.FULL;
    }

    public ScheduleType getScheduleType() {
        if (analyzeProperties.isAutomatic()) {
            return ScheduleType.AUTOMATIC;
        }
        return analyzeProperties.getPeriodTimeInMs() > 0 ? ScheduleType.PERIOD : ScheduleType.ONCE;
    }

    public boolean isSync() {
        return analyzeProperties.isSync();
    }

    public int getSamplePercent() {
        return analyzeProperties.getSamplePercent();
    }

    public int getSampleRows() {
        return analyzeProperties.getSampleRows();
    }

    public int getNumBuckets() {
        return analyzeProperties.getNumBuckets();
    }

    public long getPeriodTimeInMs() {
        return analyzeProperties.getPeriodTimeInMs();
    }

    public AnalyzeProperties getAnalyzeProperties() {
        return analyzeProperties;
=======
    }

    public AnalysisType getAnalysisType() {
        return analyzeProperties.getAnalysisType();
    }

    public AnalysisMethod getAnalysisMethod() {
        double samplePercent = analyzeProperties.getSamplePercent();
        int sampleRows = analyzeProperties.getSampleRows();
        return (samplePercent > 0 || sampleRows > 0) ? AnalysisMethod.SAMPLE : AnalysisMethod.FULL;
    }

    public ScheduleType getScheduleType() {
        if (analyzeProperties.isAutomatic()) {
            return ScheduleType.AUTOMATIC;
        }
        return analyzeProperties.getPeriodTimeInMs() > 0 ? ScheduleType.PERIOD : ScheduleType.ONCE;
    }

    public boolean isSync() {
        return analyzeProperties.isSync();
    }

    public int getSamplePercent() {
        return analyzeProperties.getSamplePercent();
    }

    public int getSampleRows() {
        return analyzeProperties.getSampleRows();
    }

    public int getNumBuckets() {
        return analyzeProperties.getNumBuckets();
    }

    public long getPeriodTimeInMs() {
        return analyzeProperties.getPeriodTimeInMs();
    }

    public AnalyzeProperties getAnalyzeProperties() {
        return analyzeProperties;
    }

    @Override
    public RedirectStatus getRedirectStatus() {
        return RedirectStatus.FORWARD_WITH_SYNC;
>>>>>>> 7bda49b5
    }
}<|MERGE_RESOLUTION|>--- conflicted
+++ resolved
@@ -25,11 +25,7 @@
 
 import java.util.Map;
 
-<<<<<<< HEAD
-public class AnalyzeStmt extends DdlStmt {
-=======
 public class AnalyzeStmt extends StatementBase {
->>>>>>> 7bda49b5
 
     protected AnalyzeProperties analyzeProperties;
 
@@ -43,49 +39,6 @@
 
     public AnalysisMode getAnalysisMode() {
         return analyzeProperties.isIncremental() ? AnalysisMode.INCREMENTAL : AnalysisMode.FULL;
-<<<<<<< HEAD
-    }
-
-    public AnalysisType getAnalysisType() {
-        return analyzeProperties.getAnalysisType();
-    }
-
-    public AnalysisMethod getAnalysisMethod() {
-        double samplePercent = analyzeProperties.getSamplePercent();
-        int sampleRows = analyzeProperties.getSampleRows();
-        return (samplePercent > 0 || sampleRows > 0) ? AnalysisMethod.SAMPLE : AnalysisMethod.FULL;
-    }
-
-    public ScheduleType getScheduleType() {
-        if (analyzeProperties.isAutomatic()) {
-            return ScheduleType.AUTOMATIC;
-        }
-        return analyzeProperties.getPeriodTimeInMs() > 0 ? ScheduleType.PERIOD : ScheduleType.ONCE;
-    }
-
-    public boolean isSync() {
-        return analyzeProperties.isSync();
-    }
-
-    public int getSamplePercent() {
-        return analyzeProperties.getSamplePercent();
-    }
-
-    public int getSampleRows() {
-        return analyzeProperties.getSampleRows();
-    }
-
-    public int getNumBuckets() {
-        return analyzeProperties.getNumBuckets();
-    }
-
-    public long getPeriodTimeInMs() {
-        return analyzeProperties.getPeriodTimeInMs();
-    }
-
-    public AnalyzeProperties getAnalyzeProperties() {
-        return analyzeProperties;
-=======
     }
 
     public AnalysisType getAnalysisType() {
@@ -132,6 +85,5 @@
     @Override
     public RedirectStatus getRedirectStatus() {
         return RedirectStatus.FORWARD_WITH_SYNC;
->>>>>>> 7bda49b5
     }
 }