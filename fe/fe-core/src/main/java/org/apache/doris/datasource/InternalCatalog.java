// Licensed to the Apache Software Foundation (ASF) under one
// or more contributor license agreements.  See the NOTICE file
// distributed with this work for additional information
// regarding copyright ownership.  The ASF licenses this file
// to you under the Apache License, Version 2.0 (the
// "License"); you may not use this file except in compliance
// with the License.  You may obtain a copy of the License at
//
//   http://www.apache.org/licenses/LICENSE-2.0
//
// Unless required by applicable law or agreed to in writing,
// software distributed under the License is distributed on an
// "AS IS" BASIS, WITHOUT WARRANTIES OR CONDITIONS OF ANY
// KIND, either express or implied.  See the License for the
// specific language governing permissions and limitations
// under the License.

package org.apache.doris.datasource;

import org.apache.doris.analysis.AddPartitionClause;
import org.apache.doris.analysis.AddPartitionLikeClause;
import org.apache.doris.analysis.AddRollupClause;
import org.apache.doris.analysis.AlterClause;
import org.apache.doris.analysis.AlterDatabasePropertyStmt;
import org.apache.doris.analysis.AlterDatabaseQuotaStmt;
import org.apache.doris.analysis.AlterDatabaseQuotaStmt.QuotaType;
import org.apache.doris.analysis.AlterDatabaseRename;
import org.apache.doris.analysis.Analyzer;
import org.apache.doris.analysis.ColumnDef;
import org.apache.doris.analysis.ColumnDef.DefaultValue;
import org.apache.doris.analysis.CreateDbStmt;
import org.apache.doris.analysis.CreateTableAsSelectStmt;
import org.apache.doris.analysis.CreateTableLikeStmt;
import org.apache.doris.analysis.CreateTableStmt;
import org.apache.doris.analysis.DataSortInfo;
import org.apache.doris.analysis.DistributionDesc;
import org.apache.doris.analysis.DropDbStmt;
import org.apache.doris.analysis.DropPartitionClause;
import org.apache.doris.analysis.DropTableStmt;
import org.apache.doris.analysis.Expr;
import org.apache.doris.analysis.FunctionCallExpr;
import org.apache.doris.analysis.HashDistributionDesc;
import org.apache.doris.analysis.KeysDesc;
import org.apache.doris.analysis.PartitionDesc;
import org.apache.doris.analysis.QueryStmt;
import org.apache.doris.analysis.RecoverDbStmt;
import org.apache.doris.analysis.RecoverPartitionStmt;
import org.apache.doris.analysis.RecoverTableStmt;
import org.apache.doris.analysis.SinglePartitionDesc;
import org.apache.doris.analysis.TableName;
import org.apache.doris.analysis.TableRef;
import org.apache.doris.analysis.TruncateTableStmt;
import org.apache.doris.analysis.TypeDef;
import org.apache.doris.catalog.BinlogConfig;
import org.apache.doris.catalog.BrokerTable;
import org.apache.doris.catalog.ColocateGroupSchema;
import org.apache.doris.catalog.ColocateTableIndex;
import org.apache.doris.catalog.ColocateTableIndex.GroupId;
import org.apache.doris.catalog.Column;
import org.apache.doris.catalog.DataProperty;
import org.apache.doris.catalog.Database;
import org.apache.doris.catalog.Database.DbState;
import org.apache.doris.catalog.DatabaseIf;
import org.apache.doris.catalog.DatabaseProperty;
import org.apache.doris.catalog.DistributionInfo;
import org.apache.doris.catalog.DistributionInfo.DistributionInfoType;
import org.apache.doris.catalog.Env;
import org.apache.doris.catalog.EsTable;
import org.apache.doris.catalog.HashDistributionInfo;
import org.apache.doris.catalog.HiveTable;
import org.apache.doris.catalog.IcebergTable;
import org.apache.doris.catalog.Index;
import org.apache.doris.catalog.InfoSchemaDb;
import org.apache.doris.catalog.JdbcTable;
import org.apache.doris.catalog.KeysType;
import org.apache.doris.catalog.ListPartitionItem;
import org.apache.doris.catalog.MaterializedIndex;
import org.apache.doris.catalog.MaterializedIndex.IndexExtState;
import org.apache.doris.catalog.MaterializedIndex.IndexState;
import org.apache.doris.catalog.MaterializedIndexMeta;
import org.apache.doris.catalog.MaterializedView;
import org.apache.doris.catalog.MetaIdGenerator.IdGeneratorBuffer;
import org.apache.doris.catalog.MysqlCompatibleDatabase;
import org.apache.doris.catalog.MysqlDb;
import org.apache.doris.catalog.MysqlTable;
import org.apache.doris.catalog.OdbcTable;
import org.apache.doris.catalog.OlapTable;
import org.apache.doris.catalog.OlapTable.OlapTableState;
import org.apache.doris.catalog.OlapTableFactory;
import org.apache.doris.catalog.Partition;
import org.apache.doris.catalog.PartitionInfo;
import org.apache.doris.catalog.PartitionItem;
import org.apache.doris.catalog.PartitionType;
import org.apache.doris.catalog.PrimitiveType;
import org.apache.doris.catalog.RandomDistributionInfo;
import org.apache.doris.catalog.RangePartitionItem;
import org.apache.doris.catalog.Replica;
import org.apache.doris.catalog.Replica.ReplicaState;
import org.apache.doris.catalog.ReplicaAllocation;
import org.apache.doris.catalog.ScalarType;
import org.apache.doris.catalog.SinglePartitionInfo;
import org.apache.doris.catalog.Table;
import org.apache.doris.catalog.TableIf;
import org.apache.doris.catalog.TableIf.TableType;
import org.apache.doris.catalog.Tablet;
import org.apache.doris.catalog.TabletInvertedIndex;
import org.apache.doris.catalog.TabletMeta;
import org.apache.doris.catalog.Type;
import org.apache.doris.catalog.View;
import org.apache.doris.clone.DynamicPartitionScheduler;
import org.apache.doris.cluster.Cluster;
import org.apache.doris.cluster.ClusterNamespace;
import org.apache.doris.common.AnalysisException;
import org.apache.doris.common.Config;
import org.apache.doris.common.DdlException;
import org.apache.doris.common.ErrorCode;
import org.apache.doris.common.ErrorReport;
import org.apache.doris.common.FeConstants;
import org.apache.doris.common.FeNameFormat;
import org.apache.doris.common.MarkedCountDownLatch;
import org.apache.doris.common.MetaNotFoundException;
import org.apache.doris.common.Pair;
import org.apache.doris.common.UserException;
import org.apache.doris.common.io.CountingDataOutputStream;
import org.apache.doris.common.util.DbUtil;
import org.apache.doris.common.util.DebugPointUtil;
import org.apache.doris.common.util.DynamicPartitionUtil;
import org.apache.doris.common.util.IdGeneratorUtil;
import org.apache.doris.common.util.MetaLockUtils;
import org.apache.doris.common.util.PropertyAnalyzer;
import org.apache.doris.common.util.QueryableReentrantLock;
import org.apache.doris.common.util.SqlParserUtils;
import org.apache.doris.common.util.TimeUtils;
import org.apache.doris.common.util.Util;
import org.apache.doris.datasource.hive.PooledHiveMetaStoreClient;
import org.apache.doris.datasource.property.constants.HMSProperties;
import org.apache.doris.external.elasticsearch.EsRepository;
import org.apache.doris.external.iceberg.IcebergCatalogMgr;
import org.apache.doris.external.iceberg.IcebergTableCreationRecordMgr;
import org.apache.doris.mtmv.MTMVJobFactory;
import org.apache.doris.mtmv.metadata.MTMVJob;
import org.apache.doris.persist.AlterDatabasePropertyInfo;
import org.apache.doris.persist.ColocatePersistInfo;
import org.apache.doris.persist.DatabaseInfo;
import org.apache.doris.persist.DropDbInfo;
import org.apache.doris.persist.DropInfo;
import org.apache.doris.persist.DropPartitionInfo;
import org.apache.doris.persist.PartitionPersistInfo;
import org.apache.doris.persist.RecoverInfo;
import org.apache.doris.persist.ReplicaPersistInfo;
import org.apache.doris.persist.TruncateTableInfo;
import org.apache.doris.persist.UpdateCloudReplicaInfo;
import org.apache.doris.proto.OlapCommon;
import org.apache.doris.proto.OlapFile;
import org.apache.doris.proto.Types;
import org.apache.doris.qe.ConnectContext;
import org.apache.doris.resource.Tag;
import org.apache.doris.rpc.RpcException;
import org.apache.doris.system.SystemInfoService;
import org.apache.doris.task.AgentBatchTask;
import org.apache.doris.task.AgentTaskExecutor;
import org.apache.doris.task.AgentTaskQueue;
import org.apache.doris.task.CreateReplicaTask;
import org.apache.doris.thrift.TCompressionType;
import org.apache.doris.thrift.TSortType;
import org.apache.doris.thrift.TStorageFormat;
import org.apache.doris.thrift.TStorageMedium;
import org.apache.doris.thrift.TStorageType;
import org.apache.doris.thrift.TTabletType;
import org.apache.doris.thrift.TTaskType;

import com.google.common.annotations.VisibleForTesting;
import com.google.common.base.Joiner;
import com.google.common.base.Preconditions;
import com.google.common.base.Strings;
import com.google.common.collect.Lists;
import com.google.common.collect.Maps;
import com.google.common.collect.Sets;
import com.selectdb.cloud.catalog.CloudPartition;
import com.selectdb.cloud.catalog.CloudReplica;
import com.selectdb.cloud.proto.SelectdbCloud;
import com.selectdb.cloud.proto.SelectdbCloud.AlterClusterRequest.Operation;
import com.selectdb.cloud.proto.SelectdbCloud.CopyJobPB;
import com.selectdb.cloud.proto.SelectdbCloud.FinishCopyRequest.Action;
import com.selectdb.cloud.proto.SelectdbCloud.MetaServiceCode;
import com.selectdb.cloud.proto.SelectdbCloud.MetaServiceResponseStatus;
import com.selectdb.cloud.proto.SelectdbCloud.ObjectFilePB;
import com.selectdb.cloud.proto.SelectdbCloud.StagePB;
import com.selectdb.cloud.rpc.MetaServiceProxy;
import com.selectdb.cloud.storage.ObjectFile;
import doris.segment_v2.SegmentV2;
import lombok.Getter;
import org.apache.commons.collections.CollectionUtils;
import org.apache.commons.lang3.StringUtils;
import org.apache.hadoop.hive.conf.HiveConf;
import org.apache.logging.log4j.LogManager;
import org.apache.logging.log4j.Logger;
import org.jetbrains.annotations.Nullable;

import java.io.DataInputStream;
import java.io.IOException;
import java.util.ArrayList;
import java.util.Collection;
import java.util.HashMap;
import java.util.HashSet;
import java.util.List;
import java.util.Map;
import java.util.Set;
import java.util.TreeMap;
import java.util.UUID;
import java.util.concurrent.ConcurrentHashMap;
import java.util.concurrent.TimeUnit;
import java.util.stream.Collectors;


/**
 * The Internal catalog will manage all self-managed meta object in a Doris cluster.
 * Such as Database, tables, etc.
 * There is only one internal catalog in a cluster. And its id is always 0.
 */
public class InternalCatalog implements CatalogIf<Database> {
    public static final String INTERNAL_CATALOG_NAME = "internal";
    public static final long INTERNAL_CATALOG_ID = 0L;

    private static final Logger LOG = LogManager.getLogger(InternalCatalog.class);

    private QueryableReentrantLock lock = new QueryableReentrantLock(true);
    private ConcurrentHashMap<Long, Database> idToDb = new ConcurrentHashMap<>();
    private ConcurrentHashMap<String, Database> fullNameToDb = new ConcurrentHashMap<>();

    // Add transient to fix gson issue.
    @Getter
    private transient EsRepository esRepository = new EsRepository();
    @Getter
    private transient IcebergTableCreationRecordMgr icebergTableCreationRecordMgr = new IcebergTableCreationRecordMgr();

    public InternalCatalog() {
        // create internal databases
        List<MysqlCompatibleDatabase> mysqlCompatibleDatabases = new ArrayList<>();
        mysqlCompatibleDatabases.add(new InfoSchemaDb(SystemInfoService.DEFAULT_CLUSTER));
        mysqlCompatibleDatabases.add(new MysqlDb(SystemInfoService.DEFAULT_CLUSTER));
        MysqlCompatibleDatabase.COUNT = 2;

        for (MysqlCompatibleDatabase idb : mysqlCompatibleDatabases) {
            // do not call unprotectedCreateDb, because it will cause loop recursive when initializing Env singleton
            idToDb.put(idb.getId(), idb);
            fullNameToDb.put(idb.getFullName(), idb);
        }
    }

    @Override
    public String getType() {
        return "internal";
    }

    @Override
    public long getId() {
        return INTERNAL_CATALOG_ID;
    }

    @Override
    public String getName() {
        return INTERNAL_CATALOG_NAME;
    }

    @Override
    public List<String> getDbNames() {
        return Lists.newArrayList(fullNameToDb.keySet());
    }

    public List<Long> getDbIds() {
        return Lists.newArrayList(idToDb.keySet());
    }

    @Nullable
    @Override
    public Database getDbNullable(String dbName) {
        if (StringUtils.isEmpty(dbName)) {
            return null;
        }
        if (fullNameToDb.containsKey(dbName)) {
            return fullNameToDb.get(dbName);
        } else {
            // This maybe a information_schema db request, and information_schema db name is case insensitive.
            // So, we first extract db name to check if it is information_schema.
            // Then we reassemble the origin cluster name with lower case db name,
            // and finally get information_schema db from the name map.
            String fullName = ClusterNamespace.getNameFromFullName(dbName);
            if (fullName.equalsIgnoreCase(InfoSchemaDb.DATABASE_NAME)) {
                String clusterName = ClusterNamespace.getClusterNameFromFullName(dbName);
                fullName = ClusterNamespace.getFullName(clusterName, fullName.toLowerCase());
                // If the fullname is not valid, ClusterNamespace.getFullName may return null
                // and fullNameToDb.get(fullName) may throw null pointer exception
                if (fullName == null) {
                    return null;
                }
                return fullNameToDb.get(fullName);
            }
        }
        return null;
    }

    @Nullable
    @Override
    public Database getDbNullable(long dbId) {
        return idToDb.get(dbId);
    }

    @Override
    public Map<String, String> getProperties() {
        return Maps.newHashMap();
    }

    @Override
    public void modifyCatalogName(String name) {
        LOG.warn("Ignore the modify catalog name in build-in catalog.");
    }

    @Override
    public void modifyCatalogProps(Map<String, String> props) {
        LOG.warn("Ignore the modify catalog props in build-in catalog.");
    }

    @Override
    public String getComment() {
        return "Doris internal catalog";
    }

    public TableName getTableNameByTableId(Long tableId) {
        for (Database db : fullNameToDb.values()) {
            Table table = db.getTableNullable(tableId);
            if (table != null) {
                return new TableName("", db.getFullName(), table.getName());
            }
        }
        return null;
    }

    public Table getTableByTableId(Long tableId) {
        for (Database db : fullNameToDb.values()) {
            Table table = db.getTableNullable(tableId);
            if (table != null) {
                return table;
            }
        }
        return null;
    }

    public Pair<Database, Table> getDbAndTableByTableId(Long tableId, TableType tableType) {
        for (Database db : fullNameToDb.values()) {
            Table table = db.getTableNullable(tableId);
            if (table != null && tableType == table.getType()) {
                return Pair.of(db, db.getTableNullable(tableId));
            }
        }
        return null;
    }

    // Use tryLock to avoid potential dead lock
    private boolean tryLock(boolean mustLock) {
        while (true) {
            try {
                if (!lock.tryLock(Config.catalog_try_lock_timeout_ms, TimeUnit.MILLISECONDS)) {
                    // to see which thread held this lock for long time.
                    Thread owner = lock.getOwner();
                    if (owner != null) {
                        // There are many catalog timeout during regression test
                        // And this timeout should not happen very often, so it could be info log
                        LOG.info("catalog lock is held by: {}", Util.dumpThread(owner, 10));
                    }

                    if (mustLock) {
                        continue;
                    } else {
                        return false;
                    }
                }
                return true;
            } catch (InterruptedException e) {
                LOG.warn("got exception while getting catalog lock", e);
                if (mustLock) {
                    continue;
                } else {
                    return lock.isHeldByCurrentThread();
                }
            }
        }
    }

    public List<Database> getDbs() {
        return Lists.newArrayList(idToDb.values());
    }

    private void unlock() {
        if (lock.isHeldByCurrentThread()) {
            this.lock.unlock();
        }
    }

    /**
     * create the tablet inverted index from metadata.
     */
    public void recreateTabletInvertIndex() {
        // create inverted index
        TabletInvertedIndex invertedIndex = Env.getCurrentInvertedIndex();
        for (Database db : this.fullNameToDb.values()) {
            long dbId = db.getId();
            for (Table table : db.getTables()) {
                if (!table.isManagedTable()) {
                    continue;
                }

                OlapTable olapTable = (OlapTable) table;
                long tableId = olapTable.getId();
                Collection<Partition> allPartitions = olapTable.getAllPartitions();
                for (Partition partition : allPartitions) {
                    long partitionId = partition.getId();
                    TStorageMedium medium = olapTable.getPartitionInfo().getDataProperty(partitionId)
                            .getStorageMedium();
                    for (MaterializedIndex index : partition.getMaterializedIndices(IndexExtState.ALL)) {
                        long indexId = index.getId();
                        int schemaHash = olapTable.getSchemaHashByIndexId(indexId);
                        for (Tablet tablet : index.getTablets()) {
                            TabletMeta tabletMeta = new TabletMeta(dbId, tableId, partitionId, indexId, schemaHash,
                                    medium);
                            long tabletId = tablet.getId();
                            invertedIndex.addTablet(tabletId, tabletMeta);
                            for (Replica replica : tablet.getReplicas()) {
                                invertedIndex.addReplica(tabletId, replica);
                            }
                        }
                    } // end for indices
                } // end for partitions
            } // end for tables
        } // end for dbs
    }

    /**
     * Entry of creating a database.
     *
     * @param stmt
     * @throws DdlException
     */
    public void createDb(CreateDbStmt stmt) throws DdlException {
        String fullDbName = stmt.getFullDbName();
        Map<String, String> properties = stmt.getProperties();

        long id = Env.getCurrentEnv().getNextId();
        Database db = new Database(id, fullDbName);
        db.setClusterName(SystemInfoService.DEFAULT_CLUSTER);
        // check and analyze database properties before create database
        db.setDbProperties(new DatabaseProperty(properties).checkAndBuildProperties());

        if (!tryLock(false)) {
            throw new DdlException("Failed to acquire catalog lock. Try again");
        }
        try {
            if (fullNameToDb.containsKey(fullDbName)) {
                if (stmt.isSetIfNotExists()) {
                    LOG.info("create database[{}] which already exists", fullDbName);
                    return;
                } else {
                    ErrorReport.reportDdlException(ErrorCode.ERR_DB_CREATE_EXISTS, fullDbName);
                }
            } else {
                unprotectCreateDb(db);
                Env.getCurrentEnv().getEditLog().logCreateDb(db);
            }
        } finally {
            unlock();
        }
        LOG.info("createDb dbName = " + fullDbName + ", id = " + id);

        // create tables in iceberg database
        if (db.getDbProperties().getIcebergProperty().isExist()) {
            throw new DdlException("Iceberg database is deprecated now. Please use iceberg catalog instead.");
        }
    }

    /**
     * For replaying creating database.
     *
     * @param db
     */
    public void unprotectCreateDb(Database db) {
        idToDb.put(db.getId(), db);
        fullNameToDb.put(db.getFullName(), db);
        Env.getCurrentGlobalTransactionMgr().addDatabaseTransactionMgr(db.getId());
    }

    /**
     * replayCreateDb.
     *
     * @param db
     */
    public void replayCreateDb(Database db, String newDbName) {
        tryLock(true);
        try {
            if (!Strings.isNullOrEmpty(newDbName)) {
                db.setNameWithLock(newDbName);
            }
            unprotectCreateDb(db);
        } finally {
            unlock();
        }
    }

    public void dropDb(DropDbStmt stmt) throws DdlException {
        String dbName = stmt.getDbName();
        LOG.info("begin drop database[{}], is force : {}", dbName, stmt.isForceDrop());

        // 1. check if database exists
        if (!tryLock(false)) {
            throw new DdlException("Failed to acquire catalog lock. Try again");
        }
        try {
            if (!fullNameToDb.containsKey(dbName)) {
                if (stmt.isSetIfExists()) {
                    LOG.info("drop database[{}] which does not exist", dbName);
                    return;
                } else {
                    ErrorReport.reportDdlException(ErrorCode.ERR_DB_DROP_EXISTS, dbName);
                }
            }

            // 2. drop tables in db
            Database db = this.fullNameToDb.get(dbName);
            db.writeLock();
            long recycleTime = 0;
            try {
                if (!stmt.isForceDrop()) {
                    if (Env.getCurrentEnv().getGlobalTransactionMgr().existCommittedTxns(db.getId(), null, null)) {
                        throw new DdlException(
                            "There are still some transactions in the COMMITTED state waiting to be completed. "
                                + "The database [" + dbName
                                + "] cannot be dropped. If you want to forcibly drop(cannot be recovered),"
                                + " please use \"DROP database FORCE\".");
                    }
                }

                // save table names for recycling
                Set<String> tableNames = db.getTableNamesWithLock();
                List<Table> tableList = db.getTablesOnIdOrder();
                Set<Long> tableIds = Sets.newHashSet();
                for (Table table : tableList) {
                    tableIds.add(table.getId());
                }
                MetaLockUtils.writeLockTables(tableList);
                try {
                    if (!stmt.isForceDrop()) {
                        for (Table table : tableList) {
                            if (table.isManagedTable()) {
                                OlapTable olapTable = (OlapTable) table;
                                if (olapTable.getState() != OlapTableState.NORMAL) {
                                    throw new DdlException("The table [" + olapTable.getState() + "]'s state is "
                                        + olapTable.getState() + ", cannot be dropped."
                                        + " please cancel the operation on olap table firstly."
                                        + " If you want to forcibly drop(cannot be recovered),"
                                        + " please use \"DROP table FORCE\".");
                                }
                            }
                        }
                    }
                    unprotectDropDb(db, stmt.isForceDrop(), false, 0);
                } finally {
                    MetaLockUtils.writeUnlockTables(tableList);
                }

                Env.getCurrentRecycleBin().recycleDatabase(db, tableNames, tableIds, false, stmt.isForceDrop(), 0);
                recycleTime = Env.getCurrentRecycleBin().getRecycleTimeById(db.getId());
            } finally {
                db.writeUnlock();
            }

            // 3. remove db from catalog
            idToDb.remove(db.getId());
            fullNameToDb.remove(db.getFullName());
            DropDbInfo info = new DropDbInfo(dbName, stmt.isForceDrop(), recycleTime);
            Env.getCurrentEnv().getEditLog().logDropDb(info);
            Env.getCurrentEnv().getQueryStats().clear(Env.getCurrentEnv().getCurrentCatalog().getId(), db.getId());
        } finally {
            unlock();
        }

        LOG.info("finish drop database[{}], is force : {}", dbName, stmt.isForceDrop());
    }

    public void unprotectDropDb(Database db, boolean isForeDrop, boolean isReplay, long recycleTime) {
        // drop Iceberg database table creation records
        if (db.getDbProperties().getIcebergProperty().isExist()) {
            icebergTableCreationRecordMgr.deregisterDb(db);
        }
        for (Table table : db.getTables()) {
            unprotectDropTable(db, table, isForeDrop, isReplay, recycleTime);
        }
        db.markDropped();
    }

    public void replayDropDb(String dbName, boolean isForceDrop, Long recycleTime) throws DdlException {
        tryLock(true);
        try {
            Database db = fullNameToDb.get(dbName);
            db.writeLock();
            try {
                Set<String> tableNames = db.getTableNamesWithLock();
                List<Table> tableList = db.getTablesOnIdOrder();
                Set<Long> tableIds = Sets.newHashSet();
                for (Table table : tableList) {
                    tableIds.add(table.getId());
                }
                MetaLockUtils.writeLockTables(tableList);
                try {
                    unprotectDropDb(db, isForceDrop, true, recycleTime);
                } finally {
                    MetaLockUtils.writeUnlockTables(tableList);
                }
                Env.getCurrentRecycleBin().recycleDatabase(db, tableNames, tableIds, true, isForceDrop, recycleTime);
                Env.getCurrentEnv().getQueryStats().clear(Env.getCurrentEnv().getInternalCatalog().getId(), db.getId());
            } finally {
                db.writeUnlock();
            }

            fullNameToDb.remove(dbName);
            idToDb.remove(db.getId());
        } finally {
            unlock();
        }
    }

    public void recoverDatabase(RecoverDbStmt recoverStmt) throws DdlException {
        // check is new db with same name already exist
        String newDbName = recoverStmt.getNewDbName();
        if (!Strings.isNullOrEmpty(newDbName)) {
            if (getDb(newDbName).isPresent()) {
                throw new DdlException("Database[" + newDbName + "] already exist.");
            }
        } else {
            if (getDb(recoverStmt.getDbName()).isPresent()) {
                throw new DdlException("Database[" + recoverStmt.getDbName() + "] already exist.");
            }
        }

        Database db = Env.getCurrentRecycleBin().recoverDatabase(recoverStmt.getDbName(), recoverStmt.getDbId());

        // add db to catalog
        if (!tryLock(false)) {
            throw new DdlException("Failed to acquire catalog lock. Try again");
        }
        db.writeLock();
        List<Table> tableList = db.getTablesOnIdOrder();
        MetaLockUtils.writeLockTables(tableList);
        try {
            if (!Strings.isNullOrEmpty(newDbName)) {
                if (fullNameToDb.containsKey(newDbName)) {
                    throw new DdlException("Database[" + newDbName + "] already exist.");
                    // it's ok that we do not put db back to CatalogRecycleBin
                    // cause this db cannot recover any more
                }
            } else {
                if (fullNameToDb.containsKey(db.getFullName())) {
                    throw new DdlException("Database[" + db.getFullName() + "] already exist.");
                    // it's ok that we do not put db back to CatalogRecycleBin
                    // cause this db cannot recover any more
                }
            }
            if (!Strings.isNullOrEmpty(newDbName)) {
                try {
                    db.writeUnlock();
                    db.setNameWithLock(newDbName);
                } finally {
                    db.writeLock();
                }
            }
            fullNameToDb.put(db.getFullName(), db);
            idToDb.put(db.getId(), db);
            // log
            RecoverInfo recoverInfo = new RecoverInfo(db.getId(), -1L, -1L, newDbName, "", "");
            Env.getCurrentEnv().getEditLog().logRecoverDb(recoverInfo);
            db.unmarkDropped();
        } finally {
            MetaLockUtils.writeUnlockTables(tableList);
            db.writeUnlock();
            unlock();
        }

        LOG.info("recover database[{}]", db.getId());
    }

    public void recoverTable(RecoverTableStmt recoverStmt) throws DdlException {
        String dbName = recoverStmt.getDbName();
        String tableName = recoverStmt.getTableName();
        String newTableName = recoverStmt.getNewTableName();

        Database db = (Database) getDbOrDdlException(dbName);
        db.writeLockOrDdlException();
        try {
            if (Strings.isNullOrEmpty(newTableName)) {
                if (db.getTable(tableName).isPresent()) {
                    ErrorReport.reportDdlException(ErrorCode.ERR_TABLE_EXISTS_ERROR, tableName);
                }
            } else {
                if (db.getTable(newTableName).isPresent()) {
                    ErrorReport.reportDdlException(ErrorCode.ERR_TABLE_EXISTS_ERROR, newTableName);
                }
            }
            if (!Env.getCurrentRecycleBin().recoverTable(db, tableName, recoverStmt.getTableId(), newTableName)) {
                ErrorReport.reportDdlException(ErrorCode.ERR_UNKNOWN_TABLE, tableName, dbName);
            }
        } finally {
            db.writeUnlock();
        }
    }

    public void recoverPartition(RecoverPartitionStmt recoverStmt) throws DdlException {
        String dbName = recoverStmt.getDbName();
        String tableName = recoverStmt.getTableName();

        Database db = getDbOrDdlException(dbName);
        OlapTable olapTable = db.getOlapTableOrDdlException(tableName);
        olapTable.writeLockOrDdlException();
        try {
            String partitionName = recoverStmt.getPartitionName();
            String newPartitionName = recoverStmt.getNewPartitionName();
            if (Strings.isNullOrEmpty(newPartitionName)) {
                if (olapTable.getPartition(partitionName) != null) {
                    throw new DdlException("partition[" + partitionName + "] "
                            + "already exist in table[" + tableName + "]");
                }
            } else {
                if (olapTable.getPartition(newPartitionName) != null) {
                    throw new DdlException("partition[" + newPartitionName + "] "
                            + "already exist in table[" + tableName + "]");
                }
            }

            Env.getCurrentRecycleBin().recoverPartition(db.getId(), olapTable, partitionName,
                    recoverStmt.getPartitionId(), newPartitionName);
        } finally {
            olapTable.writeUnlock();
        }
    }

    public void replayEraseDatabase(long dbId) throws DdlException {
        Env.getCurrentRecycleBin().replayEraseDatabase(dbId);
    }

    public void replayRecoverDatabase(RecoverInfo info) {
        long dbId = info.getDbId();
        String newDbName = info.getNewDbName();
        Database db = Env.getCurrentRecycleBin().replayRecoverDatabase(dbId);

        // add db to catalog
        replayCreateDb(db, newDbName);
        db.unmarkDropped();
        LOG.info("replay recover db[{}]", dbId);
    }

    public void alterDatabaseQuota(AlterDatabaseQuotaStmt stmt) throws DdlException {
        String dbName = stmt.getDbName();
        Database db = (Database) getDbOrDdlException(dbName);
        QuotaType quotaType = stmt.getQuotaType();
        db.writeLockOrDdlException();
        try {
            if (quotaType == QuotaType.DATA) {
                db.setDataQuota(stmt.getQuota());
            } else if (quotaType == QuotaType.REPLICA) {
                db.setReplicaQuota(stmt.getQuota());
            } else if (quotaType == QuotaType.TRANSACTION) {
                db.setTransactionQuotaSize(stmt.getQuota());
            }
            long quota = stmt.getQuota();
            DatabaseInfo dbInfo = new DatabaseInfo(dbName, "", quota, quotaType);
            Env.getCurrentEnv().getEditLog().logAlterDb(dbInfo);
        } finally {
            db.writeUnlock();
        }
    }

    public void replayAlterDatabaseQuota(String dbName, long quota, QuotaType quotaType) throws MetaNotFoundException {
        Database db = (Database) getDbOrMetaException(dbName);
        db.writeLock();
        try {
            if (quotaType == QuotaType.DATA) {
                db.setDataQuota(quota);
            } else if (quotaType == QuotaType.REPLICA) {
                db.setReplicaQuota(quota);
            } else if (quotaType == QuotaType.TRANSACTION) {
                db.setTransactionQuotaSize(quota);
            }
        } finally {
            db.writeUnlock();
        }
    }

    public void alterDatabaseProperty(AlterDatabasePropertyStmt stmt) throws DdlException {
        String dbName = stmt.getDbName();
        Database db = (Database) getDbOrDdlException(dbName);
        long dbId = db.getId();
        Map<String, String> properties = stmt.getProperties();

        db.writeLockOrDdlException();
        try {
            boolean update = db.updateDbProperties(properties);
            if (!update) {
                return;
            }

            AlterDatabasePropertyInfo info = new AlterDatabasePropertyInfo(dbId, dbName, properties);
            Env.getCurrentEnv().getEditLog().logAlterDatabaseProperty(info);
        } finally {
            db.writeUnlock();
        }
    }

    public void replayAlterDatabaseProperty(String dbName, Map<String, String> properties)
            throws MetaNotFoundException {
        Database db = (Database) getDbOrMetaException(dbName);
        db.writeLock();
        try {
            db.replayUpdateDbProperties(properties);
        } finally {
            db.writeUnlock();
        }
    }

    public void renameDatabase(AlterDatabaseRename stmt) throws DdlException {
        String fullDbName = stmt.getDbName();
        String newFullDbName = stmt.getNewDbName();

        if (fullDbName.equals(newFullDbName)) {
            throw new DdlException("Same database name");
        }

        Database db = null;
        if (!tryLock(false)) {
            throw new DdlException("Failed to acquire catalog lock. Try again");
        }
        try {
            // check if db exists
            db = fullNameToDb.get(fullDbName);
            if (db == null) {
                ErrorReport.reportDdlException(ErrorCode.ERR_BAD_DB_ERROR, fullDbName);
            }

            if (db.getDbState() == DbState.LINK || db.getDbState() == DbState.MOVE) {
                ErrorReport.reportDdlException(ErrorCode.ERR_CLUSTER_RENAME_DB_ERR, fullDbName);
            }
            // check if name is already used
            if (fullNameToDb.get(newFullDbName) != null) {
                throw new DdlException("Database name[" + newFullDbName + "] is already used");
            }
            // 1. rename db
            db.setNameWithLock(newFullDbName);

            // 2. add to meta. check again
            fullNameToDb.remove(fullDbName);
            fullNameToDb.put(newFullDbName, db);

            DatabaseInfo dbInfo = new DatabaseInfo(fullDbName, newFullDbName, -1L, QuotaType.NONE);
            Env.getCurrentEnv().getEditLog().logDatabaseRename(dbInfo);
        } finally {
            unlock();
        }

        LOG.info("rename database[{}] to [{}]", fullDbName, newFullDbName);
    }

    public void replayRenameDatabase(String dbName, String newDbName) {
        tryLock(true);
        try {
            Database db = fullNameToDb.get(dbName);
            db.setName(newDbName);
            fullNameToDb.remove(dbName);
            fullNameToDb.put(newDbName, db);
        } finally {
            unlock();
        }

        LOG.info("replay rename database {} to {}", dbName, newDbName);
    }

    // Drop table
    public void dropTable(DropTableStmt stmt) throws DdlException {
        String dbName = stmt.getDbName();
        String tableName = stmt.getTableName();
        LOG.info("begin to drop table: {} from db: {}, is force: {}", tableName, dbName, stmt.isForceDrop());

        // check database
        Database db = (Database) getDbOrDdlException(dbName);
        if (db.isMysqlCompatibleDatabase()) {
            throw new DdlException("Drop table from this database is not allowed.");
        }

        db.writeLockOrDdlException();
        try {
            Table table = db.getTableNullable(tableName);
            if (table == null) {
                if (stmt.isSetIfExists()) {
                    LOG.info("drop table[{}] which does not exist", tableName);
                    return;
                } else {
                    ErrorReport.reportDdlException(ErrorCode.ERR_UNKNOWN_TABLE, tableName, dbName);
                }
            }
            // Check if a view
            if (stmt.isView()) {
                if (!(table instanceof View)) {
                    ErrorReport.reportDdlException(ErrorCode.ERR_WRONG_OBJECT, dbName, tableName, "VIEW");
                }
            } else {
                if (table instanceof View || (!stmt.isMaterializedView() && table instanceof MaterializedView)) {
                    ErrorReport.reportDdlException(ErrorCode.ERR_WRONG_OBJECT, dbName, tableName, "TABLE");
                }
            }

            if (!stmt.isForceDrop()) {
                if (Env.getCurrentEnv().getGlobalTransactionMgr().existCommittedTxns(db.getId(), table.getId(), null)) {
                    throw new DdlException(
                        "There are still some transactions in the COMMITTED state waiting to be completed. "
                            + "The table [" + tableName
                            + "] cannot be dropped. If you want to forcibly drop(cannot be recovered),"
                            + " please use \"DROP table FORCE\".");
                }
            }
            table.writeLock();
            long recycleTime = 0;
            try {
                if (table instanceof OlapTable && !stmt.isForceDrop()) {
                    OlapTable olapTable = (OlapTable) table;
                    if ((olapTable.getState() != OlapTableState.NORMAL)) {
                        throw new DdlException("The table [" + tableName + "]'s state is " + olapTable.getState()
                            + ", cannot be dropped." + " please cancel the operation on olap table firstly."
                            + " If you want to forcibly drop(cannot be recovered),"
                            + " please use \"DROP table FORCE\".");
                    }
                }
                unprotectDropTable(db, table, stmt.isForceDrop(), false, 0);
                if (!stmt.isForceDrop()) {
                    recycleTime = Env.getCurrentRecycleBin().getRecycleTimeById(table.getId());
                }
            } finally {
                table.writeUnlock();
            }
            DropInfo info = new DropInfo(db.getId(), table.getId(), tableName, -1L, stmt.isForceDrop(), recycleTime);
            Env.getCurrentEnv().getEditLog().logDropTable(info);
            Env.getCurrentEnv().getQueryStats().clear(Env.getCurrentEnv().getCurrentCatalog().getId(),
                    db.getId(), table.getId());
        } finally {
            db.writeUnlock();
        }
        LOG.info("finished dropping table: {} from db: {}, is force: {}", tableName, dbName, stmt.isForceDrop());
    }

    public boolean unprotectDropTable(Database db, Table table, boolean isForceDrop, boolean isReplay,
                                      long recycleTime) {
        if (table.getType() == TableType.ELASTICSEARCH) {
            esRepository.deRegisterTable(table.getId());
        } else if (table.getType() == TableType.OLAP) {
            // drop all temp partitions of this table, so that there is no temp partitions in recycle bin,
            // which make things easier.
            ((OlapTable) table).dropAllTempPartitions();
        } else if (table.getType() == TableType.ICEBERG) {
            // drop Iceberg database table creation record
            icebergTableCreationRecordMgr.deregisterTable(db, (IcebergTable) table);
        }

        db.dropTable(table.getName());
        Env.getCurrentRecycleBin().recycleTable(db.getId(), table, isReplay, isForceDrop, recycleTime);
        if (table instanceof MaterializedView) {
            List<Long> dropIds = Env.getCurrentEnv().getMTMVJobManager().showJobs(db.getFullName(), table.getName())
                    .stream().map(MTMVJob::getId).collect(Collectors.toList());
            Env.getCurrentEnv().getMTMVJobManager().dropJobs(dropIds, isReplay);
            LOG.info("Drop related {} mv job.", dropIds.size());
        }
        LOG.info("finished dropping table[{}] in db[{}]", table.getName(), db.getFullName());
        return true;
    }

    public void dropTable(Database db, long tableId, boolean isForceDrop,
                                Long recycleTime) throws MetaNotFoundException {
        Table table = db.getTableOrMetaException(tableId);
        db.writeLock();
        table.writeLock();
        try {
            unprotectDropTable(db, table, isForceDrop, true, recycleTime);
            Env.getCurrentEnv().getQueryStats().clear(Env.getCurrentInternalCatalog().getId(), db.getId(),
                    tableId);
        } finally {
            table.writeUnlock();
            db.writeUnlock();
        }
    }

    public void replayDropTable(Database db, long tableId, boolean isForceDrop,
                                Long recycleTime) throws MetaNotFoundException {
        dropTable(db, tableId, isForceDrop, recycleTime);
    }

    public void replayEraseTable(long tableId) {
        Env.getCurrentRecycleBin().replayEraseTable(tableId);
    }

    public void replayRecoverTable(RecoverInfo info) throws MetaNotFoundException, DdlException {
        Database db = (Database) getDbOrMetaException(info.getDbId());
        db.writeLockOrDdlException();
        try {
            Env.getCurrentRecycleBin().replayRecoverTable(db, info.getTableId(), info.getNewTableName());
        } finally {
            db.writeUnlock();
        }
    }

    private void unprotectAddReplica(OlapTable olapTable, ReplicaPersistInfo info) {
        LOG.debug("replay add a replica {}", info);
        Partition partition = olapTable.getPartition(info.getPartitionId());
        MaterializedIndex materializedIndex = partition.getIndex(info.getIndexId());
        Tablet tablet = materializedIndex.getTablet(info.getTabletId());

        // for compatibility
        int schemaHash = info.getSchemaHash();
        if (schemaHash == -1) {
            schemaHash = olapTable.getSchemaHashByIndexId(info.getIndexId());
        }

        Replica replica = new Replica(info.getReplicaId(), info.getBackendId(), info.getVersion(), schemaHash,
                info.getDataSize(),
                info.getRemoteDataSize(), info.getRowCount(), ReplicaState.NORMAL, info.getLastFailedVersion(),
                info.getLastSuccessVersion());
        tablet.addReplica(replica);
    }

    private void unprotectUpdateReplica(OlapTable olapTable, ReplicaPersistInfo info) {
        LOG.debug("replay update a replica {}", info);
        Partition partition = olapTable.getPartition(info.getPartitionId());
        MaterializedIndex materializedIndex = partition.getIndex(info.getIndexId());
        Tablet tablet = materializedIndex.getTablet(info.getTabletId());
        Replica replica = tablet.getReplicaById(info.getReplicaId());
        Preconditions.checkNotNull(replica, info);
        replica.updateVersionInfo(info.getVersion(), info.getDataSize(), info.getRemoteDataSize(), info.getRowCount());
        replica.setBad(false);
    }

    private void unprotectUpdateCloudReplica(OlapTable olapTable, UpdateCloudReplicaInfo info) {
        LOG.debug("replay update a cloud replica {}", info);
        Partition partition = olapTable.getPartition(info.getPartitionId());
        MaterializedIndex materializedIndex = partition.getIndex(info.getIndexId());

        try {
            if (info.getTabletId() != -1) {
                Tablet tablet = materializedIndex.getTablet(info.getTabletId());
                Replica replica = tablet.getReplicaById(info.getReplicaId());
                Preconditions.checkNotNull(replica, info);

                String clusterId = info.getClusterId();
                String realClusterId = Env.getCurrentSystemInfo().getCloudClusterIdByName(clusterId);
                LOG.debug("cluster Id {}, real cluster Id {}", clusterId, realClusterId);
                if (!Strings.isNullOrEmpty(realClusterId)) {
                    clusterId = realClusterId;
                }

                ((CloudReplica) replica).updateClusterToBe(clusterId, info.getBeId());

                LOG.debug("update single cloud replica cluster {} replica {} be {}", info.getClusterId(),
                        replica.getId(), info.getBeId());
            } else {
                List<Long> tabletIds = info.getTabletIds();
                for (int i = 0; i < tabletIds.size(); ++i) {
                    Tablet tablet = materializedIndex.getTablet(tabletIds.get(i));
                    Replica replica = tablet.getReplicas().get(0);
                    Preconditions.checkNotNull(replica, info);

                    String clusterId = info.getClusterId();
                    String realClusterId = Env.getCurrentSystemInfo().getCloudClusterIdByName(clusterId);
                    LOG.debug("cluster Id {}, real cluster Id {}", clusterId, realClusterId);
                    if (!Strings.isNullOrEmpty(realClusterId)) {
                        clusterId = realClusterId;
                    }

                    LOG.debug("update cloud replica cluster {} replica {} be {}", info.getClusterId(),
                            replica.getId(), info.getBeIds().get(i));
                    ((CloudReplica) replica).updateClusterToBe(clusterId, info.getBeIds().get(i));
                }
            }
        } catch (Exception e) {
            LOG.warn("unexpected exception", e);
        }
    }

    public void replayAddReplica(ReplicaPersistInfo info) throws MetaNotFoundException {
        Database db = (Database) getDbOrMetaException(info.getDbId());
        OlapTable olapTable = (OlapTable) db.getTableOrMetaException(info.getTableId(), TableType.OLAP);
        olapTable.writeLock();
        try {
            unprotectAddReplica(olapTable, info);
        } finally {
            olapTable.writeUnlock();
        }
    }

    public void replayUpdateReplica(ReplicaPersistInfo info) throws MetaNotFoundException {
        Database db = (Database) getDbOrMetaException(info.getDbId());
        OlapTable olapTable = (OlapTable) db.getTableOrMetaException(info.getTableId(), TableType.OLAP);
        olapTable.writeLock();
        try {
            unprotectUpdateReplica(olapTable, info);
        } finally {
            olapTable.writeUnlock();
        }
    }

    public void replayUpdateCloudReplica(UpdateCloudReplicaInfo info) throws MetaNotFoundException {
        Database db = getDbNullable(info.getDbId());
        if (db == null) {
            LOG.warn("replay update cloud replica, unknown database {}", info.toString());
            return;
        }
        OlapTable olapTable = (OlapTable) db.getTableNullable(info.getTableId());
        if (olapTable == null) {
            LOG.warn("replay update cloud replica, unknown table {}", info.toString());
            return;
        }

        olapTable.writeLock();
        try {
            unprotectUpdateCloudReplica(olapTable, info);
        } catch (Exception e) {
            LOG.warn("tableName {}, info {} unexpected exception", olapTable.getName(), info, e);
        } finally {
            olapTable.writeUnlock();
        }
    }

    public void unprotectDeleteReplica(OlapTable olapTable, ReplicaPersistInfo info) {
        Partition partition = olapTable.getPartition(info.getPartitionId());
        MaterializedIndex materializedIndex = partition.getIndex(info.getIndexId());
        Tablet tablet = materializedIndex.getTablet(info.getTabletId());
        tablet.deleteReplicaByBackendId(info.getBackendId());
    }

    public void replayDeleteReplica(ReplicaPersistInfo info) throws MetaNotFoundException {
        Database db = (Database) getDbOrMetaException(info.getDbId());
        OlapTable olapTable = (OlapTable) db.getTableOrMetaException(info.getTableId(), TableType.OLAP);
        olapTable.writeLock();
        try {
            unprotectDeleteReplica(olapTable, info);
        } finally {
            olapTable.writeUnlock();
        }
    }

    /**
     * Following is the step to create an olap table:
     * 1. create columns
     * 2. create partition info
     * 3. create distribution info
     * 4. set table id and base index id
     * 5. set bloom filter columns
     * 6. set and build TableProperty includes:
     * 6.1. dynamicProperty
     * 6.2. replicationNum
     * 6.3. inMemory
     * 6.4. storageFormat
     * 6.5. compressionType
     * 7. set index meta
     * 8. check colocation properties
     * 9. create tablet in BE
     * 10. add this table to FE's meta
     * 11. add this table to ColocateGroup if necessary
     */
    public void createTable(CreateTableStmt stmt) throws UserException {
        String engineName = stmt.getEngineName();
        String dbName = stmt.getDbName();
        String tableName = stmt.getTableName();

        // check if db exists
        Database db = getDbOrDdlException(dbName);
        // InfoSchemaDb and MysqlDb can not create table manually
        if (db.isMysqlCompatibleDatabase()) {
            ErrorReport.reportDdlException(ErrorCode.ERR_CANT_CREATE_TABLE, tableName,
                    ErrorCode.ERR_CANT_CREATE_TABLE.getCode(), "not supported create table in this database");
        }

        // only internal table should check quota and cluster capacity
        if (!Config.isCloudMode() && !stmt.isExternal()) {
            // check cluster capacity
            Env.getCurrentSystemInfo().checkAvailableCapacity();
            // check db quota
            db.checkQuota();
        }

        // check if table exists in db
        if (db.getTable(tableName).isPresent()) {
            if (stmt.isSetIfNotExists()) {
                LOG.info("create table[{}] which already exists", tableName);
                return;
            } else {
                ErrorReport.reportDdlException(ErrorCode.ERR_TABLE_EXISTS_ERROR, tableName);
            }
        }

        if (engineName.equals("olap")) {
            createOlapTable(db, stmt);
            return;
        } else if (engineName.equals("odbc")) {
            createOdbcTable(db, stmt);
            return;
        } else if (engineName.equals("mysql")) {
            createMysqlTable(db, stmt);
            return;
        } else if (engineName.equals("broker")) {
            createBrokerTable(db, stmt);
            return;
        } else if (engineName.equalsIgnoreCase("elasticsearch") || engineName.equalsIgnoreCase("es")) {
            createEsTable(db, stmt);
            return;
        } else if (engineName.equalsIgnoreCase("hive")) {
            createHiveTable(db, stmt);
            return;
        } else if (engineName.equalsIgnoreCase("iceberg")) {
            IcebergCatalogMgr.createIcebergTable(db, stmt);
            return;
        } else if (engineName.equalsIgnoreCase("jdbc")) {
            createJdbcTable(db, stmt);
            return;
        } else {
            ErrorReport.reportDdlException(ErrorCode.ERR_UNKNOWN_STORAGE_ENGINE, engineName);
        }
        Preconditions.checkState(false);
    }

    public void createTableLike(CreateTableLikeStmt stmt) throws DdlException {
        try {
            DatabaseIf db = getDbOrDdlException(stmt.getExistedDbName());
            TableIf table = db.getTableOrDdlException(stmt.getExistedTableName());

            if (table.getType() == TableType.VIEW) {
                throw new DdlException("Not support create table from a View");
            }

            List<String> createTableStmt = Lists.newArrayList();
            table.readLock();
            try {
                if (table.getType() == TableType.OLAP) {
                    if (!CollectionUtils.isEmpty(stmt.getRollupNames())) {
                        OlapTable olapTable = (OlapTable) table;
                        for (String rollupIndexName : stmt.getRollupNames()) {
                            if (!olapTable.hasMaterializedIndex(rollupIndexName)) {
                                throw new DdlException("Rollup index[" + rollupIndexName + "] not exists in Table["
                                    + olapTable.getName() + "]");
                            }
                        }
                    }
                } else if (!CollectionUtils.isEmpty(stmt.getRollupNames()) || stmt.isWithAllRollup()) {
                    throw new DdlException("Table[" + table.getName() + "] is external, not support rollup copy");
                }

                Env.getDdlStmt(stmt, stmt.getDbName(), table, createTableStmt, null, null, false, false, true, -1L,
                        false, false);
                if (createTableStmt.isEmpty()) {
                    ErrorReport.reportDdlException(ErrorCode.ERROR_CREATE_TABLE_LIKE_EMPTY, "CREATE");
                }
            } finally {
                table.readUnlock();
            }
            CreateTableStmt parsedCreateTableStmt = (CreateTableStmt) SqlParserUtils.parseAndAnalyzeStmt(
                    createTableStmt.get(0), ConnectContext.get());
            parsedCreateTableStmt.setTableName(stmt.getTableName());
            parsedCreateTableStmt.setIfNotExists(stmt.isIfNotExists());
            createTable(parsedCreateTableStmt);
        } catch (UserException e) {
            throw new DdlException("Failed to execute CREATE TABLE LIKE " + stmt.getExistedTableName() + ". Reason: "
                + e.getMessage());
        }
    }

    /**
     * Create table for select.
     **/
    public void createTableAsSelect(CreateTableAsSelectStmt stmt) throws DdlException {
        try {
            List<String> columnNames = stmt.getColumnNames();
            CreateTableStmt createTableStmt = stmt.getCreateTableStmt();
            QueryStmt queryStmt = stmt.getQueryStmt();
            KeysDesc keysDesc = createTableStmt.getKeysDesc();
            ArrayList<Expr> resultExprs = queryStmt.getResultExprs();
            ArrayList<String> colLabels = queryStmt.getColLabels();
            int size = resultExprs.size();
            // Check columnNames
            int colNameIndex = 0;
            for (int i = 0; i < size; ++i) {
                String name;
                if (columnNames != null) {
                    // use custom column names
                    name = columnNames.get(i);
                } else {
                    name = colLabels.get(i);
                }
                try {
                    FeNameFormat.checkColumnName(name);
                } catch (AnalysisException exception) {
                    if (ConnectContext.get() != null) {
                        ConnectContext.get().getState().reset();
                    }
                    name = "_col" + (colNameIndex++);
                }
                TypeDef typeDef;
                Expr resultExpr = resultExprs.get(i);
                Type resultType = resultExpr.getType();
                if (resultExpr instanceof FunctionCallExpr
                        && resultExpr.getType().getPrimitiveType().equals(PrimitiveType.VARCHAR)
                        && resultExpr.getType().getLength() == -1) {
                    resultType = ScalarType.createVarchar(ScalarType.MAX_VARCHAR_LENGTH);
                }
                if (resultType.isStringType() && (keysDesc == null || !keysDesc.containsCol(name))) {
                    switch (resultType.getPrimitiveType()) {
                        case STRING:
                            typeDef = new TypeDef(ScalarType.createStringType());
                            break;
                        case VARCHAR:
                            typeDef = new TypeDef(ScalarType.createVarchar(resultType.getLength()));
                            break;
                        case CHAR:
                            typeDef = new TypeDef(ScalarType.createCharType(resultType.getLength()));
                            break;
                        default:
                            throw new DdlException("Unsupported string type for ctas");
                    }
                    if (resultExpr.getSrcSlotRef() != null
                            && resultExpr.getSrcSlotRef().getTable() != null
                            && !resultExpr.getSrcSlotRef().getTable().isManagedTable()) {
                        typeDef = new TypeDef(ScalarType.createStringType());
                    }
                } else if (resultType.isDecimalV2() && resultType.equals(ScalarType.DECIMALV2)) {
                    typeDef = new TypeDef(ScalarType.createDecimalType(27, 9));
                } else if (resultType.isDecimalV3()) {
                    typeDef = new TypeDef(ScalarType.createDecimalV3Type(resultType.getPrecision(),
                        ((ScalarType) resultType).getScalarScale()));
                } else if (resultType.isNull()) {
                    // if typeDef is NULL_TYPE, be will core when executing CTAS expression,
                    // we change it to tinyint nullable.
                    typeDef = TypeDef.create(PrimitiveType.TINYINT);
                } else {
                    typeDef = new TypeDef(resultExpr.getType());
                }
                if (i == 0) {
                    // If this is the first column, because olap table does not support the first column to be
                    // string, float, double or array, we should check and modify its type
                    // For string type, change it to varchar.
                    // For other unsupported types, just remain unchanged, the analysis phash of create table stmt
                    // will handle it.
                    if (typeDef.getType().getPrimitiveType() == PrimitiveType.STRING) {
                        typeDef = TypeDef.createVarchar(ScalarType.MAX_VARCHAR_LENGTH);
                    }
                }
                ColumnDef columnDef;
                if (resultExpr.getSrcSlotRef() == null) {
                    columnDef = new ColumnDef(name, typeDef, false, null,
                            true, false, new DefaultValue(false, null), "");
                } else {
                    Column column = resultExpr.getSrcSlotRef().getDesc().getColumn();
                    boolean setDefault = StringUtils.isNotBlank(column.getDefaultValue());
                    DefaultValue defaultValue;
                    if (column.getDefaultValueExprDef() != null) {
                        if (column.getDefaultValueExprDef().getPrecision() != null) {
                            defaultValue = new DefaultValue(setDefault, column.getDefaultValue(),
                                column.getDefaultValueExprDef().getExprName(),
                                column.getDefaultValueExprDef().getPrecision());
                        } else {
                            defaultValue = new DefaultValue(setDefault, column.getDefaultValue(),
                                column.getDefaultValueExprDef().getExprName());
                        }
                    } else {
                        defaultValue = new DefaultValue(setDefault, column.getDefaultValue());
                    }
                    columnDef = new ColumnDef(name, typeDef, false, null,
                            column.isAllowNull(), false, defaultValue, column.getComment());
                }
                createTableStmt.addColumnDef(columnDef);
                // set first column as default distribution
                if (createTableStmt.getDistributionDesc() == null && i == 0) {
                    createTableStmt.setDistributionDesc(new HashDistributionDesc(10, Lists.newArrayList(name)));
                }
            }
            Analyzer dummyRootAnalyzer = new Analyzer(Env.getCurrentEnv(), ConnectContext.get());
            createTableStmt.analyze(dummyRootAnalyzer);
            createTable(createTableStmt);
        } catch (UserException e) {
            throw new DdlException("Failed to execute CTAS Reason: " + e.getMessage());
        }
    }

    public void replayCreateTable(String dbName, Table table) throws MetaNotFoundException {

        Database db = this.fullNameToDb.get(dbName);
        try {
            db.createTableWithLock(table, true, false);
        } catch (DdlException e) {
            throw new MetaNotFoundException(e.getMessage());
        }
        // add to inverted index
        if (table.isManagedTable()) {
            TabletInvertedIndex invertedIndex = Env.getCurrentInvertedIndex();
            OlapTable olapTable = (OlapTable) table;
            long dbId = db.getId();
            long tableId = table.getId();
            for (Partition partition : olapTable.getAllPartitions()) {
                long partitionId = partition.getId();
                TStorageMedium medium = olapTable.getPartitionInfo().getDataProperty(partitionId)
                        .getStorageMedium();
                for (MaterializedIndex mIndex : partition.getMaterializedIndices(IndexExtState.ALL)) {
                    long indexId = mIndex.getId();
                    int schemaHash = olapTable.getSchemaHashByIndexId(indexId);
                    for (Tablet tablet : mIndex.getTablets()) {
                        TabletMeta tabletMeta = new TabletMeta(dbId, tableId, partitionId, indexId, schemaHash,
                                medium);
                        long tabletId = tablet.getId();
                        invertedIndex.addTablet(tabletId, tabletMeta);
                        for (Replica replica : tablet.getReplicas()) {
                            invertedIndex.addReplica(tabletId, replica);
                        }
                    }
                }
            } // end for partitions
            if (!Env.isCheckpointThread()) {
                DynamicPartitionUtil.registerOrRemoveDynamicPartitionTable(dbId, olapTable, true);
            }
        }
    }

    public void addPartitionLike(Database db, String tableName, AddPartitionLikeClause addPartitionLikeClause)
            throws DdlException {
        try {
            Table table = db.getTableOrDdlException(tableName);

            if (table.getType() != TableType.OLAP) {
                throw new DdlException("Only support create partition from a OLAP table");
            }

            // Lock the table to prevent other SQL from performing write operation during table structure modification
            AddPartitionClause clause = null;
            table.readLock();
            try {
                String partitionName = addPartitionLikeClause.getPartitionName();
                String existedName = addPartitionLikeClause.getExistedPartitionName();
                OlapTable olapTable = (OlapTable) table;
                Partition part = olapTable.getPartition(existedName);
                if (part == null) {
                    throw new DdlException("Failed to ADD PARTITION" + partitionName + " LIKE "
                        + existedName + ". Reason: " + "partition " + existedName + "not exist");
                }
                PartitionInfo partitionInfo = olapTable.getPartitionInfo();
                PartitionDesc partitionDesc = partitionInfo.toPartitionDesc((OlapTable) table);
                SinglePartitionDesc oldPartitionDesc = partitionDesc.getSinglePartitionDescByName(existedName);
                if (oldPartitionDesc == null) {
                    throw new DdlException("Failed to ADD PARTITION" + partitionName + " LIKE "
                        + existedName + ". Reason: " + "partition " + existedName + "desc not exist");
                }
                DistributionDesc distributionDesc = part.getDistributionInfo().toDistributionDesc();
                SinglePartitionDesc newPartitionDesc = new SinglePartitionDesc(false, partitionName,
                        oldPartitionDesc.getPartitionKeyDesc(), oldPartitionDesc.getProperties());
                Map<String, String> properties = newPartitionDesc.getProperties();
                clause = new AddPartitionClause(newPartitionDesc, distributionDesc,
                    properties, addPartitionLikeClause.getIsTempPartition());
            } finally {
                table.readUnlock();
            }
            addPartition(db, tableName, clause, false, 0, true);

        } catch (UserException e) {
            throw new DdlException("Failed to ADD PARTITION " + addPartitionLikeClause.getPartitionName()
                + " LIKE " + addPartitionLikeClause.getExistedPartitionName() + ". Reason: " + e.getMessage());
        }
    }

    public static long checkAndGetBufferSize(long indexNum, long bucketNum,
                                             long replicaNum, Database db, String tableName) throws DdlException {
        long totalReplicaNum = indexNum * bucketNum * replicaNum;
        if (totalReplicaNum >= db.getReplicaQuotaLeftWithLock()) {
            throw new DdlException("Database " + db.getFullName() + " table " + tableName + " add partition increasing "
                + totalReplicaNum + " of replica exceeds quota[" + db.getReplicaQuota() + "]");
        }
        return 1 + totalReplicaNum + indexNum * bucketNum;
    }

    public PartitionPersistInfo addPartition(Database db, String tableName,
                             AddPartitionClause addPartitionClause,
                             boolean isCreateTable, long generatedPartitionId,
                             boolean writeEditLog) throws DdlException {
        // isCreateTable == true, create dynamic partition use, so partitionId must have been generated.
        // isCreateTable == false, other case, partitionId generate in below, must be set 0
        if (!FeConstants.runningUnitTest
                && (isCreateTable && generatedPartitionId == 0) || (!isCreateTable && generatedPartitionId != 0)) {
            throw new DdlException("not impossible");
        }

        SinglePartitionDesc singlePartitionDesc = addPartitionClause.getSingeRangePartitionDesc();
        DistributionDesc distributionDesc = addPartitionClause.getDistributionDesc();
        boolean isTempPartition = addPartitionClause.isTempPartition();

        DistributionInfo distributionInfo;
        Map<Long, MaterializedIndexMeta> indexIdToMeta;
        Set<String> bfColumns;
        String partitionName = singlePartitionDesc.getPartitionName();
        BinlogConfig binlogConfig;

        // check
        OlapTable olapTable = db.getOlapTableOrDdlException(tableName);
        olapTable.readLock();
        try {
            olapTable.checkNormalStateForAlter();
            // check partition type
            PartitionInfo partitionInfo = olapTable.getPartitionInfo();
            if (partitionInfo.getType() != PartitionType.RANGE && partitionInfo.getType() != PartitionType.LIST) {
                throw new DdlException("Only support adding partition to range and list partitioned table");
            }

            // check partition name
            if (olapTable.checkPartitionNameExist(partitionName)) {
                if (singlePartitionDesc.isSetIfNotExists()) {
<<<<<<< HEAD
                    LOG.info("add partition[{}] which already exists", partitionName);
                    return null;
=======
                    LOG.info("table[{}] add partition[{}] which already exists", olapTable.getName(), partitionName);
                    if (!DebugPointUtil.isEnable("InternalCatalog.addPartition.noCheckExists")) {
                        return;
                    }
>>>>>>> cc1aabba
                } else {
                    ErrorReport.reportDdlException(ErrorCode.ERR_SAME_NAME_PARTITION, partitionName);
                }
            }

            Map<String, String> properties = singlePartitionDesc.getProperties();

            /*
             * sql: alter table test_tbl add  partition  xxx values less than ('xxx') properties('mutable' = 'false');
             *
             * sql_parser.cup definition:
             * AddPartitionClause:
             *      KW_ADD ... single_partition_desc:desc opt_distribution:distribution opt_properties:properties)
             * SinglePartitionDesc:
             *      single_partition_desc ::= KW_PARTITION ... ident:partName KW_VALUES KW_LESS KW_THAN
             *                       partition_key_desc:desc opt_key_value_map:properties)
             *
             * If there is no opt_distribution definition, the properties in SQL is ambiguous to JCUP. It can bind
             * properties to AddPartitionClause(`opt_properties`) or SinglePartitionDesc(`opt_key_value_map`).
             * And JCUP choose to bind to AddPartitionClause, so we should add properties of AddPartitionClause to
             * SinglePartitionDesc's properties here.
             */
            if (null != addPartitionClause.getProperties()) {
                properties.putAll(addPartitionClause.getProperties());
            }

            // partition properties should inherit table properties
            ReplicaAllocation replicaAlloc = olapTable.getDefaultReplicaAllocation();
            if (!properties.containsKey(PropertyAnalyzer.PROPERTIES_REPLICATION_NUM) && !properties.containsKey(
                    PropertyAnalyzer.PROPERTIES_REPLICATION_ALLOCATION)) {
                properties.put(PropertyAnalyzer.PROPERTIES_REPLICATION_ALLOCATION, replicaAlloc.toCreateStmt());
            }
            if (!properties.containsKey(PropertyAnalyzer.PROPERTIES_INMEMORY)) {
                properties.put(PropertyAnalyzer.PROPERTIES_INMEMORY, olapTable.isInMemory().toString());
            }
            if (!properties.containsKey(PropertyAnalyzer.PROPERTIES_PERSISTENT)) {
                properties.put(PropertyAnalyzer.PROPERTIES_PERSISTENT, olapTable.isPersistent().toString());
            }
            if (!properties.containsKey(PropertyAnalyzer.PROPERTIES_DISABLE_AUTO_COMPACTION)) {
                properties.put(PropertyAnalyzer.PROPERTIES_DISABLE_AUTO_COMPACTION,
                        olapTable.disableAutoCompaction().toString());
            }
            if (!properties.containsKey(PropertyAnalyzer.PROPERTIES_ENABLE_SINGLE_REPLICA_COMPACTION)) {
                properties.put(PropertyAnalyzer.PROPERTIES_ENABLE_SINGLE_REPLICA_COMPACTION,
                        olapTable.enableSingleReplicaCompaction().toString());
            }
            if (!properties.containsKey(PropertyAnalyzer.PROPERTIES_STORE_ROW_COLUMN)) {
                properties.put(PropertyAnalyzer.PROPERTIES_STORE_ROW_COLUMN,
                        olapTable.storeRowColumn().toString());
            }
            if (!properties.containsKey(PropertyAnalyzer.PROPERTIES_SKIP_WRITE_INDEX_ON_LOAD)) {
                properties.put(PropertyAnalyzer.PROPERTIES_SKIP_WRITE_INDEX_ON_LOAD,
                        olapTable.skipWriteIndexOnLoad().toString());
            }
            if (!properties.containsKey(PropertyAnalyzer.PROPERTIES_COMPACTION_POLICY)) {
                properties.put(PropertyAnalyzer.PROPERTIES_COMPACTION_POLICY, olapTable.getCompactionPolicy());
            }
            if (!properties.containsKey(PropertyAnalyzer.PROPERTIES_TIME_SERIES_COMPACTION_GOAL_SIZE_MBYTES)) {
                properties.put(PropertyAnalyzer.PROPERTIES_TIME_SERIES_COMPACTION_GOAL_SIZE_MBYTES,
                                                olapTable.getTimeSeriesCompactionGoalSizeMbytes().toString());
            }
            if (!properties.containsKey(PropertyAnalyzer.PROPERTIES_TIME_SERIES_COMPACTION_FILE_COUNT_THRESHOLD)) {
                properties.put(PropertyAnalyzer.PROPERTIES_TIME_SERIES_COMPACTION_FILE_COUNT_THRESHOLD,
                                                olapTable.getTimeSeriesCompactionFileCountThreshold().toString());
            }
            if (!properties.containsKey(PropertyAnalyzer.PROPERTIES_TIME_SERIES_COMPACTION_TIME_THRESHOLD_SECONDS)) {
                properties.put(PropertyAnalyzer.PROPERTIES_TIME_SERIES_COMPACTION_TIME_THRESHOLD_SECONDS,
                                                olapTable.getTimeSeriesCompactionTimeThresholdSeconds().toString());
            }
            if (!properties.containsKey(PropertyAnalyzer.PROPERTIES_DYNAMIC_SCHEMA)) {
                properties.put(PropertyAnalyzer.PROPERTIES_DYNAMIC_SCHEMA,
                        olapTable.isDynamicSchema().toString());
            }
            if (!properties.containsKey(PropertyAnalyzer.PROPERTIES_TIME_SERIES_COMPACTION_EMPTY_ROWSETS_THRESHOLD)) {
                properties.put(PropertyAnalyzer.PROPERTIES_TIME_SERIES_COMPACTION_EMPTY_ROWSETS_THRESHOLD,
                                                olapTable.getTimeSeriesCompactionEmptyRowsetsThreshold().toString());
            }
            if (!properties.containsKey(PropertyAnalyzer.PROPERTIES_TIME_SERIES_COMPACTION_LEVEL_THRESHOLD)) {
                properties.put(PropertyAnalyzer.PROPERTIES_TIME_SERIES_COMPACTION_LEVEL_THRESHOLD,
                                                olapTable.getTimeSeriesCompactionLevelThreshold().toString());
            }
            if (!properties.containsKey(PropertyAnalyzer.PROPERTIES_STORAGE_POLICY)) {
                properties.put(PropertyAnalyzer.PROPERTIES_STORAGE_POLICY, olapTable.getStoragePolicy());
            }
            singlePartitionDesc.analyze(partitionInfo.getPartitionColumns().size(), properties);
            partitionInfo.createAndCheckPartitionItem(singlePartitionDesc, isTempPartition);

            // get distributionInfo
            List<Column> baseSchema = olapTable.getBaseSchema();
            DistributionInfo defaultDistributionInfo = olapTable.getDefaultDistributionInfo();
            if (distributionDesc != null) {
                distributionInfo = distributionDesc.toDistributionInfo(baseSchema);
                // for now. we only support modify distribution's bucket num
                if (distributionInfo.getType() != defaultDistributionInfo.getType()) {
                    throw new DdlException("Cannot assign different distribution type. default is: "
                        + defaultDistributionInfo.getType());
                }

                if (distributionInfo.getType() == DistributionInfoType.HASH) {
                    HashDistributionInfo hashDistributionInfo = (HashDistributionInfo) distributionInfo;
                    if (hashDistributionInfo.getBucketNum() <= 0) {
                        throw new DdlException("Cannot assign hash distribution buckets less than 1");
                    }
                    if (!hashDistributionInfo.sameDistributionColumns((HashDistributionInfo) defaultDistributionInfo)) {
                        throw new DdlException("Cannot assign hash distribution with different distribution cols. "
                                + "new is: " + hashDistributionInfo.getDistributionColumns() + " default is: "
                                + ((HashDistributionInfo) defaultDistributionInfo).getDistributionColumns());
                    }
                } else if (distributionInfo.getType() == DistributionInfoType.RANDOM) {
                    RandomDistributionInfo randomDistributionInfo = (RandomDistributionInfo) distributionInfo;
                    if (randomDistributionInfo.getBucketNum() <= 0) {
                        throw new DdlException("Cannot assign random distribution buckets less than 1");
                    }
                }
            } else {
                // make sure partition-dristribution-info is deep copied from default-distribution-info
                distributionInfo = defaultDistributionInfo.toDistributionDesc().toDistributionInfo(baseSchema);
            }

            // check colocation
            if (Env.getCurrentColocateIndex().isColocateTable(olapTable.getId())) {
                String fullGroupName = GroupId.getFullGroupName(db.getId(), olapTable.getColocateGroup());
                ColocateGroupSchema groupSchema = Env.getCurrentColocateIndex().getGroupSchema(fullGroupName);
                Preconditions.checkNotNull(groupSchema);
                groupSchema.checkDistribution(distributionInfo);
                groupSchema.checkReplicaAllocation(singlePartitionDesc.getReplicaAlloc());
            }

            indexIdToMeta = olapTable.getCopiedIndexIdToMeta();
            bfColumns = olapTable.getCopiedBfColumns();

            // get BinlogConfig
            binlogConfig = new BinlogConfig(olapTable.getBinlogConfig());
        } catch (AnalysisException e) {
            throw new DdlException(e.getMessage());
        } finally {
            olapTable.readUnlock();
        }

        Preconditions.checkNotNull(distributionInfo);
        Preconditions.checkNotNull(olapTable);
        Preconditions.checkNotNull(indexIdToMeta);

        // create partition outside db lock
        DataProperty dataProperty = singlePartitionDesc.getPartitionDataProperty();
        Preconditions.checkNotNull(dataProperty);
        // check replica quota if this operation done
        long bufferSize = checkAndGetBufferSize(indexIdToMeta.size(), distributionInfo.getBucketNum(),
                singlePartitionDesc.getReplicaAlloc().getTotalReplicaNum(), db, tableName);
        IdGeneratorBuffer idGeneratorBuffer = Env.getCurrentEnv().getIdGeneratorBuffer(bufferSize);

        Set<Long> tabletIdSet = new HashSet<>();
        String storagePolicy = olapTable.getStoragePolicy();
        if (!Strings.isNullOrEmpty(dataProperty.getStoragePolicy())) {
            storagePolicy = dataProperty.getStoragePolicy();
        }
        Runnable failedCleanCallback = () -> {
            for (Long tabletId : tabletIdSet) {
                Env.getCurrentInvertedIndex().deleteTablet(tabletId);
            }
        };
        try {
            long partitionId = !FeConstants.runningUnitTest && isCreateTable
                    ? generatedPartitionId : idGeneratorBuffer.getNextId();
            Partition partition;
            if (Config.isNotCloudMode()) {
                partition = createPartitionWithIndices(db.getClusterName(), db.getId(), olapTable.getId(),
                    olapTable.getName(), olapTable.getBaseIndexId(), partitionId, partitionName, indexIdToMeta,
                    distributionInfo, dataProperty, singlePartitionDesc.getReplicaAlloc(),
                    singlePartitionDesc.getVersionInfo(), bfColumns, olapTable.getBfFpp(), tabletIdSet,
                    olapTable.getCopiedIndexes(), singlePartitionDesc.isInMemory(), olapTable.getStorageFormat(),
                    singlePartitionDesc.getTabletType(), olapTable.getCompressionType(),
                    olapTable.getDataSortInfo(), olapTable.getEnableUniqueKeyMergeOnWrite(), storagePolicy,
                    idGeneratorBuffer, olapTable.disableAutoCompaction(), olapTable.enableSingleReplicaCompaction(),
                    olapTable.skipWriteIndexOnLoad(), olapTable.getCompactionPolicy(),
                    olapTable.getTimeSeriesCompactionGoalSizeMbytes(),
                    olapTable.getTimeSeriesCompactionFileCountThreshold(),
                    olapTable.getTimeSeriesCompactionTimeThresholdSeconds(),
                    olapTable.getTimeSeriesCompactionEmptyRowsetsThreshold(),
                    olapTable.getTimeSeriesCompactionLevelThreshold(),
                    olapTable.storeRowColumn(), olapTable.isDynamicSchema(),
                    binlogConfig, dataProperty.isStorageMediumSpecified());
            } else {
                List<Long> partitionIds = new ArrayList<Long>();
                partitionIds.add(partitionId);
                List<Long> indexIds = new ArrayList<>(indexIdToMeta.keySet());
                if (!isCreateTable) {
                    prepareCloudPartition(db.getId(), olapTable.getId(), partitionIds, indexIds, 0);
                }
                partition = createCloudPartitionWithIndices(db.getClusterName(), db.getId(), olapTable.getId(),
                    olapTable.getBaseIndexId(), partitionId, partitionName, indexIdToMeta, distributionInfo,
                    dataProperty.getStorageMedium(), singlePartitionDesc.getReplicaAlloc(),
                    singlePartitionDesc.getVersionInfo(), bfColumns, olapTable.getBfFpp(), tabletIdSet,
                    olapTable.getCopiedIndexes(), singlePartitionDesc.isInMemory(), olapTable.getStorageFormat(),
                    singlePartitionDesc.getTabletType(), olapTable.getCompressionType(),
                    olapTable.getDataSortInfo(), olapTable.getEnableUniqueKeyMergeOnWrite(),
                    olapTable.getStoragePolicy(), singlePartitionDesc.isPersistent(), olapTable.isDynamicSchema(),
                    olapTable.getName(), olapTable.getTTLSeconds(), olapTable.storeRowColumn(),
                    olapTable.getCompactionPolicy(), olapTable.getTimeSeriesCompactionGoalSizeMbytes(),
                    olapTable.getTimeSeriesCompactionFileCountThreshold(),
                    olapTable.getTimeSeriesCompactionTimeThresholdSeconds(),
                    olapTable.getTimeSeriesCompactionEmptyRowsetsThreshold(),
                    olapTable.getTimeSeriesCompactionLevelThreshold());
                if (!isCreateTable) {
                    commitCloudPartition(olapTable.getId(), partitionIds, indexIds);
                }
            }

            // check again
            olapTable = db.getOlapTableOrDdlException(tableName);
            olapTable.writeLockOrDdlException();
            try {
                olapTable.checkNormalStateForAlter();
                // check partition name
                if (olapTable.checkPartitionNameExist(partitionName)) {
                    LOG.info("table[{}] add partition[{}] which already exists", olapTable.getName(), partitionName);
                    if (singlePartitionDesc.isSetIfNotExists()) {
<<<<<<< HEAD
                        LOG.info("add partition[{}] which already exists", partitionName);
                        return null;
=======
                        failedCleanCallback.run();
                        return;
>>>>>>> cc1aabba
                    } else {
                        ErrorReport.reportDdlException(ErrorCode.ERR_SAME_NAME_PARTITION, partitionName);
                    }
                }

                // check if meta changed
                // rollup index may be added or dropped during add partition operation.
                // schema may be changed during add partition operation.
                boolean metaChanged = false;
                if (olapTable.getIndexNameToId().size() != indexIdToMeta.size()) {
                    metaChanged = true;
                } else {
                    // compare schemaHash
                    for (Map.Entry<Long, MaterializedIndexMeta> entry : olapTable.getIndexIdToMeta().entrySet()) {
                        long indexId = entry.getKey();
                        if (!indexIdToMeta.containsKey(indexId)) {
                            metaChanged = true;
                            break;
                        }
                        if (indexIdToMeta.get(indexId).getSchemaHash() != entry.getValue().getSchemaHash()) {
                            metaChanged = true;
                            break;
                        }

                        List<Column> oldSchema = indexIdToMeta.get(indexId).getSchema();
                        List<Column> newSchema = entry.getValue().getSchema();
                        if (oldSchema.size() != newSchema.size()) {
                            LOG.warn("schema column size diff, old schema {}, new schema {}", oldSchema, newSchema);
                            metaChanged = true;
                            break;
                        } else {
                            List<Column> oldSchemaCopy = Lists.newArrayList(oldSchema);
                            List<Column> newSchemaCopy = Lists.newArrayList(newSchema);
                            oldSchemaCopy.sort((Column a, Column b) -> a.getUniqueId() - b.getUniqueId());
                            newSchemaCopy.sort((Column a, Column b) -> a.getUniqueId() - b.getUniqueId());
                            for (int i = 0; i < oldSchemaCopy.size(); ++i) {
                                if (!oldSchemaCopy.get(i).equals(newSchemaCopy.get(i))) {
                                    LOG.warn("schema diff, old schema {}, new schema {}", oldSchemaCopy.get(i),
                                            newSchemaCopy.get(i));
                                    metaChanged = true;
                                    break;
                                }
                            }
                        }
                    }
                }

                if (metaChanged) {
                    throw new DdlException("Table[" + tableName + "]'s meta has been changed. try again.");
                }

                // check partition type
                PartitionInfo partitionInfo = olapTable.getPartitionInfo();
                if (partitionInfo.getType() != PartitionType.RANGE && partitionInfo.getType() != PartitionType.LIST) {
                    throw new DdlException("Only support adding partition to range and list partitioned table");
                }

                // update partition info
                partitionInfo.handleNewSinglePartitionDesc(singlePartitionDesc, partitionId, isTempPartition);

                if (isTempPartition) {
                    olapTable.addTempPartition(partition);
                } else {
                    olapTable.addPartition(partition);
                }

                // log
                PartitionPersistInfo info = null;
                if (partitionInfo.getType() == PartitionType.RANGE) {
                    info = new PartitionPersistInfo(db.getId(), olapTable.getId(), partition,
                        partitionInfo.getItem(partitionId).getItems(), ListPartitionItem.DUMMY_ITEM, dataProperty,
                        partitionInfo.getReplicaAllocation(partitionId), partitionInfo.getIsInMemory(partitionId),
                        isTempPartition, partitionInfo.getIsPersistent(partitionId),
                        partitionInfo.getIsMutable(partitionId));
                } else if (partitionInfo.getType() == PartitionType.LIST) {
                    info = new PartitionPersistInfo(db.getId(), olapTable.getId(), partition,
                        RangePartitionItem.DUMMY_ITEM, partitionInfo.getItem(partitionId), dataProperty,
                        partitionInfo.getReplicaAllocation(partitionId), partitionInfo.getIsInMemory(partitionId),
                        isTempPartition, partitionInfo.getIsPersistent(partitionId),
                        partitionInfo.getIsMutable(partitionId));
                }

                List<Long> partitionIds = new ArrayList<Long>();
                partitionIds.add(partitionId);
                List<Long> indexIds = indexIdToMeta.keySet().stream().collect(Collectors.toList());
                if (Config.isCloudMode()) {
                    commitCloudPartition(olapTable.getId(), partitionIds, indexIds);
                }

                if (writeEditLog) {
                    Env.getCurrentEnv().getEditLog().logAddPartition(info);
                    LOG.info("succeed in creating partition[{}], temp: {}", partitionId, isTempPartition);
                } else {
                    LOG.info("postpone creating partition[{}], temp: {}", partitionId, isTempPartition);
                }
                return info;
            } finally {
                olapTable.writeUnlock();
            }
        } catch (DdlException e) {
            failedCleanCallback.run();
            throw e;
        }
    }

    public void replayAddPartition(PartitionPersistInfo info) throws MetaNotFoundException {
        Database db = (Database) getDbOrMetaException(info.getDbId());
        OlapTable olapTable = (OlapTable) db.getTableOrMetaException(info.getTableId(), TableType.OLAP);
        olapTable.writeLock();
        try {
            Partition partition = info.getPartition();
            PartitionInfo partitionInfo = olapTable.getPartitionInfo();
            if (info.isTempPartition()) {
                olapTable.addTempPartition(partition);
            } else {
                olapTable.addPartition(partition);
            }

            PartitionItem partitionItem = null;
            if (partitionInfo.getType() == PartitionType.RANGE) {
                partitionItem = new RangePartitionItem(info.getRange());
            } else if (partitionInfo.getType() == PartitionType.LIST) {
                partitionItem = info.getListPartitionItem();
            }

            partitionInfo.unprotectHandleNewSinglePartitionDesc(partition.getId(), info.isTempPartition(),
                    partitionItem, info.getDataProperty(), info.getReplicaAlloc(),
                    info.isInMemory(), info.isPersistent(), info.isMutable());

            // add to inverted index
            TabletInvertedIndex invertedIndex = Env.getCurrentInvertedIndex();
            for (MaterializedIndex index : partition.getMaterializedIndices(IndexExtState.ALL)) {
                long indexId = index.getId();
                int schemaHash = olapTable.getSchemaHashByIndexId(indexId);
                for (Tablet tablet : index.getTablets()) {
                    TabletMeta tabletMeta = new TabletMeta(info.getDbId(), info.getTableId(), partition.getId(),
                            index.getId(), schemaHash, info.getDataProperty().getStorageMedium());
                    long tabletId = tablet.getId();
                    invertedIndex.addTablet(tabletId, tabletMeta);
                    for (Replica replica : tablet.getReplicas()) {
                        invertedIndex.addReplica(tabletId, replica);
                    }
                }
            }
        } finally {
            olapTable.writeUnlock();
        }
    }

    public void dropPartition(Database db, OlapTable olapTable, DropPartitionClause clause) throws DdlException {
        Preconditions.checkArgument(olapTable.isWriteLockHeldByCurrentThread());

        String partitionName = clause.getPartitionName();
        boolean isTempPartition = clause.isTempPartition();

        olapTable.checkNormalStateForAlter();
        if (!olapTable.checkPartitionNameExist(partitionName, isTempPartition)) {
            if (clause.isSetIfExists()) {
                LOG.info("drop partition[{}] which does not exist", partitionName);
                return;
            } else {
                ErrorReport.reportDdlException(ErrorCode.ERR_DROP_PARTITION_NON_EXISTENT, partitionName);
            }
        }

        PartitionInfo partitionInfo = olapTable.getPartitionInfo();
        if (partitionInfo.getType() != PartitionType.RANGE && partitionInfo.getType() != PartitionType.LIST) {
            throw new DdlException("Alter table [" + olapTable.getName() + "] failed. Not a partitioned table");
        }

        // drop
        long recycleTime = 0;
        if (isTempPartition) {
            olapTable.dropTempPartition(partitionName, true);
        } else {
            Partition partition = null;
            if (!clause.isForceDrop()) {
                partition = olapTable.getPartition(partitionName);
                if (partition != null) {
                    if (Env.getCurrentEnv().getGlobalTransactionMgr()
                            .existCommittedTxns(db.getId(), olapTable.getId(), partition.getId())) {
                        throw new DdlException(
                            "There are still some transactions in the COMMITTED state waiting to be completed."
                                + " The partition [" + partitionName
                                + "] cannot be dropped. If you want to forcibly drop(cannot be recovered),"
                                + " please use \"DROP partition FORCE\".");
                    }
                }
            }
            olapTable.dropPartition(db.getId(), partitionName, clause.isForceDrop());
            if (!clause.isForceDrop() && partition != null) {
                recycleTime = Env.getCurrentRecycleBin().getRecycleTimeById(partition.getId());
            }
        }

        // log
        DropPartitionInfo info = new DropPartitionInfo(db.getId(), olapTable.getId(), partitionName, isTempPartition,
                clause.isForceDrop(), recycleTime);
        Env.getCurrentEnv().getEditLog().logDropPartition(info);

        LOG.info("succeed in dropping partition[{}], table : [{}-{}], is temp : {}, is force : {}",
                partitionName, olapTable.getId(), olapTable.getName(), isTempPartition, clause.isForceDrop());
    }

    public void replayDropPartition(DropPartitionInfo info) throws MetaNotFoundException {
        Database db = (Database) getDbOrMetaException(info.getDbId());
        OlapTable olapTable = (OlapTable) db.getTableOrMetaException(info.getTableId(), TableType.OLAP);
        olapTable.writeLock();
        try {
            if (info.isTempPartition()) {
                olapTable.dropTempPartition(info.getPartitionName(), true);
            } else {
                Partition partition = olapTable.dropPartition(info.getDbId(), info.getPartitionName(),
                        info.isForceDrop());
                if (!info.isForceDrop() && partition != null && info.getRecycleTime() != 0) {
                    Env.getCurrentRecycleBin().setRecycleTimeByIdForReplay(partition.getId(), info.getRecycleTime());
                }
            }
        } finally {
            olapTable.writeUnlock();
        }
    }

    public void replayErasePartition(long partitionId) {
        Env.getCurrentRecycleBin().replayErasePartition(partitionId);
    }

    public void replayRecoverPartition(RecoverInfo info) throws MetaNotFoundException, DdlException {
        Database db = (Database) getDbOrMetaException(info.getDbId());
        OlapTable olapTable = (OlapTable) db.getTableOrMetaException(info.getTableId(), TableType.OLAP);
        olapTable.writeLockOrDdlException();
        try {
            Env.getCurrentRecycleBin().replayRecoverPartition(olapTable, info.getPartitionId(),
                    info.getNewPartitionName());
        } finally {
            olapTable.writeUnlock();
        }
    }

    private Partition createPartitionWithIndices(String clusterName, long dbId, long tableId, String tableName,
            long baseIndexId, long partitionId, String partitionName, Map<Long, MaterializedIndexMeta> indexIdToMeta,
            DistributionInfo distributionInfo, DataProperty dataProperty, ReplicaAllocation replicaAlloc,
            Long versionInfo, Set<String> bfColumns, double bfFpp, Set<Long> tabletIdSet, List<Index> indexes,
            boolean isInMemory, TStorageFormat storageFormat, TTabletType tabletType, TCompressionType compressionType,
            DataSortInfo dataSortInfo, boolean enableUniqueKeyMergeOnWrite, String storagePolicy,
            IdGeneratorBuffer idGeneratorBuffer, boolean disableAutoCompaction,
            boolean enableSingleReplicaCompaction, boolean skipWriteIndexOnLoad,
            String compactionPolicy, Long timeSeriesCompactionGoalSizeMbytes,
            Long timeSeriesCompactionFileCountThreshold, Long timeSeriesCompactionTimeThresholdSeconds,
            Long timeSeriesCompactionEmptyRowsetsThreshold, Long timeSeriesCompactionLevelThreshold,
            boolean storeRowColumn, boolean isDynamicSchema, BinlogConfig binlogConfig,
            boolean isStorageMediumSpecified) throws DdlException {
        // create base index first.
        Preconditions.checkArgument(baseIndexId != -1);
        MaterializedIndex baseIndex = new MaterializedIndex(baseIndexId, IndexState.NORMAL);

        // create partition with base index
        Partition partition;
        if (Config.isNotCloudMode()) {
            partition = new Partition(partitionId, partitionName, baseIndex, distributionInfo);
        } else {
            partition = new CloudPartition(partitionId, partitionName, baseIndex, distributionInfo, dbId, tableId);
        }

        // add to index map
        Map<Long, MaterializedIndex> indexMap = new HashMap<>();
        indexMap.put(baseIndexId, baseIndex);

        // create rollup index if has
        for (long indexId : indexIdToMeta.keySet()) {
            if (indexId == baseIndexId) {
                continue;
            }

            MaterializedIndex rollup = new MaterializedIndex(indexId, IndexState.NORMAL);
            indexMap.put(indexId, rollup);
        }

        // version and version hash
        if (versionInfo != null) {
            partition.updateVisibleVersion(versionInfo);
            partition.setNextVersion(versionInfo + 1);
        }
        long version = partition.getVisibleVersion();

        short totalReplicaNum = replicaAlloc.getTotalReplicaNum();
        TStorageMedium realStorageMedium = null;
        for (Map.Entry<Long, MaterializedIndex> entry : indexMap.entrySet()) {
            long indexId = entry.getKey();
            MaterializedIndex index = entry.getValue();
            MaterializedIndexMeta indexMeta = indexIdToMeta.get(indexId);

            // create tablets
            int schemaHash = indexMeta.getSchemaHash();
            TabletMeta tabletMeta = new TabletMeta(dbId, tableId, partitionId, indexId,
                    schemaHash, dataProperty.getStorageMedium());
            realStorageMedium = createTablets(clusterName, index, ReplicaState.NORMAL, distributionInfo, version,
                replicaAlloc, tabletMeta, tabletIdSet, idGeneratorBuffer, dataProperty.isStorageMediumSpecified());
            if (realStorageMedium != null && !realStorageMedium.equals(dataProperty.getStorageMedium())) {
                dataProperty.setStorageMedium(realStorageMedium);
                LOG.info("real medium not eq default "
                        + "tableName={} tableId={} partitionName={} partitionId={} readMedium {}",
                        tableName, tableId, partitionName, partitionId, realStorageMedium);
            }

            boolean ok = false;
            String errMsg = null;

            // add create replica task for olap
            short shortKeyColumnCount = indexMeta.getShortKeyColumnCount();
            TStorageType storageType = indexMeta.getStorageType();
            List<Column> schema = indexMeta.getSchema();
            KeysType keysType = indexMeta.getKeysType();
            int totalTaskNum = index.getTablets().size() * totalReplicaNum;
            MarkedCountDownLatch<Long, Long> countDownLatch = new MarkedCountDownLatch<Long, Long>(totalTaskNum);
            AgentBatchTask batchTask = new AgentBatchTask();
            for (Tablet tablet : index.getTablets()) {
                long tabletId = tablet.getId();
                for (Replica replica : tablet.getReplicas()) {
                    long backendId = replica.getBackendId();
                    long replicaId = replica.getId();
                    countDownLatch.addMark(backendId, tabletId);
                    CreateReplicaTask task = new CreateReplicaTask(backendId, dbId, tableId, partitionId, indexId,
                            tabletId, replicaId, shortKeyColumnCount, schemaHash, version, keysType, storageType,
                            realStorageMedium, schema, bfColumns, bfFpp, countDownLatch, indexes, isInMemory,
                            tabletType, dataSortInfo, compressionType, enableUniqueKeyMergeOnWrite, storagePolicy,
                            disableAutoCompaction, enableSingleReplicaCompaction, skipWriteIndexOnLoad,
                            compactionPolicy, timeSeriesCompactionGoalSizeMbytes,
                            timeSeriesCompactionFileCountThreshold, timeSeriesCompactionTimeThresholdSeconds,
                            timeSeriesCompactionEmptyRowsetsThreshold, timeSeriesCompactionLevelThreshold,
                            storeRowColumn, isDynamicSchema, binlogConfig);

                    task.setStorageFormat(storageFormat);
                    batchTask.addTask(task);
                    // add to AgentTaskQueue for handling finish report.
                    // not for resending task
                    AgentTaskQueue.addTask(task);
                }
            }
            AgentTaskExecutor.submit(batchTask);

            // estimate timeout
            long timeout = DbUtil.getCreateReplicasTimeoutMs(totalTaskNum);
            try {
                ok = countDownLatch.await(timeout, TimeUnit.MILLISECONDS);
            } catch (InterruptedException e) {
                LOG.warn("InterruptedException: ", e);
                ok = false;
            }

            if (!ok || !countDownLatch.getStatus().ok()) {
                errMsg = "Failed to create partition[" + partitionName + "]. Timeout:" + (timeout / 1000) + " seconds.";
                // clear tasks
                AgentTaskQueue.removeBatchTask(batchTask, TTaskType.CREATE);

                int quorumReplicaNum = totalReplicaNum / 2 + 1;
                Map<Long, Integer> failedTabletCounter = Maps.newHashMap();
                countDownLatch.getLeftMarks().stream().forEach(
                        item -> failedTabletCounter.put(item.getValue(),
                                failedTabletCounter.getOrDefault(item.getValue(), 0) + 1));
                boolean createFailed = failedTabletCounter.values().stream().anyMatch(
                        failedNum -> (totalReplicaNum - failedNum) < quorumReplicaNum);
                errMsg = createFailed ? "Failed to create partition[" + partitionName + "]."
                        : "Failed to create some replicas when create partition[" + partitionName + "].";

                if (!countDownLatch.getStatus().ok()) {
                    errMsg += " Error: " + countDownLatch.getStatus().getErrorMsg();
                } else {
                    errMsg += "Timeout:" + (timeout / 1000) + " seconds.";
                    // only show at most 3 results
                    List<String> subList = countDownLatch.getLeftMarks().stream().limit(3)
                            .map(item -> "(backendId = " + item.getKey() + ", tabletId = "  + item.getValue() + ")")
                            .collect(Collectors.toList());
                    if (!subList.isEmpty()) {
                        errMsg += " Unfinished: " + Joiner.on(", ").join(subList);
                    }
                }

                LOG.warn(errMsg);
                if (createFailed) {
                    throw new DdlException(errMsg);
                }
            }

            if (index.getId() != baseIndexId) {
                // add rollup index to partition
                partition.createRollupIndex(index);
            }
        } // end for indexMap

        LOG.info("succeed in creating partition[{}-{}], table : [{}-{}]", partitionId, partitionName,
                tableId, tableName);

        return partition;
    }

    // Create olap table and related base index synchronously.
    private void createOlapTable(Database db, CreateTableStmt stmt) throws UserException {
        String tableName = stmt.getTableName();
        LOG.debug("begin create olap table: {}", tableName);

        BinlogConfig dbBinlogConfig;
        db.readLock();
        try {
            dbBinlogConfig = new BinlogConfig(db.getBinlogConfig());
        } finally {
            db.readUnlock();
        }
        BinlogConfig createTableBinlogConfig = new BinlogConfig(dbBinlogConfig);
        createTableBinlogConfig.mergeFromProperties(stmt.getProperties());
        if (dbBinlogConfig.isEnable() && !createTableBinlogConfig.isEnable()) {
            throw new DdlException("Cannot create table with binlog disabled when database binlog enable");
        }
        stmt.getProperties().putAll(createTableBinlogConfig.toProperties());

        // get keys type
        KeysDesc keysDesc = stmt.getKeysDesc();
        Preconditions.checkNotNull(keysDesc);
        KeysType keysType = keysDesc.getKeysType();
        int keysColumnSize = keysDesc.keysColumnSize();
        boolean isKeysRequired = !(keysType == KeysType.DUP_KEYS && keysColumnSize == 0);

        // create columns
        List<Column> baseSchema = stmt.getColumns();
        validateColumns(baseSchema, isKeysRequired);

        if (Config.isCloudMode()) {
            PropertyAnalyzer.checkCloudTableProperty(stmt.getProperties());
        }
        checkAutoIncColumns(baseSchema, keysType);

        // analyze replica allocation
        ReplicaAllocation replicaAlloc = PropertyAnalyzer.analyzeReplicaAllocation(stmt.getProperties(), "");
        if (replicaAlloc.isNotSet()) {
            replicaAlloc = ReplicaAllocation.DEFAULT_ALLOCATION;
        }

        long bufferSize = IdGeneratorUtil.getBufferSizeForCreateTable(stmt, replicaAlloc);
        IdGeneratorBuffer idGeneratorBuffer = Env.getCurrentEnv().getIdGeneratorBuffer(bufferSize);

        // create partition info
        PartitionDesc partitionDesc = stmt.getPartitionDesc();
        PartitionInfo partitionInfo = null;
        Map<String, Long> partitionNameToId = Maps.newHashMap();
        if (partitionDesc != null) {
            PartitionDesc partDesc = partitionDesc;
            for (SinglePartitionDesc desc : partDesc.getSinglePartitionDescs()) {
                long partitionId = idGeneratorBuffer.getNextId();
                partitionNameToId.put(desc.getPartitionName(), partitionId);
            }
            partitionInfo = partitionDesc.toPartitionInfo(baseSchema, partitionNameToId, false);
        } else {
            if (DynamicPartitionUtil.checkDynamicPartitionPropertiesExist(stmt.getProperties())) {
                throw new DdlException("Only support dynamic partition properties on range partition table");
            }
            long partitionId = idGeneratorBuffer.getNextId();
            // use table name as single partition name
            partitionNameToId.put(tableName, partitionId);
            partitionInfo = new SinglePartitionInfo();
        }

        // create distribution info
        DistributionDesc distributionDesc = stmt.getDistributionDesc();
        Preconditions.checkNotNull(distributionDesc);
        DistributionInfo defaultDistributionInfo = distributionDesc.toDistributionInfo(baseSchema);

        // calc short key column count
        short shortKeyColumnCount = Env.calcShortKeyColumnCount(baseSchema, stmt.getProperties(), isKeysRequired);
        LOG.debug("create table[{}] short key column count: {}", tableName, shortKeyColumnCount);

        // create table
        long tableId = idGeneratorBuffer.getNextId();
        TableType tableType = OlapTableFactory.getTableType(stmt);
        OlapTable olapTable = (OlapTable) new OlapTableFactory()
                .init(tableType)
                .withTableId(tableId)
                .withTableName(tableName)
                .withSchema(baseSchema)
                .withKeysType(keysType)
                .withPartitionInfo(partitionInfo)
                .withDistributionInfo(defaultDistributionInfo)
                .withExtraParams(stmt)
                .build();
        olapTable.setComment(stmt.getComment());

        // set base index id
        long baseIndexId = idGeneratorBuffer.getNextId();
        olapTable.setBaseIndexId(baseIndexId);

        // set base index info to table
        // this should be done before create partition.
        Map<String, String> properties = stmt.getProperties();

        // get use light schema change
        Boolean enableLightSchemaChange;
        try {
            enableLightSchemaChange = PropertyAnalyzer.analyzeUseLightSchemaChange(properties);
        } catch (AnalysisException e) {
            throw new DdlException(e.getMessage());
        }
        // use light schema change optimization
        olapTable.setEnableLightSchemaChange(enableLightSchemaChange);

        boolean disableAutoCompaction = false;
        try {
            disableAutoCompaction = PropertyAnalyzer.analyzeDisableAutoCompaction(properties);
        } catch (AnalysisException e) {
            throw new DdlException(e.getMessage());
        }
        // use light schema change optimization
        olapTable.setDisableAutoCompaction(disableAutoCompaction);

        // set compaction policy
        String compactionPolicy = PropertyAnalyzer.SIZE_BASED_COMPACTION_POLICY;
        try {
            compactionPolicy = PropertyAnalyzer.analyzeCompactionPolicy(properties);
        } catch (AnalysisException e) {
            throw new DdlException(e.getMessage());
        }
        olapTable.setCompactionPolicy(compactionPolicy);

        if (!compactionPolicy.equals(PropertyAnalyzer.TIME_SERIES_COMPACTION_POLICY)
                && (properties.containsKey(PropertyAnalyzer.PROPERTIES_TIME_SERIES_COMPACTION_GOAL_SIZE_MBYTES)
                || properties.containsKey(PropertyAnalyzer.PROPERTIES_TIME_SERIES_COMPACTION_FILE_COUNT_THRESHOLD)
                || properties
                        .containsKey(PropertyAnalyzer.PROPERTIES_TIME_SERIES_COMPACTION_TIME_THRESHOLD_SECONDS)
                || properties
                        .containsKey(PropertyAnalyzer.PROPERTIES_TIME_SERIES_COMPACTION_EMPTY_ROWSETS_THRESHOLD)
                || properties
                        .containsKey(PropertyAnalyzer.PROPERTIES_TIME_SERIES_COMPACTION_LEVEL_THRESHOLD))) {
            throw new DdlException("only time series compaction policy support for time series config");
        }

        // set time series compaction goal size
        long timeSeriesCompactionGoalSizeMbytes
                                    = PropertyAnalyzer.TIME_SERIES_COMPACTION_GOAL_SIZE_MBYTES_DEFAULT_VALUE;
        try {
            timeSeriesCompactionGoalSizeMbytes = PropertyAnalyzer
                                        .analyzeTimeSeriesCompactionGoalSizeMbytes(properties);
        } catch (AnalysisException e) {
            throw new DdlException(e.getMessage());
        }
        olapTable.setTimeSeriesCompactionGoalSizeMbytes(timeSeriesCompactionGoalSizeMbytes);

        // set time series compaction file count threshold
        long timeSeriesCompactionFileCountThreshold
                                    = PropertyAnalyzer.TIME_SERIES_COMPACTION_FILE_COUNT_THRESHOLD_DEFAULT_VALUE;
        try {
            timeSeriesCompactionFileCountThreshold = PropertyAnalyzer
                                    .analyzeTimeSeriesCompactionFileCountThreshold(properties);
        } catch (AnalysisException e) {
            throw new DdlException(e.getMessage());
        }
        olapTable.setTimeSeriesCompactionFileCountThreshold(timeSeriesCompactionFileCountThreshold);

        // set time series compaction time threshold
        long timeSeriesCompactionTimeThresholdSeconds
                                     = PropertyAnalyzer.TIME_SERIES_COMPACTION_TIME_THRESHOLD_SECONDS_DEFAULT_VALUE;
        try {
            timeSeriesCompactionTimeThresholdSeconds = PropertyAnalyzer
                                    .analyzeTimeSeriesCompactionTimeThresholdSeconds(properties);
        } catch (AnalysisException e) {
            throw new DdlException(e.getMessage());
        }
        olapTable.setTimeSeriesCompactionTimeThresholdSeconds(timeSeriesCompactionTimeThresholdSeconds);

        // set time series compaction empty rowsets threshold
        long timeSeriesCompactionEmptyRowsetsThreshold
                                     = PropertyAnalyzer.TIME_SERIES_COMPACTION_EMPTY_ROWSETS_THRESHOLD_DEFAULT_VALUE;
        try {
            timeSeriesCompactionEmptyRowsetsThreshold = PropertyAnalyzer
                                    .analyzeTimeSeriesCompactionEmptyRowsetsThreshold(properties);
        } catch (AnalysisException e) {
            throw new DdlException(e.getMessage());
        }
        olapTable.setTimeSeriesCompactionEmptyRowsetsThreshold(timeSeriesCompactionEmptyRowsetsThreshold);

        // set time series compaction level threshold
        long timeSeriesCompactionLevelThreshold
                                     = PropertyAnalyzer.TIME_SERIES_COMPACTION_LEVEL_THRESHOLD_DEFAULT_VALUE;
        try {
            timeSeriesCompactionLevelThreshold = PropertyAnalyzer
                                    .analyzeTimeSeriesCompactionLevelThreshold(properties);
        } catch (AnalysisException e) {
            throw new DdlException(e.getMessage());
        }
        olapTable.setTimeSeriesCompactionLevelThreshold(timeSeriesCompactionLevelThreshold);

        // get storage format
        TStorageFormat storageFormat = TStorageFormat.V2; // default is segment v2
        try {
            storageFormat = PropertyAnalyzer.analyzeStorageFormat(properties);
        } catch (AnalysisException e) {
            throw new DdlException(e.getMessage());
        }
        olapTable.setStorageFormat(storageFormat);

        // get compression type
        TCompressionType compressionType = TCompressionType.LZ4;
        try {
            compressionType = PropertyAnalyzer.analyzeCompressionType(properties);
        } catch (AnalysisException e) {
            throw new DdlException(e.getMessage());
        }
        olapTable.setCompressionType(compressionType);

        // check data sort properties
        DataSortInfo dataSortInfo = PropertyAnalyzer.analyzeDataSortInfo(properties, keysType,
                keysDesc.keysColumnSize(), storageFormat);
        olapTable.setDataSortInfo(dataSortInfo);

        boolean enableUniqueKeyMergeOnWrite = false;
        if (keysType == KeysType.UNIQUE_KEYS) {
            try {
                enableUniqueKeyMergeOnWrite = PropertyAnalyzer.analyzeUniqueKeyMergeOnWrite(properties);
            } catch (AnalysisException e) {
                throw new DdlException(e.getMessage());
            }
        }
        olapTable.setEnableUniqueKeyMergeOnWrite(enableUniqueKeyMergeOnWrite);

        boolean enableSingleReplicaCompaction = false;
        try {
            enableSingleReplicaCompaction = PropertyAnalyzer.analyzeEnableSingleReplicaCompaction(properties);
        } catch (AnalysisException e) {
            throw new DdlException(e.getMessage());
        }
        if (enableUniqueKeyMergeOnWrite && enableSingleReplicaCompaction) {
            throw new DdlException(PropertyAnalyzer.PROPERTIES_ENABLE_SINGLE_REPLICA_COMPACTION
                    + " property is not supported for merge-on-write table");
        }
        olapTable.setEnableSingleReplicaCompaction(enableSingleReplicaCompaction);

        // analyze bloom filter columns
        Set<String> bfColumns = null;
        double bfFpp = 0;
        try {
            bfColumns = PropertyAnalyzer.analyzeBloomFilterColumns(properties, baseSchema, keysType);
            if (bfColumns != null && bfColumns.isEmpty()) {
                bfColumns = null;
            }

            bfFpp = PropertyAnalyzer.analyzeBloomFilterFpp(properties);
            if (bfColumns != null && bfFpp == 0) {
                bfFpp = FeConstants.default_bloom_filter_fpp;
            } else if (bfColumns == null) {
                bfFpp = 0;
            }

            olapTable.setBloomFilterInfo(bfColumns, bfFpp);
        } catch (AnalysisException e) {
            throw new DdlException(e.getMessage());
        }

        Index.checkConflict(stmt.getIndexes(), bfColumns);

        olapTable.setReplicationAllocation(replicaAlloc);

        // set auto bucket
        boolean isAutoBucket = PropertyAnalyzer.analyzeBooleanProp(properties, PropertyAnalyzer.PROPERTIES_AUTO_BUCKET,
                false);
        olapTable.setIsAutoBucket(isAutoBucket);

        // set estimate partition size
        if (isAutoBucket) {
            String estimatePartitionSize = PropertyAnalyzer.analyzeEstimatePartitionSize(properties);
            olapTable.setEstimatePartitionSize(estimatePartitionSize);
        }

        // set in memory
        boolean isInMemory = PropertyAnalyzer.analyzeBooleanProp(properties, PropertyAnalyzer.PROPERTIES_INMEMORY,
                false);
        if (isInMemory) {
            throw new AnalysisException("Not support set 'in_memory'='true' now!");
        }
        olapTable.setIsInMemory(false);

        boolean isBeingSynced = PropertyAnalyzer.analyzeIsBeingSynced(properties, false);
        olapTable.setIsBeingSynced(isBeingSynced);
        if (isBeingSynced) {
            // erase colocate table, storage policy
            olapTable.ignoreInvaildPropertiesWhenSynced(properties);
            // remark auto bucket
            if (isAutoBucket) {
                olapTable.markAutoBucket();
            }
        }

        boolean storeRowColumn = false;
        try {
            storeRowColumn = PropertyAnalyzer.analyzeStoreRowColumn(properties);
            if (storeRowColumn && !enableLightSchemaChange) {
                throw new DdlException(
                    "Row store column rely on light schema change, enable light schema change first");
            }
        } catch (AnalysisException e) {
            throw new DdlException(e.getMessage());
        }
        olapTable.setStoreRowColumn(storeRowColumn);

        // set skip inverted index on load
        boolean skipWriteIndexOnLoad = PropertyAnalyzer.analyzeBooleanProp(properties,
                PropertyAnalyzer.PROPERTIES_SKIP_WRITE_INDEX_ON_LOAD, false);
        olapTable.setSkipWriteIndexOnLoad(skipWriteIndexOnLoad);

        // set dynamic schema
        boolean isDynamicSchema = PropertyAnalyzer.analyzeBooleanProp(properties,
                PropertyAnalyzer.PROPERTIES_DYNAMIC_SCHEMA, false);
        if (isDynamicSchema) {
            throw new DdlException(
                        "Dynamic schema is deprecated, do not allow to create table");
        }

        boolean isMutable = PropertyAnalyzer.analyzeBooleanProp(properties, PropertyAnalyzer.PROPERTIES_MUTABLE, true);

        // set persistent
        boolean isPersistent = PropertyAnalyzer.analyzeBooleanProp(properties, PropertyAnalyzer.PROPERTIES_PERSISTENT,
                false);
        olapTable.setIsPersistent(isPersistent);

        Long ttlSeconds = PropertyAnalyzer.analyzeTTL(properties);
        olapTable.setTTLSeconds(ttlSeconds);

        // set storage policy
        String storagePolicy = PropertyAnalyzer.analyzeStoragePolicy(properties);
        Env.getCurrentEnv().getPolicyMgr().checkStoragePolicyExist(storagePolicy);
        if (olapTable.getEnableUniqueKeyMergeOnWrite()
                && !Strings.isNullOrEmpty(storagePolicy)) {
            throw new AnalysisException(
                "Can not create UNIQUE KEY table that enables Merge-On-write"
                    + " with storage policy(" + storagePolicy + ")");
        }
        // Consider one situation: if the table has no storage policy but some partitions
        // have their own storage policy then it might be erased by the following function.
        // So we only set the storage policy if the table's policy is not null or empty
        if (!Strings.isNullOrEmpty(storagePolicy)) {
            olapTable.setStoragePolicy(storagePolicy);
        }

        TTabletType tabletType;
        try {
            tabletType = PropertyAnalyzer.analyzeTabletType(properties);
        } catch (AnalysisException e) {
            throw new DdlException(e.getMessage());
        }

        // set binlog config
        try {
            Map<String, String> binlogConfigMap = PropertyAnalyzer.analyzeBinlogConfig(properties);
            if (binlogConfigMap != null) {
                BinlogConfig binlogConfig = new BinlogConfig();
                binlogConfig.mergeFromProperties(binlogConfigMap);
                olapTable.setBinlogConfig(binlogConfig);
            }
        } catch (AnalysisException e) {
            throw new DdlException(e.getMessage());
        }
        BinlogConfig binlogConfigForTask = new BinlogConfig(olapTable.getBinlogConfig());

        if (partitionInfo.getType() == PartitionType.UNPARTITIONED) {
            // if this is an unpartitioned table, we should analyze data property and replication num here.
            // if this is a partitioned table, there properties are already analyzed
            // in RangePartitionDesc analyze phase.

            // use table name as this single partition name
            long partitionId = partitionNameToId.get(tableName);
            DataProperty dataProperty = null;
            try {
                dataProperty = PropertyAnalyzer.analyzeDataProperty(stmt.getProperties(),
                    new DataProperty(DataProperty.DEFAULT_STORAGE_MEDIUM));
                olapTable.setStorageMedium(dataProperty.getStorageMedium());
            } catch (AnalysisException e) {
                throw new DdlException(e.getMessage());
            }
            Preconditions.checkNotNull(dataProperty);
            partitionInfo.setDataProperty(partitionId, dataProperty);
            partitionInfo.setReplicaAllocation(partitionId, replicaAlloc);
            partitionInfo.setIsInMemory(partitionId, isInMemory);
            partitionInfo.setTabletType(partitionId, tabletType);
            partitionInfo.setIsMutable(partitionId, isMutable);
            partitionInfo.setIsPersistent(partitionId, isPersistent);
        }

        // check colocation properties
        try {
            String colocateGroup = PropertyAnalyzer.analyzeColocate(properties);
            if (colocateGroup != null) {
                if (defaultDistributionInfo.getType() == DistributionInfoType.RANDOM) {
                    throw new AnalysisException("Random distribution for colocate table is unsupported");
                }
                String fullGroupName = GroupId.getFullGroupName(db.getId(), colocateGroup);
                ColocateGroupSchema groupSchema = Env.getCurrentColocateIndex().getGroupSchema(fullGroupName);
                if (groupSchema != null) {
                    // group already exist, check if this table can be added to this group
                    groupSchema.checkColocateSchema(olapTable);
                    groupSchema.checkDynamicPartition(properties, olapTable.getDefaultDistributionInfo());
                }
                // add table to this group, if group does not exist, create a new one
                Env.getCurrentColocateIndex()
                        .addTableToGroup(db.getId(), olapTable, fullGroupName, null /* generate group id inside */);
                olapTable.setColocateGroup(colocateGroup);
            }
        } catch (AnalysisException e) {
            throw new DdlException(e.getMessage());
        }

        // get base index storage type. default is COLUMN
        TStorageType baseIndexStorageType = null;
        try {
            baseIndexStorageType = PropertyAnalyzer.analyzeStorageType(properties);
        } catch (AnalysisException e) {
            throw new DdlException(e.getMessage());
        }
        Preconditions.checkNotNull(baseIndexStorageType);
        // set base index meta
        int schemaVersion = 0;
        try {
            schemaVersion = PropertyAnalyzer.analyzeSchemaVersion(properties);
        } catch (AnalysisException e) {
            throw new DdlException(e.getMessage());
        }
        int schemaHash = Util.generateSchemaHash();
        olapTable.setIndexMeta(baseIndexId, tableName, baseSchema, schemaVersion, schemaHash, shortKeyColumnCount,
                baseIndexStorageType, keysType, olapTable.getIndexes());

        for (AlterClause alterClause : stmt.getRollupAlterClauseList()) {
            if (olapTable.isDuplicateWithoutKey()) {
                throw new DdlException("Duplicate table without keys do not support add rollup!");
            }
            AddRollupClause addRollupClause = (AddRollupClause) alterClause;

            Long baseRollupIndex = olapTable.getIndexIdByName(tableName);

            // get storage type for rollup index
            TStorageType rollupIndexStorageType = null;
            try {
                rollupIndexStorageType = PropertyAnalyzer.analyzeStorageType(addRollupClause.getProperties());
            } catch (AnalysisException e) {
                throw new DdlException(e.getMessage());
            }
            Preconditions.checkNotNull(rollupIndexStorageType);
            // set rollup index meta to olap table
            List<Column> rollupColumns = Env.getCurrentEnv().getMaterializedViewHandler()
                    .checkAndPrepareMaterializedView(addRollupClause, olapTable, baseRollupIndex, false);
            short rollupShortKeyColumnCount = Env.calcShortKeyColumnCount(rollupColumns, alterClause.getProperties(),
                    true/*isKeysRequired*/);
            int rollupSchemaHash = Util.generateSchemaHash();
            long rollupIndexId = idGeneratorBuffer.getNextId();
            olapTable.setIndexMeta(rollupIndexId, addRollupClause.getRollupName(), rollupColumns, schemaVersion,
                    rollupSchemaHash, rollupShortKeyColumnCount, rollupIndexStorageType, keysType, null);
        }

        // analyse sequence map column
        String sequenceMapCol = null;
        try {
            sequenceMapCol = PropertyAnalyzer.analyzeSequenceMapCol(properties, olapTable.getKeysType());
            if (sequenceMapCol != null) {
                Column col = olapTable.getColumn(sequenceMapCol);
                if (col == null) {
                    throw new DdlException("The specified sequence column[" + sequenceMapCol + "] not exists");
                }
                if (!col.getType().isFixedPointType() && !col.getType().isDateType()) {
                    throw new DdlException("Sequence type only support integer types and date types");
                }
                olapTable.setSequenceMapCol(col.getName());
                olapTable.setSequenceInfo(col.getType());
            }
        } catch (Exception e) {
            throw new DdlException(e.getMessage());
        }

        // analyse sequence type
        Type sequenceColType = null;
        try {
            sequenceColType = PropertyAnalyzer.analyzeSequenceType(properties, olapTable.getKeysType());
            if (sequenceMapCol != null && sequenceColType != null) {
                throw new DdlException("The sequence_col and sequence_type cannot be set at the same time");
            }
            if (sequenceColType != null) {
                olapTable.setSequenceInfo(sequenceColType);
            }
        } catch (Exception e) {
            throw new DdlException(e.getMessage());
        }

        // analyse group commit interval ms
        int groupCommitIntervalMs;
        try {
            groupCommitIntervalMs = PropertyAnalyzer.analyzeGroupCommitIntervalMs(properties);
            olapTable.setGroupCommitIntervalMs(groupCommitIntervalMs);
        } catch (Exception e) {
            throw new DdlException(e.getMessage());
        }

        int groupCommitDataBytes;
        try {
            groupCommitDataBytes = PropertyAnalyzer.analyzeGroupCommitDateBytes(properties);
            olapTable.setGroupCommitDataBytes(groupCommitDataBytes);
        } catch (Exception e) {
            throw new DdlException(e.getMessage());
        }

        olapTable.initSchemaColumnUniqueId();
        olapTable.rebuildFullSchema();

        // analyze version info
        Long versionInfo = null;
        try {
            versionInfo = PropertyAnalyzer.analyzeVersionInfo(properties);
        } catch (AnalysisException e) {
            throw new DdlException(e.getMessage());
        }
        Preconditions.checkNotNull(versionInfo);

        // a set to record every new tablet created when create table
        // if failed in any step, use this set to do clear things
        Set<Long> tabletIdSet = new HashSet<>();
        // create partition
        try {
            if (partitionInfo.getType() == PartitionType.UNPARTITIONED) {
                if (storagePolicy.equals("") && properties != null && !properties.isEmpty()) {
                    // here, all properties should be checked
                    throw new DdlException("Unknown properties: " + properties);
                }
                // this is a 1-level partitioned table
                // use table name as partition name
                DistributionInfo partitionDistributionInfo = distributionDesc.toDistributionInfo(baseSchema);
                String partitionName = tableName;
                long partitionId = partitionNameToId.get(partitionName);

                // check replica quota if this operation done
                long indexNum = olapTable.getIndexIdToMeta().size();
                long bucketNum = partitionDistributionInfo.getBucketNum();
                long replicaNum = partitionInfo.getReplicaAllocation(partitionId).getTotalReplicaNum();
                long totalReplicaNum = indexNum * bucketNum * replicaNum;
                if (totalReplicaNum >= db.getReplicaQuotaLeftWithLock()) {
                    throw new DdlException(
                        "Database " + db.getFullName() + " create unpartitioned table " + tableName + " increasing "
                            + totalReplicaNum + " of replica exceeds quota[" + db.getReplicaQuota() + "]");
                }
                // create partition
                Partition partition;
                if (Config.isNotCloudMode()) {
                    partition = createPartitionWithIndices(db.getClusterName(), db.getId(), olapTable.getId(),
                        olapTable.getName(), olapTable.getBaseIndexId(), partitionId, partitionName,
                        olapTable.getIndexIdToMeta(), partitionDistributionInfo,
                        partitionInfo.getDataProperty(partitionId),
                        partitionInfo.getReplicaAllocation(partitionId), versionInfo, bfColumns, bfFpp, tabletIdSet,
                        olapTable.getCopiedIndexes(), isInMemory, storageFormat, tabletType, compressionType,
                        olapTable.getDataSortInfo(), olapTable.getEnableUniqueKeyMergeOnWrite(), storagePolicy,
                        idGeneratorBuffer, olapTable.disableAutoCompaction(),
                        olapTable.enableSingleReplicaCompaction(), skipWriteIndexOnLoad,
                        olapTable.getCompactionPolicy(), olapTable.getTimeSeriesCompactionGoalSizeMbytes(),
                        olapTable.getTimeSeriesCompactionFileCountThreshold(),
                        olapTable.getTimeSeriesCompactionTimeThresholdSeconds(),
                        olapTable.getTimeSeriesCompactionEmptyRowsetsThreshold(),
                        olapTable.getTimeSeriesCompactionLevelThreshold(),
                        storeRowColumn, isDynamicSchema, binlogConfigForTask,
                        partitionInfo.getDataProperty(partitionId).isStorageMediumSpecified());
                } else {
                    prepareCloudMaterializedIndex(olapTable.getId(), olapTable.getIndexIdList(), 0);
                    partition = createCloudPartitionWithIndices(db.getClusterName(), db.getId(),
                        olapTable.getId(), olapTable.getBaseIndexId(), partitionId, partitionName,
                        olapTable.getIndexIdToMeta(), partitionDistributionInfo,
                        partitionInfo.getDataProperty(partitionId).getStorageMedium(),
                        partitionInfo.getReplicaAllocation(partitionId), versionInfo, bfColumns, bfFpp, tabletIdSet,
                        olapTable.getCopiedIndexes(), isInMemory, storageFormat, tabletType, compressionType,
                        olapTable.getDataSortInfo(), olapTable.getEnableUniqueKeyMergeOnWrite(), storagePolicy,
                        isPersistent, isDynamicSchema, olapTable.getName(), olapTable.getTTLSeconds(),
                        olapTable.storeRowColumn(), olapTable.getCompactionPolicy(),
                        olapTable.getTimeSeriesCompactionGoalSizeMbytes(),
                        olapTable.getTimeSeriesCompactionFileCountThreshold(),
                        olapTable.getTimeSeriesCompactionTimeThresholdSeconds(),
                        olapTable.getTimeSeriesCompactionEmptyRowsetsThreshold(),
                        olapTable.getTimeSeriesCompactionLevelThreshold());
                    commitCloudMaterializedIndex(olapTable.getId(), olapTable.getIndexIdList());
                }
                olapTable.addPartition(partition);
            } else if (partitionInfo.getType() == PartitionType.RANGE
                    || partitionInfo.getType() == PartitionType.LIST) {
                try {
                    DataProperty dataProperty = PropertyAnalyzer.analyzeDataProperty(stmt.getProperties(),
                            new DataProperty(DataProperty.DEFAULT_STORAGE_MEDIUM));
                    Map<String, String> propertiesCheck = new HashMap<>(properties);
                    propertiesCheck.entrySet().removeIf(entry -> entry.getKey().contains("dynamic_partition"));
                    if (propertiesCheck != null && !propertiesCheck.isEmpty()) {
                        // here, all properties should be checked
                        throw new DdlException("Unknown properties: " + propertiesCheck);
                    }
                    // just for remove entries in stmt.getProperties(),
                    // and then check if there still has unknown properties
                    PropertyAnalyzer.analyzeDataProperty(stmt.getProperties(),
                        new DataProperty(DataProperty.DEFAULT_STORAGE_MEDIUM));
                    olapTable.setStorageMedium(dataProperty.getStorageMedium());
                    if (partitionInfo.getType() == PartitionType.RANGE) {
                        DynamicPartitionUtil.checkAndSetDynamicPartitionProperty(olapTable, properties, db);
                    } else if (partitionInfo.getType() == PartitionType.LIST) {
                        if (DynamicPartitionUtil.checkDynamicPartitionPropertiesExist(properties)) {
                            throw new DdlException(
                                "Only support dynamic partition properties on range partition table");
                        }
                    }

                    if (storagePolicy.equals("") && properties != null && !properties.isEmpty()) {
                        // here, all properties should be checked
                        throw new DdlException("Unknown properties: " + properties);
                    }
                } catch (AnalysisException e) {
                    throw new DdlException(e.getMessage());
                }

                // check replica quota if this operation done
                long totalReplicaNum = 0;
                for (Map.Entry<String, Long> entry : partitionNameToId.entrySet()) {
                    long indexNum = olapTable.getIndexIdToMeta().size();
                    long bucketNum = defaultDistributionInfo.getBucketNum();
                    long replicaNum = partitionInfo.getReplicaAllocation(entry.getValue()).getTotalReplicaNum();
                    totalReplicaNum += indexNum * bucketNum * replicaNum;
                }
                if (totalReplicaNum >= db.getReplicaQuotaLeftWithLock()) {
                    throw new DdlException(
                        "Database " + db.getFullName() + " create table " + tableName + " increasing "
                            + totalReplicaNum + " of replica exceeds quota[" + db.getReplicaQuota() + "]");
                }

                if (Config.isCloudMode()) {
                    prepareCloudMaterializedIndex(olapTable.getId(), olapTable.getIndexIdList(), 0);
                }

                // this is a 2-level partitioned tables
                for (Map.Entry<String, Long> entry : partitionNameToId.entrySet()) {
                    DataProperty dataProperty = partitionInfo.getDataProperty(entry.getValue());
                    DistributionInfo partitionDistributionInfo = distributionDesc.toDistributionInfo(baseSchema);
                    // use partition storage policy if it exist.
                    String partionStoragePolicy = partitionInfo.getStoragePolicy(entry.getValue());
                    if (olapTable.getEnableUniqueKeyMergeOnWrite()
                            && !Strings.isNullOrEmpty(partionStoragePolicy)) {
                        throw new AnalysisException(
                            "Can not create UNIQUE KEY table that enables Merge-On-write"
                                + " with storage policy(" + partionStoragePolicy + ")");
                    }
                    // The table's storage policy has higher priority than partition's policy,
                    // so we'll directly use table's policy when it's set. Otherwise we use the
                    // partition's policy
                    if (!storagePolicy.isEmpty()) {
                        partionStoragePolicy = storagePolicy;
                    }
                    Env.getCurrentEnv().getPolicyMgr().checkStoragePolicyExist(partionStoragePolicy);

                    if (Config.isCloudMode()) {
                        Partition partition = createCloudPartitionWithIndices(db.getClusterName(), db.getId(),
                                olapTable.getId(), olapTable.getBaseIndexId(), entry.getValue(), entry.getKey(),
                                olapTable.getIndexIdToMeta(), partitionDistributionInfo,
                                dataProperty.getStorageMedium(),
                                partitionInfo.getReplicaAllocation(entry.getValue()), versionInfo, bfColumns,
                                bfFpp, tabletIdSet, olapTable.getCopiedIndexes(), isInMemory, storageFormat,
                                partitionInfo.getTabletType(entry.getValue()), compressionType,
                                olapTable.getDataSortInfo(), olapTable.getEnableUniqueKeyMergeOnWrite(),
                                storagePolicy, isPersistent, isDynamicSchema,  olapTable.getName(),
                                olapTable.getTTLSeconds(), olapTable.storeRowColumn(),
                                olapTable.getCompactionPolicy(),
                                olapTable.getTimeSeriesCompactionGoalSizeMbytes(),
                                olapTable.getTimeSeriesCompactionFileCountThreshold(),
                                olapTable.getTimeSeriesCompactionTimeThresholdSeconds(),
                                olapTable.getTimeSeriesCompactionEmptyRowsetsThreshold(),
                                olapTable.getTimeSeriesCompactionLevelThreshold());
                        olapTable.addPartition(partition);
                        continue;
                    }

                    Partition partition = createPartitionWithIndices(db.getClusterName(), db.getId(),
                            olapTable.getId(), olapTable.getName(), olapTable.getBaseIndexId(), entry.getValue(),
                            entry.getKey(), olapTable.getIndexIdToMeta(), partitionDistributionInfo,
                            dataProperty, partitionInfo.getReplicaAllocation(entry.getValue()),
                            versionInfo, bfColumns, bfFpp, tabletIdSet, olapTable.getCopiedIndexes(), isInMemory,
                            storageFormat, partitionInfo.getTabletType(entry.getValue()), compressionType,
                            olapTable.getDataSortInfo(), olapTable.getEnableUniqueKeyMergeOnWrite(),
                            partionStoragePolicy, idGeneratorBuffer, olapTable.disableAutoCompaction(),
                            olapTable.enableSingleReplicaCompaction(), skipWriteIndexOnLoad,
                            olapTable.getCompactionPolicy(), olapTable.getTimeSeriesCompactionGoalSizeMbytes(),
                            olapTable.getTimeSeriesCompactionFileCountThreshold(),
                            olapTable.getTimeSeriesCompactionTimeThresholdSeconds(),
                            olapTable.getTimeSeriesCompactionEmptyRowsetsThreshold(),
                            olapTable.getTimeSeriesCompactionLevelThreshold(),
                            storeRowColumn, isDynamicSchema, binlogConfigForTask,
                            dataProperty.isStorageMediumSpecified());

                    olapTable.addPartition(partition);
                    olapTable.getPartitionInfo().getDataProperty(partition.getId())
                            .setStoragePolicy(partionStoragePolicy);
                }

                if (Config.isCloudMode()) {
                    commitCloudMaterializedIndex(olapTable.getId(), olapTable.getIndexIdList());
                }
            } else {
                throw new DdlException("Unsupported partition method: " + partitionInfo.getType().name());
            }

            Pair<Boolean, Boolean> result = db.createTableWithLock(olapTable, false, stmt.isSetIfNotExists());
            if (DebugPointUtil.isEnable("FE.createOlapTable.exception")) {
                LOG.info("debug point FE.createOlapTable.exception, throw e");
                // not commit, not log edit
                throw new DdlException("debug point FE.createOlapTable.exception");
            }
            if (!result.first) {
                ErrorReport.reportDdlException(ErrorCode.ERR_TABLE_EXISTS_ERROR, tableName);
            }

            if (result.second) {
                if (Env.getCurrentColocateIndex().isColocateTable(tableId)) {
                    // if this is a colocate table, its table id is already added to colocate group
                    // so we should remove the tableId here
                    Env.getCurrentColocateIndex().removeTable(tableId);
                }
                for (Long tabletId : tabletIdSet) {
                    Env.getCurrentInvertedIndex().deleteTablet(tabletId);
                }
                LOG.info("duplicate create table[{};{}], skip next steps", tableName, tableId);
            } else {
                // we have added these index to memory, only need to persist here
                if (Env.getCurrentColocateIndex().isColocateTable(tableId)) {
                    GroupId groupId = Env.getCurrentColocateIndex().getGroup(tableId);
                    Map<Tag, List<List<Long>>> backendsPerBucketSeq = Env.getCurrentColocateIndex()
                            .getBackendsPerBucketSeq(groupId);
                    ColocatePersistInfo info = ColocatePersistInfo.createForAddTable(groupId, tableId,
                            backendsPerBucketSeq);
                    Env.getCurrentEnv().getEditLog().logColocateAddTable(info);
                }
                LOG.info("successfully create table[{};{}]", tableName, tableId);
                Env.getCurrentEnv().getDynamicPartitionScheduler()
<<<<<<< HEAD
                    .executeDynamicPartitionFirstTime(db.getId(), olapTable.getId());
=======
                        .executeDynamicPartitionFirstTime(db.getId(), olapTable.getId());
                // register or remove table from DynamicPartition after table created
                DynamicPartitionUtil.registerOrRemoveDynamicPartitionTable(db.getId(), olapTable, false);
>>>>>>> cc1aabba
                Env.getCurrentEnv().getDynamicPartitionScheduler()
                        .createOrUpdateRuntimeInfo(tableId, DynamicPartitionScheduler.LAST_UPDATE_TIME,
                        TimeUtils.getCurrentFormatTime());
            }
        } catch (DdlException e) {
            LOG.warn("create table failed {} - {}", tabletIdSet, e.getMessage());
            for (Long tabletId : tabletIdSet) {
                Env.getCurrentInvertedIndex().deleteTablet(tabletId);
            }
            // only remove from memory, because we have not persist it
            if (Env.getCurrentColocateIndex().isColocateTable(tableId)) {
                Env.getCurrentColocateIndex().removeTable(tableId);
            }
            try {
                dropTable(db, tableId, true, 0L);
            } catch (Exception ex) {
                LOG.warn("drop table", ex);
            }

            throw e;
        }

        if (olapTable instanceof MaterializedView && MTMVJobFactory.isGenerateJob((MaterializedView) olapTable)) {
            List<MTMVJob> jobs = MTMVJobFactory.buildJob((MaterializedView) olapTable, db.getFullName());
            for (MTMVJob job : jobs) {
                Env.getCurrentEnv().getMTMVJobManager().createJob(job, false);
            }
            LOG.info("Create related {} mv job.", jobs.size());
        }
    }

    private void createMysqlTable(Database db, CreateTableStmt stmt) throws DdlException {
        String tableName = stmt.getTableName();

        List<Column> columns = stmt.getColumns();

        long tableId = Env.getCurrentEnv().getNextId();
        MysqlTable mysqlTable = new MysqlTable(tableId, tableName, columns, stmt.getProperties());
        mysqlTable.setComment(stmt.getComment());
        if (!db.createTableWithLock(mysqlTable, false, stmt.isSetIfNotExists()).first) {
            ErrorReport.reportDdlException(ErrorCode.ERR_TABLE_EXISTS_ERROR, tableName);
        }
        LOG.info("successfully create table[{}-{}]", tableName, tableId);
    }

    private void createOdbcTable(Database db, CreateTableStmt stmt) throws DdlException {
        String tableName = stmt.getTableName();
        List<Column> columns = stmt.getColumns();

        long tableId = Env.getCurrentEnv().getNextId();
        OdbcTable odbcTable = new OdbcTable(tableId, tableName, columns, stmt.getProperties());
        odbcTable.setComment(stmt.getComment());
        if (!db.createTableWithLock(odbcTable, false, stmt.isSetIfNotExists()).first) {
            ErrorReport.reportDdlException(ErrorCode.ERR_TABLE_EXISTS_ERROR, tableName);
        }
        LOG.info("successfully create table[{}-{}]", tableName, tableId);
    }

    private Table createEsTable(Database db, CreateTableStmt stmt) throws DdlException, AnalysisException {
        String tableName = stmt.getTableName();

        // validate props to get column from es.
        EsTable esTable = new EsTable(tableName, stmt.getProperties());

        // create columns
        List<Column> baseSchema = stmt.getColumns();

        if (baseSchema.isEmpty()) {
            baseSchema = esTable.genColumnsFromEs();
        }
        validateColumns(baseSchema, true);
        esTable.setNewFullSchema(baseSchema);

        // create partition info
        PartitionDesc partitionDesc = stmt.getPartitionDesc();
        PartitionInfo partitionInfo;
        Map<String, Long> partitionNameToId = Maps.newHashMap();
        if (partitionDesc != null) {
            partitionInfo = partitionDesc.toPartitionInfo(baseSchema, partitionNameToId, false);
        } else {
            long partitionId = Env.getCurrentEnv().getNextId();
            // use table name as single partition name
            partitionNameToId.put(tableName, partitionId);
            partitionInfo = new SinglePartitionInfo();
        }
        esTable.setPartitionInfo(partitionInfo);

        long tableId = Env.getCurrentEnv().getNextId();
        esTable.setId(tableId);
        esTable.setComment(stmt.getComment());
        esTable.syncTableMetaData();
        if (!db.createTableWithLock(esTable, false, stmt.isSetIfNotExists()).first) {
            ErrorReport.reportDdlException(ErrorCode.ERR_TABLE_EXISTS_ERROR, tableName);
        }
        LOG.info("successfully create table{} with id {}", tableName, tableId);
        return esTable;
    }

    private void createBrokerTable(Database db, CreateTableStmt stmt) throws DdlException {
        String tableName = stmt.getTableName();

        List<Column> columns = stmt.getColumns();

        long tableId = Env.getCurrentEnv().getNextId();
        BrokerTable brokerTable = new BrokerTable(tableId, tableName, columns, stmt.getProperties());
        brokerTable.setComment(stmt.getComment());
        brokerTable.setBrokerProperties(stmt.getExtProperties());

        if (!db.createTableWithLock(brokerTable, false, stmt.isSetIfNotExists()).first) {
            ErrorReport.reportDdlException(ErrorCode.ERR_TABLE_EXISTS_ERROR, tableName);
        }
        LOG.info("successfully create table[{}-{}]", tableName, tableId);
    }

    private void createHiveTable(Database db, CreateTableStmt stmt) throws DdlException {
        String tableName = stmt.getTableName();
        List<Column> columns = stmt.getColumns();
        long tableId = Env.getCurrentEnv().getNextId();
        HiveTable hiveTable = new HiveTable(tableId, tableName, columns, stmt.getProperties());
        hiveTable.setComment(stmt.getComment());
        // check hive table whether exists in hive database
        HiveConf hiveConf = new HiveConf();
        hiveConf.set(HMSProperties.HIVE_METASTORE_URIS,
                hiveTable.getHiveProperties().get(HMSProperties.HIVE_METASTORE_URIS));
        if (!Strings.isNullOrEmpty(hiveTable.getHiveProperties().get(HMSProperties.HIVE_VERSION))) {
            hiveConf.set(HMSProperties.HIVE_VERSION, hiveTable.getHiveProperties().get(HMSProperties.HIVE_VERSION));
        }
        PooledHiveMetaStoreClient client = new PooledHiveMetaStoreClient(hiveConf, 1);
        if (!client.tableExists(hiveTable.getHiveDb(), hiveTable.getHiveTable())) {
            throw new DdlException(String.format("Table [%s] dose not exist in Hive.", hiveTable.getHiveDbTable()));
        }
        // check hive table if exists in doris database
        if (!db.createTableWithLock(hiveTable, false, stmt.isSetIfNotExists()).first) {
            ErrorReport.reportDdlException(ErrorCode.ERR_TABLE_EXISTS_ERROR, tableName);
        }
        LOG.info("successfully create table[{}-{}]", tableName, tableId);
    }

    private void createJdbcTable(Database db, CreateTableStmt stmt) throws DdlException {
        String tableName = stmt.getTableName();
        List<Column> columns = stmt.getColumns();

        long tableId = Env.getCurrentEnv().getNextId();

        JdbcTable jdbcTable = new JdbcTable(tableId, tableName, columns, stmt.getProperties());
        jdbcTable.setComment(stmt.getComment());
        // check table if exists
        if (!db.createTableWithLock(jdbcTable, false, stmt.isSetIfNotExists()).first) {
            ErrorReport.reportDdlException(ErrorCode.ERR_TABLE_EXISTS_ERROR, tableName);
        }
        LOG.info("successfully create table[{}-{}]", tableName, tableId);
    }

    @VisibleForTesting
    public TStorageMedium createTablets(String clusterName, MaterializedIndex index, ReplicaState replicaState,
            DistributionInfo distributionInfo, long version, ReplicaAllocation replicaAlloc, TabletMeta tabletMeta,
            Set<Long> tabletIdSet, IdGeneratorBuffer idGeneratorBuffer, boolean isStorageMediumSpecified)
            throws DdlException {
        ColocateTableIndex colocateIndex = Env.getCurrentColocateIndex();
        SystemInfoService systemInfoService = Env.getCurrentSystemInfo();
        Map<Tag, List<List<Long>>> backendsPerBucketSeq = null;
        GroupId groupId = null;
        if (colocateIndex.isColocateTable(tabletMeta.getTableId())) {
            if (distributionInfo.getType() == DistributionInfoType.RANDOM) {
                throw new DdlException("Random distribution for colocate table is unsupported");
            }
            // if this is a colocate table, try to get backend seqs from colocation index.
            groupId = colocateIndex.getGroup(tabletMeta.getTableId());
            backendsPerBucketSeq = colocateIndex.getBackendsPerBucketSeq(groupId);
        }

        // chooseBackendsArbitrary is true, means this may be the first table of colocation group,
        // or this is just a normal table, and we can choose backends arbitrary.
        // otherwise, backends should be chosen from backendsPerBucketSeq;
        boolean chooseBackendsArbitrary = backendsPerBucketSeq == null || backendsPerBucketSeq.isEmpty();
        if (chooseBackendsArbitrary) {
            backendsPerBucketSeq = Maps.newHashMap();
        }

        TStorageMedium storageMedium = Config.disable_storage_medium_check ? null : tabletMeta.getStorageMedium();

        Map<Tag, Integer> nextIndexs = new HashMap<>();

        if (Config.enable_round_robin_create_tablet) {
            for (Tag tag : replicaAlloc.getAllocMap().keySet()) {
                int startPos = -1;
                if (Config.create_tablet_round_robin_from_start) {
                    startPos = 0;
                } else {
                    startPos = systemInfoService.getStartPosOfRoundRobin(tag, storageMedium,
                        isStorageMediumSpecified);
                }
                nextIndexs.put(tag, startPos);
            }
        }
        TStorageMedium realStorageMedium = Config.disable_storage_medium_check ? null : tabletMeta.getStorageMedium();
        for (int i = 0; i < distributionInfo.getBucketNum(); ++i) {
            // create a new tablet with random chosen backends
            Tablet tablet = new Tablet(idGeneratorBuffer.getNextId());

            // add tablet to inverted index first
            index.addTablet(tablet, tabletMeta);
            tabletIdSet.add(tablet.getId());

            // get BackendIds
            Map<Tag, List<Long>> chosenBackendIds;

            if (chooseBackendsArbitrary) {
                // This is the first colocate table in the group, or just a normal table,
                // choose backends
                Pair<Map<Tag, List<Long>>, TStorageMedium> chosenBackendIdsAndMedium
                        =  systemInfoService.selectBackendIdsForReplicaCreation(replicaAlloc, nextIndexs,
                        storageMedium, isStorageMediumSpecified, false);
                chosenBackendIds = chosenBackendIdsAndMedium.first;
                storageMedium = chosenBackendIdsAndMedium.second;

                for (Map.Entry<Tag, List<Long>> entry : chosenBackendIds.entrySet()) {
                    backendsPerBucketSeq.putIfAbsent(entry.getKey(), Lists.newArrayList());
                    backendsPerBucketSeq.get(entry.getKey()).add(entry.getValue());
                }
            } else {
                // get backends from existing backend sequence
                chosenBackendIds = Maps.newHashMap();
                for (Map.Entry<Tag, List<List<Long>>> entry : backendsPerBucketSeq.entrySet()) {
                    chosenBackendIds.put(entry.getKey(), entry.getValue().get(i));
                }
            }
            // create replicas
            short totalReplicaNum = (short) 0;
            for (List<Long> backendIds : chosenBackendIds.values()) {
                for (long backendId : backendIds) {
                    long replicaId = idGeneratorBuffer.getNextId();
                    Replica replica = new Replica(replicaId, backendId, replicaState, version,
                            tabletMeta.getOldSchemaHash());
                    tablet.addReplica(replica);
                    totalReplicaNum++;
                }
            }
            Preconditions.checkState(totalReplicaNum == replicaAlloc.getTotalReplicaNum(),
                    totalReplicaNum + " vs. " + replicaAlloc.getTotalReplicaNum());
        }

        if (groupId != null && chooseBackendsArbitrary) {
            colocateIndex.addBackendsPerBucketSeq(groupId, backendsPerBucketSeq);
            ColocatePersistInfo info = ColocatePersistInfo.createForBackendsPerBucketSeq(groupId, backendsPerBucketSeq);
            Env.getCurrentEnv().getEditLog().logColocateBackendsPerBucketSeq(info);
        }
        return realStorageMedium;
    }

    /*
     * generate and check columns' order and key's existence,
     */
    private void validateColumns(List<Column> columns, boolean isKeysRequired) throws DdlException {
        if (columns.isEmpty()) {
            ErrorReport.reportDdlException(ErrorCode.ERR_TABLE_MUST_HAVE_COLUMNS);
        }

        boolean encounterValue = false;
        boolean hasKey = false;
        for (Column column : columns) {
            if (column.isKey()) {
                if (encounterValue) {
                    ErrorReport.reportDdlException(ErrorCode.ERR_OLAP_KEY_MUST_BEFORE_VALUE);
                }
                hasKey = true;
            } else {
                encounterValue = true;
            }
        }

        if (!hasKey && isKeysRequired) {
            ErrorReport.reportDdlException(ErrorCode.ERR_TABLE_MUST_HAVE_KEYS);
        }
    }

    /*
     * check column's auto increment property
     */
    private void checkAutoIncColumns(List<Column> columns, KeysType type) throws DdlException {
        for (Column column : columns) {
            if (column.isAutoInc()) {
                ErrorReport.reportDdlException(ErrorCode.ERR_AUTO_INCREMENT_COLUMN_NOT_SUPPORTED);
            }
        }
    }

    /*
     * Truncate specified table or partitions.
     * The main idea is:
     *
     * 1. using the same schema to create new table(partitions)
     * 2. use the new created table(partitions) to replace the old ones.
     *
     * if no partition specified, it will truncate all partitions of this table, including all temp partitions,
     * otherwise, it will only truncate those specified partitions.
     *
     */
    public void truncateTable(TruncateTableStmt truncateTableStmt) throws DdlException {
        TableRef tblRef = truncateTableStmt.getTblRef();
        TableName dbTbl = tblRef.getName();

        // check, and save some info which need to be checked again later
        Map<String, Long> origPartitions = Maps.newTreeMap(String.CASE_INSENSITIVE_ORDER);
        Map<Long, DistributionInfo> partitionsDistributionInfo = Maps.newHashMap();
        OlapTable copiedTbl;

        boolean truncateEntireTable = tblRef.getPartitionNames() == null;

        Database db = (Database) getDbOrDdlException(dbTbl.getDb());
        OlapTable olapTable = db.getOlapTableOrDdlException(dbTbl.getTbl());

        long rowsToTruncate = 0;

        BinlogConfig binlogConfig;
        olapTable.readLock();
        try {
            olapTable.checkNormalStateForAlter();
            if (!truncateEntireTable) {
                for (String partName : tblRef.getPartitionNames().getPartitionNames()) {
                    Partition partition = olapTable.getPartition(partName);
                    if (partition == null) {
                        throw new DdlException("Partition " + partName + " does not exist");
                    }
                    // If need absolutely correct, should check running txn here.
                    // But if the txn is in prepare state, cann't known which partitions had load data.
                    if (!partition.hasData()) {
                        continue;
                    }
                    origPartitions.put(partName, partition.getId());
                    partitionsDistributionInfo.put(partition.getId(), partition.getDistributionInfo());
                    rowsToTruncate += partition.getBaseIndex().getRowCount();
                }
            } else {
                for (Partition partition : olapTable.getPartitions()) {
                    // If need absolutely correct, should check running txn here.
                    // But if the txn is in prepare state, cann't known which partitions had load data.
                    if (!partition.hasData()) {
                        continue;
                    }
                    origPartitions.put(partition.getName(), partition.getId());
                    partitionsDistributionInfo.put(partition.getId(), partition.getDistributionInfo());
                }
            }
            // if table currently has no partitions, this sql like empty command and do nothing, should return directly.
            // but if truncate whole table, the temporary partitions also need drop
            if (origPartitions.isEmpty() && (!truncateEntireTable || olapTable.getTempPartitions().isEmpty())) {
                LOG.info("finished to truncate table {}, no partition contains data, do nothing",
                        tblRef.getName().toSql());
                return;
            }
            copiedTbl = olapTable.selectiveCopy(origPartitions.keySet(), IndexExtState.VISIBLE, false);

            binlogConfig = new BinlogConfig(olapTable.getBinlogConfig());
        } finally {
            olapTable.readUnlock();
        }

        // 2. use the copied table to create partitions
        List<Partition> newPartitions = Lists.newArrayList();
        // tabletIdSet to save all newly created tablet ids.
        Set<Long> tabletIdSet = Sets.newHashSet();
        try {
            Map<Long, Long> oldToNewPartitionId = new HashMap<Long, Long>();
            List<Long> newPartitionIds = new ArrayList<Long>();
            long bufferSize = IdGeneratorUtil.getBufferSizeForTruncateTable(copiedTbl, origPartitions.values());
            IdGeneratorBuffer idGeneratorBuffer =
                    origPartitions.isEmpty() ? null : Env.getCurrentEnv().getIdGeneratorBuffer(bufferSize);
            for (Map.Entry<String, Long> entry : origPartitions.entrySet()) {
                long oldPartitionId = entry.getValue();
                long newPartitionId = idGeneratorBuffer.getNextId();
                oldToNewPartitionId.put(oldPartitionId, newPartitionId);
                newPartitionIds.add(newPartitionId);
            }

            if (Config.isCloudMode()) {
                List<Long> indexIds = copiedTbl.getIndexIdToMeta().keySet().stream().collect(Collectors.toList());
                prepareCloudPartition(db.getId(), copiedTbl.getId(), newPartitionIds, indexIds, 0);
            }

            for (Map.Entry<String, Long> entry : origPartitions.entrySet()) {
                if (Config.isCloudMode()) { // TODO(gaivn): extract as function
                    long oldPartitionId = entry.getValue();
                    long newPartitionId = oldToNewPartitionId.get(oldPartitionId);
                    Partition newPartition = createCloudPartitionWithIndices(db.getClusterName(),
                            db.getId(), copiedTbl.getId(), copiedTbl.getBaseIndexId(), newPartitionId,
                            entry.getKey(), copiedTbl.getIndexIdToMeta(),
                            partitionsDistributionInfo.get(oldPartitionId),
                            copiedTbl.getPartitionInfo().getDataProperty(oldPartitionId).getStorageMedium(),
                            copiedTbl.getPartitionInfo().getReplicaAllocation(oldPartitionId), null /* version info */,
                            copiedTbl.getCopiedBfColumns(), copiedTbl.getBfFpp(), tabletIdSet,
                            copiedTbl.getCopiedIndexes(), copiedTbl.isInMemory(), copiedTbl.getStorageFormat(),
                            copiedTbl.getPartitionInfo().getTabletType(oldPartitionId),
                            copiedTbl.getCompressionType(), copiedTbl.getDataSortInfo(),
                            copiedTbl.getEnableUniqueKeyMergeOnWrite(), olapTable.getStoragePolicy(),
                            copiedTbl.isPersistent(), olapTable.isDynamicSchema(), olapTable.getName(),
                            olapTable.getTTLSeconds(), olapTable.storeRowColumn(), olapTable.getCompactionPolicy(),
                            olapTable.getTimeSeriesCompactionGoalSizeMbytes(),
                            olapTable.getTimeSeriesCompactionFileCountThreshold(),
                            olapTable.getTimeSeriesCompactionTimeThresholdSeconds(),
                            olapTable.getTimeSeriesCompactionEmptyRowsetsThreshold(),
                            olapTable.getTimeSeriesCompactionLevelThreshold());
                    newPartitions.add(newPartition);
                    continue;
                }
                // the new partition must use new id
                // If we still use the old partition id, the behavior of current load jobs on this partition
                // will be undefined.
                // By using a new id, load job will be aborted(just like partition is dropped),
                // which is the right behavior.
                long oldPartitionId = entry.getValue();
                long newPartitionId = oldToNewPartitionId.get(oldPartitionId);
                Partition newPartition = createPartitionWithIndices(db.getClusterName(), db.getId(), copiedTbl.getId(),
                        copiedTbl.getName(), copiedTbl.getBaseIndexId(), newPartitionId, entry.getKey(),
                        copiedTbl.getIndexIdToMeta(), partitionsDistributionInfo.get(oldPartitionId),
                        copiedTbl.getPartitionInfo().getDataProperty(oldPartitionId),
                        copiedTbl.getPartitionInfo().getReplicaAllocation(oldPartitionId), null /* version info */,
                        copiedTbl.getCopiedBfColumns(), copiedTbl.getBfFpp(), tabletIdSet, copiedTbl.getCopiedIndexes(),
                        copiedTbl.isInMemory(), copiedTbl.getStorageFormat(),
                        copiedTbl.getPartitionInfo().getTabletType(oldPartitionId), copiedTbl.getCompressionType(),
                        copiedTbl.getDataSortInfo(), copiedTbl.getEnableUniqueKeyMergeOnWrite(),
                        olapTable.getPartitionInfo().getDataProperty(oldPartitionId).getStoragePolicy(),
                        idGeneratorBuffer, olapTable.disableAutoCompaction(),
                        olapTable.enableSingleReplicaCompaction(), olapTable.skipWriteIndexOnLoad(),
                        olapTable.getCompactionPolicy(), olapTable.getTimeSeriesCompactionGoalSizeMbytes(),
                        olapTable.getTimeSeriesCompactionFileCountThreshold(),
                        olapTable.getTimeSeriesCompactionTimeThresholdSeconds(),
                        olapTable.getTimeSeriesCompactionEmptyRowsetsThreshold(),
                        olapTable.getTimeSeriesCompactionLevelThreshold(),
                        olapTable.storeRowColumn(), olapTable.isDynamicSchema(), binlogConfig,
                        copiedTbl.getPartitionInfo().getDataProperty(oldPartitionId).isStorageMediumSpecified());
                newPartitions.add(newPartition);
            }

            if (Config.isCloudMode()) {
                List<Long> indexIds = copiedTbl.getIndexIdToMeta().keySet().stream().collect(Collectors.toList());
                commitCloudPartition(copiedTbl.getId(), newPartitionIds, indexIds);
            }
        } catch (DdlException e) {
            // create partition failed, remove all newly created tablets
            for (Long tabletId : tabletIdSet) {
                Env.getCurrentInvertedIndex().deleteTablet(tabletId);
            }
            throw e;
        }
        Preconditions.checkState(origPartitions.size() == newPartitions.size());

        // all partitions are created successfully, try to replace the old partitions.
        // before replacing, we need to check again.
        // Things may be changed outside the table lock.
        olapTable = (OlapTable) db.getTableOrDdlException(copiedTbl.getId());
        List<Long> oldPartitionsIds = Lists.newArrayList();
        List<Long> oldPartitionIndexIds = Lists.newArrayList();
        olapTable.writeLockOrDdlException();
        try {
            olapTable.checkNormalStateForAlter();
            // check partitions
            for (Map.Entry<String, Long> entry : origPartitions.entrySet()) {
                Partition partition = copiedTbl.getPartition(entry.getValue());
                if (partition == null || !partition.getName().equalsIgnoreCase(entry.getKey())) {
                    throw new DdlException("Partition [" + entry.getKey() + "] is changed");
                }
            }

            // check if meta changed
            // rollup index may be added or dropped, and schema may be changed during creating partition operation.
            boolean metaChanged = false;
            if (olapTable.getIndexNameToId().size() != copiedTbl.getIndexNameToId().size()) {
                metaChanged = true;
            } else {
                // compare schemaHash
                Map<Long, Integer> copiedIndexIdToSchemaHash = copiedTbl.getIndexIdToSchemaHash();
                for (Map.Entry<Long, Integer> entry : olapTable.getIndexIdToSchemaHash().entrySet()) {
                    long indexId = entry.getKey();
                    if (!copiedIndexIdToSchemaHash.containsKey(indexId)) {
                        metaChanged = true;
                        break;
                    }
                    if (!copiedIndexIdToSchemaHash.get(indexId).equals(entry.getValue())) {
                        metaChanged = true;
                        break;
                    }
                }

                List<Column> oldSchema = copiedTbl.getFullSchema();
                List<Column> newSchema = olapTable.getFullSchema();
                if (oldSchema.size() != newSchema.size()) {
                    LOG.warn("schema column size diff, old schema {}, new schema {}", oldSchema, newSchema);
                    metaChanged = true;
                } else {
                    List<Column> oldSchemaCopy = Lists.newArrayList(oldSchema);
                    List<Column> newSchemaCopy = Lists.newArrayList(newSchema);
                    oldSchemaCopy.sort((Column a, Column b) -> a.getUniqueId() - b.getUniqueId());
                    newSchemaCopy.sort((Column a, Column b) -> a.getUniqueId() - b.getUniqueId());
                    for (int i = 0; i < oldSchemaCopy.size(); ++i) {
                        if (!oldSchemaCopy.get(i).equals(newSchemaCopy.get(i))) {
                            LOG.warn("schema diff, old schema {}, new schema {}", oldSchemaCopy.get(i),
                                    newSchemaCopy.get(i));
                            metaChanged = true;
                            break;
                        }
                    }
                }
            }

            if (metaChanged) {
                throw new DdlException("Table[" + copiedTbl.getName() + "]'s meta has been changed. try again.");
            }

            // replace
            List<Partition> oldPartitions = truncateTableInternal(olapTable, newPartitions, truncateEntireTable);
            for (Partition oldPartition : oldPartitions) {
                oldPartitionsIds.add(oldPartition.getId());
            }
            oldPartitionIndexIds = olapTable.getIndexIdList();

            // write edit log
            TruncateTableInfo info =
                    new TruncateTableInfo(db.getId(), db.getFullName(), olapTable.getId(), olapTable.getName(),
                            newPartitions,
                            truncateEntireTable, truncateTableStmt.toSqlWithoutTable());
            Env.getCurrentEnv().getEditLog().logTruncateTable(info);
        } finally {
            olapTable.writeUnlock();
        }

        if (Config.isCloudMode()) {
            int tryCnt = 0;
            while (true) {
                if (tryCnt++ > Config.drop_rpc_retry_num) {
                    LOG.warn("failed to drop partition {} of table {}, try cnt {} reaches maximum retry count",
                            oldPartitionsIds, olapTable.getId(), tryCnt);
                    break;
                }
                try {
                    Env.getCurrentInternalCatalog().dropCloudPartition(db.getId(), olapTable.getId(),
                            oldPartitionsIds, oldPartitionIndexIds);
                } catch (Exception e) {
                    LOG.warn("failed to drop partition {} of table {}, try cnt {}, execption {}",
                            oldPartitionsIds, olapTable.getId(), tryCnt, e);
                    try {
                        Thread.sleep(3000);
                    } catch (InterruptedException ie) {
                        LOG.warn("Thread sleep is interrupted");
                    }
                    continue;
                }
                break;
            }
        }

        if (truncateEntireTable) {
            // Drop the whole table stats after truncate the entire table
            Env.getCurrentEnv().getAnalysisManager().dropStats(olapTable);
        } else {
            // Update the updated rows in table stats after truncate some partitions.
            Env.getCurrentEnv().getAnalysisManager().updateUpdatedRows(olapTable.getId(), rowsToTruncate);
        }
        LOG.info("finished to truncate table {}, partitions: {}", tblRef.getName().toSql(), tblRef.getPartitionNames());
    }

    private List<Partition> truncateTableInternal(OlapTable olapTable, List<Partition> newPartitions,
                                                  boolean isEntireTable) {
        // use new partitions to replace the old ones.
        List<Partition> oldPartitions = Lists.newArrayList();
        Set<Long> oldTabletIds = Sets.newHashSet();
        for (Partition newPartition : newPartitions) {
            Partition oldPartition = olapTable.replacePartition(newPartition);
            oldPartitions.add(oldPartition);
            // save old tablets to be removed
            for (MaterializedIndex index : oldPartition.getMaterializedIndices(IndexExtState.ALL)) {
                index.getTablets().forEach(t -> {
                    oldTabletIds.add(t.getId());
                });
            }
        }

        if (isEntireTable) {
            // drop all temp partitions
            olapTable.dropAllTempPartitions();
        }

        // remove the tablets in old partitions
        for (Long tabletId : oldTabletIds) {
            Env.getCurrentInvertedIndex().deleteTablet(tabletId);
        }
        return oldPartitions;
    }

    public void replayTruncateTable(TruncateTableInfo info) throws MetaNotFoundException {
        Database db = (Database) getDbOrMetaException(info.getDbId());
        OlapTable olapTable = (OlapTable) db.getTableOrMetaException(info.getTblId(), TableType.OLAP);
        List<Long> oldPartitionsIds = Lists.newArrayList();
        List<Long> oldPartitionIndexIds = Lists.newArrayList();
        olapTable.writeLock();
        try {
            List<Partition> oldPartitions = truncateTableInternal(olapTable, info.getPartitions(),
                    info.isEntireTable());
            for (Partition oldPartition : oldPartitions) {
                oldPartitionsIds.add(oldPartition.getId());
            }
            oldPartitionIndexIds = olapTable.getIndexIdList();

            // add tablet to inverted index
            TabletInvertedIndex invertedIndex = Env.getCurrentInvertedIndex();
            for (Partition partition : info.getPartitions()) {
                long partitionId = partition.getId();
                TStorageMedium medium = olapTable.getPartitionInfo().getDataProperty(partitionId)
                        .getStorageMedium();
                for (MaterializedIndex mIndex : partition.getMaterializedIndices(IndexExtState.ALL)) {
                    long indexId = mIndex.getId();
                    int schemaHash = olapTable.getSchemaHashByIndexId(indexId);
                    for (Tablet tablet : mIndex.getTablets()) {
                        TabletMeta tabletMeta = new TabletMeta(db.getId(), olapTable.getId(), partitionId, indexId,
                                schemaHash, medium);
                        long tabletId = tablet.getId();
                        invertedIndex.addTablet(tabletId, tabletMeta);
                        for (Replica replica : tablet.getReplicas()) {
                            invertedIndex.addReplica(tabletId, replica);
                        }
                    }
                }
            }
        } finally {
            olapTable.writeUnlock();
        }

        if (Config.isCloudMode() && !Env.isCheckpointThread()) {
            int tryCnt = 0;
            while (true) {
                if (tryCnt++ > Config.drop_rpc_retry_num) {
                    LOG.warn("failed to drop partition {} of table {}, try cnt {} reaches maximum retry count",
                            oldPartitionsIds, olapTable.getId(), tryCnt);
                    break;
                }
                try {
                    Env.getCurrentInternalCatalog().dropCloudPartition(db.getId(), olapTable.getId(),
                            oldPartitionsIds, oldPartitionIndexIds);
                } catch (Exception e) {
                    LOG.warn("failed to drop partition {} of table {}, try cnt {}, execption {}",
                            oldPartitionsIds, olapTable.getId(), tryCnt, e);
                    try {
                        Thread.sleep(3000);
                    } catch (InterruptedException ie) {
                        LOG.warn("Thread sleep is interrupted");
                    }
                    continue;
                }
                break;
            }
        }
    }

    public void replayAlterExternalTableSchema(String dbName, String tableName, List<Column> newSchema)
            throws MetaNotFoundException {
        Database db = (Database) getDbOrMetaException(dbName);
        Table table = db.getTableOrMetaException(tableName);
        table.writeLock();
        try {
            table.setNewFullSchema(newSchema);
        } finally {
            table.writeUnlock();
        }
    }

    // for test only
    public void clearDbs() {
        if (idToDb != null) {
            idToDb.clear();
        }
        if (fullNameToDb != null) {
            fullNameToDb.clear();
        }
    }

    @Deprecated
    public long loadCluster(DataInputStream dis, long checksum) throws IOException, DdlException {
        int clusterCount = dis.readInt();
        checksum ^= clusterCount;
        Preconditions.checkState(clusterCount <= 1, clusterCount);
        if (clusterCount == 1) {
            // read the old cluster
            Cluster oldCluster = Cluster.read(dis);
            checksum ^= oldCluster.getId();
        }
        return checksum;
    }

    public long saveDb(CountingDataOutputStream dos, long checksum) throws IOException {
        // 2 is for information_schema db & mysql db, which does not need to be persisted.
        // And internal database could not be dropped, so we assert dbCount >= 0
        int dbCount = idToDb.size() - MysqlCompatibleDatabase.COUNT;
        if (dbCount < 0) {
            throw new IOException("Invalid database count");
        }

        checksum ^= dbCount;
        dos.writeInt(dbCount);

        for (Map.Entry<Long, Database> entry : idToDb.entrySet()) {
            Database db = entry.getValue();
            // Don't write internal database meta.
            if (!db.isMysqlCompatibleDatabase()) {
                checksum ^= entry.getKey();
                db.write(dos);
            }
        }
        return checksum;
    }

    public long loadDb(DataInputStream dis, long checksum) throws IOException, DdlException {
        int dbCount = dis.readInt();
        long newChecksum = checksum ^ dbCount;
        for (long i = 0; i < dbCount; ++i) {
            Database db = new Database();
            db.readFields(dis);
            newChecksum ^= db.getId();

            Database dbPrev = fullNameToDb.get(db.getFullName());
            if (dbPrev != null) {
                String errMsg;
                if (dbPrev.isMysqlCompatibleDatabase() || db.isMysqlCompatibleDatabase()) {
                    errMsg = String.format(
                        "Mysql compatibility problem, previous checkpoint already has a database with full name "
                        + "%s. If its name is mysql, try to add mysqldb_replace_name=\"mysql_comp\" in fe.conf.",
                        db.getFullName());
                } else {
                    errMsg = String.format("Logical error, duplicated database fullname: %s, id: %d %d.",
                                    db.getFullName(), db.getId(), fullNameToDb.get(db.getFullName()).getId());
                }
                throw new IOException(errMsg);
            }
            idToDb.put(db.getId(), db);
            fullNameToDb.put(db.getFullName(), db);
            Env.getCurrentGlobalTransactionMgr().addDatabaseTransactionMgr(db.getId());

            db.analyze();
        }
        // ATTN: this should be done after load Db, and before loadAlterJob
        recreateTabletInvertIndex();
        // rebuild es state state
        getEsRepository().loadTableFromCatalog();
        LOG.info("finished replay databases from image");
        return newChecksum;
    }

    public IcebergTableCreationRecordMgr getIcebergTableCreationRecordMgr() {
        return icebergTableCreationRecordMgr;
    }

    @Override
    public ConcurrentHashMap<Long, DatabaseIf> getIdToDb() {
        return new ConcurrentHashMap<>(idToDb);
    }

    // --------------- BEGIN CLOUD ---------------
    private void createCloudTablets(String clusterName, MaterializedIndex index, ReplicaState replicaState,
                                    DistributionInfo distributionInfo, long version, ReplicaAllocation replicaAlloc,
                                    TabletMeta tabletMeta, Set<Long> tabletIdSet) throws DdlException {
        for (int i = 0; i < distributionInfo.getBucketNum(); ++i) {
            Tablet tablet = new Tablet(Env.getCurrentEnv().getNextId());

            // add tablet to inverted index first
            index.addTablet(tablet, tabletMeta);
            tabletIdSet.add(tablet.getId());

            long replicaId = Env.getCurrentEnv().getNextId();
            Replica replica = new CloudReplica(replicaId, null, replicaState, version,
                    tabletMeta.getOldSchemaHash(), tabletMeta.getDbId(), tabletMeta.getTableId(),
                    tabletMeta.getPartitionId(), tabletMeta.getIndexId(), i);
            tablet.addReplica(replica);
        }
    }

    private OlapFile.RowsetMetaPB.Builder createInitialRowset(Tablet tablet, long partitionId,
                                                              int schemaHash, OlapFile.TabletSchemaPB schema) {
        OlapFile.RowsetMetaPB.Builder rowsetBuilder = OlapFile.RowsetMetaPB.newBuilder();
        rowsetBuilder.setRowsetId(0);
        rowsetBuilder.setPartitionId(partitionId);
        rowsetBuilder.setTabletId(tablet.getId());
        rowsetBuilder.setTabletSchemaHash(schemaHash);
        rowsetBuilder.setRowsetType(OlapFile.RowsetTypePB.BETA_ROWSET);
        rowsetBuilder.setRowsetState(OlapFile.RowsetStatePB.VISIBLE);
        rowsetBuilder.setStartVersion(0);
        rowsetBuilder.setEndVersion(1);
        rowsetBuilder.setNumRows(0);
        rowsetBuilder.setTotalDiskSize(0);
        rowsetBuilder.setDataDiskSize(0);
        rowsetBuilder.setIndexDiskSize(0);
        rowsetBuilder.setSegmentsOverlapPb(OlapFile.SegmentsOverlapPB.NONOVERLAPPING);
        rowsetBuilder.setNumSegments(0);
        rowsetBuilder.setEmpty(true);

        UUID uuid = UUID.randomUUID();
        String rowsetIdV2Str = String.format("%016X", 2L << 56)
                + String.format("%016X", uuid.getMostSignificantBits())
                + String.format("%016X", uuid.getLeastSignificantBits());
        rowsetBuilder.setRowsetIdV2(rowsetIdV2Str);

        rowsetBuilder.setTabletSchema(schema);
        return rowsetBuilder;
    }

    public OlapFile.TabletMetaPB.Builder createCloudTabletMetaBuilder(long tableId, long indexId,
                                                                      long partitionId, Tablet tablet,
                                                                      TTabletType tabletType, int schemaHash,
                                                                      KeysType keysType, short shortKeyColumnCount,
                                                                      Set<String> bfColumns, double bfFpp,
                                                                      List<Index> indexes, List<Column> schemaColumns,
                                                                      DataSortInfo dataSortInfo,
                                                                      TCompressionType compressionType,
                                                                      String storagePolicy, boolean isInMemory,
                                                                      boolean isPersistent, boolean isShadow,
                                                                      boolean isDynamicSchema, String tableName,
                                                                      long ttlSeconds,
                                                                      boolean enableUniqueKeyMergeOnWrite,
                                                                      boolean storeRowColumn, int schemaVersion,
                                                                      String compactionPolicy,
                                                                      Long timeSeriesCompactionGoalSizeMbytes,
                                                                      Long timeSeriesCompactionFileCountThreshold,
                                                                      Long timeSeriesCompactionTimeThresholdSeconds,
                                                                      Long timeSeriesCompactionEmptyRowsetsThreshold,
                                                                      Long timeSeriesCompactionLevelThreshold)
            throws DdlException {
        OlapFile.TabletMetaPB.Builder builder = OlapFile.TabletMetaPB.newBuilder();
        builder.setTableId(tableId);
        builder.setIndexId(indexId);
        builder.setPartitionId(partitionId);
        builder.setTabletId(tablet.getId());
        builder.setSchemaHash(schemaHash);
        builder.setTableName(tableName);
        builder.setCreationTime(System.currentTimeMillis() / 1000);
        builder.setCumulativeLayerPoint(-1);
        builder.setTabletState(isShadow ? OlapFile.TabletStatePB.PB_NOTREADY : OlapFile.TabletStatePB.PB_RUNNING);
        builder.setIsInMemory(isInMemory);
        builder.setIsPersistent(isPersistent);
        builder.setTtlSeconds(ttlSeconds);
        builder.setSchemaVersion(schemaVersion);

        UUID uuid = UUID.randomUUID();
        Types.PUniqueId tabletUid = Types.PUniqueId.newBuilder()
                .setHi(uuid.getMostSignificantBits())
                .setLo(uuid.getLeastSignificantBits())
                .build();
        builder.setTabletUid(tabletUid);

        builder.setPreferredRowsetType(OlapFile.RowsetTypePB.BETA_ROWSET);
        builder.setTabletType(tabletType == TTabletType.TABLET_TYPE_DISK
                ? OlapFile.TabletTypePB.TABLET_TYPE_DISK : OlapFile.TabletTypePB.TABLET_TYPE_MEMORY);

        builder.setReplicaId(tablet.getReplicas().get(0).getId());
        builder.setEnableUniqueKeyMergeOnWrite(enableUniqueKeyMergeOnWrite);

        builder.setCompactionPolicy(compactionPolicy);
        builder.setTimeSeriesCompactionGoalSizeMbytes(timeSeriesCompactionGoalSizeMbytes);
        builder.setTimeSeriesCompactionFileCountThreshold(timeSeriesCompactionFileCountThreshold);
        builder.setTimeSeriesCompactionTimeThresholdSeconds(timeSeriesCompactionTimeThresholdSeconds);
        builder.setTimeSeriesCompactionEmptyRowsetsThreshold(timeSeriesCompactionEmptyRowsetsThreshold);
        builder.setTimeSeriesCompactionLevelThreshold(timeSeriesCompactionLevelThreshold);

        OlapFile.TabletSchemaPB.Builder schemaBuilder = OlapFile.TabletSchemaPB.newBuilder();
        schemaBuilder.setSchemaVersion(schemaVersion);

        if (keysType == KeysType.DUP_KEYS) {
            schemaBuilder.setKeysType(OlapFile.KeysType.DUP_KEYS);
        } else if (keysType == KeysType.UNIQUE_KEYS) {
            schemaBuilder.setKeysType(OlapFile.KeysType.UNIQUE_KEYS);
        } else if (keysType == KeysType.AGG_KEYS) {
            schemaBuilder.setKeysType(OlapFile.KeysType.AGG_KEYS);
        } else {
            throw new DdlException("invalid key types");
        }
        schemaBuilder.setNumShortKeyColumns(shortKeyColumnCount);
        schemaBuilder.setNumRowsPerRowBlock(1024);
        schemaBuilder.setCompressKind(OlapCommon.CompressKind.COMPRESS_LZ4);
        schemaBuilder.setBfFpp(bfFpp);

        int deleteSign = -1;
        int sequenceCol = -1;
        for (int i = 0; i < schemaColumns.size(); i++) {
            Column column = schemaColumns.get(i);
            if (column.isDeleteSignColumn()) {
                deleteSign = i;
            }
            if (column.isSequenceColumn()) {
                sequenceCol = i;
            }
        }
        schemaBuilder.setDeleteSignIdx(deleteSign);
        schemaBuilder.setSequenceColIdx(sequenceCol);
        schemaBuilder.setIsDynamicSchema(isDynamicSchema);
        schemaBuilder.setStoreRowColumn(storeRowColumn);

        if (dataSortInfo.getSortType() == TSortType.LEXICAL) {
            schemaBuilder.setSortType(OlapFile.SortType.LEXICAL);
        } else if (dataSortInfo.getSortType() == TSortType.ZORDER) {
            schemaBuilder.setSortType(OlapFile.SortType.ZORDER);
        } else {
            LOG.warn("invalid sort types:{}", dataSortInfo.getSortType());
            throw new DdlException("invalid sort types");
        }

        switch (compressionType) {
            case NO_COMPRESSION:
                schemaBuilder.setCompressionType(SegmentV2.CompressionTypePB.NO_COMPRESSION);
                break;
            case SNAPPY:
                schemaBuilder.setCompressionType(SegmentV2.CompressionTypePB.SNAPPY);
                break;
            case LZ4:
                schemaBuilder.setCompressionType(SegmentV2.CompressionTypePB.LZ4);
                break;
            case LZ4F:
                schemaBuilder.setCompressionType(SegmentV2.CompressionTypePB.LZ4F);
                break;
            case ZLIB:
                schemaBuilder.setCompressionType(SegmentV2.CompressionTypePB.ZLIB);
                break;
            case ZSTD:
                schemaBuilder.setCompressionType(SegmentV2.CompressionTypePB.ZSTD);
                break;
            default:
                schemaBuilder.setCompressionType(SegmentV2.CompressionTypePB.LZ4F);
                break;
        }

        schemaBuilder.setSortColNum(dataSortInfo.getColNum());
        for (int i = 0; i < schemaColumns.size(); i++) {
            Column column = schemaColumns.get(i);
            schemaBuilder.addColumn(column.toPb(bfColumns, indexes));
        }

        if (indexes != null) {
            for (int i = 0; i < indexes.size(); i++) {
                Index index = indexes.get(i);
                schemaBuilder.addIndex(index.toPb(schemaColumns));
            }
        }
        OlapFile.TabletSchemaPB schema = schemaBuilder.build();
        builder.setSchema(schema);
        // rowset
        OlapFile.RowsetMetaPB.Builder rowsetBuilder = createInitialRowset(tablet, partitionId,
                schemaHash, schema);
        builder.addRsMetas(rowsetBuilder);
        return builder;
    }

    private Partition createCloudPartitionWithIndices(String clusterName, long dbId, long tableId, long baseIndexId,
                                                      long partitionId, String partitionName,
                                                      Map<Long, MaterializedIndexMeta> indexIdToMeta,
                                                      DistributionInfo distributionInfo, TStorageMedium storageMedium,
                                                      ReplicaAllocation replicaAlloc,
                                                      Long versionInfo, Set<String> bfColumns, double bfFpp,
                                                      Set<Long> tabletIdSet, List<Index> indexes,
                                                      boolean isInMemory, TStorageFormat storageFormat,
                                                      TTabletType tabletType, TCompressionType compressionType,
                                                      DataSortInfo dataSortInfo, boolean enableUniqueKeyMergeOnWrite,
                                                      String storagePolicy, boolean isPersistent,
                                                      boolean isDynamicSchema, String tableName, long ttlSeconds,
                                                      boolean storeRowColumn, String compactionPolicy,
                                                      Long timeSeriesCompactionGoalSizeMbytes,
                                                      Long timeSeriesCompactionFileCountThreshold,
                                                      Long timeSeriesCompactionTimeThresholdSeconds,
                                                      Long timeSeriesCompactionEmptyRowsetsThreshold,
                                                      Long timeSeriesCompactionLevelThreshold)
            throws DdlException {
        // create base index first.
        Preconditions.checkArgument(baseIndexId != -1);
        MaterializedIndex baseIndex = new MaterializedIndex(baseIndexId, IndexState.NORMAL);

        LOG.info("begin create cloud partition");
        // create partition with base index
        Partition partition = new CloudPartition(partitionId, partitionName, baseIndex,
                distributionInfo, dbId, tableId);

        // add to index map
        Map<Long, MaterializedIndex> indexMap = new HashMap<>();
        indexMap.put(baseIndexId, baseIndex);

        // create rollup index if has
        for (long indexId : indexIdToMeta.keySet()) {
            if (indexId == baseIndexId) {
                continue;
            }

            MaterializedIndex rollup = new MaterializedIndex(indexId, IndexState.NORMAL);
            indexMap.put(indexId, rollup);
        }

        // version and version hash
        if (versionInfo != null) {
            partition.updateVisibleVersion(versionInfo);
        }
        long version = partition.getVisibleVersion();

        // short totalReplicaNum = replicaAlloc.getTotalReplicaNum();
        for (Map.Entry<Long, MaterializedIndex> entry : indexMap.entrySet()) {
            long indexId = entry.getKey();
            MaterializedIndex index = entry.getValue();
            MaterializedIndexMeta indexMeta = indexIdToMeta.get(indexId);

            // create tablets
            int schemaHash = indexMeta.getSchemaHash();
            TabletMeta tabletMeta = new TabletMeta(dbId, tableId, partitionId, indexId, schemaHash, storageMedium);
            createCloudTablets(clusterName, index, ReplicaState.NORMAL, distributionInfo, version, replicaAlloc,
                    tabletMeta, tabletIdSet);

            short shortKeyColumnCount = indexMeta.getShortKeyColumnCount();
            // TStorageType storageType = indexMeta.getStorageType();
            List<Column> columns = indexMeta.getSchema();
            KeysType keysType = indexMeta.getKeysType();

            SelectdbCloud.CreateTabletsRequest.Builder requestBuilder = SelectdbCloud.CreateTabletsRequest.newBuilder();
            for (Tablet tablet : index.getTablets()) {
                OlapFile.TabletMetaPB.Builder builder = createCloudTabletMetaBuilder(tableId, indexId,
                        partitionId, tablet, tabletType, schemaHash, keysType, shortKeyColumnCount,
                        bfColumns, bfFpp, indexes, columns, dataSortInfo, compressionType,
                        storagePolicy, isInMemory, isPersistent, false, isDynamicSchema, tableName, ttlSeconds,
                        enableUniqueKeyMergeOnWrite, storeRowColumn, indexMeta.getSchemaVersion(), compactionPolicy,
                        timeSeriesCompactionGoalSizeMbytes, timeSeriesCompactionFileCountThreshold,
                        timeSeriesCompactionTimeThresholdSeconds, timeSeriesCompactionEmptyRowsetsThreshold,
                        timeSeriesCompactionLevelThreshold);
                requestBuilder.addTabletMetas(builder);
            }

            LOG.info("create tablets, dbId: {}, tableId: {}, tableName: {}, partitionId: {}, partitionName: {}, "
                    + "indexId: {}",
                    dbId, tableId, tableName, partitionId, partitionName, indexId);
            sendCreateTabletsRpc(requestBuilder);
            if (index.getId() != baseIndexId) {
                // add rollup index to partition
                partition.createRollupIndex(index);
            }
        } // end for indexMap
        return partition;
    }

    public void sendCreateTabletsRpc(SelectdbCloud.CreateTabletsRequest.Builder requestBuilder) throws DdlException  {
        requestBuilder.setCloudUniqueId(Config.cloud_unique_id);
        SelectdbCloud.CreateTabletsRequest createTabletsReq = requestBuilder.build();

        LOG.debug("send create tablets rpc, createTabletsReq: {}", createTabletsReq);
        SelectdbCloud.CreateTabletsResponse response;
        try {
            response = MetaServiceProxy.getInstance().createTablets(createTabletsReq);
        } catch (RpcException e) {
            LOG.warn("failed to send create tablets rpc {}", e.getMessage());
            throw new RuntimeException(e);
        }
        LOG.info("create tablets response: {}", response);

        if (response.getStatus().getCode() != SelectdbCloud.MetaServiceCode.OK) {
            throw new DdlException(response.getStatus().getMsg());
        }
    }

    public void createCloudTable(CreateTableStmt stmt) throws UserException {
        String engineName = stmt.getEngineName();
        String dbName = stmt.getDbName();

        // check if db exists
        Database db = (Database) getDbOrDdlException(dbName);

        if (engineName.equals("olap")) {
            createOlapTable(db, stmt);
            return;
        } else {
            ErrorReport.reportDdlException(ErrorCode.ERR_UNKNOWN_STORAGE_ENGINE, engineName);
        }
    }

    private static void sleepSeveralMs() {
        // sleep random millis [20, 200] ms, avoid txn conflict
        int randomMillis = 20 + (int) (Math.random() * (200 - 20));
        LOG.debug("randomMillis:{}", randomMillis);
        try {
            Thread.sleep(randomMillis);
        } catch (InterruptedException e) {
            LOG.info("ignore InterruptedException: ", e);
        }
    }

    // if `expiration` = 0, recycler will delete uncommitted indexes in `retention_seconds`
    public void prepareCloudMaterializedIndex(Long tableId, List<Long> indexIds,
                                              long expiration) throws DdlException {
        SelectdbCloud.IndexRequest.Builder indexRequestBuilder =
                SelectdbCloud.IndexRequest.newBuilder();
        indexRequestBuilder.setCloudUniqueId(Config.cloud_unique_id);
        indexRequestBuilder.addAllIndexIds(indexIds);
        indexRequestBuilder.setTableId(tableId);
        indexRequestBuilder.setExpiration(expiration);
        final SelectdbCloud.IndexRequest indexRequest = indexRequestBuilder.build();

        SelectdbCloud.IndexResponse response = null;
        int tryTimes = 0;
        while (tryTimes++ < Config.metaServiceRpcRetryTimes()) {
            try {
                response = MetaServiceProxy.getInstance().prepareIndex(indexRequest);
                if (response.getStatus().getCode() != SelectdbCloud.MetaServiceCode.KV_TXN_CONFLICT) {
                    break;
                }
            } catch (RpcException e) {
                LOG.warn("tryTimes:{}, prepareIndex RpcException", tryTimes, e);
                if (tryTimes + 1 >= Config.metaServiceRpcRetryTimes()) {
                    throw new DdlException(e.getMessage());
                }
            }
            sleepSeveralMs();
        }

        if (response.getStatus().getCode() != SelectdbCloud.MetaServiceCode.OK) {
            LOG.warn("prepareIndex response: {} ", response);
            throw new DdlException(response.getStatus().getMsg());
        }
    }

    public void commitCloudMaterializedIndex(Long tableId, List<Long> indexIds)
            throws DdlException {
        SelectdbCloud.IndexRequest.Builder indexRequestBuilder =
                SelectdbCloud.IndexRequest.newBuilder();
        indexRequestBuilder.setCloudUniqueId(Config.cloud_unique_id);
        indexRequestBuilder.addAllIndexIds(indexIds);
        indexRequestBuilder.setTableId(tableId);
        final SelectdbCloud.IndexRequest indexRequest = indexRequestBuilder.build();

        SelectdbCloud.IndexResponse response = null;
        int tryTimes = 0;
        while (tryTimes++ < Config.metaServiceRpcRetryTimes()) {
            try {
                response = MetaServiceProxy.getInstance().commitIndex(indexRequest);
                if (response.getStatus().getCode() != SelectdbCloud.MetaServiceCode.KV_TXN_CONFLICT) {
                    break;
                }
            } catch (RpcException e) {
                LOG.warn("tryTimes:{}, commitIndex RpcException", tryTimes, e);
                if (tryTimes + 1 >= Config.metaServiceRpcRetryTimes()) {
                    throw new DdlException(e.getMessage());
                }
            }
            sleepSeveralMs();
        }

        if (response.getStatus().getCode() != SelectdbCloud.MetaServiceCode.OK) {
            LOG.warn("commitIndex response: {} ", response);
            throw new DdlException(response.getStatus().getMsg());
        }
    }

    // if not set expiration recycler will delete uncommitted indexes in `retention_seconds`
    public void dropCloudMaterializedIndex(Long tableId, List<Long> indexIds)
            throws DdlException {
        SelectdbCloud.IndexRequest.Builder indexRequestBuilder =
                SelectdbCloud.IndexRequest.newBuilder();
        indexRequestBuilder.setCloudUniqueId(Config.cloud_unique_id);
        indexRequestBuilder.addAllIndexIds(indexIds);
        indexRequestBuilder.setTableId(tableId);
        final SelectdbCloud.IndexRequest indexRequest = indexRequestBuilder.build();

        SelectdbCloud.IndexResponse response = null;
        int tryTimes = 0;
        while (tryTimes++ < Config.metaServiceRpcRetryTimes()) {
            try {
                response = MetaServiceProxy.getInstance().dropIndex(indexRequest);
                if (response.getStatus().getCode() != SelectdbCloud.MetaServiceCode.KV_TXN_CONFLICT) {
                    break;
                }
            } catch (RpcException e) {
                LOG.warn("tryTimes:{}, dropIndex RpcException", tryTimes, e);
                if (tryTimes + 1 >= Config.metaServiceRpcRetryTimes()) {
                    throw new DdlException(e.getMessage());
                }
            }
            sleepSeveralMs();
        }

        if (response.getStatus().getCode() != SelectdbCloud.MetaServiceCode.OK) {
            LOG.warn("dropIndex response: {} ", response);
            throw new DdlException(response.getStatus().getMsg());
        }
    }

    // if `expiration` = 0, recycler will delete uncommitted partitions in `retention_seconds`
    public static void prepareCloudPartition(long dbId, long tableId, List<Long> partitionIds, List<Long> indexIds,
                                      long expiration) throws DdlException {
        SelectdbCloud.PartitionRequest.Builder partitionRequestBuilder =
                SelectdbCloud.PartitionRequest.newBuilder();
        partitionRequestBuilder.setCloudUniqueId(Config.cloud_unique_id);
        partitionRequestBuilder.setTableId(tableId);
        partitionRequestBuilder.addAllPartitionIds(partitionIds);
        partitionRequestBuilder.addAllIndexIds(indexIds);
        partitionRequestBuilder.setExpiration(expiration);
        if (dbId > 0) {
            partitionRequestBuilder.setDbId(dbId);
        }
        final SelectdbCloud.PartitionRequest partitionRequest = partitionRequestBuilder.build();

        SelectdbCloud.PartitionResponse response = null;
        int tryTimes = 0;
        while (tryTimes++ < Config.metaServiceRpcRetryTimes()) {
            try {
                response = MetaServiceProxy.getInstance().preparePartition(partitionRequest);
                if (response.getStatus().getCode() != SelectdbCloud.MetaServiceCode.KV_TXN_CONFLICT) {
                    break;
                }
            } catch (RpcException e) {
                LOG.warn("tryTimes:{}, preparePartition RpcException", tryTimes, e);
                if (tryTimes + 1 >= Config.metaServiceRpcRetryTimes()) {
                    throw new DdlException(e.getMessage());
                }
            }
            sleepSeveralMs();
        }

        if (response.getStatus().getCode() != SelectdbCloud.MetaServiceCode.OK) {
            LOG.warn("preparePartition response: {} ", response);
            throw new DdlException(response.getStatus().getMsg());
        }
    }

    public static void commitCloudPartition(long tableId,
                                            List<Long> partitionIds, List<Long> indexIds) throws DdlException {
        SelectdbCloud.PartitionRequest.Builder partitionRequestBuilder =
                SelectdbCloud.PartitionRequest.newBuilder();
        partitionRequestBuilder.setCloudUniqueId(Config.cloud_unique_id);
        partitionRequestBuilder.addAllPartitionIds(partitionIds);
        partitionRequestBuilder.addAllIndexIds(indexIds);
        partitionRequestBuilder.setTableId(tableId);
        final SelectdbCloud.PartitionRequest partitionRequest = partitionRequestBuilder.build();

        SelectdbCloud.PartitionResponse response = null;
        int tryTimes = 0;
        while (tryTimes++ < Config.metaServiceRpcRetryTimes()) {
            try {
                response = MetaServiceProxy.getInstance().commitPartition(partitionRequest);
                if (response.getStatus().getCode() != SelectdbCloud.MetaServiceCode.KV_TXN_CONFLICT) {
                    break;
                }
            } catch (RpcException e) {
                LOG.warn("tryTimes:{}, commitPartition RpcException", tryTimes, e);
                if (tryTimes + 1 >= Config.metaServiceRpcRetryTimes()) {
                    throw new DdlException(e.getMessage());
                }
            }
            sleepSeveralMs();
        }

        if (response.getStatus().getCode() != SelectdbCloud.MetaServiceCode.OK) {
            LOG.warn("commitPartition response: {} ", response);
            throw new DdlException(response.getStatus().getMsg());
        }
    }

    public void dropCloudPartition(long dbId, long tableId, List<Long> partitionIds, List<Long> indexIds)
            throws DdlException {
        SelectdbCloud.PartitionRequest.Builder partitionRequestBuilder =
                SelectdbCloud.PartitionRequest.newBuilder();
        partitionRequestBuilder.setCloudUniqueId(Config.cloud_unique_id);
        partitionRequestBuilder.setTableId(tableId);
        partitionRequestBuilder.addAllPartitionIds(partitionIds);
        partitionRequestBuilder.addAllIndexIds(indexIds);
        if (dbId > 0) {
            partitionRequestBuilder.setDbId(dbId);
        }
        final SelectdbCloud.PartitionRequest partitionRequest = partitionRequestBuilder.build();

        SelectdbCloud.PartitionResponse response = null;
        int tryTimes = 0;
        while (tryTimes++ < Config.metaServiceRpcRetryTimes()) {
            try {
                response = MetaServiceProxy.getInstance().dropPartition(partitionRequest);
                if (response.getStatus().getCode() != SelectdbCloud.MetaServiceCode.KV_TXN_CONFLICT) {
                    break;
                }
            } catch (RpcException e) {
                LOG.warn("tryTimes:{}, dropPartition RpcException", tryTimes, e);
                if (tryTimes + 1 >= Config.metaServiceRpcRetryTimes()) {
                    throw new DdlException(e.getMessage());
                }
            }
            sleepSeveralMs();
        }

        if (response.getStatus().getCode() != SelectdbCloud.MetaServiceCode.OK) {
            LOG.warn("dropPartition response: {} ", response);
            throw new DdlException(response.getStatus().getMsg());
        }
    }

    public void createStage(StagePB stagePB, boolean ifNotExists) throws DdlException {
        SelectdbCloud.CreateStageRequest createStageRequest = SelectdbCloud.CreateStageRequest.newBuilder()
                .setCloudUniqueId(Config.cloud_unique_id).setStage(stagePB).build();
        SelectdbCloud.CreateStageResponse response = null;
        int retryTime = 0;
        while (retryTime++ < 3) {
            try {
                response = MetaServiceProxy.getInstance().createStage(createStageRequest);
                LOG.debug("create stage, stage: {}, {}, response: {}", stagePB, ifNotExists, response);
                if (ifNotExists && response.getStatus().getCode() == SelectdbCloud.MetaServiceCode.ALREADY_EXISTED) {
                    LOG.info("stage already exists, stage_name: {}", stagePB.getName());
                    return;
                }
                if (response.getStatus().getCode() != MetaServiceCode.KV_TXN_CONFLICT
                        && response.getStatus().getCode() != MetaServiceCode.KV_TXN_COMMIT_ERR) {
                    break;
                }
            } catch (RpcException e) {
                LOG.warn("createStage response: {} ", response);
            }
            // sleep random millis [20, 200] ms, avoid txn conflict
            int randomMillis = 20 + (int) (Math.random() * (200 - 20));
            LOG.debug("randomMillis:{}", randomMillis);
            try {
                Thread.sleep(randomMillis);
            } catch (InterruptedException e) {
                LOG.info("InterruptedException: ", e);
            }
        }

        if (response == null) {
            LOG.warn("createStage failed.");
            throw new DdlException("createStage failed");
        }

        if (response.getStatus().getCode() != SelectdbCloud.MetaServiceCode.OK) {
            LOG.warn("createStage response: {} ", response);
            throw new DdlException(response.getStatus().getMsg());
        }
    }

    public List<StagePB> getStage(StagePB.StageType stageType, String userName,
                                  String stageName, String userId) throws DdlException {
        SelectdbCloud.GetStageResponse response = getStageRpc(stageType, userName, stageName, userId);
        if (response.getStatus().getCode() == MetaServiceCode.OK) {
            return response.getStageList();
        }

        if (stageType == StagePB.StageType.EXTERNAL) {
            if (response.getStatus().getCode() == MetaServiceCode.STAGE_NOT_FOUND) {
                LOG.info("Stage does not exist: {}", stageName);
                throw new DdlException("Stage does not exist: " + stageName);
            }
            LOG.warn("internal error, try later");
            throw new DdlException("internal error, try later");
        }

        if (response.getStatus().getCode() == MetaServiceCode.STATE_ALREADY_EXISTED_FOR_USER
                || response.getStatus().getCode() == MetaServiceCode.STAGE_NOT_FOUND) {
            StagePB.Builder createStageBuilder = StagePB.newBuilder();
            createStageBuilder.addMysqlUserName(ClusterNamespace
                    .getNameFromFullName(ConnectContext.get().getCurrentUserIdentity().getQualifiedUser()))
                .setStageId(UUID.randomUUID().toString()).setType(StagePB.StageType.INTERNAL).addMysqlUserId(userId);

            boolean isAba = false;
            if (response.getStatus().getCode() == MetaServiceCode.STATE_ALREADY_EXISTED_FOR_USER) {
                List<StagePB> stages = response.getStageList();
                if (stages.isEmpty() || stages.get(0).getMysqlUserIdCount() == 0) {
                    LOG.warn("impossible here, internal stage this err code must have one stage.");
                    throw new DdlException("internal error, try later");
                }
                String toDropMysqlUserId = stages.get(0).getMysqlUserId(0);
                // ABA user
                // 1. drop user
                isAba = true;
                String reason = String.format("get stage deal with err user [%s:%s] %s, step %s msg %s now userid [%s]",
                        userName, userId, "aba user", "1", "drop old stage", toDropMysqlUserId);
                LOG.info(reason);
                dropStage(StagePB.StageType.INTERNAL, userName, toDropMysqlUserId, null, reason, true);
            }
            // stage not found just create and get
            // 2. create a new internal stage
            LOG.info("get stage deal with err user [{}:{}] {}, step {} msg {}", userName, userId,
                    isAba ? "aba user" : "not found", isAba ? "2" : "1",  "create a new internal stage");
            createStage(createStageBuilder.build(), true);
            // 3. get again
            // sleep random millis [20, 200] ms, avoid multiple call get stage.
            int randomMillis = 20 + (int) (Math.random() * (200 - 20));
            LOG.debug("randomMillis:{}", randomMillis);
            try {
                Thread.sleep(randomMillis);
            } catch (InterruptedException e) {
                LOG.info("InterruptedException: ", e);
            }
            LOG.info("get stage deal with err user [{}:{}] {}, step {} msg {}", userName, userId,
                    isAba ? "aba user" : "not found", isAba ? "3" : "2",  "get stage");
            response = getStageRpc(stageType, userName, stageName, userId);
            if (response.getStatus().getCode() == MetaServiceCode.OK) {
                return response.getStageList();
            }
        }
        return null;
    }


    public SelectdbCloud.GetStageResponse getStageRpc(StagePB.StageType stageType, String userName,
                                                      String stageName, String userId) throws DdlException {
        SelectdbCloud.GetStageRequest.Builder builder = SelectdbCloud.GetStageRequest.newBuilder()
                .setCloudUniqueId(Config.cloud_unique_id).setType(stageType);
        if (userName != null) {
            builder.setMysqlUserName(userName);
        }
        if (stageName != null) {
            builder.setStageName(stageName);
        }
        if (userId != null) {
            builder.setMysqlUserId(userId);
        }
        SelectdbCloud.GetStageResponse response = null;
        try {
            response = MetaServiceProxy.getInstance().getStage(builder.build());
            LOG.debug("get stage, stageType={}, userName={}, userId= {}, stageName:{}, response: {}",
                    stageType, userName, userId, stageName, response);
        } catch (RpcException e) {
            LOG.warn("getStage rpc exception: {} ", e.getMessage(), e);
            throw new DdlException("internal error, try later");
        }

        return response;
    }

    public void dropStage(StagePB.StageType stageType, String userName, String userId,
                          String stageName, String reason, boolean ifExists)
            throws DdlException {
        SelectdbCloud.DropStageRequest.Builder builder = SelectdbCloud.DropStageRequest.newBuilder()
                .setCloudUniqueId(Config.cloud_unique_id).setType(stageType);
        if (userName != null) {
            builder.setMysqlUserName(userName);
        }
        if (userId != null) {
            builder.setMysqlUserId(userId);
        }
        if (stageName != null) {
            builder.setStageName(stageName);
        }
        if (reason != null) {
            builder.setReason(reason);
        }
        SelectdbCloud.DropStageResponse response = null;
        int retryTime = 0;
        while (retryTime++ < 3) {
            try {
                response = MetaServiceProxy.getInstance().dropStage(builder.build());
                LOG.info("drop stage, stageType:{}, userName:{}, userId:{}, stageName:{}, reason:{}, "
                        + "retry:{}, response: {}", stageType, userName, userId, stageName, reason, retryTime,
                        response);
                // just retry kv conflict
                if (response.getStatus().getCode() != MetaServiceCode.KV_TXN_CONFLICT) {
                    break;
                }
            } catch (RpcException e) {
                LOG.warn("dropStage response: {} ", response);
            }
            // sleep random millis [20, 200] ms, avoid txn conflict
            int randomMillis = 20 + (int) (Math.random() * (200 - 20));
            LOG.debug("randomMillis:{}", randomMillis);
            try {
                Thread.sleep(randomMillis);
            } catch (InterruptedException e) {
                LOG.info("InterruptedException: ", e);
            }
        }

        if (response == null || !response.hasStatus()) {
            throw new DdlException("metaService exception");
        }

        if (response.getStatus().getCode() != SelectdbCloud.MetaServiceCode.OK) {
            LOG.warn("dropStage response: {} ", response);
            if (response.getStatus().getCode() == MetaServiceCode.STAGE_NOT_FOUND) {
                if (ifExists) {
                    return;
                } else {
                    throw new DdlException("Stage does not exists: " + stageName);
                }
            }
            throw new DdlException("internal error, try later");
        }
    }

    public List<ObjectFilePB> beginCopy(String stageId, SelectdbCloud.StagePB.StageType stageType, long tableId,
                                        String copyJobId, int groupId, long startTime, long timeoutTime,
                                        List<ObjectFilePB> objectFiles,
                                        long sizeLimit, int fileNumLimit, int fileMetaSizeLimit) throws DdlException {
        SelectdbCloud.BeginCopyRequest request = SelectdbCloud.BeginCopyRequest.newBuilder()
                .setCloudUniqueId(Config.cloud_unique_id).setStageId(stageId).setStageType(stageType)
                .setTableId(tableId).setCopyId(copyJobId).setGroupId(groupId).setStartTimeMs(startTime)
                .setTimeoutTimeMs(timeoutTime).addAllObjectFiles(objectFiles).setFileNumLimit(fileNumLimit)
                .setFileSizeLimit(sizeLimit).setFileMetaSizeLimit(fileMetaSizeLimit).build();
        SelectdbCloud.BeginCopyResponse response = null;
        try {
            int retry = 0;
            while (true) {
                response = MetaServiceProxy.getInstance().beginCopy(request);
                if (response.getStatus().getCode() == SelectdbCloud.MetaServiceCode.OK) {
                    return response.getFilteredObjectFilesList();
                }
                if (retry < Config.cloud_copy_txn_conflict_error_retry_num
                        && response.getStatus().getCode() == SelectdbCloud.MetaServiceCode.KV_TXN_CONFLICT) {
                    LOG.warn("begin copy error with kv txn conflict, tableId={}, stageId={}, queryId={}, retry={}",
                            tableId, stageId, copyJobId, retry);
                    retry++;
                    continue;
                }
                LOG.warn("beginCopy response: {} ", response);
                throw new DdlException(response.getStatus().getMsg());
            }
        } catch (RpcException e) {
            LOG.warn("beginCopy response: {} ", response);
            throw new DdlException(e.getMessage());
        }
    }

    public SelectdbCloud.GetIamResponse getIam() throws DdlException {
        SelectdbCloud.GetIamRequest.Builder builder = SelectdbCloud.GetIamRequest.newBuilder()
                .setCloudUniqueId(Config.cloud_unique_id);
        SelectdbCloud.GetIamResponse response = null;
        try {
            response = MetaServiceProxy.getInstance().getIam(builder.build());
        } catch (RpcException e) {
            LOG.warn("getStage rpc exception: {} ", e.getMessage(), e);
            throw new DdlException("internal error, try later");
        }
        return response;
    }

    public void finishCopy(String stageId, SelectdbCloud.StagePB.StageType stageType, long tableId, String copyJobId,
                           int groupId, Action action) throws DdlException {
        SelectdbCloud.FinishCopyRequest request = SelectdbCloud.FinishCopyRequest.newBuilder()
                .setCloudUniqueId(Config.cloud_unique_id).setStageId(stageId).setStageType(stageType)
                .setTableId(tableId).setCopyId(copyJobId).setGroupId(groupId)
                .setAction(action).setFinishTimeMs(System.currentTimeMillis()).build();
        SelectdbCloud.FinishCopyResponse response = null;
        try {
            int retry = 0;
            while (true) {
                response = MetaServiceProxy.getInstance().finishCopy(request);
                if (response.getStatus().getCode() == SelectdbCloud.MetaServiceCode.OK) {
                    return;
                }
                if (response.getStatus().getCode() == MetaServiceCode.COPY_JOB_NOT_FOUND) {
                    if (action == Action.COMMIT) {
                        LOG.warn("finish copy error with copy job not found, tableId={}, stageId={}, queryId={}",
                                tableId, stageId, copyJobId);
                        throw new DdlException(response.getStatus().getMsg());
                    } else {
                        return;
                    }
                }
                if (retry < Config.cloud_copy_txn_conflict_error_retry_num
                        && response.getStatus().getCode() == SelectdbCloud.MetaServiceCode.KV_TXN_CONFLICT) {
                    LOG.warn("finish copy error with kv txn conflict, tableId={}, stageId={}, queryId={}, retry={}",
                            tableId, stageId, copyJobId, retry);
                    retry++;
                    continue;
                }
                LOG.warn("finishCopy response: {} ", response);
                throw new DdlException(response.getStatus().getMsg());
            }
        } catch (RpcException e) {
            LOG.warn("finishCopy response: {} ", response);
            throw new DdlException(e.getMessage());
        }
    }

    public CopyJobPB getCopyJob(String stageId, long tableId, String copyJobId, int groupId) throws DdlException {
        SelectdbCloud.GetCopyJobRequest request = SelectdbCloud.GetCopyJobRequest.newBuilder()
                .setCloudUniqueId(Config.cloud_unique_id).setStageId(stageId).setTableId(tableId).setCopyId(copyJobId)
                .setGroupId(groupId).build();
        SelectdbCloud.GetCopyJobResponse response = null;
        try {
            response = MetaServiceProxy.getInstance().getCopyJob(request);
            if (response.getStatus().getCode() != SelectdbCloud.MetaServiceCode.OK) {
                LOG.warn("getCopyJob response: {} ", response);
                throw new DdlException(response.getStatus().getMsg());
            }
            return response.hasCopyJob() ? response.getCopyJob() : null;
        } catch (RpcException e) {
            LOG.warn("getCopyJob response: {} ", response);
            throw new DdlException(e.getMessage());
        }
    }

    public List<ObjectFilePB> getCopyFiles(String stageId, long tableId) throws DdlException {
        SelectdbCloud.GetCopyFilesRequest.Builder builder = SelectdbCloud.GetCopyFilesRequest.newBuilder()
                .setCloudUniqueId(Config.cloud_unique_id).setStageId(stageId).setTableId(tableId);
        SelectdbCloud.GetCopyFilesResponse response = null;
        try {
            response = MetaServiceProxy.getInstance().getCopyFiles(builder.build());
            if (response.getStatus().getCode() != SelectdbCloud.MetaServiceCode.OK) {
                LOG.warn("getCopyFiles response: {} ", response);
                throw new DdlException(response.getStatus().getMsg());
            }
            return response.getObjectFilesList();
        } catch (RpcException e) {
            LOG.warn("getCopyFiles response: {} ", response);
            throw new DdlException(e.getMessage());
        }
    }

    public List<ObjectFilePB> filterCopyFiles(String stageId, long tableId, List<ObjectFile> objectFiles)
            throws DdlException {
        SelectdbCloud.FilterCopyFilesRequest.Builder builder = SelectdbCloud.FilterCopyFilesRequest.newBuilder()
                .setCloudUniqueId(Config.cloud_unique_id).setStageId(stageId).setTableId(tableId);
        for (ObjectFile objectFile : objectFiles) {
            builder.addObjectFiles(
                    ObjectFilePB.newBuilder().setRelativePath(objectFile.getRelativePath())
                            .setEtag(objectFile.getEtag()).setSize(objectFile.getSize()).build());
        }
        SelectdbCloud.FilterCopyFilesResponse response = null;
        try {
            response = MetaServiceProxy.getInstance().filterCopyFiles(builder.build());
            if (response.getStatus().getCode() != SelectdbCloud.MetaServiceCode.OK) {
                LOG.warn("filterCopyFiles response: {} ", response);
                throw new DdlException(response.getStatus().getMsg());
            }
            return response.getObjectFilesList();
        } catch (RpcException e) {
            LOG.warn("filterCopyFiles response: {} ", response);
            throw new DdlException(e.getMessage());
        }
    }

    public MetaServiceResponseStatus alterCluster(String clusterId, Set<String> userNames)
            throws DdlException {
        SelectdbCloud.ClusterPB.Builder builderCluster = SelectdbCloud.ClusterPB.newBuilder()
                .setClusterId(clusterId).addAllMysqlUserName(userNames);

        SelectdbCloud.AlterClusterRequest.Builder builder = SelectdbCloud.AlterClusterRequest.newBuilder()
                .setCloudUniqueId(Config.cloud_unique_id).setOp(Operation.UPDATE_CLUSTER_MYSQL_USER_NAME)
                .setCluster(builderCluster.build());
        SelectdbCloud.AlterClusterResponse response;
        try {
            response = MetaServiceProxy.getInstance().alterCluster(builder.build());
            if (response.getStatus().getCode() != SelectdbCloud.MetaServiceCode.OK) {
                LOG.warn("getCopyFiles response: {} ", response);
                throw new DdlException(response.getStatus().getMsg());
            }
            return response.getStatus();
        } catch (RpcException e) {
            throw new RuntimeException(e);
        }
    }

    public Map<String, Long> getUsedDataQuota() {
        Map<String, Long> dbToDataSize = new TreeMap<>();
        for (Database db : this.idToDb.values()) {
            dbToDataSize.put(db.getFullName(), db.getUsedDataQuotaWithLock());
        }
        return dbToDataSize;
    }
    // --------------- END CLOUD ---------------

    @Override
    public Collection<DatabaseIf> getAllDbs() {
        return new HashSet<>(idToDb.values());
    }

    @Override
    public boolean enableAutoAnalyze() {
        return true;
    }
}<|MERGE_RESOLUTION|>--- conflicted
+++ resolved
@@ -1517,15 +1517,10 @@
             // check partition name
             if (olapTable.checkPartitionNameExist(partitionName)) {
                 if (singlePartitionDesc.isSetIfNotExists()) {
-<<<<<<< HEAD
-                    LOG.info("add partition[{}] which already exists", partitionName);
-                    return null;
-=======
                     LOG.info("table[{}] add partition[{}] which already exists", olapTable.getName(), partitionName);
                     if (!DebugPointUtil.isEnable("InternalCatalog.addPartition.noCheckExists")) {
-                        return;
+                        return null;
                     }
->>>>>>> cc1aabba
                 } else {
                     ErrorReport.reportDdlException(ErrorCode.ERR_SAME_NAME_PARTITION, partitionName);
                 }
@@ -1743,13 +1738,8 @@
                 if (olapTable.checkPartitionNameExist(partitionName)) {
                     LOG.info("table[{}] add partition[{}] which already exists", olapTable.getName(), partitionName);
                     if (singlePartitionDesc.isSetIfNotExists()) {
-<<<<<<< HEAD
-                        LOG.info("add partition[{}] which already exists", partitionName);
+                        failedCleanCallback.run();
                         return null;
-=======
-                        failedCleanCallback.run();
-                        return;
->>>>>>> cc1aabba
                     } else {
                         ErrorReport.reportDdlException(ErrorCode.ERR_SAME_NAME_PARTITION, partitionName);
                     }
@@ -2881,13 +2871,9 @@
                 }
                 LOG.info("successfully create table[{};{}]", tableName, tableId);
                 Env.getCurrentEnv().getDynamicPartitionScheduler()
-<<<<<<< HEAD
-                    .executeDynamicPartitionFirstTime(db.getId(), olapTable.getId());
-=======
                         .executeDynamicPartitionFirstTime(db.getId(), olapTable.getId());
                 // register or remove table from DynamicPartition after table created
                 DynamicPartitionUtil.registerOrRemoveDynamicPartitionTable(db.getId(), olapTable, false);
->>>>>>> cc1aabba
                 Env.getCurrentEnv().getDynamicPartitionScheduler()
                         .createOrUpdateRuntimeInfo(tableId, DynamicPartitionScheduler.LAST_UPDATE_TIME,
                         TimeUtils.getCurrentFormatTime());
