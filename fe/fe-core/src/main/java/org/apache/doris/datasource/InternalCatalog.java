--- conflicted
+++ resolved
@@ -3524,12 +3524,7 @@
         }
         schemaBuilder.setDeleteSignIdx(deleteSign);
         schemaBuilder.setSequenceColIdx(sequenceCol);
-<<<<<<< HEAD
-=======
-        schemaBuilder.setIsInMemory(isInMemory);
-        schemaBuilder.setIsPersistent(isPersistent);
         schemaBuilder.setIsDynamicSchema(isDynamicSchema);
->>>>>>> 6f270986
 
         if (dataSortInfo.getSortType() == TSortType.LEXICAL) {
             schemaBuilder.setSortType(OlapFile.SortType.LEXICAL);
