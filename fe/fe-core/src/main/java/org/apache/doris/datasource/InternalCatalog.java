// Licensed to the Apache Software Foundation (ASF) under one
// or more contributor license agreements.  See the NOTICE file
// distributed with this work for additional information
// regarding copyright ownership.  The ASF licenses this file
// to you under the Apache License, Version 2.0 (the
// "License"); you may not use this file except in compliance
// with the License.  You may obtain a copy of the License at
//
//   http://www.apache.org/licenses/LICENSE-2.0
//
// Unless required by applicable law or agreed to in writing,
// software distributed under the License is distributed on an
// "AS IS" BASIS, WITHOUT WARRANTIES OR CONDITIONS OF ANY
// KIND, either express or implied.  See the License for the
// specific language governing permissions and limitations
// under the License.

package org.apache.doris.datasource;

import org.apache.doris.analysis.AddPartitionClause;
import org.apache.doris.analysis.AddPartitionLikeClause;
import org.apache.doris.analysis.AddRollupClause;
import org.apache.doris.analysis.AlterClause;
import org.apache.doris.analysis.AlterDatabasePropertyStmt;
import org.apache.doris.analysis.AlterDatabaseQuotaStmt;
import org.apache.doris.analysis.AlterDatabaseQuotaStmt.QuotaType;
import org.apache.doris.analysis.AlterDatabaseRename;
import org.apache.doris.analysis.Analyzer;
import org.apache.doris.analysis.ColumnDef;
import org.apache.doris.analysis.ColumnDef.DefaultValue;
import org.apache.doris.analysis.CreateDbStmt;
import org.apache.doris.analysis.CreateTableAsSelectStmt;
import org.apache.doris.analysis.CreateTableLikeStmt;
import org.apache.doris.analysis.CreateTableStmt;
import org.apache.doris.analysis.DataSortInfo;
import org.apache.doris.analysis.DistributionDesc;
import org.apache.doris.analysis.DropDbStmt;
import org.apache.doris.analysis.DropPartitionClause;
import org.apache.doris.analysis.DropTableStmt;
import org.apache.doris.analysis.Expr;
import org.apache.doris.analysis.FunctionCallExpr;
import org.apache.doris.analysis.HashDistributionDesc;
import org.apache.doris.analysis.KeysDesc;
import org.apache.doris.analysis.PartitionDesc;
import org.apache.doris.analysis.QueryStmt;
import org.apache.doris.analysis.RecoverDbStmt;
import org.apache.doris.analysis.RecoverPartitionStmt;
import org.apache.doris.analysis.RecoverTableStmt;
import org.apache.doris.analysis.SinglePartitionDesc;
import org.apache.doris.analysis.TableName;
import org.apache.doris.analysis.TableRef;
import org.apache.doris.analysis.TruncateTableStmt;
import org.apache.doris.analysis.TypeDef;
import org.apache.doris.catalog.BinlogConfig;
import org.apache.doris.catalog.BrokerTable;
import org.apache.doris.catalog.ColocateGroupSchema;
import org.apache.doris.catalog.ColocateTableIndex;
import org.apache.doris.catalog.ColocateTableIndex.GroupId;
import org.apache.doris.catalog.Column;
import org.apache.doris.catalog.DataProperty;
import org.apache.doris.catalog.Database;
import org.apache.doris.catalog.Database.DbState;
import org.apache.doris.catalog.DatabaseIf;
import org.apache.doris.catalog.DatabaseProperty;
import org.apache.doris.catalog.DistributionInfo;
import org.apache.doris.catalog.DistributionInfo.DistributionInfoType;
import org.apache.doris.catalog.Env;
import org.apache.doris.catalog.EsTable;
import org.apache.doris.catalog.HashDistributionInfo;
import org.apache.doris.catalog.HiveTable;
import org.apache.doris.catalog.IcebergTable;
import org.apache.doris.catalog.Index;
import org.apache.doris.catalog.InfoSchemaDb;
import org.apache.doris.catalog.JdbcTable;
import org.apache.doris.catalog.KeysType;
import org.apache.doris.catalog.ListPartitionItem;
import org.apache.doris.catalog.MaterializedIndex;
import org.apache.doris.catalog.MaterializedIndex.IndexExtState;
import org.apache.doris.catalog.MaterializedIndex.IndexState;
import org.apache.doris.catalog.MaterializedIndexMeta;
import org.apache.doris.catalog.MaterializedView;
import org.apache.doris.catalog.MetaIdGenerator.IdGeneratorBuffer;
import org.apache.doris.catalog.MysqlDb;
import org.apache.doris.catalog.MysqlTable;
import org.apache.doris.catalog.OdbcTable;
import org.apache.doris.catalog.OlapTable;
import org.apache.doris.catalog.OlapTable.OlapTableState;
import org.apache.doris.catalog.OlapTableFactory;
import org.apache.doris.catalog.Partition;
import org.apache.doris.catalog.PartitionInfo;
import org.apache.doris.catalog.PartitionItem;
import org.apache.doris.catalog.PartitionType;
import org.apache.doris.catalog.PrimitiveType;
import org.apache.doris.catalog.RandomDistributionInfo;
import org.apache.doris.catalog.RangePartitionItem;
import org.apache.doris.catalog.Replica;
import org.apache.doris.catalog.Replica.ReplicaState;
import org.apache.doris.catalog.ReplicaAllocation;
import org.apache.doris.catalog.ScalarType;
import org.apache.doris.catalog.SinglePartitionInfo;
import org.apache.doris.catalog.Table;
import org.apache.doris.catalog.TableIf;
import org.apache.doris.catalog.TableIf.TableType;
import org.apache.doris.catalog.Tablet;
import org.apache.doris.catalog.TabletInvertedIndex;
import org.apache.doris.catalog.TabletMeta;
import org.apache.doris.catalog.Type;
import org.apache.doris.catalog.View;
import org.apache.doris.clone.DynamicPartitionScheduler;
import org.apache.doris.cluster.Cluster;
import org.apache.doris.cluster.ClusterNamespace;
import org.apache.doris.common.AnalysisException;
import org.apache.doris.common.Config;
import org.apache.doris.common.DdlException;
import org.apache.doris.common.ErrorCode;
import org.apache.doris.common.ErrorReport;
import org.apache.doris.common.FeConstants;
import org.apache.doris.common.FeNameFormat;
import org.apache.doris.common.MarkedCountDownLatch;
import org.apache.doris.common.MetaNotFoundException;
import org.apache.doris.common.Pair;
import org.apache.doris.common.UserException;
import org.apache.doris.common.io.CountingDataOutputStream;
import org.apache.doris.common.util.DbUtil;
import org.apache.doris.common.util.DynamicPartitionUtil;
import org.apache.doris.common.util.IdGeneratorUtil;
import org.apache.doris.common.util.MetaLockUtils;
import org.apache.doris.common.util.PropertyAnalyzer;
import org.apache.doris.common.util.QueryableReentrantLock;
import org.apache.doris.common.util.SqlParserUtils;
import org.apache.doris.common.util.TimeUtils;
import org.apache.doris.common.util.Util;
import org.apache.doris.datasource.hive.PooledHiveMetaStoreClient;
import org.apache.doris.datasource.property.constants.HMSProperties;
import org.apache.doris.external.elasticsearch.EsRepository;
import org.apache.doris.external.iceberg.IcebergCatalogMgr;
import org.apache.doris.external.iceberg.IcebergTableCreationRecordMgr;
import org.apache.doris.metric.GaugeMetricImpl;
import org.apache.doris.metric.MetricRepo;
import org.apache.doris.mtmv.MTMVJobFactory;
import org.apache.doris.mtmv.metadata.MTMVJob;
import org.apache.doris.persist.AlterDatabasePropertyInfo;
import org.apache.doris.persist.ColocatePersistInfo;
import org.apache.doris.persist.DatabaseInfo;
import org.apache.doris.persist.DropDbInfo;
import org.apache.doris.persist.DropInfo;
import org.apache.doris.persist.DropPartitionInfo;
import org.apache.doris.persist.PartitionPersistInfo;
import org.apache.doris.persist.RecoverInfo;
import org.apache.doris.persist.ReplicaPersistInfo;
import org.apache.doris.persist.TruncateTableInfo;
import org.apache.doris.persist.UpdateCloudReplicaInfo;
import org.apache.doris.proto.OlapCommon;
import org.apache.doris.proto.OlapFile;
import org.apache.doris.proto.Types;
import org.apache.doris.qe.ConnectContext;
import org.apache.doris.resource.Tag;
import org.apache.doris.rpc.RpcException;
import org.apache.doris.system.SystemInfoService;
import org.apache.doris.task.AgentBatchTask;
import org.apache.doris.task.AgentTaskExecutor;
import org.apache.doris.task.AgentTaskQueue;
import org.apache.doris.task.CreateReplicaTask;
import org.apache.doris.thrift.TCompressionType;
import org.apache.doris.thrift.TSortType;
import org.apache.doris.thrift.TStorageFormat;
import org.apache.doris.thrift.TStorageMedium;
import org.apache.doris.thrift.TStorageType;
import org.apache.doris.thrift.TTabletType;
import org.apache.doris.thrift.TTaskType;

import com.google.common.annotations.VisibleForTesting;
import com.google.common.base.Joiner;
import com.google.common.base.Preconditions;
import com.google.common.base.Strings;
import com.google.common.collect.Lists;
import com.google.common.collect.Maps;
import com.google.common.collect.Sets;
import com.selectdb.cloud.catalog.CloudPartition;
import com.selectdb.cloud.catalog.CloudReplica;
import com.selectdb.cloud.proto.SelectdbCloud;
import com.selectdb.cloud.proto.SelectdbCloud.AlterClusterRequest.Operation;
import com.selectdb.cloud.proto.SelectdbCloud.CopyJobPB;
import com.selectdb.cloud.proto.SelectdbCloud.FinishCopyRequest.Action;
import com.selectdb.cloud.proto.SelectdbCloud.MetaServiceCode;
import com.selectdb.cloud.proto.SelectdbCloud.MetaServiceResponseStatus;
import com.selectdb.cloud.proto.SelectdbCloud.ObjectFilePB;
import com.selectdb.cloud.proto.SelectdbCloud.StagePB;
import com.selectdb.cloud.rpc.MetaServiceProxy;
import com.selectdb.cloud.storage.ObjectFile;
import doris.segment_v2.SegmentV2;
import lombok.Getter;
import org.apache.commons.collections.CollectionUtils;
import org.apache.commons.lang3.StringUtils;
import org.apache.hadoop.hive.conf.HiveConf;
import org.apache.logging.log4j.LogManager;
import org.apache.logging.log4j.Logger;
import org.jetbrains.annotations.Nullable;

import java.io.DataInputStream;
import java.io.IOException;
import java.util.ArrayList;
import java.util.Collection;
import java.util.HashMap;
import java.util.HashSet;
import java.util.List;
import java.util.Map;
import java.util.Map.Entry;
import java.util.Set;
import java.util.TreeMap;
import java.util.UUID;
import java.util.concurrent.ConcurrentHashMap;
import java.util.concurrent.TimeUnit;
import java.util.stream.Collectors;


/**
 * The Internal catalog will manage all self-managed meta object in a Doris cluster.
 * Such as Database, tables, etc.
 * There is only one internal catalog in a cluster. And its id is always 0.
 */
public class InternalCatalog implements CatalogIf<Database> {
    public static final String INTERNAL_CATALOG_NAME = "internal";
    public static final long INTERNAL_CATALOG_ID = 0L;

    private static final Logger LOG = LogManager.getLogger(InternalCatalog.class);

    private QueryableReentrantLock lock = new QueryableReentrantLock(true);
    private ConcurrentHashMap<Long, Database> idToDb = new ConcurrentHashMap<>();
    private ConcurrentHashMap<String, Database> fullNameToDb = new ConcurrentHashMap<>();

    // Add transient to fix gson issue.
    @Getter
    private transient EsRepository esRepository = new EsRepository();
    @Getter
    private IcebergTableCreationRecordMgr icebergTableCreationRecordMgr = new IcebergTableCreationRecordMgr();

    public InternalCatalog() {
        // create internal databases
        List<Database> internalDbs = new ArrayList<>();
        internalDbs.add(new InfoSchemaDb(SystemInfoService.DEFAULT_CLUSTER));
        internalDbs.add(new MysqlDb(SystemInfoService.DEFAULT_CLUSTER));

        for (Database idb : internalDbs) {
            // do not call unprotectedCreateDb, because it will cause loop recursive when initializing Env singleton
            idToDb.put(idb.getId(), idb);
            fullNameToDb.put(idb.getFullName(), idb);
        }
    }

    @Override
    public String getType() {
        return "internal";
    }

    @Override
    public long getId() {
        return INTERNAL_CATALOG_ID;
    }

    @Override
    public String getName() {
        return INTERNAL_CATALOG_NAME;
    }

    @Override
    public List<String> getDbNames() {
        return Lists.newArrayList(fullNameToDb.keySet());
    }

    public List<Long> getDbIds() {
        return Lists.newArrayList(idToDb.keySet());
    }

    @Nullable
    @Override
    public Database getDbNullable(String dbName) {
        if (StringUtils.isEmpty(dbName)) {
            return null;
        }
        if (fullNameToDb.containsKey(dbName)) {
            return fullNameToDb.get(dbName);
        } else {
            // This maybe a information_schema db request, and information_schema db name is case insensitive.
            // So, we first extract db name to check if it is information_schema.
            // Then we reassemble the origin cluster name with lower case db name,
            // and finally get information_schema db from the name map.
            String fullName = ClusterNamespace.getNameFromFullName(dbName);
            if (fullName.equalsIgnoreCase(InfoSchemaDb.DATABASE_NAME)) {
                String clusterName = ClusterNamespace.getClusterNameFromFullName(dbName);
                fullName = ClusterNamespace.getFullName(clusterName, fullName.toLowerCase());
                // If the fullname is not valid, ClusterNamespace.getFullName may return null
                // and fullNameToDb.get(fullName) may throw null pointer exception
                if (fullName == null) {
                    return null;
                }
                return fullNameToDb.get(fullName);
            }
        }
        return null;
    }

    @Nullable
    @Override
    public Database getDbNullable(long dbId) {
        return idToDb.get(dbId);
    }

    @Override
    public Map<String, String> getProperties() {
        return Maps.newHashMap();
    }

    @Override
    public void modifyCatalogName(String name) {
        LOG.warn("Ignore the modify catalog name in build-in catalog.");
    }

    @Override
    public void modifyCatalogProps(Map<String, String> props) {
        LOG.warn("Ignore the modify catalog props in build-in catalog.");
    }

    @Override
    public String getComment() {
        return "Doris internal catalog";
    }

    public TableName getTableNameByTableId(Long tableId) {
        for (Database db : fullNameToDb.values()) {
            Table table = db.getTableNullable(tableId);
            if (table != null) {
                return new TableName("", db.getFullName(), table.getName());
            }
        }
        return null;
    }

    public Table getTableByTableId(Long tableId) {
        for (Database db : fullNameToDb.values()) {
            Table table = db.getTableNullable(tableId);
            if (table != null) {
                return table;
            }
        }
        return null;
    }

    // Use tryLock to avoid potential dead lock
    private boolean tryLock(boolean mustLock) {
        while (true) {
            try {
                if (!lock.tryLock(Config.catalog_try_lock_timeout_ms, TimeUnit.MILLISECONDS)) {
                    if (LOG.isDebugEnabled()) {
                        // to see which thread held this lock for long time.
                        Thread owner = lock.getOwner();
                        if (owner != null) {
                            // There are many catalog timeout during regression test
                            // And this timeout should not happen very often, so it could be info log
                            LOG.info("catalog lock is held by: {}", Util.dumpThread(owner, 10));
                        }
                    }

                    if (mustLock) {
                        continue;
                    } else {
                        return false;
                    }
                }
                return true;
            } catch (InterruptedException e) {
                LOG.warn("got exception while getting catalog lock", e);
                if (mustLock) {
                    continue;
                } else {
                    return lock.isHeldByCurrentThread();
                }
            }
        }
    }

    public List<Database> getDbs() {
        return Lists.newArrayList(idToDb.values());
    }

    private void unlock() {
        if (lock.isHeldByCurrentThread()) {
            this.lock.unlock();
        }
    }

    /**
     * create the tablet inverted index from metadata.
     */
    public void recreateTabletInvertIndex() {
        if (Env.isCheckpointThread()) {
            return;
        }

        // create inverted index
        TabletInvertedIndex invertedIndex = Env.getCurrentInvertedIndex();
        for (Database db : this.fullNameToDb.values()) {
            long dbId = db.getId();
            for (Table table : db.getTables()) {
                if (!table.isManagedTable()) {
                    continue;
                }

                OlapTable olapTable = (OlapTable) table;
                long tableId = olapTable.getId();
                Collection<Partition> allPartitions = olapTable.getAllPartitions();
                for (Partition partition : allPartitions) {
                    long partitionId = partition.getId();
                    TStorageMedium medium = olapTable.getPartitionInfo().getDataProperty(partitionId)
                            .getStorageMedium();
                    for (MaterializedIndex index : partition.getMaterializedIndices(IndexExtState.ALL)) {
                        long indexId = index.getId();
                        int schemaHash = olapTable.getSchemaHashByIndexId(indexId);
                        for (Tablet tablet : index.getTablets()) {
                            TabletMeta tabletMeta = new TabletMeta(dbId, tableId, partitionId, indexId, schemaHash,
                                    medium);
                            long tabletId = tablet.getId();
                            invertedIndex.addTablet(tabletId, tabletMeta);
                            for (Replica replica : tablet.getReplicas()) {
                                invertedIndex.addReplica(tabletId, replica);
                            }
                        }
                    } // end for indices
                } // end for partitions
            } // end for tables
        } // end for dbs
    }

    /**
     * Entry of creating a database.
     *
     * @param stmt
     * @throws DdlException
     */
    public void createDb(CreateDbStmt stmt) throws DdlException {
        String fullDbName = stmt.getFullDbName();
        Map<String, String> properties = stmt.getProperties();

        long id = Env.getCurrentEnv().getNextId();
        Database db = new Database(id, fullDbName);
        db.setClusterName(SystemInfoService.DEFAULT_CLUSTER);
        // check and analyze database properties before create database
        db.setDbProperties(new DatabaseProperty(properties).checkAndBuildProperties());

        if (!tryLock(false)) {
            throw new DdlException("Failed to acquire catalog lock. Try again");
        }
        try {
            if (fullNameToDb.containsKey(fullDbName)) {
                if (stmt.isSetIfNotExists()) {
                    LOG.info("create database[{}] which already exists", fullDbName);
                    return;
                } else {
                    ErrorReport.reportDdlException(ErrorCode.ERR_DB_CREATE_EXISTS, fullDbName);
                }
            } else {
                unprotectCreateDb(db);
                Env.getCurrentEnv().getEditLog().logCreateDb(db);
            }
        } finally {
            unlock();
        }
        LOG.info("createDb dbName = " + fullDbName + ", id = " + id);

        // create tables in iceberg database
        if (db.getDbProperties().getIcebergProperty().isExist()) {
            icebergTableCreationRecordMgr.registerDb(db);
        }
    }

    /**
     * For replaying creating database.
     *
     * @param db
     */
    public void unprotectCreateDb(Database db) {
        idToDb.put(db.getId(), db);
        fullNameToDb.put(db.getFullName(), db);
        Env.getCurrentGlobalTransactionMgr().addDatabaseTransactionMgr(db.getId());
    }

    /**
     * replayCreateDb.
     *
     * @param db
     */
    public void replayCreateDb(Database db, String newDbName) {
        tryLock(true);
        try {
            if (!Strings.isNullOrEmpty(newDbName)) {
                db.setNameWithLock(newDbName);
            }
            unprotectCreateDb(db);
        } finally {
            unlock();
        }
    }

    public void dropDb(DropDbStmt stmt) throws DdlException {
        String dbName = stmt.getDbName();

        // 1. check if database exists
        if (!tryLock(false)) {
            throw new DdlException("Failed to acquire catalog lock. Try again");
        }
        try {
            if (!fullNameToDb.containsKey(dbName)) {
                if (stmt.isSetIfExists()) {
                    LOG.info("drop database[{}] which does not exist", dbName);
                    return;
                } else {
                    ErrorReport.reportDdlException(ErrorCode.ERR_DB_DROP_EXISTS, dbName);
                }
            }

            // 2. drop tables in db
            Database db = this.fullNameToDb.get(dbName);
            db.writeLock();
            long recycleTime = 0;
            try {
                if (!stmt.isForceDrop()) {
                    if (Env.getCurrentEnv().getGlobalTransactionMgr().existCommittedTxns(db.getId(), null, null)) {
                        throw new DdlException(
                            "There are still some transactions in the COMMITTED state waiting to be completed. "
                                + "The database [" + dbName
                                + "] cannot be dropped. If you want to forcibly drop(cannot be recovered),"
                                + " please use \"DROP database FORCE\".");
                    }
                }

                // save table names for recycling
                Set<String> tableNames = db.getTableNamesWithLock();
                List<Table> tableList = db.getTablesOnIdOrder();
                Set<Long> tableIds = Sets.newHashSet();
                for (Table table : tableList) {
                    tableIds.add(table.getId());
                }
                MetaLockUtils.writeLockTables(tableList);
                try {
                    if (!stmt.isForceDrop()) {
                        for (Table table : tableList) {
                            if (table.isManagedTable()) {
                                OlapTable olapTable = (OlapTable) table;
                                if (olapTable.getState() != OlapTableState.NORMAL) {
                                    throw new DdlException("The table [" + olapTable.getState() + "]'s state is "
                                        + olapTable.getState() + ", cannot be dropped."
                                        + " please cancel the operation on olap table firstly."
                                        + " If you want to forcibly drop(cannot be recovered),"
                                        + " please use \"DROP table FORCE\".");
                                }
                            }
                        }
                    }
                    unprotectDropDb(db, stmt.isForceDrop(), false, 0);
                } finally {
                    MetaLockUtils.writeUnlockTables(tableList);
                }

                if (!stmt.isForceDrop()) {
                    Env.getCurrentRecycleBin().recycleDatabase(db, tableNames, tableIds, false, 0);
                    recycleTime = Env.getCurrentRecycleBin().getRecycleTimeById(db.getId());
                } else {
                    Env.getCurrentEnv().eraseDatabase(db.getId(), false);
                }
            } finally {
                db.writeUnlock();
            }

            // 3. remove db from catalog
            idToDb.remove(db.getId());
            fullNameToDb.remove(db.getFullName());
            DropDbInfo info = new DropDbInfo(dbName, stmt.isForceDrop(), recycleTime);
            Env.getCurrentEnv().getEditLog().logDropDb(info);
            Env.getCurrentEnv().getQueryStats().clear(Env.getCurrentEnv().getCurrentCatalog().getId(), db.getId());
        } finally {
            unlock();
        }

        LOG.info("finish drop database[{}], is force : {}", dbName, stmt.isForceDrop());
    }

    public void unprotectDropDb(Database db, boolean isForeDrop, boolean isReplay, long recycleTime) {
        // drop Iceberg database table creation records
        if (db.getDbProperties().getIcebergProperty().isExist()) {
            icebergTableCreationRecordMgr.deregisterDb(db);
        }
        for (Table table : db.getTables()) {
            unprotectDropTable(db, table, isForeDrop, isReplay, recycleTime);
        }
        db.markDropped();
    }

    public void replayDropDb(String dbName, boolean isForceDrop, Long recycleTime) throws DdlException {
        tryLock(true);
        try {
            Database db = fullNameToDb.get(dbName);
            db.writeLock();
            try {
                Set<String> tableNames = db.getTableNamesWithLock();
                List<Table> tableList = db.getTablesOnIdOrder();
                Set<Long> tableIds = Sets.newHashSet();
                for (Table table : tableList) {
                    tableIds.add(table.getId());
                }
                MetaLockUtils.writeLockTables(tableList);
                try {
                    unprotectDropDb(db, isForceDrop, true, recycleTime);
                } finally {
                    MetaLockUtils.writeUnlockTables(tableList);
                }
                if (!isForceDrop) {
                    Env.getCurrentRecycleBin().recycleDatabase(db, tableNames, tableIds, true, recycleTime);
                } else {
                    Env.getCurrentEnv().eraseDatabase(db.getId(), false);
                }
                Env.getCurrentEnv().getQueryStats().clear(Env.getCurrentEnv().getInternalCatalog().getId(), db.getId());
            } finally {
                db.writeUnlock();
            }

            fullNameToDb.remove(dbName);
            idToDb.remove(db.getId());
        } finally {
            unlock();
        }
    }

    public void recoverDatabase(RecoverDbStmt recoverStmt) throws DdlException {
        // check is new db with same name already exist
        String newDbName = recoverStmt.getNewDbName();
        if (!Strings.isNullOrEmpty(newDbName)) {
            if (getDb(newDbName).isPresent()) {
                throw new DdlException("Database[" + newDbName + "] already exist.");
            }
        } else {
            if (getDb(recoverStmt.getDbName()).isPresent()) {
                throw new DdlException("Database[" + recoverStmt.getDbName() + "] already exist.");
            }
        }

        Database db = Env.getCurrentRecycleBin().recoverDatabase(recoverStmt.getDbName(), recoverStmt.getDbId());

        // add db to catalog
        if (!tryLock(false)) {
            throw new DdlException("Failed to acquire catalog lock. Try again");
        }
        db.writeLock();
        List<Table> tableList = db.getTablesOnIdOrder();
        MetaLockUtils.writeLockTables(tableList);
        try {
            if (!Strings.isNullOrEmpty(newDbName)) {
                if (fullNameToDb.containsKey(newDbName)) {
                    throw new DdlException("Database[" + newDbName + "] already exist.");
                    // it's ok that we do not put db back to CatalogRecycleBin
                    // cause this db cannot recover any more
                }
            } else {
                if (fullNameToDb.containsKey(db.getFullName())) {
                    throw new DdlException("Database[" + db.getFullName() + "] already exist.");
                    // it's ok that we do not put db back to CatalogRecycleBin
                    // cause this db cannot recover any more
                }
            }
            if (!Strings.isNullOrEmpty(newDbName)) {
                try {
                    db.writeUnlock();
                    db.setNameWithLock(newDbName);
                } finally {
                    db.writeLock();
                }
            }
            fullNameToDb.put(db.getFullName(), db);
            idToDb.put(db.getId(), db);
            // log
            RecoverInfo recoverInfo = new RecoverInfo(db.getId(), -1L, -1L, newDbName, "", "");
            Env.getCurrentEnv().getEditLog().logRecoverDb(recoverInfo);
            db.unmarkDropped();
        } finally {
            MetaLockUtils.writeUnlockTables(tableList);
            db.writeUnlock();
            unlock();
        }

        LOG.info("recover database[{}]", db.getId());
    }

    public void recoverTable(RecoverTableStmt recoverStmt) throws DdlException {
        String dbName = recoverStmt.getDbName();
        String tableName = recoverStmt.getTableName();
        String newTableName = recoverStmt.getNewTableName();

        Database db = (Database) getDbOrDdlException(dbName);
        db.writeLockOrDdlException();
        try {
            if (Strings.isNullOrEmpty(newTableName)) {
                if (db.getTable(tableName).isPresent()) {
                    ErrorReport.reportDdlException(ErrorCode.ERR_TABLE_EXISTS_ERROR, tableName);
                }
            } else {
                if (db.getTable(newTableName).isPresent()) {
                    ErrorReport.reportDdlException(ErrorCode.ERR_TABLE_EXISTS_ERROR, newTableName);
                }
            }
            if (!Env.getCurrentRecycleBin().recoverTable(db, tableName, recoverStmt.getTableId(), newTableName)) {
                ErrorReport.reportDdlException(ErrorCode.ERR_UNKNOWN_TABLE, tableName, dbName);
            }
        } finally {
            db.writeUnlock();
        }
    }

    public void recoverPartition(RecoverPartitionStmt recoverStmt) throws DdlException {
        String dbName = recoverStmt.getDbName();
        String tableName = recoverStmt.getTableName();

        Database db = getDbOrDdlException(dbName);
        OlapTable olapTable = db.getOlapTableOrDdlException(tableName);
        olapTable.writeLockOrDdlException();
        try {
            String partitionName = recoverStmt.getPartitionName();
            String newPartitionName = recoverStmt.getNewPartitionName();
            if (Strings.isNullOrEmpty(newPartitionName)) {
                if (olapTable.getPartition(partitionName) != null) {
                    throw new DdlException("partition[" + partitionName + "] "
                            + "already exist in table[" + tableName + "]");
                }
            } else {
                if (olapTable.getPartition(newPartitionName) != null) {
                    throw new DdlException("partition[" + newPartitionName + "] "
                            + "already exist in table[" + tableName + "]");
                }
            }

            Env.getCurrentRecycleBin().recoverPartition(db.getId(), olapTable, partitionName,
                    recoverStmt.getPartitionId(), newPartitionName);
        } finally {
            olapTable.writeUnlock();
        }
    }

    public void replayEraseDatabase(long dbId) throws DdlException {
        Env.getCurrentRecycleBin().replayEraseDatabase(dbId);
    }

    public void replayRecoverDatabase(RecoverInfo info) {
        long dbId = info.getDbId();
        String newDbName = info.getNewDbName();
        Database db = Env.getCurrentRecycleBin().replayRecoverDatabase(dbId);

        // add db to catalog
        replayCreateDb(db, newDbName);
        db.unmarkDropped();
        LOG.info("replay recover db[{}]", dbId);
    }

    public void alterDatabaseQuota(AlterDatabaseQuotaStmt stmt) throws DdlException {
        String dbName = stmt.getDbName();
        Database db = (Database) getDbOrDdlException(dbName);
        QuotaType quotaType = stmt.getQuotaType();
        db.writeLockOrDdlException();
        try {
            if (quotaType == QuotaType.DATA) {
                db.setDataQuota(stmt.getQuota());
            } else if (quotaType == QuotaType.REPLICA) {
                db.setReplicaQuota(stmt.getQuota());
            } else if (quotaType == QuotaType.TRANSACTION) {
                db.setTransactionQuotaSize(stmt.getQuota());
            }
            long quota = stmt.getQuota();
            DatabaseInfo dbInfo = new DatabaseInfo(dbName, "", quota, quotaType);
            Env.getCurrentEnv().getEditLog().logAlterDb(dbInfo);
        } finally {
            db.writeUnlock();
        }
    }

    public void replayAlterDatabaseQuota(String dbName, long quota, QuotaType quotaType) throws MetaNotFoundException {
        Database db = (Database) getDbOrMetaException(dbName);
        db.writeLock();
        try {
            if (quotaType == QuotaType.DATA) {
                db.setDataQuota(quota);
            } else if (quotaType == QuotaType.REPLICA) {
                db.setReplicaQuota(quota);
            } else if (quotaType == QuotaType.TRANSACTION) {
                db.setTransactionQuotaSize(quota);
            }
        } finally {
            db.writeUnlock();
        }
    }

    public void alterDatabaseProperty(AlterDatabasePropertyStmt stmt) throws DdlException {
        String dbName = stmt.getDbName();
        Database db = (Database) getDbOrDdlException(dbName);
        long dbId = db.getId();
        Map<String, String> properties = stmt.getProperties();

        db.writeLockOrDdlException();
        try {
            boolean update = db.updateDbProperties(properties);
            if (!update) {
                return;
            }

            AlterDatabasePropertyInfo info = new AlterDatabasePropertyInfo(dbId, dbName, properties);
            Env.getCurrentEnv().getEditLog().logAlterDatabaseProperty(info);
        } finally {
            db.writeUnlock();
        }
    }

    public void replayAlterDatabaseProperty(String dbName, Map<String, String> properties)
            throws MetaNotFoundException {
        Database db = (Database) getDbOrMetaException(dbName);
        db.writeLock();
        try {
            db.replayUpdateDbProperties(properties);
        } finally {
            db.writeUnlock();
        }
    }

    public void renameDatabase(AlterDatabaseRename stmt) throws DdlException {
        String fullDbName = stmt.getDbName();
        String newFullDbName = stmt.getNewDbName();

        if (fullDbName.equals(newFullDbName)) {
            throw new DdlException("Same database name");
        }

        Database db = null;
        if (!tryLock(false)) {
            throw new DdlException("Failed to acquire catalog lock. Try again");
        }
        try {
            // check if db exists
            db = fullNameToDb.get(fullDbName);
            if (db == null) {
                ErrorReport.reportDdlException(ErrorCode.ERR_BAD_DB_ERROR, fullDbName);
            }

            if (db.getDbState() == DbState.LINK || db.getDbState() == DbState.MOVE) {
                ErrorReport.reportDdlException(ErrorCode.ERR_CLUSTER_RENAME_DB_ERR, fullDbName);
            }
            // check if name is already used
            if (fullNameToDb.get(newFullDbName) != null) {
                throw new DdlException("Database name[" + newFullDbName + "] is already used");
            }
            // 1. rename db
            db.setNameWithLock(newFullDbName);

            // 2. add to meta. check again
            fullNameToDb.remove(fullDbName);
            fullNameToDb.put(newFullDbName, db);

            DatabaseInfo dbInfo = new DatabaseInfo(fullDbName, newFullDbName, -1L, QuotaType.NONE);
            Env.getCurrentEnv().getEditLog().logDatabaseRename(dbInfo);
        } finally {
            unlock();
        }

        LOG.info("rename database[{}] to [{}]", fullDbName, newFullDbName);
    }

    public void replayRenameDatabase(String dbName, String newDbName) {
        tryLock(true);
        try {
            Database db = fullNameToDb.get(dbName);
            db.setName(newDbName);
            fullNameToDb.remove(dbName);
            fullNameToDb.put(newDbName, db);
        } finally {
            unlock();
        }

        LOG.info("replay rename database {} to {}", dbName, newDbName);
    }

    // Drop table
    public void dropTable(DropTableStmt stmt) throws DdlException {
        String dbName = stmt.getDbName();
        String tableName = stmt.getTableName();

        // check database
        Database db = (Database) getDbOrDdlException(dbName);
        db.writeLockOrDdlException();
        try {
            Table table = db.getTableNullable(tableName);
            if (table == null) {
                if (stmt.isSetIfExists()) {
                    LOG.info("drop table[{}] which does not exist", tableName);
                    return;
                } else {
                    ErrorReport.reportDdlException(ErrorCode.ERR_UNKNOWN_TABLE, tableName, dbName);
                }
            }
            // Check if a view
            if (stmt.isView()) {
                if (!(table instanceof View)) {
                    ErrorReport.reportDdlException(ErrorCode.ERR_WRONG_OBJECT, dbName, tableName, "VIEW");
                }
            } else {
                if (table instanceof View || (!stmt.isMaterializedView() && table instanceof MaterializedView)) {
                    ErrorReport.reportDdlException(ErrorCode.ERR_WRONG_OBJECT, dbName, tableName, "TABLE");
                }
            }

            if (!stmt.isForceDrop()) {
                if (Env.getCurrentEnv().getGlobalTransactionMgr().existCommittedTxns(db.getId(), table.getId(), null)) {
                    throw new DdlException(
                        "There are still some transactions in the COMMITTED state waiting to be completed. "
                            + "The table [" + tableName
                            + "] cannot be dropped. If you want to forcibly drop(cannot be recovered),"
                            + " please use \"DROP table FORCE\".");
                }
            }
            table.writeLock();
            long recycleTime = 0;
            try {
                if (table instanceof OlapTable && !stmt.isForceDrop()) {
                    OlapTable olapTable = (OlapTable) table;
                    if ((olapTable.getState() != OlapTableState.NORMAL)) {
                        throw new DdlException("The table [" + tableName + "]'s state is " + olapTable.getState()
                            + ", cannot be dropped." + " please cancel the operation on olap table firstly."
                            + " If you want to forcibly drop(cannot be recovered),"
                            + " please use \"DROP table FORCE\".");
                    }
                }
                unprotectDropTable(db, table, stmt.isForceDrop(), false, 0);
                if (!stmt.isForceDrop()) {
                    recycleTime = Env.getCurrentRecycleBin().getRecycleTimeById(table.getId());
                }
            } finally {
                table.writeUnlock();
            }
            DropInfo info = new DropInfo(db.getId(), table.getId(), tableName, -1L, stmt.isForceDrop(), recycleTime);
            Env.getCurrentEnv().getEditLog().logDropTable(info);
            Env.getCurrentEnv().getQueryStats().clear(Env.getCurrentEnv().getCurrentCatalog().getId(),
                    db.getId(), table.getId());
        } finally {
            db.writeUnlock();
        }
        LOG.info("finished dropping table: {} from db: {}, is force: {}", tableName, dbName, stmt.isForceDrop());
    }

    public boolean unprotectDropTable(Database db, Table table, boolean isForceDrop, boolean isReplay,
                                      long recycleTime) {
        if (table.getType() == TableType.ELASTICSEARCH) {
            esRepository.deRegisterTable(table.getId());
        } else if (table.getType() == TableType.OLAP) {
            // drop all temp partitions of this table, so that there is no temp partitions in recycle bin,
            // which make things easier.
            ((OlapTable) table).dropAllTempPartitions();
        } else if (table.getType() == TableType.ICEBERG) {
            // drop Iceberg database table creation record
            icebergTableCreationRecordMgr.deregisterTable(db, (IcebergTable) table);
        }

        db.dropTable(table.getName());

        // empty data size recoreded in DORIS_METRIC_REGISTER
        if (table.getType() == TableType.OLAP) {
            OlapTable olapTable = (OlapTable) table;
            String dbName = olapTable.getDBName();
            String tableName = olapTable.getName();
            String metricKey = dbName + "." + tableName;
            LOG.info("empty_table_size: drop table {}", metricKey);
            GaugeMetricImpl<Long> metric = MetricRepo.CLOUD_DB_TABLE_DATA_SIZE.remove(metricKey);
            if (metric != null) {
                MetricRepo.DORIS_METRIC_REGISTER.removeMetricsByNameAndLabels(metric.getName(), metric.getLabels());
            }
            metric = MetricRepo.CLOUD_DB_TABLE_ROWSET_COUNT.remove(metricKey);
            if (metric != null) {
                MetricRepo.DORIS_METRIC_REGISTER.removeMetricsByNameAndLabels(metric.getName(), metric.getLabels());
            }
            metric = MetricRepo.CLOUD_DB_TABLE_ROW_COUNT.remove(metricKey);
            if (metric != null) {
                MetricRepo.DORIS_METRIC_REGISTER.removeMetricsByNameAndLabels(metric.getName(), metric.getLabels());
            }
            metric = MetricRepo.CLOUD_DB_TABLE_SEGMENT_COUNT.remove(metricKey);
            if (metric != null) {
                MetricRepo.DORIS_METRIC_REGISTER.removeMetricsByNameAndLabels(metric.getName(), metric.getLabels());
            }
        }
        if (!isForceDrop) {
            Env.getCurrentRecycleBin().recycleTable(db.getId(), table, isReplay, recycleTime);
        } else {
            if (table.getType() == TableType.OLAP) {
                Env.getCurrentEnv().onEraseOlapTable((OlapTable) table, isReplay);
            }
        }

        if (table instanceof MaterializedView) {
            List<Long> dropIds = Env.getCurrentEnv().getMTMVJobManager().showJobs(db.getFullName(), table.getName())
                    .stream().map(MTMVJob::getId).collect(Collectors.toList());
            Env.getCurrentEnv().getMTMVJobManager().dropJobs(dropIds, isReplay);
            LOG.info("Drop related {} mv job.", dropIds.size());
        }
        LOG.info("finished dropping table[{}] in db[{}]", table.getName(), db.getFullName());
        return true;
    }

    public void replayDropTable(Database db, long tableId, boolean isForceDrop,
                                Long recycleTime) throws MetaNotFoundException {
        Table table = db.getTableOrMetaException(tableId);
        db.writeLock();
        table.writeLock();
        try {
            unprotectDropTable(db, table, isForceDrop, true, recycleTime);
            Env.getCurrentEnv().getQueryStats().clear(Env.getCurrentInternalCatalog().getId(), db.getId(),
                    tableId);
        } finally {
            table.writeUnlock();
            db.writeUnlock();
        }
    }

    public void replayEraseTable(long tableId) {
        Env.getCurrentRecycleBin().replayEraseTable(tableId);
    }

    public void replayRecoverTable(RecoverInfo info) throws MetaNotFoundException, DdlException {
        Database db = (Database) getDbOrMetaException(info.getDbId());
        db.writeLockOrDdlException();
        try {
            Env.getCurrentRecycleBin().replayRecoverTable(db, info.getTableId(), info.getNewTableName());
        } finally {
            db.writeUnlock();
        }
    }

    private void unprotectAddReplica(OlapTable olapTable, ReplicaPersistInfo info) {
        LOG.debug("replay add a replica {}", info);
        Partition partition = olapTable.getPartition(info.getPartitionId());
        MaterializedIndex materializedIndex = partition.getIndex(info.getIndexId());
        Tablet tablet = materializedIndex.getTablet(info.getTabletId());

        // for compatibility
        int schemaHash = info.getSchemaHash();
        if (schemaHash == -1) {
            schemaHash = olapTable.getSchemaHashByIndexId(info.getIndexId());
        }

        Replica replica = new Replica(info.getReplicaId(), info.getBackendId(), info.getVersion(), schemaHash,
                info.getDataSize(),
                info.getRemoteDataSize(), info.getRowCount(), ReplicaState.NORMAL, info.getLastFailedVersion(),
                info.getLastSuccessVersion());
        tablet.addReplica(replica);
    }

    private void unprotectUpdateReplica(OlapTable olapTable, ReplicaPersistInfo info) {
        LOG.debug("replay update a replica {}", info);
        Partition partition = olapTable.getPartition(info.getPartitionId());
        MaterializedIndex materializedIndex = partition.getIndex(info.getIndexId());
        Tablet tablet = materializedIndex.getTablet(info.getTabletId());
        Replica replica = tablet.getReplicaById(info.getReplicaId());
        Preconditions.checkNotNull(replica, info);
        replica.updateVersionInfo(info.getVersion(), info.getDataSize(), info.getRemoteDataSize(), info.getRowCount());
        replica.setBad(false);
    }

    private void unprotectUpdateCloudReplica(OlapTable olapTable, UpdateCloudReplicaInfo info) {
        LOG.debug("replay update a cloud replica {}", info);
        Partition partition = olapTable.getPartition(info.getPartitionId());
        MaterializedIndex materializedIndex = partition.getIndex(info.getIndexId());

        try {
            if (info.getTabletId() != -1) {
                Tablet tablet = materializedIndex.getTablet(info.getTabletId());
                Replica replica = tablet.getReplicaById(info.getReplicaId());
                Preconditions.checkNotNull(replica, info);

                String clusterId = info.getClusterId();
                String realClusterId = Env.getCurrentSystemInfo().getCloudClusterIdByName(clusterId);
                LOG.info("cluster Id {}, real cluster Id {}", clusterId, realClusterId);
                if (!Strings.isNullOrEmpty(realClusterId)) {
                    clusterId = realClusterId;
                }

                ((CloudReplica) replica).updateClusterToBe(clusterId, info.getBeId());

                LOG.debug("update single cloud replica cluster {} replica {} be {}", info.getClusterId(),
                        replica.getId(), info.getBeId());
            } else {
                List<Long> tabletIds = info.getTabletIds();
                for (int i = 0; i < tabletIds.size(); ++i) {
                    Tablet tablet = materializedIndex.getTablet(tabletIds.get(i));
                    Replica replica = tablet.getReplicas().get(0);
                    Preconditions.checkNotNull(replica, info);

                    String clusterId = info.getClusterId();
                    String realClusterId = Env.getCurrentSystemInfo().getCloudClusterIdByName(clusterId);
                    LOG.info("cluster Id {}, real cluster Id {}", clusterId, realClusterId);
                    if (!Strings.isNullOrEmpty(realClusterId)) {
                        clusterId = realClusterId;
                    }

                    LOG.debug("update cloud replica cluster {} replica {} be {}", info.getClusterId(),
                            replica.getId(), info.getBeIds().get(i));
                    ((CloudReplica) replica).updateClusterToBe(clusterId, info.getBeIds().get(i));
                }
            }
        } catch (Exception e) {
            LOG.warn("unexpected exception", e);
        }
    }

    public void replayAddReplica(ReplicaPersistInfo info) throws MetaNotFoundException {
        Database db = (Database) getDbOrMetaException(info.getDbId());
        OlapTable olapTable = (OlapTable) db.getTableOrMetaException(info.getTableId(), TableType.OLAP);
        olapTable.writeLock();
        try {
            unprotectAddReplica(olapTable, info);
        } finally {
            olapTable.writeUnlock();
        }
    }

    public void replayUpdateReplica(ReplicaPersistInfo info) throws MetaNotFoundException {
        Database db = (Database) getDbOrMetaException(info.getDbId());
        OlapTable olapTable = (OlapTable) db.getTableOrMetaException(info.getTableId(), TableType.OLAP);
        olapTable.writeLock();
        try {
            unprotectUpdateReplica(olapTable, info);
        } finally {
            olapTable.writeUnlock();
        }
    }

    public void replayUpdateCloudReplica(UpdateCloudReplicaInfo info) throws MetaNotFoundException {
        Database db = getDbNullable(info.getDbId());
        if (db == null) {
            LOG.warn("replay update cloud replica, unknown database {}", info.toString());
            return;
        }
        OlapTable olapTable = (OlapTable) db.getTableNullable(info.getTableId());
        if (olapTable == null) {
            LOG.warn("replay update cloud replica, unknown table {}", info.toString());
            return;
        }

        olapTable.writeLock();
        try {
            unprotectUpdateCloudReplica(olapTable, info);
        } catch (Exception e) {
            LOG.warn("unexpected exception", e);
        } finally {
            olapTable.writeUnlock();
        }
    }

    public void unprotectDeleteReplica(OlapTable olapTable, ReplicaPersistInfo info) {
        Partition partition = olapTable.getPartition(info.getPartitionId());
        MaterializedIndex materializedIndex = partition.getIndex(info.getIndexId());
        Tablet tablet = materializedIndex.getTablet(info.getTabletId());
        tablet.deleteReplicaByBackendId(info.getBackendId());
    }

    public void replayDeleteReplica(ReplicaPersistInfo info) throws MetaNotFoundException {
        Database db = (Database) getDbOrMetaException(info.getDbId());
        OlapTable olapTable = (OlapTable) db.getTableOrMetaException(info.getTableId(), TableType.OLAP);
        olapTable.writeLock();
        try {
            unprotectDeleteReplica(olapTable, info);
        } finally {
            olapTable.writeUnlock();
        }
    }

    /**
     * Following is the step to create an olap table:
     * 1. create columns
     * 2. create partition info
     * 3. create distribution info
     * 4. set table id and base index id
     * 5. set bloom filter columns
     * 6. set and build TableProperty includes:
     * 6.1. dynamicProperty
     * 6.2. replicationNum
     * 6.3. inMemory
     * 6.4. storageFormat
     * 6.5. compressionType
     * 7. set index meta
     * 8. check colocation properties
     * 9. create tablet in BE
     * 10. add this table to FE's meta
     * 11. add this table to ColocateGroup if necessary
     */
    public void createTable(CreateTableStmt stmt) throws UserException {
        String engineName = stmt.getEngineName();
        String dbName = stmt.getDbName();
        String tableName = stmt.getTableName();

        // check if db exists
        Database db = getDbOrDdlException(dbName);
        // InfoSchemaDb and MysqlDb can not create table manually
        if (db instanceof InfoSchemaDb || db instanceof MysqlDb) {
            ErrorReport.reportDdlException(ErrorCode.ERR_CANT_CREATE_TABLE, tableName,
                    ErrorCode.ERR_CANT_CREATE_TABLE.getCode(), "not supported create table in this database");
        }

        // only internal table should check quota and cluster capacity
        if (!Config.isCloudMode() && !stmt.isExternal()) {
            // check cluster capacity
            Env.getCurrentSystemInfo().checkAvailableCapacity();
            // check db quota
            db.checkQuota();
        }

        // check if table exists in db
        if (db.getTable(tableName).isPresent()) {
            if (stmt.isSetIfNotExists()) {
                LOG.info("create table[{}] which already exists", tableName);
                return;
            } else {
                ErrorReport.reportDdlException(ErrorCode.ERR_TABLE_EXISTS_ERROR, tableName);
            }
        }

        if (engineName.equals("olap")) {
            createOlapTable(db, stmt);
            return;
        } else if (engineName.equals("odbc")) {
            createOdbcTable(db, stmt);
            return;
        } else if (engineName.equals("mysql")) {
            createMysqlTable(db, stmt);
            return;
        } else if (engineName.equals("broker")) {
            createBrokerTable(db, stmt);
            return;
        } else if (engineName.equalsIgnoreCase("elasticsearch") || engineName.equalsIgnoreCase("es")) {
            createEsTable(db, stmt);
            return;
        } else if (engineName.equalsIgnoreCase("hive")) {
            createHiveTable(db, stmt);
            return;
        } else if (engineName.equalsIgnoreCase("iceberg")) {
            IcebergCatalogMgr.createIcebergTable(db, stmt);
            return;
        } else if (engineName.equalsIgnoreCase("jdbc")) {
            createJdbcTable(db, stmt);
            return;
        } else {
            ErrorReport.reportDdlException(ErrorCode.ERR_UNKNOWN_STORAGE_ENGINE, engineName);
        }
        Preconditions.checkState(false);
    }

    public void createTableLike(CreateTableLikeStmt stmt) throws DdlException {
        try {
            DatabaseIf db = getDbOrDdlException(stmt.getExistedDbName());
            TableIf table = db.getTableOrDdlException(stmt.getExistedTableName());

            if (table.getType() == TableType.VIEW) {
                throw new DdlException("Not support create table from a View");
            }

            List<String> createTableStmt = Lists.newArrayList();
            table.readLock();
            try {
                if (table.getType() == TableType.OLAP) {
                    if (!CollectionUtils.isEmpty(stmt.getRollupNames())) {
                        OlapTable olapTable = (OlapTable) table;
                        for (String rollupIndexName : stmt.getRollupNames()) {
                            if (!olapTable.hasMaterializedIndex(rollupIndexName)) {
                                throw new DdlException("Rollup index[" + rollupIndexName + "] not exists in Table["
                                    + olapTable.getName() + "]");
                            }
                        }
                    }
                } else if (!CollectionUtils.isEmpty(stmt.getRollupNames()) || stmt.isWithAllRollup()) {
                    throw new DdlException("Table[" + table.getName() + "] is external, not support rollup copy");
                }

                Env.getDdlStmt(stmt, stmt.getDbName(), table, createTableStmt, null, null, false, false, true, -1L,
                        false, false);
                if (createTableStmt.isEmpty()) {
                    ErrorReport.reportDdlException(ErrorCode.ERROR_CREATE_TABLE_LIKE_EMPTY, "CREATE");
                }
            } finally {
                table.readUnlock();
            }
            CreateTableStmt parsedCreateTableStmt = (CreateTableStmt) SqlParserUtils.parseAndAnalyzeStmt(
                    createTableStmt.get(0), ConnectContext.get());
            parsedCreateTableStmt.setTableName(stmt.getTableName());
            parsedCreateTableStmt.setIfNotExists(stmt.isIfNotExists());
            createTable(parsedCreateTableStmt);
        } catch (UserException e) {
            throw new DdlException("Failed to execute CREATE TABLE LIKE " + stmt.getExistedTableName() + ". Reason: "
                + e.getMessage());
        }
    }

    /**
     * Create table for select.
     **/
    public void createTableAsSelect(CreateTableAsSelectStmt stmt) throws DdlException {
        try {
            List<String> columnNames = stmt.getColumnNames();
            CreateTableStmt createTableStmt = stmt.getCreateTableStmt();
            QueryStmt queryStmt = stmt.getQueryStmt();
            KeysDesc keysDesc = createTableStmt.getKeysDesc();
            ArrayList<Expr> resultExprs = queryStmt.getResultExprs();
            ArrayList<String> colLabels = queryStmt.getColLabels();
            int size = resultExprs.size();
            // Check columnNames
            int colNameIndex = 0;
            for (int i = 0; i < size; ++i) {
                String name;
                if (columnNames != null) {
                    // use custom column names
                    name = columnNames.get(i);
                } else {
                    name = colLabels.get(i);
                }
                try {
                    FeNameFormat.checkColumnName(name);
                } catch (AnalysisException exception) {
                    name = "_col" + (colNameIndex++);
                }
                TypeDef typeDef;
                Expr resultExpr = resultExprs.get(i);
                Type resultType = resultExpr.getType();
                if (resultExpr instanceof FunctionCallExpr
                        && resultExpr.getType().getPrimitiveType().equals(PrimitiveType.VARCHAR)
                        && resultExpr.getType().getLength() == -1) {
                    resultType = ScalarType.createVarchar(ScalarType.MAX_VARCHAR_LENGTH);
                }
                if (resultType.isStringType() && (keysDesc == null || !keysDesc.containsCol(name))) {
                    switch (resultType.getPrimitiveType()) {
                        case STRING:
                            typeDef = new TypeDef(ScalarType.createStringType());
                            break;
                        case VARCHAR:
                            typeDef = new TypeDef(ScalarType.createVarchar(resultType.getLength()));
                            break;
                        case CHAR:
                            typeDef = new TypeDef(ScalarType.createCharType(resultType.getLength()));
                            break;
                        default:
                            throw new DdlException("Unsupported string type for ctas");
                    }
                } else if (resultType.isDecimalV2() && resultType.equals(ScalarType.DECIMALV2)) {
                    typeDef = new TypeDef(ScalarType.createDecimalType(27, 9));
                } else if (resultType.isDecimalV3()) {
                    typeDef = new TypeDef(ScalarType.createDecimalV3Type(resultType.getPrecision(),
                        ((ScalarType) resultType).getScalarScale()));
                } else if (resultType.isNull()) {
                    // if typeDef is NULL_TYPE, be will core when executing CTAS expression,
                    // we change it to tinyint nullable.
                    typeDef = TypeDef.create(PrimitiveType.TINYINT);
                } else {
                    typeDef = new TypeDef(resultExpr.getType());
                }
                if (i == 0) {
                    // If this is the first column, because olap table does not support the first column to be
                    // string, float, double or array, we should check and modify its type
                    // For string type, change it to varchar.
                    // For other unsupported types, just remain unchanged, the analysis phash of create table stmt
                    // will handle it.
                    if (typeDef.getType().getPrimitiveType() == PrimitiveType.STRING) {
                        typeDef = TypeDef.createVarchar(ScalarType.MAX_VARCHAR_LENGTH);
                    }
                }
                ColumnDef columnDef;
                if (resultExpr.getSrcSlotRef() == null) {
                    columnDef = new ColumnDef(name, typeDef, false, null,
                            true, false, new DefaultValue(false, null), "");
                } else {
                    Column column = resultExpr.getSrcSlotRef().getDesc().getColumn();
                    boolean setDefault = StringUtils.isNotBlank(column.getDefaultValue());
                    DefaultValue defaultValue;
                    if (column.getDefaultValueExprDef() != null) {
                        if (column.getDefaultValueExprDef().getPrecision() != null) {
                            defaultValue = new DefaultValue(setDefault, column.getDefaultValue(),
                                column.getDefaultValueExprDef().getExprName(),
                                column.getDefaultValueExprDef().getPrecision());
                        } else {
                            defaultValue = new DefaultValue(setDefault, column.getDefaultValue(),
                                column.getDefaultValueExprDef().getExprName());
                        }
                    } else {
                        defaultValue = new DefaultValue(setDefault, column.getDefaultValue());
                    }
                    columnDef = new ColumnDef(name, typeDef, false, null,
                            column.isAllowNull(), false, defaultValue, column.getComment());
                }
                createTableStmt.addColumnDef(columnDef);
                // set first column as default distribution
                if (createTableStmt.getDistributionDesc() == null && i == 0) {
                    createTableStmt.setDistributionDesc(new HashDistributionDesc(10, Lists.newArrayList(name)));
                }
            }
            Analyzer dummyRootAnalyzer = new Analyzer(Env.getCurrentEnv(), ConnectContext.get());
            createTableStmt.analyze(dummyRootAnalyzer);
            createTable(createTableStmt);
        } catch (UserException e) {
            throw new DdlException("Failed to execute CTAS Reason: " + e.getMessage());
        }
    }

    public void replayCreateTable(String dbName, Table table) throws MetaNotFoundException {

        Database db = this.fullNameToDb.get(dbName);
        try {
            db.createTableWithLock(table, true, false);
        } catch (DdlException e) {
            throw new MetaNotFoundException(e.getMessage());
        }
        if (!Env.isCheckpointThread()) {
            // add to inverted index
            if (table.isManagedTable()) {
                TabletInvertedIndex invertedIndex = Env.getCurrentInvertedIndex();
                OlapTable olapTable = (OlapTable) table;
                long dbId = db.getId();
                long tableId = table.getId();
                for (Partition partition : olapTable.getAllPartitions()) {
                    long partitionId = partition.getId();
                    TStorageMedium medium = olapTable.getPartitionInfo().getDataProperty(partitionId)
                            .getStorageMedium();
                    for (MaterializedIndex mIndex : partition.getMaterializedIndices(IndexExtState.ALL)) {
                        long indexId = mIndex.getId();
                        int schemaHash = olapTable.getSchemaHashByIndexId(indexId);
                        for (Tablet tablet : mIndex.getTablets()) {
                            TabletMeta tabletMeta = new TabletMeta(dbId, tableId, partitionId, indexId, schemaHash,
                                    medium);
                            long tabletId = tablet.getId();
                            invertedIndex.addTablet(tabletId, tabletMeta);
                            for (Replica replica : tablet.getReplicas()) {
                                invertedIndex.addReplica(tabletId, replica);
                            }
                        }
                    }
                } // end for partitions
                DynamicPartitionUtil.registerOrRemoveDynamicPartitionTable(dbId, olapTable, true);
            }
        }
    }

    public void addPartitionLike(Database db, String tableName, AddPartitionLikeClause addPartitionLikeClause)
            throws DdlException {
        try {
            Table table = db.getTableOrDdlException(tableName);

            if (table.getType() != TableType.OLAP) {
                throw new DdlException("Only support create partition from a OLAP table");
            }

            // Lock the table to prevent other SQL from performing write operation during table structure modification
            AddPartitionClause clause = null;
            table.readLock();
            try {
                String partitionName = addPartitionLikeClause.getPartitionName();
                String existedName = addPartitionLikeClause.getExistedPartitionName();
                OlapTable olapTable = (OlapTable) table;
                Partition part = olapTable.getPartition(existedName);
                if (part == null) {
                    throw new DdlException("Failed to ADD PARTITION" + partitionName + " LIKE "
                        + existedName + ". Reason: " + "partition " + existedName + "not exist");
                }
                PartitionInfo partitionInfo = olapTable.getPartitionInfo();
                PartitionDesc partitionDesc = partitionInfo.toPartitionDesc((OlapTable) table);
                SinglePartitionDesc oldPartitionDesc = partitionDesc.getSinglePartitionDescByName(existedName);
                if (oldPartitionDesc == null) {
                    throw new DdlException("Failed to ADD PARTITION" + partitionName + " LIKE "
                        + existedName + ". Reason: " + "partition " + existedName + "desc not exist");
                }
                DistributionDesc distributionDesc = part.getDistributionInfo().toDistributionDesc();
                SinglePartitionDesc newPartitionDesc = new SinglePartitionDesc(false, partitionName,
                        oldPartitionDesc.getPartitionKeyDesc(), oldPartitionDesc.getProperties());
                Map<String, String> properties = newPartitionDesc.getProperties();
                clause = new AddPartitionClause(newPartitionDesc, distributionDesc,
                    properties, addPartitionLikeClause.getIsTempPartition());
            } finally {
                table.readUnlock();
            }
            addPartition(db, tableName, clause);

        } catch (UserException e) {
            throw new DdlException("Failed to ADD PARTITION " + addPartitionLikeClause.getPartitionName()
                + " LIKE " + addPartitionLikeClause.getExistedPartitionName() + ". Reason: " + e.getMessage());
        }
    }

    public void addPartition(Database db, String tableName, AddPartitionClause addPartitionClause) throws DdlException {
        SinglePartitionDesc singlePartitionDesc = addPartitionClause.getSingeRangePartitionDesc();
        DistributionDesc distributionDesc = addPartitionClause.getDistributionDesc();
        boolean isTempPartition = addPartitionClause.isTempPartition();

        DistributionInfo distributionInfo;
        Map<Long, MaterializedIndexMeta> indexIdToMeta;
        Set<String> bfColumns;
        String partitionName = singlePartitionDesc.getPartitionName();
        BinlogConfig binlogConfig;

        // check
        OlapTable olapTable = db.getOlapTableOrDdlException(tableName);
        olapTable.readLock();
        try {
            olapTable.checkNormalStateForAlter();
            // check partition type
            PartitionInfo partitionInfo = olapTable.getPartitionInfo();
            if (partitionInfo.getType() != PartitionType.RANGE && partitionInfo.getType() != PartitionType.LIST) {
                throw new DdlException("Only support adding partition to range and list partitioned table");
            }

            // check partition name
            if (olapTable.checkPartitionNameExist(partitionName)) {
                if (singlePartitionDesc.isSetIfNotExists()) {
                    LOG.info("add partition[{}] which already exists", partitionName);
                    return;
                } else {
                    ErrorReport.reportDdlException(ErrorCode.ERR_SAME_NAME_PARTITION, partitionName);
                }
            }

            Map<String, String> properties = singlePartitionDesc.getProperties();

            /*
             * sql: alter table test_tbl add  partition  xxx values less than ('xxx') properties('mutable' = 'false');
             *
             * sql_parser.cup definition:
             * AddPartitionClause:
             *      KW_ADD ... single_partition_desc:desc opt_distribution:distribution opt_properties:properties)
             * SinglePartitionDesc:
             *      single_partition_desc ::= KW_PARTITION ... ident:partName KW_VALUES KW_LESS KW_THAN
             *                       partition_key_desc:desc opt_key_value_map:properties)
             *
             * If there is no opt_distribution definition, the properties in SQL is ambiguous to JCUP. It can bind
             * properties to AddPartitionClause(`opt_properties`) or SinglePartitionDesc(`opt_key_value_map`).
             * And JCUP choose to bind to AddPartitionClause, so we should add properties of AddPartitionClause to
             * SinglePartitionDesc's properties here.
             */
            if (null != addPartitionClause.getProperties()) {
                properties.putAll(addPartitionClause.getProperties());
            }

            // partition properties should inherit table properties
            ReplicaAllocation replicaAlloc = olapTable.getDefaultReplicaAllocation();
            if (!properties.containsKey(PropertyAnalyzer.PROPERTIES_REPLICATION_NUM) && !properties.containsKey(
                    PropertyAnalyzer.PROPERTIES_REPLICATION_ALLOCATION)) {
                properties.put(PropertyAnalyzer.PROPERTIES_REPLICATION_ALLOCATION, replicaAlloc.toCreateStmt());
            }
            if (!properties.containsKey(PropertyAnalyzer.PROPERTIES_INMEMORY)) {
                properties.put(PropertyAnalyzer.PROPERTIES_INMEMORY, olapTable.isInMemory().toString());
            }
            if (!properties.containsKey(PropertyAnalyzer.PROPERTIES_PERSISTENT)) {
                properties.put(PropertyAnalyzer.PROPERTIES_PERSISTENT, olapTable.isPersistent().toString());
            }
            if (!properties.containsKey(PropertyAnalyzer.PROPERTIES_DISABLE_AUTO_COMPACTION)) {
                properties.put(PropertyAnalyzer.PROPERTIES_DISABLE_AUTO_COMPACTION,
                        olapTable.disableAutoCompaction().toString());
            }
            if (!properties.containsKey(PropertyAnalyzer.PROPERTIES_ENABLE_SINGLE_REPLICA_COMPACTION)) {
                properties.put(PropertyAnalyzer.PROPERTIES_ENABLE_SINGLE_REPLICA_COMPACTION,
                        olapTable.enableSingleReplicaCompaction().toString());
            }
            if (!properties.containsKey(PropertyAnalyzer.PROPERTIES_STORE_ROW_COLUMN)) {
                properties.put(PropertyAnalyzer.PROPERTIES_STORE_ROW_COLUMN,
                        olapTable.storeRowColumn().toString());
            }
            if (!properties.containsKey(PropertyAnalyzer.PROPERTIES_SKIP_WRITE_INDEX_ON_LOAD)) {
                properties.put(PropertyAnalyzer.PROPERTIES_SKIP_WRITE_INDEX_ON_LOAD,
                        olapTable.skipWriteIndexOnLoad().toString());
            }
            if (!properties.containsKey(PropertyAnalyzer.PROPERTIES_COMPACTION_POLICY)) {
                properties.put(PropertyAnalyzer.PROPERTIES_COMPACTION_POLICY, olapTable.getCompactionPolicy());
            }
            if (!properties.containsKey(PropertyAnalyzer.PROPERTIES_TIME_SERIES_COMPACTION_GOAL_SIZE_MBYTES)) {
                properties.put(PropertyAnalyzer.PROPERTIES_TIME_SERIES_COMPACTION_GOAL_SIZE_MBYTES,
                                                olapTable.getTimeSeriesCompactionGoalSizeMbytes().toString());
            }
            if (!properties.containsKey(PropertyAnalyzer.PROPERTIES_TIME_SERIES_COMPACTION_FILE_COUNT_THRESHOLD)) {
                properties.put(PropertyAnalyzer.PROPERTIES_TIME_SERIES_COMPACTION_FILE_COUNT_THRESHOLD,
                                                olapTable.getTimeSeriesCompactionFileCountThreshold().toString());
            }
            if (!properties.containsKey(PropertyAnalyzer.PROPERTIES_TIME_SERIES_COMPACTION_TIME_THRESHOLD_SECONDS)) {
                properties.put(PropertyAnalyzer.PROPERTIES_TIME_SERIES_COMPACTION_TIME_THRESHOLD_SECONDS,
                                                olapTable.getTimeSeriesCompactionTimeThresholdSeconds().toString());
            }
            if (!properties.containsKey(PropertyAnalyzer.PROPERTIES_DYNAMIC_SCHEMA)) {
                properties.put(PropertyAnalyzer.PROPERTIES_DYNAMIC_SCHEMA,
                        olapTable.isDynamicSchema().toString());
            }
            if (!properties.containsKey(PropertyAnalyzer.PROPERTIES_STORAGE_POLICY)) {
                properties.put(PropertyAnalyzer.PROPERTIES_STORAGE_POLICY, olapTable.getStoragePolicy());
            }
            singlePartitionDesc.analyze(partitionInfo.getPartitionColumns().size(), properties);
            partitionInfo.createAndCheckPartitionItem(singlePartitionDesc, isTempPartition);

            // get distributionInfo
            List<Column> baseSchema = olapTable.getBaseSchema();
            DistributionInfo defaultDistributionInfo = olapTable.getDefaultDistributionInfo();
            if (distributionDesc != null) {
                distributionInfo = distributionDesc.toDistributionInfo(baseSchema);
                // for now. we only support modify distribution's bucket num
                if (distributionInfo.getType() != defaultDistributionInfo.getType()) {
                    throw new DdlException("Cannot assign different distribution type. default is: "
                        + defaultDistributionInfo.getType());
                }

                if (distributionInfo.getType() == DistributionInfoType.HASH) {
                    HashDistributionInfo hashDistributionInfo = (HashDistributionInfo) distributionInfo;
                    if (hashDistributionInfo.getBucketNum() <= 0) {
                        throw new DdlException("Cannot assign hash distribution buckets less than 1");
                    }
                    if (!hashDistributionInfo.sameDistributionColumns((HashDistributionInfo) defaultDistributionInfo)) {
                        throw new DdlException("Cannot assign hash distribution with different distribution cols. "
                            + "new is: " + hashDistributionInfo.getDistributionColumns() + " default is: "
                            + ((HashDistributionInfo) distributionInfo).getDistributionColumns());
                    }
                } else if (distributionInfo.getType() == DistributionInfoType.RANDOM) {
                    RandomDistributionInfo randomDistributionInfo = (RandomDistributionInfo) distributionInfo;
                    if (randomDistributionInfo.getBucketNum() <= 0) {
                        throw new DdlException("Cannot assign random distribution buckets less than 1");
                    }
                }
            } else {
                // make sure partition-dristribution-info is deep copied from default-distribution-info
                distributionInfo = defaultDistributionInfo.toDistributionDesc().toDistributionInfo(baseSchema);
            }

            // check colocation
            if (Env.getCurrentColocateIndex().isColocateTable(olapTable.getId())) {
                String fullGroupName = GroupId.getFullGroupName(db.getId(), olapTable.getColocateGroup());
                ColocateGroupSchema groupSchema = Env.getCurrentColocateIndex().getGroupSchema(fullGroupName);
                Preconditions.checkNotNull(groupSchema);
                groupSchema.checkDistribution(distributionInfo);
                groupSchema.checkReplicaAllocation(singlePartitionDesc.getReplicaAlloc());
            }

            indexIdToMeta = olapTable.getCopiedIndexIdToMeta();
            bfColumns = olapTable.getCopiedBfColumns();

            // get BinlogConfig
            binlogConfig = new BinlogConfig(olapTable.getBinlogConfig());
        } catch (AnalysisException e) {
            throw new DdlException(e.getMessage());
        } finally {
            olapTable.readUnlock();
        }

        Preconditions.checkNotNull(distributionInfo);
        Preconditions.checkNotNull(olapTable);
        Preconditions.checkNotNull(indexIdToMeta);

        // create partition outside db lock
        DataProperty dataProperty = singlePartitionDesc.getPartitionDataProperty();
        Preconditions.checkNotNull(dataProperty);
        // check replica quota if this operation done
        long indexNum = indexIdToMeta.size();
        long bucketNum = distributionInfo.getBucketNum();
        long replicaNum = singlePartitionDesc.getReplicaAlloc().getTotalReplicaNum();
        long totalReplicaNum = indexNum * bucketNum * replicaNum;
        if (totalReplicaNum >= db.getReplicaQuotaLeftWithLock()) {
            throw new DdlException("Database " + db.getFullName() + " table " + tableName + " add partition increasing "
                + totalReplicaNum + " of replica exceeds quota[" + db.getReplicaQuota() + "]");
        }
        Set<Long> tabletIdSet = new HashSet<>();
        long bufferSize = 1 + totalReplicaNum + indexNum * bucketNum;
        IdGeneratorBuffer idGeneratorBuffer = Env.getCurrentEnv().getIdGeneratorBuffer(bufferSize);
        String storagePolicy = olapTable.getStoragePolicy();
        if (!Strings.isNullOrEmpty(dataProperty.getStoragePolicy())) {
            storagePolicy = dataProperty.getStoragePolicy();
        }
        try {
            long partitionId = idGeneratorBuffer.getNextId();
            Partition partition;
            if (Config.isNotCloudMode()) {
                partition = createPartitionWithIndices(db.getClusterName(), db.getId(), olapTable.getId(),
                    olapTable.getName(), olapTable.getBaseIndexId(), partitionId, partitionName, indexIdToMeta,
                    distributionInfo, dataProperty.getStorageMedium(), singlePartitionDesc.getReplicaAlloc(),
                    singlePartitionDesc.getVersionInfo(), bfColumns, olapTable.getBfFpp(), tabletIdSet,
                    olapTable.getCopiedIndexes(), singlePartitionDesc.isInMemory(), olapTable.getStorageFormat(),
                    singlePartitionDesc.getTabletType(), olapTable.getCompressionType(),
                    olapTable.getDataSortInfo(), olapTable.getEnableUniqueKeyMergeOnWrite(), storagePolicy,
                    idGeneratorBuffer, olapTable.disableAutoCompaction(), olapTable.enableSingleReplicaCompaction(),
                    olapTable.skipWriteIndexOnLoad(), olapTable.getCompactionPolicy(),
                    olapTable.getTimeSeriesCompactionGoalSizeMbytes(),
                    olapTable.getTimeSeriesCompactionFileCountThreshold(),
                    olapTable.getTimeSeriesCompactionTimeThresholdSeconds(), olapTable.storeRowColumn(),
                    olapTable.isDynamicSchema(), binlogConfig, dataProperty.isStorageMediumSpecified());
            } else {
                List<Long> partitionIds = new ArrayList<Long>();
                partitionIds.add(partitionId);
                List<Long> indexIds = indexIdToMeta.keySet().stream().collect(Collectors.toList());
                prepareCloudPartition(olapTable.getId(), partitionIds, indexIds, 0);
                partition = createCloudPartitionWithIndices(db.getClusterName(), db.getId(), olapTable.getId(),
                    olapTable.getBaseIndexId(), partitionId, partitionName, indexIdToMeta, distributionInfo,
                    dataProperty.getStorageMedium(), singlePartitionDesc.getReplicaAlloc(),
                    singlePartitionDesc.getVersionInfo(), bfColumns, olapTable.getBfFpp(), tabletIdSet,
                    olapTable.getCopiedIndexes(), singlePartitionDesc.isInMemory(), olapTable.getStorageFormat(),
                    singlePartitionDesc.getTabletType(), olapTable.getCompressionType(),
                    olapTable.getDataSortInfo(), olapTable.getEnableUniqueKeyMergeOnWrite(),
                    olapTable.getStoragePolicy(), singlePartitionDesc.isPersistent(), olapTable.isDynamicSchema(),
                    olapTable.getName(), olapTable.getTTLSeconds(), olapTable.storeRowColumn());
                commitCloudPartition(olapTable.getId(), partitionIds);
            }
            // check again
            olapTable = db.getOlapTableOrDdlException(tableName);
            olapTable.writeLockOrDdlException();
            try {
                olapTable.checkNormalStateForAlter();
                // check partition name
                if (olapTable.checkPartitionNameExist(partitionName)) {
                    if (singlePartitionDesc.isSetIfNotExists()) {
                        LOG.info("add partition[{}] which already exists", partitionName);
                        return;
                    } else {
                        ErrorReport.reportDdlException(ErrorCode.ERR_SAME_NAME_PARTITION, partitionName);
                    }
                }

                // check if meta changed
                // rollup index may be added or dropped during add partition operation.
                // schema may be changed during add partition operation.
                boolean metaChanged = false;
                if (olapTable.getIndexNameToId().size() != indexIdToMeta.size()) {
                    metaChanged = true;
                } else {
                    // compare schemaHash
                    for (Map.Entry<Long, MaterializedIndexMeta> entry : olapTable.getIndexIdToMeta().entrySet()) {
                        long indexId = entry.getKey();
                        if (!indexIdToMeta.containsKey(indexId)) {
                            metaChanged = true;
                            break;
                        }
                        if (indexIdToMeta.get(indexId).getSchemaHash() != entry.getValue().getSchemaHash()) {
                            metaChanged = true;
                            break;
                        }
                    }
                }

                if (metaChanged) {
                    throw new DdlException("Table[" + tableName + "]'s meta has been changed. try again.");
                }

                // check partition type
                PartitionInfo partitionInfo = olapTable.getPartitionInfo();
                if (partitionInfo.getType() != PartitionType.RANGE && partitionInfo.getType() != PartitionType.LIST) {
                    throw new DdlException("Only support adding partition to range and list partitioned table");
                }

                // update partition info
                partitionInfo.handleNewSinglePartitionDesc(singlePartitionDesc, partitionId, isTempPartition);

                if (isTempPartition) {
                    olapTable.addTempPartition(partition);
                } else {
                    olapTable.addPartition(partition);
                }

                // log
                PartitionPersistInfo info = null;
                if (partitionInfo.getType() == PartitionType.RANGE) {
                    info = new PartitionPersistInfo(db.getId(), olapTable.getId(), partition,
                        partitionInfo.getItem(partitionId).getItems(), ListPartitionItem.DUMMY_ITEM, dataProperty,
                        partitionInfo.getReplicaAllocation(partitionId), partitionInfo.getIsInMemory(partitionId),
                        isTempPartition, partitionInfo.getIsPersistent(partitionId),
                        partitionInfo.getIsMutable(partitionId));
                } else if (partitionInfo.getType() == PartitionType.LIST) {
                    info = new PartitionPersistInfo(db.getId(), olapTable.getId(), partition,
                        RangePartitionItem.DUMMY_ITEM, partitionInfo.getItem(partitionId), dataProperty,
                        partitionInfo.getReplicaAllocation(partitionId), partitionInfo.getIsInMemory(partitionId),
                        isTempPartition, partitionInfo.getIsPersistent(partitionId),
                        partitionInfo.getIsMutable(partitionId));
                }
                Env.getCurrentEnv().getEditLog().logAddPartition(info);

                LOG.info("succeed in creating partition[{}], temp: {}", partitionId, isTempPartition);
            } finally {
                olapTable.writeUnlock();
            }
        } catch (DdlException e) {
            for (Long tabletId : tabletIdSet) {
                Env.getCurrentInvertedIndex().deleteTablet(tabletId);
            }
            throw e;
        }
    }

    public void replayAddPartition(PartitionPersistInfo info) throws MetaNotFoundException {
        Database db = (Database) getDbOrMetaException(info.getDbId());
        OlapTable olapTable = (OlapTable) db.getTableOrMetaException(info.getTableId(), TableType.OLAP);
        olapTable.writeLock();
        try {
            Partition partition = info.getPartition();
            PartitionInfo partitionInfo = olapTable.getPartitionInfo();
            if (info.isTempPartition()) {
                olapTable.addTempPartition(partition);
            } else {
                olapTable.addPartition(partition);
            }

            PartitionItem partitionItem = null;
            if (partitionInfo.getType() == PartitionType.RANGE) {
                partitionItem = new RangePartitionItem(info.getRange());
            } else if (partitionInfo.getType() == PartitionType.LIST) {
                partitionItem = info.getListPartitionItem();
            }

            partitionInfo.unprotectHandleNewSinglePartitionDesc(partition.getId(), info.isTempPartition(),
                    partitionItem, info.getDataProperty(), info.getReplicaAlloc(),
                    info.isInMemory(), info.isPersistent(), info.isMutable());

            if (!Env.isCheckpointThread()) {
                // add to inverted index
                TabletInvertedIndex invertedIndex = Env.getCurrentInvertedIndex();
                for (MaterializedIndex index : partition.getMaterializedIndices(IndexExtState.ALL)) {
                    long indexId = index.getId();
                    int schemaHash = olapTable.getSchemaHashByIndexId(indexId);
                    for (Tablet tablet : index.getTablets()) {
                        TabletMeta tabletMeta = new TabletMeta(info.getDbId(), info.getTableId(), partition.getId(),
                                index.getId(), schemaHash, info.getDataProperty().getStorageMedium());
                        long tabletId = tablet.getId();
                        invertedIndex.addTablet(tabletId, tabletMeta);
                        for (Replica replica : tablet.getReplicas()) {
                            invertedIndex.addReplica(tabletId, replica);
                        }
                    }
                }
            }
        } finally {
            olapTable.writeUnlock();
        }
    }

    public void dropPartition(Database db, OlapTable olapTable, DropPartitionClause clause) throws DdlException {
        Preconditions.checkArgument(olapTable.isWriteLockHeldByCurrentThread());

        String partitionName = clause.getPartitionName();
        boolean isTempPartition = clause.isTempPartition();

        olapTable.checkNormalStateForAlter();
        if (!olapTable.checkPartitionNameExist(partitionName, isTempPartition)) {
            if (clause.isSetIfExists()) {
                LOG.info("drop partition[{}] which does not exist", partitionName);
                return;
            } else {
                ErrorReport.reportDdlException(ErrorCode.ERR_DROP_PARTITION_NON_EXISTENT, partitionName);
            }
        }

        PartitionInfo partitionInfo = olapTable.getPartitionInfo();
        if (partitionInfo.getType() != PartitionType.RANGE && partitionInfo.getType() != PartitionType.LIST) {
            throw new DdlException("Alter table [" + olapTable.getName() + "] failed. Not a partitioned table");
        }

        // drop
        long recycleTime = 0;
        if (isTempPartition) {
            olapTable.dropTempPartition(partitionName, true);
        } else {
            Partition partition = null;
            if (!clause.isForceDrop()) {
                partition = olapTable.getPartition(partitionName);
                if (partition != null) {
                    if (Env.getCurrentEnv().getGlobalTransactionMgr()
                            .existCommittedTxns(db.getId(), olapTable.getId(), partition.getId())) {
                        throw new DdlException(
                            "There are still some transactions in the COMMITTED state waiting to be completed."
                                + " The partition [" + partitionName
                                + "] cannot be dropped. If you want to forcibly drop(cannot be recovered),"
                                + " please use \"DROP partition FORCE\".");
                    }
                }
            }
            olapTable.dropPartition(db.getId(), partitionName, clause.isForceDrop());
            if (!clause.isForceDrop() && partition != null) {
                recycleTime = Env.getCurrentRecycleBin().getRecycleTimeById(partition.getId());
            }
        }

        // log
        DropPartitionInfo info = new DropPartitionInfo(db.getId(), olapTable.getId(), partitionName, isTempPartition,
                clause.isForceDrop(), recycleTime);
        Env.getCurrentEnv().getEditLog().logDropPartition(info);

        LOG.info("succeed in dropping partition[{}], table : [{}-{}], is temp : {}, is force : {}",
                partitionName, olapTable.getId(), olapTable.getName(), isTempPartition, clause.isForceDrop());
    }

    public void replayDropPartition(DropPartitionInfo info) throws MetaNotFoundException {
        Database db = (Database) getDbOrMetaException(info.getDbId());
        OlapTable olapTable = (OlapTable) db.getTableOrMetaException(info.getTableId(), TableType.OLAP);
        olapTable.writeLock();
        try {
            if (info.isTempPartition()) {
                olapTable.dropTempPartition(info.getPartitionName(), true);
            } else {
                Partition partition = olapTable.dropPartition(info.getDbId(), info.getPartitionName(),
                        info.isForceDrop());
                if (!info.isForceDrop() && partition != null && info.getRecycleTime() != 0) {
                    Env.getCurrentRecycleBin().setRecycleTimeByIdForReplay(partition.getId(), info.getRecycleTime());
                }
            }
        } finally {
            olapTable.writeUnlock();
        }
    }

    public void replayErasePartition(long partitionId) {
        Env.getCurrentRecycleBin().replayErasePartition(partitionId);
    }

    public void replayRecoverPartition(RecoverInfo info) throws MetaNotFoundException, DdlException {
        Database db = (Database) getDbOrMetaException(info.getDbId());
        OlapTable olapTable = (OlapTable) db.getTableOrMetaException(info.getTableId(), TableType.OLAP);
        olapTable.writeLockOrDdlException();
        try {
            Env.getCurrentRecycleBin().replayRecoverPartition(olapTable, info.getPartitionId(),
                    info.getNewPartitionName());
        } finally {
            olapTable.writeUnlock();
        }
    }

    private Partition createPartitionWithIndices(String clusterName, long dbId, long tableId, String tableName,
            long baseIndexId, long partitionId, String partitionName, Map<Long, MaterializedIndexMeta> indexIdToMeta,
            DistributionInfo distributionInfo, TStorageMedium storageMedium, ReplicaAllocation replicaAlloc,
            Long versionInfo, Set<String> bfColumns, double bfFpp, Set<Long> tabletIdSet, List<Index> indexes,
            boolean isInMemory, TStorageFormat storageFormat, TTabletType tabletType, TCompressionType compressionType,
            DataSortInfo dataSortInfo, boolean enableUniqueKeyMergeOnWrite, String storagePolicy,
            IdGeneratorBuffer idGeneratorBuffer, boolean disableAutoCompaction,
            boolean enableSingleReplicaCompaction, boolean skipWriteIndexOnLoad,
            String compactionPolicy, Long timeSeriesCompactionGoalSizeMbytes,
            Long timeSeriesCompactionFileCountThreshold, Long timeSeriesCompactionTimeThresholdSeconds,
            boolean storeRowColumn, boolean isDynamicSchema, BinlogConfig binlogConfig,
            boolean isStorageMediumSpecified) throws DdlException {
        // create base index first.
        Preconditions.checkArgument(baseIndexId != -1);
        MaterializedIndex baseIndex = new MaterializedIndex(baseIndexId, IndexState.NORMAL);

        // create partition with base index
        Partition partition;
        if (Config.isNotCloudMode()) {
            partition = new Partition(partitionId, partitionName, baseIndex, distributionInfo);
        } else {
            partition = new CloudPartition(partitionId, partitionName, baseIndex, distributionInfo, dbId, tableId);
        }

        // add to index map
        Map<Long, MaterializedIndex> indexMap = new HashMap<>();
        indexMap.put(baseIndexId, baseIndex);

        // create rollup index if has
        for (long indexId : indexIdToMeta.keySet()) {
            if (indexId == baseIndexId) {
                continue;
            }

            MaterializedIndex rollup = new MaterializedIndex(indexId, IndexState.NORMAL);
            indexMap.put(indexId, rollup);
        }

        // version and version hash
        if (versionInfo != null) {
            partition.updateVisibleVersion(versionInfo);
            partition.setNextVersion(versionInfo + 1);
        }
        long version = partition.getVisibleVersion();

        short totalReplicaNum = replicaAlloc.getTotalReplicaNum();
        for (Map.Entry<Long, MaterializedIndex> entry : indexMap.entrySet()) {
            long indexId = entry.getKey();
            MaterializedIndex index = entry.getValue();
            MaterializedIndexMeta indexMeta = indexIdToMeta.get(indexId);

            // create tablets
            int schemaHash = indexMeta.getSchemaHash();
            TabletMeta tabletMeta = new TabletMeta(dbId, tableId, partitionId, indexId, schemaHash, storageMedium);
            createTablets(clusterName, index, ReplicaState.NORMAL, distributionInfo, version, replicaAlloc, tabletMeta,
                    tabletIdSet, idGeneratorBuffer, isStorageMediumSpecified);

            boolean ok = false;
            String errMsg = null;

            // add create replica task for olap
            short shortKeyColumnCount = indexMeta.getShortKeyColumnCount();
            TStorageType storageType = indexMeta.getStorageType();
            List<Column> schema = indexMeta.getSchema();
            KeysType keysType = indexMeta.getKeysType();
            int totalTaskNum = index.getTablets().size() * totalReplicaNum;
            MarkedCountDownLatch<Long, Long> countDownLatch = new MarkedCountDownLatch<Long, Long>(totalTaskNum);
            AgentBatchTask batchTask = new AgentBatchTask();
            for (Tablet tablet : index.getTablets()) {
                long tabletId = tablet.getId();
                for (Replica replica : tablet.getReplicas()) {
                    long backendId = replica.getBackendId();
                    long replicaId = replica.getId();
                    countDownLatch.addMark(backendId, tabletId);
                    CreateReplicaTask task = new CreateReplicaTask(backendId, dbId, tableId, partitionId, indexId,
                            tabletId, replicaId, shortKeyColumnCount, schemaHash, version, keysType, storageType,
                            storageMedium, schema, bfColumns, bfFpp, countDownLatch, indexes, isInMemory, tabletType,
                            dataSortInfo, compressionType, enableUniqueKeyMergeOnWrite, storagePolicy,
                            disableAutoCompaction, enableSingleReplicaCompaction, skipWriteIndexOnLoad,
                            compactionPolicy, timeSeriesCompactionGoalSizeMbytes,
                            timeSeriesCompactionFileCountThreshold, timeSeriesCompactionTimeThresholdSeconds,
                            storeRowColumn, isDynamicSchema, binlogConfig);

                    task.setStorageFormat(storageFormat);
                    batchTask.addTask(task);
                    // add to AgentTaskQueue for handling finish report.
                    // not for resending task
                    AgentTaskQueue.addTask(task);
                }
            }
            AgentTaskExecutor.submit(batchTask);

            // estimate timeout
            long timeout = DbUtil.getCreateReplicasTimeoutMs(totalTaskNum);
            try {
                ok = countDownLatch.await(timeout, TimeUnit.MILLISECONDS);
            } catch (InterruptedException e) {
                LOG.warn("InterruptedException: ", e);
                ok = false;
            }

            if (!ok || !countDownLatch.getStatus().ok()) {
                errMsg = "Failed to create partition[" + partitionName + "]. Timeout:" + (timeout / 1000) + " seconds.";
                // clear tasks
                AgentTaskQueue.removeBatchTask(batchTask, TTaskType.CREATE);

                int quorumReplicaNum = totalReplicaNum / 2 + 1;
                Map<Long, Integer> failedTabletCounter = Maps.newHashMap();
                countDownLatch.getLeftMarks().stream().forEach(
                        item -> failedTabletCounter.put(item.getValue(),
                                failedTabletCounter.getOrDefault(item.getValue(), 0) + 1));
                boolean createFailed = failedTabletCounter.values().stream().anyMatch(
                        failedNum -> (totalReplicaNum - failedNum) < quorumReplicaNum);
                errMsg = createFailed ? "Failed to create partition[" + partitionName + "]."
                        : "Failed to create some replicas when create partition[" + partitionName + "].";

                if (!countDownLatch.getStatus().ok()) {
                    errMsg += " Error: " + countDownLatch.getStatus().getErrorMsg();
                } else {
                    errMsg += "Timeout:" + (timeout / 1000) + " seconds.";
                    // only show at most 3 results
                    List<String> subList = countDownLatch.getLeftMarks().stream().limit(3)
                            .map(item -> "(backendId = " + item.getKey() + ", tabletId = "  + item.getValue() + ")")
                            .collect(Collectors.toList());
                    if (!subList.isEmpty()) {
                        errMsg += " Unfinished: " + Joiner.on(", ").join(subList);
                    }
                }

                LOG.warn(errMsg);
                if (createFailed) {
                    throw new DdlException(errMsg);
                }
            }

            if (index.getId() != baseIndexId) {
                // add rollup index to partition
                partition.createRollupIndex(index);
            }
        } // end for indexMap

        LOG.info("succeed in creating partition[{}-{}], table : [{}-{}]", partitionId, partitionName,
                tableId, tableName);

        return partition;
    }

    // Create olap table and related base index synchronously.
    private void createOlapTable(Database db, CreateTableStmt stmt) throws UserException {
        String tableName = stmt.getTableName();
        LOG.debug("begin create olap table: {}", tableName);

        BinlogConfig dbBinlogConfig;
        db.readLock();
        try {
            dbBinlogConfig = new BinlogConfig(db.getBinlogConfig());
        } finally {
            db.readUnlock();
        }
        BinlogConfig createTableBinlogConfig = new BinlogConfig(dbBinlogConfig);
        createTableBinlogConfig.mergeFromProperties(stmt.getProperties());
        if (dbBinlogConfig.isEnable() && !createTableBinlogConfig.isEnable()) {
            throw new DdlException("Cannot create table with binlog disabled when database binlog enable");
        }
        stmt.getProperties().putAll(createTableBinlogConfig.toProperties());

        // get keys type
        KeysDesc keysDesc = stmt.getKeysDesc();
        Preconditions.checkNotNull(keysDesc);
        KeysType keysType = keysDesc.getKeysType();
        int keysColumnSize = keysDesc.keysColumnSize();
        boolean isKeysRequired = !(keysType == KeysType.DUP_KEYS && keysColumnSize == 0);

        // create columns
        List<Column> baseSchema = stmt.getColumns();
        validateColumns(baseSchema, isKeysRequired);

        if (Config.isCloudMode()) {
            PropertyAnalyzer.checkCloudTableProperty(stmt.getProperties());
        }
        checkAutoIncColumns(baseSchema, keysType);

        // analyze replica allocation
        ReplicaAllocation replicaAlloc = PropertyAnalyzer.analyzeReplicaAllocation(stmt.getProperties(), "");
        if (replicaAlloc.isNotSet()) {
            replicaAlloc = ReplicaAllocation.DEFAULT_ALLOCATION;
        }

        long bufferSize = IdGeneratorUtil.getBufferSizeForCreateTable(stmt, replicaAlloc);
        IdGeneratorBuffer idGeneratorBuffer = Env.getCurrentEnv().getIdGeneratorBuffer(bufferSize);

        // create partition info
        PartitionDesc partitionDesc = stmt.getPartitionDesc();
        PartitionInfo partitionInfo = null;
        Map<String, Long> partitionNameToId = Maps.newHashMap();
        if (partitionDesc != null) {
            PartitionDesc partDesc = partitionDesc;
            for (SinglePartitionDesc desc : partDesc.getSinglePartitionDescs()) {
                long partitionId = idGeneratorBuffer.getNextId();
                partitionNameToId.put(desc.getPartitionName(), partitionId);
            }
            partitionInfo = partitionDesc.toPartitionInfo(baseSchema, partitionNameToId, false);
        } else {
            if (DynamicPartitionUtil.checkDynamicPartitionPropertiesExist(stmt.getProperties())) {
                throw new DdlException("Only support dynamic partition properties on range partition table");
            }
            long partitionId = idGeneratorBuffer.getNextId();
            // use table name as single partition name
            partitionNameToId.put(tableName, partitionId);
            partitionInfo = new SinglePartitionInfo();
        }

        // create distribution info
        DistributionDesc distributionDesc = stmt.getDistributionDesc();
        Preconditions.checkNotNull(distributionDesc);
        DistributionInfo defaultDistributionInfo = distributionDesc.toDistributionInfo(baseSchema);

        // calc short key column count
        short shortKeyColumnCount = Env.calcShortKeyColumnCount(baseSchema, stmt.getProperties(), isKeysRequired);
        LOG.debug("create table[{}] short key column count: {}", tableName, shortKeyColumnCount);

        // create table
        long tableId = idGeneratorBuffer.getNextId();
        TableType tableType = OlapTableFactory.getTableType(stmt);
        OlapTable olapTable = (OlapTable) new OlapTableFactory()
                .init(tableType)
                .withTableId(tableId)
                .withTableName(tableName)
                .withSchema(baseSchema)
                .withKeysType(keysType)
                .withPartitionInfo(partitionInfo)
                .withDistributionInfo(defaultDistributionInfo)
                .withExtraParams(stmt)
                .build();
        olapTable.setComment(stmt.getComment());

        // set base index id
        long baseIndexId = idGeneratorBuffer.getNextId();
        olapTable.setBaseIndexId(baseIndexId);

        // set base index info to table
        // this should be done before create partition.
        Map<String, String> properties = stmt.getProperties();

        // get use light schema change
        Boolean enableLightSchemaChange;
        try {
            enableLightSchemaChange = PropertyAnalyzer.analyzeUseLightSchemaChange(properties);
        } catch (AnalysisException e) {
            throw new DdlException(e.getMessage());
        }
        // use light schema change optimization
        olapTable.setEnableLightSchemaChange(enableLightSchemaChange);

        boolean disableAutoCompaction = false;
        try {
            disableAutoCompaction = PropertyAnalyzer.analyzeDisableAutoCompaction(properties);
        } catch (AnalysisException e) {
            throw new DdlException(e.getMessage());
        }
        // use light schema change optimization
        olapTable.setDisableAutoCompaction(disableAutoCompaction);

        // set compaction policy
        String compactionPolicy = PropertyAnalyzer.SIZE_BASED_COMPACTION_POLICY;
        try {
            compactionPolicy = PropertyAnalyzer.analyzeCompactionPolicy(properties);
        } catch (AnalysisException e) {
            throw new DdlException(e.getMessage());
        }
        olapTable.setCompactionPolicy(compactionPolicy);

        if (!compactionPolicy.equals(PropertyAnalyzer.TIME_SERIES_COMPACTION_POLICY)
                && (properties.containsKey(PropertyAnalyzer.PROPERTIES_TIME_SERIES_COMPACTION_GOAL_SIZE_MBYTES)
                || properties.containsKey(PropertyAnalyzer.PROPERTIES_TIME_SERIES_COMPACTION_FILE_COUNT_THRESHOLD)
                || properties
                        .containsKey(PropertyAnalyzer.PROPERTIES_TIME_SERIES_COMPACTION_TIME_THRESHOLD_SECONDS))) {
            throw new DdlException("only time series compaction policy support for time series config");
        }

        // set time series compaction goal size
        long timeSeriesCompactionGoalSizeMbytes
                                    = PropertyAnalyzer.TIME_SERIES_COMPACTION_GOAL_SIZE_MBYTES_DEFAULT_VALUE;
        try {
            timeSeriesCompactionGoalSizeMbytes = PropertyAnalyzer
                                        .analyzeTimeSeriesCompactionGoalSizeMbytes(properties);
        } catch (AnalysisException e) {
            throw new DdlException(e.getMessage());
        }
        olapTable.setTimeSeriesCompactionGoalSizeMbytes(timeSeriesCompactionGoalSizeMbytes);

        // set time series compaction file count threshold
        long timeSeriesCompactionFileCountThreshold
                                    = PropertyAnalyzer.TIME_SERIES_COMPACTION_FILE_COUNT_THRESHOLD_DEFAULT_VALUE;
        try {
            timeSeriesCompactionFileCountThreshold = PropertyAnalyzer
                                    .analyzeTimeSeriesCompactionFileCountThreshold(properties);
        } catch (AnalysisException e) {
            throw new DdlException(e.getMessage());
        }
        olapTable.setTimeSeriesCompactionFileCountThreshold(timeSeriesCompactionFileCountThreshold);

        // set time series compaction time threshold
        long timeSeriesCompactionTimeThresholdSeconds
                                     = PropertyAnalyzer.TIME_SERIES_COMPACTION_TIME_THRESHOLD_SECONDS_DEFAULT_VALUE;
        try {
            timeSeriesCompactionTimeThresholdSeconds = PropertyAnalyzer
                                    .analyzeTimeSeriesCompactionTimeThresholdSeconds(properties);
        } catch (AnalysisException e) {
            throw new DdlException(e.getMessage());
        }
        olapTable.setTimeSeriesCompactionTimeThresholdSeconds(timeSeriesCompactionTimeThresholdSeconds);

        // get storage format
        TStorageFormat storageFormat = TStorageFormat.V2; // default is segment v2
        try {
            storageFormat = PropertyAnalyzer.analyzeStorageFormat(properties);
        } catch (AnalysisException e) {
            throw new DdlException(e.getMessage());
        }
        olapTable.setStorageFormat(storageFormat);

        // get compression type
        TCompressionType compressionType = TCompressionType.LZ4;
        try {
            compressionType = PropertyAnalyzer.analyzeCompressionType(properties);
        } catch (AnalysisException e) {
            throw new DdlException(e.getMessage());
        }
        olapTable.setCompressionType(compressionType);

        // check data sort properties
        DataSortInfo dataSortInfo = PropertyAnalyzer.analyzeDataSortInfo(properties, keysType,
                keysDesc.keysColumnSize(), storageFormat);
        olapTable.setDataSortInfo(dataSortInfo);

        boolean enableUniqueKeyMergeOnWrite = false;
        if (keysType == KeysType.UNIQUE_KEYS) {
            try {
                enableUniqueKeyMergeOnWrite = PropertyAnalyzer.analyzeUniqueKeyMergeOnWrite(properties);
            } catch (AnalysisException e) {
                throw new DdlException(e.getMessage());
            }
        }
        olapTable.setEnableUniqueKeyMergeOnWrite(enableUniqueKeyMergeOnWrite);

        boolean enableSingleReplicaCompaction = false;
        try {
            enableSingleReplicaCompaction = PropertyAnalyzer.analyzeEnableSingleReplicaCompaction(properties);
        } catch (AnalysisException e) {
            throw new DdlException(e.getMessage());
        }
        if (enableUniqueKeyMergeOnWrite && enableSingleReplicaCompaction) {
            throw new DdlException(PropertyAnalyzer.PROPERTIES_ENABLE_SINGLE_REPLICA_COMPACTION
                    + " property is not supported for merge-on-write table");
        }
        olapTable.setEnableSingleReplicaCompaction(enableSingleReplicaCompaction);

        // analyze bloom filter columns
        Set<String> bfColumns = null;
        double bfFpp = 0;
        try {
            bfColumns = PropertyAnalyzer.analyzeBloomFilterColumns(properties, baseSchema, keysType);
            if (bfColumns != null && bfColumns.isEmpty()) {
                bfColumns = null;
            }

            bfFpp = PropertyAnalyzer.analyzeBloomFilterFpp(properties);
            if (bfColumns != null && bfFpp == 0) {
                bfFpp = FeConstants.default_bloom_filter_fpp;
            } else if (bfColumns == null) {
                bfFpp = 0;
            }

            olapTable.setBloomFilterInfo(bfColumns, bfFpp);
        } catch (AnalysisException e) {
            throw new DdlException(e.getMessage());
        }

        Index.checkConflict(stmt.getIndexes(), bfColumns);

        olapTable.setReplicationAllocation(replicaAlloc);

        // set auto bucket
        boolean isAutoBucket = PropertyAnalyzer.analyzeBooleanProp(properties, PropertyAnalyzer.PROPERTIES_AUTO_BUCKET,
                false);
        olapTable.setIsAutoBucket(isAutoBucket);

        // set estimate partition size
        if (isAutoBucket) {
            String estimatePartitionSize = PropertyAnalyzer.analyzeEstimatePartitionSize(properties);
            olapTable.setEstimatePartitionSize(estimatePartitionSize);
        }

        // set in memory
        boolean isInMemory = PropertyAnalyzer.analyzeBooleanProp(properties, PropertyAnalyzer.PROPERTIES_INMEMORY,
                false);
        if (isInMemory) {
            throw new AnalysisException("Not support set 'in_memory'='true' now!");
        }
        olapTable.setIsInMemory(false);

        boolean isBeingSynced = PropertyAnalyzer.analyzeIsBeingSynced(properties, false);
        olapTable.setIsBeingSynced(isBeingSynced);
        if (isBeingSynced) {
            // erase colocate table, storage policy
            olapTable.ignoreInvaildPropertiesWhenSynced(properties);
            // remark auto bucket
            if (isAutoBucket) {
                olapTable.markAutoBucket();
            }
        }

        boolean storeRowColumn = false;
        try {
            storeRowColumn = PropertyAnalyzer.analyzeStoreRowColumn(properties);
            if (storeRowColumn && !enableLightSchemaChange) {
                throw new DdlException(
                    "Row store column rely on light schema change, enable light schema change first");
            }
        } catch (AnalysisException e) {
            throw new DdlException(e.getMessage());
        }
        olapTable.setStoreRowColumn(storeRowColumn);

        // set skip inverted index on load
        boolean skipWriteIndexOnLoad = PropertyAnalyzer.analyzeBooleanProp(properties,
                PropertyAnalyzer.PROPERTIES_SKIP_WRITE_INDEX_ON_LOAD, false);
        olapTable.setSkipWriteIndexOnLoad(skipWriteIndexOnLoad);

        // set dynamic schema
        boolean isDynamicSchema = PropertyAnalyzer.analyzeBooleanProp(properties,
                PropertyAnalyzer.PROPERTIES_DYNAMIC_SCHEMA, false);
        olapTable.setIsDynamicSchema(isDynamicSchema);

        boolean isMutable = PropertyAnalyzer.analyzeBooleanProp(properties, PropertyAnalyzer.PROPERTIES_MUTABLE, true);

        // set persistent
        boolean isPersistent = PropertyAnalyzer.analyzeBooleanProp(properties, PropertyAnalyzer.PROPERTIES_PERSISTENT,
                false);
        olapTable.setIsPersistent(isPersistent);

        Long ttlSeconds = PropertyAnalyzer.analyzeTTL(properties);
        olapTable.setTTLSeconds(ttlSeconds);

        // set storage policy
        String storagePolicy = PropertyAnalyzer.analyzeStoragePolicy(properties);
        Env.getCurrentEnv().getPolicyMgr().checkStoragePolicyExist(storagePolicy);
        if (olapTable.getEnableUniqueKeyMergeOnWrite()
                && !Strings.isNullOrEmpty(storagePolicy)) {
            throw new AnalysisException(
                "Can not create UNIQUE KEY table that enables Merge-On-write"
                    + " with storage policy(" + storagePolicy + ")");
        }
        // Consider one situation: if the table has no storage policy but some partitions
        // have their own storage policy then it might be erased by the following function.
        // So we only set the storage policy if the table's policy is not null or empty
        if (!Strings.isNullOrEmpty(storagePolicy)) {
            olapTable.setStoragePolicy(storagePolicy);
        }

        TTabletType tabletType;
        try {
            tabletType = PropertyAnalyzer.analyzeTabletType(properties);
        } catch (AnalysisException e) {
            throw new DdlException(e.getMessage());
        }

        // set binlog config
        try {
            Map<String, String> binlogConfigMap = PropertyAnalyzer.analyzeBinlogConfig(properties);
            if (binlogConfigMap != null) {
                BinlogConfig binlogConfig = new BinlogConfig();
                binlogConfig.mergeFromProperties(binlogConfigMap);
                olapTable.setBinlogConfig(binlogConfig);
            }
        } catch (AnalysisException e) {
            throw new DdlException(e.getMessage());
        }
        BinlogConfig binlogConfigForTask = new BinlogConfig(olapTable.getBinlogConfig());

        if (partitionInfo.getType() == PartitionType.UNPARTITIONED) {
            // if this is an unpartitioned table, we should analyze data property and replication num here.
            // if this is a partitioned table, there properties are already analyzed
            // in RangePartitionDesc analyze phase.

            // use table name as this single partition name
            long partitionId = partitionNameToId.get(tableName);
            DataProperty dataProperty = null;
            try {
                dataProperty = PropertyAnalyzer.analyzeDataProperty(stmt.getProperties(),
                    new DataProperty(DataProperty.DEFAULT_STORAGE_MEDIUM));
            } catch (AnalysisException e) {
                throw new DdlException(e.getMessage());
            }
            Preconditions.checkNotNull(dataProperty);
            partitionInfo.setDataProperty(partitionId, dataProperty);
            partitionInfo.setReplicaAllocation(partitionId, replicaAlloc);
            partitionInfo.setIsInMemory(partitionId, isInMemory);
            partitionInfo.setTabletType(partitionId, tabletType);
            partitionInfo.setIsMutable(partitionId, isMutable);
            partitionInfo.setIsPersistent(partitionId, isPersistent);
        }

        // check colocation properties
        try {
            String colocateGroup = PropertyAnalyzer.analyzeColocate(properties);
            if (colocateGroup != null) {
                if (defaultDistributionInfo.getType() == DistributionInfoType.RANDOM) {
                    throw new AnalysisException("Random distribution for colocate table is unsupported");
                }
                String fullGroupName = GroupId.getFullGroupName(db.getId(), colocateGroup);
                ColocateGroupSchema groupSchema = Env.getCurrentColocateIndex().getGroupSchema(fullGroupName);
                if (groupSchema != null) {
                    // group already exist, check if this table can be added to this group
                    groupSchema.checkColocateSchema(olapTable);
                    groupSchema.checkDynamicPartition(properties, olapTable.getDefaultDistributionInfo());
                }
                // add table to this group, if group does not exist, create a new one
                Env.getCurrentColocateIndex()
                        .addTableToGroup(db.getId(), olapTable, fullGroupName, null /* generate group id inside */);
                olapTable.setColocateGroup(colocateGroup);
            }
        } catch (AnalysisException e) {
            throw new DdlException(e.getMessage());
        }

        // get base index storage type. default is COLUMN
        TStorageType baseIndexStorageType = null;
        try {
            baseIndexStorageType = PropertyAnalyzer.analyzeStorageType(properties);
        } catch (AnalysisException e) {
            throw new DdlException(e.getMessage());
        }
        Preconditions.checkNotNull(baseIndexStorageType);
        // set base index meta
        int schemaVersion = 0;
        try {
            schemaVersion = PropertyAnalyzer.analyzeSchemaVersion(properties);
        } catch (AnalysisException e) {
            throw new DdlException(e.getMessage());
        }
        int schemaHash = Util.generateSchemaHash();
        olapTable.setIndexMeta(baseIndexId, tableName, baseSchema, schemaVersion, schemaHash, shortKeyColumnCount,
                baseIndexStorageType, keysType, olapTable.getIndexes());

        for (AlterClause alterClause : stmt.getRollupAlterClauseList()) {
            if (olapTable.isDuplicateWithoutKey()) {
                throw new DdlException("Duplicate table without keys do not support add rollup!");
            }
            AddRollupClause addRollupClause = (AddRollupClause) alterClause;

            Long baseRollupIndex = olapTable.getIndexIdByName(tableName);

            // get storage type for rollup index
            TStorageType rollupIndexStorageType = null;
            try {
                rollupIndexStorageType = PropertyAnalyzer.analyzeStorageType(addRollupClause.getProperties());
            } catch (AnalysisException e) {
                throw new DdlException(e.getMessage());
            }
            Preconditions.checkNotNull(rollupIndexStorageType);
            // set rollup index meta to olap table
            List<Column> rollupColumns = Env.getCurrentEnv().getMaterializedViewHandler()
                    .checkAndPrepareMaterializedView(addRollupClause, olapTable, baseRollupIndex, false);
            short rollupShortKeyColumnCount = Env.calcShortKeyColumnCount(rollupColumns, alterClause.getProperties(),
                    true/*isKeysRequired*/);
            int rollupSchemaHash = Util.generateSchemaHash();
            long rollupIndexId = idGeneratorBuffer.getNextId();
            olapTable.setIndexMeta(rollupIndexId, addRollupClause.getRollupName(), rollupColumns, schemaVersion,
                    rollupSchemaHash, rollupShortKeyColumnCount, rollupIndexStorageType, keysType, null);
        }

        // analyse sequence map column
        String sequenceMapCol = null;
        try {
            sequenceMapCol = PropertyAnalyzer.analyzeSequenceMapCol(properties, olapTable.getKeysType());
            if (sequenceMapCol != null) {
                Column col = olapTable.getColumn(sequenceMapCol);
                if (col == null) {
                    throw new DdlException("The specified sequence column[" + sequenceMapCol + "] not exists");
                }
                if (!col.getType().isFixedPointType() && !col.getType().isDateType()) {
                    throw new DdlException("Sequence type only support integer types and date types");
                }
                olapTable.setSequenceMapCol(sequenceMapCol);
                olapTable.setSequenceInfo(col.getType());
            }
        } catch (Exception e) {
            throw new DdlException(e.getMessage());
        }

        // analyse sequence type
        Type sequenceColType = null;
        try {
            sequenceColType = PropertyAnalyzer.analyzeSequenceType(properties, olapTable.getKeysType());
            if (sequenceMapCol != null && sequenceColType != null) {
                throw new DdlException("The sequence_col and sequence_type cannot be set at the same time");
            }
            if (sequenceColType != null) {
                olapTable.setSequenceInfo(sequenceColType);
            }
        } catch (Exception e) {
            throw new DdlException(e.getMessage());
        }

        olapTable.initSchemaColumnUniqueId();
        olapTable.rebuildFullSchema();

        // analyze version info
        Long versionInfo = null;
        try {
            versionInfo = PropertyAnalyzer.analyzeVersionInfo(properties);
        } catch (AnalysisException e) {
            throw new DdlException(e.getMessage());
        }
        Preconditions.checkNotNull(versionInfo);

        // a set to record every new tablet created when create table
        // if failed in any step, use this set to do clear things
        Set<Long> tabletIdSet = new HashSet<>();
        // create partition
        try {
            if (partitionInfo.getType() == PartitionType.UNPARTITIONED) {
                if (storagePolicy.equals("") && properties != null && !properties.isEmpty()) {
                    // here, all properties should be checked
                    throw new DdlException("Unknown properties: " + properties);
                }
                // this is a 1-level partitioned table
                // use table name as partition name
                DistributionInfo partitionDistributionInfo = distributionDesc.toDistributionInfo(baseSchema);
                String partitionName = tableName;
                long partitionId = partitionNameToId.get(partitionName);

                // check replica quota if this operation done
                long indexNum = olapTable.getIndexIdToMeta().size();
                long bucketNum = partitionDistributionInfo.getBucketNum();
                long replicaNum = partitionInfo.getReplicaAllocation(partitionId).getTotalReplicaNum();
                long totalReplicaNum = indexNum * bucketNum * replicaNum;
                if (totalReplicaNum >= db.getReplicaQuotaLeftWithLock()) {
                    throw new DdlException(
                        "Database " + db.getFullName() + " create unpartitioned table " + tableName + " increasing "
                            + totalReplicaNum + " of replica exceeds quota[" + db.getReplicaQuota() + "]");
                }
                // create partition
                Partition partition;
                if (Config.isNotCloudMode()) {
                    partition = createPartitionWithIndices(db.getClusterName(), db.getId(), olapTable.getId(),
                        olapTable.getName(), olapTable.getBaseIndexId(), partitionId, partitionName,
                        olapTable.getIndexIdToMeta(), partitionDistributionInfo,
                        partitionInfo.getDataProperty(partitionId).getStorageMedium(),
                        partitionInfo.getReplicaAllocation(partitionId), versionInfo, bfColumns, bfFpp, tabletIdSet,
                        olapTable.getCopiedIndexes(), isInMemory, storageFormat, tabletType, compressionType,
                        olapTable.getDataSortInfo(), olapTable.getEnableUniqueKeyMergeOnWrite(), storagePolicy,
                        idGeneratorBuffer, olapTable.disableAutoCompaction(),
                        olapTable.enableSingleReplicaCompaction(), skipWriteIndexOnLoad,
                        olapTable.getCompactionPolicy(), olapTable.getTimeSeriesCompactionGoalSizeMbytes(),
                        olapTable.getTimeSeriesCompactionFileCountThreshold(),
                        olapTable.getTimeSeriesCompactionTimeThresholdSeconds(),
                        storeRowColumn, isDynamicSchema, binlogConfigForTask,
                        partitionInfo.getDataProperty(partitionId).isStorageMediumSpecified());
                } else {
                    prepareCloudMaterializedIndex(olapTable.getId(), olapTable.getIndexIdList(), 0);
                    partition = createCloudPartitionWithIndices(db.getClusterName(), db.getId(),
                        olapTable.getId(), olapTable.getBaseIndexId(), partitionId, partitionName,
                        olapTable.getIndexIdToMeta(), partitionDistributionInfo,
                        partitionInfo.getDataProperty(partitionId).getStorageMedium(),
                        partitionInfo.getReplicaAllocation(partitionId), versionInfo, bfColumns, bfFpp, tabletIdSet,
                        olapTable.getCopiedIndexes(), isInMemory, storageFormat, tabletType, compressionType,
                        olapTable.getDataSortInfo(), olapTable.getEnableUniqueKeyMergeOnWrite(), storagePolicy,
                        isPersistent, isDynamicSchema, olapTable.getName(), olapTable.getTTLSeconds(),
                        olapTable.storeRowColumn());
                    commitCloudMaterializedIndex(olapTable.getId(), olapTable.getIndexIdList());
                }
                olapTable.addPartition(partition);
            } else if (partitionInfo.getType() == PartitionType.RANGE
                    || partitionInfo.getType() == PartitionType.LIST) {
                try {
                    // just for remove entries in stmt.getProperties(),
                    // and then check if there still has unknown properties
                    PropertyAnalyzer.analyzeDataProperty(stmt.getProperties(),
                        new DataProperty(DataProperty.DEFAULT_STORAGE_MEDIUM));
                    if (partitionInfo.getType() == PartitionType.RANGE) {
                        DynamicPartitionUtil.checkAndSetDynamicPartitionProperty(olapTable, properties, db);
                    } else if (partitionInfo.getType() == PartitionType.LIST) {
                        if (DynamicPartitionUtil.checkDynamicPartitionPropertiesExist(properties)) {
                            throw new DdlException(
                                "Only support dynamic partition properties on range partition table");
                        }
                    }

                    if (storagePolicy.equals("") && properties != null && !properties.isEmpty()) {
                        // here, all properties should be checked
                        throw new DdlException("Unknown properties: " + properties);
                    }
                } catch (AnalysisException e) {
                    throw new DdlException(e.getMessage());
                }

                // check replica quota if this operation done
                long totalReplicaNum = 0;
                for (Map.Entry<String, Long> entry : partitionNameToId.entrySet()) {
                    long indexNum = olapTable.getIndexIdToMeta().size();
                    long bucketNum = defaultDistributionInfo.getBucketNum();
                    long replicaNum = partitionInfo.getReplicaAllocation(entry.getValue()).getTotalReplicaNum();
                    totalReplicaNum += indexNum * bucketNum * replicaNum;
                }
                if (totalReplicaNum >= db.getReplicaQuotaLeftWithLock()) {
                    throw new DdlException(
                        "Database " + db.getFullName() + " create table " + tableName + " increasing "
                            + totalReplicaNum + " of replica exceeds quota[" + db.getReplicaQuota() + "]");
                }

                if (Config.isCloudMode()) {
                    prepareCloudMaterializedIndex(olapTable.getId(), olapTable.getIndexIdList(), 0);
                }

                // this is a 2-level partitioned tables
                for (Map.Entry<String, Long> entry : partitionNameToId.entrySet()) {
                    DataProperty dataProperty = partitionInfo.getDataProperty(entry.getValue());
                    DistributionInfo partitionDistributionInfo = distributionDesc.toDistributionInfo(baseSchema);
                    // use partition storage policy if it exist.
                    String partionStoragePolicy = partitionInfo.getStoragePolicy(entry.getValue());
                    if (olapTable.getEnableUniqueKeyMergeOnWrite()
                            && !Strings.isNullOrEmpty(partionStoragePolicy)) {
                        throw new AnalysisException(
                            "Can not create UNIQUE KEY table that enables Merge-On-write"
                                + " with storage policy(" + partionStoragePolicy + ")");
                    }
                    if (!partionStoragePolicy.equals("")) {
                        storagePolicy = partionStoragePolicy;
                    }
                    Env.getCurrentEnv().getPolicyMgr().checkStoragePolicyExist(storagePolicy);

                    if (Config.isCloudMode()) {
                        Partition partition = createCloudPartitionWithIndices(db.getClusterName(), db.getId(),
                                olapTable.getId(), olapTable.getBaseIndexId(), entry.getValue(), entry.getKey(),
                                olapTable.getIndexIdToMeta(), partitionDistributionInfo,
                                dataProperty.getStorageMedium(),
                                partitionInfo.getReplicaAllocation(entry.getValue()), versionInfo, bfColumns,
                                bfFpp, tabletIdSet, olapTable.getCopiedIndexes(), isInMemory, storageFormat,
                                partitionInfo.getTabletType(entry.getValue()), compressionType,
                                olapTable.getDataSortInfo(), olapTable.getEnableUniqueKeyMergeOnWrite(),
                                storagePolicy, isPersistent, isDynamicSchema,  olapTable.getName(),
                                olapTable.getTTLSeconds(), olapTable.storeRowColumn());
                        olapTable.addPartition(partition);
                        continue;
                    }

                    Partition partition = createPartitionWithIndices(db.getClusterName(), db.getId(),
                            olapTable.getId(), olapTable.getName(), olapTable.getBaseIndexId(), entry.getValue(),
                            entry.getKey(), olapTable.getIndexIdToMeta(), partitionDistributionInfo,
                            dataProperty.getStorageMedium(), partitionInfo.getReplicaAllocation(entry.getValue()),
                            versionInfo, bfColumns, bfFpp, tabletIdSet, olapTable.getCopiedIndexes(), isInMemory,
                            storageFormat, partitionInfo.getTabletType(entry.getValue()), compressionType,
                            olapTable.getDataSortInfo(), olapTable.getEnableUniqueKeyMergeOnWrite(), storagePolicy,
                            idGeneratorBuffer, olapTable.disableAutoCompaction(),
                            olapTable.enableSingleReplicaCompaction(), skipWriteIndexOnLoad,
                            olapTable.getCompactionPolicy(), olapTable.getTimeSeriesCompactionGoalSizeMbytes(),
                            olapTable.getTimeSeriesCompactionFileCountThreshold(),
                            olapTable.getTimeSeriesCompactionTimeThresholdSeconds(),
                            storeRowColumn, isDynamicSchema, binlogConfigForTask,
                            dataProperty.isStorageMediumSpecified());

                    olapTable.addPartition(partition);
                }

                if (Config.isCloudMode()) {
                    commitCloudMaterializedIndex(olapTable.getId(), olapTable.getIndexIdList());
                }
            } else {
                throw new DdlException("Unsupported partition method: " + partitionInfo.getType().name());
            }

            Pair<Boolean, Boolean> result = db.createTableWithLock(olapTable, false, stmt.isSetIfNotExists());
            if (!result.first) {
                ErrorReport.reportDdlException(ErrorCode.ERR_TABLE_EXISTS_ERROR, tableName);
            }

            if (result.second) {
                if (Env.getCurrentColocateIndex().isColocateTable(tableId)) {
                    // if this is a colocate table, its table id is already added to colocate group
                    // so we should remove the tableId here
                    Env.getCurrentColocateIndex().removeTable(tableId);
                }
                for (Long tabletId : tabletIdSet) {
                    Env.getCurrentInvertedIndex().deleteTablet(tabletId);
                }
                LOG.info("duplicate create table[{};{}], skip next steps", tableName, tableId);
            } else {
                // we have added these index to memory, only need to persist here
                if (Env.getCurrentColocateIndex().isColocateTable(tableId)) {
                    GroupId groupId = Env.getCurrentColocateIndex().getGroup(tableId);
                    Map<Tag, List<List<Long>>> backendsPerBucketSeq = Env.getCurrentColocateIndex()
                            .getBackendsPerBucketSeq(groupId);
                    ColocatePersistInfo info = ColocatePersistInfo.createForAddTable(groupId, tableId,
                            backendsPerBucketSeq);
                    Env.getCurrentEnv().getEditLog().logColocateAddTable(info);
                }
                LOG.info("successfully create table[{};{}]", tableName, tableId);
                // register or remove table from DynamicPartition after table created
                DynamicPartitionUtil.registerOrRemoveDynamicPartitionTable(db.getId(), olapTable, false);
                Env.getCurrentEnv().getDynamicPartitionScheduler()
                    .executeDynamicPartitionFirstTime(db.getId(), olapTable.getId());
                Env.getCurrentEnv().getDynamicPartitionScheduler()
                        .createOrUpdateRuntimeInfo(tableId, DynamicPartitionScheduler.LAST_UPDATE_TIME,
                        TimeUtils.getCurrentFormatTime());
            }
        } catch (DdlException e) {
            for (Long tabletId : tabletIdSet) {
                Env.getCurrentInvertedIndex().deleteTablet(tabletId);
            }
            // only remove from memory, because we have not persist it
            if (Env.getCurrentColocateIndex().isColocateTable(tableId)) {
                Env.getCurrentColocateIndex().removeTable(tableId);
            }

            throw e;
        }

        if (olapTable instanceof MaterializedView && MTMVJobFactory.isGenerateJob((MaterializedView) olapTable)) {
            List<MTMVJob> jobs = MTMVJobFactory.buildJob((MaterializedView) olapTable, db.getFullName());
            for (MTMVJob job : jobs) {
                Env.getCurrentEnv().getMTMVJobManager().createJob(job, false);
            }
            LOG.info("Create related {} mv job.", jobs.size());
        }
    }

    private void createMysqlTable(Database db, CreateTableStmt stmt) throws DdlException {
        String tableName = stmt.getTableName();

        List<Column> columns = stmt.getColumns();

        long tableId = Env.getCurrentEnv().getNextId();
        MysqlTable mysqlTable = new MysqlTable(tableId, tableName, columns, stmt.getProperties());
        mysqlTable.setComment(stmt.getComment());
        if (!db.createTableWithLock(mysqlTable, false, stmt.isSetIfNotExists()).first) {
            ErrorReport.reportDdlException(ErrorCode.ERR_TABLE_EXISTS_ERROR, tableName);
        }
        LOG.info("successfully create table[{}-{}]", tableName, tableId);
    }

    private void createOdbcTable(Database db, CreateTableStmt stmt) throws DdlException {
        String tableName = stmt.getTableName();
        List<Column> columns = stmt.getColumns();

        long tableId = Env.getCurrentEnv().getNextId();
        OdbcTable odbcTable = new OdbcTable(tableId, tableName, columns, stmt.getProperties());
        odbcTable.setComment(stmt.getComment());
        if (!db.createTableWithLock(odbcTable, false, stmt.isSetIfNotExists()).first) {
            ErrorReport.reportDdlException(ErrorCode.ERR_TABLE_EXISTS_ERROR, tableName);
        }
        LOG.info("successfully create table[{}-{}]", tableName, tableId);
    }

    private Table createEsTable(Database db, CreateTableStmt stmt) throws DdlException, AnalysisException {
        String tableName = stmt.getTableName();

        // validate props to get column from es.
        EsTable esTable = new EsTable(tableName, stmt.getProperties());

        // create columns
        List<Column> baseSchema = stmt.getColumns();

        if (baseSchema.isEmpty()) {
            baseSchema = esTable.genColumnsFromEs();
        }
        validateColumns(baseSchema, true);
        esTable.setNewFullSchema(baseSchema);

        // create partition info
        PartitionDesc partitionDesc = stmt.getPartitionDesc();
        PartitionInfo partitionInfo;
        Map<String, Long> partitionNameToId = Maps.newHashMap();
        if (partitionDesc != null) {
            partitionInfo = partitionDesc.toPartitionInfo(baseSchema, partitionNameToId, false);
        } else {
            long partitionId = Env.getCurrentEnv().getNextId();
            // use table name as single partition name
            partitionNameToId.put(tableName, partitionId);
            partitionInfo = new SinglePartitionInfo();
        }
        esTable.setPartitionInfo(partitionInfo);

        long tableId = Env.getCurrentEnv().getNextId();
        esTable.setId(tableId);
        esTable.setComment(stmt.getComment());
        esTable.syncTableMetaData();
        if (!db.createTableWithLock(esTable, false, stmt.isSetIfNotExists()).first) {
            ErrorReport.reportDdlException(ErrorCode.ERR_TABLE_EXISTS_ERROR, tableName);
        }
        LOG.info("successfully create table{} with id {}", tableName, tableId);
        return esTable;
    }

    private void createBrokerTable(Database db, CreateTableStmt stmt) throws DdlException {
        String tableName = stmt.getTableName();

        List<Column> columns = stmt.getColumns();

        long tableId = Env.getCurrentEnv().getNextId();
        BrokerTable brokerTable = new BrokerTable(tableId, tableName, columns, stmt.getProperties());
        brokerTable.setComment(stmt.getComment());
        brokerTable.setBrokerProperties(stmt.getExtProperties());

        if (!db.createTableWithLock(brokerTable, false, stmt.isSetIfNotExists()).first) {
            ErrorReport.reportDdlException(ErrorCode.ERR_TABLE_EXISTS_ERROR, tableName);
        }
        LOG.info("successfully create table[{}-{}]", tableName, tableId);
    }

    private void createHiveTable(Database db, CreateTableStmt stmt) throws DdlException {
        String tableName = stmt.getTableName();
        List<Column> columns = stmt.getColumns();
        long tableId = Env.getCurrentEnv().getNextId();
        HiveTable hiveTable = new HiveTable(tableId, tableName, columns, stmt.getProperties());
        hiveTable.setComment(stmt.getComment());
        // check hive table whether exists in hive database
        HiveConf hiveConf = new HiveConf();
        hiveConf.set(HMSProperties.HIVE_METASTORE_URIS,
                hiveTable.getHiveProperties().get(HMSProperties.HIVE_METASTORE_URIS));
        if (!Strings.isNullOrEmpty(hiveTable.getHiveProperties().get(HMSProperties.HIVE_VERSION))) {
            hiveConf.set(HMSProperties.HIVE_VERSION, hiveTable.getHiveProperties().get(HMSProperties.HIVE_VERSION));
        }
        PooledHiveMetaStoreClient client = new PooledHiveMetaStoreClient(hiveConf, 1);
        if (!client.tableExists(hiveTable.getHiveDb(), hiveTable.getHiveTable())) {
            throw new DdlException(String.format("Table [%s] dose not exist in Hive.", hiveTable.getHiveDbTable()));
        }
        // check hive table if exists in doris database
        if (!db.createTableWithLock(hiveTable, false, stmt.isSetIfNotExists()).first) {
            ErrorReport.reportDdlException(ErrorCode.ERR_TABLE_EXISTS_ERROR, tableName);
        }
        LOG.info("successfully create table[{}-{}]", tableName, tableId);
    }

    private void createJdbcTable(Database db, CreateTableStmt stmt) throws DdlException {
        String tableName = stmt.getTableName();
        List<Column> columns = stmt.getColumns();

        long tableId = Env.getCurrentEnv().getNextId();

        JdbcTable jdbcTable = new JdbcTable(tableId, tableName, columns, stmt.getProperties());
        jdbcTable.setComment(stmt.getComment());
        // check table if exists
        if (!db.createTableWithLock(jdbcTable, false, stmt.isSetIfNotExists()).first) {
            ErrorReport.reportDdlException(ErrorCode.ERR_TABLE_EXISTS_ERROR, tableName);
        }
        LOG.info("successfully create table[{}-{}]", tableName, tableId);
    }

    @VisibleForTesting
    public void createTablets(String clusterName, MaterializedIndex index, ReplicaState replicaState,
            DistributionInfo distributionInfo, long version, ReplicaAllocation replicaAlloc, TabletMeta tabletMeta,
            Set<Long> tabletIdSet, IdGeneratorBuffer idGeneratorBuffer, boolean isStorageMediumSpecified)
            throws DdlException {
        ColocateTableIndex colocateIndex = Env.getCurrentColocateIndex();
        Map<Tag, List<List<Long>>> backendsPerBucketSeq = null;
        GroupId groupId = null;
        if (colocateIndex.isColocateTable(tabletMeta.getTableId())) {
            if (distributionInfo.getType() == DistributionInfoType.RANDOM) {
                throw new DdlException("Random distribution for colocate table is unsupported");
            }
            // if this is a colocate table, try to get backend seqs from colocation index.
            groupId = colocateIndex.getGroup(tabletMeta.getTableId());
            backendsPerBucketSeq = colocateIndex.getBackendsPerBucketSeq(groupId);
        }

        // chooseBackendsArbitrary is true, means this may be the first table of colocation group,
        // or this is just a normal table, and we can choose backends arbitrary.
        // otherwise, backends should be chosen from backendsPerBucketSeq;
        boolean chooseBackendsArbitrary = backendsPerBucketSeq == null || backendsPerBucketSeq.isEmpty();
        if (chooseBackendsArbitrary) {
            backendsPerBucketSeq = Maps.newHashMap();
        }

        Map<Tag, Integer> nextIndexs = new HashMap<>();

        if (Config.enable_round_robin_create_tablet) {
            for (Map.Entry<Tag, Short> entry : replicaAlloc.getAllocMap().entrySet()) {
                int startPos = Env.getCurrentSystemInfo().getStartPosOfRoundRobin(entry.getKey(),
                        tabletMeta.getStorageMedium());
                if (startPos == -1) {
                    throw new DdlException("The number of BEs that match the policy is insufficient");
                }
                nextIndexs.put(entry.getKey(), startPos);
            }
        }

        for (int i = 0; i < distributionInfo.getBucketNum(); ++i) {
            // create a new tablet with random chosen backends
            Tablet tablet = new Tablet(idGeneratorBuffer.getNextId());

            // add tablet to inverted index first
            index.addTablet(tablet, tabletMeta);
            tabletIdSet.add(tablet.getId());

            // get BackendIds
            Map<Tag, List<Long>> chosenBackendIds;
            if (chooseBackendsArbitrary) {
                // This is the first colocate table in the group, or just a normal table,
                // choose backends
                if (Config.enable_round_robin_create_tablet) {
                    if (!Config.disable_storage_medium_check) {
                        chosenBackendIds = Env.getCurrentSystemInfo()
                            .getBeIdRoundRobinForReplicaCreation(replicaAlloc, tabletMeta.getStorageMedium(),
                                nextIndexs);
                    } else {
                        chosenBackendIds = Env.getCurrentSystemInfo()
                            .getBeIdRoundRobinForReplicaCreation(replicaAlloc, null,
                                nextIndexs);
                    }
                } else {
                    if (!Config.disable_storage_medium_check) {
                        chosenBackendIds = Env.getCurrentSystemInfo()
                                .selectBackendIdsForReplicaCreation(replicaAlloc, tabletMeta.getStorageMedium(),
                                        isStorageMediumSpecified, false);
                    } else {
                        chosenBackendIds = Env.getCurrentSystemInfo()
                                .selectBackendIdsForReplicaCreation(replicaAlloc, null,
                                        isStorageMediumSpecified, false);
                    }
                }

                for (Map.Entry<Tag, List<Long>> entry : chosenBackendIds.entrySet()) {
                    backendsPerBucketSeq.putIfAbsent(entry.getKey(), Lists.newArrayList());
                    backendsPerBucketSeq.get(entry.getKey()).add(entry.getValue());
                }
            } else {
                // get backends from existing backend sequence
                chosenBackendIds = Maps.newHashMap();
                for (Map.Entry<Tag, List<List<Long>>> entry : backendsPerBucketSeq.entrySet()) {
                    chosenBackendIds.put(entry.getKey(), entry.getValue().get(i));
                }
            }
            // create replicas
            short totalReplicaNum = (short) 0;
            for (List<Long> backendIds : chosenBackendIds.values()) {
                for (long backendId : backendIds) {
                    long replicaId = idGeneratorBuffer.getNextId();
                    Replica replica = new Replica(replicaId, backendId, replicaState, version,
                            tabletMeta.getOldSchemaHash());
                    tablet.addReplica(replica);
                    totalReplicaNum++;
                }
            }
            Preconditions.checkState(totalReplicaNum == replicaAlloc.getTotalReplicaNum(),
                    totalReplicaNum + " vs. " + replicaAlloc.getTotalReplicaNum());
        }

        if (groupId != null && chooseBackendsArbitrary) {
            colocateIndex.addBackendsPerBucketSeq(groupId, backendsPerBucketSeq);
            ColocatePersistInfo info = ColocatePersistInfo.createForBackendsPerBucketSeq(groupId, backendsPerBucketSeq);
            Env.getCurrentEnv().getEditLog().logColocateBackendsPerBucketSeq(info);
        }
    }

    /*
     * generate and check columns' order and key's existence,
     */
    private void validateColumns(List<Column> columns, boolean isKeysRequired) throws DdlException {
        if (columns.isEmpty()) {
            ErrorReport.reportDdlException(ErrorCode.ERR_TABLE_MUST_HAVE_COLUMNS);
        }

        boolean encounterValue = false;
        boolean hasKey = false;
        for (Column column : columns) {
            if (column.isKey()) {
                if (encounterValue) {
                    ErrorReport.reportDdlException(ErrorCode.ERR_OLAP_KEY_MUST_BEFORE_VALUE);
                }
                hasKey = true;
            } else {
                encounterValue = true;
            }
        }

        if (!hasKey && isKeysRequired) {
            ErrorReport.reportDdlException(ErrorCode.ERR_TABLE_MUST_HAVE_KEYS);
        }
    }

    /*
     * check column's auto increment property
     */
    private void checkAutoIncColumns(List<Column> columns, KeysType type) throws DdlException {
        for (Column column : columns) {
            if (column.isAutoInc()) {
                ErrorReport.reportDdlException(ErrorCode.ERR_AUTO_INCREMENT_COLUMN_NOT_SUPPORTED);
            }
        }
    }

    /*
     * Truncate specified table or partitions.
     * The main idea is:
     *
     * 1. using the same schema to create new table(partitions)
     * 2. use the new created table(partitions) to replace the old ones.
     *
     * if no partition specified, it will truncate all partitions of this table, including all temp partitions,
     * otherwise, it will only truncate those specified partitions.
     *
     */
    public void truncateTable(TruncateTableStmt truncateTableStmt) throws DdlException {
        TableRef tblRef = truncateTableStmt.getTblRef();
        TableName dbTbl = tblRef.getName();

        // check, and save some info which need to be checked again later
        Map<String, Long> origPartitions = Maps.newTreeMap(String.CASE_INSENSITIVE_ORDER);
        Map<Long, DistributionInfo> partitionsDistributionInfo = Maps.newHashMap();
        OlapTable copiedTbl;

        boolean truncateEntireTable = tblRef.getPartitionNames() == null;

        Database db = (Database) getDbOrDdlException(dbTbl.getDb());
        OlapTable olapTable = db.getOlapTableOrDdlException(dbTbl.getTbl());

        BinlogConfig binlogConfig;
        olapTable.readLock();
        try {
            olapTable.checkNormalStateForAlter();
            if (!truncateEntireTable) {
                for (String partName : tblRef.getPartitionNames().getPartitionNames()) {
                    Partition partition = olapTable.getPartition(partName);
                    if (partition == null) {
                        throw new DdlException("Partition " + partName + " does not exist");
                    }
                    origPartitions.put(partName, partition.getId());
                    partitionsDistributionInfo.put(partition.getId(), partition.getDistributionInfo());
                }
            } else {
                for (Partition partition : olapTable.getPartitions()) {
                    origPartitions.put(partition.getName(), partition.getId());
                    partitionsDistributionInfo.put(partition.getId(), partition.getDistributionInfo());
                }
            }
            // if table currently has no partitions, this sql like empty command and do nothing, should return directly
            // at the same time, it will avoid throwing IllegalStateException when `bufferSize` equals zero
            if (origPartitions.isEmpty()) {
                return;
            }
            copiedTbl = olapTable.selectiveCopy(origPartitions.keySet(), IndexExtState.VISIBLE, false);

            binlogConfig = new BinlogConfig(olapTable.getBinlogConfig());
        } finally {
            olapTable.readUnlock();
        }

        // 2. use the copied table to create partitions
        List<Partition> newPartitions = Lists.newArrayList();
        // tabletIdSet to save all newly created tablet ids.
        Set<Long> tabletIdSet = Sets.newHashSet();
        long bufferSize = IdGeneratorUtil.getBufferSizeForTruncateTable(copiedTbl, origPartitions.values());
        IdGeneratorBuffer idGeneratorBuffer = Env.getCurrentEnv().getIdGeneratorBuffer(bufferSize);
        try {
            Map<Long, Long> oldToNewPartitionId = new HashMap<Long, Long>();
            List<Long> newPartitionIds = new ArrayList<Long>();
            for (Map.Entry<String, Long> entry : origPartitions.entrySet()) {
                long oldPartitionId = entry.getValue();
                long newPartitionId = idGeneratorBuffer.getNextId();
                oldToNewPartitionId.put(oldPartitionId, newPartitionId);
                newPartitionIds.add(newPartitionId);
            }

            if (Config.isCloudMode()) {
                List<Long> indexIds = copiedTbl.getIndexIdToMeta().keySet().stream().collect(Collectors.toList());
                prepareCloudPartition(copiedTbl.getId(), newPartitionIds, indexIds, 0);
            }

            for (Map.Entry<String, Long> entry : origPartitions.entrySet()) {
                if (Config.isCloudMode()) { // TODO(gaivn): extract as function
                    long oldPartitionId = entry.getValue();
                    long newPartitionId = oldToNewPartitionId.get(oldPartitionId);
                    Partition newPartition = createCloudPartitionWithIndices(db.getClusterName(),
                            db.getId(), copiedTbl.getId(), copiedTbl.getBaseIndexId(), newPartitionId,
                            entry.getKey(), copiedTbl.getIndexIdToMeta(),
                            partitionsDistributionInfo.get(oldPartitionId),
                            copiedTbl.getPartitionInfo().getDataProperty(oldPartitionId).getStorageMedium(),
                            copiedTbl.getPartitionInfo().getReplicaAllocation(oldPartitionId), null /* version info */,
                            copiedTbl.getCopiedBfColumns(), copiedTbl.getBfFpp(), tabletIdSet,
                            copiedTbl.getCopiedIndexes(), copiedTbl.isInMemory(), copiedTbl.getStorageFormat(),
                            copiedTbl.getPartitionInfo().getTabletType(oldPartitionId),
                            copiedTbl.getCompressionType(), copiedTbl.getDataSortInfo(),
                            copiedTbl.getEnableUniqueKeyMergeOnWrite(), olapTable.getStoragePolicy(),
                            copiedTbl.isPersistent(), olapTable.isDynamicSchema(), olapTable.getName(),
                            olapTable.getTTLSeconds(), olapTable.storeRowColumn());
                    newPartitions.add(newPartition);
                    continue;
                }
                // the new partition must use new id
                // If we still use the old partition id, the behavior of current load jobs on this partition
                // will be undefined.
                // By using a new id, load job will be aborted(just like partition is dropped),
                // which is the right behavior.
                long oldPartitionId = entry.getValue();
                long newPartitionId = oldToNewPartitionId.get(oldPartitionId);
                Partition newPartition = createPartitionWithIndices(db.getClusterName(), db.getId(), copiedTbl.getId(),
                        copiedTbl.getName(), copiedTbl.getBaseIndexId(), newPartitionId, entry.getKey(),
                        copiedTbl.getIndexIdToMeta(), partitionsDistributionInfo.get(oldPartitionId),
                        copiedTbl.getPartitionInfo().getDataProperty(oldPartitionId).getStorageMedium(),
                        copiedTbl.getPartitionInfo().getReplicaAllocation(oldPartitionId), null /* version info */,
                        copiedTbl.getCopiedBfColumns(), copiedTbl.getBfFpp(), tabletIdSet, copiedTbl.getCopiedIndexes(),
                        copiedTbl.isInMemory(), copiedTbl.getStorageFormat(),
                        copiedTbl.getPartitionInfo().getTabletType(oldPartitionId), copiedTbl.getCompressionType(),
                        copiedTbl.getDataSortInfo(), copiedTbl.getEnableUniqueKeyMergeOnWrite(),
                        olapTable.getPartitionInfo().getDataProperty(oldPartitionId).getStoragePolicy(),
                        idGeneratorBuffer, olapTable.disableAutoCompaction(),
                        olapTable.enableSingleReplicaCompaction(), olapTable.skipWriteIndexOnLoad(),
                        olapTable.getCompactionPolicy(), olapTable.getTimeSeriesCompactionGoalSizeMbytes(),
                        olapTable.getTimeSeriesCompactionFileCountThreshold(),
                        olapTable.getTimeSeriesCompactionTimeThresholdSeconds(),
                        olapTable.storeRowColumn(), olapTable.isDynamicSchema(), binlogConfig,
                        copiedTbl.getPartitionInfo().getDataProperty(oldPartitionId).isStorageMediumSpecified());
                newPartitions.add(newPartition);
            }

            if (Config.isCloudMode()) {
                commitCloudPartition(copiedTbl.getId(), newPartitionIds);
            }
        } catch (DdlException e) {
            // create partition failed, remove all newly created tablets
            for (Long tabletId : tabletIdSet) {
                Env.getCurrentInvertedIndex().deleteTablet(tabletId);
            }
            throw e;
        }
        Preconditions.checkState(origPartitions.size() == newPartitions.size());

        // all partitions are created successfully, try to replace the old partitions.
        // before replacing, we need to check again.
        // Things may be changed outside the table lock.
        olapTable = (OlapTable) db.getTableOrDdlException(copiedTbl.getId());
        List<Long> oldPartitionsIds = Lists.newArrayList();
        List<Long> oldPartitionIndexIds = Lists.newArrayList();
        olapTable.writeLockOrDdlException();
        try {
            olapTable.checkNormalStateForAlter();
            // check partitions
            for (Map.Entry<String, Long> entry : origPartitions.entrySet()) {
                Partition partition = copiedTbl.getPartition(entry.getValue());
                if (partition == null || !partition.getName().equalsIgnoreCase(entry.getKey())) {
                    throw new DdlException("Partition [" + entry.getKey() + "] is changed");
                }
            }

            // check if meta changed
            // rollup index may be added or dropped, and schema may be changed during creating partition operation.
            boolean metaChanged = false;
            if (olapTable.getIndexNameToId().size() != copiedTbl.getIndexNameToId().size()) {
                metaChanged = true;
            } else {
                // compare schemaHash
                Map<Long, Integer> copiedIndexIdToSchemaHash = copiedTbl.getIndexIdToSchemaHash();
                for (Map.Entry<Long, Integer> entry : olapTable.getIndexIdToSchemaHash().entrySet()) {
                    long indexId = entry.getKey();
                    if (!copiedIndexIdToSchemaHash.containsKey(indexId)) {
                        metaChanged = true;
                        break;
                    }
                    if (!copiedIndexIdToSchemaHash.get(indexId).equals(entry.getValue())) {
                        metaChanged = true;
                        break;
                    }
                }
            }

            if (metaChanged) {
                throw new DdlException("Table[" + copiedTbl.getName() + "]'s meta has been changed. try again.");
            }

            // replace
            List<Partition> oldPartitions = truncateTableInternal(olapTable, newPartitions, truncateEntireTable);
            for (Partition oldPartition : oldPartitions) {
                oldPartitionsIds.add(oldPartition.getId());
            }
            oldPartitionIndexIds = olapTable.getIndexIdList();

            // write edit log
            TruncateTableInfo info = new TruncateTableInfo(db.getId(), olapTable.getId(), newPartitions,
                    truncateEntireTable);
            Env.getCurrentEnv().getEditLog().logTruncateTable(info);
        } finally {
            olapTable.writeUnlock();
        }

        if (Config.isCloudMode()) {
            int tryCnt = 0;
            while (true) {
                if (tryCnt++ > Config.drop_rpc_retry_num) {
                    LOG.warn("failed to drop partition {} of table {}, try cnt {} reaches maximum retry count",
                            oldPartitionsIds, olapTable.getId(), tryCnt);
                    break;
                }
                try {
                    Env.getCurrentInternalCatalog().dropCloudPartition(olapTable.getId(),
                            oldPartitionsIds, oldPartitionIndexIds);
                } catch (Exception e) {
                    LOG.warn("failed to drop partition {} of table {}, try cnt {}, execption {}",
                            oldPartitionsIds, olapTable.getId(), tryCnt, e);
                    try {
                        Thread.sleep(3000);
                    } catch (InterruptedException ie) {
                        LOG.warn("Thread sleep is interrupted");
                    }
                    continue;
                }
                break;
            }
        }
        LOG.info("finished to truncate table {}, partitions: {}", tblRef.getName().toSql(), tblRef.getPartitionNames());
    }

    private List<Partition> truncateTableInternal(OlapTable olapTable, List<Partition> newPartitions,
                                                  boolean isEntireTable) {
        // use new partitions to replace the old ones.
        List<Partition> oldPartitions = Lists.newArrayList();
        Set<Long> oldTabletIds = Sets.newHashSet();
        for (Partition newPartition : newPartitions) {
            Partition oldPartition = olapTable.replacePartition(newPartition);
            oldPartitions.add(oldPartition);
            // save old tablets to be removed
            for (MaterializedIndex index : oldPartition.getMaterializedIndices(IndexExtState.ALL)) {
                index.getTablets().forEach(t -> {
                    oldTabletIds.add(t.getId());
                });
            }
        }

        if (isEntireTable) {
            // drop all temp partitions
            olapTable.dropAllTempPartitions();
        }

        // remove the tablets in old partitions
        for (Long tabletId : oldTabletIds) {
            Env.getCurrentInvertedIndex().deleteTablet(tabletId);
        }
        return oldPartitions;
    }

    public void replayTruncateTable(TruncateTableInfo info) throws MetaNotFoundException {
        Database db = (Database) getDbOrMetaException(info.getDbId());
        OlapTable olapTable = (OlapTable) db.getTableOrMetaException(info.getTblId(), TableType.OLAP);
        List<Long> oldPartitionsIds = Lists.newArrayList();
        List<Long> oldPartitionIndexIds = Lists.newArrayList();
        olapTable.writeLock();
        try {
            List<Partition> oldPartitions = truncateTableInternal(olapTable, info.getPartitions(),
                    info.isEntireTable());
            for (Partition oldPartition : oldPartitions) {
                oldPartitionsIds.add(oldPartition.getId());
            }
            oldPartitionIndexIds = olapTable.getIndexIdList();

            if (!Env.isCheckpointThread()) {
                // add tablet to inverted index
                TabletInvertedIndex invertedIndex = Env.getCurrentInvertedIndex();
                for (Partition partition : info.getPartitions()) {
                    long partitionId = partition.getId();
                    TStorageMedium medium = olapTable.getPartitionInfo().getDataProperty(partitionId)
                            .getStorageMedium();
                    for (MaterializedIndex mIndex : partition.getMaterializedIndices(IndexExtState.ALL)) {
                        long indexId = mIndex.getId();
                        int schemaHash = olapTable.getSchemaHashByIndexId(indexId);
                        for (Tablet tablet : mIndex.getTablets()) {
                            TabletMeta tabletMeta = new TabletMeta(db.getId(), olapTable.getId(), partitionId, indexId,
                                    schemaHash, medium);
                            long tabletId = tablet.getId();
                            invertedIndex.addTablet(tabletId, tabletMeta);
                            for (Replica replica : tablet.getReplicas()) {
                                invertedIndex.addReplica(tabletId, replica);
                            }
                        }
                    }
                }
            }
        } finally {
            olapTable.writeUnlock();
        }

        if (Config.isCloudMode() && !Env.isCheckpointThread()) {
            int tryCnt = 0;
            while (true) {
                if (tryCnt++ > Config.drop_rpc_retry_num) {
                    LOG.warn("failed to drop partition {} of table {}, try cnt {} reaches maximum retry count",
                            oldPartitionsIds, olapTable.getId(), tryCnt);
                    break;
                }
                try {
                    Env.getCurrentInternalCatalog().dropCloudPartition(olapTable.getId(),
                            oldPartitionsIds, oldPartitionIndexIds);
                } catch (Exception e) {
                    LOG.warn("failed to drop partition {} of table {}, try cnt {}, execption {}",
                            oldPartitionsIds, olapTable.getId(), tryCnt, e);
                    try {
                        Thread.sleep(3000);
                    } catch (InterruptedException ie) {
                        LOG.warn("Thread sleep is interrupted");
                    }
                    continue;
                }
                break;
            }
        }
    }

    public void replayAlterExternalTableSchema(String dbName, String tableName, List<Column> newSchema)
            throws MetaNotFoundException {
        Database db = (Database) getDbOrMetaException(dbName);
        Table table = db.getTableOrMetaException(tableName);
        table.writeLock();
        try {
            table.setNewFullSchema(newSchema);
        } finally {
            table.writeUnlock();
        }
    }

    // for test only
    public void clearDbs() {
        if (idToDb != null) {
            idToDb.clear();
        }
        if (fullNameToDb != null) {
            fullNameToDb.clear();
        }
    }

    @Deprecated
    public long loadCluster(DataInputStream dis, long checksum) throws IOException, DdlException {
        int clusterCount = dis.readInt();
        checksum ^= clusterCount;
        Preconditions.checkState(clusterCount <= 1, clusterCount);
        if (clusterCount == 1) {
            // read the old cluster
            Cluster oldCluster = Cluster.read(dis);
            checksum ^= oldCluster.getId();
        }
        return checksum;
    }

    public long saveDb(CountingDataOutputStream dos, long checksum) throws IOException {
        // 2 is for information_schema db & mysql db, which does not need to be persisted.
        int dbCount = idToDb.size() - 2;
        checksum ^= dbCount;
        dos.writeInt(dbCount);
        for (Map.Entry<Long, Database> entry : idToDb.entrySet()) {
            Database db = entry.getValue();
            String dbName = db.getFullName();
            // Don't write information_schema & mysql db meta
            if (!InfoSchemaDb.isInfoSchemaDb(dbName) && !MysqlDb.isMysqlDb(dbName)) {
                checksum ^= entry.getKey();
                db.write(dos);
            }
        }
        return checksum;
    }

    public long loadDb(DataInputStream dis, long checksum) throws IOException, DdlException {
        int dbCount = dis.readInt();
        long newChecksum = checksum ^ dbCount;
        for (long i = 0; i < dbCount; ++i) {
            Database db = new Database();
            db.readFields(dis);
            newChecksum ^= db.getId();
            idToDb.put(db.getId(), db);
            fullNameToDb.put(db.getFullName(), db);
            Env.getCurrentGlobalTransactionMgr().addDatabaseTransactionMgr(db.getId());

            db.analyze();
        }
        // ATTN: this should be done after load Db, and before loadAlterJob
        recreateTabletInvertIndex();
        // rebuild es state state
        getEsRepository().loadTableFromCatalog();
        LOG.info("finished replay databases from image");
        return newChecksum;
    }

    public IcebergTableCreationRecordMgr getIcebergTableCreationRecordMgr() {
        return icebergTableCreationRecordMgr;
    }

    public ConcurrentHashMap<Long, Database> getIdToDb() {
        return new ConcurrentHashMap<>(idToDb);
    }

<<<<<<< HEAD
    // --------------- BEGIN CLOUD ---------------
    private void createCloudTablets(String clusterName, MaterializedIndex index, ReplicaState replicaState,
                                    DistributionInfo distributionInfo, long version, ReplicaAllocation replicaAlloc,
                                    TabletMeta tabletMeta, Set<Long> tabletIdSet) throws DdlException {
        for (int i = 0; i < distributionInfo.getBucketNum(); ++i) {
            Tablet tablet = new Tablet(Env.getCurrentEnv().getNextId());

            // add tablet to inverted index first
            index.addTablet(tablet, tabletMeta);
            tabletIdSet.add(tablet.getId());

            long replicaId = Env.getCurrentEnv().getNextId();
            Replica replica = new CloudReplica(replicaId, null, replicaState, version,
                    tabletMeta.getOldSchemaHash(), tabletMeta.getDbId(), tabletMeta.getTableId(),
                    tabletMeta.getPartitionId(), tabletMeta.getIndexId(), i);
            tablet.addReplica(replica);
        }
    }

    private OlapFile.RowsetMetaPB.Builder createInitialRowset(Tablet tablet, long partitionId,
                                                              int schemaHash, OlapFile.TabletSchemaPB schema) {
        OlapFile.RowsetMetaPB.Builder rowsetBuilder = OlapFile.RowsetMetaPB.newBuilder();
        rowsetBuilder.setRowsetId(0);
        rowsetBuilder.setPartitionId(partitionId);
        rowsetBuilder.setTabletId(tablet.getId());
        rowsetBuilder.setTabletSchemaHash(schemaHash);
        rowsetBuilder.setRowsetType(OlapFile.RowsetTypePB.BETA_ROWSET);
        rowsetBuilder.setRowsetState(OlapFile.RowsetStatePB.VISIBLE);
        rowsetBuilder.setStartVersion(0);
        rowsetBuilder.setEndVersion(1);
        rowsetBuilder.setNumRows(0);
        rowsetBuilder.setTotalDiskSize(0);
        rowsetBuilder.setDataDiskSize(0);
        rowsetBuilder.setIndexDiskSize(0);
        rowsetBuilder.setSegmentsOverlapPb(OlapFile.SegmentsOverlapPB.NONOVERLAPPING);
        rowsetBuilder.setNumSegments(0);
        rowsetBuilder.setEmpty(true);

        UUID uuid = UUID.randomUUID();
        String rowsetIdV2Str = String.format("%016X", 2L << 56)
                + String.format("%016X", uuid.getMostSignificantBits())
                + String.format("%016X", uuid.getLeastSignificantBits());
        rowsetBuilder.setRowsetIdV2(rowsetIdV2Str);

        rowsetBuilder.setTabletSchema(schema);
        return rowsetBuilder;
    }

    public OlapFile.TabletMetaPB.Builder createCloudTabletMetaBuilder(long tableId, long indexId,
                                                                      long partitionId, Tablet tablet,
                                                                      TTabletType tabletType, int schemaHash,
                                                                      KeysType keysType, short shortKeyColumnCount,
                                                                      Set<String> bfColumns, double bfFpp,
                                                                      List<Index> indexes, List<Column> schemaColumns,
                                                                      DataSortInfo dataSortInfo,
                                                                      TCompressionType compressionType,
                                                                      String storagePolicy, boolean isInMemory,
                                                                      boolean isPersistent, boolean isShadow,
                                                                      boolean isDynamicSchema, String tableName,
                                                                      long ttlSeconds,
                                                                      boolean enableUniqueKeyMergeOnWrite,
                                                                      boolean storeRowColumn)
            throws DdlException {
        OlapFile.TabletMetaPB.Builder builder = OlapFile.TabletMetaPB.newBuilder();
        builder.setTableId(tableId);
        builder.setIndexId(indexId);
        builder.setPartitionId(partitionId);
        builder.setTabletId(tablet.getId());
        builder.setSchemaHash(schemaHash);
        builder.setTableName(tableName);
        builder.setCreationTime(System.currentTimeMillis() / 1000);
        builder.setCumulativeLayerPoint(-1);
        builder.setTabletState(isShadow ? OlapFile.TabletStatePB.PB_NOTREADY : OlapFile.TabletStatePB.PB_RUNNING);
        builder.setIsInMemory(isInMemory);
        builder.setIsPersistent(isPersistent);
        builder.setTtlSeconds(ttlSeconds);

        UUID uuid = UUID.randomUUID();
        Types.PUniqueId tabletUid = Types.PUniqueId.newBuilder()
                .setHi(uuid.getMostSignificantBits())
                .setLo(uuid.getLeastSignificantBits())
                .build();
        builder.setTabletUid(tabletUid);

        builder.setPreferredRowsetType(OlapFile.RowsetTypePB.BETA_ROWSET);
        builder.setTabletType(tabletType == TTabletType.TABLET_TYPE_DISK
                ? OlapFile.TabletTypePB.TABLET_TYPE_DISK : OlapFile.TabletTypePB.TABLET_TYPE_MEMORY);

        builder.setReplicaId(tablet.getReplicas().get(0).getId());
        builder.setEnableUniqueKeyMergeOnWrite(enableUniqueKeyMergeOnWrite);

        OlapFile.TabletSchemaPB.Builder schemaBuilder = OlapFile.TabletSchemaPB.newBuilder();
        if (keysType == KeysType.DUP_KEYS) {
            schemaBuilder.setKeysType(OlapFile.KeysType.DUP_KEYS);
        } else if (keysType == KeysType.UNIQUE_KEYS) {
            schemaBuilder.setKeysType(OlapFile.KeysType.UNIQUE_KEYS);
        } else if (keysType == KeysType.AGG_KEYS) {
            schemaBuilder.setKeysType(OlapFile.KeysType.AGG_KEYS);
        } else {
            throw new DdlException("invalid key types");
        }
        schemaBuilder.setNumShortKeyColumns(shortKeyColumnCount);
        schemaBuilder.setNumRowsPerRowBlock(1024);
        schemaBuilder.setCompressKind(OlapCommon.CompressKind.COMPRESS_LZ4);
        schemaBuilder.setBfFpp(bfFpp);

        int deleteSign = -1;
        int sequenceCol = -1;
        for (int i = 0; i < schemaColumns.size(); i++) {
            Column column = schemaColumns.get(i);
            if (column.isDeleteSignColumn()) {
                deleteSign = i;
            }
            if (column.isSequenceColumn()) {
                sequenceCol = i;
            }
        }
        schemaBuilder.setDeleteSignIdx(deleteSign);
        schemaBuilder.setSequenceColIdx(sequenceCol);
        schemaBuilder.setIsDynamicSchema(isDynamicSchema);
        schemaBuilder.setStoreRowColumn(storeRowColumn);

        if (dataSortInfo.getSortType() == TSortType.LEXICAL) {
            schemaBuilder.setSortType(OlapFile.SortType.LEXICAL);
        } else if (dataSortInfo.getSortType() == TSortType.ZORDER) {
            schemaBuilder.setSortType(OlapFile.SortType.ZORDER);
        } else {
            LOG.warn("invalid sort types:{}", dataSortInfo.getSortType());
            throw new DdlException("invalid sort types");
        }

        switch (compressionType) {
            case NO_COMPRESSION:
                schemaBuilder.setCompressionType(SegmentV2.CompressionTypePB.NO_COMPRESSION);
                break;
            case SNAPPY:
                schemaBuilder.setCompressionType(SegmentV2.CompressionTypePB.SNAPPY);
                break;
            case LZ4:
                schemaBuilder.setCompressionType(SegmentV2.CompressionTypePB.LZ4);
                break;
            case LZ4F:
                schemaBuilder.setCompressionType(SegmentV2.CompressionTypePB.LZ4F);
                break;
            case ZLIB:
                schemaBuilder.setCompressionType(SegmentV2.CompressionTypePB.ZLIB);
                break;
            case ZSTD:
                schemaBuilder.setCompressionType(SegmentV2.CompressionTypePB.ZSTD);
                break;
            default:
                schemaBuilder.setCompressionType(SegmentV2.CompressionTypePB.LZ4F);
                break;
        }

        schemaBuilder.setSortColNum(dataSortInfo.getColNum());
        for (int i = 0; i < schemaColumns.size(); i++) {
            Column column = schemaColumns.get(i);
            schemaBuilder.addColumn(column.toPb(bfColumns, indexes));
        }

        if (indexes != null) {
            for (int i = 0; i < indexes.size(); i++) {
                Index index = indexes.get(i);
                schemaBuilder.addIndex(index.toPb(schemaColumns));
            }
        }
        OlapFile.TabletSchemaPB schema = schemaBuilder.build();
        builder.setSchema(schema);
        // rowset
        OlapFile.RowsetMetaPB.Builder rowsetBuilder = createInitialRowset(tablet, partitionId,
                schemaHash, schema);
        builder.addRsMetas(rowsetBuilder);
        return builder;
    }

    private Partition createCloudPartitionWithIndices(String clusterName, long dbId, long tableId, long baseIndexId,
                                                      long partitionId, String partitionName,
                                                      Map<Long, MaterializedIndexMeta> indexIdToMeta,
                                                      DistributionInfo distributionInfo, TStorageMedium storageMedium,
                                                      ReplicaAllocation replicaAlloc,
                                                      Long versionInfo, Set<String> bfColumns, double bfFpp,
                                                      Set<Long> tabletIdSet, List<Index> indexes,
                                                      boolean isInMemory, TStorageFormat storageFormat,
                                                      TTabletType tabletType, TCompressionType compressionType,
                                                      DataSortInfo dataSortInfo, boolean enableUniqueKeyMergeOnWrite,
                                                      String storagePolicy, boolean isPersistent,
                                                      boolean isDynamicSchema, String tableName, long ttlSeconds,
                                                      boolean storeRowColumn)
            throws DdlException {
        // create base index first.
        Preconditions.checkArgument(baseIndexId != -1);
        MaterializedIndex baseIndex = new MaterializedIndex(baseIndexId, IndexState.NORMAL);

        LOG.info("begin create cloud partition");
        // create partition with base index
        Partition partition = new CloudPartition(partitionId, partitionName, baseIndex,
                distributionInfo, dbId, tableId);

        // add to index map
        Map<Long, MaterializedIndex> indexMap = new HashMap<>();
        indexMap.put(baseIndexId, baseIndex);

        // create rollup index if has
        for (long indexId : indexIdToMeta.keySet()) {
            if (indexId == baseIndexId) {
                continue;
            }

            MaterializedIndex rollup = new MaterializedIndex(indexId, IndexState.NORMAL);
            indexMap.put(indexId, rollup);
        }

        // version and version hash
        if (versionInfo != null) {
            partition.updateVisibleVersion(versionInfo);
        }
        long version = partition.getVisibleVersion();

        // short totalReplicaNum = replicaAlloc.getTotalReplicaNum();
        for (Map.Entry<Long, MaterializedIndex> entry : indexMap.entrySet()) {
            long indexId = entry.getKey();
            MaterializedIndex index = entry.getValue();
            MaterializedIndexMeta indexMeta = indexIdToMeta.get(indexId);

            // create tablets
            int schemaHash = indexMeta.getSchemaHash();
            TabletMeta tabletMeta = new TabletMeta(dbId, tableId, partitionId, indexId, schemaHash, storageMedium);
            createCloudTablets(clusterName, index, ReplicaState.NORMAL, distributionInfo, version, replicaAlloc,
                    tabletMeta, tabletIdSet);

            short shortKeyColumnCount = indexMeta.getShortKeyColumnCount();
            // TStorageType storageType = indexMeta.getStorageType();
            List<Column> columns = indexMeta.getSchema();
            KeysType keysType = indexMeta.getKeysType();

            SelectdbCloud.CreateTabletsRequest.Builder requestBuilder = SelectdbCloud.CreateTabletsRequest.newBuilder();
            for (Tablet tablet : index.getTablets()) {
                OlapFile.TabletMetaPB.Builder builder = createCloudTabletMetaBuilder(tableId, indexId,
                        partitionId, tablet, tabletType, schemaHash, keysType, shortKeyColumnCount,
                        bfColumns, bfFpp, indexes, columns, dataSortInfo, compressionType,
                        storagePolicy, isInMemory, isPersistent, false, isDynamicSchema, tableName, ttlSeconds,
                        enableUniqueKeyMergeOnWrite, storeRowColumn);
                requestBuilder.addTabletMetas(builder);
            }

            LOG.info("create tablets, dbId: {}, tableId: {}, partitionId: {} indexId: {}",
                    dbId, tableId, partitionId, indexId);
            sendCreateTabletsRpc(requestBuilder);
            if (index.getId() != baseIndexId) {
                // add rollup index to partition
                partition.createRollupIndex(index);
            }
        } // end for indexMap
        return partition;
    }

    public void sendCreateTabletsRpc(SelectdbCloud.CreateTabletsRequest.Builder requestBuilder) throws DdlException  {
        requestBuilder.setCloudUniqueId(Config.cloud_unique_id);
        SelectdbCloud.CreateTabletsRequest createTabletsReq = requestBuilder.build();

        LOG.debug("send create tablets rpc, createTabletsReq: {}", createTabletsReq);
        SelectdbCloud.CreateTabletsResponse response;
        try {
            response = MetaServiceProxy.getInstance().createTablets(createTabletsReq);
        } catch (RpcException e) {
            LOG.warn("failed to send create tablets rpc {}", e.getMessage());
            throw new RuntimeException(e);
        }
        LOG.info("create tablets response: {}", response);

        if (response.getStatus().getCode() != SelectdbCloud.MetaServiceCode.OK) {
            throw new DdlException(response.getStatus().getMsg());
        }
    }

    public void createCloudTable(CreateTableStmt stmt) throws UserException {
        String engineName = stmt.getEngineName();
        String dbName = stmt.getDbName();

        // check if db exists
        Database db = (Database) getDbOrDdlException(dbName);

        if (engineName.equals("olap")) {
            createOlapTable(db, stmt);
            return;
        } else {
            ErrorReport.reportDdlException(ErrorCode.ERR_UNKNOWN_STORAGE_ENGINE, engineName);
        }
    }

    private void sleepSeveralMs() {
        // sleep random millis [20, 200] ms, avoid txn conflict
        int randomMillis = 20 + (int) (Math.random() * (200 - 20));
        LOG.debug("randomMillis:{}", randomMillis);
        try {
            Thread.sleep(randomMillis);
        } catch (InterruptedException e) {
            LOG.info("ignore InterruptedException: ", e);
        }
    }

    // if `expiration` = 0, recycler will delete uncommitted indexes in `retention_seconds`
    public void prepareCloudMaterializedIndex(Long tableId, List<Long> indexIds,
                                              long expiration) throws DdlException {
        SelectdbCloud.IndexRequest.Builder indexRequestBuilder =
                SelectdbCloud.IndexRequest.newBuilder();
        indexRequestBuilder.setCloudUniqueId(Config.cloud_unique_id);
        indexRequestBuilder.addAllIndexIds(indexIds);
        indexRequestBuilder.setTableId(tableId);
        indexRequestBuilder.setExpiration(expiration);
        final SelectdbCloud.IndexRequest indexRequest = indexRequestBuilder.build();

        SelectdbCloud.IndexResponse response = null;
        int tryTimes = 0;
        while (tryTimes++ < Config.meta_service_rpc_retry_times) {
            try {
                response = MetaServiceProxy.getInstance().prepareIndex(indexRequest);
                if (response.getStatus().getCode() != SelectdbCloud.MetaServiceCode.KV_TXN_CONFLICT) {
                    break;
                }
            } catch (RpcException e) {
                LOG.warn("tryTimes:{}, prepareIndex RpcException", tryTimes, e);
                if (tryTimes + 1 >= Config.meta_service_rpc_retry_times) {
                    throw new DdlException(e.getMessage());
                }
            }
            sleepSeveralMs();
        }

        if (response.getStatus().getCode() != SelectdbCloud.MetaServiceCode.OK) {
            LOG.warn("prepareIndex response: {} ", response);
            throw new DdlException(response.getStatus().getMsg());
        }
    }

    public void commitCloudMaterializedIndex(Long tableId, List<Long> indexIds)
            throws DdlException {
        SelectdbCloud.IndexRequest.Builder indexRequestBuilder =
                SelectdbCloud.IndexRequest.newBuilder();
        indexRequestBuilder.setCloudUniqueId(Config.cloud_unique_id);
        indexRequestBuilder.addAllIndexIds(indexIds);
        indexRequestBuilder.setTableId(tableId);
        final SelectdbCloud.IndexRequest indexRequest = indexRequestBuilder.build();

        SelectdbCloud.IndexResponse response = null;
        int tryTimes = 0;
        while (tryTimes++ < Config.meta_service_rpc_retry_times) {
            try {
                response = MetaServiceProxy.getInstance().commitIndex(indexRequest);
                if (response.getStatus().getCode() != SelectdbCloud.MetaServiceCode.KV_TXN_CONFLICT) {
                    break;
                }
            } catch (RpcException e) {
                LOG.warn("tryTimes:{}, commitIndex RpcException", tryTimes, e);
                if (tryTimes + 1 >= Config.meta_service_rpc_retry_times) {
                    throw new DdlException(e.getMessage());
                }
            }
            sleepSeveralMs();
        }

        if (response.getStatus().getCode() != SelectdbCloud.MetaServiceCode.OK) {
            LOG.warn("commitIndex response: {} ", response);
            throw new DdlException(response.getStatus().getMsg());
        }
    }

    // if not set expiration recycler will delete uncommitted indexes in `retention_seconds`
    public void dropCloudMaterializedIndex(Long tableId, List<Long> indexIds)
            throws DdlException {
        SelectdbCloud.IndexRequest.Builder indexRequestBuilder =
                SelectdbCloud.IndexRequest.newBuilder();
        indexRequestBuilder.setCloudUniqueId(Config.cloud_unique_id);
        indexRequestBuilder.addAllIndexIds(indexIds);
        indexRequestBuilder.setTableId(tableId);
        final SelectdbCloud.IndexRequest indexRequest = indexRequestBuilder.build();

        SelectdbCloud.IndexResponse response = null;
        int tryTimes = 0;
        while (tryTimes++ < Config.meta_service_rpc_retry_times) {
            try {
                response = MetaServiceProxy.getInstance().dropIndex(indexRequest);
                if (response.getStatus().getCode() != SelectdbCloud.MetaServiceCode.KV_TXN_CONFLICT) {
                    break;
                }
            } catch (RpcException e) {
                LOG.warn("tryTimes:{}, dropIndex RpcException", tryTimes, e);
                if (tryTimes + 1 >= Config.meta_service_rpc_retry_times) {
                    throw new DdlException(e.getMessage());
                }
            }
            sleepSeveralMs();
        }

        if (response.getStatus().getCode() != SelectdbCloud.MetaServiceCode.OK) {
            LOG.warn("dropIndex response: {} ", response);
            throw new DdlException(response.getStatus().getMsg());
        }
    }

    // if `expiration` = 0, recycler will delete uncommitted partitions in `retention_seconds`
    public void prepareCloudPartition(long tableId, List<Long> partitionIds, List<Long> indexIds,
                                      long expiration) throws DdlException {
        SelectdbCloud.PartitionRequest.Builder partitionRequestBuilder =
                SelectdbCloud.PartitionRequest.newBuilder();
        partitionRequestBuilder.setCloudUniqueId(Config.cloud_unique_id);
        partitionRequestBuilder.setTableId(tableId);
        partitionRequestBuilder.addAllPartitionIds(partitionIds);
        partitionRequestBuilder.addAllIndexIds(indexIds);
        partitionRequestBuilder.setExpiration(expiration);
        final SelectdbCloud.PartitionRequest partitionRequest = partitionRequestBuilder.build();

        SelectdbCloud.PartitionResponse response = null;
        int tryTimes = 0;
        while (tryTimes++ < Config.meta_service_rpc_retry_times) {
            try {
                response = MetaServiceProxy.getInstance().preparePartition(partitionRequest);
                if (response.getStatus().getCode() != SelectdbCloud.MetaServiceCode.KV_TXN_CONFLICT) {
                    break;
                }
            } catch (RpcException e) {
                LOG.warn("tryTimes:{}, preparePartition RpcException", tryTimes, e);
                if (tryTimes + 1 >= Config.meta_service_rpc_retry_times) {
                    throw new DdlException(e.getMessage());
                }
            }
            sleepSeveralMs();
        }

        if (response.getStatus().getCode() != SelectdbCloud.MetaServiceCode.OK) {
            LOG.warn("preparePartition response: {} ", response);
            throw new DdlException(response.getStatus().getMsg());
        }
    }

    public void commitCloudPartition(long tableId, List<Long> partitionIds) throws DdlException {
        SelectdbCloud.PartitionRequest.Builder partitionRequestBuilder =
                SelectdbCloud.PartitionRequest.newBuilder();
        partitionRequestBuilder.setCloudUniqueId(Config.cloud_unique_id);
        partitionRequestBuilder.addAllPartitionIds(partitionIds);
        partitionRequestBuilder.setTableId(tableId);
        final SelectdbCloud.PartitionRequest partitionRequest = partitionRequestBuilder.build();

        SelectdbCloud.PartitionResponse response = null;
        int tryTimes = 0;
        while (tryTimes++ < Config.meta_service_rpc_retry_times) {
            try {
                response = MetaServiceProxy.getInstance().commitPartition(partitionRequest);
                if (response.getStatus().getCode() != SelectdbCloud.MetaServiceCode.KV_TXN_CONFLICT) {
                    break;
                }
            } catch (RpcException e) {
                LOG.warn("tryTimes:{}, commitPartition RpcException", tryTimes, e);
                if (tryTimes + 1 >= Config.meta_service_rpc_retry_times) {
                    throw new DdlException(e.getMessage());
                }
            }
            sleepSeveralMs();
        }

        if (response.getStatus().getCode() != SelectdbCloud.MetaServiceCode.OK) {
            LOG.warn("commitPartition response: {} ", response);
            throw new DdlException(response.getStatus().getMsg());
        }
    }

    public void dropCloudPartition(long tableId, List<Long> partitionIds, List<Long> indexIds)
            throws DdlException {
        SelectdbCloud.PartitionRequest.Builder partitionRequestBuilder =
                SelectdbCloud.PartitionRequest.newBuilder();
        partitionRequestBuilder.setCloudUniqueId(Config.cloud_unique_id);
        partitionRequestBuilder.setTableId(tableId);
        partitionRequestBuilder.addAllPartitionIds(partitionIds);
        partitionRequestBuilder.addAllIndexIds(indexIds);
        final SelectdbCloud.PartitionRequest partitionRequest = partitionRequestBuilder.build();

        SelectdbCloud.PartitionResponse response = null;
        int tryTimes = 0;
        while (tryTimes++ < Config.meta_service_rpc_retry_times) {
            try {
                response = MetaServiceProxy.getInstance().dropPartition(partitionRequest);
                if (response.getStatus().getCode() != SelectdbCloud.MetaServiceCode.KV_TXN_CONFLICT) {
                    break;
                }
            } catch (RpcException e) {
                LOG.warn("tryTimes:{}, dropPartition RpcException", tryTimes, e);
                if (tryTimes + 1 >= Config.meta_service_rpc_retry_times) {
                    throw new DdlException(e.getMessage());
                }
            }
            sleepSeveralMs();
        }

        if (response.getStatus().getCode() != SelectdbCloud.MetaServiceCode.OK) {
            LOG.warn("dropPartition response: {} ", response);
            throw new DdlException(response.getStatus().getMsg());
        }
    }

    public void createStage(StagePB stagePB, boolean ifNotExists) throws DdlException {
        SelectdbCloud.CreateStageRequest createStageRequest = SelectdbCloud.CreateStageRequest.newBuilder()
                .setCloudUniqueId(Config.cloud_unique_id).setStage(stagePB).build();
        SelectdbCloud.CreateStageResponse response = null;
        int retryTime = 0;
        while (retryTime++ < 3) {
            try {
                response = MetaServiceProxy.getInstance().createStage(createStageRequest);
                LOG.debug("create stage, stage: {}, {}, response: {}", stagePB, ifNotExists, response);
                if (ifNotExists && response.getStatus().getCode() == SelectdbCloud.MetaServiceCode.ALREADY_EXISTED) {
                    LOG.info("stage already exists, stage_name: {}", stagePB.getName());
                    return;
                }
                if (response.getStatus().getCode() != MetaServiceCode.KV_TXN_CONFLICT
                        && response.getStatus().getCode() != MetaServiceCode.KV_TXN_COMMIT_ERR) {
                    break;
                }
            } catch (RpcException e) {
                LOG.warn("createStage response: {} ", response);
            }
            // sleep random millis [20, 200] ms, avoid txn conflict
            int randomMillis = 20 + (int) (Math.random() * (200 - 20));
            LOG.debug("randomMillis:{}", randomMillis);
            try {
                Thread.sleep(randomMillis);
            } catch (InterruptedException e) {
                LOG.info("InterruptedException: ", e);
            }
        }

        if (response == null) {
            LOG.warn("createStage failed.");
            throw new DdlException("createStage failed");
        }

        if (response.getStatus().getCode() != SelectdbCloud.MetaServiceCode.OK) {
            LOG.warn("createStage response: {} ", response);
            throw new DdlException(response.getStatus().getMsg());
        }
    }

    public List<StagePB> getStage(StagePB.StageType stageType, String userName,
                                  String stageName, String userId) throws DdlException {
        SelectdbCloud.GetStageResponse response = getStageRpc(stageType, userName, stageName, userId);
        if (response.getStatus().getCode() == MetaServiceCode.OK) {
            return response.getStageList();
        }

        if (stageType == StagePB.StageType.EXTERNAL) {
            if (response.getStatus().getCode() == MetaServiceCode.STAGE_NOT_FOUND) {
                LOG.info("Stage does not exist: {}", stageName);
                throw new DdlException("Stage does not exist: " + stageName);
            }
            LOG.warn("internal error, try later");
            throw new DdlException("internal error, try later");
        }

        if (response.getStatus().getCode() == MetaServiceCode.STATE_ALREADY_EXISTED_FOR_USER
                || response.getStatus().getCode() == MetaServiceCode.STAGE_NOT_FOUND) {
            StagePB.Builder createStageBuilder = StagePB.newBuilder();
            createStageBuilder.addMysqlUserName(ClusterNamespace
                    .getNameFromFullName(ConnectContext.get().getCurrentUserIdentity().getQualifiedUser()))
                .setStageId(UUID.randomUUID().toString()).setType(StagePB.StageType.INTERNAL).addMysqlUserId(userId);

            boolean isAba = false;
            if (response.getStatus().getCode() == MetaServiceCode.STATE_ALREADY_EXISTED_FOR_USER) {
                List<StagePB> stages = response.getStageList();
                if (stages.isEmpty() || stages.get(0).getMysqlUserIdCount() == 0) {
                    LOG.warn("impossible here, internal stage this err code must have one stage.");
                    throw new DdlException("internal error, try later");
                }
                String toDropMysqlUserId = stages.get(0).getMysqlUserId(0);
                // ABA user
                // 1. drop user
                isAba = true;
                String reason = String.format("get stage deal with err user [%s:%s] %s, step %s msg %s now userid [%s]",
                        userName, userId, "aba user", "1", "drop old stage", toDropMysqlUserId);
                LOG.info(reason);
                dropStage(StagePB.StageType.INTERNAL, userName, toDropMysqlUserId, null, reason, true);
            }
            // stage not found just create and get
            // 2. create a new internal stage
            LOG.info("get stage deal with err user [{}:{}] {}, step {} msg {}", userName, userId,
                    isAba ? "aba user" : "not found", isAba ? "2" : "1",  "create a new internal stage");
            createStage(createStageBuilder.build(), true);
            // 3. get again
            // sleep random millis [20, 200] ms, avoid multiple call get stage.
            int randomMillis = 20 + (int) (Math.random() * (200 - 20));
            LOG.debug("randomMillis:{}", randomMillis);
            try {
                Thread.sleep(randomMillis);
            } catch (InterruptedException e) {
                LOG.info("InterruptedException: ", e);
            }
            LOG.info("get stage deal with err user [{}:{}] {}, step {} msg {}", userName, userId,
                    isAba ? "aba user" : "not found", isAba ? "3" : "2",  "get stage");
            response = getStageRpc(stageType, userName, stageName, userId);
            if (response.getStatus().getCode() == MetaServiceCode.OK) {
                return response.getStageList();
            }
        }
        return null;
    }


    public SelectdbCloud.GetStageResponse getStageRpc(StagePB.StageType stageType, String userName,
                                                      String stageName, String userId) throws DdlException {
        SelectdbCloud.GetStageRequest.Builder builder = SelectdbCloud.GetStageRequest.newBuilder()
                .setCloudUniqueId(Config.cloud_unique_id).setType(stageType);
        if (userName != null) {
            builder.setMysqlUserName(userName);
        }
        if (stageName != null) {
            builder.setStageName(stageName);
        }
        if (userId != null) {
            builder.setMysqlUserId(userId);
        }
        SelectdbCloud.GetStageResponse response = null;
        try {
            response = MetaServiceProxy.getInstance().getStage(builder.build());
            LOG.debug("get stage, stageType={}, userName={}, userId= {}, stageName:{}, response: {}",
                    stageType, userName, userId, stageName, response);
        } catch (RpcException e) {
            LOG.warn("getStage rpc exception: {} ", e.getMessage(), e);
            throw new DdlException("internal error, try later");
        }

        return response;
    }

    public void dropStage(StagePB.StageType stageType, String userName, String userId,
                          String stageName, String reason, boolean ifExists)
            throws DdlException {
        SelectdbCloud.DropStageRequest.Builder builder = SelectdbCloud.DropStageRequest.newBuilder()
                .setCloudUniqueId(Config.cloud_unique_id).setType(stageType);
        if (userName != null) {
            builder.setMysqlUserName(userName);
        }
        if (userId != null) {
            builder.setMysqlUserId(userId);
        }
        if (stageName != null) {
            builder.setStageName(stageName);
        }
        if (reason != null) {
            builder.setReason(reason);
        }
        SelectdbCloud.DropStageResponse response = null;
        int retryTime = 0;
        while (retryTime++ < 3) {
            try {
                response = MetaServiceProxy.getInstance().dropStage(builder.build());
                LOG.info("drop stage, stageType:{}, userName:{}, userId:{}, stageName:{}, reason:{}, "
                        + "retry:{}, response: {}", stageType, userName, userId, stageName, reason, retryTime,
                        response);
                // just retry kv conflict
                if (response.getStatus().getCode() != MetaServiceCode.KV_TXN_CONFLICT) {
                    break;
                }
            } catch (RpcException e) {
                LOG.warn("dropStage response: {} ", response);
            }
            // sleep random millis [20, 200] ms, avoid txn conflict
            int randomMillis = 20 + (int) (Math.random() * (200 - 20));
            LOG.debug("randomMillis:{}", randomMillis);
            try {
                Thread.sleep(randomMillis);
            } catch (InterruptedException e) {
                LOG.info("InterruptedException: ", e);
            }
        }

        if (response == null || !response.hasStatus()) {
            throw new DdlException("metaService exception");
        }

        if (response.getStatus().getCode() != SelectdbCloud.MetaServiceCode.OK) {
            LOG.warn("dropStage response: {} ", response);
            if (response.getStatus().getCode() == MetaServiceCode.STAGE_NOT_FOUND) {
                if (ifExists) {
                    return;
                } else {
                    throw new DdlException("Stage does not exists: " + stageName);
                }
            }
            throw new DdlException("internal error, try later");
        }
    }

    public List<ObjectFilePB> beginCopy(String stageId, SelectdbCloud.StagePB.StageType stageType, long tableId,
                                        String copyJobId, int groupId, long startTime, long timeoutTime,
                                        List<ObjectFilePB> objectFiles,
                                        long sizeLimit, int fileNumLimit, int fileMetaSizeLimit) throws DdlException {
        SelectdbCloud.BeginCopyRequest request = SelectdbCloud.BeginCopyRequest.newBuilder()
                .setCloudUniqueId(Config.cloud_unique_id).setStageId(stageId).setStageType(stageType)
                .setTableId(tableId).setCopyId(copyJobId).setGroupId(groupId).setStartTimeMs(startTime)
                .setTimeoutTimeMs(timeoutTime).addAllObjectFiles(objectFiles).setFileNumLimit(fileNumLimit)
                .setFileSizeLimit(sizeLimit).setFileMetaSizeLimit(fileMetaSizeLimit).build();
        SelectdbCloud.BeginCopyResponse response = null;
        try {
            int retry = 0;
            while (true) {
                response = MetaServiceProxy.getInstance().beginCopy(request);
                if (response.getStatus().getCode() == SelectdbCloud.MetaServiceCode.OK) {
                    return response.getFilteredObjectFilesList();
                }
                if (retry < Config.cloud_copy_txn_conflict_error_retry_num
                        && response.getStatus().getCode() == SelectdbCloud.MetaServiceCode.KV_TXN_CONFLICT) {
                    LOG.warn("begin copy error with kv txn conflict, tableId={}, stageId={}, queryId={}, retry={}",
                            tableId, stageId, copyJobId, retry);
                    retry++;
                    continue;
                }
                LOG.warn("beginCopy response: {} ", response);
                throw new DdlException(response.getStatus().getMsg());
            }
        } catch (RpcException e) {
            LOG.warn("beginCopy response: {} ", response);
            throw new DdlException(e.getMessage());
        }
    }

    public SelectdbCloud.GetIamResponse getIam() throws DdlException {
        SelectdbCloud.GetIamRequest.Builder builder = SelectdbCloud.GetIamRequest.newBuilder()
                .setCloudUniqueId(Config.cloud_unique_id);
        SelectdbCloud.GetIamResponse response = null;
        try {
            response = MetaServiceProxy.getInstance().getIam(builder.build());
        } catch (RpcException e) {
            LOG.warn("getStage rpc exception: {} ", e.getMessage(), e);
            throw new DdlException("internal error, try later");
        }
        return response;
    }

    public void finishCopy(String stageId, SelectdbCloud.StagePB.StageType stageType, long tableId, String copyJobId,
                           int groupId, Action action) throws DdlException {
        SelectdbCloud.FinishCopyRequest request = SelectdbCloud.FinishCopyRequest.newBuilder()
                .setCloudUniqueId(Config.cloud_unique_id).setStageId(stageId).setStageType(stageType)
                .setTableId(tableId).setCopyId(copyJobId).setGroupId(groupId)
                .setAction(action).setFinishTimeMs(System.currentTimeMillis()).build();
        SelectdbCloud.FinishCopyResponse response = null;
        try {
            int retry = 0;
            while (true) {
                response = MetaServiceProxy.getInstance().finishCopy(request);
                if (response.getStatus().getCode() == SelectdbCloud.MetaServiceCode.OK) {
                    return;
                }
                if (response.getStatus().getCode() == MetaServiceCode.COPY_JOB_NOT_FOUND) {
                    if (action == Action.COMMIT) {
                        LOG.warn("finish copy error with copy job not found, tableId={}, stageId={}, queryId={}",
                                tableId, stageId, copyJobId);
                        throw new DdlException(response.getStatus().getMsg());
                    } else {
                        return;
                    }
                }
                if (retry < Config.cloud_copy_txn_conflict_error_retry_num
                        && response.getStatus().getCode() == SelectdbCloud.MetaServiceCode.KV_TXN_CONFLICT) {
                    LOG.warn("finish copy error with kv txn conflict, tableId={}, stageId={}, queryId={}, retry={}",
                            tableId, stageId, copyJobId, retry);
                    retry++;
                    continue;
                }
                LOG.warn("finishCopy response: {} ", response);
                throw new DdlException(response.getStatus().getMsg());
            }
        } catch (RpcException e) {
            LOG.warn("finishCopy response: {} ", response);
            throw new DdlException(e.getMessage());
        }
    }

    public CopyJobPB getCopyJob(String stageId, long tableId, String copyJobId, int groupId) throws DdlException {
        SelectdbCloud.GetCopyJobRequest request = SelectdbCloud.GetCopyJobRequest.newBuilder()
                .setCloudUniqueId(Config.cloud_unique_id).setStageId(stageId).setTableId(tableId).setCopyId(copyJobId)
                .setGroupId(groupId).build();
        SelectdbCloud.GetCopyJobResponse response = null;
        try {
            response = MetaServiceProxy.getInstance().getCopyJob(request);
            if (response.getStatus().getCode() != SelectdbCloud.MetaServiceCode.OK) {
                LOG.warn("getCopyJob response: {} ", response);
                throw new DdlException(response.getStatus().getMsg());
            }
            return response.hasCopyJob() ? response.getCopyJob() : null;
        } catch (RpcException e) {
            LOG.warn("getCopyJob response: {} ", response);
            throw new DdlException(e.getMessage());
        }
    }

    public List<ObjectFilePB> getCopyFiles(String stageId, long tableId) throws DdlException {
        SelectdbCloud.GetCopyFilesRequest.Builder builder = SelectdbCloud.GetCopyFilesRequest.newBuilder()
                .setCloudUniqueId(Config.cloud_unique_id).setStageId(stageId).setTableId(tableId);
        SelectdbCloud.GetCopyFilesResponse response = null;
        try {
            response = MetaServiceProxy.getInstance().getCopyFiles(builder.build());
            if (response.getStatus().getCode() != SelectdbCloud.MetaServiceCode.OK) {
                LOG.warn("getCopyFiles response: {} ", response);
                throw new DdlException(response.getStatus().getMsg());
            }
            return response.getObjectFilesList();
        } catch (RpcException e) {
            LOG.warn("getCopyFiles response: {} ", response);
            throw new DdlException(e.getMessage());
        }
    }

    public List<ObjectFilePB> filterCopyFiles(String stageId, long tableId, List<ObjectFile> objectFiles)
            throws DdlException {
        SelectdbCloud.FilterCopyFilesRequest.Builder builder = SelectdbCloud.FilterCopyFilesRequest.newBuilder()
                .setCloudUniqueId(Config.cloud_unique_id).setStageId(stageId).setTableId(tableId);
        for (ObjectFile objectFile : objectFiles) {
            builder.addObjectFiles(
                    ObjectFilePB.newBuilder().setRelativePath(objectFile.getRelativePath())
                            .setEtag(objectFile.getEtag()).setSize(objectFile.getSize()).build());
        }
        SelectdbCloud.FilterCopyFilesResponse response = null;
        try {
            response = MetaServiceProxy.getInstance().filterCopyFiles(builder.build());
            if (response.getStatus().getCode() != SelectdbCloud.MetaServiceCode.OK) {
                LOG.warn("filterCopyFiles response: {} ", response);
                throw new DdlException(response.getStatus().getMsg());
            }
            return response.getObjectFilesList();
        } catch (RpcException e) {
            LOG.warn("filterCopyFiles response: {} ", response);
            throw new DdlException(e.getMessage());
        }
    }

    public MetaServiceResponseStatus alterCluster(String clusterId, Set<String> userNames)
            throws DdlException {
        SelectdbCloud.ClusterPB.Builder builderCluster = SelectdbCloud.ClusterPB.newBuilder()
                .setClusterId(clusterId).addAllMysqlUserName(userNames);

        SelectdbCloud.AlterClusterRequest.Builder builder = SelectdbCloud.AlterClusterRequest.newBuilder()
                .setCloudUniqueId(Config.cloud_unique_id).setOp(Operation.UPDATE_CLUSTER_MYSQL_USER_NAME)
                .setCluster(builderCluster.build());
        SelectdbCloud.AlterClusterResponse response;
        try {
            response = MetaServiceProxy.getInstance().alterCluster(builder.build());
            if (response.getStatus().getCode() != SelectdbCloud.MetaServiceCode.OK) {
                LOG.warn("getCopyFiles response: {} ", response);
                throw new DdlException(response.getStatus().getMsg());
            }
            return response.getStatus();
        } catch (RpcException e) {
            throw new RuntimeException(e);
        }
    }

    public Map<String, Long> getUsedDataQuota() {
        Map<String, Long> dbToDataSize = new TreeMap<>();
        for (Database db : this.idToDb.values()) {
            dbToDataSize.put(db.getName(), db.getUsedDataQuotaWithLock());
        }
        return dbToDataSize;
    }
    // --------------- END CLOUD ---------------
=======
    @Override
    public Collection<DatabaseIf> getAllDbs() {
        return new HashSet<>(idToDb.values());
    }
>>>>>>> 40d35bd0
}<|MERGE_RESOLUTION|>--- conflicted
+++ resolved
@@ -3412,7 +3412,6 @@
         return new ConcurrentHashMap<>(idToDb);
     }
 
-<<<<<<< HEAD
     // --------------- BEGIN CLOUD ---------------
     private void createCloudTablets(String clusterName, MaterializedIndex index, ReplicaState replicaState,
                                     DistributionInfo distributionInfo, long version, ReplicaAllocation replicaAlloc,
@@ -4275,10 +4274,9 @@
         return dbToDataSize;
     }
     // --------------- END CLOUD ---------------
-=======
+
     @Override
     public Collection<DatabaseIf> getAllDbs() {
         return new HashSet<>(idToDb.values());
     }
->>>>>>> 40d35bd0
 }