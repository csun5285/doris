--- conflicted
+++ resolved
@@ -19,7 +19,6 @@
 
 import org.apache.doris.nereids.CTEContext;
 import org.apache.doris.nereids.CascadesContext;
-import org.apache.doris.nereids.analyzer.CTEContext;
 import org.apache.doris.nereids.exceptions.AnalysisException;
 import org.apache.doris.nereids.rules.Rule;
 import org.apache.doris.nereids.rules.RuleType;
@@ -78,13 +77,8 @@
                     cascadesContext.getStatementContext(), parsedPlan, localCteContext);
             localCascadesContext.newAnalyzer().analyze();
             LogicalPlan analyzedCteBody = (LogicalPlan) localCascadesContext.getRewritePlan();
-<<<<<<< HEAD
-            cascadesContext.putCTEIdToConsumer(localCascadesContext.getCteIdToConsumers());
-            cascadesContext.putCTEIdToCTEClosure(localCascadesContext.getCteIdToCTEClosure());
-=======
             cascadesContext.putAllCTEIdToConsumer(localCascadesContext.getCteIdToConsumers());
             cascadesContext.putAllCTEIdToCTEClosure(localCascadesContext.getCteIdToCTEClosure());
->>>>>>> 7bda49b5
             if (aliasQuery.getColumnAliases().isPresent()) {
                 checkColumnAlias(aliasQuery, analyzedCteBody.getOutput());
             }
@@ -95,21 +89,11 @@
                     aliasQuery.withChildren(ImmutableList.of(analyzedCteBody));
             cteCtx.setAnalyzedPlan(logicalSubQueryAlias);
             Callable<LogicalPlan> cteClosure = () -> {
-<<<<<<< HEAD
-                LogicalPlan parsedPlanInClosure = aliasQuery;
-                CascadesContext localCascadesContextInClosure = CascadesContext.newRewriteContext(
-                        cascadesContext.getStatementContext(), parsedPlanInClosure, localCteContext);
-                localCascadesContextInClosure.newAnalyzer().analyze();
-                return (LogicalPlan) localCascadesContextInClosure.getRewritePlan();
-            };
-            cteCtx.setAnalyzePlanBuilder(cteClosure);
-=======
                 CascadesContext localCascadesContextInClosure = CascadesContext.newRewriteContext(
                         cascadesContext.getStatementContext(), aliasQuery, localCteContext);
                 localCascadesContextInClosure.newAnalyzer().analyze();
                 return (LogicalPlan) localCascadesContextInClosure.getRewritePlan();
             };
->>>>>>> 7bda49b5
             cascadesContext.putCTEIdToCTEClosure(cteId, cteClosure);
             analyzedCTE.add(logicalSubQueryAlias);
         }
