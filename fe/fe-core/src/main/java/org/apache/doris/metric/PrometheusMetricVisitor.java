// Licensed to the Apache Software Foundation (ASF) under one
// or more contributor license agreements.  See the NOTICE file
// distributed with this work for additional information
// regarding copyright ownership.  The ASF licenses this file
// to you under the Apache License, Version 2.0 (the
// "License"); you may not use this file except in compliance
// with the License.  You may obtain a copy of the License at
//
//   http://www.apache.org/licenses/LICENSE-2.0
//
// Unless required by applicable law or agreed to in writing,
// software distributed under the License is distributed on an
// "AS IS" BASIS, WITHOUT WARRANTIES OR CONDITIONS OF ANY
// KIND, either express or implied.  See the License for the
// specific language governing permissions and limitations
// under the License.

package org.apache.doris.metric;

import org.apache.doris.catalog.Env;
import org.apache.doris.common.Config;
import org.apache.doris.monitor.jvm.JvmStats;
import org.apache.doris.monitor.jvm.JvmStats.GarbageCollector;
import org.apache.doris.monitor.jvm.JvmStats.MemoryPool;
import org.apache.doris.monitor.jvm.JvmStats.Threads;

import com.codahale.metrics.Histogram;
import com.codahale.metrics.Snapshot;
import com.google.common.base.Joiner;

import java.util.HashSet;
import java.util.Iterator;
import java.util.List;
import java.util.Set;
import java.util.stream.Collectors;

/*
 * Like this:
 * # HELP doris_fe_job_load_broker_cost_ms doris_fe_job_load_broker_cost_ms
 * # TYPE doris_fe_job_load_broker_cost_ms gauge
 * doris_fe_job{job="load", type="mini", state="pending"} 0
 */
public class PrometheusMetricVisitor extends MetricVisitor {
    // jvm
    private static final String JVM_HEAP_SIZE_BYTES = "jvm_heap_size_bytes";
    private static final String JVM_NON_HEAP_SIZE_BYTES = "jvm_non_heap_size_bytes";
    private static final String JVM_YOUNG_SIZE_BYTES = "jvm_young_size_bytes";
    private static final String JVM_OLD_SIZE_BYTES = "jvm_old_size_bytes";
    private static final String JVM_YOUNG_GC = "jvm_young_gc";
    private static final String JVM_OLD_GC = "jvm_old_gc";
    private static final String JVM_THREAD = "jvm_thread";

    private static final String HELP = "# HELP ";
    private static final String TYPE = "# TYPE ";

    private Set<String> metricNames = new HashSet();

    public PrometheusMetricVisitor() {
        super();
    }

    @Override
    public void setMetricNumber(int metricNumber) {
    }

    @Override
    public void visitJvm(StringBuilder sb, JvmStats jvmStats) {
        // heap
        sb.append(Joiner.on(" ").join(HELP, JVM_HEAP_SIZE_BYTES, "jvm heap stat\n"));
        sb.append(Joiner.on(" ").join(TYPE, JVM_HEAP_SIZE_BYTES, "gauge\n"));
        sb.append(JVM_HEAP_SIZE_BYTES).append("{type=\"max\"} ").append(jvmStats.getMem().getHeapMax().getBytes())
                .append("\n");
        sb.append(JVM_HEAP_SIZE_BYTES).append("{type=\"committed\"} ")
                .append(jvmStats.getMem().getHeapCommitted().getBytes()).append("\n");
        sb.append(JVM_HEAP_SIZE_BYTES).append("{type=\"used\"} ").append(jvmStats.getMem().getHeapUsed().getBytes())
                .append("\n");
        // non heap
        sb.append(Joiner.on(" ").join(HELP, JVM_NON_HEAP_SIZE_BYTES, "jvm non heap stat\n"));
        sb.append(Joiner.on(" ").join(TYPE, JVM_NON_HEAP_SIZE_BYTES, "gauge\n"));
        sb.append(JVM_NON_HEAP_SIZE_BYTES).append("{type=\"committed\"} ")
                .append(jvmStats.getMem().getNonHeapCommitted().getBytes()).append("\n");
        sb.append(JVM_NON_HEAP_SIZE_BYTES).append("{type=\"used\"} ")
                .append(jvmStats.getMem().getNonHeapUsed().getBytes()).append("\n");

        // mem pool
        Iterator<MemoryPool> memIter = jvmStats.getMem().iterator();
        while (memIter.hasNext()) {
            MemoryPool memPool = memIter.next();
            if (memPool.getName().equalsIgnoreCase("young")) {
                sb.append(Joiner.on(" ").join(HELP, JVM_YOUNG_SIZE_BYTES, "jvm young mem pool stat\n"));
                sb.append(Joiner.on(" ").join(TYPE, JVM_YOUNG_SIZE_BYTES, "gauge\n"));
                sb.append(JVM_YOUNG_SIZE_BYTES).append("{type=\"used\"} ")
                        .append(memPool.getUsed().getBytes()).append("\n");
                sb.append(JVM_YOUNG_SIZE_BYTES).append("{type=\"peak_used\"} ")
                        .append(memPool.getPeakUsed().getBytes()).append("\n");
                sb.append(JVM_YOUNG_SIZE_BYTES).append("{type=\"max\"} ")
                        .append(memPool.getMax().getBytes()).append("\n");
            } else if (memPool.getName().equalsIgnoreCase("old")) {
                sb.append(Joiner.on(" ").join(HELP, JVM_OLD_SIZE_BYTES, "jvm old mem pool stat\n"));
                sb.append(Joiner.on(" ").join(TYPE, JVM_OLD_SIZE_BYTES, "gauge\n"));
                sb.append(JVM_OLD_SIZE_BYTES).append("{type=\"used\"} ")
                        .append(memPool.getUsed().getBytes()).append("\n");
                sb.append(JVM_OLD_SIZE_BYTES).append("{type=\"peak_used\"} ")
                        .append(memPool.getPeakUsed().getBytes()).append("\n");
                sb.append(JVM_OLD_SIZE_BYTES).append("{type=\"max\"} "
                ).append(memPool.getMax().getBytes()).append("\n");
            }
        }

        // gc
        Iterator<GarbageCollector> gcIter = jvmStats.getGc().iterator();
        while (gcIter.hasNext()) {
            GarbageCollector gc = gcIter.next();
            if (gc.getName().equalsIgnoreCase("young")) {
                sb.append(Joiner.on(" ").join(HELP, JVM_YOUNG_GC, "jvm young gc stat\n"));
                sb.append(Joiner.on(" ").join(TYPE, JVM_YOUNG_GC, "gauge\n"));
                sb.append(JVM_YOUNG_GC).append("{type=\"count\"} ").append(gc.getCollectionCount()).append("\n");
                sb.append(JVM_YOUNG_GC).append("{type=\"time\"} ")
                        .append(gc.getCollectionTime().getMillis()).append("\n");
            } else if (gc.getName().equalsIgnoreCase("old")) {
                sb.append(Joiner.on(" ").join(HELP, JVM_OLD_GC, "jvm old gc stat\n"));
                sb.append(Joiner.on(" ").join(TYPE, JVM_OLD_GC, "gauge\n"));
                sb.append(JVM_OLD_GC).append("{type=\"count\"} ").append(gc.getCollectionCount()).append("\n");
                sb.append(JVM_OLD_GC).append("{type=\"time\"} ")
                        .append(gc.getCollectionTime().getMillis()).append("\n");
            }
        }

        // threads
        Threads threads = jvmStats.getThreads();
        sb.append(Joiner.on(" ").join(HELP, JVM_THREAD, "jvm thread stat\n"));
        sb.append(Joiner.on(" ").join(TYPE, JVM_THREAD, "gauge\n"));
        sb.append(JVM_THREAD).append("{type=\"count\"} ")
                .append(threads.getCount()).append("\n");
        sb.append(JVM_THREAD).append("{type=\"peak_count\"} ")
                .append(threads.getPeakCount()).append("\n");
        sb.append(JVM_THREAD).append("{type=\"new_count\"} ")
                .append(threads.getThreadsNewCount()).append("\n");
        sb.append(JVM_THREAD).append("{type=\"runnable_count\"} ")
                .append(threads.getThreadsRunnableCount()).append("\n");
        sb.append(JVM_THREAD).append("{type=\"blocked_count\"} ")
                .append(threads.getThreadsBlockedCount()).append("\n");
        sb.append(JVM_THREAD).append("{type=\"waiting_count\"} ")
                .append(threads.getThreadsWaitingCount()).append("\n");
        sb.append(JVM_THREAD).append("{type=\"timed_waiting_count\"} ")
                .append(threads.getThreadsTimedWaitingCount()).append("\n");
        sb.append(JVM_THREAD).append("{type=\"terminated_count\"} ")
                .append(threads.getThreadsTerminatedCount()).append("\n");
        return;
    }

    @Override
    public void visit(StringBuilder sb, String prefix, @SuppressWarnings("rawtypes") Metric metric) {
        // title
        final String fullName = prefix + metric.getName();
        if (!metricNames.contains(fullName)) {
            sb.append(HELP).append(fullName).append(" ").append(metric.getDescription()).append("\n");
            sb.append(TYPE).append(fullName).append(" ").append(metric.getType().name().toLowerCase()).append("\n");
            metricNames.add(fullName);
        }
        sb.append(fullName);

        // name
        @SuppressWarnings("unchecked")
        List<MetricLabel> labels = metric.getLabels();
        if (!labels.isEmpty()) {
            sb.append("{");
            List<String> labelStrs = labels.stream().map(l -> l.getKey() + "=\"" + l.getValue()
                    + "\"").collect(Collectors.toList());
            sb.append(Joiner.on(", ").join(labelStrs));
            sb.append("}");
        }

        // value
        sb.append(" ").append(metric.getValue().toString()).append("\n");
        return;
    }

    @Override
    public void visitHistogram(StringBuilder sb, String prefix, String name, Histogram histogram) {
        // The diff between cloud and branch-1.2-lts
        // branch-1.2-lts want to format the label, but it don't have another label except 'quantile'
        // so it is useless
        // cloud need to know metrics of each cluster, so add the label of cluster message.
        String fullName = prefix + name.replaceAll("\\.", "_");
        String clusterName = "UNKNOWN";
        String clusterId = "UNKNOWN";
        int idx = fullName.indexOf(MetricRepo.SELECTDB_TAG);
        if (Config.isCloudMode() && idx != -1) {
            clusterName = fullName.substring(idx + MetricRepo.SELECTDB_TAG.length() + 1);
            fullName = fullName.substring(0, idx - 1);
            clusterId = Env.getCurrentSystemInfo().getCloudClusterNameToId().get(clusterName);
        }
<<<<<<< HEAD
        // final String fullTag = String.join(",", tags);
        sb.append(HELP).append(fullName).append(" ").append("\n");
        sb.append(TYPE).append(fullName).append(" ").append("summary\n");
        // String delimiter = tags.isEmpty() ? "" : ",";
        Snapshot snapshot = histogram.getSnapshot();
        // SELECTDB_CODE_BEGIN
        sb.append(fullName).append("{cluster_id=\"").append(clusterId).append("\", ")
                        .append("cluster_name=\"").append(clusterName).append("\", ")
                        .append("quantile=\"0.75\"} ").append(snapshot.get75thPercentile()).append("\n");
        sb.append(fullName).append("{cluster_id=\"").append(clusterId).append("\", ")
                        .append("cluster_name=\"").append(clusterName).append("\", ")
                        .append("quantile=\"0.95\"} ").append(snapshot.get95thPercentile()).append("\n");
        sb.append(fullName).append("{cluster_id=\"").append(clusterId).append("\", ")
                        .append("cluster_name=\"").append(clusterName).append("\", ")
                        .append("quantile=\"0.98\"} ").append(snapshot.get98thPercentile()).append("\n");
        sb.append(fullName).append("{cluster_id=\"").append(clusterId).append("\", ")
                        .append("cluster_name=\"").append(clusterName).append("\", ")
                        .append("quantile=\"0.99\"} ").append(snapshot.get99thPercentile()).append("\n");
        sb.append(fullName).append("{cluster_id=\"").append(clusterId).append("\", ")
                        .append("cluster_name=\"").append(clusterName).append("\", ")
                        .append("quantile=\"0.999\"} ").append(snapshot.get999thPercentile()).append("\n");
        sb.append(fullName).append("_sum").append("{cluster_id=\"").append(clusterId).append("\", ")
                        .append("cluster_name=\"").append(clusterName).append("\"} ")
                        .append(histogram.getCount() * snapshot.getMean()).append("\n");
        sb.append(fullName).append("_count").append("{cluster_id=\"").append(clusterId).append("\", ")
                        .append("cluster_name=\"").append(clusterName).append("\"} ")
                        .append(histogram.getCount()).append("\n");
        // SELECTDB_CODE_END
=======
        final String fullName = prefix + String.join("_", names);
        final String fullTag = String.join(",", tags);
        sb.append(HELP).append(fullName).append(" ").append("\n");
        sb.append(TYPE).append(fullName).append(" ").append("summary\n");
        String delimiter = tags.isEmpty() ? "" : ",";
        Snapshot snapshot = histogram.getSnapshot();
        sb.append(fullName).append("{quantile=\"0.75\"").append(delimiter).append(fullTag).append("} ")
            .append(snapshot.get75thPercentile()).append("\n");
        sb.append(fullName).append("{quantile=\"0.95\"").append(delimiter).append(fullTag).append("} ")
            .append(snapshot.get95thPercentile()).append("\n");
        sb.append(fullName).append("{quantile=\"0.98\"").append(delimiter).append(fullTag).append("} ")
            .append(snapshot.get98thPercentile()).append("\n");
        sb.append(fullName).append("{quantile=\"0.99\"").append(delimiter).append(fullTag).append("} ")
            .append(snapshot.get99thPercentile()).append("\n");
        sb.append(fullName).append("{quantile=\"0.999\"").append(delimiter).append(fullTag).append("} ")
            .append(snapshot.get999thPercentile()).append("\n");
        sb.append(fullName).append("_sum {").append(fullTag).append("} ")
            .append(histogram.getCount() * snapshot.getMean()).append("\n");
        sb.append(fullName).append("_count {").append(fullTag).append("} ")
            .append(histogram.getCount()).append("\n");
>>>>>>> 7bda49b5
        return;
    }

    @Override
    public void getNodeInfo(StringBuilder sb) {
        final String NODE_INFO = "node_info";
        sb.append(Joiner.on(" ").join(TYPE, NODE_INFO, "gauge\n"));
        sb.append(NODE_INFO).append("{type=\"fe_node_num\", state=\"total\"} ")
                .append(Env.getCurrentEnv().getFrontends(null).size()).append("\n");
        sb.append(NODE_INFO).append("{type=\"be_node_num\", state=\"total\"} ")
                .append(Env.getCurrentSystemInfo().getAllBackendIds(false).size()).append("\n");
        sb.append(NODE_INFO).append("{type=\"be_node_num\", state=\"alive\"} ")
                .append(Env.getCurrentSystemInfo().getAllBackendIds(true).size()).append("\n");
        sb.append(NODE_INFO).append("{type=\"be_node_num\", state=\"decommissioned\"} ")
                .append(Env.getCurrentSystemInfo().getDecommissionedBackendIds().size()).append("\n");
        sb.append(NODE_INFO).append("{type=\"broker_node_num\", state=\"dead\"} ").append(
                Env.getCurrentEnv().getBrokerMgr().getAllBrokers()
                        .stream().filter(b -> !b.isAlive).count()).append("\n");

        // only master FE has this metrics, to help the Grafana knows who is the master
        if (Env.getCurrentEnv().isMaster()) {
            sb.append(NODE_INFO).append("{type=\"is_master\"} ").append(1).append("\n");
        }
        return;
    }
}<|MERGE_RESOLUTION|>--- conflicted
+++ resolved
@@ -28,6 +28,7 @@
 import com.codahale.metrics.Snapshot;
 import com.google.common.base.Joiner;
 
+import java.util.ArrayList;
 import java.util.HashSet;
 import java.util.Iterator;
 import java.util.List;
@@ -191,7 +192,6 @@
             fullName = fullName.substring(0, idx - 1);
             clusterId = Env.getCurrentSystemInfo().getCloudClusterNameToId().get(clusterName);
         }
-<<<<<<< HEAD
         // final String fullTag = String.join(",", tags);
         sb.append(HELP).append(fullName).append(" ").append("\n");
         sb.append(TYPE).append(fullName).append(" ").append("summary\n");
@@ -220,13 +220,23 @@
                         .append("cluster_name=\"").append(clusterName).append("\"} ")
                         .append(histogram.getCount()).append("\n");
         // SELECTDB_CODE_END
-=======
-        final String fullName = prefix + String.join("_", names);
+
+        List<String> names = new ArrayList<>();
+        List<String> tags = new ArrayList<>();
+        for (String part : name.split("\\.")) {
+            String[] kv = part.split("=");
+            if (kv.length == 1) {
+                names.add(kv[0]);
+            } else if (kv.length == 2) {
+                tags.add(String.format("%s=\"%s\"", kv[0], kv[1]));
+            }
+        }
+        fullName = prefix + String.join("_", names);
         final String fullTag = String.join(",", tags);
         sb.append(HELP).append(fullName).append(" ").append("\n");
         sb.append(TYPE).append(fullName).append(" ").append("summary\n");
         String delimiter = tags.isEmpty() ? "" : ",";
-        Snapshot snapshot = histogram.getSnapshot();
+        snapshot = histogram.getSnapshot();
         sb.append(fullName).append("{quantile=\"0.75\"").append(delimiter).append(fullTag).append("} ")
             .append(snapshot.get75thPercentile()).append("\n");
         sb.append(fullName).append("{quantile=\"0.95\"").append(delimiter).append(fullTag).append("} ")
@@ -241,7 +251,6 @@
             .append(histogram.getCount() * snapshot.getMean()).append("\n");
         sb.append(fullName).append("_count {").append(fullTag).append("} ")
             .append(histogram.getCount()).append("\n");
->>>>>>> 7bda49b5
         return;
     }
 
