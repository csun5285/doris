// Licensed to the Apache Software Foundation (ASF) under one
// or more contributor license agreements.  See the NOTICE file
// distributed with this work for additional information
// regarding copyright ownership.  The ASF licenses this file
// to you under the Apache License, Version 2.0 (the
// "License"); you may not use this file except in compliance
// with the License.  You may obtain a copy of the License at
//
//   http://www.apache.org/licenses/LICENSE-2.0
//
// Unless required by applicable law or agreed to in writing,
// software distributed under the License is distributed on an
// "AS IS" BASIS, WITHOUT WARRANTIES OR CONDITIONS OF ANY
// KIND, either express or implied.  See the License for the
// specific language governing permissions and limitations
// under the License.

package org.apache.doris.metric;

import org.apache.doris.catalog.Env;
import org.apache.doris.common.Config;
import org.apache.doris.monitor.jvm.JvmStats;
import org.apache.doris.monitor.jvm.JvmStats.GarbageCollector;
import org.apache.doris.monitor.jvm.JvmStats.MemoryPool;
import org.apache.doris.monitor.jvm.JvmStats.Threads;

import com.codahale.metrics.Histogram;
import com.codahale.metrics.Snapshot;
import com.google.common.base.Joiner;

import java.util.HashSet;
import java.util.Iterator;
import java.util.List;
import java.util.Set;
import java.util.stream.Collectors;

/*
 * Like this:
 * # HELP doris_fe_job_load_broker_cost_ms doris_fe_job_load_broker_cost_ms
 * # TYPE doris_fe_job_load_broker_cost_ms gauge
 * doris_fe_job{job="load", type="mini", state="pending"} 0
 */
public class PrometheusMetricVisitor extends MetricVisitor {
    // jvm
    private static final String JVM_HEAP_SIZE_BYTES = "jvm_heap_size_bytes";
    private static final String JVM_NON_HEAP_SIZE_BYTES = "jvm_non_heap_size_bytes";
    private static final String JVM_YOUNG_SIZE_BYTES = "jvm_young_size_bytes";
    private static final String JVM_OLD_SIZE_BYTES = "jvm_old_size_bytes";
    private static final String JVM_YOUNG_GC = "jvm_young_gc";
    private static final String JVM_OLD_GC = "jvm_old_gc";
    private static final String JVM_THREAD = "jvm_thread";

    private static final String HELP = "# HELP ";
    private static final String TYPE = "# TYPE ";

    private Set<String> metricNames = new HashSet();

    public PrometheusMetricVisitor() {
        super();
    }

    @Override
    public void setMetricNumber(int metricNumber) {
    }

    @Override
    public void visitJvm(StringBuilder sb, JvmStats jvmStats) {
        // heap
        sb.append(Joiner.on(" ").join(HELP, JVM_HEAP_SIZE_BYTES, "jvm heap stat\n"));
        sb.append(Joiner.on(" ").join(TYPE, JVM_HEAP_SIZE_BYTES, "gauge\n"));
        sb.append(JVM_HEAP_SIZE_BYTES).append("{type=\"max\"} ").append(jvmStats.getMem().getHeapMax().getBytes())
                .append("\n");
        sb.append(JVM_HEAP_SIZE_BYTES).append("{type=\"committed\"} ")
                .append(jvmStats.getMem().getHeapCommitted().getBytes()).append("\n");
        sb.append(JVM_HEAP_SIZE_BYTES).append("{type=\"used\"} ").append(jvmStats.getMem().getHeapUsed().getBytes())
                .append("\n");
        // non heap
        sb.append(Joiner.on(" ").join(HELP, JVM_NON_HEAP_SIZE_BYTES, "jvm non heap stat\n"));
        sb.append(Joiner.on(" ").join(TYPE, JVM_NON_HEAP_SIZE_BYTES, "gauge\n"));
        sb.append(JVM_NON_HEAP_SIZE_BYTES).append("{type=\"committed\"} ")
                .append(jvmStats.getMem().getNonHeapCommitted().getBytes()).append("\n");
        sb.append(JVM_NON_HEAP_SIZE_BYTES).append("{type=\"used\"} ")
                .append(jvmStats.getMem().getNonHeapUsed().getBytes()).append("\n");

        // mem pool
        Iterator<MemoryPool> memIter = jvmStats.getMem().iterator();
        while (memIter.hasNext()) {
            MemoryPool memPool = memIter.next();
            if (memPool.getName().equalsIgnoreCase("young")) {
                sb.append(Joiner.on(" ").join(HELP, JVM_YOUNG_SIZE_BYTES, "jvm young mem pool stat\n"));
                sb.append(Joiner.on(" ").join(TYPE, JVM_YOUNG_SIZE_BYTES, "gauge\n"));
                sb.append(JVM_YOUNG_SIZE_BYTES).append("{type=\"used\"} ")
                        .append(memPool.getUsed().getBytes()).append("\n");
                sb.append(JVM_YOUNG_SIZE_BYTES).append("{type=\"peak_used\"} ")
                        .append(memPool.getPeakUsed().getBytes()).append("\n");
                sb.append(JVM_YOUNG_SIZE_BYTES).append("{type=\"max\"} ")
                        .append(memPool.getMax().getBytes()).append("\n");
            } else if (memPool.getName().equalsIgnoreCase("old")) {
                sb.append(Joiner.on(" ").join(HELP, JVM_OLD_SIZE_BYTES, "jvm old mem pool stat\n"));
                sb.append(Joiner.on(" ").join(TYPE, JVM_OLD_SIZE_BYTES, "gauge\n"));
                sb.append(JVM_OLD_SIZE_BYTES).append("{type=\"used\"} ")
                        .append(memPool.getUsed().getBytes()).append("\n");
                sb.append(JVM_OLD_SIZE_BYTES).append("{type=\"peak_used\"} ")
                        .append(memPool.getPeakUsed().getBytes()).append("\n");
                sb.append(JVM_OLD_SIZE_BYTES).append("{type=\"max\"} "
                ).append(memPool.getMax().getBytes()).append("\n");
            }
        }

        // gc
        Iterator<GarbageCollector> gcIter = jvmStats.getGc().iterator();
        while (gcIter.hasNext()) {
            GarbageCollector gc = gcIter.next();
            if (gc.getName().equalsIgnoreCase("young")) {
                sb.append(Joiner.on(" ").join(HELP, JVM_YOUNG_GC, "jvm young gc stat\n"));
                sb.append(Joiner.on(" ").join(TYPE, JVM_YOUNG_GC, "gauge\n"));
                sb.append(JVM_YOUNG_GC).append("{type=\"count\"} ").append(gc.getCollectionCount()).append("\n");
                sb.append(JVM_YOUNG_GC).append("{type=\"time\"} ")
                        .append(gc.getCollectionTime().getMillis()).append("\n");
            } else if (gc.getName().equalsIgnoreCase("old")) {
                sb.append(Joiner.on(" ").join(HELP, JVM_OLD_GC, "jvm old gc stat\n"));
                sb.append(Joiner.on(" ").join(TYPE, JVM_OLD_GC, "gauge\n"));
                sb.append(JVM_OLD_GC).append("{type=\"count\"} ").append(gc.getCollectionCount()).append("\n");
                sb.append(JVM_OLD_GC).append("{type=\"time\"} ")
                        .append(gc.getCollectionTime().getMillis()).append("\n");
            }
        }

        // threads
        Threads threads = jvmStats.getThreads();
        sb.append(Joiner.on(" ").join(HELP, JVM_THREAD, "jvm thread stat\n"));
        sb.append(Joiner.on(" ").join(TYPE, JVM_THREAD, "gauge\n"));
        sb.append(JVM_THREAD).append("{type=\"count\"} ")
                .append(threads.getCount()).append("\n");
        sb.append(JVM_THREAD).append("{type=\"peak_count\"} ")
                .append(threads.getPeakCount()).append("\n");
        sb.append(JVM_THREAD).append("{type=\"new_count\"} ")
                .append(threads.getThreadsNewCount()).append("\n");
        sb.append(JVM_THREAD).append("{type=\"runnable_count\"} ")
                .append(threads.getThreadsRunnableCount()).append("\n");
        sb.append(JVM_THREAD).append("{type=\"blocked_count\"} ")
                .append(threads.getThreadsBlockedCount()).append("\n");
        sb.append(JVM_THREAD).append("{type=\"waiting_count\"} ")
                .append(threads.getThreadsWaitingCount()).append("\n");
        sb.append(JVM_THREAD).append("{type=\"timed_waiting_count\"} ")
                .append(threads.getThreadsTimedWaitingCount()).append("\n");
        sb.append(JVM_THREAD).append("{type=\"terminated_count\"} ")
                .append(threads.getThreadsTerminatedCount()).append("\n");
        return;
    }

    @Override
    public void visit(StringBuilder sb, String prefix, @SuppressWarnings("rawtypes") Metric metric) {
        // title
        final String fullName = prefix + metric.getName();
        if (!metricNames.contains(fullName)) {
            sb.append(HELP).append(fullName).append(" ").append(metric.getDescription()).append("\n");
            sb.append(TYPE).append(fullName).append(" ").append(metric.getType().name().toLowerCase()).append("\n");
            metricNames.add(fullName);
        }
        sb.append(fullName);

        // name
        @SuppressWarnings("unchecked")
        List<MetricLabel> labels = metric.getLabels();
        if (!labels.isEmpty()) {
            sb.append("{");
            List<String> labelStrs = labels.stream().map(l -> l.getKey() + "=\"" + l.getValue()
                    + "\"").collect(Collectors.toList());
            sb.append(Joiner.on(", ").join(labelStrs));
            sb.append("}");
        }

        // value
        sb.append(" ").append(metric.getValue().toString()).append("\n");
        return;
    }

    @Override
    public void visitHistogram(StringBuilder sb, String prefix, String name, Histogram histogram) {
        String fullName = prefix + name.replaceAll("\\.", "_");
        String clusterName = "UNKNOWN";
        String clusterId = "UNKNOWN";
        int idx = fullName.indexOf(MetricRepo.SELECTDB_TAG);
        if (!Config.cloud_unique_id.isEmpty() && idx != -1) {
            clusterName = fullName.substring(idx + MetricRepo.SELECTDB_TAG.length() + 1);
            fullName = fullName.substring(0, idx - 1);
            clusterId = Env.getCurrentSystemInfo().getCloudClusterNameToId().get(clusterName);
        }
<<<<<<< HEAD
=======
        final String fullName = prefix + String.join("_", names);
        final String fullTag = String.join(",", tags);
>>>>>>> a50b3348
        sb.append(HELP).append(fullName).append(" ").append("\n");
        sb.append(TYPE).append(fullName).append(" ").append("summary\n");
        String delimiter = tags.isEmpty() ? "" : ",";
        Snapshot snapshot = histogram.getSnapshot();
<<<<<<< HEAD
        sb.append(fullName).append("{cluster_id=\"").append(clusterId).append("\", ")
                        .append("cluster_name=\"").append(clusterName).append("\", ")
                        .append("quantile=\"0.75\"} ").append(snapshot.get75thPercentile()).append("\n");
        sb.append(fullName).append("{cluster_id=\"").append(clusterId).append("\", ")
                        .append("cluster_name=\"").append(clusterName).append("\", ")
                        .append("quantile=\"0.95\"} ").append(snapshot.get95thPercentile()).append("\n");
        sb.append(fullName).append("{cluster_id=\"").append(clusterId).append("\", ")
                        .append("cluster_name=\"").append(clusterName).append("\", ")
                        .append("quantile=\"0.98\"} ").append(snapshot.get98thPercentile()).append("\n");
        sb.append(fullName).append("{cluster_id=\"").append(clusterId).append("\", ")
                        .append("cluster_name=\"").append(clusterName).append("\", ")
                        .append("quantile=\"0.99\"} ").append(snapshot.get99thPercentile()).append("\n");
        sb.append(fullName).append("{cluster_id=\"").append(clusterId).append("\", ")
                        .append("cluster_name=\"").append(clusterName).append("\", ")
                        .append("quantile=\"0.999\"} ").append(snapshot.get999thPercentile()).append("\n");
        sb.append(fullName).append("_sum").append("{cluster_id=\"").append(clusterId).append("\", ")
                        .append("cluster_name=\"").append(clusterName).append("\"} ")
                        .append(histogram.getCount() * snapshot.getMean()).append("\n");
        sb.append(fullName).append("_count").append("{cluster_id=\"").append(clusterId).append("\", ")
                        .append("cluster_name=\"").append(clusterName).append("\"} ")
                        .append(histogram.getCount()).append("\n");
=======
        sb.append(fullName).append("{quantile=\"0.75\"").append(delimiter).append(fullTag).append("} ")
            .append(snapshot.get75thPercentile()).append("\n");
        sb.append(fullName).append("{quantile=\"0.95\"").append(delimiter).append(fullTag).append("} ")
            .append(snapshot.get95thPercentile()).append("\n");
        sb.append(fullName).append("{quantile=\"0.98\"").append(delimiter).append(fullTag).append("} ")
            .append(snapshot.get98thPercentile()).append("\n");
        sb.append(fullName).append("{quantile=\"0.99\"").append(delimiter).append(fullTag).append("} ")
            .append(snapshot.get99thPercentile()).append("\n");
        sb.append(fullName).append("{quantile=\"0.999\"").append(delimiter).append(fullTag).append("} ")
            .append(snapshot.get999thPercentile()).append("\n");
        sb.append(fullName).append("_sum {").append(fullTag).append("} ")
            .append(histogram.getCount() * snapshot.getMean()).append("\n");
        sb.append(fullName).append("_count {").append(fullTag).append("} ")
            .append(histogram.getCount()).append("\n");
>>>>>>> a50b3348
        return;
    }

    @Override
    public void getNodeInfo(StringBuilder sb) {
        final String NODE_INFO = "node_info";
        sb.append(Joiner.on(" ").join(TYPE, NODE_INFO, "gauge\n"));
        sb.append(NODE_INFO).append("{type=\"fe_node_num\", state=\"total\"} ")
                .append(Env.getCurrentEnv().getFrontends(null).size()).append("\n");
        sb.append(NODE_INFO).append("{type=\"be_node_num\", state=\"total\"} ")
                .append(Env.getCurrentSystemInfo().getBackendIds(false).size()).append("\n");
        sb.append(NODE_INFO).append("{type=\"be_node_num\", state=\"alive\"} ")
                .append(Env.getCurrentSystemInfo().getBackendIds(true).size()).append("\n");
        sb.append(NODE_INFO).append("{type=\"be_node_num\", state=\"decommissioned\"} ")
                .append(Env.getCurrentSystemInfo().getDecommissionedBackendIds().size()).append("\n");
        sb.append(NODE_INFO).append("{type=\"broker_node_num\", state=\"dead\"} ").append(
                Env.getCurrentEnv().getBrokerMgr().getAllBrokers()
                        .stream().filter(b -> !b.isAlive).count()).append("\n");

        // only master FE has this metrics, to help the Grafana knows who is the master
        if (Env.getCurrentEnv().isMaster()) {
            sb.append(NODE_INFO).append("{type=\"is_master\"} ").append(1).append("\n");
        }
        return;
    }
}<|MERGE_RESOLUTION|>--- conflicted
+++ resolved
@@ -178,6 +178,10 @@
 
     @Override
     public void visitHistogram(StringBuilder sb, String prefix, String name, Histogram histogram) {
+        // The diff between cloud and branch-1.2-lts
+        // branch-1.2-lts want to format the label, but it don't have another label except 'quantile'
+        // so it is useless
+        // cloud need to know metrics of each cluster, so add the label of cluster message.
         String fullName = prefix + name.replaceAll("\\.", "_");
         String clusterName = "UNKNOWN";
         String clusterId = "UNKNOWN";
@@ -187,16 +191,12 @@
             fullName = fullName.substring(0, idx - 1);
             clusterId = Env.getCurrentSystemInfo().getCloudClusterNameToId().get(clusterName);
         }
-<<<<<<< HEAD
-=======
-        final String fullName = prefix + String.join("_", names);
-        final String fullTag = String.join(",", tags);
->>>>>>> a50b3348
+        // final String fullTag = String.join(",", tags);
         sb.append(HELP).append(fullName).append(" ").append("\n");
         sb.append(TYPE).append(fullName).append(" ").append("summary\n");
-        String delimiter = tags.isEmpty() ? "" : ",";
+        // String delimiter = tags.isEmpty() ? "" : ",";
         Snapshot snapshot = histogram.getSnapshot();
-<<<<<<< HEAD
+        // SELECTDB_CODE_BEGIN
         sb.append(fullName).append("{cluster_id=\"").append(clusterId).append("\", ")
                         .append("cluster_name=\"").append(clusterName).append("\", ")
                         .append("quantile=\"0.75\"} ").append(snapshot.get75thPercentile()).append("\n");
@@ -218,22 +218,7 @@
         sb.append(fullName).append("_count").append("{cluster_id=\"").append(clusterId).append("\", ")
                         .append("cluster_name=\"").append(clusterName).append("\"} ")
                         .append(histogram.getCount()).append("\n");
-=======
-        sb.append(fullName).append("{quantile=\"0.75\"").append(delimiter).append(fullTag).append("} ")
-            .append(snapshot.get75thPercentile()).append("\n");
-        sb.append(fullName).append("{quantile=\"0.95\"").append(delimiter).append(fullTag).append("} ")
-            .append(snapshot.get95thPercentile()).append("\n");
-        sb.append(fullName).append("{quantile=\"0.98\"").append(delimiter).append(fullTag).append("} ")
-            .append(snapshot.get98thPercentile()).append("\n");
-        sb.append(fullName).append("{quantile=\"0.99\"").append(delimiter).append(fullTag).append("} ")
-            .append(snapshot.get99thPercentile()).append("\n");
-        sb.append(fullName).append("{quantile=\"0.999\"").append(delimiter).append(fullTag).append("} ")
-            .append(snapshot.get999thPercentile()).append("\n");
-        sb.append(fullName).append("_sum {").append(fullTag).append("} ")
-            .append(histogram.getCount() * snapshot.getMean()).append("\n");
-        sb.append(fullName).append("_count {").append(fullTag).append("} ")
-            .append(histogram.getCount()).append("\n");
->>>>>>> a50b3348
+        // SELECTDB_CODE_END
         return;
     }
 
