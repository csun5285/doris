// Licensed to the Apache Software Foundation (ASF) under one
// or more contributor license agreements.  See the NOTICE file
// distributed with this work for additional information
// regarding copyright ownership.  The ASF licenses this file
// to you under the Apache License, Version 2.0 (the
// "License"); you may not use this file except in compliance
// with the License.  You may obtain a copy of the License at
//
//   http://www.apache.org/licenses/LICENSE-2.0
//
// Unless required by applicable law or agreed to in writing,
// software distributed under the License is distributed on an
// "AS IS" BASIS, WITHOUT WARRANTIES OR CONDITIONS OF ANY
// KIND, either express or implied.  See the License for the
// specific language governing permissions and limitations
// under the License.

package org.apache.doris.planner;

import org.apache.doris.analysis.Analyzer;
import org.apache.doris.analysis.CreateMaterializedViewStmt;
import org.apache.doris.analysis.Expr;
import org.apache.doris.analysis.FunctionCallExpr;
import org.apache.doris.analysis.SelectStmt;
import org.apache.doris.analysis.SlotDescriptor;
import org.apache.doris.analysis.SlotRef;
import org.apache.doris.analysis.TableRef;
import org.apache.doris.analysis.TupleDescriptor;
import org.apache.doris.analysis.TupleId;
import org.apache.doris.analysis.VirtualSlotRef;
import org.apache.doris.catalog.Column;
import org.apache.doris.catalog.KeysType;
import org.apache.doris.catalog.MaterializedIndexMeta;
import org.apache.doris.catalog.OlapTable;
import org.apache.doris.common.AnalysisException;
import org.apache.doris.common.UserException;
import org.apache.doris.qe.ConnectContext;
import org.apache.doris.rewrite.mvrewrite.MVExprEquivalent;
import org.apache.doris.rewrite.mvrewrite.MVSelectFailedException;

import com.google.common.base.Joiner;
import com.google.common.base.Preconditions;
import com.google.common.collect.Lists;
import com.google.common.collect.Maps;
import com.google.common.collect.Sets;
import org.apache.logging.log4j.LogManager;
import org.apache.logging.log4j.Logger;

import java.util.ArrayList;
import java.util.Collection;
import java.util.Iterator;
import java.util.List;
import java.util.Map;
import java.util.Objects;
import java.util.Set;
import java.util.TreeSet;

/**
 * The new materialized view selector supports SPJ<->SPJG.
 * It means this selector can judge any combination of those two options SPJ and
 * SPJG.
 * For example, the type of query is SPJG while the type of MV is SPJ.
 * At the same time, it is compatible with all the features of the old version.
 *
 * What is SPJ and SPJG?
 * The SPJ query is "Select Projection and Join" such as:
 * select t1.c1 from t1, t2 where t1.c2=t2.c2 and t1.c3=1;
 * The SPJG query is "Select Projection Join and Group-by" such as:
 * select t1.c1, sum(t2.c1) from t1, t2 where t1.c2=t2.c2 and t1.c3=1 group by
 * t1.c 1;
 */
public class MaterializedViewSelector {
    private static final Logger LOG = LogManager.getLogger(MaterializedViewSelector.class);

    private final SelectStmt selectStmt;
    private final Analyzer analyzer;

    /**
     * The key of following maps is table id.
     * The value of following maps is column names.
     * `columnNamesInPredicates` means that the column names in where clause.
     * And so on.
     */
    private Map<Long, Set<String>> columnNamesInPredicates = Maps.newHashMap();
    private boolean isSPJQuery;
    private Map<Long, Set<String>> columnNamesInGrouping = Maps.newHashMap();
    private Map<Long, Set<FunctionCallExpr>> aggColumnsInQuery = Maps.newHashMap();
    // private Map<String, Set<AggregatedColumn>> aggregateColumnsInQuery =
    // Maps.newHashMap();
    private Map<Long, Set<String>> columnNamesInQueryOutput = Maps.newHashMap();

    private boolean disableSPJGView;

    // The Following 2 variables should be reset each time before calling
    // selectBestMV();
    // Unlike the "isPreAggregation" in OlapScanNode which defaults to false,
    // it defaults to true here. It is because in this class, we started to choose
    // MV under the premise
    // that the default base tables are duplicate key tables. For the aggregation
    // key table,
    // this variable will be set to false compensatively at the end.
    private boolean isPreAggregation = true;
    private String reasonOfDisable;

    public MaterializedViewSelector(SelectStmt selectStmt, Analyzer analyzer) {
        this.selectStmt = selectStmt;
        this.analyzer = analyzer;
        init();
    }

    /**
     * There are two stages to choosing the best MV.
     * Phase 1: Predicates = computeCandidateMVs
     * According to aggregation and column information in the select stmt,
     * the candidate MVs that meets the query conditions are selected.
     * Phase 2: Priorities = computeBestMVByCost
     * According to prefix index and row count in candidate MVs,
     * the best MV is selected.
     *
     * @param scanNode
     * @return
     */
    public BestIndexInfo selectBestMV(ScanNode scanNode) throws UserException {
        resetPreAggregationVariables();
        long start = System.currentTimeMillis();
        Preconditions.checkState(scanNode instanceof OlapScanNode);
        OlapScanNode olapScanNode = (OlapScanNode) scanNode;
        Map<Long, List<Column>> candidateIndexIdToSchema = predicates(olapScanNode);
        if (candidateIndexIdToSchema.keySet().size() == 0) {
            return null;
        }
        long bestIndexId = priorities(olapScanNode, candidateIndexIdToSchema);
        LOG.debug("The best materialized view is {} for scan node {} in query {}, "
                + "isPreAggregation: {}, reasonOfDisable: {}, cost {}",
                bestIndexId, scanNode.getId(), selectStmt.toSql(), isPreAggregation, reasonOfDisable,
                (System.currentTimeMillis() - start));
        return new BestIndexInfo(bestIndexId, isPreAggregation, reasonOfDisable);
    }

    private void resetPreAggregationVariables() {
        isPreAggregation = true;
        reasonOfDisable = null;
    }

    private Map<Long, List<Column>> predicates(OlapScanNode scanNode) throws AnalysisException {
        // Step1: all predicates is compensating predicates
        Map<Long, MaterializedIndexMeta> candidateIndexIdToMeta = scanNode.getOlapTable().getVisibleIndexIdToMeta();
        OlapTable table = scanNode.getOlapTable();
        Preconditions.checkState(table != null);
        long tableId = table.getId();

        boolean selectBaseIndex = false;
        for (Expr expr : selectStmt.getAllExprs()) {
            if (expr.isBound(scanNode.getTupleId())
                    && selectStmt.isDisableTuplesMVRewriter(selectStmt.getExprFromAliasSMap(expr))) {
                selectBaseIndex = true;
            }
        }

<<<<<<< HEAD
        // Step2: check all columns in compensating predicates are available in the view
        // output
        checkCompensatingPredicates(columnNamesInPredicates.get(tableId), candidateIndexIdToMeta, selectBaseIndex,
                scanNode.getTupleId());
        // Step3: group by list in query is the subset of group by list in view or view
        // contains no aggregation
=======
        // Step2: check all columns in compensating predicates are available in the view output
        checkCompensatingPredicates(columnNamesInPredicates.get(tableId), candidateIndexIdToMeta, selectBaseIndex,
                scanNode.getTupleId());
        // Step3: group by list in query is the subset of group by list in view or view contains no aggregation
>>>>>>> 7bda49b5
        checkGrouping(table, columnNamesInGrouping.get(tableId), candidateIndexIdToMeta, selectBaseIndex,
                scanNode.getTupleId());
        // Step4: aggregation functions are available in the view output
        checkAggregationFunction(table, aggColumnsInQuery.get(tableId), candidateIndexIdToMeta, scanNode.getTupleId());
<<<<<<< HEAD
        // Step5: columns required to compute output expr are available in the view
        // output
=======
        // Step5: columns required to compute output expr are available in the view output
>>>>>>> 7bda49b5
        checkOutputColumns(columnNamesInQueryOutput.get(tableId), candidateIndexIdToMeta, selectBaseIndex,
                scanNode.getTupleId());
        // Step6: if table type is aggregate and the candidateIndexIdToSchema is empty,
        if ((table.getKeysType() == KeysType.AGG_KEYS || (table.getKeysType() == KeysType.UNIQUE_KEYS
                && !table.getTableProperty().getEnableUniqueKeyMergeOnWrite()))
                && candidateIndexIdToMeta.size() == 0) {
            // the base index will be added in the candidateIndexIdToSchema.
            /**
             * In Doris, it is allowed that the aggregate table should be scanned directly
             * while there is no aggregation info in query.
             * For example:
             * Aggregate tableA: k1, k2, sum(v1)
             * Query: select k1, k2, v1 from tableA
             * Allowed
             * Result: same as select k1, k2, sum(v1) from tableA group by t1, t2
             *
             * However, the query should not be selector normally.
             * The reason is that the level of group by in tableA is upper then the level of
             * group by in query.
             * So, we need to compensate those kinds of index in following step.
             *
             */
            compensateCandidateIndex(candidateIndexIdToMeta, scanNode.getOlapTable().getVisibleIndexIdToMeta(),
                    table);
            checkOutputColumns(columnNamesInQueryOutput.get(tableId), candidateIndexIdToMeta, selectBaseIndex,
                    scanNode.getTupleId());
        }
        Map<Long, List<Column>> result = Maps.newHashMap();
        for (Map.Entry<Long, MaterializedIndexMeta> entry : candidateIndexIdToMeta.entrySet()) {
            result.put(entry.getKey(), entry.getValue().getSchema());
        }
        return result;
    }

    private long priorities(OlapScanNode scanNode, Map<Long, List<Column>> candidateIndexIdToSchema) {
        OlapTable tbl = scanNode.getOlapTable();
        Long v2RollupIndexId = tbl.getSegmentV2FormatIndexId();
        if (v2RollupIndexId != null) {
            ConnectContext connectContext = ConnectContext.get();
            if (connectContext != null && connectContext.getSessionVariable().isUseV2Rollup()) {
                // if user set `use_v2_rollup` variable to true, and there is a segment v2
                // rollup,
                // just return the segment v2 rollup, because user want to check the v2 format
                // data.
                if (candidateIndexIdToSchema.containsKey(v2RollupIndexId)) {
                    return v2RollupIndexId;
                }
            } else {
                // `use_v2_rollup` is not set, so v2 format rollup should not be selected,
                // remove it from
                // candidateIndexIdToSchema
                candidateIndexIdToSchema.remove(v2RollupIndexId);
            }
        }

        // Step1: the candidate indexes that satisfies the most prefix index
        final Set<String> equivalenceColumns = Sets.newHashSet();
        final Set<String> unequivalenceColumns = Sets.newHashSet();
        scanNode.collectColumns(analyzer, equivalenceColumns, unequivalenceColumns);
        Set<Long> indexesMatchingBestPrefixIndex = matchBestPrefixIndex(candidateIndexIdToSchema, equivalenceColumns,
                unequivalenceColumns);

        // Step2: the best index that satisfies the least number of rows
        return selectBestRowCountIndex(indexesMatchingBestPrefixIndex, scanNode.getOlapTable(), scanNode
                .getSelectedPartitionIds());
    }

    private Set<Long> matchBestPrefixIndex(Map<Long, List<Column>> candidateIndexIdToSchema,
            Set<String> equivalenceColumns,
            Set<String> unequivalenceColumns) {
        if (equivalenceColumns.size() == 0 && unequivalenceColumns.size() == 0) {
            return candidateIndexIdToSchema.keySet();
        }
        Set<Long> indexesMatchingBestPrefixIndex = Sets.newHashSet();
        int maxPrefixMatchCount = 0;
        for (Map.Entry<Long, List<Column>> entry : candidateIndexIdToSchema.entrySet()) {
            int prefixMatchCount = 0;
            long indexId = entry.getKey();
            List<Column> indexSchema = entry.getValue();
            for (Column col : indexSchema) {
                if (equivalenceColumns.contains(col.getName())) {
                    prefixMatchCount++;
                } else if (unequivalenceColumns.contains(col.getName())) {
                    // Unequivalence predicate's columns can match only first column in rollup.
                    prefixMatchCount++;
                    break;
                } else {
                    break;
                }
            }

            if (prefixMatchCount == maxPrefixMatchCount) {
                LOG.debug("find a equal prefix match index {}. match count: {}", indexId, prefixMatchCount);
                indexesMatchingBestPrefixIndex.add(indexId);
            } else if (prefixMatchCount > maxPrefixMatchCount) {
                LOG.debug("find a better prefix match index {}. match count: {}", indexId, prefixMatchCount);
                maxPrefixMatchCount = prefixMatchCount;
                indexesMatchingBestPrefixIndex.clear();
                indexesMatchingBestPrefixIndex.add(indexId);
            }
        }
        LOG.debug("Those mv match the best prefix index:" + Joiner.on(",").join(indexesMatchingBestPrefixIndex));
        return indexesMatchingBestPrefixIndex;
    }

    private long selectBestRowCountIndex(Set<Long> indexesMatchingBestPrefixIndex, OlapTable olapTable,
            Collection<Long> partitionIds) {
        long minRowCount = Long.MAX_VALUE;
        long selectedIndexId = 0;
        for (Long indexId : indexesMatchingBestPrefixIndex) {
            long rowCount = 0;
            for (Long partitionId : partitionIds) {
                rowCount += olapTable.getPartition(partitionId).getIndex(indexId).getRowCount();
            }
            LOG.debug("rowCount={} for table={}", rowCount, indexId);
            if (rowCount < minRowCount) {
                minRowCount = rowCount;
                selectedIndexId = indexId;
            } else if (rowCount == minRowCount) {
                // check column number, select one minimum column number
                int selectedColumnSize = olapTable.getSchemaByIndexId(selectedIndexId).size();
                int currColumnSize = olapTable.getSchemaByIndexId(indexId).size();
                if (currColumnSize < selectedColumnSize) {
                    selectedIndexId = indexId;
                }
            }
        }
        return selectedIndexId;
    }

    // Step2: check all columns in compensating predicates are available in the view
    // output
    private void checkCompensatingPredicates(Set<String> columnsInPredicates,
            Map<Long, MaterializedIndexMeta> candidateIndexIdToMeta, boolean selectBaseIndex, TupleId tid)
            throws AnalysisException {
        Iterator<Map.Entry<Long, MaterializedIndexMeta>> iterator = candidateIndexIdToMeta.entrySet().iterator();
        while (iterator.hasNext()) {
            Map.Entry<Long, MaterializedIndexMeta> entry = iterator.next();
            Set<String> indexNonAggregatedColumnNames = new TreeSet<>(String.CASE_INSENSITIVE_ORDER);
            List<Column> indexColumn = Lists.newArrayList();
            entry.getValue().getSchema().stream().filter(column -> !column.isAggregated())
                    .forEach(column -> indexColumn.add(column));

            indexColumn.forEach(column -> indexNonAggregatedColumnNames
                    .add(MaterializedIndexMeta.normalizeName(column.getName())));
            List<Expr> indexExprs = new ArrayList<Expr>();
            indexColumn
                    .forEach(column -> indexExprs.add(column.getDefineExpr()));
            indexExprs.removeIf(Objects::isNull);

            if (selectBaseIndex) {
                // Base index have no define expr.
                if (!indexExprs.isEmpty()) {
                    iterator.remove();
                }
                continue;
            }

            if (entry.getValue().getWhereClause() != null) {
                if (selectStmt.getOriginalWhereClause() == null || !selectStmt.getOriginalWhereClause()
                        .containsSubPredicate(entry.getValue().getWhereClause())) {
                    iterator.remove();
                }
                continue;
            }

            if (columnsInPredicates == null) {
                continue;
            }

            List<Expr> predicateExprs = Lists.newArrayList();
            if (selectStmt.getWhereClause() != null) {
                predicateExprs.add(selectStmt.getExprFromAliasSMap(selectStmt.getWhereClause()));
            }

            for (TableRef tableRef : selectStmt.getTableRefs()) {
                if (tableRef.getOnClause() == null) {
                    continue;
                }
                predicateExprs.add(selectStmt.getExprFromAliasSMap(tableRef.getOnClause()));
            }

            if (indexNonAggregatedColumnNames.containsAll(columnsInPredicates)) {
                continue;
            }

            if (!matchAllExpr(predicateExprs, indexExprs, tid)) {
                iterator.remove();
            }
        }
        LOG.debug("Those mv pass the test of compensating predicates:"
                + Joiner.on(",").join(candidateIndexIdToMeta.keySet()));
    }

    /**
     * View Query result
     * SPJ SPJG OR SPJ pass
     * SPJG SPJ fail
     * SPJG SPJG pass
     * 1. grouping columns in query is subset of grouping columns in view
     * 2. the empty grouping columns in query is subset of all of views
     *
     * @param columnsInGrouping
     * @param candidateIndexIdToMeta
     * @throws AnalysisException
     */

    // Step3: group by list in query is the subset of group by list in view or view
    // contains no aggregation
    private void checkGrouping(OlapTable table, Set<String> columnsInGrouping,
            Map<Long, MaterializedIndexMeta> candidateIndexIdToMeta, boolean selectBaseIndex, TupleId tid)
            throws AnalysisException {
        Iterator<Map.Entry<Long, MaterializedIndexMeta>> iterator = candidateIndexIdToMeta.entrySet().iterator();
        while (iterator.hasNext()) {
            Map.Entry<Long, MaterializedIndexMeta> entry = iterator.next();
            Set<String> indexNonAggregatedColumnNames = new TreeSet<>(String.CASE_INSENSITIVE_ORDER);
            MaterializedIndexMeta candidateIndexMeta = entry.getValue();
            List<Column> candidateIndexSchema = Lists.newArrayList();
            entry.getValue().getSchema().stream().filter(column -> !column.isAggregated())
                    .forEach(column -> candidateIndexSchema.add(column));
            candidateIndexSchema
                    .forEach(column -> indexNonAggregatedColumnNames
                            .add(MaterializedIndexMeta.normalizeName(column.getName())));
            /*
             * If there is no aggregated column in duplicate index, the index will be SPJ.
             * For example:
             * duplicate table (k1, k2, v1)
             * duplicate mv index (k1, v1)
             * When the candidate index is SPJ type, it passes the verification directly
             * If there is no aggregated column in aggregate index, the index will be
             * deduplicate index.
             * For example:
             * duplicate table (k1, k2, v1 sum)
             * aggregate mv index (k1, k2)
             * This kind of index is SPJG which same as select k1, k2 from aggregate_table
             * group by k1, k2.
             * It also need to check the grouping column using following steps.
             * ISSUE-3016, MaterializedViewFunctionTest: testDeduplicateQueryInAgg
             */
            boolean noNeedAggregation = candidateIndexMeta.getKeysType() == KeysType.DUP_KEYS
                    || (candidateIndexMeta.getKeysType() == KeysType.UNIQUE_KEYS
                            && table.getTableProperty().getEnableUniqueKeyMergeOnWrite());
            if (indexNonAggregatedColumnNames.size() == candidateIndexSchema.size() && noNeedAggregation) {
                continue;
            }
            // When the query is SPJ type but the candidate index is SPJG type, it will not
            // pass directly.
            if (isSPJQuery || disableSPJGView) {
                iterator.remove();
                continue;
            }
            // The query is SPJG. The candidate index is SPJG too.
            // The grouping columns in query is empty. For example: select sum(A) from T
            if (columnsInGrouping == null) {
                continue;
            }

            List<Expr> indexExprs = Lists.newArrayList();
            candidateIndexSchema.forEach(column -> indexExprs.add(column.getDefineExpr()));
            indexExprs.removeIf(Objects::isNull);

            if (selectBaseIndex) {
                // Base index have no define expr.
                if (!indexExprs.isEmpty()) {
                    iterator.remove();
                }
                continue;
            }

            List<Expr> groupingExprs = Lists.newArrayList();
            for (Expr expr : selectStmt.getAggInfo().getGroupingExprs()) {
                groupingExprs.add(selectStmt.getExprFromAliasSMap(expr));
            }

            // The grouping columns in query must be subset of the grouping columns in view
            if (indexNonAggregatedColumnNames.containsAll(columnsInGrouping)) {
                continue;
            }

            if (!matchAllExpr(groupingExprs, indexExprs, tid)) {
                iterator.remove();
            }
        }
        LOG.debug("Those mv pass the test of grouping:"
                + Joiner.on(",").join(candidateIndexIdToMeta.keySet()));
    }

    // Step4: aggregation functions are available in the view output
    private void checkAggregationFunction(OlapTable table, Set<FunctionCallExpr> aggregatedColumnsInQueryOutput,
            Map<Long, MaterializedIndexMeta> candidateIndexIdToMeta, TupleId tid) throws AnalysisException {
        boolean haveMvSlot = false;
        if (aggregatedColumnsInQueryOutput != null) {
            for (FunctionCallExpr expr : aggregatedColumnsInQueryOutput) {
                if (expr.haveMvSlot(tid)) {
                    haveMvSlot = true;
                }
            }
        }

        Iterator<Map.Entry<Long, MaterializedIndexMeta>> iterator = candidateIndexIdToMeta.entrySet().iterator();
        while (iterator.hasNext()) {
            Map.Entry<Long, MaterializedIndexMeta> entry = iterator.next();
            MaterializedIndexMeta candidateIndexMeta = entry.getValue();
            List<FunctionCallExpr> indexAggColumnExpsList = mvAggColumnsToExprList(candidateIndexMeta);
            // When the candidate index is SPJ type, it passes the verification directly
            boolean noNeedAggregation = candidateIndexMeta.getKeysType() == KeysType.DUP_KEYS
                    || (candidateIndexMeta.getKeysType() == KeysType.UNIQUE_KEYS
                            && table.getTableProperty().getEnableUniqueKeyMergeOnWrite());
            List<Expr> indexExprs = new ArrayList<Expr>();
            candidateIndexMeta.getSchema().forEach(column -> indexExprs.add(column.getDefineExpr()));
            indexExprs.removeIf(Objects::isNull);

            if (indexExprs.isEmpty() && !haveMvSlot && noNeedAggregation) {
                continue;
            }
            // When the query is SPJ type but the candidate index is SPJG type, it will not
            // pass directly.
            if (isSPJQuery && !indexAggColumnExpsList.isEmpty() || disableSPJGView) {
                iterator.remove();
                continue;
            }
            if (aggregatedColumnsInQueryOutput != null
                    && matchAllExpr(new ArrayList<>(aggregatedColumnsInQueryOutput), indexExprs, tid)) {
                continue;
            }

            // The query is SPJG. The candidate index is SPJG too.
            /*
             * Situation1: The query is deduplicate SPJG when aggregatedColumnsInQueryOutput
             * is null.
             * For example: select a , b from table group by a, b
             * The aggregation function check should be pass directly when MV is SPJG.
             */
            if (aggregatedColumnsInQueryOutput == null) {
                continue;
            }
            // The aggregated columns in query output must be subset of the aggregated
            // columns in view
            if (!aggFunctionsMatchAggColumns(aggregatedColumnsInQueryOutput, indexAggColumnExpsList)) {
                iterator.remove();
            }
        }
        LOG.debug("Those mv pass the test of aggregation function:"
                + Joiner.on(",").join(candidateIndexIdToMeta.keySet()));
    }

    private boolean matchAllExpr(List<Expr> exprs, List<Expr> indexExprs, TupleId tid)
            throws AnalysisException {
        for (Expr expr : exprs) {
            if (expr == null) {
                throw new AnalysisException("match expr input null");
            }
            if (expr.toSqlWithoutTbl() == null) {
                throw new AnalysisException("expr.toSqlWithoutTbl() is null, expr.toSql()=" + expr.toSql());
            }

            if (expr instanceof VirtualSlotRef) {
                continue;
            }

            if (expr.matchExprs(indexExprs, selectStmt, false, analyzer.getTupleDesc(tid))) {
                continue;
            }
            return false;
        }
        return true;
    }

    // Step5: columns required to compute output expr are available in the view
    // output
    private void checkOutputColumns(Set<String> columnNamesInQueryOutput,
            Map<Long, MaterializedIndexMeta> candidateIndexIdToMeta, boolean selectBaseIndex,
            TupleId tid)
            throws AnalysisException {
        if (columnNamesInQueryOutput == null) {
            return;
        }
        Set<String> queryColumnNames = new TreeSet<>(String.CASE_INSENSITIVE_ORDER);
        List<Expr> exprs = Lists.newArrayList();
        for (Expr expr : selectStmt.getAllExprs()) {
            exprs.add(selectStmt.getExprFromAliasSMap(expr));
        }
        columnNamesInQueryOutput
                .forEach(name -> queryColumnNames.add(CreateMaterializedViewStmt.mvColumnBreaker(name)));

        if (selectBaseIndex) {
            for (Expr expr : exprs) {
                if (expr.haveMvSlot(tid)) {
                    throw new MVSelectFailedException("need selectBaseIndex but have mv expr");
                }
            }
        }

        Iterator<Map.Entry<Long, MaterializedIndexMeta>> iterator = candidateIndexIdToMeta.entrySet().iterator();
        while (iterator.hasNext()) {
            Map.Entry<Long, MaterializedIndexMeta> entry = iterator.next();
            List<Column> candidateIndexSchema = entry.getValue().getSchema();

            List<Expr> indexExprs = new ArrayList<Expr>();
            candidateIndexSchema.forEach(column -> indexExprs.add(column.getDefineExpr()));
            indexExprs.removeIf(Objects::isNull);

            Set<String> indexColumnNames = new TreeSet<>(String.CASE_INSENSITIVE_ORDER);
            candidateIndexSchema
                    .forEach(column -> indexColumnNames.add(CreateMaterializedViewStmt
                            .mvColumnBreaker(MaterializedIndexMeta.normalizeName(column.getName()))));

            // Rollup index have no define expr.
            if (entry.getValue().getWhereClause() == null && indexExprs.isEmpty()
                    && !indexColumnNames.containsAll(queryColumnNames)) {
                iterator.remove();
                continue;
            }

            if (selectBaseIndex) {
                // Base index or rollup index have no define expr.
                if (!indexExprs.isEmpty()) {
                    iterator.remove();
                }
                continue;
            }

            if (!matchAllExpr(exprs, indexExprs, tid)) {
                iterator.remove();
            }
        }
        LOG.debug("Those mv pass the test of output columns:"
                + Joiner.on(",").join(candidateIndexIdToMeta.keySet()));
    }

    private void compensateCandidateIndex(Map<Long, MaterializedIndexMeta> candidateIndexIdToMeta,
            Map<Long, MaterializedIndexMeta> allVisibleIndexes, OlapTable table) {
        isPreAggregation = false;
        reasonOfDisable = "The aggregate operator does not match";
        int keySizeOfBaseIndex = table.getKeyColumnsByIndexId(table.getBaseIndexId()).size();
        for (Map.Entry<Long, MaterializedIndexMeta> index : allVisibleIndexes.entrySet()) {
            long mvIndexId = index.getKey();
            if (table.getKeyColumnsByIndexId(mvIndexId).size() == keySizeOfBaseIndex) {
                candidateIndexIdToMeta.put(mvIndexId, index.getValue());
            }
        }
        LOG.debug("Those mv pass the test of output columns:"
                + Joiner.on(",").join(candidateIndexIdToMeta.keySet()));
    }

    private void init() {
        // Step1: compute the columns in compensating predicates
        Expr whereClause = selectStmt.getWhereClause();
        if (whereClause != null) {
            whereClause.getTableIdToColumnNames(columnNamesInPredicates);
        }
        for (TableRef tableRef : selectStmt.getTableRefs()) {
            if (tableRef.getOnClause() == null) {
                continue;
            }
            tableRef.getOnClause().getTableIdToColumnNames(columnNamesInPredicates);
        }

        if (selectStmt.getAggInfo() == null) {
            isSPJQuery = true;
        } else {
            // Step2: compute the columns in group by expr
            if (selectStmt.getAggInfo().getGroupingExprs() != null) {
                List<Expr> groupingExprs = selectStmt.getAggInfo().getGroupingExprs();
                for (Expr expr : groupingExprs) {
                    expr.getTableIdToColumnNames(columnNamesInGrouping);
                }
            }
            // Step3: compute the aggregation function
            for (FunctionCallExpr aggExpr : selectStmt.getAggInfo().getAggregateExprs()) {
                Map<Long, Set<String>> tableIdToAggColumnNames = Maps.newHashMap();
                aggExpr.getTableIdToColumnNames(tableIdToAggColumnNames);
                // count(*): tableIdToAggColumnNames is empty which must forbidden the SPJG MV.
                // TODO(ml): support count(*)
                if (tableIdToAggColumnNames.size() != 1) {
                    reasonOfDisable = "aggExpr[" + aggExpr.debugString() + "] should involved only one column";
                    disableSPJGView = true;
                    break;
                }
                addAggColumnInQuery(tableIdToAggColumnNames.keySet().stream().findFirst().get(), aggExpr);
                // TODO(ml): select rollup by case expr
            }
        }

        // Step4: compute the output column
<<<<<<< HEAD
        // ISSUE-3174: all of columns which belong to top tuple should be considered in
=======
        // ISSUE-3174: all columns which belong to top tuple should be considered in
>>>>>>> 7bda49b5
        // selector.
        List<TupleId> tupleIds = selectStmt.getTableRefIdsWithoutInlineView();
        for (TupleId tupleId : tupleIds) {
            TupleDescriptor tupleDescriptor = analyzer.getTupleDesc(tupleId);
            tupleDescriptor.getTableIdToColumnNames(columnNamesInQueryOutput);
        }
    }

    private void addAggColumnInQuery(Long tableId, FunctionCallExpr fnExpr) {
        aggColumnsInQuery.computeIfAbsent(tableId, k -> Sets.newHashSet()).add(fnExpr);
    }

    private boolean aggFunctionsMatchAggColumns(Set<FunctionCallExpr> queryExprList,
            List<FunctionCallExpr> mvColumnExprList) throws AnalysisException {
        for (Expr queryExpr : queryExprList) {
            boolean match = false;
            for (Expr mvColumnExpr : mvColumnExprList) {
                if (MVExprEquivalent.mvExprEqual(queryExpr, mvColumnExpr)) {
                    match = true;
                    break;
                }
            }

            if (!match) {
                return false;
            }
        }
        return true;
    }

    private List<FunctionCallExpr> mvAggColumnsToExprList(MaterializedIndexMeta mvMeta) {
        List<FunctionCallExpr> result = Lists.newArrayList();
        List<Column> schema = mvMeta.getSchema();
        for (Column column : schema) {
            if (!column.isAggregated()) {
                continue;
            }
            SlotRef slotRef = new SlotRef(null, column.getName());
            // This slot desc is only used to temporarily store column that will be used in
            // subsequent MVExprRewriter.
            SlotDescriptor slotDescriptor = new SlotDescriptor(null, null);
            slotDescriptor.setColumn(column);
            slotRef.setDesc(slotDescriptor);
            FunctionCallExpr fnExpr = new FunctionCallExpr(column.getAggregationType().name(),
                    Lists.newArrayList(slotRef));
            result.add(fnExpr);
        }
        return result;
    }

    public class BestIndexInfo {
        private long bestIndexId;
        private boolean isPreAggregation;
        private String reasonOfDisable;

        public BestIndexInfo(long bestIndexId, boolean isPreAggregation, String reasonOfDisable) {
            this.bestIndexId = bestIndexId;
            this.isPreAggregation = isPreAggregation;
            this.reasonOfDisable = reasonOfDisable;
        }

        public long getBestIndexId() {
            return bestIndexId;
        }

        public boolean isPreAggregation() {
            return isPreAggregation;
        }

        public String getReasonOfDisable() {
            return reasonOfDisable;
        }
    }
}<|MERGE_RESOLUTION|>--- conflicted
+++ resolved
@@ -157,29 +157,15 @@
             }
         }
 
-<<<<<<< HEAD
-        // Step2: check all columns in compensating predicates are available in the view
-        // output
-        checkCompensatingPredicates(columnNamesInPredicates.get(tableId), candidateIndexIdToMeta, selectBaseIndex,
-                scanNode.getTupleId());
-        // Step3: group by list in query is the subset of group by list in view or view
-        // contains no aggregation
-=======
         // Step2: check all columns in compensating predicates are available in the view output
         checkCompensatingPredicates(columnNamesInPredicates.get(tableId), candidateIndexIdToMeta, selectBaseIndex,
                 scanNode.getTupleId());
         // Step3: group by list in query is the subset of group by list in view or view contains no aggregation
->>>>>>> 7bda49b5
         checkGrouping(table, columnNamesInGrouping.get(tableId), candidateIndexIdToMeta, selectBaseIndex,
                 scanNode.getTupleId());
         // Step4: aggregation functions are available in the view output
         checkAggregationFunction(table, aggColumnsInQuery.get(tableId), candidateIndexIdToMeta, scanNode.getTupleId());
-<<<<<<< HEAD
-        // Step5: columns required to compute output expr are available in the view
-        // output
-=======
         // Step5: columns required to compute output expr are available in the view output
->>>>>>> 7bda49b5
         checkOutputColumns(columnNamesInQueryOutput.get(tableId), candidateIndexIdToMeta, selectBaseIndex,
                 scanNode.getTupleId());
         // Step6: if table type is aggregate and the candidateIndexIdToSchema is empty,
@@ -665,11 +651,7 @@
         }
 
         // Step4: compute the output column
-<<<<<<< HEAD
-        // ISSUE-3174: all of columns which belong to top tuple should be considered in
-=======
         // ISSUE-3174: all columns which belong to top tuple should be considered in
->>>>>>> 7bda49b5
         // selector.
         List<TupleId> tupleIds = selectStmt.getTableRefIdsWithoutInlineView();
         for (TupleId tupleId : tupleIds) {
