// Licensed to the Apache Software Foundation (ASF) under one
// or more contributor license agreements.  See the NOTICE file
// distributed with this work for additional information
// regarding copyright ownership.  The ASF licenses this file
// to you under the Apache License, Version 2.0 (the
// "License"); you may not use this file except in compliance
// with the License.  You may obtain a copy of the License at
//
//   http://www.apache.org/licenses/LICENSE-2.0
//
// Unless required by applicable law or agreed to in writing,
// software distributed under the License is distributed on an
// "AS IS" BASIS, WITHOUT WARRANTIES OR CONDITIONS OF ANY
// KIND, either express or implied.  See the License for the
// specific language governing permissions and limitations
// under the License.

package org.apache.doris.qe;

import org.apache.doris.analysis.Analyzer;
import org.apache.doris.analysis.DescriptorTable;
import org.apache.doris.analysis.Expr;
import org.apache.doris.analysis.LiteralExpr;
import org.apache.doris.analysis.PrepareStmt;
import org.apache.doris.analysis.SlotRef;
import org.apache.doris.catalog.Env;
import org.apache.doris.catalog.OlapTable;
import org.apache.doris.common.Config;
import org.apache.doris.common.Status;
import org.apache.doris.common.UserException;
import org.apache.doris.planner.OlapScanNode;
import org.apache.doris.planner.PlanFragment;
import org.apache.doris.planner.Planner;
import org.apache.doris.proto.InternalService;
import org.apache.doris.proto.InternalService.KeyTuple;
import org.apache.doris.proto.Types;
import org.apache.doris.rpc.BackendServiceProxy;
import org.apache.doris.rpc.RpcException;
import org.apache.doris.rpc.TCustomProtocolFactory;
import org.apache.doris.system.Backend;
import org.apache.doris.thrift.TExpr;
import org.apache.doris.thrift.TExprList;
import org.apache.doris.thrift.TResultBatch;
import org.apache.doris.thrift.TScanRangeLocations;
import org.apache.doris.thrift.TStatusCode;

import com.google.common.base.Preconditions;
import com.google.common.base.Strings;
import com.google.protobuf.ByteString;
import com.selectdb.cloud.catalog.CloudPartition;
import org.apache.logging.log4j.LogManager;
import org.apache.logging.log4j.Logger;
import org.apache.thrift.TDeserializer;
import org.apache.thrift.TException;
import org.apache.thrift.TSerializer;

import java.util.ArrayList;
import java.util.Collections;
import java.util.HashSet;
import java.util.Iterator;
import java.util.List;
import java.util.Map;
import java.util.Set;
import java.util.UUID;
import java.util.concurrent.ExecutionException;
import java.util.concurrent.Future;
import java.util.concurrent.TimeUnit;
import java.util.concurrent.TimeoutException;

public class PointQueryExec implements CoordInterface {
    private static final Logger LOG = LogManager.getLogger(PointQueryExec.class);
    // SlotRef sorted by column id
    private Map<SlotRef, Expr> equalPredicats;
    // ByteString serialized for prepared statement
    private ByteString serializedDescTable;
    private ByteString serializedOutputExpr;
    private ArrayList<Expr> outputExprs;
    private DescriptorTable descriptorTable;
    private long tabletID = 0;
    private long timeoutMs = Config.point_query_timeout_ms; // default 10s

    private boolean isCancel = false;
    private boolean isBinaryProtocol = false;

    private List<Backend> candidateBackends;
    Planner planner;

    // For parepared statement cached structure,
    // there are some pre caculated structure in Backend TabletFetch service
    // using this ID to find for this prepared statement
    private UUID cacheID;

    private List<Long> versions;
    private final int maxMsgSizeOfResultReceiver;

    private OlapScanNode getPlanRoot() {
        List<PlanFragment> fragments = planner.getFragments();
        PlanFragment fragment = fragments.get(0);
        LOG.debug("execPointGet fragment {}", fragment);
        OlapScanNode planRoot = (OlapScanNode) fragment.getPlanRoot();
        Preconditions.checkNotNull(planRoot);
        return planRoot;
    }

    public PointQueryExec(Planner planner, Analyzer analyzer, int maxMessageSize) {
        // init from planner
        this.planner = planner;
        List<PlanFragment> fragments = planner.getFragments();
        PlanFragment fragment = fragments.get(0);
        OlapScanNode planRoot = getPlanRoot();
        this.equalPredicats = planRoot.getPointQueryEqualPredicates();
        this.descriptorTable = planRoot.getDescTable();
        this.outputExprs = fragment.getOutputExprs();

        PrepareStmt prepareStmt = analyzer == null ? null : analyzer.getPrepareStmt();
        if (prepareStmt != null && prepareStmt.getPreparedType() == PrepareStmt.PreparedType.FULL_PREPARED) {
            // Used cached or better performance
            this.cacheID = prepareStmt.getID();
            this.serializedDescTable = prepareStmt.getSerializedDescTable();
            this.serializedOutputExpr = prepareStmt.getSerializedOutputExprs();
<<<<<<< HEAD
            this.isBinaryProtocol = prepareStmt.isPointQueryShortCircuit();
=======
            this.isBinaryProtocol = true;
>>>>>>> cc1aabba
        } else {
            // TODO
            // planner.getDescTable().toThrift();
        }
        this.maxMsgSizeOfResultReceiver = maxMessageSize;
    }

    private void updateCloudPartitionVersions() throws RpcException {
        OlapScanNode planRoot = getPlanRoot();
        List<CloudPartition> partitions = new ArrayList<>();
        Set<Long> partitionSet = new HashSet<>();
        OlapTable table = planRoot.getOlapTable();
        for (Long id : planRoot.getSelectedPartitionIds()) {
            if (!partitionSet.contains(id)) {
                partitionSet.add(id);
                partitions.add((CloudPartition) table.getPartition(id));
            }
        }
        versions = CloudPartition.getSnapshotVisibleVersion(partitions);
        // Only support single partition at present
        Preconditions.checkState(versions.size() == 1);
        LOG.debug("set cloud version {}", versions.get(0));
    }

    void setScanRangeLocations() throws Exception {
        OlapScanNode planRoot = getPlanRoot();
        // compute scan range
        List<TScanRangeLocations> locations = planRoot.lazyEvaluateRangeLocations();
        if (planRoot.getScanTabletIds().isEmpty()) {
            return;
        }
        Preconditions.checkState(planRoot.getScanTabletIds().size() == 1);
        this.tabletID = planRoot.getScanTabletIds().get(0);

        // update partition version if cloud mode
        if (Config.isCloudMode()
                && ConnectContext.get().getSessionVariable().enableSnapshotPointQuery) {
            updateCloudPartitionVersions();
        }

        Preconditions.checkNotNull(locations);
        candidateBackends = new ArrayList<>();
        for (Long backendID : planRoot.getScanBackendIds()) {
            Backend backend = Env.getCurrentSystemInfo().getBackend(backendID);
            if (SimpleScheduler.isAvailable(backend)) {
                candidateBackends.add(backend);
            }
        }
        // Random read replicas
        Collections.shuffle(this.candidateBackends);
        LOG.debug("set scan locations, backend ids {}, tablet id {}", candidateBackends, tabletID);
    }

    public void setTimeout(long timeoutMs) {
        this.timeoutMs = timeoutMs;
    }

    void addKeyTuples(
            InternalService.PTabletKeyLookupRequest.Builder requestBuilder) {
        // TODO handle IN predicates
        KeyTuple.Builder kBuilder = KeyTuple.newBuilder();
        for (Expr expr : equalPredicats.values()) {
            LiteralExpr lexpr = (LiteralExpr) expr;
            kBuilder.addKeyColumnRep(lexpr.getStringValue());
        }
        requestBuilder.addKeyTuples(kBuilder);
    }

    @Override
    public int getInstanceTotalNum() {
        // TODO
        return 1;
    }

    @Override
    public void cancel(Types.PPlanFragmentCancelReason cancelReason) {
        // Do nothing
    }


    @Override
    public RowBatch getNext() throws Exception {
        setScanRangeLocations();
        // No partition/tablet found return emtpy row batch
        if (candidateBackends == null || candidateBackends.isEmpty()) {
            return new RowBatch();
        }
        Iterator<Backend> backendIter = candidateBackends.iterator();
        RowBatch rowBatch = null;
        int tryCount = 0;
        int maxTry = Math.min(Config.max_point_query_retry_time, candidateBackends.size());
        Status status = new Status();
        do {
            Backend backend = backendIter.next();
            rowBatch = getNextInternal(status, backend);
            ++tryCount;
            if (rowBatch != null) {
                break;
            }
            if (tryCount >= maxTry) {
                break;
            }
            status.setStatus(Status.OK);
        } while (true);
        // handle status code
        if (!status.ok()) {
            if (Strings.isNullOrEmpty(status.getErrorMsg())) {
                status.rewriteErrorMsg();
            }
            if (status.isRpcError()) {
                throw new RpcException(null, status.getErrorMsg());
            } else {
                String errMsg = status.getErrorMsg();
                LOG.warn("query failed: {}", errMsg);

                // hide host info
                int hostIndex = errMsg.indexOf("host");
                if (hostIndex != -1) {
                    errMsg = errMsg.substring(0, hostIndex);
                }
                throw new UserException(errMsg);
            }
        }
        return rowBatch;
    }

    @Override
    public void exec() throws Exception {
        // Do nothing
    }

    private RowBatch getNextInternal(Status status, Backend backend) throws TException {
        long timeoutTs = System.currentTimeMillis() + timeoutMs;
        RowBatch rowBatch = new RowBatch();
        InternalService.PTabletKeyLookupResponse pResult = null;
        try {
            if (serializedDescTable == null) {
                serializedDescTable = ByteString.copyFrom(
                        new TSerializer().serialize(descriptorTable.toThrift()));
            }
            if (serializedOutputExpr == null) {
                List<TExpr> exprs = new ArrayList<>();
                for (Expr expr : outputExprs) {
                    exprs.add(expr.treeToThrift());
                }
                TExprList exprList = new TExprList(exprs);
                serializedOutputExpr = ByteString.copyFrom(
                        new TSerializer().serialize(exprList));
            }

            InternalService.PTabletKeyLookupRequest.Builder requestBuilder
                        = InternalService.PTabletKeyLookupRequest.newBuilder()
                            .setTabletId(tabletID)
                            .setDescTbl(serializedDescTable)
                            .setOutputExpr(serializedOutputExpr)
                            .setIsBinaryRow(isBinaryProtocol);
            if (versions != null && !versions.isEmpty()) {
                requestBuilder.setVersion(versions.get(0));
            }
            if (cacheID != null) {
                InternalService.UUID.Builder uuidBuilder = InternalService.UUID.newBuilder();
                uuidBuilder.setUuidHigh(cacheID.getMostSignificantBits());
                uuidBuilder.setUuidLow(cacheID.getLeastSignificantBits());
                requestBuilder.setUuid(uuidBuilder);
            }
            addKeyTuples(requestBuilder);

            while (pResult == null) {
                InternalService.PTabletKeyLookupRequest request = requestBuilder.build();
                Future<InternalService.PTabletKeyLookupResponse> futureResponse =
                         BackendServiceProxy.getInstance().fetchTabletDataAsync(backend.getBrpcAdress(), request);
                long currentTs = System.currentTimeMillis();
                if (currentTs >= timeoutTs) {
                    LOG.warn("fetch result timeout {}", backend.getBrpcAdress());
                    status.setStatus("query timeout");
                    return null;
                }
                try {
                    pResult = futureResponse.get(timeoutTs - currentTs, TimeUnit.MILLISECONDS);
                } catch (InterruptedException e) {
                    // continue to get result
                    LOG.info("future get interrupted Exception");
                    if (isCancel) {
                        status.setStatus(Status.CANCELLED);
                        return null;
                    }
                } catch (TimeoutException e) {
                    futureResponse.cancel(true);
                    LOG.warn("fetch result timeout {}, addr {}", timeoutTs - currentTs, backend.getBrpcAdress());
                    status.setStatus("query timeout");
                    return null;
                }
            }
        } catch (RpcException e) {
            LOG.warn("fetch result rpc exception {}, e {}", backend.getBrpcAdress(), e);
            status.setRpcStatus(e.getMessage());
            SimpleScheduler.addToBlacklist(backend.getId(), e.getMessage());
            return null;
        } catch (ExecutionException e) {
            LOG.warn("fetch result execution exception {}, addr {}", e, backend.getBrpcAdress());
            if (e.getMessage().contains("time out")) {
                // if timeout, we set error code to TIMEOUT, and it will not retry querying.
                status.setStatus(new Status(TStatusCode.TIMEOUT, e.getMessage()));
            } else {
                status.setRpcStatus(e.getMessage());
                SimpleScheduler.addToBlacklist(backend.getId(), e.getMessage());
            }
            return null;
        }
        TStatusCode code = TStatusCode.findByValue(pResult.getStatus().getStatusCode());
        if (code != TStatusCode.OK) {
            status.setPstatus(pResult.getStatus());
            return null;
        }

        if (pResult.hasEmptyBatch() && pResult.getEmptyBatch()) {
            LOG.info("get empty rowbatch");
            rowBatch.setEos(true);
            return rowBatch;
        } else if (pResult.hasRowBatch() && pResult.getRowBatch().size() > 0) {
            byte[] serialResult = pResult.getRowBatch().toByteArray();
            TResultBatch resultBatch = new TResultBatch();
            TDeserializer deserializer = new TDeserializer(
                    new TCustomProtocolFactory(this.maxMsgSizeOfResultReceiver));
            try {
                deserializer.deserialize(resultBatch, serialResult);
            } catch (TException e) {
                if (e.getMessage().contains("MaxMessageSize reached")) {
                    throw new TException("MaxMessageSize reached, try increase max_msg_size_of_result_receiver");
                } else {
                    throw e;
                }
            }
            rowBatch.setBatch(resultBatch);
            rowBatch.setEos(true);
            return rowBatch;
        }

        if (isCancel) {
            status.setStatus(Status.CANCELLED);
        }
        return rowBatch;
    }

    public void cancel() {
        isCancel = true;
    }
}<|MERGE_RESOLUTION|>--- conflicted
+++ resolved
@@ -118,11 +118,7 @@
             this.cacheID = prepareStmt.getID();
             this.serializedDescTable = prepareStmt.getSerializedDescTable();
             this.serializedOutputExpr = prepareStmt.getSerializedOutputExprs();
-<<<<<<< HEAD
-            this.isBinaryProtocol = prepareStmt.isPointQueryShortCircuit();
-=======
             this.isBinaryProtocol = true;
->>>>>>> cc1aabba
         } else {
             // TODO
             // planner.getDescTable().toThrift();
