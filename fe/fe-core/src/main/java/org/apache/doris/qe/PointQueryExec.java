// Licensed to the Apache Software Foundation (ASF) under one
// or more contributor license agreements.  See the NOTICE file
// distributed with this work for additional information
// regarding copyright ownership.  The ASF licenses this file
// to you under the Apache License, Version 2.0 (the
// "License"); you may not use this file except in compliance
// with the License.  You may obtain a copy of the License at
//
//   http://www.apache.org/licenses/LICENSE-2.0
//
// Unless required by applicable law or agreed to in writing,
// software distributed under the License is distributed on an
// "AS IS" BASIS, WITHOUT WARRANTIES OR CONDITIONS OF ANY
// KIND, either express or implied.  See the License for the
// specific language governing permissions and limitations
// under the License.

package org.apache.doris.qe;

import org.apache.doris.analysis.Analyzer;
import org.apache.doris.analysis.DescriptorTable;
import org.apache.doris.analysis.Expr;
import org.apache.doris.analysis.LiteralExpr;
import org.apache.doris.analysis.PrepareStmt;
import org.apache.doris.analysis.SlotRef;
import org.apache.doris.catalog.Env;
import org.apache.doris.catalog.OlapTable;
import org.apache.doris.common.Config;
import org.apache.doris.common.Status;
import org.apache.doris.common.UserException;
import org.apache.doris.planner.OlapScanNode;
import org.apache.doris.planner.PlanFragment;
import org.apache.doris.planner.Planner;
import org.apache.doris.proto.InternalService;
import org.apache.doris.proto.InternalService.KeyTuple;
import org.apache.doris.proto.Types;
import org.apache.doris.rpc.BackendServiceProxy;
import org.apache.doris.rpc.RpcException;
import org.apache.doris.rpc.TCustomProtocolFactory;
import org.apache.doris.system.Backend;
import org.apache.doris.thrift.TExpr;
import org.apache.doris.thrift.TExprList;
import org.apache.doris.thrift.TResultBatch;
import org.apache.doris.thrift.TScanRangeLocations;
import org.apache.doris.thrift.TStatusCode;

import com.google.common.base.Preconditions;
import com.google.common.base.Strings;
import com.google.protobuf.ByteString;
import com.selectdb.cloud.catalog.CloudPartition;
import org.apache.logging.log4j.LogManager;
import org.apache.logging.log4j.Logger;
import org.apache.thrift.TDeserializer;
import org.apache.thrift.TException;
import org.apache.thrift.TSerializer;

import java.util.ArrayList;
import java.util.Collections;
import java.util.HashSet;
import java.util.Iterator;
import java.util.List;
import java.util.Map;
import java.util.Set;
import java.util.UUID;
import java.util.concurrent.ExecutionException;
import java.util.concurrent.Future;
import java.util.concurrent.TimeUnit;
import java.util.concurrent.TimeoutException;

public class PointQueryExec implements CoordInterface {
    private static final Logger LOG = LogManager.getLogger(PointQueryExec.class);
    // SlotRef sorted by column id
    private Map<SlotRef, Expr> equalPredicats;
    // ByteString serialized for prepared statement
    private ByteString serializedDescTable;
    private ByteString serializedOutputExpr;
    private ArrayList<Expr> outputExprs;
    private DescriptorTable descriptorTable;
    private long tabletID = 0;
    private long timeoutMs = Config.point_query_timeout_ms; // default 10s

    private boolean isCancel = false;
    private boolean isBinaryProtocol = false;

    private List<Backend> candidateBackends;
    Planner planner;

    // For parepared statement cached structure,
    // there are some pre caculated structure in Backend TabletFetch service
    // using this ID to find for this prepared statement
    private UUID cacheID;

<<<<<<< HEAD
    private List<Long> versions;
=======
    private final int maxMsgSizeOfResultReceiver;
>>>>>>> d75ba6ef

    private OlapScanNode getPlanRoot() {
        List<PlanFragment> fragments = planner.getFragments();
        PlanFragment fragment = fragments.get(0);
        LOG.debug("execPointGet fragment {}", fragment);
        OlapScanNode planRoot = (OlapScanNode) fragment.getPlanRoot();
        Preconditions.checkNotNull(planRoot);
        return planRoot;
    }

    public PointQueryExec(Planner planner, Analyzer analyzer, int maxMessageSize) {
        // init from planner
        this.planner = planner;
        List<PlanFragment> fragments = planner.getFragments();
        PlanFragment fragment = fragments.get(0);
        OlapScanNode planRoot = getPlanRoot();
        this.equalPredicats = planRoot.getPointQueryEqualPredicates();
        this.descriptorTable = planRoot.getDescTable();
        this.outputExprs = fragment.getOutputExprs();

        PrepareStmt prepareStmt = analyzer == null ? null : analyzer.getPrepareStmt();
        if (prepareStmt != null && prepareStmt.getPreparedType() == PrepareStmt.PreparedType.FULL_PREPARED) {
            // Used cached or better performance
            this.cacheID = prepareStmt.getID();
            this.serializedDescTable = prepareStmt.getSerializedDescTable();
            this.serializedOutputExpr = prepareStmt.getSerializedOutputExprs();
            this.isBinaryProtocol = prepareStmt.isPointQueryShortCircuit();
        } else {
            // TODO
            // planner.getDescTable().toThrift();
        }
        this.maxMsgSizeOfResultReceiver = maxMessageSize;
    }

    private void updateCloudPartitionVersions() throws RpcException {
        OlapScanNode planRoot = getPlanRoot();
        List<CloudPartition> partitions = new ArrayList<>();
        Set<Long> partitionSet = new HashSet<>();
        OlapTable table = planRoot.getOlapTable();
        for (Long id : planRoot.getSelectedPartitionIds()) {
            if (!partitionSet.contains(id)) {
                partitionSet.add(id);
                partitions.add((CloudPartition) table.getPartition(id));
            }
        }
        versions = CloudPartition.getSnapshotVisibleVersion(partitions);
        // Only support single partition at present
        Preconditions.checkState(versions.size() == 1);
        LOG.debug("set cloud version {}", versions.get(0));
    }

    void setScanRangeLocations() throws Exception {
        OlapScanNode planRoot = getPlanRoot();
        // compute scan range
        List<TScanRangeLocations> locations = planRoot.lazyEvaluateRangeLocations();
        if (planRoot.getScanTabletIds().isEmpty()) {
            return;
        }
        Preconditions.checkState(planRoot.getScanTabletIds().size() == 1);
        this.tabletID = planRoot.getScanTabletIds().get(0);

        // update partition version if cloud mode
        if (Config.isCloudMode()
                && ConnectContext.get().getSessionVariable().enableSnapshotPointQuery) {
            updateCloudPartitionVersions();
        }

        Preconditions.checkNotNull(locations);
        candidateBackends = new ArrayList<>();
        for (Long backendID : planRoot.getScanBackendIds()) {
            Backend backend = Env.getCurrentSystemInfo().getBackend(backendID);
            if (SimpleScheduler.isAvailable(backend)) {
                candidateBackends.add(backend);
            }
        }
        // Random read replicas
        Collections.shuffle(this.candidateBackends);
        LOG.debug("set scan locations, backend ids {}, tablet id {}", candidateBackends, tabletID);
    }

    public void setTimeout(long timeoutMs) {
        this.timeoutMs = timeoutMs;
    }

    void addKeyTuples(
            InternalService.PTabletKeyLookupRequest.Builder requestBuilder) {
        // TODO handle IN predicates
        KeyTuple.Builder kBuilder = KeyTuple.newBuilder();
        for (Expr expr : equalPredicats.values()) {
            LiteralExpr lexpr = (LiteralExpr) expr;
            kBuilder.addKeyColumnRep(lexpr.getStringValue());
        }
        requestBuilder.addKeyTuples(kBuilder);
    }

    @Override
    public int getInstanceTotalNum() {
        // TODO
        return 1;
    }

    @Override
    public void cancel(Types.PPlanFragmentCancelReason cancelReason) {
        // Do nothing
    }


    @Override
    public RowBatch getNext() throws Exception {
        setScanRangeLocations();
        // No partition/tablet found return emtpy row batch
        if (candidateBackends == null || candidateBackends.isEmpty()) {
            return new RowBatch();
        }
        Iterator<Backend> backendIter = candidateBackends.iterator();
        RowBatch rowBatch = null;
        int tryCount = 0;
        int maxTry = Math.min(Config.max_point_query_retry_time, candidateBackends.size());
        Status status = new Status();
        do {
            Backend backend = backendIter.next();
            rowBatch = getNextInternal(status, backend);
            ++tryCount;
            if (rowBatch != null) {
                break;
            }
            if (tryCount >= maxTry) {
                break;
            }
            status.setStatus(Status.OK);
        } while (true);
        // handle status code
        if (!status.ok()) {
            if (Strings.isNullOrEmpty(status.getErrorMsg())) {
                status.rewriteErrorMsg();
            }
            if (status.isRpcError()) {
                throw new RpcException(null, status.getErrorMsg());
            } else {
                String errMsg = status.getErrorMsg();
                LOG.warn("query failed: {}", errMsg);

                // hide host info
                int hostIndex = errMsg.indexOf("host");
                if (hostIndex != -1) {
                    errMsg = errMsg.substring(0, hostIndex);
                }
                throw new UserException(errMsg);
            }
        }
        return rowBatch;
    }

    @Override
    public void exec() throws Exception {
        // Do nothing
    }

    private RowBatch getNextInternal(Status status, Backend backend) throws TException {
        long timeoutTs = System.currentTimeMillis() + timeoutMs;
        RowBatch rowBatch = new RowBatch();
        InternalService.PTabletKeyLookupResponse pResult = null;
        try {
            if (serializedDescTable == null) {
                serializedDescTable = ByteString.copyFrom(
                        new TSerializer().serialize(descriptorTable.toThrift()));
            }
            if (serializedOutputExpr == null) {
                List<TExpr> exprs = new ArrayList<>();
                for (Expr expr : outputExprs) {
                    exprs.add(expr.treeToThrift());
                }
                TExprList exprList = new TExprList(exprs);
                serializedOutputExpr = ByteString.copyFrom(
                        new TSerializer().serialize(exprList));
            }

            InternalService.PTabletKeyLookupRequest.Builder requestBuilder
                        = InternalService.PTabletKeyLookupRequest.newBuilder()
                            .setTabletId(tabletID)
                            .setDescTbl(serializedDescTable)
                            .setOutputExpr(serializedOutputExpr)
                            .setIsBinaryRow(isBinaryProtocol);
            if (versions != null && !versions.isEmpty()) {
                requestBuilder.setVersion(versions.get(0));
            }
            if (cacheID != null) {
                InternalService.UUID.Builder uuidBuilder = InternalService.UUID.newBuilder();
                uuidBuilder.setUuidHigh(cacheID.getMostSignificantBits());
                uuidBuilder.setUuidLow(cacheID.getLeastSignificantBits());
                requestBuilder.setUuid(uuidBuilder);
            }
            addKeyTuples(requestBuilder);

            while (pResult == null) {
                InternalService.PTabletKeyLookupRequest request = requestBuilder.build();
                Future<InternalService.PTabletKeyLookupResponse> futureResponse =
                         BackendServiceProxy.getInstance().fetchTabletDataAsync(backend.getBrpcAdress(), request);
                long currentTs = System.currentTimeMillis();
                if (currentTs >= timeoutTs) {
                    LOG.warn("fetch result timeout {}", backend.getBrpcAdress());
                    status.setStatus("query timeout");
                    return null;
                }
                try {
                    pResult = futureResponse.get(timeoutTs - currentTs, TimeUnit.MILLISECONDS);
                } catch (InterruptedException e) {
                    // continue to get result
                    LOG.info("future get interrupted Exception");
                    if (isCancel) {
                        status.setStatus(Status.CANCELLED);
                        return null;
                    }
                } catch (TimeoutException e) {
                    futureResponse.cancel(true);
                    LOG.warn("fetch result timeout {}, addr {}", timeoutTs - currentTs, backend.getBrpcAdress());
                    status.setStatus("query timeout");
                    return null;
                }
            }
        } catch (RpcException e) {
            LOG.warn("fetch result rpc exception {}, e {}", backend.getBrpcAdress(), e);
            status.setRpcStatus(e.getMessage());
            SimpleScheduler.addToBlacklist(backend.getId(), e.getMessage());
            return null;
        } catch (ExecutionException e) {
            LOG.warn("fetch result execution exception {}, addr {}", e, backend.getBrpcAdress());
            if (e.getMessage().contains("time out")) {
                // if timeout, we set error code to TIMEOUT, and it will not retry querying.
                status.setStatus(new Status(TStatusCode.TIMEOUT, e.getMessage()));
            } else {
                status.setRpcStatus(e.getMessage());
                SimpleScheduler.addToBlacklist(backend.getId(), e.getMessage());
            }
            return null;
        }
        TStatusCode code = TStatusCode.findByValue(pResult.getStatus().getStatusCode());
        if (code != TStatusCode.OK) {
            status.setPstatus(pResult.getStatus());
            return null;
        }

        if (pResult.hasEmptyBatch() && pResult.getEmptyBatch()) {
            LOG.info("get empty rowbatch");
            rowBatch.setEos(true);
            return rowBatch;
        } else if (pResult.hasRowBatch() && pResult.getRowBatch().size() > 0) {
            byte[] serialResult = pResult.getRowBatch().toByteArray();
            TResultBatch resultBatch = new TResultBatch();
            TDeserializer deserializer = new TDeserializer(
                    new TCustomProtocolFactory(this.maxMsgSizeOfResultReceiver));
            try {
                deserializer.deserialize(resultBatch, serialResult);
            } catch (TException e) {
                if (e.getMessage().contains("MaxMessageSize reached")) {
                    throw new TException("MaxMessageSize reached, try increase max_msg_size_of_result_receiver");
                } else {
                    throw e;
                }
            }
            rowBatch.setBatch(resultBatch);
            rowBatch.setEos(true);
            return rowBatch;
        }

        if (isCancel) {
            status.setStatus(Status.CANCELLED);
        }
        return rowBatch;
    }

    public void cancel() {
        isCancel = true;
    }
}<|MERGE_RESOLUTION|>--- conflicted
+++ resolved
@@ -90,11 +90,8 @@
     // using this ID to find for this prepared statement
     private UUID cacheID;
 
-<<<<<<< HEAD
     private List<Long> versions;
-=======
     private final int maxMsgSizeOfResultReceiver;
->>>>>>> d75ba6ef
 
     private OlapScanNode getPlanRoot() {
         List<PlanFragment> fragments = planner.getFragments();
