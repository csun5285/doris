// Licensed to the Apache Software Foundation (ASF) under one
// or more contributor license agreements.  See the NOTICE file
// distributed with this work for additional information
// regarding copyright ownership.  The ASF licenses this file
// to you under the Apache License, Version 2.0 (the
// "License"); you may not use this file except in compliance
// with the License.  You may obtain a copy of the License at
//
//   http://www.apache.org/licenses/LICENSE-2.0
//
// Unless required by applicable law or agreed to in writing,
// software distributed under the License is distributed on an
// "AS IS" BASIS, WITHOUT WARRANTIES OR CONDITIONS OF ANY
// KIND, either express or implied.  See the License for the
// specific language governing permissions and limitations
// under the License.

package org.apache.doris.nereids.trees.expressions.functions.scalar;

import org.apache.doris.catalog.FunctionSignature;
import org.apache.doris.catalog.ScalarType;
import org.apache.doris.catalog.Type;
import org.apache.doris.common.Config;
import org.apache.doris.common.Pair;
import org.apache.doris.nereids.annotation.Developing;
import org.apache.doris.nereids.trees.expressions.Expression;
import org.apache.doris.nereids.trees.expressions.functions.BoundFunction;
import org.apache.doris.nereids.trees.expressions.functions.ComputeSignature;
<<<<<<< HEAD
import org.apache.doris.nereids.trees.expressions.functions.DecimalSamePrecision;
import org.apache.doris.nereids.trees.expressions.functions.DecimalStddevPrecision;
import org.apache.doris.nereids.trees.expressions.functions.DecimalWiderPrecision;
import org.apache.doris.nereids.trees.expressions.visitor.ExpressionVisitor;
import org.apache.doris.nereids.types.ArrayType;
import org.apache.doris.nereids.types.DataType;
import org.apache.doris.nereids.types.DateTimeV2Type;
import org.apache.doris.nereids.types.DecimalV2Type;
import org.apache.doris.nereids.types.DecimalV3Type;
import org.apache.doris.nereids.types.coercion.AbstractDataType;
import org.apache.doris.nereids.util.ResponsibilityChain;

import com.google.common.base.Suppliers;

import java.util.List;
import java.util.function.BiFunction;
import java.util.function.Supplier;
=======
import org.apache.doris.nereids.trees.expressions.visitor.ExpressionVisitor;

import java.util.List;
>>>>>>> 6b773939

/**
 * The function which consume zero or more arguments in a row and product one value.
 */
public abstract class ScalarFunction extends BoundFunction implements ComputeSignature {
<<<<<<< HEAD
    @Developing("this field will move to BoundFunction, when we support compute signature for AggregateFunction")
    private final Supplier<FunctionSignature> signatureCache = Suppliers.memoize(() -> {
        // first step: find the candidate signature in the signature list
        FunctionSignature matchedSignature = searchSignature();
        // second step: change the signature, e.g. fill precision for decimal v2
        return computeSignature(matchedSignature);
    });

=======
>>>>>>> 6b773939
    public ScalarFunction(String name, Expression... arguments) {
        super(name, arguments);
    }

    public ScalarFunction(String name, List<Expression> arguments) {
        super(name, arguments);
    }

<<<<<<< HEAD
    public FunctionSignature getSignature() {
        return signatureCache.get();
    }

    protected FunctionSignature computeSignature(FunctionSignature signature) {
        // NOTE:
        // this computed chain only process the common cases.
        // If you want to add some common cases to here, please separate the process code
        // to the other methods and add to this chain.
        // If you want to add some special cases, please override this method in the special
        // function class, like 'If' function and 'Substring' function.
        return ComputeSignatureChain.from(signature, getArguments())
                .then(this::computePrecisionForDatetimeV2)
                .then(this::upgradeDateOrDateTimeToV2)
                .then(this::upgradeDecimalV2ToV3)
                .then(this::computePrecisionForDecimal)
                .then(this::dynamicComputePropertiesOfArray)
                .get();
    }

    @Override
    @Developing("this method will move to BoundFunction, when we support compute signature for AggregateFunction")
    public final List<AbstractDataType> expectedInputTypes() {
        return ComputeSignature.super.expectedInputTypes();
    }

    @Override
    @Developing("this method will move to BoundFunction, when we support compute signature for AggregateFunction")
    public final DataType getDataType() {
        return ComputeSignature.super.getDataType();
    }

=======
>>>>>>> 6b773939
    @Override
    public <R, C> R accept(ExpressionVisitor<R, C> visitor, C context) {
        return visitor.visitScalarFunction(this, context);
    }
<<<<<<< HEAD

    private FunctionSignature computePrecisionForDatetimeV2(
            FunctionSignature signature, List<Expression> arguments) {

        // fill for arguments type
        signature = signature.withArgumentTypes(arguments, (sigArgType, realArgType) -> {
            if (sigArgType instanceof DateTimeV2Type && realArgType.getDataType() instanceof DateTimeV2Type) {
                return realArgType.getDataType();
            }
            return sigArgType;
        });

        // fill for return type
        if (signature.returnType instanceof DateTimeV2Type) {
            Integer maxScale = signature.argumentsTypes.stream()
                    .filter(DateTimeV2Type.class::isInstance)
                    .map(t -> ((DateTimeV2Type) t).getScale())
                    .reduce(Math::max)
                    .orElse(((DateTimeV2Type) signature.returnType).getScale());
            signature = signature.withReturnType(DateTimeV2Type.of(maxScale));
        }

        return signature;
    }

    private FunctionSignature upgradeDateOrDateTimeToV2(
            FunctionSignature signature, List<Expression> arguments) {
        DataType returnType = signature.returnType;
        Type type = returnType.toCatalogDataType();
        if ((type.isDate() || type.isDatetime()) && Config.enable_date_conversion) {
            Type legacyReturnType = ScalarType.getDefaultDateType(returnType.toCatalogDataType());
            signature = signature.withReturnType(DataType.fromCatalogType(legacyReturnType));
        }
        return signature;
    }

    @Developing
    private FunctionSignature computePrecisionForDecimal(
            FunctionSignature signature, List<Expression> arguments) {
        if (signature.returnType instanceof DecimalV3Type || signature.returnType instanceof DecimalV2Type) {
            if (this instanceof DecimalSamePrecision) {
                signature = signature.withReturnType(signature.argumentsTypes.get(0));
            } else if (this instanceof DecimalWiderPrecision) {
                ScalarType widerType = ScalarType.createDecimalV3Type(ScalarType.MAX_DECIMAL128_PRECISION,
                        ((ScalarType) signature.argumentsTypes.get(0).toCatalogDataType()).getScalarScale());
                signature = signature.withReturnType(DataType.fromCatalogType(widerType));
            } else if (this instanceof DecimalStddevPrecision) {
                // for all stddev function, use decimal(38,9) as computing result
                ScalarType stddevDecimalType = ScalarType.createDecimalV3Type(ScalarType.MAX_DECIMAL128_PRECISION,
                        DecimalStddevPrecision.STDDEV_DECIMAL_SCALE);
                signature = signature.withReturnType(DataType.fromCatalogType(stddevDecimalType));
            }
        }

        return signature;
    }

    private FunctionSignature upgradeDecimalV2ToV3(
            FunctionSignature signature, List<Expression> arguments) {
        DataType returnType = signature.returnType;
        Type type = returnType.toCatalogDataType();
        if (type.isDecimalV2() && Config.enable_decimal_conversion && Config.enable_decimalv3) {
            Type v3Type = ScalarType.createDecimalV3Type(type.getPrecision(), ((ScalarType) type).getScalarScale());
            signature = signature.withReturnType(DataType.fromCatalogType(v3Type));
        }
        return signature;
    }

    private FunctionSignature dynamicComputePropertiesOfArray(
            FunctionSignature signature, List<Expression> arguments) {
        if (!(signature.returnType instanceof ArrayType)) {
            return signature;
        }

        // TODO: compute array(...) function's itemType

        // fill item type by the type of first item
        ArrayType arrayType = (ArrayType) signature.returnType;

        // fill containsNull if any array argument contains null
        boolean containsNull = signature.argumentsTypes
                .stream()
                .filter(argType -> argType instanceof ArrayType)
                .map(ArrayType.class::cast)
                .anyMatch(ArrayType::containsNull);
        return signature.withReturnType(
                ArrayType.of(arrayType.getItemType(), arrayType.containsNull() || containsNull));
    }

    static class ComputeSignatureChain {
        private ResponsibilityChain<Pair<FunctionSignature, List<Expression>>> computeChain;

        public ComputeSignatureChain(ResponsibilityChain<Pair<FunctionSignature, List<Expression>>> computeChain) {
            this.computeChain = computeChain;
        }

        public static ComputeSignatureChain from(FunctionSignature signature, List<Expression> arguments) {
            return new ComputeSignatureChain(ResponsibilityChain.from(Pair.of(signature, arguments)));
        }

        public ComputeSignatureChain then(
                BiFunction<FunctionSignature, List<Expression>, FunctionSignature> computeFunction) {
            computeChain.then(pair -> Pair.of(computeFunction.apply(pair.first, pair.second), pair.second));
            return this;
        }

        public FunctionSignature get() {
            return computeChain.get().first;
        }
    }
=======
>>>>>>> 6b773939
}<|MERGE_RESOLUTION|>--- conflicted
+++ resolved
@@ -17,54 +17,17 @@
 
 package org.apache.doris.nereids.trees.expressions.functions.scalar;
 
-import org.apache.doris.catalog.FunctionSignature;
-import org.apache.doris.catalog.ScalarType;
-import org.apache.doris.catalog.Type;
-import org.apache.doris.common.Config;
-import org.apache.doris.common.Pair;
-import org.apache.doris.nereids.annotation.Developing;
 import org.apache.doris.nereids.trees.expressions.Expression;
 import org.apache.doris.nereids.trees.expressions.functions.BoundFunction;
 import org.apache.doris.nereids.trees.expressions.functions.ComputeSignature;
-<<<<<<< HEAD
-import org.apache.doris.nereids.trees.expressions.functions.DecimalSamePrecision;
-import org.apache.doris.nereids.trees.expressions.functions.DecimalStddevPrecision;
-import org.apache.doris.nereids.trees.expressions.functions.DecimalWiderPrecision;
-import org.apache.doris.nereids.trees.expressions.visitor.ExpressionVisitor;
-import org.apache.doris.nereids.types.ArrayType;
-import org.apache.doris.nereids.types.DataType;
-import org.apache.doris.nereids.types.DateTimeV2Type;
-import org.apache.doris.nereids.types.DecimalV2Type;
-import org.apache.doris.nereids.types.DecimalV3Type;
-import org.apache.doris.nereids.types.coercion.AbstractDataType;
-import org.apache.doris.nereids.util.ResponsibilityChain;
-
-import com.google.common.base.Suppliers;
-
-import java.util.List;
-import java.util.function.BiFunction;
-import java.util.function.Supplier;
-=======
 import org.apache.doris.nereids.trees.expressions.visitor.ExpressionVisitor;
 
 import java.util.List;
->>>>>>> 6b773939
 
 /**
  * The function which consume zero or more arguments in a row and product one value.
  */
 public abstract class ScalarFunction extends BoundFunction implements ComputeSignature {
-<<<<<<< HEAD
-    @Developing("this field will move to BoundFunction, when we support compute signature for AggregateFunction")
-    private final Supplier<FunctionSignature> signatureCache = Suppliers.memoize(() -> {
-        // first step: find the candidate signature in the signature list
-        FunctionSignature matchedSignature = searchSignature();
-        // second step: change the signature, e.g. fill precision for decimal v2
-        return computeSignature(matchedSignature);
-    });
-
-=======
->>>>>>> 6b773939
     public ScalarFunction(String name, Expression... arguments) {
         super(name, arguments);
     }
@@ -73,156 +36,8 @@
         super(name, arguments);
     }
 
-<<<<<<< HEAD
-    public FunctionSignature getSignature() {
-        return signatureCache.get();
-    }
-
-    protected FunctionSignature computeSignature(FunctionSignature signature) {
-        // NOTE:
-        // this computed chain only process the common cases.
-        // If you want to add some common cases to here, please separate the process code
-        // to the other methods and add to this chain.
-        // If you want to add some special cases, please override this method in the special
-        // function class, like 'If' function and 'Substring' function.
-        return ComputeSignatureChain.from(signature, getArguments())
-                .then(this::computePrecisionForDatetimeV2)
-                .then(this::upgradeDateOrDateTimeToV2)
-                .then(this::upgradeDecimalV2ToV3)
-                .then(this::computePrecisionForDecimal)
-                .then(this::dynamicComputePropertiesOfArray)
-                .get();
-    }
-
-    @Override
-    @Developing("this method will move to BoundFunction, when we support compute signature for AggregateFunction")
-    public final List<AbstractDataType> expectedInputTypes() {
-        return ComputeSignature.super.expectedInputTypes();
-    }
-
-    @Override
-    @Developing("this method will move to BoundFunction, when we support compute signature for AggregateFunction")
-    public final DataType getDataType() {
-        return ComputeSignature.super.getDataType();
-    }
-
-=======
->>>>>>> 6b773939
     @Override
     public <R, C> R accept(ExpressionVisitor<R, C> visitor, C context) {
         return visitor.visitScalarFunction(this, context);
     }
-<<<<<<< HEAD
-
-    private FunctionSignature computePrecisionForDatetimeV2(
-            FunctionSignature signature, List<Expression> arguments) {
-
-        // fill for arguments type
-        signature = signature.withArgumentTypes(arguments, (sigArgType, realArgType) -> {
-            if (sigArgType instanceof DateTimeV2Type && realArgType.getDataType() instanceof DateTimeV2Type) {
-                return realArgType.getDataType();
-            }
-            return sigArgType;
-        });
-
-        // fill for return type
-        if (signature.returnType instanceof DateTimeV2Type) {
-            Integer maxScale = signature.argumentsTypes.stream()
-                    .filter(DateTimeV2Type.class::isInstance)
-                    .map(t -> ((DateTimeV2Type) t).getScale())
-                    .reduce(Math::max)
-                    .orElse(((DateTimeV2Type) signature.returnType).getScale());
-            signature = signature.withReturnType(DateTimeV2Type.of(maxScale));
-        }
-
-        return signature;
-    }
-
-    private FunctionSignature upgradeDateOrDateTimeToV2(
-            FunctionSignature signature, List<Expression> arguments) {
-        DataType returnType = signature.returnType;
-        Type type = returnType.toCatalogDataType();
-        if ((type.isDate() || type.isDatetime()) && Config.enable_date_conversion) {
-            Type legacyReturnType = ScalarType.getDefaultDateType(returnType.toCatalogDataType());
-            signature = signature.withReturnType(DataType.fromCatalogType(legacyReturnType));
-        }
-        return signature;
-    }
-
-    @Developing
-    private FunctionSignature computePrecisionForDecimal(
-            FunctionSignature signature, List<Expression> arguments) {
-        if (signature.returnType instanceof DecimalV3Type || signature.returnType instanceof DecimalV2Type) {
-            if (this instanceof DecimalSamePrecision) {
-                signature = signature.withReturnType(signature.argumentsTypes.get(0));
-            } else if (this instanceof DecimalWiderPrecision) {
-                ScalarType widerType = ScalarType.createDecimalV3Type(ScalarType.MAX_DECIMAL128_PRECISION,
-                        ((ScalarType) signature.argumentsTypes.get(0).toCatalogDataType()).getScalarScale());
-                signature = signature.withReturnType(DataType.fromCatalogType(widerType));
-            } else if (this instanceof DecimalStddevPrecision) {
-                // for all stddev function, use decimal(38,9) as computing result
-                ScalarType stddevDecimalType = ScalarType.createDecimalV3Type(ScalarType.MAX_DECIMAL128_PRECISION,
-                        DecimalStddevPrecision.STDDEV_DECIMAL_SCALE);
-                signature = signature.withReturnType(DataType.fromCatalogType(stddevDecimalType));
-            }
-        }
-
-        return signature;
-    }
-
-    private FunctionSignature upgradeDecimalV2ToV3(
-            FunctionSignature signature, List<Expression> arguments) {
-        DataType returnType = signature.returnType;
-        Type type = returnType.toCatalogDataType();
-        if (type.isDecimalV2() && Config.enable_decimal_conversion && Config.enable_decimalv3) {
-            Type v3Type = ScalarType.createDecimalV3Type(type.getPrecision(), ((ScalarType) type).getScalarScale());
-            signature = signature.withReturnType(DataType.fromCatalogType(v3Type));
-        }
-        return signature;
-    }
-
-    private FunctionSignature dynamicComputePropertiesOfArray(
-            FunctionSignature signature, List<Expression> arguments) {
-        if (!(signature.returnType instanceof ArrayType)) {
-            return signature;
-        }
-
-        // TODO: compute array(...) function's itemType
-
-        // fill item type by the type of first item
-        ArrayType arrayType = (ArrayType) signature.returnType;
-
-        // fill containsNull if any array argument contains null
-        boolean containsNull = signature.argumentsTypes
-                .stream()
-                .filter(argType -> argType instanceof ArrayType)
-                .map(ArrayType.class::cast)
-                .anyMatch(ArrayType::containsNull);
-        return signature.withReturnType(
-                ArrayType.of(arrayType.getItemType(), arrayType.containsNull() || containsNull));
-    }
-
-    static class ComputeSignatureChain {
-        private ResponsibilityChain<Pair<FunctionSignature, List<Expression>>> computeChain;
-
-        public ComputeSignatureChain(ResponsibilityChain<Pair<FunctionSignature, List<Expression>>> computeChain) {
-            this.computeChain = computeChain;
-        }
-
-        public static ComputeSignatureChain from(FunctionSignature signature, List<Expression> arguments) {
-            return new ComputeSignatureChain(ResponsibilityChain.from(Pair.of(signature, arguments)));
-        }
-
-        public ComputeSignatureChain then(
-                BiFunction<FunctionSignature, List<Expression>, FunctionSignature> computeFunction) {
-            computeChain.then(pair -> Pair.of(computeFunction.apply(pair.first, pair.second), pair.second));
-            return this;
-        }
-
-        public FunctionSignature get() {
-            return computeChain.get().first;
-        }
-    }
-=======
->>>>>>> 6b773939
 }