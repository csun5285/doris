--- conflicted
+++ resolved
@@ -49,8 +49,6 @@
 import java.util.List;
 import java.util.UUID;
 import java.util.stream.Collectors;
-
-
 
 public class LoadLoadingTask extends LoadTask {
     private static final Logger LOG = LogManager.getLogger(LoadLoadingTask.class);
@@ -123,20 +121,12 @@
     }
 
     public void init(TUniqueId loadId, List<List<TBrokerFileStatus>> fileStatusList,
-<<<<<<< HEAD
             int fileNum, UserIdentity userInfo, String clusterId) throws UserException {
-=======
-            int fileNum, UserIdentity userInfo, String clusterId, String qualifiedUser) throws UserException {
->>>>>>> c300ae79
         this.loadId = loadId;
         String clusterName = Env.getCurrentSystemInfo().getClusterNameByClusterId(clusterId);
         planner = new LoadingTaskPlanner(callback.getCallbackId(), txnId, db.getId(), table, brokerDesc, fileGroups,
                 strictMode, timezone, this.timeoutS, this.loadParallelism, this.sendBatchParallelism,
-<<<<<<< HEAD
                 this.useNewLoadScanNode, userInfo, clusterName);
-=======
-                this.useNewLoadScanNode, userInfo, clusterName, qualifiedUser);
->>>>>>> c300ae79
         planner.plan(loadId, fileStatusList, fileNum);
         this.clusterId = clusterId;
     }
