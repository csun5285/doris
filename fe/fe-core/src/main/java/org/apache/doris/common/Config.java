--- conflicted
+++ resolved
@@ -1858,11 +1858,9 @@
     @ConfField(mutable = false)
     public static int cloud_copy_txn_conflict_error_retry_num = 5;
 
-<<<<<<< HEAD
     @ConfField(mutable = false)
     public static int topn_two_phase_limit_threshold = 4096;
-=======
+
     @ConfField
     public static boolean range_desc_read_by_column_def = true;
->>>>>>> a7465fe0
 }