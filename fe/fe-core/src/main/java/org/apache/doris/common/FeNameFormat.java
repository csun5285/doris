--- conflicted
+++ resolved
@@ -32,11 +32,7 @@
     private static final String LABEL_REGEX = "^[-_A-Za-z0-9:]{1,128}$";
     private static final String COMMON_NAME_REGEX = "^[a-zA-Z][a-zA-Z0-9_]{0,63}$";
     private static final String TABLE_NAME_REGEX = "^[a-zA-Z][a-zA-Z0-9_]*$";
-<<<<<<< HEAD
-    private static final String COLUMN_NAME_REGEX = "^[_a-zA-Z@0-9][.a-zA-Z0-9_+-/><?@#$%^&*]{0,255}$";
-=======
     private static final String COLUMN_NAME_REGEX = "^[_a-zA-Z@0-9\\s<>/][.a-zA-Z0-9_+-/><?@#$%^&*\"\\s,:]{0,255}$";
->>>>>>> 7bda49b5
 
     private static final String UNICODE_LABEL_REGEX = "^[-_A-Za-z0-9:\\p{L}]{1,128}$";
     private static final String UNICODE_COMMON_NAME_REGEX = "^[a-zA-Z\\p{L}][a-zA-Z0-9_\\p{L}]{0,63}$";
@@ -144,10 +140,6 @@
         checkCommonName("workload group", workloadGroupName);
     }
 
-    public static void checkWorkloadGroupName(String workloadGroupName) throws AnalysisException {
-        checkCommonName("workload group", workloadGroupName);
-    }
-
     public static void checkCommonName(String type, String name) throws AnalysisException {
         if (Strings.isNullOrEmpty(name) || !name.matches(getCommonNameRegex())) {
             ErrorReport.reportAnalysisException(ErrorCode.ERR_WRONG_NAME_FORMAT, type, name);
