// Licensed to the Apache Software Foundation (ASF) under one
// or more contributor license agreements.  See the NOTICE file
// distributed with this work for additional information
// regarding copyright ownership.  The ASF licenses this file
// to you under the Apache License, Version 2.0 (the
// "License"); you may not use this file except in compliance
// with the License.  You may obtain a copy of the License at
//
//   http://www.apache.org/licenses/LICENSE-2.0
//
// Unless required by applicable law or agreed to in writing,
// software distributed under the License is distributed on an
// "AS IS" BASIS, WITHOUT WARRANTIES OR CONDITIONS OF ANY
// KIND, either express or implied.  See the License for the
// specific language governing permissions and limitations
// under the License.

package org.apache.doris.common;

import org.apache.doris.alter.SchemaChangeHandler;
<<<<<<< HEAD
import org.apache.doris.analysis.ResourceTypeEnum;
=======
import org.apache.doris.analysis.CreateMaterializedViewStmt;
>>>>>>> 6b773939
import org.apache.doris.datasource.InternalCatalog;
import org.apache.doris.mysql.privilege.PaloRole;

import com.google.common.base.Strings;

public class FeNameFormat {
    private static final String LABEL_REGEX = "^[-_A-Za-z0-9]{1,128}$";
    private static final String COMMON_NAME_REGEX = "^[a-zA-Z][a-zA-Z0-9_]{0,63}$";
    private static final String COMMON_TABLE_NAME_REGEX = "^[a-zA-Z][a-zA-Z0-9_]*$";
<<<<<<< HEAD
    private static final String COLUMN_NAME_REGEX = "^[_a-zA-Z@][.a-zA-Z0-9_]{0,255}$";
=======
    private static final String COLUMN_NAME_REGEX = "^[_a-zA-Z@0-9][a-zA-Z0-9_]{0,255}$";
>>>>>>> 6b773939

    public static final String FORBIDDEN_PARTITION_NAME = "placeholder_";

    public static void checkCatalogName(String catalogName) throws AnalysisException {
        if (!InternalCatalog.INTERNAL_CATALOG_NAME.equals(catalogName) && (Strings.isNullOrEmpty(catalogName)
                || !catalogName.matches(COMMON_NAME_REGEX))) {
            ErrorReport.reportAnalysisException(ErrorCode.ERR_WRONG_CATALOG_NAME, catalogName);
        }
    }

    public static void checkDbName(String dbName) throws AnalysisException {
        if (Strings.isNullOrEmpty(dbName) || !dbName.matches(COMMON_NAME_REGEX)) {
            ErrorReport.reportAnalysisException(ErrorCode.ERR_WRONG_DB_NAME, dbName);
        }
    }

    public static void checkTableName(String tableName) throws AnalysisException {
        if (Strings.isNullOrEmpty(tableName)
                || !tableName.matches(COMMON_TABLE_NAME_REGEX)) {
            ErrorReport.reportAnalysisException(ErrorCode.ERR_WRONG_TABLE_NAME, tableName,
                    COMMON_TABLE_NAME_REGEX);
        }
        if (tableName.length() > Config.table_name_length_limit) {
            ErrorReport.reportAnalysisException(ErrorCode.ERR_TABLE_NAME_LENGTH_LIMIT, tableName,
                    tableName.length(), Config.table_name_length_limit);
        }
    }

    public static void checkPartitionName(String partitionName) throws AnalysisException {
        if (Strings.isNullOrEmpty(partitionName) || !partitionName.matches(COMMON_NAME_REGEX)) {
            ErrorReport.reportAnalysisException(ErrorCode.ERR_WRONG_PARTITION_NAME, partitionName);
        }

        if (partitionName.startsWith(FORBIDDEN_PARTITION_NAME)) {
            ErrorReport.reportAnalysisException(ErrorCode.ERR_WRONG_PARTITION_NAME, partitionName);
        }
    }

    public static void checkColumnName(String columnName) throws AnalysisException {
        if (Strings.isNullOrEmpty(columnName) || !columnName.matches(COLUMN_NAME_REGEX)) {
            ErrorReport.reportAnalysisException(ErrorCode.ERR_WRONG_COLUMN_NAME,
                    columnName, FeNameFormat.COLUMN_NAME_REGEX);
        }
        if (columnName.startsWith(SchemaChangeHandler.SHADOW_NAME_PRFIX)) {
            ErrorReport.reportAnalysisException(ErrorCode.ERR_WRONG_COLUMN_NAME,
                    columnName, FeNameFormat.COLUMN_NAME_REGEX);
        }
        if (columnName.startsWith(CreateMaterializedViewStmt.MATERIALIZED_VIEW_NAME_PREFIX)) {
            ErrorReport.reportAnalysisException(ErrorCode.ERR_WRONG_COLUMN_NAME,
                    columnName, FeNameFormat.COLUMN_NAME_REGEX);
        }
    }

    public static void checkLabel(String label) throws AnalysisException {
        if (Strings.isNullOrEmpty(label) || !label.matches(LABEL_REGEX)) {
            throw new AnalysisException("Label format error. regex: " + LABEL_REGEX + ", label: " + label);
        }
    }

    public static void checkUserName(String userName) throws AnalysisException {
        if (Strings.isNullOrEmpty(userName) || !userName.matches(COMMON_NAME_REGEX)) {
            throw new AnalysisException("invalid user name: " + userName);
        }
    }

    public static void checkRoleName(String role, boolean canBeAdmin, String errMsg) throws AnalysisException {
        if (Strings.isNullOrEmpty(role) || !role.matches(COMMON_NAME_REGEX)) {
            throw new AnalysisException("invalid role format: " + role);
        }

        boolean res = false;
        if (CaseSensibility.ROLE.getCaseSensibility()) {
            res = role.equals(PaloRole.OPERATOR_ROLE) || (!canBeAdmin && role.equals(PaloRole.ADMIN_ROLE));
        } else {
            res = role.equalsIgnoreCase(PaloRole.OPERATOR_ROLE)
                    || (!canBeAdmin && role.equalsIgnoreCase(PaloRole.ADMIN_ROLE));
        }

        if (res) {
            throw new AnalysisException(errMsg + ": " + role);
        }
    }

    public static void checkResourceName(String resourceName, ResourceTypeEnum type) throws AnalysisException {
        if (type == ResourceTypeEnum.GENERAL) {
            checkCommonName("resource", resourceName);
        } else if (type == ResourceTypeEnum.CLUSTER) {
            checkCommonName("clusterName", resourceName);
        } else {
            checkCommonName("stageName", resourceName);
        }
    }

    public static void checkCommonName(String type, String name) throws AnalysisException {
        if (Strings.isNullOrEmpty(name) || !name.matches(COMMON_NAME_REGEX)) {
            ErrorReport.reportAnalysisException(ErrorCode.ERR_WRONG_NAME_FORMAT, type, name);
        }
    }

    public static String getColumnNameRegex() {
        return COLUMN_NAME_REGEX;
    }
}<|MERGE_RESOLUTION|>--- conflicted
+++ resolved
@@ -18,11 +18,8 @@
 package org.apache.doris.common;
 
 import org.apache.doris.alter.SchemaChangeHandler;
-<<<<<<< HEAD
+import org.apache.doris.analysis.CreateMaterializedViewStmt;
 import org.apache.doris.analysis.ResourceTypeEnum;
-=======
-import org.apache.doris.analysis.CreateMaterializedViewStmt;
->>>>>>> 6b773939
 import org.apache.doris.datasource.InternalCatalog;
 import org.apache.doris.mysql.privilege.PaloRole;
 
@@ -32,11 +29,7 @@
     private static final String LABEL_REGEX = "^[-_A-Za-z0-9]{1,128}$";
     private static final String COMMON_NAME_REGEX = "^[a-zA-Z][a-zA-Z0-9_]{0,63}$";
     private static final String COMMON_TABLE_NAME_REGEX = "^[a-zA-Z][a-zA-Z0-9_]*$";
-<<<<<<< HEAD
-    private static final String COLUMN_NAME_REGEX = "^[_a-zA-Z@][.a-zA-Z0-9_]{0,255}$";
-=======
-    private static final String COLUMN_NAME_REGEX = "^[_a-zA-Z@0-9][a-zA-Z0-9_]{0,255}$";
->>>>>>> 6b773939
+    private static final String COLUMN_NAME_REGEX = "^[_a-zA-Z@0-9][.a-zA-Z0-9_]{0,255}$";
 
     public static final String FORBIDDEN_PARTITION_NAME = "placeholder_";
 
