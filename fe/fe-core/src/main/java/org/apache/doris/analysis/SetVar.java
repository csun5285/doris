// Licensed to the Apache Software Foundation (ASF) under one
// or more contributor license agreements.  See the NOTICE file
// distributed with this work for additional information
// regarding copyright ownership.  The ASF licenses this file
// to you under the Apache License, Version 2.0 (the
// "License"); you may not use this file except in compliance
// with the License.  You may obtain a copy of the License at
//
//   http://www.apache.org/licenses/LICENSE-2.0
//
// Unless required by applicable law or agreed to in writing,
// software distributed under the License is distributed on an
// "AS IS" BASIS, WITHOUT WARRANTIES OR CONDITIONS OF ANY
// KIND, either express or implied.  See the License for the
// specific language governing permissions and limitations
// under the License.

package org.apache.doris.analysis;

import org.apache.doris.catalog.Env;
import org.apache.doris.common.AnalysisException;
import org.apache.doris.common.Config;
import org.apache.doris.common.ErrorCode;
import org.apache.doris.common.ErrorReport;
import org.apache.doris.common.UserException;
import org.apache.doris.common.util.ParseUtil;
import org.apache.doris.common.util.TimeUtils;
import org.apache.doris.mysql.privilege.PrivPredicate;
import org.apache.doris.qe.ConnectContext;
import org.apache.doris.qe.GlobalVariable;
import org.apache.doris.qe.SessionVariable;
import org.apache.doris.system.HeartbeatFlags;

import com.google.common.base.Strings;

// change one variable.
public class SetVar {

    public enum SetVarType {
        DEFAULT,
        SET_SESSION_VAR,
        SET_PASS_VAR,
        SET_LDAP_PASS_VAR,
        SET_NAMES_VAR,
        SET_TRANSACTION,
        SET_USER_PROPERTY_VAR,
        SET_USER_DEFINED_VAR,
    }

    private String variable;
    private Expr value;
    private SetType type;
    public SetVarType varType;
    private LiteralExpr result;

    public SetVar() {
    }

    public SetVar(SetType type, String variable, Expr value) {
        this.type = type;
        this.varType = SetVarType.SET_SESSION_VAR;
        this.variable = variable;
        this.value = value;
        if (value instanceof LiteralExpr) {
            this.result = (LiteralExpr) value;
        }
    }

    public SetVar(String variable, Expr value) {
        this.type = SetType.DEFAULT;
        this.varType = SetVarType.SET_SESSION_VAR;
        this.variable = variable;
        this.value = value;
        if (value instanceof LiteralExpr) {
            this.result = (LiteralExpr) value;
        }
    }

    public SetVar(SetType setType, String variable, Expr value, SetVarType varType) {
        this.type = setType;
        this.varType = varType;
        this.variable = variable;
        this.value = value;
        if (value instanceof LiteralExpr) {
            this.result = (LiteralExpr) value;
        }
    }

    public String getVariable() {
        return variable;
    }

    public Expr getValue() {
        return value;
    }

    public void setValue(Expr value) {
        this.value = value;
    }

    public LiteralExpr getResult() {
        return result;
    }

    public void setResult(LiteralExpr result) {
        this.result = result;
    }

    public SetType getType() {
        return type;
    }

    public void setType(SetType type) {
        this.type = type;
    }

    public SetVarType getVarType() {
        return varType;
    }

    public void setVarType(SetVarType varType) {
        this.varType = varType;
    }

    // Value can be null. When value is null, means to set variable to DEFAULT.
    public void analyze(Analyzer analyzer) throws AnalysisException, UserException {
        if (type == null) {
            type = SetType.DEFAULT;
        }

        if (Strings.isNullOrEmpty(variable)) {
            throw new AnalysisException("No variable name in set statement.");
        }

        if (type == SetType.GLOBAL) {
            if (!Env.getCurrentEnv().getAccessManager().checkGlobalPriv(ConnectContext.get(), PrivPredicate.ADMIN)) {
                ErrorReport.reportAnalysisException(ErrorCode.ERR_SPECIFIC_ACCESS_DENIED_ERROR,
                        "ADMIN");
            }
        }

        if (value == null) {
            return;
        }

        // For the case like "set character_set_client = utf8", we change SlotRef to StringLiteral.
        if (value instanceof SlotRef) {
            value = new StringLiteral(((SlotRef) value).getColumnName());
        }

        value.analyze(analyzer);
        if (!value.isConstant()) {
            throw new AnalysisException("Set statement does't support non-constant expr.");
        }

        final Expr literalExpr = value.getResultValue(false);
        if (!(literalExpr instanceof LiteralExpr)) {
            throw new AnalysisException("Set statement does't support computing expr:" + literalExpr.toSql());
        }

        result = (LiteralExpr) literalExpr;

        if (variable.equalsIgnoreCase(GlobalVariable.DEFAULT_ROWSET_TYPE)) {
            if (result != null && !HeartbeatFlags.isValidRowsetType(result.getStringValue())) {
                throw new AnalysisException("Invalid rowset type, now we support {alpha, beta}.");
            }
        }

        if (getVariable().equalsIgnoreCase(SessionVariable.PREFER_JOIN_METHOD)) {
            String value = getResult().getStringValue();
            if (!value.equalsIgnoreCase("broadcast") && !value.equalsIgnoreCase("shuffle")) {
                ErrorReport.reportAnalysisException(ErrorCode.ERR_WRONG_VALUE_FOR_VAR,
                        SessionVariable.PREFER_JOIN_METHOD, value);
            }
        }

        // Check variable time_zone value is valid
        if (getVariable().equalsIgnoreCase(SessionVariable.TIME_ZONE)) {
            this.value = new StringLiteral(TimeUtils.checkTimeZoneValidAndStandardize(getResult().getStringValue()));
            this.result = (LiteralExpr) this.value;
        }
        if (getVariable().equalsIgnoreCase(SessionVariable.PARALLEL_FRAGMENT_EXEC_INSTANCE_NUM)) {
            int instanceNum = Integer.parseInt(getResult().getStringValue());
            if (instanceNum > Config.max_instance_num) {
                ErrorReport.reportAnalysisException(ErrorCode.ERR_WRONG_VALUE_FOR_VAR,
                        SessionVariable.PARALLEL_FRAGMENT_EXEC_INSTANCE_NUM,
                        instanceNum + "(Should not be set to more than " + Config.max_instance_num + ")");
            }
        }
<<<<<<< HEAD
=======
        if (getVariable().equalsIgnoreCase(SessionVariable.PARALLEL_PIPELINE_TASK_NUM)) {
            int instanceNum = Integer.parseInt(getValue().getStringValue());
            if (instanceNum > Config.max_instance_num) {
                ErrorReport.reportAnalysisException(ErrorCode.ERR_WRONG_VALUE_FOR_VAR,
                        SessionVariable.PARALLEL_PIPELINE_TASK_NUM,
                        instanceNum + "(Should not be set to more than " + Config.max_instance_num + ")");
            }
        }
>>>>>>> 7bda49b5
        if (getVariable().equalsIgnoreCase(SessionVariable.EXEC_MEM_LIMIT)) {
            this.value = new StringLiteral(Long.toString(ParseUtil.analyzeDataVolumn(getResult().getStringValue())));
            this.result = (LiteralExpr) this.value;
        }
        if (getVariable().equalsIgnoreCase(SessionVariable.SCAN_QUEUE_MEM_LIMIT)) {
            this.value = new StringLiteral(Long.toString(ParseUtil.analyzeDataVolumn(getResult().getStringValue())));
            this.result = (LiteralExpr) this.value;
        }
        if (getVariable().equalsIgnoreCase("is_report_success")) {
            variable = SessionVariable.ENABLE_PROFILE;
        }
    }

    public String toSql() {
        StringBuilder sb = new StringBuilder();
        sb.append(type.toSql());
        sb.append(" ").append(variable).append(" = ").append(value.toSql());
        return sb.toString();
    }

    @Override
    public String toString() {
        return toSql();
    }
}<|MERGE_RESOLUTION|>--- conflicted
+++ resolved
@@ -187,8 +187,6 @@
                         instanceNum + "(Should not be set to more than " + Config.max_instance_num + ")");
             }
         }
-<<<<<<< HEAD
-=======
         if (getVariable().equalsIgnoreCase(SessionVariable.PARALLEL_PIPELINE_TASK_NUM)) {
             int instanceNum = Integer.parseInt(getValue().getStringValue());
             if (instanceNum > Config.max_instance_num) {
@@ -197,7 +195,6 @@
                         instanceNum + "(Should not be set to more than " + Config.max_instance_num + ")");
             }
         }
->>>>>>> 7bda49b5
         if (getVariable().equalsIgnoreCase(SessionVariable.EXEC_MEM_LIMIT)) {
             this.value = new StringLiteral(Long.toString(ParseUtil.analyzeDataVolumn(getResult().getStringValue())));
             this.result = (LiteralExpr) this.value;
