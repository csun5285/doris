--- conflicted
+++ resolved
@@ -36,10 +36,7 @@
     BINDING_JOIN_SLOT(RuleTypeClass.REWRITE),
     BINDING_FILTER_SLOT(RuleTypeClass.REWRITE),
     BINDING_AGGREGATE_SLOT(RuleTypeClass.REWRITE),
-<<<<<<< HEAD
-=======
     BINDING_REPEAT_SLOT(RuleTypeClass.REWRITE),
->>>>>>> 6b773939
     BINDING_HAVING_SLOT(RuleTypeClass.REWRITE),
     BINDING_SORT_SLOT(RuleTypeClass.REWRITE),
     BINDING_LIMIT_SLOT(RuleTypeClass.REWRITE),
@@ -66,15 +63,12 @@
     REGISTER_CTE(RuleTypeClass.REWRITE),
 
     RELATION_AUTHENTICATION(RuleTypeClass.VALIDATION),
-<<<<<<< HEAD
-=======
 
     ADJUST_NULLABLE_FOR_PROJECT_SLOT(RuleTypeClass.REWRITE),
     ADJUST_NULLABLE_FOR_AGGREGATE_SLOT(RuleTypeClass.REWRITE),
     ADJUST_NULLABLE_FOR_REPEAT_SLOT(RuleTypeClass.REWRITE),
 
     CHECK_ROW_POLICY(RuleTypeClass.REWRITE),
->>>>>>> 6b773939
 
     // check analysis rule
     CHECK_ANALYSIS(RuleTypeClass.CHECK),
@@ -85,19 +79,8 @@
     AGGREGATE_DISASSEMBLE(RuleTypeClass.REWRITE),
     COLUMN_PRUNE_PROJECTION(RuleTypeClass.REWRITE),
     ELIMINATE_UNNECESSARY_PROJECT(RuleTypeClass.REWRITE),
-<<<<<<< HEAD
-    ELIMINATE_ALIAS_NODE(RuleTypeClass.REWRITE),
-
-    PROJECT_ELIMINATE_ALIAS_NODE(RuleTypeClass.REWRITE),
-    FILTER_ELIMINATE_ALIAS_NODE(RuleTypeClass.REWRITE),
-    JOIN_ELIMINATE_ALIAS_NODE(RuleTypeClass.REWRITE),
-    JOIN_LEFT_CHILD_ELIMINATE_ALIAS_NODE(RuleTypeClass.REWRITE),
-    JOIN_RIGHT_CHILD_ELIMINATE_ALIAS_NODE(RuleTypeClass.REWRITE),
-    AGGREGATE_ELIMINATE_ALIAS_NODE(RuleTypeClass.REWRITE),
-=======
     LOGICAL_SUB_QUERY_ALIAS_TO_LOGICAL_PROJECT(RuleTypeClass.REWRITE),
     ELIMINATE_GROUP_BY_CONSTANT(RuleTypeClass.REWRITE),
->>>>>>> 6b773939
 
     // subquery analyze
     ANALYZE_FILTER_SUBQUERY(RuleTypeClass.REWRITE),
