// Licensed to the Apache Software Foundation (ASF) under one
// or more contributor license agreements.  See the NOTICE file
// distributed with this work for additional information
// regarding copyright ownership.  The ASF licenses this file
// to you under the Apache License, Version 2.0 (the
// "License"); you may not use this file except in compliance
// with the License.  You may obtain a copy of the License at
//
//   http://www.apache.org/licenses/LICENSE-2.0
//
// Unless required by applicable law or agreed to in writing,
// software distributed under the License is distributed on an
// "AS IS" BASIS, WITHOUT WARRANTIES OR CONDITIONS OF ANY
// KIND, either express or implied.  See the License for the
// specific language governing permissions and limitations
// under the License.

package org.apache.doris.analysis;

import org.apache.doris.catalog.AggregateType;
import org.apache.doris.catalog.Column;
import org.apache.doris.catalog.Env;
import org.apache.doris.catalog.Function;
import org.apache.doris.catalog.FunctionSet;
import org.apache.doris.catalog.KeysType;
import org.apache.doris.catalog.MaterializedIndexMeta;
import org.apache.doris.catalog.OlapTable;
import org.apache.doris.catalog.PrimitiveType;
import org.apache.doris.catalog.Type;
import org.apache.doris.common.AnalysisException;
import org.apache.doris.common.DdlException;
import org.apache.doris.common.FeConstants;
import org.apache.doris.common.FeNameFormat;
import org.apache.doris.common.UserException;
import org.apache.doris.rewrite.mvrewrite.CountFieldToSum;

import com.google.common.base.Preconditions;
import com.google.common.collect.Lists;
import com.google.common.collect.Maps;
import org.apache.logging.log4j.LogManager;
import org.apache.logging.log4j.Logger;

import java.util.ArrayList;
import java.util.List;
import java.util.Map;
import java.util.Optional;

/**
 * Materialized view is performed to materialize the results of query.
 * This clause is used to create a new materialized view for a specified table
 * through a specified query stmt.
 * <p>
 * Syntax:
 * CREATE MATERIALIZED VIEW [MV name] (
 * SELECT select_expr[, select_expr ...]
 * FROM [Base view name]
 * GROUP BY column_name[, column_name ...]
 * ORDER BY column_name[, column_name ...])
 * [PROPERTIES ("key" = "value")]
 */
public class CreateMaterializedViewStmt extends DdlStmt {
    private static final Logger LOG = LogManager.getLogger(CreateMaterializedViewStmt.class);

    public static final String MATERIALIZED_VIEW_NAME_PREFIX = "mv_";
    public static final String MATERIALIZED_VIEW_AGGREGATE_NAME_PREFIX = "mva_";
    public static final String MATERIALIZED_VIEW_AGGREGATE_NAME_LINK = "__";
    public static final Map<String, MVColumnPattern> FN_NAME_TO_PATTERN;

    static {
        FN_NAME_TO_PATTERN = Maps.newHashMap();
        FN_NAME_TO_PATTERN.put(AggregateType.SUM.name().toLowerCase(),
                new MVColumnOneChildPattern(AggregateType.SUM.name().toLowerCase()));
        FN_NAME_TO_PATTERN.put(AggregateType.MIN.name().toLowerCase(),
                new MVColumnOneChildPattern(AggregateType.MIN.name().toLowerCase()));
        FN_NAME_TO_PATTERN.put(AggregateType.MAX.name().toLowerCase(),
                new MVColumnOneChildPattern(AggregateType.MAX.name().toLowerCase()));
        FN_NAME_TO_PATTERN.put(FunctionSet.COUNT, new MVColumnOneChildPattern(FunctionSet.COUNT));
        FN_NAME_TO_PATTERN.put(FunctionSet.BITMAP_UNION, new MVColumnBitmapUnionPattern());
        FN_NAME_TO_PATTERN.put(FunctionSet.HLL_UNION, new MVColumnHLLUnionPattern());
    }

    private String mvName;
    private SelectStmt selectStmt;
    private Map<String, String> properties;

    private int beginIndexOfAggregation = -1;
    /**
     * origin stmt: select k1, k2, v1, sum(v2) from base_table group by k1, k2, v1
     * mvColumnItemList: [k1: {name: k1, isKey: true, aggType: null, isAggregationTypeImplicit: false},
     * k2: {name: k2, isKey: true, aggType: null, isAggregationTypeImplicit: false},
     * v1: {name: v1, isKey: true, aggType: null, isAggregationTypeImplicit: false},
     * v2: {name: v2, isKey: false, aggType: sum, isAggregationTypeImplicit: false}]
     * This order of mvColumnItemList is meaningful.
     */
    private List<MVColumnItem> mvColumnItemList = Lists.newArrayList();
    MVColumnItem whereClauseItem;
    private String baseIndexName;
    private String dbName;
    private KeysType mvKeysType = KeysType.DUP_KEYS;
    //if process is replaying log, isReplay is true, otherwise is false, avoid replay process error report,
    // only in Rollup or MaterializedIndexMeta is true
    private boolean isReplay = false;

    public CreateMaterializedViewStmt(String mvName, SelectStmt selectStmt, Map<String, String> properties) {
        this.mvName = mvName;
        this.selectStmt = selectStmt;
        this.properties = properties;
    }

    public void setIsReplay(boolean isReplay) {
        this.isReplay = isReplay;
    }

    public boolean isReplay() {
        return isReplay;
    }

    public String getMVName() {
        return mvName;
    }

    public SelectStmt getSelectStmt() {
        return selectStmt;
    }

    public List<MVColumnItem> getMVColumnItemList() {
        return mvColumnItemList;
    }

    public String getBaseIndexName() {
        return baseIndexName;
    }

    public Map<String, String> getProperties() {
        return properties;
    }

    public String getDBName() {
        return dbName;
    }

    public KeysType getMVKeysType() {
        return mvKeysType;
    }

    public Column getWhereClauseItemExpr(OlapTable olapTable) throws DdlException {
        if (whereClauseItem == null) {
            return null;
        }
        return whereClauseItem.toMVColumn(olapTable);
    }

    public Expr getWhereClause() {
        return selectStmt.getWhereClause();
    }

    @Override
    public void analyze(Analyzer analyzer) throws UserException {
        super.analyze(analyzer);
        FeNameFormat.checkTableName(mvName);
        rewriteToBitmapWithCheck();
        // TODO(ml): The mv name in from clause should pass the analyze without error.
        selectStmt.forbiddenMVRewrite();
        selectStmt.analyze(analyzer);
        if (selectStmt.getAggInfo() != null) {
            mvKeysType = KeysType.AGG_KEYS;
        }
        analyzeSelectClause(analyzer);
        analyzeFromClause();
        if (selectStmt.getWhereClause() != null) {
            if (!isReplay && selectStmt.getWhereClause().hasAggregateSlot()) {
                throw new AnalysisException(
                        "The where clause contained aggregate column is not supported, expr:"
                                + selectStmt.getWhereClause().toSql());
            }
            whereClauseItem = new MVColumnItem(selectStmt.getWhereClause());
        }
        if (selectStmt.getHavingPred() != null) {
            throw new AnalysisException("The having clause is not supported in add materialized view clause, expr:"
                    + selectStmt.getHavingPred().toSql());
        }
        analyzeOrderByClause();
        analyzeGroupByClause();
        if (selectStmt.getLimit() != -1) {
            throw new AnalysisException("The limit clause is not supported in add materialized view clause, expr:"
                    + " limit " + selectStmt.getLimit());
        }
    }

    public void analyzeSelectClause(Analyzer analyzer) throws AnalysisException {
        SelectList selectList = selectStmt.getSelectList();
        if (selectList.getItems().isEmpty()) {
            throw new AnalysisException("The materialized view must contain at least one column");
        }
        boolean meetAggregate = false;
        /**
         * 1. The columns of mv must be a single column or a aggregate column without any calculate.
         *    Also the children of aggregate column must be a single column without any calculate.
         *    For example:
         *        a, sum(b) is legal.
         *        a+b, sum(a+b) is illegal.
         * 2. The SUM, MIN, MAX function is supported. The other function will be supported in the future.
         * 3. The aggregate column must be declared after the single column.
         */
        for (int i = 0; i < selectList.getItems().size(); i++) {
            SelectListItem selectListItem = selectList.getItems().get(i);
            Expr selectListItemExpr = selectListItem.getExpr();
            if (!(selectListItemExpr instanceof SlotRef) && !(selectListItemExpr instanceof FunctionCallExpr)
                    && !(selectListItemExpr instanceof ArithmeticExpr)) {
                throw new AnalysisException("The materialized view only support the single column or function expr. "
                        + "Error column: " + selectListItemExpr.toSql());
            }
            List<SlotRef> slots = new ArrayList<>();
            selectListItemExpr.collect(SlotRef.class, slots);
            if (!isReplay && slots.size() == 0) {
                throw new AnalysisException(
                        "The materialized view contain constant expr is disallowed, expr: "
                                + selectListItemExpr.toSql());
            }

            if (!isReplay && selectListItemExpr.haveFunction("curdate")) {
                throw new AnalysisException(
                        "The materialized view contain curdate is disallowed");
            }

            if (selectListItemExpr instanceof FunctionCallExpr
                    && ((FunctionCallExpr) selectListItemExpr).isAggregateFunction()) {
                FunctionCallExpr functionCallExpr = (FunctionCallExpr) selectListItemExpr;
<<<<<<< HEAD
                String functionName = functionCallExpr.getFnName().getFunction();
                // current version not support count(distinct) function in creating materialized
                // view
                if (!isReplay) {
                    MVColumnPattern mvColumnPattern = FN_NAME_TO_PATTERN.get(functionName.toLowerCase());
                    if (mvColumnPattern == null) {
                        throw new AnalysisException(
                                "Materialized view does not support this function:" + functionCallExpr.toSqlImpl());
                    }
                    if (!mvColumnPattern.match(functionCallExpr)) {
                        throw new AnalysisException(
                                "The function " + functionName + " must match pattern:" + mvColumnPattern.toString());
                    }
                }
=======
>>>>>>> 7bda49b5

                if (beginIndexOfAggregation == -1) {
                    beginIndexOfAggregation = i;
                }
                meetAggregate = true;
                // build mv column item
                mvColumnItemList.add(buildMVColumnItem(analyzer, functionCallExpr));
            } else {
                if (meetAggregate) {
                    throw new AnalysisException("The aggregate column should be after the single column");
                }
                MVColumnItem mvColumnItem = new MVColumnItem(selectListItemExpr);
                mvColumnItemList.add(mvColumnItem);
            }
        }
        // TODO(ml): only value columns of materialized view, such as select sum(v1) from table
        if (beginIndexOfAggregation == 0) {
            throw new AnalysisException("The materialized view must contain at least one key column");
        }
    }

    private void analyzeFromClause() throws AnalysisException {
        List<TableRef> tableRefList = selectStmt.getTableRefs();
        if (tableRefList.size() != 1) {
            throw new AnalysisException("The materialized view only support one table in from clause.");
        }
        TableName tableName = tableRefList.get(0).getName();
        if (tableName == null) {
            throw new AnalysisException("table in from clause is invalid, please check if it's single table "
                    + "and not sub-query");
        }
        baseIndexName = tableName.getTbl();
        dbName = tableName.getDb();
    }

    private void analyzeGroupByClause() throws AnalysisException {
        if (selectStmt.getGroupByClause() == null) {
            return;
        }
        List<Expr> groupingExprs = selectStmt.getGroupByClause().getGroupingExprs();
        List<FunctionCallExpr> aggregateExprs = selectStmt.getAggInfo().getAggregateExprs();
        List<Expr> selectExprs = selectStmt.getSelectList().getExprs();
        for (Expr expr : selectExprs) {
            boolean match = false;
            String lhs = selectStmt.getExprFromAliasSMap(expr).toSqlWithoutTbl();
            for (Expr groupExpr : groupingExprs) {
                String rhs = selectStmt.getExprFromAliasSMap(groupExpr).toSqlWithoutTbl();
                if (lhs.equalsIgnoreCase(rhs)) {
                    match = true;
                    break;
                }
            }
            if (!match) {
                for (Expr groupExpr : aggregateExprs) {
                    String rhs = selectStmt.getExprFromAliasSMap(groupExpr).toSqlWithoutTbl();
                    if (lhs.equalsIgnoreCase(rhs)) {
                        match = true;
                        break;
                    }
                }
            }

            if (!match) {
                throw new AnalysisException("The select expr " + lhs + " not in grouping or aggregate columns");
            }
        }
    }

    private void analyzeOrderByClause() throws AnalysisException {
        if (selectStmt.getOrderByElements() == null) {
            supplyOrderColumn();
            return;
        }

        List<OrderByElement> orderByElements = selectStmt.getOrderByElements();
        if (orderByElements.size() > mvColumnItemList.size()) {
            throw new AnalysisException("The number of columns in order clause must be less than " + "the number of "
                    + "columns in select clause");
        }
        if (beginIndexOfAggregation != -1 && (orderByElements.size() != (beginIndexOfAggregation))) {
            throw new AnalysisException("The key of columns in mv must be all of group by columns");
        }
        for (int i = 0; i < orderByElements.size(); i++) {
            Expr orderByElement = selectStmt.getExprFromAliasSMapDirect(orderByElements.get(i).getExpr());

            MVColumnItem mvColumnItem = mvColumnItemList.get(i);
<<<<<<< HEAD
            SlotRef slotRef = (SlotRef) orderByElement;
            if (mvColumnItem.getName() == null) {
                throw new AnalysisException("mvColumnItem.getName() is null");
            }
            if (slotRef.getColumnName() == null) {
                throw new AnalysisException("slotRef.getColumnName() is null");
            }
            if (!MaterializedIndexMeta.matchColumnName(mvColumnBreaker(mvColumnItem.getName()),
                    slotRef.getColumnName())) {
                throw new AnalysisException("The order of columns in order by clause must be same as "
                        + "the order of columns in select list, " + mvColumnItem.getName() + " vs "
                        + slotRef.getColumnName());
=======
            if (mvColumnItem.getName() == null) {
                throw new AnalysisException("mvColumnItem.getName() is null");
            }

            if (!mvColumnItem.getDefineExpr().equals(orderByElement)) {
                throw new AnalysisException("The order of columns in order by clause must be same as "
                        + "the order of columns in select list, " + mvColumnItem.getDefineExpr().toSql() + " vs "
                        + orderByElement.toSql());
>>>>>>> 7bda49b5
            }
            Preconditions.checkState(mvColumnItem.getAggregationType() == null);
            mvColumnItem.setIsKey(true);
        }

        // supplement none aggregate type
        for (MVColumnItem mvColumnItem : mvColumnItemList) {
            if (mvColumnItem.isKey()) {
                continue;
            }
            if (mvColumnItem.getAggregationType() != null) {
                break;
            }
            mvColumnItem.setAggregationType(AggregateType.NONE, true);
        }
    }

    /*
    This function is used to supply order by columns and calculate short key count
     */
    private void supplyOrderColumn() throws AnalysisException {
        /**
         * The keys type of Materialized view is aggregation.
         * All of group by columns are keys of materialized view.
         */
        if (mvKeysType == KeysType.AGG_KEYS) {
            for (MVColumnItem mvColumnItem : mvColumnItemList) {
                if (mvColumnItem.getAggregationType() != null) {
                    break;
                }
                mvColumnItem.setIsKey(true);
            }
        } else if (mvKeysType == KeysType.DUP_KEYS) {
            /**
             * There is no aggregation function in materialized view.
             * Supplement key of MV columns
             * The key is same as the short key in duplicate table
             * For example: select k1, k2 ... kn from t1
             * The default key columns are first 36 bytes of the columns in define order.
             * If the number of columns in the first 36 is more than 3, the first 3 columns will be used.
             * column: k1, k2, k3. The key is true.
             * Supplement non-key of MV columns
             * column: k4... kn. The key is false, aggregation type is none, isAggregationTypeImplicit is true.
             */
            int theBeginIndexOfValue = 0;
            // supply key
            int keySizeByte = 0;
            for (; theBeginIndexOfValue < mvColumnItemList.size(); theBeginIndexOfValue++) {
                MVColumnItem column = mvColumnItemList.get(theBeginIndexOfValue);
                keySizeByte += column.getType().getIndexSize();
                if (theBeginIndexOfValue + 1 > FeConstants.shortkey_max_column_count
                        || keySizeByte > FeConstants.shortkey_maxsize_bytes) {
                    if (theBeginIndexOfValue == 0 && column.getType().getPrimitiveType().isCharFamily()) {
                        column.setIsKey(true);
                        theBeginIndexOfValue++;
                    }
                    break;
                }
                if (column.getType().isFloatingPointType()) {
                    break;
                }
                if (column.getType().getPrimitiveType() == PrimitiveType.VARCHAR) {
                    column.setIsKey(true);
                    theBeginIndexOfValue++;
                    break;
                }
                column.setIsKey(true);
            }
            if (theBeginIndexOfValue == 0) {
                throw new AnalysisException("The first column could not be float or double type, use decimal instead");
            }
            // supply value
            for (; theBeginIndexOfValue < mvColumnItemList.size(); theBeginIndexOfValue++) {
                MVColumnItem mvColumnItem = mvColumnItemList.get(theBeginIndexOfValue);
                mvColumnItem.setAggregationType(AggregateType.NONE, true);
            }
        }
    }

    private MVColumnItem buildMVColumnItem(Analyzer analyzer, FunctionCallExpr functionCallExpr)
            throws AnalysisException {
        String functionName = functionCallExpr.getFnName().getFunction();
        List<Expr> childs = functionCallExpr.getChildren();
<<<<<<< HEAD
        Preconditions.checkArgument(childs.size() == 1);
=======
>>>>>>> 7bda49b5
        Expr defineExpr = childs.get(0);
        Type baseType = defineExpr.getType();
        AggregateType mvAggregateType = null;
        Type type;
        switch (functionName.toLowerCase()) {
            case "sum":
                mvAggregateType = AggregateType.valueOf(functionName.toUpperCase());
                PrimitiveType baseColumnType = baseType.getPrimitiveType();
                if (baseColumnType == PrimitiveType.TINYINT || baseColumnType == PrimitiveType.SMALLINT
                        || baseColumnType == PrimitiveType.INT) {
                    type = Type.BIGINT;
                } else if (baseColumnType == PrimitiveType.FLOAT) {
                    type = Type.DOUBLE;
                } else {
                    type = baseType;
                }
                if (type != baseType) {
                    defineExpr = new CastExpr(type, defineExpr);
                    if (analyzer != null) {
                        defineExpr.analyze(analyzer);
                    }
                }
                break;
            case "min":
            case "max":
                type = baseType;
                break;
            case FunctionSet.BITMAP_UNION:
                type = Type.BITMAP;
                if (analyzer != null && !baseType.isBitmapType()) {
                    throw new AnalysisException(
                            "BITMAP_UNION need input a bitmap column, but input " + baseType.toString());
                }
                break;
            case FunctionSet.HLL_UNION:
                type = Type.HLL;
                if (analyzer != null && !baseType.isHllType()) {
                    throw new AnalysisException("HLL_UNION need input a hll column, but input " + baseType.toString());
                }
                break;
            case FunctionSet.COUNT:
                mvAggregateType = AggregateType.SUM;
                defineExpr = CountFieldToSum.slotToCaseWhen(defineExpr);
                if (analyzer != null) {
                    defineExpr.analyze(analyzer);
                }
                type = Type.BIGINT;
                break;
            default:
                mvAggregateType = AggregateType.GENERIC_AGGREGATION;
                defineExpr = Function.convertToStateCombinator(functionCallExpr);
                type = defineExpr.type;
        }
        if (mvAggregateType == null) {
            mvAggregateType = AggregateType.valueOf(functionName.toUpperCase());
        }
<<<<<<< HEAD
        if (mvAggregateType == null) {
            mvAggregateType = AggregateType.valueOf(functionName.toUpperCase());
        }
=======
>>>>>>> 7bda49b5

        if (!isReplay && defineExpr.hasAggregateSlot()) {
            SlotRef slot = null;
            if (defineExpr instanceof SlotRef) {
                slot = (SlotRef) defineExpr;
            } else if (defineExpr instanceof CastExpr && defineExpr.getChild(0) instanceof SlotRef) {
                slot = (SlotRef) defineExpr.getChild(0);
            } else {
<<<<<<< HEAD
                throw new AnalysisException("Aggregate function require single slot argument, invalid argument is: "
                        + defineExpr.toSql());
=======
                throw new AnalysisException(
                        "Aggregate function require single slot argument, invalid argument is: " + defineExpr.toSql());
>>>>>>> 7bda49b5
            }

            AggregateType input = slot.getColumn().getAggregationType();
            if (!input.equals(mvAggregateType)) {
                throw new AnalysisException("Aggregate function require same with slot aggregate type, input: "
                        + input.name() + ", required: " + mvAggregateType.name());
            }
        }
        return new MVColumnItem(type, mvAggregateType, defineExpr, mvColumnBuilder(defineExpr.toSql()));
    }

    public Map<String, Expr> parseDefineExpr(Analyzer analyzer) throws AnalysisException {
        Map<String, Expr> result = Maps.newHashMap();
        SelectList selectList = selectStmt.getSelectList();
        for (SelectListItem selectListItem : selectList.getItems()) {
            Expr selectListItemExpr = selectListItem.getExpr();
            Expr expr = selectListItemExpr;
            String name = mvColumnBuilder(MaterializedIndexMeta.normalizeName(expr.toSql()));
            if (selectListItemExpr instanceof FunctionCallExpr) {
                FunctionCallExpr functionCallExpr = (FunctionCallExpr) selectListItemExpr;
                switch (functionCallExpr.getFnName().getFunction().toLowerCase()) {
                    case "sum":
                    case "min":
                    case "max":
                    case FunctionSet.BITMAP_UNION:
                    case FunctionSet.HLL_UNION:
                    case FunctionSet.COUNT:
                        MVColumnItem item = buildMVColumnItem(analyzer, functionCallExpr);
                        expr = item.getDefineExpr();
                        name = item.getName();
                        break;
                    default:
<<<<<<< HEAD
=======
                        if (Env.getCurrentEnv()
                                .isAggFunctionName(functionCallExpr.getFnName().getFunction().toLowerCase())) {
                            MVColumnItem genericItem = buildMVColumnItem(analyzer, functionCallExpr);
                            expr = genericItem.getDefineExpr();
                            name = genericItem.getName();
                        }
>>>>>>> 7bda49b5
                        break;
                }
            }
            result.put(name, expr);
        }
        return result;
    }

    // for bitmap_union(to_bitmap(column)) function, we should check value is not
    // negative
    // in vectorized schema_change mode, so we should rewrite the function to
    // bitmap_union(to_bitmap_with_check(column))
    public void rewriteToBitmapWithCheck() {
        for (SelectListItem item : selectStmt.getSelectList().getItems()) {
            if (item.getExpr() instanceof FunctionCallExpr) {
                String functionName = ((FunctionCallExpr) item.getExpr()).getFnName().getFunction();
                if (functionName.equalsIgnoreCase("bitmap_union")) {
                    if (item.getExpr().getChildren().size() == 1
                            && item.getExpr().getChild(0) instanceof FunctionCallExpr) {
                        FunctionCallExpr childFunctionCallExpr = (FunctionCallExpr) item.getExpr().getChild(0);
                        if (childFunctionCallExpr.getFnName().getFunction().equalsIgnoreCase("to_bitmap")) {
                            childFunctionCallExpr.setFnName(FunctionName.createBuiltinName("to_bitmap_with_check"));
                        }
                    }
                }
            }
        }
    }

    public static String mvColumnBuilder(String functionName, String sourceColumnName) {
        return new StringBuilder().append(MATERIALIZED_VIEW_NAME_PREFIX).append(functionName).append("_")
                .append(sourceColumnName).toString();
    }

    public static String mvColumnBuilder(AggregateType aggregateType, String sourceColumnName) {
        return new StringBuilder().append(MATERIALIZED_VIEW_AGGREGATE_NAME_PREFIX).append(aggregateType.toSql())
                .append("__")
                .append(mvColumnBreaker(sourceColumnName)).toString();
    }

    public static String mvAggregateColumnBuilder(String functionName, String sourceColumnName) {
        return new StringBuilder().append(MATERIALIZED_VIEW_AGGREGATE_NAME_PREFIX).append(functionName.toUpperCase())
                .append(MATERIALIZED_VIEW_AGGREGATE_NAME_LINK)
                .append(sourceColumnName).toString();
    }

    public static String mvColumnBuilder(String name) {
        return new StringBuilder().append(MATERIALIZED_VIEW_NAME_PREFIX).append(name).toString();
    }

    public static String mvColumnBuilder(Optional<String> functionName, String sourceColumnName) {
        return functionName.map(s -> mvAggregateColumnBuilder(s, sourceColumnName))
                    .orElseGet(() -> mvColumnBuilder(sourceColumnName));
    }

    public static String mvColumnBreaker(String name) {
        if (name.startsWith(MATERIALIZED_VIEW_AGGREGATE_NAME_PREFIX)) {
            // mva_SUM__k2 -> k2
            return mvColumnBreaker(name.substring(name.indexOf(MATERIALIZED_VIEW_AGGREGATE_NAME_LINK)
                    + MATERIALIZED_VIEW_AGGREGATE_NAME_LINK.length()));
        } else if (name.startsWith(MATERIALIZED_VIEW_NAME_PREFIX)) {
            // mv_k2 -> k2
            return mvColumnBreaker(name.substring(MATERIALIZED_VIEW_NAME_PREFIX.length()));
        }
        return name;
    }

    public static String oldmvColumnBreaker(String name) {
        if (name.startsWith(MATERIALIZED_VIEW_NAME_PREFIX)) {
            // mv_count_k2 -> k2
            name = name.substring(MATERIALIZED_VIEW_NAME_PREFIX.length());
            for (String prefix : FN_NAME_TO_PATTERN.keySet()) {
                if (name.startsWith(prefix)) {
                    return name.substring(prefix.length() + 1);
                }
            }
        }
        if (name.startsWith(MATERIALIZED_VIEW_NAME_PREFIX)) {
            // mv_k2 -> k2
            return mvColumnBreaker(name.substring(MATERIALIZED_VIEW_NAME_PREFIX.length()));
        }
        return name;
    }

    private static boolean mvMatch(String name, String prefix) {
        return MaterializedIndexMeta.normalizeName(name).startsWith(prefix);
    }

    public static boolean isMVColumn(String name) {
        return isMVColumnAggregate(name) || isMVColumnNormal(name);
    }

    public static boolean isMVColumnAggregate(String name) {
        return mvMatch(name, MATERIALIZED_VIEW_AGGREGATE_NAME_PREFIX);
    }

    public static boolean isMVColumnNormal(String name) {
        return mvMatch(name, MATERIALIZED_VIEW_NAME_PREFIX);
    }

    @Override
    public String toSql() {
        return null;
    }
}<|MERGE_RESOLUTION|>--- conflicted
+++ resolved
@@ -226,23 +226,6 @@
             if (selectListItemExpr instanceof FunctionCallExpr
                     && ((FunctionCallExpr) selectListItemExpr).isAggregateFunction()) {
                 FunctionCallExpr functionCallExpr = (FunctionCallExpr) selectListItemExpr;
-<<<<<<< HEAD
-                String functionName = functionCallExpr.getFnName().getFunction();
-                // current version not support count(distinct) function in creating materialized
-                // view
-                if (!isReplay) {
-                    MVColumnPattern mvColumnPattern = FN_NAME_TO_PATTERN.get(functionName.toLowerCase());
-                    if (mvColumnPattern == null) {
-                        throw new AnalysisException(
-                                "Materialized view does not support this function:" + functionCallExpr.toSqlImpl());
-                    }
-                    if (!mvColumnPattern.match(functionCallExpr)) {
-                        throw new AnalysisException(
-                                "The function " + functionName + " must match pattern:" + mvColumnPattern.toString());
-                    }
-                }
-=======
->>>>>>> 7bda49b5
 
                 if (beginIndexOfAggregation == -1) {
                     beginIndexOfAggregation = i;
@@ -329,20 +312,6 @@
             Expr orderByElement = selectStmt.getExprFromAliasSMapDirect(orderByElements.get(i).getExpr());
 
             MVColumnItem mvColumnItem = mvColumnItemList.get(i);
-<<<<<<< HEAD
-            SlotRef slotRef = (SlotRef) orderByElement;
-            if (mvColumnItem.getName() == null) {
-                throw new AnalysisException("mvColumnItem.getName() is null");
-            }
-            if (slotRef.getColumnName() == null) {
-                throw new AnalysisException("slotRef.getColumnName() is null");
-            }
-            if (!MaterializedIndexMeta.matchColumnName(mvColumnBreaker(mvColumnItem.getName()),
-                    slotRef.getColumnName())) {
-                throw new AnalysisException("The order of columns in order by clause must be same as "
-                        + "the order of columns in select list, " + mvColumnItem.getName() + " vs "
-                        + slotRef.getColumnName());
-=======
             if (mvColumnItem.getName() == null) {
                 throw new AnalysisException("mvColumnItem.getName() is null");
             }
@@ -351,7 +320,6 @@
                 throw new AnalysisException("The order of columns in order by clause must be same as "
                         + "the order of columns in select list, " + mvColumnItem.getDefineExpr().toSql() + " vs "
                         + orderByElement.toSql());
->>>>>>> 7bda49b5
             }
             Preconditions.checkState(mvColumnItem.getAggregationType() == null);
             mvColumnItem.setIsKey(true);
@@ -435,10 +403,6 @@
             throws AnalysisException {
         String functionName = functionCallExpr.getFnName().getFunction();
         List<Expr> childs = functionCallExpr.getChildren();
-<<<<<<< HEAD
-        Preconditions.checkArgument(childs.size() == 1);
-=======
->>>>>>> 7bda49b5
         Expr defineExpr = childs.get(0);
         Type baseType = defineExpr.getType();
         AggregateType mvAggregateType = null;
@@ -495,12 +459,6 @@
         if (mvAggregateType == null) {
             mvAggregateType = AggregateType.valueOf(functionName.toUpperCase());
         }
-<<<<<<< HEAD
-        if (mvAggregateType == null) {
-            mvAggregateType = AggregateType.valueOf(functionName.toUpperCase());
-        }
-=======
->>>>>>> 7bda49b5
 
         if (!isReplay && defineExpr.hasAggregateSlot()) {
             SlotRef slot = null;
@@ -509,13 +467,8 @@
             } else if (defineExpr instanceof CastExpr && defineExpr.getChild(0) instanceof SlotRef) {
                 slot = (SlotRef) defineExpr.getChild(0);
             } else {
-<<<<<<< HEAD
-                throw new AnalysisException("Aggregate function require single slot argument, invalid argument is: "
-                        + defineExpr.toSql());
-=======
                 throw new AnalysisException(
                         "Aggregate function require single slot argument, invalid argument is: " + defineExpr.toSql());
->>>>>>> 7bda49b5
             }
 
             AggregateType input = slot.getColumn().getAggregationType();
@@ -548,15 +501,12 @@
                         name = item.getName();
                         break;
                     default:
-<<<<<<< HEAD
-=======
                         if (Env.getCurrentEnv()
                                 .isAggFunctionName(functionCallExpr.getFnName().getFunction().toLowerCase())) {
                             MVColumnItem genericItem = buildMVColumnItem(analyzer, functionCallExpr);
                             expr = genericItem.getDefineExpr();
                             name = genericItem.getName();
                         }
->>>>>>> 7bda49b5
                         break;
                 }
             }
