--- conflicted
+++ resolved
@@ -1676,7 +1676,6 @@
         return logModifyTableProperty(OperationType.OP_MODIFY_IN_MEMORY, info);
     }
 
-<<<<<<< HEAD
     // SELECTDB_CODE_BEGIN
     public void logModifyPersistent(ModifyTablePropertyOperationLog info) {
         logEdit(OperationType.OP_MODIFY_PERSISTENT, info);
@@ -1687,12 +1686,8 @@
     }
     // SELECTDB_CODE_END
 
-    public void logUpdateBinlogConfig(ModifyTablePropertyOperationLog info) {
-        logEdit(OperationType.OP_UPDATE_BINLOG_CONFIG, info);
-=======
     public long logUpdateBinlogConfig(ModifyTablePropertyOperationLog info) {
         return logModifyTableProperty(OperationType.OP_UPDATE_BINLOG_CONFIG, info);
->>>>>>> 5cd7d5d0
     }
 
     public void logAlterLightSchemaChange(AlterLightSchemaChangeInfo info) {
