// Licensed to the Apache Software Foundation (ASF) under one
// or more contributor license agreements.  See the NOTICE file
// distributed with this work for additional information
// regarding copyright ownership.  The ASF licenses this file
// to you under the Apache License, Version 2.0 (the
// "License"); you may not use this file except in compliance
// with the License.  You may obtain a copy of the License at
//
//   http://www.apache.org/licenses/LICENSE-2.0
//
// Unless required by applicable law or agreed to in writing,
// software distributed under the License is distributed on an
// "AS IS" BASIS, WITHOUT WARRANTIES OR CONDITIONS OF ANY
// KIND, either express or implied.  See the License for the
// specific language governing permissions and limitations
// under the License.
// This file is copied from
// https://github.com/apache/impala/blob/branch-2.9.0/fe/src/main/java/org/apache/impala/FoldConstantsRule.java
// and modified by Doris

package org.apache.doris.rewrite;


import org.apache.doris.analysis.Analyzer;
import org.apache.doris.analysis.BetweenPredicate;
import org.apache.doris.analysis.CaseExpr;
import org.apache.doris.analysis.CastExpr;
import org.apache.doris.analysis.Expr;
import org.apache.doris.analysis.InformationFunction;
import org.apache.doris.analysis.LiteralExpr;
import org.apache.doris.analysis.NullLiteral;
import org.apache.doris.analysis.VariableExpr;
import org.apache.doris.catalog.Env;
import org.apache.doris.catalog.PrimitiveType;
import org.apache.doris.catalog.ScalarType;
import org.apache.doris.catalog.Type;
import org.apache.doris.common.AnalysisException;
import org.apache.doris.common.LoadException;
import org.apache.doris.common.util.DebugUtil;
import org.apache.doris.common.util.TimeUtils;
import org.apache.doris.proto.InternalService;
import org.apache.doris.proto.Types.PScalarType;
import org.apache.doris.qe.ConnectContext;
import org.apache.doris.qe.VariableMgr;
import org.apache.doris.rpc.BackendServiceProxy;
import org.apache.doris.system.Backend;
import org.apache.doris.thrift.TExpr;
import org.apache.doris.thrift.TFoldConstantParams;
import org.apache.doris.thrift.TNetworkAddress;
import org.apache.doris.thrift.TPrimitiveType;
import org.apache.doris.thrift.TQueryGlobals;
import org.apache.doris.thrift.TQueryOptions;

import com.google.common.base.Preconditions;
import com.google.common.base.Predicates;
import org.apache.logging.log4j.LogManager;
import org.apache.logging.log4j.Logger;

import java.time.LocalDateTime;
import java.util.Collections;
import java.util.HashMap;
import java.util.List;
import java.util.Map;
import java.util.concurrent.Future;
import java.util.concurrent.TimeUnit;

/**
 * This rule replaces a constant Expr with its equivalent LiteralExpr by evaluating the
 * Expr in the BE. Exprs that are already LiteralExprs are not changed.
 *
 * TODO: Expressions fed into this rule are currently not required to be analyzed
 * in order to support constant folding in expressions that contain unresolved
 * references to select-list aliases (such expressions cannot be analyzed).
 * The cross-dependencies between rule transformations and analysis are vague at the
 * moment and make rule application overly complicated.
 *
 * Examples:
 * 1 + 1 + 1 --> 3
 * toupper('abc') --> 'ABC'
 * cast('2016-11-09' as timestamp) --> TIMESTAMP '2016-11-09 00:00:00'
 */
public class FoldConstantsRule implements ExprRewriteRule {
    private static final Logger LOG = LogManager.getLogger(FoldConstantsRule.class);

    public static ExprRewriteRule INSTANCE = new FoldConstantsRule();

    @Override
    public Expr apply(Expr expr, Analyzer analyzer, ExprRewriter.ClauseType clauseType) throws AnalysisException {
        // evaluate `case when expr` when possible
        if (expr instanceof CaseExpr) {
            return CaseExpr.computeCaseExpr((CaseExpr) expr);
        }

        // Avoid calling Expr.isConstant() because that would lead to repeated traversals
        // of the Expr tree. Assumes the bottom-up application of this rule. Constant
        // children should have been folded at this point.
        for (Expr child : expr.getChildren()) {
            if (!child.isLiteral() && !(child instanceof CastExpr)) {
                return expr;
            }
        }

        if (expr.isLiteral() || !expr.isConstant()) {
            return expr;
        }

        // Do not constant fold cast(null as dataType) because we cannot preserve the
        // cast-to-types and that can lead to query failures, e.g., CTAS
        if (expr instanceof CastExpr) {
            CastExpr castExpr = (CastExpr) expr;
            if (castExpr.isNotFold()) {
                return castExpr;
            }
            if (castExpr.getChild(0) instanceof NullLiteral) {
                return castExpr.getChild(0);
            }
        }

        // Analyze constant exprs, if necessary. Note that the 'expr' may become non-constant
        // after analysis (e.g., aggregate functions).
        if (!expr.isAnalyzed()) {
            expr.analyze(analyzer);
            if (!expr.isConstant()) {
                return expr;
            }
        }
        return expr.getResultValue(false);
    }

    /**
     * fold constant expr by BE
     * SysVariableDesc and InformationFunction need handling specially
     * @param exprMap
     * @param analyzer
     * @return
     * @throws AnalysisException
     */
    public boolean apply(Map<String, Expr> exprMap, Analyzer analyzer, boolean changed, TQueryOptions tQueryOptions)
            throws AnalysisException {
        // root_expr_id_string:
        //     child_expr_id_string : texpr
        //     child_expr_id_string : texpr
        Map<String, Map<String, TExpr>> paramMap = new HashMap<>();
        Map<String, Expr> allConstMap = new HashMap<>();
        // map to collect SysVariableDesc
        Map<String, Map<String, Expr>> sysVarsMap = new HashMap<>();
        // map to collect InformationFunction
        Map<String, Map<String, Expr>> infoFnsMap = new HashMap<>();
        for (Map.Entry<String, Expr> entry : exprMap.entrySet()) {
            Map<String, TExpr> constMap = new HashMap<>();
            Map<String, Expr> oriConstMap = new HashMap<>();
            Map<String, Expr> sysVarMap = new HashMap<>();
            Map<String, Expr> infoFnMap = new HashMap<>();
            getConstExpr(entry.getValue(), constMap, oriConstMap, analyzer, sysVarMap, infoFnMap);

            if (!constMap.isEmpty()) {
                paramMap.put(entry.getKey(), constMap);
                allConstMap.putAll(oriConstMap);
            }
            if (!sysVarMap.isEmpty()) {
                sysVarsMap.put(entry.getKey(), sysVarMap);
            }
            if (!infoFnMap.isEmpty()) {
                infoFnsMap.put(entry.getKey(), infoFnMap);
            }
        }

        if (!sysVarsMap.isEmpty()) {
            putBackConstExpr(exprMap, sysVarsMap);
            changed = true;
        }

        if (!infoFnsMap.isEmpty()) {
            putBackConstExpr(exprMap, infoFnsMap);
            changed = true;
        }

        if (!paramMap.isEmpty()) {
            Map<String, Map<String, Expr>> resultMap = calcConstExpr(paramMap, allConstMap, analyzer.getContext(),
                    tQueryOptions);

            if (!resultMap.isEmpty()) {
                putBackConstExpr(exprMap, resultMap);
                changed = true;

            }

        }
        return changed;
    }

    /**
     * get all constant children expr from a expr
     * @param expr
     * @param constExprMap
     * @param analyzer
     * @throws AnalysisException
     */
    // public only for unit test
    public void getConstExpr(Expr expr, Map<String, TExpr> constExprMap, Map<String, Expr> oriConstMap,
            Analyzer analyzer, Map<String, Expr> sysVarMap, Map<String, Expr> infoFnMap)
            throws AnalysisException {
        if (expr.isConstant()) {
            // Do not constant fold cast(null as dataType) because we cannot preserve the
            // cast-to-types and that can lead to query failures, e.g., CTAS
            if (expr instanceof CastExpr) {
                CastExpr castExpr = (CastExpr) expr;
                if (castExpr.getChild(0) instanceof NullLiteral) {
                    return;
                }
            }
            // skip literal expr
            if (expr instanceof LiteralExpr) {
                return;
            }
            // skip BetweenPredicate need to be rewrite to CompoundPredicate
            if (expr instanceof BetweenPredicate) {
                return;
            }
            // collect sysVariableDesc expr
            if (expr.contains(Predicates.instanceOf(VariableExpr.class))) {
                getSysVarDescExpr(expr, sysVarMap);
                return;
            }
            // collect InformationFunction
            if (expr.contains(Predicates.instanceOf(InformationFunction.class))) {
                getInfoFnExpr(expr, infoFnMap);
                return;
            }
            constExprMap.put(expr.getId().toString(), expr.treeToThrift());
            oriConstMap.put(expr.getId().toString(), expr);
        } else {
            recursiveGetChildrenConstExpr(expr, constExprMap, oriConstMap, analyzer, sysVarMap, infoFnMap);

        }
    }

    private void recursiveGetChildrenConstExpr(Expr expr, Map<String, TExpr> constExprMap,
            Map<String, Expr> oriConstMap, Analyzer analyzer, Map<String, Expr> sysVarMap, Map<String, Expr> infoFnMap)
            throws AnalysisException {
        for (int i = 0; i < expr.getChildren().size(); i++) {
            final Expr child = expr.getChildren().get(i);
            getConstExpr(child, constExprMap, oriConstMap, analyzer, sysVarMap, infoFnMap);
        }

    }

    private void getSysVarDescExpr(Expr expr, Map<String, Expr> sysVarMap) {
        if (expr instanceof VariableExpr) {
            Expr literalExpr = ((VariableExpr) expr).getLiteralExpr();
            if (literalExpr == null) {
                try {
                    VariableMgr.fillValue(ConnectContext.get().getSessionVariable(), (VariableExpr) expr);
                    literalExpr = ((VariableExpr) expr).getLiteralExpr();
                } catch (AnalysisException e) {
                    LOG.warn("failed to get session variable value: " + ((VariableExpr) expr).getName());
                }
            }
            sysVarMap.put(expr.getId().toString(), literalExpr);
        } else {
            for (Expr child : expr.getChildren()) {
                getSysVarDescExpr(child, sysVarMap);
            }
        }
    }

    private void getInfoFnExpr(Expr expr, Map<String, Expr> infoFnMap) {
        if (expr instanceof InformationFunction) {
            Type type = expr.getType();
            LiteralExpr literalExpr = null;
            try {
                String str = null;
                if (type.equals(Type.VARCHAR)) {
                    str = ((InformationFunction) expr).getStrValue();
                } else if (type.equals(Type.BIGINT)) {
                    str = ((InformationFunction) expr).getIntValue();
                }
                Preconditions.checkNotNull(str);
                literalExpr = LiteralExpr.create(str, type);
                infoFnMap.put(expr.getId().toString(), literalExpr);
            } catch (AnalysisException e) {
                LOG.warn("failed to get const expr value from InformationFunction: {}", e.getMessage());
            }

        } else {
            for (Expr child : expr.getChildren()) {
                getInfoFnExpr(child, infoFnMap);
            }
        }
    }

    /**
     * put all rewritten expr back to ori expr map
     * @param exprMap
     * @param resultMap
     */
    private void putBackConstExpr(Map<String, Expr> exprMap, Map<String, Map<String, Expr>> resultMap) {
        for (Map.Entry<String, Map<String, Expr>> entry : resultMap.entrySet()) {
            Expr rewrittenExpr = putBackConstExpr(exprMap.get(entry.getKey()), entry.getValue());
            exprMap.put(entry.getKey(), rewrittenExpr);
        }
    }

    private Expr putBackConstExpr(Expr expr, Map<String, Expr> resultMap) {
        for (Map.Entry<String, Expr> entry : resultMap.entrySet()) {
            if (entry.getValue() instanceof LiteralExpr) {
                expr = replaceExpr(expr, entry.getKey(), (LiteralExpr) entry.getValue());

            }
        }
        return expr;
    }

    /**
     * find and replace constant child expr of a expr by literal expr
     * @param expr
     * @param key
     * @param literalExpr
     * @return
     */
    private Expr replaceExpr(Expr expr, String key, LiteralExpr literalExpr) {
        if (expr.getId().toString().equals(key)) {
            return literalExpr;
        }
        // ATTN: make sure the child order of expr keep unchanged
        for (int i = 0; i < expr.getChildren().size(); i++) {
            Expr child = expr.getChild(i);
            if (!(child instanceof LiteralExpr) && literalExpr.equals(replaceExpr(child, key, literalExpr))) {
                literalExpr.setId(child.getId());
                expr.setChild(i, literalExpr);
                break;
            }
        }
        return expr;
    }

    /**
     * calc all constant exprs by BE
     * @param map
     * @param context
     * @return
     */
    private Map<String, Map<String, Expr>> calcConstExpr(Map<String, Map<String, TExpr>> map,
            Map<String, Expr> allConstMap,
            ConnectContext context, TQueryOptions tQueryOptions) {
        TNetworkAddress brpcAddress = null;
        Map<String, Map<String, Expr>> resultMap = new HashMap<>();
        try {
            List<Long> backendIds = Env.getCurrentSystemInfo().getAllBackendIds(true);
            if (backendIds.isEmpty()) {
                throw new LoadException("Failed to get all partitions. No alive backends");
            }
            Collections.shuffle(backendIds);
            Backend be = Env.getCurrentSystemInfo().getBackend(backendIds.get(0));
            brpcAddress = new TNetworkAddress(be.getHost(), be.getBrpcPort());

            TQueryGlobals queryGlobals = new TQueryGlobals();
            queryGlobals.setNowString(TimeUtils.DATETIME_FORMAT.format(LocalDateTime.now()));
            queryGlobals.setTimestampMs(System.currentTimeMillis());
            queryGlobals.setNanoSeconds(LocalDateTime.now().getNano());
            queryGlobals.setTimeZone(TimeUtils.DEFAULT_TIME_ZONE);
            if (context.getSessionVariable().getTimeZone().equals("CST")) {
                queryGlobals.setTimeZone(TimeUtils.DEFAULT_TIME_ZONE);
            } else {
                queryGlobals.setTimeZone(context.getSessionVariable().getTimeZone());
            }

            TFoldConstantParams tParams = new TFoldConstantParams(map, queryGlobals);
<<<<<<< HEAD
            tParams.setVecExec(VectorizedUtil.isVectorized());
=======
            tParams.setVecExec(true);
>>>>>>> 7bda49b5
            tParams.setQueryOptions(tQueryOptions);
            tParams.setQueryId(context.queryId());

            Future<InternalService.PConstantExprResult> future
                    = BackendServiceProxy.getInstance().foldConstantExpr(brpcAddress, tParams);
            InternalService.PConstantExprResult result = future.get(5, TimeUnit.SECONDS);

            if (result.getStatus().getStatusCode() == 0) {
                for (Map.Entry<String, InternalService.PExprResultMap> entry
                        : result.getExprResultMapMap().entrySet()) {
                    Map<String, Expr> tmp = new HashMap<>();
                    for (Map.Entry<String, InternalService.PExprResult> entry1
                            : entry.getValue().getMapMap().entrySet()) {
                        PScalarType scalarType = entry1.getValue().getType();
                        TPrimitiveType ttype = TPrimitiveType.findByValue(scalarType.getType());
                        Expr retExpr = null;
                        if (entry1.getValue().getSuccess()) {
                            Type type = null;
                            if (ttype == TPrimitiveType.CHAR) {
                                Preconditions.checkState(scalarType.hasLen());
                                type = ScalarType.createCharType(scalarType.getLen());
                            } else if (ttype == TPrimitiveType.VARCHAR) {
                                Preconditions.checkState(scalarType.hasLen());
                                type = ScalarType.createVarcharType(scalarType.getLen());
                            } else if (ttype == TPrimitiveType.DECIMALV2) {
                                type = ScalarType.createDecimalType(scalarType.getPrecision(),
                                        scalarType.getScale());
                            } else if (ttype == TPrimitiveType.DATETIMEV2) {
                                type = ScalarType.createDatetimeV2Type(scalarType.getScale());
                            } else if (ttype == TPrimitiveType.DECIMAL32
                                    || ttype == TPrimitiveType.DECIMAL64
                                    || ttype == TPrimitiveType.DECIMAL128I) {
                                type = ScalarType.createDecimalV3Type(scalarType.getPrecision(),
                                        scalarType.getScale());
                            } else {
                                type = ScalarType.createType(
                                        PrimitiveType.fromThrift(ttype));
                            }
                            retExpr = LiteralExpr.create(entry1.getValue().getContent(),
                                    type);
                        } else {
                            retExpr = allConstMap.get(entry1.getKey());
                        }
                        LOG.debug("retExpr: " + retExpr.toString());
                        tmp.put(entry1.getKey(), retExpr);
                    }
                    if (!tmp.isEmpty()) {
                        resultMap.put(entry.getKey(), tmp);
                    }
                }

            } else {
                LOG.warn("failed_fold_context.queryId(): " + DebugUtil.printId(context.queryId()));
                LOG.warn("failed to get const expr value from be: {}", result.getStatus().getErrorMsgsList());
            }
        } catch (Exception e) {
            LOG.warn("failed_fold_context.queryId(): " + DebugUtil.printId(context.queryId()));
            LOG.warn("failed to get const expr value from be: {}", e.getMessage());
        }
        return resultMap;
    }
}<|MERGE_RESOLUTION|>--- conflicted
+++ resolved
@@ -366,11 +366,7 @@
             }
 
             TFoldConstantParams tParams = new TFoldConstantParams(map, queryGlobals);
-<<<<<<< HEAD
-            tParams.setVecExec(VectorizedUtil.isVectorized());
-=======
             tParams.setVecExec(true);
->>>>>>> 7bda49b5
             tParams.setQueryOptions(tQueryOptions);
             tParams.setQueryId(context.queryId());
 
