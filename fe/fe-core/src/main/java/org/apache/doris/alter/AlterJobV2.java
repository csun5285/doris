// Licensed to the Apache Software Foundation (ASF) under one
// or more contributor license agreements.  See the NOTICE file
// distributed with this work for additional information
// regarding copyright ownership.  The ASF licenses this file
// to you under the Apache License, Version 2.0 (the
// "License"); you may not use this file except in compliance
// with the License.  You may obtain a copy of the License at
//
//   http://www.apache.org/licenses/LICENSE-2.0
//
// Unless required by applicable law or agreed to in writing,
// software distributed under the License is distributed on an
// "AS IS" BASIS, WITHOUT WARRANTIES OR CONDITIONS OF ANY
// KIND, either express or implied.  See the License for the
// specific language governing permissions and limitations
// under the License.

package org.apache.doris.alter;

import org.apache.doris.catalog.Database;
import org.apache.doris.catalog.Env;
import org.apache.doris.catalog.OlapTable;
import org.apache.doris.catalog.OlapTable.OlapTableState;
import org.apache.doris.catalog.Table;
import org.apache.doris.common.Config;
import org.apache.doris.common.MetaNotFoundException;
import org.apache.doris.common.io.Text;
import org.apache.doris.common.io.Writable;
import org.apache.doris.persist.gson.GsonUtils;
import org.apache.doris.qe.ConnectContext;

import com.google.gson.annotations.SerializedName;
import org.apache.logging.log4j.LogManager;
import org.apache.logging.log4j.Logger;

import java.io.DataInput;
import java.io.IOException;
import java.util.List;

/*
 * Version 2 of AlterJob, for replacing the old version of AlterJob.
 * This base class of RollupJob and SchemaChangeJob
 */
public abstract class AlterJobV2 implements Writable {
    private static final Logger LOG = LogManager.getLogger(AlterJobV2.class);


    public enum JobState {
        PENDING, // Job is created
        // CHECKSTYLE OFF
        WAITING_TXN, // New replicas are created and Shadow catalog object is visible for incoming txns, waiting for previous txns to be finished
        // CHECKSTYLE ON
        RUNNING, // alter tasks are sent to BE, and waiting for them finished.
        FINISHED, // job is done
        CANCELLED; // job is cancelled(failed or be cancelled by user)

        public boolean isFinalState() {
            return this == JobState.FINISHED || this == JobState.CANCELLED;
        }
    }

    public enum JobType {
        // Must not remove it or change the order, because catalog depend on it to traverse the image
        // and load meta data
        ROLLUP, SCHEMA_CHANGE, DECOMMISSION_BACKEND
    }

    @SerializedName(value = "type")
    protected JobType type;
    @SerializedName(value = "jobId")
    protected long jobId;
    @SerializedName(value = "jobState")
    protected JobState jobState;

    @SerializedName(value = "dbId")
    protected long dbId;
    @SerializedName(value = "tableId")
    protected long tableId;
    @SerializedName(value = "tableName")
    protected String tableName;

    @SerializedName(value = "errMsg")
    protected String errMsg = "";
    @SerializedName(value = "createTimeMs")
    protected long createTimeMs = -1;
    @SerializedName(value = "finishedTimeMs")
    protected long finishedTimeMs = -1;
    @SerializedName(value = "timeoutMs")
    protected long timeoutMs = -1;
<<<<<<< HEAD
    @SerializedName(value = "cloudClusterName")
    protected String cloudClusterName = "";
=======
    @SerializedName(value = "rawSql")
    protected String rawSql;
>>>>>>> 7bda49b5

    public AlterJobV2(String rawSql, long jobId, JobType jobType, long dbId, long tableId, String tableName,
                      long timeoutMs) {
        this.rawSql = rawSql;
        this.jobId = jobId;
        this.type = jobType;
        this.dbId = dbId;
        this.tableId = tableId;
        this.tableName = tableName;
        this.timeoutMs = timeoutMs;

        this.createTimeMs = System.currentTimeMillis();
        this.jobState = JobState.PENDING;
    }

    protected AlterJobV2(JobType type) {
        this.type = type;
    }

    public String getCloudClusterName() {
        return cloudClusterName;
    }

    public void setCloudClusterName(final String clusterName) {
        cloudClusterName = clusterName;
    }

    public long getJobId() {
        return jobId;
    }

    public JobState getJobState() {
        return jobState;
    }

    public void setJobState(JobState jobState) {
        this.jobState = jobState;
    }

    public JobType getType() {
        return type;
    }

    public long getDbId() {
        return dbId;
    }

    public long getTableId() {
        return tableId;
    }

    public String getTableName() {
        return tableName;
    }

    public boolean isTimeout() {
        return System.currentTimeMillis() - createTimeMs > timeoutMs;
    }

    public boolean isExpire() {
        return isDone() && (System.currentTimeMillis() - finishedTimeMs) / 1000 > Config.history_job_keep_max_second;
    }

    public boolean isDone() {
        return jobState.isFinalState();
    }

    public long getFinishedTimeMs() {
        return finishedTimeMs;
    }

    public void setFinishedTimeMs(long finishedTimeMs) {
        this.finishedTimeMs = finishedTimeMs;
    }

    /**
     * The keyword 'synchronized' only protects 2 methods:
     * run() and cancel()
     * Only these 2 methods can be visited by different thread(internal working thread and user connection thread)
     * So using 'synchronized' to make sure only one thread can run the job at one time.
     *
     * lock order:
     *      synchronized
     *      db lock
     */
    public synchronized void run() {
        if (isTimeout()) {
            cancelImpl("Timeout");
            return;
        }

        if (Config.isCloudMode()) {
            LOG.debug("set context to job");
            ConnectContext ctx = new ConnectContext();
            ctx.setThreadLocalInfo();
            ctx.setCloudCluster(cloudClusterName);
        }

        try {
            switch (jobState) {
                case PENDING:
                    runPendingJob();
                    break;
                case WAITING_TXN:
                    runWaitingTxnJob();
                    break;
                case RUNNING:
                    runRunningJob();
                    break;
                default:
                    break;
            }
        } catch (AlterCancelException e) {
            cancelImpl(e.getMessage());
        } catch (Exception e) {
            e.printStackTrace();
            LOG.warn("state {} exception {}", jobState, e.getMessage());
        } finally {
            if (Config.isCloudMode()) {
                LOG.debug("remove context from job");
                ConnectContext.remove();
            }
        }
    }

    public final synchronized boolean cancel(String errMsg) {
        return cancelImpl(errMsg);
    }

    /**
    * should be call before executing the job.
    * return false if table is not stable.
    */
    protected boolean checkTableStable(Database db) throws AlterCancelException {
        OlapTable tbl;
        try {
            tbl = (OlapTable) db.getTableOrMetaException(tableId, Table.TableType.OLAP);
        } catch (MetaNotFoundException e) {
            throw new AlterCancelException(e.getMessage());
        }

        tbl.writeLockOrAlterCancelException();
        try {
            boolean isStable = tbl.isStable(Env.getCurrentSystemInfo(),
                    Env.getCurrentEnv().getTabletScheduler(), db.getClusterName());

            if (!isStable) {
                errMsg = "table is unstable";
                LOG.warn("wait table {} to be stable before doing {} job", tableId, type);
                tbl.setState(OlapTableState.WAITING_STABLE);
                return false;
            } else {
                // table is stable, set is to ROLLUP and begin altering.
                LOG.info("table {} is stable, start {} job {}", tableId, type, jobId);
                tbl.setState(type == JobType.ROLLUP ? OlapTableState.ROLLUP : OlapTableState.SCHEMA_CHANGE);
                errMsg = "";
                return true;
            }
        } finally {
            tbl.writeUnlock();
        }
    }

    protected void sleepSeveralSeconds() {
        try {
            Thread.sleep(10000);
        } catch (InterruptedException ie) {
            LOG.warn("ignore InterruptedException");
        }
    }

    protected abstract void runPendingJob() throws AlterCancelException;

    protected abstract void runWaitingTxnJob() throws AlterCancelException;

    protected abstract void runRunningJob() throws AlterCancelException;

    protected abstract boolean cancelImpl(String errMsg);

    protected abstract void getInfo(List<List<Comparable>> infos);

    public abstract void replay(AlterJobV2 replayedJob);

    public static AlterJobV2 read(DataInput in) throws IOException {
        String json = Text.readString(in);
        return GsonUtils.GSON.fromJson(json, AlterJobV2.class);
    }

    public String toJson() {
        return GsonUtils.GSON.toJson(this);
    }
}<|MERGE_RESOLUTION|>--- conflicted
+++ resolved
@@ -87,13 +87,10 @@
     protected long finishedTimeMs = -1;
     @SerializedName(value = "timeoutMs")
     protected long timeoutMs = -1;
-<<<<<<< HEAD
     @SerializedName(value = "cloudClusterName")
     protected String cloudClusterName = "";
-=======
     @SerializedName(value = "rawSql")
     protected String rawSql;
->>>>>>> 7bda49b5
 
     public AlterJobV2(String rawSql, long jobId, JobType jobType, long dbId, long tableId, String tableName,
                       long timeoutMs) {
