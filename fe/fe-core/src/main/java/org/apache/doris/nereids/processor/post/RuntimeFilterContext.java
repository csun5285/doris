--- conflicted
+++ resolved
@@ -29,10 +29,7 @@
 import org.apache.doris.nereids.trees.plans.ObjectId;
 import org.apache.doris.nereids.trees.plans.Plan;
 import org.apache.doris.nereids.trees.plans.physical.AbstractPhysicalJoin;
-<<<<<<< HEAD
-=======
 import org.apache.doris.nereids.trees.plans.physical.PhysicalCTEProducer;
->>>>>>> 7bda49b5
 import org.apache.doris.nereids.trees.plans.physical.PhysicalHashJoin;
 import org.apache.doris.nereids.trees.plans.physical.PhysicalRelation;
 import org.apache.doris.nereids.trees.plans.physical.RuntimeFilter;
@@ -73,11 +70,7 @@
     // exprId to olap scan node slotRef because the slotRef will be changed when translating.
     private final Map<ExprId, SlotRef> exprIdToOlapScanNodeSlotRef = Maps.newHashMap();
 
-<<<<<<< HEAD
-    private final Map<AbstractPhysicalJoin, List<RuntimeFilter>> runtimeFilterOnHashJoinNode = Maps.newHashMap();
-=======
     private final Map<AbstractPhysicalJoin, Set<RuntimeFilter>> runtimeFilterOnHashJoinNode = Maps.newHashMap();
->>>>>>> 7bda49b5
 
     // alias -> alias's child, if there's a key that is alias's child, the key-value will change by this way
     // Alias(A) = B, now B -> A in map, and encounter Alias(B) -> C, the kv will be C -> A.
@@ -180,13 +173,8 @@
         return scanNodeOfLegacyRuntimeFilterTarget;
     }
 
-<<<<<<< HEAD
-    public List<RuntimeFilter> getRuntimeFilterOnHashJoinNode(AbstractPhysicalJoin join) {
-        return runtimeFilterOnHashJoinNode.getOrDefault(join, Collections.emptyList());
-=======
     public Set<RuntimeFilter> getRuntimeFilterOnHashJoinNode(AbstractPhysicalJoin join) {
         return runtimeFilterOnHashJoinNode.getOrDefault(join, Collections.emptySet());
->>>>>>> 7bda49b5
     }
 
     public void generatePhysicalHashJoinToRuntimeFilter() {
