--- conflicted
+++ resolved
@@ -29,10 +29,7 @@
 import org.apache.doris.external.hudi.HudiTable;
 import org.apache.doris.statistics.AnalysisInfo;
 import org.apache.doris.statistics.BaseAnalysisTask;
-<<<<<<< HEAD
-=======
 import org.apache.doris.statistics.ColumnStatistic;
->>>>>>> 7bda49b5
 import org.apache.doris.thrift.TTableDescriptor;
 
 import com.google.common.base.Preconditions;
@@ -551,8 +548,6 @@
             }
         }
         return Math.max(cardinality, 1);
-<<<<<<< HEAD
-=======
     }
 
     @Override
@@ -563,6 +558,5 @@
     @Override
     public Optional<ColumnStatistic> getColumnStatistic(String colName) {
         return Optional.empty();
->>>>>>> 7bda49b5
     }
 }