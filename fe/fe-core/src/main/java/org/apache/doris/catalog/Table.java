// Licensed to the Apache Software Foundation (ASF) under one
// or more contributor license agreements.  See the NOTICE file
// distributed with this work for additional information
// regarding copyright ownership.  The ASF licenses this file
// to you under the Apache License, Version 2.0 (the
// "License"); you may not use this file except in compliance
// with the License.  You may obtain a copy of the License at
//
//   http://www.apache.org/licenses/LICENSE-2.0
//
// Unless required by applicable law or agreed to in writing,
// software distributed under the License is distributed on an
// "AS IS" BASIS, WITHOUT WARRANTIES OR CONDITIONS OF ANY
// KIND, either express or implied.  See the License for the
// specific language governing permissions and limitations
// under the License.

package org.apache.doris.catalog;

import org.apache.doris.alter.AlterCancelException;
import org.apache.doris.analysis.CreateTableStmt;
import org.apache.doris.common.DdlException;
import org.apache.doris.common.MetaNotFoundException;
import org.apache.doris.common.io.Text;
import org.apache.doris.common.io.Writable;
import org.apache.doris.common.util.SqlUtils;
import org.apache.doris.common.util.Util;
import org.apache.doris.external.hudi.HudiTable;
import org.apache.doris.statistics.AnalysisJob;
import org.apache.doris.statistics.AnalysisJobInfo;
import org.apache.doris.statistics.AnalysisJobScheduler;
import org.apache.doris.thrift.TTableDescriptor;

import com.google.common.base.Preconditions;
import com.google.common.base.Strings;
import com.google.common.collect.Lists;
import com.google.common.collect.Maps;
import org.apache.commons.lang.NotImplementedException;
import org.apache.commons.lang.StringUtils;
import org.apache.logging.log4j.LogManager;
import org.apache.logging.log4j.Logger;

import java.io.DataInput;
import java.io.DataOutput;
import java.io.IOException;
import java.time.Instant;
import java.util.Collections;
import java.util.List;
import java.util.Map;
import java.util.Set;
import java.util.concurrent.TimeUnit;
import java.util.concurrent.locks.ReentrantReadWriteLock;
import java.util.stream.Collectors;

/**
 * Internal representation of table-related metadata. A table contains several partitions.
 */
public abstract class Table extends MetaObject implements Writable, TableIf {
    private static final Logger LOG = LogManager.getLogger(Table.class);

    // empirical value.
    // assume that the time a lock is held by thread is less then 100ms
    public static final long TRY_LOCK_TIMEOUT_MS = 100L;

    public volatile boolean isDropped = false;

    private boolean hasCompoundKey = false;
    protected long id;
    protected volatile String name;
    protected volatile String qualifiedDbName;
    protected TableType type;
    protected long createTime;
    protected ReentrantReadWriteLock rwLock;

    /*
     *  fullSchema and nameToColumn should contains all columns, both visible and shadow.
     *  eg. for OlapTable, when doing schema change, there will be some shadow columns which are not visible
     *      to query but visible to load process.
     *  If you want to get all visible columns, you should call getBaseSchema() method, which is override in
     *  sub classes.
     *
     *  NOTICE: the order of this fullSchema is meaningless to OlapTable
     */
    /**
     * The fullSchema of OlapTable includes the base columns and the SHADOW_NAME_PREFIX columns.
     * The properties of base columns in fullSchema are same as properties in baseIndex.
     * For example:
     * Table (c1 int, c2 int, c3 int)
     * Schema change (c3 to bigint)
     * When OlapTable is changing schema, the fullSchema is (c1 int, c2 int, c3 int, SHADOW_NAME_PRFIX_c3 bigint)
     * The fullSchema of OlapTable is mainly used by Scanner of Load job.
     * <p>
     * If you want to get the mv columns, you should call getIndexToSchema in Subclass OlapTable.
     */
    protected List<Column> fullSchema;
    // tree map for case-insensitive lookup.
    /**
     * The nameToColumn of OlapTable includes the base columns and the SHADOW_NAME_PREFIX columns.
     */
    protected Map<String, Column> nameToColumn;

    // DO NOT persist this variable.
    protected boolean isTypeRead = false;
    // table(view)'s comment
    protected String comment = "";
    // sql for creating this table, default is "";
    protected String ddlSql = "";

    public Table(TableType type) {
        this.type = type;
        this.fullSchema = Lists.newArrayList();
        this.nameToColumn = Maps.newTreeMap(String.CASE_INSENSITIVE_ORDER);
        this.rwLock = new ReentrantReadWriteLock(true);
    }

    public Table(long id, String tableName, TableType type, List<Column> fullSchema) {
        this.id = id;
        this.name = tableName;
        this.type = type;
        // must copy the list, it should not be the same object as in indexIdToSchema
        if (fullSchema != null) {
            this.fullSchema = Lists.newArrayList(fullSchema);
        }
        this.nameToColumn = Maps.newTreeMap(String.CASE_INSENSITIVE_ORDER);
        if (this.fullSchema != null) {
            for (Column col : this.fullSchema) {
                nameToColumn.put(col.getName(), col);
            }
        } else {
            // Only view in with-clause have null base
            Preconditions.checkArgument(type == TableType.VIEW, "Table has no columns");
        }
        this.rwLock = new ReentrantReadWriteLock();
        this.createTime = Instant.now().getEpochSecond();
    }

    public void markDropped() {
        isDropped = true;
    }

    public void unmarkDropped() {
        isDropped = false;
    }

    public void readLock() {
        this.rwLock.readLock().lock();
    }

    public boolean tryReadLock(long timeout, TimeUnit unit) {
        try {
            return this.rwLock.readLock().tryLock(timeout, unit);
        } catch (InterruptedException e) {
            LOG.warn("failed to try read lock at table[" + name + "]", e);
            return false;
        }
    }

    public void readUnlock() {
        this.rwLock.readLock().unlock();
    }

    public void writeLock() {
        this.rwLock.writeLock().lock();
    }

    public boolean writeLockIfExist() {
        this.rwLock.writeLock().lock();
        if (isDropped) {
            this.rwLock.writeLock().unlock();
            return false;
        }
        return true;
    }

    public boolean tryWriteLock(long timeout, TimeUnit unit) {
        try {
            return this.rwLock.writeLock().tryLock(timeout, unit);
        } catch (InterruptedException e) {
            LOG.warn("failed to try write lock at table[" + name + "]", e);
            return false;
        }
    }

    public void writeUnlock() {
        this.rwLock.writeLock().unlock();
    }

    public boolean isWriteLockHeldByCurrentThread() {
        return this.rwLock.writeLock().isHeldByCurrentThread();
    }

    public <E extends Exception> void writeLockOrException(E e) throws E {
        writeLock();
        if (isDropped) {
            writeUnlock();
            throw e;
        }
    }

    public void writeLockOrDdlException() throws DdlException {
        writeLockOrException(new DdlException("unknown table, tableName=" + name));
    }

    public void writeLockOrMetaException() throws MetaNotFoundException {
        writeLockOrException(new MetaNotFoundException("unknown table, tableName=" + name));
    }

    public void writeLockOrAlterCancelException() throws AlterCancelException {
        writeLockOrException(new AlterCancelException("unknown table, tableName=" + name));
    }

    public boolean tryWriteLockOrMetaException(long timeout, TimeUnit unit) throws MetaNotFoundException {
        return tryWriteLockOrException(timeout, unit, new MetaNotFoundException("unknown table, tableName=" + name));
    }

    public <E extends Exception> boolean tryWriteLockOrException(long timeout, TimeUnit unit, E e) throws E {
        if (tryWriteLock(timeout, unit)) {
            if (isDropped) {
                writeUnlock();
                throw e;
            }
            return true;
        }
        return false;
    }

    public boolean tryWriteLockIfExist(long timeout, TimeUnit unit) {
        if (tryWriteLock(timeout, unit)) {
            if (isDropped) {
                writeUnlock();
                return false;
            }
            return true;
        }
        return false;
    }

    public boolean isTypeRead() {
        return isTypeRead;
    }

    public void setTypeRead(boolean isTypeRead) {
        this.isTypeRead = isTypeRead;
    }

    public long getId() {
        return id;
    }

    @Override
    public String getName() {
        return name;
    }

    public void setName(String newName) {
        name = newName;
    }

    void setQualifiedDbName(String qualifiedDbName) {
        this.qualifiedDbName = qualifiedDbName;
    }

    public String getQualifiedName() {
        if (StringUtils.isEmpty(qualifiedDbName)) {
            return name;
        } else {
            return qualifiedDbName + "." + name;
        }
    }

    public TableType getType() {
        return type;
    }

    public List<Column> getFullSchema() {
        return fullSchema;
    }

    public String getDdlSql() {
        return ddlSql;
    }

    // should override in subclass if necessary
    public List<Column> getBaseSchema() {
        return getBaseSchema(Util.showHiddenColumns());
    }

    public List<Column> getBaseSchema(boolean full) {
        if (full) {
            return fullSchema;
        } else {
            return fullSchema.stream().filter(Column::isVisible).collect(Collectors.toList());
        }
    }

    public void setNewFullSchema(List<Column> newSchema) {
        this.fullSchema = newSchema;
        this.nameToColumn.clear();
        for (Column col : fullSchema) {
            nameToColumn.put(col.getName(), col);
        }
    }

    public Column getColumn(String name) {
        return nameToColumn.get(name);
    }

    public List<Column> getColumns() {
        return Lists.newArrayList(nameToColumn.values());
    }

    public long getCreateTime() {
        return createTime;
    }

    public long getUpdateTime() {
        return -1L;
    }

    public long getRowCount() {
        return 0;
    }

    public long getAvgRowLength() {
        return 0;
    }

    public long getDataLength() {
        return 0;
    }


    public TTableDescriptor toThrift() {
        return null;
    }

    public static Table read(DataInput in) throws IOException {
        Table table = null;
        TableType type = TableType.valueOf(Text.readString(in));
        if (type == TableType.OLAP) {
            table = new OlapTable();
        } else if (type == TableType.MATERIALIZED_VIEW) {
            table = new MaterializedView();
        } else if (type == TableType.ODBC) {
            table = new OdbcTable();
        } else if (type == TableType.MYSQL) {
            table = new MysqlTable();
        } else if (type == TableType.VIEW) {
            table = new View();
        } else if (type == TableType.BROKER) {
            table = new BrokerTable();
        } else if (type == TableType.ELASTICSEARCH) {
            table = new EsTable();
        } else if (type == TableType.HIVE) {
            table = new HiveTable();
        } else if (type == TableType.ICEBERG) {
            table = new IcebergTable();
        } else if (type == TableType.HUDI) {
            table = new HudiTable();
        } else if (type == TableType.JDBC) {
            table = new JdbcTable();
        } else {
            throw new IOException("Unknown table type: " + type.name());
        }

        table.setTypeRead(true);
        table.readFields(in);
        return table;
    }

    @Override
    public void write(DataOutput out) throws IOException {
        // ATTN: must write type first
        Text.writeString(out, type.name());

        // write last check time
        super.write(out);

        out.writeLong(id);
        Text.writeString(out, name);

        // base schema
        int columnCount = fullSchema.size();
        out.writeInt(columnCount);
        for (Column column : fullSchema) {
            column.write(out);
        }

        Text.writeString(out, comment);

        // write create time
        out.writeLong(createTime);
    }

    public void readFields(DataInput in) throws IOException {
        if (!isTypeRead) {
            type = TableType.valueOf(Text.readString(in));
            isTypeRead = true;
        }

        super.readFields(in);

        this.id = in.readLong();
        this.name = Text.readString(in);
        List<Column> keys = Lists.newArrayList();
        // base schema
        int columnCount = in.readInt();
        for (int i = 0; i < columnCount; i++) {
            Column column = Column.read(in);
            if (column.isKey()) {
                keys.add(column);
            }
            this.fullSchema.add(column);
            this.nameToColumn.put(column.getName(), column);
        }
        if (keys.size() > 1) {
            keys.forEach(key -> key.setCompoundKey(true));
            hasCompoundKey = true;
        }
        comment = Text.readString(in);

        // read create time
        this.createTime = in.readLong();
    }

    // return if this table is partitioned.
    // For OlapTable ture when is partitioned, or distributed by hash when no partition
    public boolean isPartitioned() {
        return false;
    }

    public Partition getPartition(String partitionName) {
        return null;
    }

    @Override
    public String getEngine() {
        return type.toEngineName();
    }

    @Override
    public String getMysqlType() {
        return type.toMysqlType();
    }

    @Override
    public String getComment() {
        return getComment(false);
    }

    @Override
    public String getComment(boolean escapeQuota) {
        if (!Strings.isNullOrEmpty(comment)) {
            if (!escapeQuota) {
                return comment;
            }
            return SqlUtils.escapeQuota(comment);
        }
        return type.name();
    }

    public void setComment(String comment) {
        this.comment = Strings.nullToEmpty(comment);
    }

    public void setId(long id) {
        this.id = id;
    }

    public CreateTableStmt toCreateTableStmt(String dbName) {
        throw new NotImplementedException();
    }

    @Override
    public String toString() {
        return "Table [id=" + id + ", name=" + name + ", type=" + type + "]";
    }

    /*
     * 1. Only schedule OLAP table.
     * 2. If table is colocate with other table, not schedule it.
     * 3. (deprecated). if table's state is ROLLUP or SCHEMA_CHANGE, but alter job's state is FINISHING, we should also
     *      schedule the tablet to repair it(only for VERSION_INCOMPLETE case, this will be checked in
     *      TabletScheduler).
     * 4. Even if table's state is ROLLUP or SCHEMA_CHANGE, check it. Because we can repair the tablet of base index.
     */
    public boolean needSchedule() {
        if (type != TableType.OLAP) {
            return false;
        }

        OlapTable olapTable = (OlapTable) this;

        if (Env.getCurrentColocateIndex().isColocateTable(olapTable.getId())) {
            LOG.debug("table {} is a colocate table, skip tablet checker.", name);
            return false;
        }

        return true;
    }

    public boolean isHasCompoundKey() {
        return hasCompoundKey;
    }

    public Set<String> getPartitionNames() {
        return Collections.EMPTY_SET;
    }
<<<<<<< HEAD
=======

    @Override
    public AnalysisJob createAnalysisJob(AnalysisJobScheduler scheduler, AnalysisJobInfo info) {
        throw new NotImplementedException();
    }
>>>>>>> 6b773939
}<|MERGE_RESOLUTION|>--- conflicted
+++ resolved
@@ -506,12 +506,9 @@
     public Set<String> getPartitionNames() {
         return Collections.EMPTY_SET;
     }
-<<<<<<< HEAD
-=======
 
     @Override
     public AnalysisJob createAnalysisJob(AnalysisJobScheduler scheduler, AnalysisJobInfo info) {
         throw new NotImplementedException();
     }
->>>>>>> 6b773939
 }