// Licensed to the Apache Software Foundation (ASF) under one
// or more contributor license agreements.  See the NOTICE file
// distributed with this work for additional information
// regarding copyright ownership.  The ASF licenses this file
// to you under the Apache License, Version 2.0 (the
// "License"); you may not use this file except in compliance
// with the License.  You may obtain a copy of the License at
//
//   http://www.apache.org/licenses/LICENSE-2.0
//
// Unless required by applicable law or agreed to in writing,
// software distributed under the License is distributed on an
// "AS IS" BASIS, WITHOUT WARRANTIES OR CONDITIONS OF ANY
// KIND, either express or implied.  See the License for the
// specific language governing permissions and limitations
// under the License.

package org.apache.doris.load.loadv2;

import org.apache.doris.analysis.BrokerDesc;
import org.apache.doris.analysis.CancelLoadStmt;
import org.apache.doris.analysis.CleanLabelStmt;
import org.apache.doris.analysis.CompoundPredicate.Operator;
import org.apache.doris.analysis.CopyStmt;
import org.apache.doris.analysis.InsertStmt;
import org.apache.doris.analysis.LoadStmt;
import org.apache.doris.analysis.UserIdentity;
import org.apache.doris.catalog.Database;
import org.apache.doris.catalog.Env;
import org.apache.doris.cluster.ClusterNamespace;
import org.apache.doris.common.AnalysisException;
import org.apache.doris.common.CaseSensibility;
import org.apache.doris.common.Config;
import org.apache.doris.common.DataQualityException;
import org.apache.doris.common.DdlException;
import org.apache.doris.common.LabelAlreadyUsedException;
import org.apache.doris.common.MetaNotFoundException;
import org.apache.doris.common.Pair;
import org.apache.doris.common.PatternMatcher;
import org.apache.doris.common.PatternMatcherWrapper;
import org.apache.doris.common.UserException;
import org.apache.doris.common.io.Writable;
import org.apache.doris.common.util.LogBuilder;
import org.apache.doris.common.util.LogKey;
import org.apache.doris.load.EtlJobType;
import org.apache.doris.load.FailMsg;
import org.apache.doris.load.FailMsg.CancelType;
import org.apache.doris.load.Load;
import org.apache.doris.mysql.privilege.PrivPredicate;
import org.apache.doris.persist.CleanLabelOperationLog;
import org.apache.doris.qe.ConnectContext;
import org.apache.doris.qe.OriginStatement;
import org.apache.doris.thrift.TUniqueId;
import org.apache.doris.transaction.DatabaseTransactionMgr;
import org.apache.doris.transaction.GlobalTransactionMgr;

import com.google.common.annotations.VisibleForTesting;
import com.google.common.base.Strings;
import com.google.common.collect.Lists;
import com.google.common.collect.Maps;
import com.google.common.collect.Sets;
import org.apache.commons.lang3.StringUtils;
import org.apache.logging.log4j.LogManager;
import org.apache.logging.log4j.Logger;

import java.io.DataInput;
import java.io.DataOutput;
import java.io.IOException;
import java.lang.reflect.InvocationTargetException;
import java.lang.reflect.Method;
import java.util.ArrayDeque;
import java.util.ArrayList;
import java.util.Collection;
import java.util.Comparator;
import java.util.Deque;
import java.util.EnumSet;
import java.util.HashMap;
import java.util.HashSet;
import java.util.Iterator;
import java.util.LinkedList;
import java.util.List;
import java.util.Map;
import java.util.Map.Entry;
import java.util.Optional;
import java.util.Set;
import java.util.concurrent.ConcurrentHashMap;
import java.util.concurrent.locks.ReentrantReadWriteLock;
<<<<<<< HEAD
import java.util.function.Function;
=======
import java.util.function.Predicate;
>>>>>>> 003a815b
import java.util.stream.Collectors;

/**
 * The broker and mini load jobs(v2) are included in this class.
 * The lock sequence:
 * Database.lock
 * LoadManager.lock
 * LoadJob.lock
 */
public class LoadManager implements Writable {
    private static final Logger LOG = LogManager.getLogger(LoadManager.class);

    private Map<Long, LoadJob> idToLoadJob = Maps.newConcurrentMap();
    private Map<Long, Map<String, List<LoadJob>>> dbIdToLabelToLoadJobs = Maps.newConcurrentMap();
    private LoadJobScheduler loadJobScheduler;
    private CleanCopyJobScheduler cleanCopyJobScheduler;

    private ReentrantReadWriteLock lock = new ReentrantReadWriteLock();
    private MysqlLoadManager mysqlLoadManager;
    private TokenManager tokenManager;

    public LoadManager(LoadJobScheduler loadJobScheduler) {
        this.loadJobScheduler = loadJobScheduler;
        this.tokenManager = new TokenManager();
        this.mysqlLoadManager = new MysqlLoadManager(tokenManager);
    }

    public LoadManager(LoadJobScheduler loadJobScheduler, CleanCopyJobScheduler cleanCopyJobScheduler) {
        this(loadJobScheduler);
        this.cleanCopyJobScheduler = cleanCopyJobScheduler;
    }

    public void start() {
        tokenManager.start();
        mysqlLoadManager.start();
    }

    /**
     * This method will be invoked by the broker load(v2) now.
     */
    public long createLoadJobFromStmt(LoadStmt stmt) throws DdlException {
        Database database = checkDb(stmt.getLabel().getDbName());
        long dbId = database.getId();
        LoadJob loadJob;
        if (Config.isCloudMode()) {
            ConnectContext context = ConnectContext.get();
            if (context != null) {
                String cloudCluster = context.getCloudCluster();
                if (!Strings.isNullOrEmpty(cloudCluster)) {
                    Env.waitForAutoStart(cloudCluster);
                }
            }
        }
        writeLock();
        try {
            if (stmt.getBrokerDesc() != null && stmt.getBrokerDesc().isMultiLoadBroker()) {
                if (!Env.getCurrentEnv().getLoadInstance()
                        .isUncommittedLabel(dbId, stmt.getLabel().getLabelName())) {
                    throw new DdlException("label: " + stmt.getLabel().getLabelName() + " not found!");
                }
            } else {
                checkLabelUsed(dbId, stmt.getLabel().getLabelName());
                if (stmt.getBrokerDesc() == null && stmt.getResourceDesc() == null) {
                    throw new DdlException("LoadManager only support the broker and spark load.");
                }
                if (unprotectedGetUnfinishedJobNum() >= Config.desired_max_waiting_jobs) {
                    throw new DdlException(
                            "There are more than " + Config.desired_max_waiting_jobs
                                    + " unfinished load jobs, please retry later. "
                                    + "You can use `SHOW LOAD` to view submitted jobs");
                }
            }

            loadJob = BulkLoadJob.fromLoadStmt(stmt);
            createLoadJob(loadJob);
        } finally {
            writeUnlock();
        }
        Env.getCurrentEnv().getEditLog().logCreateLoadJob(loadJob);

        // The job must be submitted after edit log.
        // It guarantee that load job has not been changed before edit log.
        loadJobScheduler.submitJob(loadJob);
        return loadJob.getId();
    }

    public void createCleanCopyJobTask(CleanCopyJobTask task) throws DdlException {
        cleanCopyJobScheduler.submitJob(task);
    }

    public LoadJob createLoadJobFromStmt(CopyStmt stmt) throws DdlException {
        Database database = checkDb(stmt.getDbName());
        long dbId = database.getId();
        BrokerLoadJob loadJob = null;
        if (Config.isCloudMode()) {
            ConnectContext context = ConnectContext.get();
            if (context != null) {
                String cloudCluster = context.getCloudCluster();
                if (!Strings.isNullOrEmpty(cloudCluster)) {
                    Env.waitForAutoStart(cloudCluster);
                }
            }
        }
        writeLock();
        try {
            long unfinishedCopyJobNum = unprotectedGetUnfinishedCopyJobNum();
            if (unfinishedCopyJobNum >= Config.cluster_max_waiting_copy_jobs) {
                throw new DdlException(
                        "There are more than " + unfinishedCopyJobNum + " unfinished copy jobs, please retry later.");
            }
            loadJob = new CopyJob(dbId, stmt.getLabel().getLabelName(), ConnectContext.get().queryId(),
                    stmt.getBrokerDesc(), stmt.getOrigStmt(), stmt.getUserInfo(), stmt.getStageId(),
                    stmt.getStageType(), stmt.getStagePrefix(), stmt.getSizeLimit(), stmt.getPattern(),
                    stmt.getObjectInfo(), stmt.isForce(), stmt.getUserName());
            loadJob.setJobProperties(stmt.getProperties());
            loadJob.checkAndSetDataSourceInfo(database, stmt.getDataDescriptions());
            loadJob.setTimeout(ConnectContext.get().getExecTimeout());
            createLoadJob(loadJob);
        } catch (MetaNotFoundException e) {
            throw new DdlException(e.getMessage());
        } finally {
            writeUnlock();
        }
        Env.getCurrentEnv().getEditLog().logCreateLoadJob(loadJob);

        // The job must be submitted after edit log.
        // It guarantees that load job has not been changed before edit log.
        loadJobScheduler.submitJob(loadJob);
        return loadJob;
    }

    private long unprotectedGetUnfinishedJobNum() {
        return idToLoadJob.values().stream()
                .filter(j -> (j.getState() != JobState.FINISHED && j.getState() != JobState.CANCELLED)).count();
    }

    private long unprotectedGetUnfinishedCopyJobNum() {
        return idToLoadJob.values().stream()
                .filter(j -> (j.getState() != JobState.FINISHED && j.getState() != JobState.CANCELLED))
                .filter(j -> j instanceof CopyJob).count();
    }

    /**
     * MultiLoadMgr use.
     **/
    public void createLoadJobV1FromMultiStart(String fullDbName, String label) throws DdlException {
        Database database = checkDb(fullDbName);
        writeLock();
        try {
            checkLabelUsed(database.getId(), label);
            Env.getCurrentEnv().getLoadInstance()
                    .registerMiniLabel(fullDbName, label, System.currentTimeMillis());
        } finally {
            writeUnlock();
        }
    }

    public MysqlLoadManager getMysqlLoadManager() {
        return mysqlLoadManager;
    }

    public TokenManager getTokenManager() {
        return tokenManager;
    }

    public void replayCreateLoadJob(LoadJob loadJob) {
        createLoadJob(loadJob);
        LOG.info(new LogBuilder(LogKey.LOAD_JOB, loadJob.getId()).add("msg", "replay create load job").build());
    }

    // add load job and also add to callback factory
    private void createLoadJob(LoadJob loadJob) {
        if (loadJob.isExpired(System.currentTimeMillis())) {
            // This can happen in replay logic.
            return;
        }
        addLoadJob(loadJob);
        // add callback before txn if load job is uncompleted,
        // because callback will be performed on replay without txn begin
        // register txn state listener
        if (!loadJob.isCompleted()) {
            Env.getCurrentGlobalTransactionMgr().getCallbackFactory().addCallback(loadJob);
        }
    }

    private void addLoadJob(LoadJob loadJob) {
        idToLoadJob.put(loadJob.getId(), loadJob);
        long dbId = loadJob.getDbId();
        if (!dbIdToLabelToLoadJobs.containsKey(dbId)) {
            dbIdToLabelToLoadJobs.put(loadJob.getDbId(), new ConcurrentHashMap<>());
        }
        Map<String, List<LoadJob>> labelToLoadJobs = dbIdToLabelToLoadJobs.get(dbId);
        if (!labelToLoadJobs.containsKey(loadJob.getLabel())) {
            labelToLoadJobs.put(loadJob.getLabel(), new ArrayList<>());
        }
        labelToLoadJobs.get(loadJob.getLabel()).add(loadJob);
    }

    /**
     * Record finished load job by editLog.
     **/
    public void recordFinishedLoadJob(String label, long transactionId, String dbName, long tableId, EtlJobType jobType,
            long createTimestamp, String failMsg, String trackingUrl,
            UserIdentity userInfo) throws MetaNotFoundException {

        // get db id
        Database db = Env.getCurrentInternalCatalog().getDbOrMetaException(dbName);

        LoadJob loadJob;
        switch (jobType) {
            case INSERT:
                loadJob = new InsertLoadJob(label, transactionId, db.getId(), tableId, createTimestamp, failMsg,
                        trackingUrl, userInfo);
                break;
            default:
                return;
        }
        addLoadJob(loadJob);
        // persistent
        Env.getCurrentEnv().getEditLog().logCreateLoadJob(loadJob);
    }

    /**
     * Match need cancel loadJob by stmt.
     **/
    @VisibleForTesting
    public static void addNeedCancelLoadJob(CancelLoadStmt stmt, List<LoadJob> loadJobs, List<LoadJob> matchLoadJobs)
            throws AnalysisException {
        String label = stmt.getLabel();
        String state = stmt.getState();
        PatternMatcher matcher = PatternMatcherWrapper.createMysqlPattern(label,
                CaseSensibility.LABEL.getCaseSensibility());
        matchLoadJobs.addAll(
                loadJobs.stream()
                        .filter(job -> job.getState() != JobState.CANCELLED)
                        .filter(job -> {
                            if (stmt.getOperator() != null) {
                                // compound
                                boolean labelFilter =
                                        label.contains("%") ? matcher.match(job.getLabel())
                                                : job.getLabel().equalsIgnoreCase(label);
                                boolean stateFilter = job.getState().name().equalsIgnoreCase(state);
                                return Operator.AND.equals(stmt.getOperator()) ? labelFilter && stateFilter :
                                        labelFilter || stateFilter;
                            }
                            if (StringUtils.isNotEmpty(label)) {
                                return label.contains("%") ? matcher.match(job.getLabel())
                                        : job.getLabel().equalsIgnoreCase(label);
                            }
                            if (StringUtils.isNotEmpty(state)) {
                                return job.getState().name().equalsIgnoreCase(state);
                            }
                            return false;
                        }).collect(Collectors.toList())
        );
    }

    /**
     * Cancel load job by stmt.
     **/
    public void cancelLoadJob(CancelLoadStmt stmt) throws DdlException, AnalysisException {
        Database db = Env.getCurrentInternalCatalog().getDbOrDdlException(stmt.getDbName());
        // List of load jobs waiting to be cancelled
        List<LoadJob> uncompletedLoadJob = Lists.newArrayList();
        readLock();
        try {
            Map<String, List<LoadJob>> labelToLoadJobs = dbIdToLabelToLoadJobs.get(db.getId());
            if (labelToLoadJobs == null) {
                throw new DdlException("Load job does not exist");
            }
            List<LoadJob> matchLoadJobs = Lists.newArrayList();
            addNeedCancelLoadJob(stmt,
                    labelToLoadJobs.values().stream().flatMap(Collection::stream).collect(Collectors.toList()),
                    matchLoadJobs);
            if (matchLoadJobs.isEmpty()) {
                throw new DdlException("Load job does not exist");
            }
            // check state here
            uncompletedLoadJob =
                    matchLoadJobs.stream().filter(entity -> !entity.isTxnDone()).collect(Collectors.toList());
            if (uncompletedLoadJob.isEmpty()) {
                throw new DdlException("There is no uncompleted job");
            }
        } finally {
            readUnlock();
        }
        for (LoadJob loadJob : uncompletedLoadJob) {
            try {
                loadJob.cancelJob(new FailMsg(FailMsg.CancelType.USER_CANCEL, "user cancel"));
            } catch (DdlException e) {
                throw new DdlException(
                        "Cancel load job [" + loadJob.getId() + "] fail, " + "label=[" + loadJob.getLabel()
                                +
                                "] failed msg=" + e.getMessage());
            }
        }
    }

    /**
     * Replay end load job.
     **/
    public void replayEndLoadJob(LoadJobFinalOperation operation) {
        LoadJob job = idToLoadJob.get(operation.getId());
        if (job == null) {
            // This should not happen.
            // Last time I found that when user submit a job with already used label, an END_LOAD_JOB edit log
            // will be wrote but the job is not added to 'idToLoadJob', so this job here we got will be null.
            // And this bug has been fixed.
            // Just add a log here to observe.
            LOG.warn("job does not exist when replaying end load job edit log: {}", operation);
            return;
        }
        job.unprotectReadEndOperation(operation);
        LOG.info(new LogBuilder(LogKey.LOAD_JOB, operation.getId()).add("operation", operation)
                .add("msg", "replay end load job").build());
        if (job.isCompleted()) {
            Env.getCurrentGlobalTransactionMgr().getCallbackFactory().removeCallback(job.getId());
        }

        // When idToLoadJob size increase 10000 roughly, we run removeOldLoadJob to reduce mem used
        if ((idToLoadJob.size() > 0) && (idToLoadJob.size() % 10000 == 0)) {
            removeOldLoadJob();
        }
    }

    /**
     * Replay update load job.
     **/
    public void replayUpdateLoadJobStateInfo(LoadJob.LoadJobStateUpdateInfo info) {
        long jobId = info.getJobId();
        LoadJob job = idToLoadJob.get(jobId);
        if (job == null) {
            LOG.warn("replay update load job state failed. error: job not found, id: {}", jobId);
            return;
        }

        job.replayUpdateStateInfo(info);
    }

    /**
     * Get load job num, used by proc.
     **/
    public int getLoadJobNum(JobState jobState, long dbId) {
        readLock();
        try {
            Map<String, List<LoadJob>> labelToLoadJobs = dbIdToLabelToLoadJobs.get(dbId);
            if (labelToLoadJobs == null) {
                return 0;
            }
            List<LoadJob> loadJobList =
                    labelToLoadJobs.values().stream().flatMap(entity -> entity.stream()).collect(Collectors.toList());
            return (int) loadJobList.stream().filter(entity -> entity.getState() == jobState).count();
        } finally {
            readUnlock();
        }
    }

    /**
     * Get load job num, used by proc.
     **/
    public int getLoadJobNum(JobState jobState) {
        readLock();
        try {
            Map<String, List<LoadJob>> labelToLoadJobs = new HashMap<>();
            for (Long dbId : dbIdToLabelToLoadJobs.keySet()) {
                if (!Env.getCurrentEnv().getAccessManager().checkDbPriv(ConnectContext.get(),
                        Env.getCurrentEnv().getCatalogMgr().getDbNullable(dbId).getFullName(),
                        PrivPredicate.LOAD)) {
                    continue;
                }

                labelToLoadJobs.putAll(dbIdToLabelToLoadJobs.get(dbId));
            }

            List<LoadJob> loadJobList =
                    labelToLoadJobs.values().stream().flatMap(entity -> entity.stream()).collect(Collectors.toList());
            return (int) loadJobList.stream().filter(entity -> entity.getState() == jobState).count();
        } finally {
            readUnlock();
        }
    }

    /**
     * Get load job num, used by metric.
     **/
    public Map<Pair<EtlJobType, JobState>, Long> getLoadJobNum() {
        return idToLoadJob.values().stream().collect(Collectors.groupingBy(
                loadJob -> Pair.of(loadJob.getJobType(), loadJob.getState()),
                Collectors.counting()));
    }

    /**
     * Remove old load job.
     **/
    public void removeOldLoadJob() {
        long currentTimeMs = System.currentTimeMillis();
<<<<<<< HEAD
        long removeJobNum = 0;
        LOG.info("start to removeOldLoadJob, currentTimeMs:{}", currentTimeMs);
=======
        removeLoadJobIf(job -> job.isExpired(currentTimeMs));
    }

    /**
     * Remove completed jobs if total job num exceed Config.label_num_threshold
     */
    public void removeOverLimitLoadJob() {
        if (Config.label_num_threshold < 0 || idToLoadJob.size() <= Config.label_num_threshold) {
            return;
        }
        writeLock();
        try {
            Deque<LoadJob> finishedJobs = idToLoadJob
                    .values()
                    .stream()
                    .filter(LoadJob::isCompleted)
                    .sorted(Comparator.comparingLong(o -> o.finishTimestamp))
                    .collect(Collectors.toCollection(ArrayDeque::new));
            while (!finishedJobs.isEmpty()
                    && idToLoadJob.size() > Config.label_num_threshold) {
                LoadJob loadJob = finishedJobs.pollFirst();
                idToLoadJob.remove(loadJob.getId());
                jobRemovedTrigger(loadJob);
            }
        } finally {
            writeUnlock();
        }
    }

    private void jobRemovedTrigger(LoadJob job) {
        Map<String, List<LoadJob>> map = dbIdToLabelToLoadJobs.get(job.getDbId());
        List<LoadJob> list = map.get(job.getLabel());
        list.remove(job);
        if (job instanceof SparkLoadJob) {
            ((SparkLoadJob) job).clearSparkLauncherLog();
        }
        if (list.isEmpty()) {
            map.remove(job.getLabel());
        }
        if (map.isEmpty()) {
            dbIdToLabelToLoadJobs.remove(job.getDbId());
        }
    }

    private void removeLoadJobIf(Predicate<LoadJob> pred) {
>>>>>>> 003a815b
        writeLock();
        try {
            Iterator<Map.Entry<Long, LoadJob>> iter = idToLoadJob.entrySet().iterator();
            while (iter.hasNext()) {
                LoadJob job = iter.next().getValue();
                if (pred.test(job)) {
                    iter.remove();
<<<<<<< HEAD
                    Map<String, List<LoadJob>> map = dbIdToLabelToLoadJobs.get(job.getDbId());
                    List<LoadJob> list = map.get(job.getLabel());
                    list.remove(job);
                    if (job instanceof SparkLoadJob) {
                        ((SparkLoadJob) job).clearSparkLauncherLog();
                    }
                    if (job instanceof BulkLoadJob) {
                        ((BulkLoadJob) job).recycleProgress();
                    }
                    if (list.isEmpty()) {
                        map.remove(job.getLabel());
                    }
                    if (map.isEmpty()) {
                        dbIdToLabelToLoadJobs.remove(job.getDbId());
                    }
                    removeJobNum++;
=======
                    jobRemovedTrigger(job);
>>>>>>> 003a815b
                }
            }
        } finally {
            writeUnlock();
        }
        LOG.info("end to removeOldLoadJob, removeJobNum:{}", removeJobNum);
        removeCopyJobs();
    }

    private void removeCopyJobs() {
        if (Config.cloud_max_copy_job_per_table <= 0) {
            return;
        }
        Map<Long, Set<String>> dbToLabels = new HashMap<>();
        readLock();
        long start = System.currentTimeMillis();
        try {
            // group jobs by table
            Map<String, List<LoadJob>> tableToLoadJobs = dbIdToLabelToLoadJobs.values().stream()
                    .flatMap(loadJobsMap -> loadJobsMap.values().stream())
                    .flatMap(loadJobs -> loadJobs.stream())
                    .filter(loadJob -> (loadJob instanceof CopyJob) && StringUtils.isNotEmpty(
                            ((CopyJob) loadJob).getTableName()))
                    .map(copyJob -> Pair.of(copyJob.getDbId() + "#" + ((CopyJob) copyJob).getTableName(), copyJob))
                    .collect(Collectors.groupingBy(v -> v.first,
                            Collectors.mapping(jobPairs -> jobPairs.second, Collectors.toList())));
            // find labels to remove
            for (List<LoadJob> jobs : tableToLoadJobs.values()) {
                if (jobs.size() <= Config.cloud_max_copy_job_per_table) {
                    continue;
                }
                jobs.sort((o1, o2) -> Long.compare(o2.finishTimestamp, o1.finishTimestamp));
                int finishJobCount = 0;
                boolean found = false;
                for (LoadJob job : jobs) {
                    if (!found) {
                        if (job.getState() == JobState.FINISHED) {
                            finishJobCount++;
                            if (finishJobCount >= Config.cloud_max_copy_job_per_table) {
                                found = true;
                            }
                        }
                    } else {
                        if (job.isCompleted()) {
                            dbToLabels.computeIfAbsent(job.getDbId(), (k) -> new HashSet<>()).add(job.getLabel());
                        }
                    }
                }
            }
        } catch (Throwable e) {
            LOG.warn("Failed to remove copy jobs", e);
        } finally {
            readUnlock();
        }
        if (dbToLabels.isEmpty()) {
            return;
        }
        writeLock();
        long copyJobNum = idToLoadJob.size();
        try {
            for (Entry<Long, Set<String>> entry : dbToLabels.entrySet()) {
                long dbId = entry.getKey();
                if (!dbIdToLabelToLoadJobs.containsKey(dbId)) {
                    continue;
                }
                Map<String, List<LoadJob>> labelToJob = dbIdToLabelToLoadJobs.get(dbId);
                for (String label : entry.getValue()) {
                    List<LoadJob> jobs = labelToJob.get(label);
                    if (jobs == null) {
                        continue;
                    }
                    Iterator<LoadJob> iter = jobs.iterator();
                    while (iter.hasNext()) {
                        LoadJob job = iter.next();
                        iter.remove();
                        idToLoadJob.remove(job.getId());
                    }
                    if (jobs.isEmpty()) {
                        labelToJob.remove(label);
                    }
                }
            }
            LOG.info("remove copy jobs from {} to {}, cost={}ms", copyJobNum, idToLoadJob.size(),
                    System.currentTimeMillis() - start);
        } catch (Throwable e) {
            LOG.warn("Failed to remove copy jobs", e);
        } finally {
            writeUnlock();
        }
    }

    /**
     * Only for those jobs which have etl state, like SparkLoadJob.
     **/
    public void processEtlStateJobs() {
        idToLoadJob.values().stream().filter(job -> (job.jobType == EtlJobType.SPARK && job.state == JobState.ETL))
                .forEach(job -> {
                    try {
                        ((SparkLoadJob) job).updateEtlStatus();
                    } catch (DataQualityException e) {
                        LOG.info("update load job etl status failed. job id: {}", job.getId(), e);
                        job.cancelJobWithoutCheck(new FailMsg(FailMsg.CancelType.ETL_QUALITY_UNSATISFIED,
                                DataQualityException.QUALITY_FAIL_MSG), true, true);
                    } catch (UserException e) {
                        LOG.warn("update load job etl status failed. job id: {}", job.getId(), e);
                        job.cancelJobWithoutCheck(new FailMsg(CancelType.ETL_RUN_FAIL, e.getMessage()), true, true);
                    } catch (Exception e) {
                        LOG.warn("update load job etl status failed. job id: {}", job.getId(), e);
                    }
                });
    }

    /**
     * Only for those jobs which load by PushTask.
     **/
    public void processLoadingStateJobs() {
        idToLoadJob.values().stream().filter(job -> (job.jobType == EtlJobType.SPARK && job.state == JobState.LOADING))
                .forEach(job -> {
                    try {
                        ((SparkLoadJob) job).updateLoadingStatus();
                    } catch (UserException e) {
                        LOG.warn("update load job loading status failed. job id: {}", job.getId(), e);
                        job.cancelJobWithoutCheck(new FailMsg(CancelType.LOAD_RUN_FAIL, e.getMessage()), true, true);
                    } catch (Exception e) {
                        LOG.warn("update load job loading status failed. job id: {}", job.getId(), e);
                    }
                });
    }

    public List<Pair<Long, String>> getCreateLoadStmt(long dbId, String label) throws DdlException {
        List<Pair<Long, String>> result = new ArrayList<>();
        readLock();
        try {
            if (dbIdToLabelToLoadJobs.containsKey(dbId)) {
                Map<String, List<LoadJob>> labelToLoadJobs = dbIdToLabelToLoadJobs.get(dbId);
                if (labelToLoadJobs.containsKey(label)) {
                    List<LoadJob> labelLoadJobs = labelToLoadJobs.get(label);
                    for (LoadJob job : labelLoadJobs) {
                        try {
                            Method getOriginStmt = job.getClass().getMethod("getOriginStmt");
                            if (getOriginStmt != null) {
                                result.add(
                                        Pair.of(job.getId(), ((OriginStatement) getOriginStmt.invoke(job)).originStmt));
                            } else {
                                throw new DdlException("Not support load job type: " + job.getClass().getName());
                            }
                        } catch (NoSuchMethodException | IllegalAccessException | InvocationTargetException e) {
                            throw new DdlException("Not support load job type: " + job.getClass().getName());
                        }
                    }
                } else {
                    throw new DdlException("Label does not exist: " + label);
                }
            } else {
                throw new DdlException("Database does not exist");
            }
            return result;
        } finally {
            readUnlock();
        }
    }

    /**
     * This method will return the jobs info which can meet the condition of input param.
     *
     * @param dbId used to filter jobs which belong to this db
     * @param labelValue used to filter jobs which's label is or like labelValue.
     * @param accurateMatch true: filter jobs which's label is labelValue. false: filter jobs which's label like itself.
     * @param statesValue   used to filter jobs which's state within the statesValue set.
     * @param jobTypes      used to filter jobs which's type within the jobTypes set.
     * @param copyIdValue        used to filter jobs which's copyId is or like copyIdValue.
     * @param copyIdAccurateMatch  true: filter jobs which's copyId is copyIdValue.
     *                             false: filter jobs which's copyId like itself.
     * @return The result is the list of jobInfo.
     *         JobInfo is a list which includes the comparable object: jobId, label, state etc.
     *         The result is unordered.
     */
    public List<List<Comparable>> getLoadJobInfosByDb(long dbId, String labelValue, boolean accurateMatch,
            Set<String> statesValue, Set<EtlJobType> jobTypes, String copyIdValue, boolean copyIdAccurateMatch,
            String tableNameValue, boolean tableNameAccurateMatch, String fileValue, boolean fileAccurateMatch)
            throws AnalysisException {
        LinkedList<List<Comparable>> loadJobInfos = new LinkedList<List<Comparable>>();
        if (!dbIdToLabelToLoadJobs.containsKey(dbId)) {
            return loadJobInfos;
        }

        if (jobTypes == null || jobTypes.isEmpty()) {
            jobTypes = new HashSet<>();
            jobTypes.addAll(EnumSet.allOf(EtlJobType.class));
        }

        Set<JobState> states = Sets.newHashSet();
        if (statesValue == null || statesValue.size() == 0) {
            states.addAll(EnumSet.allOf(JobState.class));
        } else {
            for (String stateValue : statesValue) {
                try {
                    states.add(JobState.valueOf(stateValue));
                } catch (IllegalArgumentException e) {
                    // ignore this state
                }
            }
        }

        readLock();
        try {
            Map<String, List<LoadJob>> labelToLoadJobs = dbIdToLabelToLoadJobs.get(dbId);
            List<LoadJob> loadJobList = Lists.newArrayList();
            if (Strings.isNullOrEmpty(labelValue)) {
                loadJobList.addAll(
                        labelToLoadJobs.values().stream().flatMap(Collection::stream).collect(Collectors.toList()));
            } else {
                // check label value
                if (accurateMatch) {
                    if (!labelToLoadJobs.containsKey(labelValue)) {
                        return loadJobInfos;
                    }
                    loadJobList.addAll(labelToLoadJobs.get(labelValue));
                } else {
                    // non-accurate match
                    PatternMatcher matcher =
                            PatternMatcherWrapper.createMysqlPattern(labelValue,
                                    CaseSensibility.LABEL.getCaseSensibility());
                    for (Map.Entry<String, List<LoadJob>> entry : labelToLoadJobs.entrySet()) {
                        if (matcher.match(entry.getKey())) {
                            loadJobList.addAll(entry.getValue());
                        }
                    }
                }
            }

            List<LoadJob> loadJobList2 = new ArrayList<>();
            // check state
            for (LoadJob loadJob : loadJobList) {
                if (!states.contains(loadJob.getState())) {
                    continue;
                }
                if (!jobTypes.contains(loadJob.jobType)) {
                    continue;
                }
                loadJobList2.add(loadJob);
            }
            loadJobList2 = filterCopyJob(loadJobList2, copyIdValue, copyIdAccurateMatch, c -> c.getCopyId());
            loadJobList2 = filterCopyJob(loadJobList2, tableNameValue, tableNameAccurateMatch, c -> c.getTableName());
            loadJobList2 = filterCopyJob(loadJobList2, fileValue, fileAccurateMatch, c -> c.getFiles());
            for (LoadJob loadJob : loadJobList2) {
                try {
                    // add load job info
                    loadJobInfos.add(loadJob.getShowInfo());
                } catch (RuntimeException | DdlException e) {
                    // ignore this load job
                    LOG.warn("get load job info failed. job id: {}", loadJob.getId(), e);
                }
            }
            return loadJobInfos;
        } finally {
            readUnlock();
        }
    }

    private List<LoadJob> filterCopyJob(List<LoadJob> loadJobList, String value, boolean accurateMatch,
            Function<CopyJob, String> func) throws AnalysisException {
        if (Strings.isNullOrEmpty(value)) {
            return loadJobList;
        }
        List<LoadJob> loadJobList2 = Lists.newArrayList();
        for (LoadJob loadJob : loadJobList) {
            if (loadJob.getJobType() != EtlJobType.COPY) {
                continue;
            }
            CopyJob copyJob = (CopyJob) loadJob;
            if (accurateMatch) {
                if (func.apply(copyJob).equalsIgnoreCase(value)) {
                    loadJobList2.add(copyJob);
                }
            } else {
                // non-accurate match
                PatternMatcher matcher = PatternMatcherWrapper.createMysqlPattern(value, false);
                if (matcher.match(func.apply(copyJob))) {
                    loadJobList2.add(copyJob);
                }
            }
        }
        return loadJobList2;
    }

    public List<List<Comparable>> getAllLoadJobInfos() {
        LinkedList<List<Comparable>> loadJobInfos = new LinkedList<List<Comparable>>();

        readLock();
        try {
            Map<String, List<LoadJob>> labelToLoadJobs = new HashMap<>();
            for (Long dbId : dbIdToLabelToLoadJobs.keySet()) {
                if (!Env.getCurrentEnv().getAccessManager().checkDbPriv(ConnectContext.get(),
                        Env.getCurrentEnv().getCatalogMgr().getDbNullable(dbId).getFullName(),
                        PrivPredicate.LOAD)) {
                    continue;
                }

                labelToLoadJobs.putAll(dbIdToLabelToLoadJobs.get(dbId));
            }
            List<LoadJob> loadJobList = Lists.newArrayList();
            loadJobList.addAll(
                    labelToLoadJobs.values().stream().flatMap(Collection::stream).collect(Collectors.toList()));

            // check state
            for (LoadJob loadJob : loadJobList) {
                try {
                    // add load job info
                    loadJobInfos.add(loadJob.getShowInfo());
                } catch (DdlException e) {
                    continue;
                }
            }
            return loadJobInfos;
        } finally {
            readUnlock();
        }
    }

    /**
     * Get load job info.
     **/
    public void getLoadJobInfo(Load.JobInfo info) throws DdlException {
        String fullDbName = ClusterNamespace.getFullName(info.clusterName, info.dbName);
        info.dbName = fullDbName;
        Database database = checkDb(info.dbName);
        readLock();
        try {
            // find the latest load job by info
            Map<String, List<LoadJob>> labelToLoadJobs = dbIdToLabelToLoadJobs.get(database.getId());
            if (labelToLoadJobs == null) {
                throw new DdlException("No jobs belong to database(" + info.dbName + ")");
            }
            List<LoadJob> loadJobList = labelToLoadJobs.get(info.label);
            if (loadJobList == null || loadJobList.isEmpty()) {
                throw new DdlException("Unknown job(" + info.label + ")");
            }

            LoadJob loadJob = loadJobList.get(loadJobList.size() - 1);
            loadJob.getJobInfo(info);
        } finally {
            readUnlock();
        }
    }

    public LoadJob getLoadJob(long jobId) {
        return idToLoadJob.get(jobId);
    }

    public void prepareJobs() {
        analyzeLoadJobs();
        submitJobs();
    }

    private void submitJobs() {
        loadJobScheduler.submitJob(idToLoadJob.values().stream().filter(loadJob -> loadJob.state == JobState.PENDING)
                .collect(Collectors.toList()));
    }

    private void analyzeLoadJobs() {
        for (LoadJob loadJob : idToLoadJob.values()) {
            if (loadJob.getState() == JobState.PENDING) {
                loadJob.analyze();
            }
        }
    }

    private Database checkDb(String dbName) throws DdlException {
        return Env.getCurrentInternalCatalog().getDbOrDdlException(dbName);
    }

    /**
     * step1: if label has been used in old load jobs which belong to load class.
     * step2: if label has been used in v2 load jobs.
     * step2.1: if label has been user in v2 load jobs, the create timestamp will be checked.
     *
     * @throws LabelAlreadyUsedException throw exception when label has been used by an unfinished job.
     */
    private void checkLabelUsed(long dbId, String label) throws DdlException {
        // if label has been used in old load jobs
        Env.getCurrentEnv().getLoadInstance().isLabelUsed(dbId, label);
        // if label has been used in v2 of load jobs
        if (dbIdToLabelToLoadJobs.containsKey(dbId)) {
            Map<String, List<LoadJob>> labelToLoadJobs = dbIdToLabelToLoadJobs.get(dbId);
            if (labelToLoadJobs.containsKey(label)) {
                List<LoadJob> labelLoadJobs = labelToLoadJobs.get(label);
                Optional<LoadJob> loadJobOptional = labelLoadJobs.stream()
                        .filter(entity -> entity.getState() != JobState.CANCELLED).findFirst();
                if (loadJobOptional.isPresent()) {
                    LOG.warn("Failed to add load job when label {} has been used.", label);
                    throw new LabelAlreadyUsedException(label);
                }
            }
        }
    }

    public void cleanLabel(CleanLabelStmt stmt) throws UserException {
        String dbName = stmt.getDb();
        String label = stmt.getLabel();
        Database db = Env.getCurrentInternalCatalog().getDbOrDdlException(dbName);
        if (Config.isCloudMode()) {
            Env.getCurrentGlobalTransactionMgr().cleanLabel(db.getId(), label);
            cleanLabelInternalInCloud(db.getId(), label, false);
        } else {
            cleanLabelInternal(db.getId(), label, false);
        }
    }

    public void replayCleanLabel(CleanLabelOperationLog log) {
        if (Config.isCloudMode()) {
            cleanLabelInternalInCloud(log.getDbId(), log.getLabel(), true);
        } else {
            cleanLabelInternal(log.getDbId(), log.getLabel(), true);
        }
    }

    /**
     * Clean the label with given database and label
     * It will only remove the load jobs which are already done.
     * 1. Remove from LoadManager
     * 2. Remove from DatabaseTransactionMgr
     *
     * @param dbId
     * @param label
     * @param isReplay
     */
    private void cleanLabelInternal(long dbId, String label, boolean isReplay) {
        // 1. Remove from LoadManager
        int counter = 0;
        writeLock();
        try {
            if (dbIdToLabelToLoadJobs.containsKey(dbId)) {
                Map<String, List<LoadJob>> labelToJob = dbIdToLabelToLoadJobs.get(dbId);
                if (Strings.isNullOrEmpty(label)) {
                    // clean all labels in this db
                    Iterator<Map.Entry<String, List<LoadJob>>> iter = labelToJob.entrySet().iterator();
                    while (iter.hasNext()) {
                        List<LoadJob> jobs = iter.next().getValue();
                        Iterator<LoadJob> innerIter = jobs.iterator();
                        while (innerIter.hasNext()) {
                            LoadJob job = innerIter.next();
                            if (!job.isCompleted()) {
                                continue;
                            }
                            if (job instanceof BulkLoadJob) {
                                ((BulkLoadJob) job).recycleProgress();
                            }
                            innerIter.remove();
                            idToLoadJob.remove(job.getId());
                            ++counter;
                        }
                        if (jobs.isEmpty()) {
                            iter.remove();
                        }
                    }
                } else {
                    List<LoadJob> jobs = labelToJob.get(label);
                    if (jobs == null) {
                        // no job for this label, just return
                        return;
                    }
                    Iterator<LoadJob> iter = jobs.iterator();
                    while (iter.hasNext()) {
                        LoadJob job = iter.next();
                        if (!job.isCompleted()) {
                            continue;
                        }
                        if (job instanceof BulkLoadJob) {
                            ((BulkLoadJob) job).recycleProgress();
                        }
                        iter.remove();
                        idToLoadJob.remove(job.getId());
                        ++counter;
                    }
                    if (jobs.isEmpty()) {
                        labelToJob.remove(label);
                    }
                }
            }
        } finally {
            writeUnlock();
        }
        LOG.info("clean {} labels on db {} with label '{}' in load mgr.", counter, dbId, label);

        // 2. Remove from DatabaseTransactionMgr
        try {
            DatabaseTransactionMgr dbTxnMgr = ((GlobalTransactionMgr) Env.getCurrentGlobalTransactionMgr())
                    .getDatabaseTransactionMgr(dbId);
            dbTxnMgr.cleanLabel(label);
        } catch (AnalysisException e) {
            // just ignore, because we don't want to throw any exception here.
            LOG.warn("ignore exception:", e);
        }

        // 3. Log
        if (!isReplay) {
            CleanLabelOperationLog log = new CleanLabelOperationLog(dbId, label);
            Env.getCurrentEnv().getEditLog().logCleanLabel(log);
        }
        LOG.info("finished to clean label on db {} with label {}. is replay: {}", dbId, label, isReplay);
    }

    private void readLock() {
        lock.readLock().lock();
    }

    private void readUnlock() {
        lock.readLock().unlock();
    }

    private void writeLock() {
        lock.writeLock().lock();
    }

    private void writeUnlock() {
        lock.writeLock().unlock();
    }

    /**
     * Init.
     **/
    public void initJobProgress(Long jobId, TUniqueId loadId, Set<TUniqueId> fragmentIds,
            List<Long> relatedBackendIds) {
        LoadJob job = idToLoadJob.get(jobId);
        if (job != null) {
            job.initLoadProgress(loadId, fragmentIds, relatedBackendIds);
        }
    }

    /**
     * Update.
     **/
    public void updateJobProgress(Long jobId, Long beId, TUniqueId loadId, TUniqueId fragmentId, long scannedRows,
            long scannedBytes, boolean isDone) {
        LoadJob job = idToLoadJob.get(jobId);
        if (job != null) {
            job.updateProgress(beId, loadId, fragmentId, scannedRows, scannedBytes, isDone);
        }
    }

    @Override
    public void write(DataOutput out) throws IOException {
        long currentTimeMs = System.currentTimeMillis();
        List<LoadJob> loadJobs =
                idToLoadJob.values().stream().filter(t -> !t.isExpired(currentTimeMs))
                        .filter(t -> !(t instanceof MiniLoadJob)).collect(Collectors.toList());

        out.writeInt(loadJobs.size());
        for (LoadJob loadJob : loadJobs) {
            loadJob.write(out);
        }
    }

    /**
     * Read from file.
     **/
    public void readFields(DataInput in) throws IOException {
        long currentTimeMs = System.currentTimeMillis();
        int size = in.readInt();
        int expired = 0;
        for (int i = 0; i < size; i++) {
            LoadJob loadJob = LoadJob.read(in);
            if (loadJob.isExpired(currentTimeMs)) {
                expired += 1;
                continue;
            }

            if (i > Config.cloud_max_copy_job_per_table
                    && Config.cloud_max_copy_job_per_table > 0
                    && i % Config.cloud_max_copy_job_per_table == 0) {
                // Like skipping expired load jobs, we need to maintain max copy jobs per table here.
                removeCopyJobs();
            }

            if (loadJob.getJobType() == EtlJobType.MINI) {
                LOG.warn("skip mini load job {} in db {} as it is no longer supported", loadJob.getId(),
                        loadJob.getDbId());
                continue;
            }
            idToLoadJob.put(loadJob.getId(), loadJob);
            Map<String, List<LoadJob>> map = dbIdToLabelToLoadJobs.get(loadJob.getDbId());
            if (map == null) {
                map = Maps.newConcurrentMap();
                dbIdToLabelToLoadJobs.put(loadJob.getDbId(), map);
            }

            List<LoadJob> jobs = map.get(loadJob.getLabel());
            if (jobs == null) {
                jobs = Lists.newArrayList();
                map.put(loadJob.getLabel(), jobs);
            }
            jobs.add(loadJob);
            // The callback of load job which is replayed by image need to be registered in callback factory.
            // The commit and visible txn will callback the unfinished load job.
            // Otherwise, the load job always does not be completed while the txn is visible.
            if (!loadJob.isCompleted()) {
                Env.getCurrentGlobalTransactionMgr().getCallbackFactory().addCallback(loadJob);
            }
        }

        // Like skipping expired load jobs, we need to maintain max copy jobs per table here.
        removeCopyJobs();
        LOG.info("read total {} jobs, left {} jobs, expired {} jobs", size, idToLoadJob.size(), expired);
    }

    // ------------------------ for load refactor ------------------------
    public long createLoadJobFromStmt(InsertStmt insertStmt) throws DdlException {
        Database database = checkDb(insertStmt.getLoadLabel().getDbName());
        long dbId = database.getId();
        LoadJob loadJob;
        if (Config.isCloudMode()) {
            ConnectContext context = ConnectContext.get();
            if (context != null) {
                String cloudCluster = context.getCloudCluster();
                if (!Strings.isNullOrEmpty(cloudCluster)) {
                    Env.waitForAutoStart(cloudCluster);
                }
            }
        }
        writeLock();
        BrokerDesc brokerDesc = (BrokerDesc) insertStmt.getResourceDesc();
        try {
            if (brokerDesc != null && brokerDesc.isMultiLoadBroker()) {
                if (!Env.getCurrentEnv().getLoadInstance()
                        .isUncommittedLabel(dbId, insertStmt.getLoadLabel().getLabelName())) {
                    throw new DdlException("label: " + insertStmt.getLoadLabel().getLabelName() + " not found!");
                }
            } else {
                checkLabelUsed(dbId, insertStmt.getLoadLabel().getLabelName());
                if (brokerDesc == null && insertStmt.getResourceDesc() == null) {
                    throw new DdlException("LoadManager only support the broker and spark load.");
                }
                if (unprotectedGetUnfinishedJobNum() >= Config.desired_max_waiting_jobs) {
                    throw new DdlException(
                            "There are more than " + Config.desired_max_waiting_jobs
                                    + " unfinished load jobs, please retry later. "
                                    + "You can use `SHOW LOAD` to view submitted jobs");
                }
            }

            loadJob = BulkLoadJob.fromInsertStmt(insertStmt);
            createLoadJob(loadJob);
        } finally {
            writeUnlock();
        }
        Env.getCurrentEnv().getEditLog().logCreateLoadJob(loadJob);

        // The job must be submitted after edit log.
        // It guarantee that load job has not been changed before edit log.
        loadJobScheduler.submitJob(loadJob);
        return loadJob.getId();
    }

    private void cleanLabelInternalInCloud(long dbId, String label, boolean isReplay) {
        // 1. Remove from LoadManager
        int counter = 0;
        writeLock();
        try {
            if (dbIdToLabelToLoadJobs.containsKey(dbId)) {
                Map<String, List<LoadJob>> labelToJob = dbIdToLabelToLoadJobs.get(dbId);
                if (Strings.isNullOrEmpty(label)) {
                    // clean all labels in this db
                    Iterator<Map.Entry<String, List<LoadJob>>> iter = labelToJob.entrySet().iterator();
                    while (iter.hasNext()) {
                        List<LoadJob> jobs = iter.next().getValue();
                        Iterator<LoadJob> innerIter = jobs.iterator();
                        while (innerIter.hasNext()) {
                            LoadJob job = innerIter.next();
                            if (!job.isCompleted()) {
                                continue;
                            }
                            innerIter.remove();
                            idToLoadJob.remove(job.getId());
                            ++counter;
                        }
                        if (jobs.isEmpty()) {
                            iter.remove();
                        }
                    }
                } else {
                    List<LoadJob> jobs = labelToJob.get(label);
                    if (jobs == null) {
                        // no job for this label, just return
                        return;
                    }
                    Iterator<LoadJob> iter = jobs.iterator();
                    while (iter.hasNext()) {
                        LoadJob job = iter.next();
                        if (!job.isCompleted()) {
                            continue;
                        }
                        iter.remove();
                        idToLoadJob.remove(job.getId());
                        ++counter;
                    }
                    if (jobs.isEmpty()) {
                        labelToJob.remove(label);
                    }
                }
            }
        } finally {
            writeUnlock();
        }

        LOG.info("clean {} labels on db {} with label '{}' in load mgr. isReplay {}",
                counter, dbId, label, isReplay);
        // 3. Log
        if (!isReplay) {
            CleanLabelOperationLog log = new CleanLabelOperationLog(dbId, label);
            Env.getCurrentEnv().getEditLog().logCleanLabel(log);
        }
    }
}<|MERGE_RESOLUTION|>--- conflicted
+++ resolved
@@ -85,11 +85,8 @@
 import java.util.Set;
 import java.util.concurrent.ConcurrentHashMap;
 import java.util.concurrent.locks.ReentrantReadWriteLock;
-<<<<<<< HEAD
 import java.util.function.Function;
-=======
 import java.util.function.Predicate;
->>>>>>> 003a815b
 import java.util.stream.Collectors;
 
 /**
@@ -486,11 +483,24 @@
      **/
     public void removeOldLoadJob() {
         long currentTimeMs = System.currentTimeMillis();
-<<<<<<< HEAD
+        Predicate<LoadJob> pred = job -> job.isExpired(currentTimeMs);
         long removeJobNum = 0;
         LOG.info("start to removeOldLoadJob, currentTimeMs:{}", currentTimeMs);
-=======
-        removeLoadJobIf(job -> job.isExpired(currentTimeMs));
+        writeLock();
+        try {
+            Iterator<Map.Entry<Long, LoadJob>> iter = idToLoadJob.entrySet().iterator();
+            while (iter.hasNext()) {
+                LoadJob job = iter.next().getValue();
+                if (pred.test(job)) {
+                    iter.remove();
+                    jobRemovedTrigger(job);
+                }
+            }
+        } finally {
+            writeUnlock();
+        }
+        LOG.info("end to removeOldLoadJob, removeJobNum:{}", removeJobNum);
+        removeCopyJobs();
     }
 
     /**
@@ -526,50 +536,15 @@
         if (job instanceof SparkLoadJob) {
             ((SparkLoadJob) job).clearSparkLauncherLog();
         }
+        if (job instanceof BulkLoadJob) {
+            ((BulkLoadJob) job).recycleProgress();
+        }
         if (list.isEmpty()) {
             map.remove(job.getLabel());
         }
         if (map.isEmpty()) {
             dbIdToLabelToLoadJobs.remove(job.getDbId());
         }
-    }
-
-    private void removeLoadJobIf(Predicate<LoadJob> pred) {
->>>>>>> 003a815b
-        writeLock();
-        try {
-            Iterator<Map.Entry<Long, LoadJob>> iter = idToLoadJob.entrySet().iterator();
-            while (iter.hasNext()) {
-                LoadJob job = iter.next().getValue();
-                if (pred.test(job)) {
-                    iter.remove();
-<<<<<<< HEAD
-                    Map<String, List<LoadJob>> map = dbIdToLabelToLoadJobs.get(job.getDbId());
-                    List<LoadJob> list = map.get(job.getLabel());
-                    list.remove(job);
-                    if (job instanceof SparkLoadJob) {
-                        ((SparkLoadJob) job).clearSparkLauncherLog();
-                    }
-                    if (job instanceof BulkLoadJob) {
-                        ((BulkLoadJob) job).recycleProgress();
-                    }
-                    if (list.isEmpty()) {
-                        map.remove(job.getLabel());
-                    }
-                    if (map.isEmpty()) {
-                        dbIdToLabelToLoadJobs.remove(job.getDbId());
-                    }
-                    removeJobNum++;
-=======
-                    jobRemovedTrigger(job);
->>>>>>> 003a815b
-                }
-            }
-        } finally {
-            writeUnlock();
-        }
-        LOG.info("end to removeOldLoadJob, removeJobNum:{}", removeJobNum);
-        removeCopyJobs();
     }
 
     private void removeCopyJobs() {
