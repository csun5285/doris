// Licensed to the Apache Software Foundation (ASF) under one
// or more contributor license agreements.  See the NOTICE file
// distributed with this work for additional information
// regarding copyright ownership.  The ASF licenses this file
// to you under the Apache License, Version 2.0 (the
// "License"); you may not use this file except in compliance
// with the License.  You may obtain a copy of the License at
//
//   http://www.apache.org/licenses/LICENSE-2.0
//
// Unless required by applicable law or agreed to in writing,
// software distributed under the License is distributed on an
// "AS IS" BASIS, WITHOUT WARRANTIES OR CONDITIONS OF ANY
// KIND, either express or implied.  See the License for the
// specific language governing permissions and limitations
// under the License.

package org.apache.doris.load.loadv2;

import org.apache.doris.analysis.BrokerDesc;
import org.apache.doris.analysis.CancelLoadStmt;
import org.apache.doris.analysis.CleanLabelStmt;
import org.apache.doris.analysis.CompoundPredicate.Operator;
<<<<<<< HEAD
import org.apache.doris.analysis.CopyStmt;
=======
>>>>>>> 7bda49b5
import org.apache.doris.analysis.InsertStmt;
import org.apache.doris.analysis.LoadStmt;
import org.apache.doris.analysis.UserIdentity;
import org.apache.doris.catalog.Database;
import org.apache.doris.catalog.Env;
import org.apache.doris.cluster.ClusterNamespace;
import org.apache.doris.common.AnalysisException;
import org.apache.doris.common.CaseSensibility;
import org.apache.doris.common.Config;
import org.apache.doris.common.DataQualityException;
import org.apache.doris.common.DdlException;
import org.apache.doris.common.LabelAlreadyUsedException;
import org.apache.doris.common.MetaNotFoundException;
import org.apache.doris.common.Pair;
import org.apache.doris.common.PatternMatcher;
import org.apache.doris.common.PatternMatcherWrapper;
import org.apache.doris.common.UserException;
import org.apache.doris.common.io.Writable;
import org.apache.doris.common.util.LogBuilder;
import org.apache.doris.common.util.LogKey;
import org.apache.doris.load.EtlJobType;
import org.apache.doris.load.FailMsg;
import org.apache.doris.load.FailMsg.CancelType;
import org.apache.doris.load.Load;
import org.apache.doris.mysql.privilege.PrivPredicate;
import org.apache.doris.persist.CleanLabelOperationLog;
import org.apache.doris.qe.ConnectContext;
import org.apache.doris.qe.OriginStatement;
import org.apache.doris.thrift.TUniqueId;
import org.apache.doris.transaction.DatabaseTransactionMgr;
import org.apache.doris.transaction.GlobalTransactionMgr;
import org.apache.doris.transaction.TransactionState;

import com.google.common.annotations.VisibleForTesting;
import com.google.common.base.Strings;
import com.google.common.collect.Lists;
import com.google.common.collect.Maps;
import com.google.common.collect.Sets;
import org.apache.commons.lang3.StringUtils;
import org.apache.logging.log4j.LogManager;
import org.apache.logging.log4j.Logger;

import java.io.DataInput;
import java.io.DataOutput;
import java.io.IOException;
import java.lang.reflect.InvocationTargetException;
import java.lang.reflect.Method;
import java.util.ArrayList;
import java.util.Collection;
import java.util.EnumSet;
import java.util.HashMap;
<<<<<<< HEAD
import java.util.HashSet;
=======
>>>>>>> 7bda49b5
import java.util.Iterator;
import java.util.LinkedList;
import java.util.List;
import java.util.Map;
import java.util.Map.Entry;
import java.util.Optional;
import java.util.Set;
import java.util.concurrent.ConcurrentHashMap;
import java.util.concurrent.locks.ReentrantReadWriteLock;
import java.util.function.Function;
import java.util.stream.Collectors;

/**
 * The broker and mini load jobs(v2) are included in this class.
 * The lock sequence:
 * Database.lock
 * LoadManager.lock
 * LoadJob.lock
 */
public class LoadManager implements Writable {
    private static final Logger LOG = LogManager.getLogger(LoadManager.class);

    private Map<Long, LoadJob> idToLoadJob = Maps.newConcurrentMap();
    private Map<Long, Map<String, List<LoadJob>>> dbIdToLabelToLoadJobs = Maps.newConcurrentMap();
    private LoadJobScheduler loadJobScheduler;
    private CleanCopyJobScheduler cleanCopyJobScheduler;
    private Map<EtlJobType, Map<JobState, Long>> expiredLoadJobNum = Maps.newHashMap();

    private ReentrantReadWriteLock lock = new ReentrantReadWriteLock();
    private MysqlLoadManager mysqlLoadManager;
    private TokenManager tokenManager;

    public LoadManager(LoadJobScheduler loadJobScheduler) {
        this.loadJobScheduler = loadJobScheduler;
        this.tokenManager = new TokenManager();
        this.mysqlLoadManager = new MysqlLoadManager(tokenManager);
<<<<<<< HEAD
    }

    public LoadManager(LoadJobScheduler loadJobScheduler, CleanCopyJobScheduler cleanCopyJobScheduler) {
        this(loadJobScheduler);
        this.cleanCopyJobScheduler = cleanCopyJobScheduler;
=======
>>>>>>> 7bda49b5
    }

    /**
     * This method will be invoked by the broker load(v2) now.
     */
    public long createLoadJobFromStmt(LoadStmt stmt) throws DdlException {
        Database database = checkDb(stmt.getLabel().getDbName());
        long dbId = database.getId();
        LoadJob loadJob;
        writeLock();
        try {
            if (stmt.getBrokerDesc() != null && stmt.getBrokerDesc().isMultiLoadBroker()) {
                if (!Env.getCurrentEnv().getLoadInstance()
                        .isUncommittedLabel(dbId, stmt.getLabel().getLabelName())) {
                    throw new DdlException("label: " + stmt.getLabel().getLabelName() + " not found!");
                }
            } else {
                checkLabelUsed(dbId, stmt.getLabel().getLabelName());
                if (stmt.getBrokerDesc() == null && stmt.getResourceDesc() == null) {
                    throw new DdlException("LoadManager only support the broker and spark load.");
                }
                if (unprotectedGetUnfinishedJobNum() >= Config.desired_max_waiting_jobs) {
                    throw new DdlException(
                            "There are more than " + Config.desired_max_waiting_jobs
                                    + " unfinished load jobs, please retry later. "
                                    + "You can use `SHOW LOAD` to view submitted jobs");
                }
            }

            loadJob = BulkLoadJob.fromLoadStmt(stmt);
            createLoadJob(loadJob);
        } finally {
            writeUnlock();
        }
        Env.getCurrentEnv().getEditLog().logCreateLoadJob(loadJob);

        // The job must be submitted after edit log.
        // It guarantee that load job has not been changed before edit log.
        loadJobScheduler.submitJob(loadJob);
        return loadJob.getId();
    }

    public void createCleanCopyJobTask(CleanCopyJobTask task) throws DdlException {
        cleanCopyJobScheduler.submitJob(task);
    }

<<<<<<< HEAD
    public LoadJob createLoadJobFromStmt(CopyStmt stmt) throws DdlException {
        Database database = checkDb(stmt.getDbName());
        long dbId = database.getId();
        BrokerLoadJob loadJob = null;
        writeLock();
        try {
            long unfinishedCopyJobNum = unprotectedGetUnfinishedCopyJobNum();
            if (unfinishedCopyJobNum >= Config.cluster_max_waiting_copy_jobs) {
                throw new DdlException(
                        "There are more than " + unfinishedCopyJobNum + " unfinished copy jobs, please retry later.");
            }
            loadJob = new CopyJob(dbId, stmt.getLabel().getLabelName(), ConnectContext.get().queryId(),
                    stmt.getBrokerDesc(), stmt.getOrigStmt(), stmt.getUserInfo(), stmt.getStageId(),
                    stmt.getStageType(), stmt.getStagePrefix(), stmt.getSizeLimit(), stmt.getPattern(),
                    stmt.getObjectInfo(), stmt.isForce(), stmt.getUserName());
            loadJob.setJobProperties(stmt.getProperties());
            loadJob.checkAndSetDataSourceInfo(database, stmt.getDataDescriptions());
            createLoadJob(loadJob);
        } catch (MetaNotFoundException e) {
            throw new DdlException(e.getMessage());
        } finally {
            writeUnlock();
        }
        Env.getCurrentEnv().getEditLog().logCreateLoadJob(loadJob);

        // The job must be submitted after edit log.
        // It guarantees that load job has not been changed before edit log.
        loadJobScheduler.submitJob(loadJob);
        return loadJob;
    }

    private long unprotectedGetUnfinishedJobNum() {
        return idToLoadJob.values().stream()
                .filter(j -> (j.getState() != JobState.FINISHED && j.getState() != JobState.CANCELLED)).count();
    }

    private long unprotectedGetUnfinishedCopyJobNum() {
        return idToLoadJob.values().stream()
                .filter(j -> (j.getState() != JobState.FINISHED && j.getState() != JobState.CANCELLED))
                .filter(j -> j instanceof CopyJob).count();
    }

=======
>>>>>>> 7bda49b5
    /**
     * MultiLoadMgr use.
     **/
    public void createLoadJobV1FromMultiStart(String fullDbName, String label) throws DdlException {
        Database database = checkDb(fullDbName);
        writeLock();
        try {
            checkLabelUsed(database.getId(), label);
            Env.getCurrentEnv().getLoadInstance()
                    .registerMiniLabel(fullDbName, label, System.currentTimeMillis());
        } finally {
            writeUnlock();
        }
    }

    public MysqlLoadManager getMysqlLoadManager() {
        return mysqlLoadManager;
    }

    public TokenManager getTokenManager() {
        return tokenManager;
    }

    public void replayCreateLoadJob(LoadJob loadJob) {
        createLoadJob(loadJob);
        LOG.info(new LogBuilder(LogKey.LOAD_JOB, loadJob.getId()).add("msg", "replay create load job").build());
    }

    // add load job and also add to callback factory
    private void createLoadJob(LoadJob loadJob) {
        if (loadJob.isExpired(System.currentTimeMillis())) {
            // This can happen in replay logic.
            return;
        }
        addLoadJob(loadJob);
        // add callback before txn if load job is uncompleted,
        // because callback will be performed on replay without txn begin
        // register txn state listener
        if (!loadJob.isCompleted()) {
            Env.getCurrentGlobalTransactionMgr().getCallbackFactory().addCallback(loadJob);
        }
    }

    private void addLoadJob(LoadJob loadJob) {
        idToLoadJob.put(loadJob.getId(), loadJob);
        long dbId = loadJob.getDbId();
        if (!dbIdToLabelToLoadJobs.containsKey(dbId)) {
            dbIdToLabelToLoadJobs.put(loadJob.getDbId(), new ConcurrentHashMap<>());
        }
        Map<String, List<LoadJob>> labelToLoadJobs = dbIdToLabelToLoadJobs.get(dbId);
        if (!labelToLoadJobs.containsKey(loadJob.getLabel())) {
            labelToLoadJobs.put(loadJob.getLabel(), new ArrayList<>());
        }
        labelToLoadJobs.get(loadJob.getLabel()).add(loadJob);
    }

    /**
     * Record finished load job by editLog.
     **/
    public void recordFinishedLoadJob(String label, long transactionId, String dbName, long tableId, EtlJobType jobType,
            long createTimestamp, String failMsg, String trackingUrl,
            UserIdentity userInfo) throws MetaNotFoundException {

        // get db id
        Database db = Env.getCurrentInternalCatalog().getDbOrMetaException(dbName);

        LoadJob loadJob;
        switch (jobType) {
            case INSERT:
                loadJob = new InsertLoadJob(label, transactionId, db.getId(), tableId, createTimestamp, failMsg,
                        trackingUrl, userInfo);
                break;
            default:
                return;
        }
        addLoadJob(loadJob);
        // persistent
        Env.getCurrentEnv().getEditLog().logCreateLoadJob(loadJob);
    }

    /**
     * Match need cancel loadJob by stmt.
     **/
    @VisibleForTesting
    public static void addNeedCancelLoadJob(CancelLoadStmt stmt, List<LoadJob> loadJobs, List<LoadJob> matchLoadJobs)
            throws AnalysisException {
        String label = stmt.getLabel();
        String state = stmt.getState();
        PatternMatcher matcher = PatternMatcherWrapper.createMysqlPattern(label,
                CaseSensibility.LABEL.getCaseSensibility());
        matchLoadJobs.addAll(
                loadJobs.stream()
                        .filter(job -> job.getState() != JobState.CANCELLED)
                        .filter(job -> {
                            if (stmt.getOperator() != null) {
                                // compound
                                boolean labelFilter =
                                        label.contains("%") ? matcher.match(job.getLabel())
                                                : job.getLabel().equalsIgnoreCase(label);
                                boolean stateFilter = job.getState().name().equalsIgnoreCase(state);
                                return Operator.AND.equals(stmt.getOperator()) ? labelFilter && stateFilter :
                                        labelFilter || stateFilter;
                            }
                            if (StringUtils.isNotEmpty(label)) {
                                return label.contains("%") ? matcher.match(job.getLabel())
                                        : job.getLabel().equalsIgnoreCase(label);
                            }
                            if (StringUtils.isNotEmpty(state)) {
                                return job.getState().name().equalsIgnoreCase(state);
                            }
                            return false;
                        }).collect(Collectors.toList())
        );
    }

    /**
     * Cancel load job by stmt.
     **/
    public void cancelLoadJob(CancelLoadStmt stmt) throws DdlException, AnalysisException {
        Database db = Env.getCurrentInternalCatalog().getDbOrDdlException(stmt.getDbName());
        // List of load jobs waiting to be cancelled
        List<LoadJob> matchLoadJobs = Lists.newArrayList();
        readLock();
        try {
            Map<String, List<LoadJob>> labelToLoadJobs = dbIdToLabelToLoadJobs.get(db.getId());
            if (labelToLoadJobs == null) {
                throw new DdlException("Load job does not exist");
            }
            addNeedCancelLoadJob(stmt,
                    labelToLoadJobs.values().stream().flatMap(Collection::stream).collect(Collectors.toList()),
                    matchLoadJobs);
            if (matchLoadJobs.isEmpty()) {
                throw new DdlException("Load job does not exist");
            }
            // check state here
            List<LoadJob> uncompletedLoadJob =
                    matchLoadJobs.stream().filter(entity -> !entity.isTxnDone()).collect(Collectors.toList());
            if (uncompletedLoadJob.isEmpty()) {
                throw new DdlException("There is no uncompleted job");
            }
        } finally {
            readUnlock();
        }
        for (LoadJob loadJob : matchLoadJobs) {
            try {
                loadJob.cancelJob(new FailMsg(FailMsg.CancelType.USER_CANCEL, "user cancel"));
            } catch (DdlException e) {
                throw new DdlException(
                        "Cancel load job [" + loadJob.getId() + "] fail, " + "label=[" + loadJob.getLabel()
                                +
                                "] failed msg=" + e.getMessage());
            }
        }
    }

    /**
     * Replay end load job.
     **/
    public void replayEndLoadJob(LoadJobFinalOperation operation) {
        LoadJob job = idToLoadJob.get(operation.getId());
        if (job == null) {
            // This should not happen.
            // Last time I found that when user submit a job with already used label, an END_LOAD_JOB edit log
            // will be wrote but the job is not added to 'idToLoadJob', so this job here we got will be null.
            // And this bug has been fixed.
            // Just add a log here to observe.
            LOG.warn("job does not exist when replaying end load job edit log: {}", operation);
            return;
        }
        job.unprotectReadEndOperation(operation);
        LOG.info(new LogBuilder(LogKey.LOAD_JOB, operation.getId()).add("operation", operation)
                .add("msg", "replay end load job").build());
        if (job.isCompleted()) {
            Env.getCurrentGlobalTransactionMgr().getCallbackFactory().removeCallback(job.getId());
        }
    }

    /**
     * Replay update load job.
     **/
    public void replayUpdateLoadJobStateInfo(LoadJob.LoadJobStateUpdateInfo info) {
        long jobId = info.getJobId();
        LoadJob job = idToLoadJob.get(jobId);
        if (job == null) {
            LOG.warn("replay update load job state failed. error: job not found, id: {}", jobId);
            return;
        }

        job.replayUpdateStateInfo(info);
    }

    /**
     * Get load job num, used by proc.
     **/
    public int getLoadJobNum(JobState jobState, long dbId) {
        readLock();
        try {
            Map<String, List<LoadJob>> labelToLoadJobs = dbIdToLabelToLoadJobs.get(dbId);
            if (labelToLoadJobs == null) {
                return 0;
            }
            List<LoadJob> loadJobList =
                    labelToLoadJobs.values().stream().flatMap(entity -> entity.stream()).collect(Collectors.toList());
            return (int) loadJobList.stream().filter(entity -> entity.getState() == jobState).count();
        } finally {
            readUnlock();
        }
    }

    /**
     * Get load job num, used by proc.
     **/
    public int getLoadJobNum(JobState jobState) {
        readLock();
        try {
            Map<String, List<LoadJob>> labelToLoadJobs = new HashMap<>();
            for (Long dbId : dbIdToLabelToLoadJobs.keySet()) {
                if (!Env.getCurrentEnv().getAccessManager().checkDbPriv(ConnectContext.get(),
                        Env.getCurrentEnv().getCatalogMgr().getDbNullable(dbId).getFullName(),
                        PrivPredicate.LOAD)) {
                    continue;
                }

                labelToLoadJobs.putAll(dbIdToLabelToLoadJobs.get(dbId));
            }

            List<LoadJob> loadJobList =
                    labelToLoadJobs.values().stream().flatMap(entity -> entity.stream()).collect(Collectors.toList());
            return (int) loadJobList.stream().filter(entity -> entity.getState() == jobState).count();
        } finally {
            readUnlock();
        }
    }

    /**
     * Get load job num, used by metric.
     **/
    public long getLoadJobNum(JobState jobState, EtlJobType jobType) {
        readLock();
        try {
            return idToLoadJob.values().stream().filter(j -> j.getState() == jobState && j.getJobType() == jobType)
                    .count() + getExpiredLoadJobNum(jobState, jobType);
        } finally {
            readUnlock();
        }
    }

    /**
     * addExpiredLoadJobNum(): increase expired load job num, used by metric,
     * must be called after LoadManager.writeLock()
     * @param jobState
     * @param jobType
     */
    public void addExpiredLoadJobNum(JobState jobState, EtlJobType jobType) {
        if (!expiredLoadJobNum.containsKey(jobType)) {
            Map<JobState, Long> loadJobNumMap = Maps.newHashMap();
            loadJobNumMap.put(jobState, new Long(0));
            expiredLoadJobNum.put(jobType, loadJobNumMap);
            return;
        }
        long loadJobNum = expiredLoadJobNum.get(jobType).get(jobState) + 1;
        expiredLoadJobNum.get(jobType).replace(jobState, loadJobNum);
    }

    /**
     * getExpiredLoadJobNum get expired load job num, used by metric,
     * must be called after LoadManager.readLock()
     * @param jobState
     * @param jobType
     * @return the expired load job num (cancelled or finished)
     */
    public long getExpiredLoadJobNum(JobState jobState, EtlJobType jobType) {
        if (!expiredLoadJobNum.containsKey(jobType)) {
            return 0;
        }
        if (!expiredLoadJobNum.get(jobType).containsKey(jobState)) {
            return 0;
        }
        return expiredLoadJobNum.get(jobType).get(jobState);
    }

    /**
     * Remove old load job.
     **/
    public void removeOldLoadJob() {
        long currentTimeMs = System.currentTimeMillis();

        writeLock();
        try {
            Iterator<Map.Entry<Long, LoadJob>> iter = idToLoadJob.entrySet().iterator();
            while (iter.hasNext()) {
                LoadJob job = iter.next().getValue();
                if (job.isExpired(currentTimeMs)) {
                    iter.remove();
                    Map<String, List<LoadJob>> map = dbIdToLabelToLoadJobs.get(job.getDbId());
                    List<LoadJob> list = map.get(job.getLabel());
                    list.remove(job);
                    if (job instanceof SparkLoadJob) {
                        ((SparkLoadJob) job).clearSparkLauncherLog();
                    }
                    if (list.isEmpty()) {
                        map.remove(job.getLabel());
                    }
                    if (map.isEmpty()) {
                        dbIdToLabelToLoadJobs.remove(job.getDbId());
                    }
                    addExpiredLoadJobNum(job.getState(), job.getJobType());
                }
            }
        } finally {
            writeUnlock();
        }
        removeCopyJobs();
    }

    private void removeCopyJobs() {
        if (Config.cloud_max_copy_job_per_table <= 0) {
            return;
        }
        Map<Long, Set<String>> dbToLabels = new HashMap<>();
        readLock();
        long start = System.currentTimeMillis();
        try {
            // group jobs by table
            Map<String, List<LoadJob>> tableToLoadJobs = dbIdToLabelToLoadJobs.values().stream()
                    .flatMap(loadJobsMap -> loadJobsMap.values().stream())
                    .flatMap(loadJobs -> loadJobs.stream())
                    .filter(loadJob -> (loadJob instanceof CopyJob) && StringUtils.isNotEmpty(
                            ((CopyJob) loadJob).getTableName()))
                    .map(copyJob -> Pair.of(copyJob.getDbId() + "#" + ((CopyJob) copyJob).getTableName(), copyJob))
                    .collect(Collectors.groupingBy(v -> v.first,
                            Collectors.mapping(jobPairs -> jobPairs.second, Collectors.toList())));
            // find labels to remove
            for (List<LoadJob> jobs : tableToLoadJobs.values()) {
                if (jobs.size() <= Config.cloud_max_copy_job_per_table) {
                    continue;
                }
                jobs.sort((o1, o2) -> Long.compare(o2.finishTimestamp, o1.finishTimestamp));
                int finishJobCount = 0;
                boolean found = false;
                for (LoadJob job : jobs) {
                    if (!found) {
                        if (job.getState() == JobState.FINISHED) {
                            finishJobCount++;
                            if (finishJobCount >= Config.cloud_max_copy_job_per_table) {
                                found = true;
                            }
                        }
                    } else {
                        if (job.isCompleted()) {
                            dbToLabels.computeIfAbsent(job.getDbId(), (k) -> new HashSet<>()).add(job.getLabel());
                        }
                    }
                }
            }
        } catch (Throwable e) {
            LOG.warn("Failed to remove copy jobs", e);
        } finally {
            readUnlock();
        }
        if (dbToLabels.isEmpty()) {
            return;
        }
        writeLock();
        long copyJobNum = idToLoadJob.size();
        try {
            for (Entry<Long, Set<String>> entry : dbToLabels.entrySet()) {
                long dbId = entry.getKey();
                if (!dbIdToLabelToLoadJobs.containsKey(dbId)) {
                    continue;
                }
                Map<String, List<LoadJob>> labelToJob = dbIdToLabelToLoadJobs.get(dbId);
                for (String label : entry.getValue()) {
                    List<LoadJob> jobs = labelToJob.get(label);
                    if (jobs == null) {
                        continue;
                    }
                    Iterator<LoadJob> iter = jobs.iterator();
                    while (iter.hasNext()) {
                        LoadJob job = iter.next();
                        iter.remove();
                        idToLoadJob.remove(job.getId());
                        addExpiredLoadJobNum(job.getState(), job.getJobType());
                    }
                    if (jobs.isEmpty()) {
                        labelToJob.remove(label);
                    }
                }
            }
            LOG.info("remove copy jobs from {} to {}, cost={}ms", copyJobNum, idToLoadJob.size(),
                    System.currentTimeMillis() - start);
        } catch (Throwable e) {
            LOG.warn("Failed to remove copy jobs", e);
        } finally {
            writeUnlock();
        }
    }

    /**
     * Only for those jobs which have etl state, like SparkLoadJob.
     **/
    public void processEtlStateJobs() {
        idToLoadJob.values().stream().filter(job -> (job.jobType == EtlJobType.SPARK && job.state == JobState.ETL))
                .forEach(job -> {
                    try {
                        ((SparkLoadJob) job).updateEtlStatus();
                    } catch (DataQualityException e) {
                        LOG.info("update load job etl status failed. job id: {}", job.getId(), e);
                        job.cancelJobWithoutCheck(new FailMsg(FailMsg.CancelType.ETL_QUALITY_UNSATISFIED,
                                DataQualityException.QUALITY_FAIL_MSG), true, true);
                    } catch (UserException e) {
                        LOG.warn("update load job etl status failed. job id: {}", job.getId(), e);
                        job.cancelJobWithoutCheck(new FailMsg(CancelType.ETL_RUN_FAIL, e.getMessage()), true, true);
                    } catch (Exception e) {
                        LOG.warn("update load job etl status failed. job id: {}", job.getId(), e);
                    }
                });
    }

    /**
     * Only for those jobs which load by PushTask.
     **/
    public void processLoadingStateJobs() {
        idToLoadJob.values().stream().filter(job -> (job.jobType == EtlJobType.SPARK && job.state == JobState.LOADING))
                .forEach(job -> {
                    try {
                        ((SparkLoadJob) job).updateLoadingStatus();
                    } catch (UserException e) {
                        LOG.warn("update load job loading status failed. job id: {}", job.getId(), e);
                        job.cancelJobWithoutCheck(new FailMsg(CancelType.LOAD_RUN_FAIL, e.getMessage()), true, true);
                    } catch (Exception e) {
                        LOG.warn("update load job loading status failed. job id: {}", job.getId(), e);
                    }
                });
    }

    public List<Pair<Long, String>> getCreateLoadStmt(long dbId, String label) throws DdlException {
        List<Pair<Long, String>> result = new ArrayList<>();
        readLock();
        try {
            if (dbIdToLabelToLoadJobs.containsKey(dbId)) {
                Map<String, List<LoadJob>> labelToLoadJobs = dbIdToLabelToLoadJobs.get(dbId);
                if (labelToLoadJobs.containsKey(label)) {
                    List<LoadJob> labelLoadJobs = labelToLoadJobs.get(label);
                    for (LoadJob job : labelLoadJobs) {
                        try {
                            Method getOriginStmt = job.getClass().getMethod("getOriginStmt");
                            if (getOriginStmt != null) {
                                result.add(
                                        Pair.of(job.getId(), ((OriginStatement) getOriginStmt.invoke(job)).originStmt));
                            } else {
                                throw new DdlException("Not support load job type: " + job.getClass().getName());
                            }
                        } catch (NoSuchMethodException | IllegalAccessException | InvocationTargetException e) {
                            throw new DdlException("Not support load job type: " + job.getClass().getName());
                        }
                    }
                } else {
                    throw new DdlException("Label does not exist: " + label);
                }
            } else {
                throw new DdlException("Database does not exist");
            }
            return result;
        } finally {
            readUnlock();
        }
    }

    /**
     * This method will return the jobs info which can meet the condition of input param.
     *
     * @param dbId used to filter jobs which belong to this db
     * @param labelValue used to filter jobs which's label is or like labelValue.
     * @param accurateMatch true: filter jobs which's label is labelValue. false: filter jobs which's label like itself.
<<<<<<< HEAD
     * @param statesValue   used to filter jobs which's state within the statesValue set.
     * @param jobTypes      used to filter jobs which's type within the jobTypes set.
     * @param copyIdValue        used to filter jobs which's copyId is or like copyIdValue.
     * @param copyIdAccurateMatch  true: filter jobs which's copyId is copyIdValue.
     *                             false: filter jobs which's copyId like itself.
=======
     * @param statesValue used to filter jobs which's state within the statesValue set.
>>>>>>> 7bda49b5
     * @return The result is the list of jobInfo.
     * JobInfo is a list which includes the comparable object: jobId, label, state etc.
     * The result is unordered.
     */
    public List<List<Comparable>> getLoadJobInfosByDb(long dbId, String labelValue, boolean accurateMatch,
            Set<String> statesValue, Set<EtlJobType> jobTypes, String copyIdValue, boolean copyIdAccurateMatch,
            String tableNameValue, boolean tableNameAccurateMatch, String fileValue, boolean fileAccurateMatch)
            throws AnalysisException {
        LinkedList<List<Comparable>> loadJobInfos = new LinkedList<List<Comparable>>();
        if (!dbIdToLabelToLoadJobs.containsKey(dbId)) {
            return loadJobInfos;
        }

        if (jobTypes == null || jobTypes.isEmpty()) {
            jobTypes = new HashSet<>();
            jobTypes.addAll(EnumSet.allOf(EtlJobType.class));
        }

        Set<JobState> states = Sets.newHashSet();
        if (statesValue == null || statesValue.size() == 0) {
            states.addAll(EnumSet.allOf(JobState.class));
        } else {
            for (String stateValue : statesValue) {
                try {
                    states.add(JobState.valueOf(stateValue));
                } catch (IllegalArgumentException e) {
                    // ignore this state
                }
            }
        }

        readLock();
        try {
            Map<String, List<LoadJob>> labelToLoadJobs = dbIdToLabelToLoadJobs.get(dbId);
            List<LoadJob> loadJobList = Lists.newArrayList();
            if (Strings.isNullOrEmpty(labelValue)) {
                loadJobList.addAll(
                        labelToLoadJobs.values().stream().flatMap(Collection::stream).collect(Collectors.toList()));
            } else {
                // check label value
                if (accurateMatch) {
                    if (!labelToLoadJobs.containsKey(labelValue)) {
                        return loadJobInfos;
                    }
                    loadJobList.addAll(labelToLoadJobs.get(labelValue));
                } else {
                    // non-accurate match
                    PatternMatcher matcher =
                            PatternMatcherWrapper.createMysqlPattern(labelValue,
                                    CaseSensibility.LABEL.getCaseSensibility());
                    for (Map.Entry<String, List<LoadJob>> entry : labelToLoadJobs.entrySet()) {
                        if (matcher.match(entry.getKey())) {
                            loadJobList.addAll(entry.getValue());
                        }
                    }
                }
            }

            List<LoadJob> loadJobList2 = new ArrayList<>();
            // check state
            for (LoadJob loadJob : loadJobList) {
                if (!states.contains(loadJob.getState())) {
                    continue;
                }
                if (!jobTypes.contains(loadJob.jobType)) {
                    continue;
                }
                loadJobList2.add(loadJob);
            }
            loadJobList2 = filterCopyJob(loadJobList2, copyIdValue, copyIdAccurateMatch, c -> c.getCopyId());
            loadJobList2 = filterCopyJob(loadJobList2, tableNameValue, tableNameAccurateMatch, c -> c.getTableName());
            loadJobList2 = filterCopyJob(loadJobList2, fileValue, fileAccurateMatch, c -> c.getFiles());
            for (LoadJob loadJob : loadJobList2) {
                try {
                    // add load job info
                    loadJobInfos.add(loadJob.getShowInfo());
                } catch (DdlException e) {
                    continue;
                }
            }
            return loadJobInfos;
        } finally {
            readUnlock();
        }
    }

    private List<LoadJob> filterCopyJob(List<LoadJob> loadJobList, String value, boolean accurateMatch,
            Function<CopyJob, String> func) throws AnalysisException {
        if (Strings.isNullOrEmpty(value)) {
            return loadJobList;
        }
        List<LoadJob> loadJobList2 = Lists.newArrayList();
        for (LoadJob loadJob : loadJobList) {
            if (loadJob.getJobType() != EtlJobType.COPY) {
                continue;
            }
            CopyJob copyJob = (CopyJob) loadJob;
            if (accurateMatch) {
                if (func.apply(copyJob).equalsIgnoreCase(value)) {
                    loadJobList2.add(copyJob);
                }
            } else {
                // non-accurate match
                PatternMatcher matcher = PatternMatcherWrapper.createMysqlPattern(value, false);
                if (matcher.match(func.apply(copyJob))) {
                    loadJobList2.add(copyJob);
                }
            }
        }
        return loadJobList2;
    }

    public List<List<Comparable>> getAllLoadJobInfos() {
        LinkedList<List<Comparable>> loadJobInfos = new LinkedList<List<Comparable>>();

        readLock();
        try {
            Map<String, List<LoadJob>> labelToLoadJobs = new HashMap<>();
            for (Long dbId : dbIdToLabelToLoadJobs.keySet()) {
                if (!Env.getCurrentEnv().getAccessManager().checkDbPriv(ConnectContext.get(),
                        Env.getCurrentEnv().getCatalogMgr().getDbNullable(dbId).getFullName(),
                        PrivPredicate.LOAD)) {
                    continue;
                }

                labelToLoadJobs.putAll(dbIdToLabelToLoadJobs.get(dbId));
            }
            List<LoadJob> loadJobList = Lists.newArrayList();
            loadJobList.addAll(
                    labelToLoadJobs.values().stream().flatMap(Collection::stream).collect(Collectors.toList()));

            // check state
            for (LoadJob loadJob : loadJobList) {
                try {
                    // add load job info
                    loadJobInfos.add(loadJob.getShowInfo());
                } catch (DdlException e) {
                    continue;
                }
            }
            return loadJobInfos;
        } finally {
            readUnlock();
        }
    }

    public List<List<Comparable>> getAllLoadJobInfos() {
        LinkedList<List<Comparable>> loadJobInfos = new LinkedList<List<Comparable>>();

        readLock();
        try {
            Map<String, List<LoadJob>> labelToLoadJobs = new HashMap<>();
            for (Long dbId : dbIdToLabelToLoadJobs.keySet()) {
                if (!Env.getCurrentEnv().getAccessManager().checkDbPriv(ConnectContext.get(),
                        Env.getCurrentEnv().getCatalogMgr().getDbNullable(dbId).getFullName(),
                        PrivPredicate.LOAD)) {
                    continue;
                }

                labelToLoadJobs.putAll(dbIdToLabelToLoadJobs.get(dbId));
            }
            List<LoadJob> loadJobList = Lists.newArrayList();
            loadJobList.addAll(
                    labelToLoadJobs.values().stream().flatMap(Collection::stream).collect(Collectors.toList()));

            // check state
            for (LoadJob loadJob : loadJobList) {
                try {
                    // add load job info
                    loadJobInfos.add(loadJob.getShowInfo());
                } catch (DdlException e) {
                    continue;
                }
            }
            return loadJobInfos;
        } finally {
            readUnlock();
        }
    }

    /**
     * Get load job info.
     **/
    public void getLoadJobInfo(Load.JobInfo info) throws DdlException {
        String fullDbName = ClusterNamespace.getFullName(info.clusterName, info.dbName);
        info.dbName = fullDbName;
        Database database = checkDb(info.dbName);
        readLock();
        try {
            // find the latest load job by info
            Map<String, List<LoadJob>> labelToLoadJobs = dbIdToLabelToLoadJobs.get(database.getId());
            if (labelToLoadJobs == null) {
                throw new DdlException("No jobs belong to database(" + info.dbName + ")");
            }
            List<LoadJob> loadJobList = labelToLoadJobs.get(info.label);
            if (loadJobList == null || loadJobList.isEmpty()) {
                throw new DdlException("Unknown job(" + info.label + ")");
            }

            LoadJob loadJob = loadJobList.get(loadJobList.size() - 1);
            loadJob.getJobInfo(info);
        } finally {
            readUnlock();
        }
    }

    public LoadJob getLoadJob(long jobId) {
        return idToLoadJob.get(jobId);
    }

    public void prepareJobs() {
        analyzeLoadJobs();
        submitJobs();
    }

    private void submitJobs() {
        loadJobScheduler.submitJob(idToLoadJob.values().stream().filter(loadJob -> loadJob.state == JobState.PENDING)
                .collect(Collectors.toList()));
    }

    private void analyzeLoadJobs() {
        for (LoadJob loadJob : idToLoadJob.values()) {
            if (loadJob.getState() == JobState.PENDING) {
                loadJob.analyze();
            }
        }
    }

    private Database checkDb(String dbName) throws DdlException {
        return Env.getCurrentInternalCatalog().getDbOrDdlException(dbName);
    }

    /**
     * step1: if label has been used in old load jobs which belong to load class.
     * step2: if label has been used in v2 load jobs.
     * step2.1: if label has been user in v2 load jobs, the create timestamp will be checked.
     *
     * @throws LabelAlreadyUsedException throw exception when label has been used by an unfinished job.
     */
    private void checkLabelUsed(long dbId, String label) throws DdlException {
        // if label has been used in old load jobs
        Env.getCurrentEnv().getLoadInstance().isLabelUsed(dbId, label);
        // if label has been used in v2 of load jobs
        if (dbIdToLabelToLoadJobs.containsKey(dbId)) {
            Map<String, List<LoadJob>> labelToLoadJobs = dbIdToLabelToLoadJobs.get(dbId);
            if (labelToLoadJobs.containsKey(label)) {
                List<LoadJob> labelLoadJobs = labelToLoadJobs.get(label);
                Optional<LoadJob> loadJobOptional = labelLoadJobs.stream()
                        .filter(entity -> entity.getState() != JobState.CANCELLED).findFirst();
                if (loadJobOptional.isPresent()) {
                    LOG.warn("Failed to add load job when label {} has been used.", label);
                    throw new LabelAlreadyUsedException(label);
                }
            }
        }
    }

    public void cleanLabel(CleanLabelStmt stmt) throws DdlException {
        String dbName = stmt.getDb();
        String label = stmt.getLabel();
        Database db = Env.getCurrentInternalCatalog().getDbOrDdlException(dbName);
        cleanLabelInternal(db.getId(), label, false);
    }

    public void replayCleanLabel(CleanLabelOperationLog log) {
        cleanLabelInternal(log.getDbId(), log.getLabel(), true);
    }

    /**
     * Clean the label with given database and label
     * It will only remove the load jobs which are already done.
     * 1. Remove from LoadManager
     * 2. Remove from DatabaseTransactionMgr
     *
     * @param dbId
     * @param label
     * @param isReplay
     */
    private void cleanLabelInternal(long dbId, String label, boolean isReplay) {
        // 1. Remove from LoadManager
        int counter = 0;
        writeLock();
        try {
            if (dbIdToLabelToLoadJobs.containsKey(dbId)) {
                Map<String, List<LoadJob>> labelToJob = dbIdToLabelToLoadJobs.get(dbId);
                if (Strings.isNullOrEmpty(label)) {
                    // clean all labels in this db
                    Iterator<Map.Entry<String, List<LoadJob>>> iter = labelToJob.entrySet().iterator();
                    while (iter.hasNext()) {
                        List<LoadJob> jobs = iter.next().getValue();
                        Iterator<LoadJob> innerIter = jobs.iterator();
                        while (innerIter.hasNext()) {
                            LoadJob job = innerIter.next();
                            if (!job.isCompleted()) {
                                continue;
                            }
                            innerIter.remove();
                            idToLoadJob.remove(job.getId());
                            ++counter;
                        }
                        if (jobs.isEmpty()) {
                            iter.remove();
                        }
                    }
                } else {
                    List<LoadJob> jobs = labelToJob.get(label);
                    if (jobs == null) {
                        // no job for this label, just return
                        return;
                    }
                    Iterator<LoadJob> iter = jobs.iterator();
                    while (iter.hasNext()) {
                        LoadJob job = iter.next();
                        if (!job.isCompleted()) {
                            continue;
                        }
                        iter.remove();
                        idToLoadJob.remove(job.getId());
                        ++counter;
                    }
                    if (jobs.isEmpty()) {
                        labelToJob.remove(label);
                    }
                }
            }
        } finally {
            writeUnlock();
        }
        LOG.info("clean {} labels on db {} with label '{}' in load mgr.", counter, dbId, label);

        // 2. Remove from DatabaseTransactionMgr
        try {
            if (Config.isCloudMode()) {
                // FIXME(zhanglei): process CloudGloabalTransactionManager
                LOG.error("not supported in cloud mode yet");
                throw new AnalysisException("not supported in cloud mode yet");
            }
            DatabaseTransactionMgr dbTxnMgr = ((GlobalTransactionMgr) Env.getCurrentGlobalTransactionMgr())
                    .getDatabaseTransactionMgr(dbId);
            dbTxnMgr.cleanLabel(label);
        } catch (AnalysisException e) {
            // just ignore, because we don't want to throw any exception here.
            LOG.warn("{}", e.getMessage());
        }

        // 3. Log
        if (!isReplay) {
            CleanLabelOperationLog log = new CleanLabelOperationLog(dbId, label);
            Env.getCurrentEnv().getEditLog().logCleanLabel(log);
        }
        LOG.info("finished to clean label on db {} with label {}. is replay: {}", dbId, label, isReplay);
    }

    private void readLock() {
        lock.readLock().lock();
    }

    private void readUnlock() {
        lock.readLock().unlock();
    }

    private void writeLock() {
        lock.writeLock().lock();
    }

    private void writeUnlock() {
        lock.writeLock().unlock();
    }

    /**
     * Init.
     **/
    public void initJobProgress(Long jobId, TUniqueId loadId, Set<TUniqueId> fragmentIds,
            List<Long> relatedBackendIds) {
        LoadJob job = idToLoadJob.get(jobId);
        if (job != null) {
            job.initLoadProgress(loadId, fragmentIds, relatedBackendIds);
        }
    }

    /**
     * Update.
     **/
    public void updateJobProgress(Long jobId, Long beId, TUniqueId loadId, TUniqueId fragmentId, long scannedRows,
            long scannedBytes, boolean isDone) {
        LoadJob job = idToLoadJob.get(jobId);
        if (job != null) {
            job.updateProgress(beId, loadId, fragmentId, scannedRows, scannedBytes, isDone);
        }
    }

    @Override
    public void write(DataOutput out) throws IOException {
        long currentTimeMs = System.currentTimeMillis();
        List<LoadJob> loadJobs =
                idToLoadJob.values().stream().filter(t -> !t.isExpired(currentTimeMs)).collect(Collectors.toList());

        out.writeInt(loadJobs.size());
        for (LoadJob loadJob : loadJobs) {
            loadJob.write(out);
        }
    }

    /**
     * Read from file.
     **/
    public void readFields(DataInput in) throws IOException {
        long currentTimeMs = System.currentTimeMillis();
        int size = in.readInt();
        for (int i = 0; i < size; i++) {
            LoadJob loadJob = LoadJob.read(in);
            if (loadJob.isExpired(currentTimeMs)) {
                continue;
            }

            if (loadJob.getJobType() == EtlJobType.MINI) {
                // This is a bug fix. the mini load job should not with state LOADING.
                if (loadJob.getState() == JobState.LOADING) {
                    LOG.warn("skip mini load job {} in db {} with LOADING state", loadJob.getId(), loadJob.getDbId());
                    continue;
                }

                if (loadJob.getState() == JobState.PENDING) {
                    // bad case. When a mini load job is created and then FE restart.
                    // the job will be in PENDING state forever.
                    // This is a temp solution to remove these jobs.
                    // And the mini load job should be deprecated in Doris v1.1
                    TransactionState state = Env.getCurrentEnv().getGlobalTransactionMgr()
                            .getTransactionState(loadJob.getDbId(), loadJob.getTransactionId());
                    if (state == null) {
                        LOG.warn("skip mini load job {} in db {} with PENDING state and with txn: {}", loadJob.getId(),
                                loadJob.getDbId(), loadJob.getTransactionId());
                        continue;
                    }
                }
            }
            idToLoadJob.put(loadJob.getId(), loadJob);
            Map<String, List<LoadJob>> map = dbIdToLabelToLoadJobs.get(loadJob.getDbId());
            if (map == null) {
                map = Maps.newConcurrentMap();
                dbIdToLabelToLoadJobs.put(loadJob.getDbId(), map);
            }

            List<LoadJob> jobs = map.get(loadJob.getLabel());
            if (jobs == null) {
                jobs = Lists.newArrayList();
                map.put(loadJob.getLabel(), jobs);
            }
            jobs.add(loadJob);
            // The callback of load job which is replayed by image need to be registered in callback factory.
            // The commit and visible txn will callback the unfinished load job.
            // Otherwise, the load job always does not be completed while the txn is visible.
            if (!loadJob.isCompleted()) {
                Env.getCurrentGlobalTransactionMgr().getCallbackFactory().addCallback(loadJob);
            }
        }
    }

    // ------------------------ for load refactor ------------------------
    public long createLoadJobFromStmt(InsertStmt insertStmt) throws DdlException {
        Database database = checkDb(insertStmt.getLoadLabel().getDbName());
        long dbId = database.getId();
        LoadJob loadJob;
        writeLock();
        BrokerDesc brokerDesc = (BrokerDesc) insertStmt.getResourceDesc();
        try {
            if (brokerDesc != null && brokerDesc.isMultiLoadBroker()) {
                if (!Env.getCurrentEnv().getLoadInstance()
                        .isUncommittedLabel(dbId, insertStmt.getLoadLabel().getLabelName())) {
                    throw new DdlException("label: " + insertStmt.getLoadLabel().getLabelName() + " not found!");
                }
            } else {
                checkLabelUsed(dbId, insertStmt.getLoadLabel().getLabelName());
                if (brokerDesc == null && insertStmt.getResourceDesc() == null) {
                    throw new DdlException("LoadManager only support the broker and spark load.");
                }
                if (unprotectedGetUnfinishedJobNum() >= Config.desired_max_waiting_jobs) {
                    throw new DdlException(
                            "There are more than " + Config.desired_max_waiting_jobs
                                    + " unfinished load jobs, please retry later. "
                                    + "You can use `SHOW LOAD` to view submitted jobs");
                }
            }

            loadJob = BulkLoadJob.fromInsertStmt(insertStmt);
            createLoadJob(loadJob);
        } finally {
            writeUnlock();
        }
        Env.getCurrentEnv().getEditLog().logCreateLoadJob(loadJob);

        // The job must be submitted after edit log.
        // It guarantee that load job has not been changed before edit log.
        loadJobScheduler.submitJob(loadJob);
        return loadJob.getId();
    }
}<|MERGE_RESOLUTION|>--- conflicted
+++ resolved
@@ -21,10 +21,7 @@
 import org.apache.doris.analysis.CancelLoadStmt;
 import org.apache.doris.analysis.CleanLabelStmt;
 import org.apache.doris.analysis.CompoundPredicate.Operator;
-<<<<<<< HEAD
 import org.apache.doris.analysis.CopyStmt;
-=======
->>>>>>> 7bda49b5
 import org.apache.doris.analysis.InsertStmt;
 import org.apache.doris.analysis.LoadStmt;
 import org.apache.doris.analysis.UserIdentity;
@@ -76,10 +73,7 @@
 import java.util.Collection;
 import java.util.EnumSet;
 import java.util.HashMap;
-<<<<<<< HEAD
 import java.util.HashSet;
-=======
->>>>>>> 7bda49b5
 import java.util.Iterator;
 import java.util.LinkedList;
 import java.util.List;
@@ -116,14 +110,11 @@
         this.loadJobScheduler = loadJobScheduler;
         this.tokenManager = new TokenManager();
         this.mysqlLoadManager = new MysqlLoadManager(tokenManager);
-<<<<<<< HEAD
     }
 
     public LoadManager(LoadJobScheduler loadJobScheduler, CleanCopyJobScheduler cleanCopyJobScheduler) {
         this(loadJobScheduler);
         this.cleanCopyJobScheduler = cleanCopyJobScheduler;
-=======
->>>>>>> 7bda49b5
     }
 
     /**
@@ -170,7 +161,6 @@
         cleanCopyJobScheduler.submitJob(task);
     }
 
-<<<<<<< HEAD
     public LoadJob createLoadJobFromStmt(CopyStmt stmt) throws DdlException {
         Database database = checkDb(stmt.getDbName());
         long dbId = database.getId();
@@ -213,8 +203,6 @@
                 .filter(j -> j instanceof CopyJob).count();
     }
 
-=======
->>>>>>> 7bda49b5
     /**
      * MultiLoadMgr use.
      **/
@@ -471,7 +459,7 @@
     public void addExpiredLoadJobNum(JobState jobState, EtlJobType jobType) {
         if (!expiredLoadJobNum.containsKey(jobType)) {
             Map<JobState, Long> loadJobNumMap = Maps.newHashMap();
-            loadJobNumMap.put(jobState, new Long(0));
+            loadJobNumMap.put(jobState, 0L);
             expiredLoadJobNum.put(jobType, loadJobNumMap);
             return;
         }
@@ -690,15 +678,11 @@
      * @param dbId used to filter jobs which belong to this db
      * @param labelValue used to filter jobs which's label is or like labelValue.
      * @param accurateMatch true: filter jobs which's label is labelValue. false: filter jobs which's label like itself.
-<<<<<<< HEAD
      * @param statesValue   used to filter jobs which's state within the statesValue set.
      * @param jobTypes      used to filter jobs which's type within the jobTypes set.
      * @param copyIdValue        used to filter jobs which's copyId is or like copyIdValue.
      * @param copyIdAccurateMatch  true: filter jobs which's copyId is copyIdValue.
      *                             false: filter jobs which's copyId like itself.
-=======
-     * @param statesValue used to filter jobs which's state within the statesValue set.
->>>>>>> 7bda49b5
      * @return The result is the list of jobInfo.
      * JobInfo is a list which includes the comparable object: jobId, label, state etc.
      * The result is unordered.
@@ -809,40 +793,6 @@
             }
         }
         return loadJobList2;
-    }
-
-    public List<List<Comparable>> getAllLoadJobInfos() {
-        LinkedList<List<Comparable>> loadJobInfos = new LinkedList<List<Comparable>>();
-
-        readLock();
-        try {
-            Map<String, List<LoadJob>> labelToLoadJobs = new HashMap<>();
-            for (Long dbId : dbIdToLabelToLoadJobs.keySet()) {
-                if (!Env.getCurrentEnv().getAccessManager().checkDbPriv(ConnectContext.get(),
-                        Env.getCurrentEnv().getCatalogMgr().getDbNullable(dbId).getFullName(),
-                        PrivPredicate.LOAD)) {
-                    continue;
-                }
-
-                labelToLoadJobs.putAll(dbIdToLabelToLoadJobs.get(dbId));
-            }
-            List<LoadJob> loadJobList = Lists.newArrayList();
-            loadJobList.addAll(
-                    labelToLoadJobs.values().stream().flatMap(Collection::stream).collect(Collectors.toList()));
-
-            // check state
-            for (LoadJob loadJob : loadJobList) {
-                try {
-                    // add load job info
-                    loadJobInfos.add(loadJob.getShowInfo());
-                } catch (DdlException e) {
-                    continue;
-                }
-            }
-            return loadJobInfos;
-        } finally {
-            readUnlock();
-        }
     }
 
     public List<List<Comparable>> getAllLoadJobInfos() {
