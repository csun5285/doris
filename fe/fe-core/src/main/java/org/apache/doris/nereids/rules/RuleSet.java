--- conflicted
+++ resolved
@@ -67,25 +67,6 @@
 import org.apache.doris.nereids.rules.implementation.LogicalTopNToPhysicalTopN;
 import org.apache.doris.nereids.rules.implementation.LogicalUnionToPhysicalUnion;
 import org.apache.doris.nereids.rules.implementation.LogicalWindowToPhysicalWindow;
-<<<<<<< HEAD
-import org.apache.doris.nereids.rules.rewrite.logical.EliminateOuterJoin;
-import org.apache.doris.nereids.rules.rewrite.logical.MergeFilters;
-import org.apache.doris.nereids.rules.rewrite.logical.MergeGenerates;
-import org.apache.doris.nereids.rules.rewrite.logical.MergeLimits;
-import org.apache.doris.nereids.rules.rewrite.logical.MergeProjects;
-import org.apache.doris.nereids.rules.rewrite.logical.PushdownAliasThroughJoin;
-import org.apache.doris.nereids.rules.rewrite.logical.PushdownExpressionsInHashCondition;
-import org.apache.doris.nereids.rules.rewrite.logical.PushdownFilterThroughAggregation;
-import org.apache.doris.nereids.rules.rewrite.logical.PushdownFilterThroughCTEAnchor;
-import org.apache.doris.nereids.rules.rewrite.logical.PushdownFilterThroughJoin;
-import org.apache.doris.nereids.rules.rewrite.logical.PushdownFilterThroughProject;
-import org.apache.doris.nereids.rules.rewrite.logical.PushdownFilterThroughRepeat;
-import org.apache.doris.nereids.rules.rewrite.logical.PushdownFilterThroughSetOperation;
-import org.apache.doris.nereids.rules.rewrite.logical.PushdownFilterThroughSort;
-import org.apache.doris.nereids.rules.rewrite.logical.PushdownFilterThroughWindow;
-import org.apache.doris.nereids.rules.rewrite.logical.PushdownJoinOtherCondition;
-import org.apache.doris.nereids.rules.rewrite.logical.PushdownProjectThroughLimit;
-=======
 import org.apache.doris.nereids.rules.rewrite.EliminateOuterJoin;
 import org.apache.doris.nereids.rules.rewrite.MergeFilters;
 import org.apache.doris.nereids.rules.rewrite.MergeGenerates;
@@ -106,7 +87,6 @@
 import org.apache.doris.nereids.rules.rewrite.PushdownProjectThroughCTE;
 import org.apache.doris.nereids.rules.rewrite.PushdownProjectThroughCTEAnchor;
 import org.apache.doris.nereids.rules.rewrite.PushdownProjectThroughLimit;
->>>>>>> 7bda49b5
 
 import com.google.common.collect.ImmutableList;
 import com.google.common.collect.ImmutableList.Builder;
@@ -147,21 +127,16 @@
             new PushdownFilterThroughSetOperation(),
             new PushdownFilterThroughWindow(),
             new PushdownProjectThroughLimit(),
-            new PushdownAliasThroughJoin(),
             new EliminateOuterJoin(),
             new MergeProjects(),
             new MergeFilters(),
             new MergeGenerates(),
             new MergeLimits(),
-<<<<<<< HEAD
-            new PushdownFilterThroughCTEAnchor());
-=======
             new PushdownFilterThroughCTE(),
             new PushdownProjectThroughCTE(),
             new PushdownFilterThroughCTEAnchor(),
             new PushdownProjectThroughCTEAnchor(),
             new PushdownAliasThroughJoin());
->>>>>>> 7bda49b5
 
     public static final List<Rule> IMPLEMENTATION_RULES = planRuleFactories()
             .add(new LogicalCTEProduceToPhysicalCTEProduce())
@@ -225,11 +200,7 @@
             .build();
 
     public static final List<Rule> DPHYP_REORDER_RULES = ImmutableList.<Rule>builder()
-<<<<<<< HEAD
-            .add(JoinCommute.NON_INNER.build())
-=======
             .add(JoinCommute.BUSHY.build())
->>>>>>> 7bda49b5
             .addAll(OTHER_REORDER_RULES)
             .build();
 
