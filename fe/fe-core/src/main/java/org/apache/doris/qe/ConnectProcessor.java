// Licensed to the Apache Software Foundation (ASF) under one
// or more contributor license agreements.  See the NOTICE file
// distributed with this work for additional information
// regarding copyright ownership.  The ASF licenses this file
// to you under the Apache License, Version 2.0 (the
// "License"); you may not use this file except in compliance
// with the License.  You may obtain a copy of the License at
//
//   http://www.apache.org/licenses/LICENSE-2.0
//
// Unless required by applicable law or agreed to in writing,
// software distributed under the License is distributed on an
// "AS IS" BASIS, WITHOUT WARRANTIES OR CONDITIONS OF ANY
// KIND, either express or implied.  See the License for the
// specific language governing permissions and limitations
// under the License.

package org.apache.doris.qe;

import org.apache.doris.analysis.ExecuteStmt;
import org.apache.doris.analysis.InsertStmt;
import org.apache.doris.analysis.KillStmt;
import org.apache.doris.analysis.LiteralExpr;
import org.apache.doris.analysis.NullLiteral;
import org.apache.doris.analysis.Queriable;
import org.apache.doris.analysis.QueryStmt;
import org.apache.doris.analysis.SelectStmt;
import org.apache.doris.analysis.SqlParser;
import org.apache.doris.analysis.SqlScanner;
import org.apache.doris.analysis.StatementBase;
import org.apache.doris.analysis.UserIdentity;
import org.apache.doris.catalog.Column;
import org.apache.doris.catalog.DatabaseIf;
import org.apache.doris.catalog.Env;
import org.apache.doris.catalog.TableIf;
import org.apache.doris.cluster.ClusterNamespace;
import org.apache.doris.common.AnalysisException;
import org.apache.doris.common.Config;
import org.apache.doris.common.DdlException;
import org.apache.doris.common.ErrorCode;
import org.apache.doris.common.ErrorReport;
import org.apache.doris.common.UserException;
import org.apache.doris.common.telemetry.Telemetry;
import org.apache.doris.common.util.DebugUtil;
import org.apache.doris.common.util.SqlParserUtils;
import org.apache.doris.common.util.SqlUtils;
import org.apache.doris.common.util.Util;
import org.apache.doris.datasource.CatalogIf;
import org.apache.doris.metric.LongCounterMetric;
import org.apache.doris.metric.Metric.MetricUnit;
import org.apache.doris.metric.MetricLabel;
import org.apache.doris.metric.MetricRepo;
import org.apache.doris.mysql.MysqlChannel;
import org.apache.doris.mysql.MysqlCommand;
import org.apache.doris.mysql.MysqlPacket;
import org.apache.doris.mysql.MysqlProto;
import org.apache.doris.mysql.MysqlSerializer;
import org.apache.doris.mysql.MysqlServerStatusFlag;
import org.apache.doris.nereids.glue.LogicalPlanAdapter;
import org.apache.doris.nereids.parser.NereidsParser;
import org.apache.doris.plugin.AuditEvent.EventType;
import org.apache.doris.proto.Data;
import org.apache.doris.qe.QueryState.MysqlStateType;
import org.apache.doris.service.FrontendOptions;
import org.apache.doris.thrift.TMasterOpRequest;
import org.apache.doris.thrift.TMasterOpResult;
import org.apache.doris.thrift.TUniqueId;

import com.codahale.metrics.Histogram;
import com.codahale.metrics.MetricRegistry;
import com.google.common.base.Strings;
import io.opentelemetry.api.trace.Span;
import io.opentelemetry.api.trace.SpanContext;
import io.opentelemetry.api.trace.SpanKind;
import io.opentelemetry.context.Context;
import io.opentelemetry.context.Scope;
import io.opentelemetry.context.propagation.TextMapGetter;
import org.apache.commons.codec.digest.DigestUtils;
import org.apache.logging.log4j.LogManager;
import org.apache.logging.log4j.Logger;

import java.io.IOException;
import java.io.StringReader;
import java.nio.ByteBuffer;
import java.nio.ByteOrder;
import java.nio.channels.AsynchronousCloseException;
import java.nio.charset.StandardCharsets;
import java.util.ArrayList;
import java.util.HashMap;
import java.util.List;
import java.util.Map;
import java.util.UUID;

/**
 * Process one mysql connection, receive one packet, process, send one packet.
 */
public class ConnectProcessor {
    private static final Logger LOG = LogManager.getLogger(ConnectProcessor.class);
    private static final TextMapGetter<Map<String, String>> getter =
            new TextMapGetter<Map<String, String>>() {
                @Override
                public Iterable<String> keys(Map<String, String> carrier) {
                    return carrier.keySet();
                }

                @Override
                public String get(Map<String, String> carrier, String key) {
                    if (carrier.containsKey(key)) {
                        return carrier.get(key);
                    }
                    return "";
                }
            };
    private final ConnectContext ctx;
    private ByteBuffer packetBuf;
    private StmtExecutor executor = null;

    public ConnectProcessor(ConnectContext context) {
        this.ctx = context;
    }

    // COM_INIT_DB: change current database of this session.
    private void handleInitDb() {
        String fullDbName = new String(packetBuf.array(), 1, packetBuf.limit() - 1);
        LOG.info("handleInitDb fullDbname {}", fullDbName);
        if (Strings.isNullOrEmpty(ctx.getClusterName())) {
            ctx.getState().setError(ErrorCode.ERR_CLUSTER_NAME_NULL, "Please enter cluster");
            return;
        }
        String catalogName = null;
        String dbName = null;
        String[] dbNames = fullDbName.split("\\.");
        if (dbNames.length == 1) {
            dbName = fullDbName;
        } else if (dbNames.length == 2) {
            catalogName = dbNames[0];
            dbName = dbNames[1];
        } else if (dbNames.length > 2) {
            ctx.getState().setError(ErrorCode.ERR_BAD_DB_ERROR, "Only one dot can be in the name: " + fullDbName);
            return;
        }

        try {
            dbName = ctx.getEnv().analyzeCloudCluster(dbName, ctx);
        } catch (DdlException e) {
            ctx.getState().setError(e.getMysqlErrorCode(), e.getMessage());
            return;
        }
        if (dbName == null || dbName.isEmpty()) {
            return;
        }

        dbName = ClusterNamespace.getFullName(ctx.getClusterName(), dbName);

        // check catalog and db exists
        if (catalogName != null) {
            CatalogIf catalogIf = ctx.getEnv().getCatalogMgr().getCatalogNullable(catalogName);
            if (catalogIf == null) {
                ctx.getState().setError(ErrorCode.ERR_BAD_DB_ERROR, "No match catalog in doris: " + fullDbName);
                return;
            }
            if (catalogIf.getDbNullable(dbName) == null) {
                ctx.getState().setError(ErrorCode.ERR_BAD_DB_ERROR, "No match database in doris: " + fullDbName);
                return;
            }
        }
        try {
            if (catalogName != null) {
                ctx.getEnv().changeCatalog(ctx, catalogName);
            }
            ctx.getEnv().changeDb(ctx, dbName);
        } catch (DdlException e) {
            ctx.getState().setError(e.getMysqlErrorCode(), e.getMessage());
            return;
        } catch (Throwable t) {
            ctx.getState().setError(ErrorCode.ERR_INTERNAL_ERROR, Util.getRootCauseMessage(t));
            return;
        }

        ctx.getState().setOk();
    }

    // COM_QUIT: set killed flag and then return OK packet.
    private void handleQuit() {
        ctx.setKilled();
        ctx.getState().setOk();
    }

    // process COM_PING statement, do nothing, just return one OK packet.
    private void handlePing() {
        ctx.getState().setOk();
    }

    private void handleStmtReset() {
        ctx.getState().setOk();
    }

    private void debugPacket() {
        byte[] bytes = packetBuf.array();
        StringBuilder printB = new StringBuilder();
        for (byte b : bytes) {
            if (Character.isLetterOrDigit((char) b & 0xFF)) {
                char x = (char) b;
                printB.append(x);
            } else {
                printB.append("0x" + Integer.toHexString(b & 0xFF));
            }
            printB.append(" ");
        }
        LOG.debug("debug packet {}", printB.toString().substring(0, 200));
    }

    private static boolean isNull(byte[] bitmap, int position) {
        return (bitmap[position / 8] & (1 << (position & 7))) != 0;
    }

    // process COM_EXECUTE, parse binary row data
    // https://dev.mysql.com/doc/dev/mysql-server/latest/page_protocol_com_stmt_execute.html
    private void handleExecute() {
        // debugPacket();
        packetBuf = packetBuf.order(ByteOrder.LITTLE_ENDIAN);
        // parse stmt_id, flags, params
        int stmtId = packetBuf.getInt();
        // flag
        packetBuf.get();
        // iteration_count always 1,
        packetBuf.getInt();
        PrepareStmtContext prepareCtx = ctx.getPreparedStmt(String.valueOf(stmtId));
        int paramCount = prepareCtx.stmt.getParmCount();
        LOG.debug("execute prepared statement {}, paramCount {}", stmtId, paramCount);
        // null bitmap
        try {
            List<LiteralExpr> realValueExprs = new ArrayList<>();
            if (paramCount > 0) {
                byte[] nullbitmapData = new byte[(paramCount + 7) / 8];
                packetBuf.get(nullbitmapData);
                // new_params_bind_flag
                if ((int) packetBuf.get() != 0) {
                    // parse params's types
                    for (int i = 0; i < paramCount; ++i) {
                        int typeCode = packetBuf.getChar();
                        LOG.debug("code {}", typeCode);
                        prepareCtx.stmt.placeholders().get(i).setTypeCode(typeCode);
                    }
                }
                // parse param data
                for (int i = 0; i < paramCount; ++i) {
                    if (isNull(nullbitmapData, i)) {
                        realValueExprs.add(new NullLiteral());
                        continue;
                    }
                    LiteralExpr l = prepareCtx.stmt.placeholders().get(i).createLiteralFromType();
                    l.setupParamFromBinary(packetBuf);
                    realValueExprs.add(l);
                }
            }
            ExecuteStmt executeStmt = new ExecuteStmt(String.valueOf(stmtId), realValueExprs);
            // TODO set real origin statement
            executeStmt.setOrigStmt(new OriginStatement("null", 0));
            executeStmt.setUserInfo(ctx.getCurrentUserIdentity());
            LOG.debug("executeStmt {}", executeStmt);
            executor = new StmtExecutor(ctx, executeStmt);
            ctx.setExecutor(executor);
            executor.execute();
        } catch (Throwable e)  {
            // Catch all throwable.
            // If reach here, maybe palo bug.
            LOG.warn("Process one query failed because unknown reason: ", e);
            ctx.getState().setError(ErrorCode.ERR_UNKNOWN_ERROR,
                    e.getClass().getSimpleName() + ", msg: " + e.getMessage());
        }
    }

    private void auditAfterExec(String origStmt, StatementBase parsedStmt, Data.PQueryStatistics statistics) {
        origStmt = origStmt.replace("\n", " ");
        // slow query
        long endTime = System.currentTimeMillis();
        long elapseMs = endTime - ctx.getStartTime();
        SpanContext spanContext = Span.fromContext(Context.current()).getSpanContext();

        ctx.getAuditEventBuilder().setEventType(EventType.AFTER_QUERY)
                .setDb(ClusterNamespace.getNameFromFullName(ctx.getDatabase()))
                .setState(ctx.getState().toString())
                .setErrorCode(ctx.getState().getErrorCode() == null ? 0 : ctx.getState().getErrorCode().getCode())
                .setErrorMessage((ctx.getState().getErrorMessage() == null ? "" :
                        ctx.getState().getErrorMessage().replace("\n", " ").replace("\t", " ")))
                .setQueryTime(elapseMs)
                .setScanBytes(statistics == null ? 0 : statistics.getScanBytes())
                .setScanRows(statistics == null ? 0 : statistics.getScanRows())
                .setCpuTimeMs(statistics == null ? 0 : statistics.getCpuMs())
                .setPeakMemoryBytes(statistics == null ? 0 : statistics.getMaxPeakMemoryBytes())
                .setReturnRows(ctx.getReturnRows())
                .setStmtId(ctx.getStmtId())
                .setQueryId(ctx.queryId() == null ? "NaN" : DebugUtil.printId(ctx.queryId()))
                .setTraceId(spanContext.isValid() ? spanContext.getTraceId() : "")
<<<<<<< HEAD
=======
                .setFuzzyVariables(ctx.getSessionVariable().printFuzzyVariables())
>>>>>>> c300ae79
                .setCloudCluster(Config.isCloudMode() && ctx.cloudCluster != null
                            ? ctx.cloudCluster : "UNKNOWN");

        if (ctx.getState().isQuery()) {
            MetricRepo.COUNTER_QUERY_ALL.increase(1L);
            if (Config.isCloudMode() && ctx.cloudCluster != null) {
                String clusterId = Env.getCurrentSystemInfo().getCloudClusterNameToId().get(ctx.cloudCluster);
                MetricRepo.CLOUD_CLUSTER_COUNTER_QUERY_ALL.computeIfAbsent(ctx.cloudCluster, key -> {
                    LongCounterMetric counterQueryAll = new LongCounterMetric("query_total", MetricUnit.REQUESTS,
                            "total query");
                    counterQueryAll.addLabel(new MetricLabel("cluster_id", clusterId));
                    counterQueryAll.addLabel(new MetricLabel("cluster_name", key));
                    MetricRepo.DORIS_METRIC_REGISTER.addMetrics(counterQueryAll);
                    return counterQueryAll;
                }).increase(1L);

                // registered metrics
                MetricRepo.CLOUD_CLUSTER_COUNTER_QUERY_ERR.computeIfAbsent(ctx.cloudCluster, key -> {
                    LongCounterMetric counterQueryErr = new LongCounterMetric("query_err", MetricUnit.REQUESTS,
                            "total error query");
                    counterQueryErr.addLabel(new MetricLabel("cluster_id", clusterId));
                    counterQueryErr.addLabel(new MetricLabel("cluster_name", key));
                    MetricRepo.DORIS_METRIC_REGISTER.addMetrics(counterQueryErr);
                    return counterQueryErr;
                });

                MetricRepo.CLOUD_CLUSTER_HISTO_QUERY_LATENCY.computeIfAbsent(ctx.cloudCluster, key -> {
                    Histogram histoQueryLatency = MetricRepo.METRIC_REGISTER.histogram(
                            MetricRegistry.name("query", "latency", "ms",
                                        MetricRepo.SELECTDB_TAG, key));
                    return histoQueryLatency;
                });
            }
            if (ctx.getState().getStateType() == MysqlStateType.ERR
                    && ctx.getState().getErrType() != QueryState.ErrType.ANALYSIS_ERR) {
                // err query
                MetricRepo.COUNTER_QUERY_ERR.increase(1L);
                if (Config.isCloudMode() && ctx.cloudCluster != null) {
                    MetricRepo.CLOUD_CLUSTER_COUNTER_QUERY_ERR.get(ctx.cloudCluster).increase(1L);
                }
            } else if (ctx.getState().getStateType() == MysqlStateType.OK
                    || ctx.getState().getStateType() == MysqlStateType.EOF) {
                if (Config.isCloudMode() && ctx.cloudCluster != null) {
                    MetricRepo.CLOUD_CLUSTER_HISTO_QUERY_LATENCY.get(ctx.cloudCluster).update(elapseMs);
                }
                // ok query
                MetricRepo.HISTO_QUERY_LATENCY.update(elapseMs);
                // MetricRepo.DB_HISTO_QUERY_LATENCY.getOrAdd(ctx.getDatabase()).update(elapseMs);
                if (elapseMs > Config.qe_slow_log_ms) {
                    String sqlDigest = DigestUtils.md5Hex(((Queriable) parsedStmt).toDigest());
                    ctx.getAuditEventBuilder().setSqlDigest(sqlDigest);
                }
            }
            ctx.getAuditEventBuilder().setIsQuery(true);
            if (ctx.getQueryDetail() != null) {
                ctx.getQueryDetail().setEventTime(endTime);
                ctx.getQueryDetail().setEndTime(endTime);
                ctx.getQueryDetail().setLatency(elapseMs);
                ctx.getQueryDetail().setState(QueryDetail.QueryMemState.FINISHED);
                QueryDetailQueue.addOrUpdateQueryDetail(ctx.getQueryDetail());
                ctx.setQueryDetail(null);
            }
        } else {
            ctx.getAuditEventBuilder().setIsQuery(false);
        }

        ctx.getAuditEventBuilder().setFeIp(FrontendOptions.getLocalHostAddress());

        // We put origin query stmt at the end of audit log, for parsing the log more convenient.
        if (!ctx.getState().isQuery() && (parsedStmt != null && parsedStmt.needAuditEncryption())) {
            ctx.getAuditEventBuilder().setStmt(parsedStmt.toSql());
        } else {
            if (parsedStmt instanceof InsertStmt && ((InsertStmt) parsedStmt).isValuesOrConstantSelect()) {
                // INSERT INTO VALUES may be very long, so we only log at most 1K bytes.
                int length = Math.min(1024, origStmt.length());
                ctx.getAuditEventBuilder().setStmt(origStmt.substring(0, length));
            } else {
                ctx.getAuditEventBuilder().setStmt(origStmt);
            }
        }
        if (!Env.getCurrentEnv().isMaster()) {
            if (ctx.executor.isForwardToMaster()) {
                ctx.getAuditEventBuilder().setState(ctx.executor.getProxyStatus());
            }
        }
        Env.getCurrentAuditEventProcessor().handleAuditEvent(ctx.getAuditEventBuilder().build());
    }

    // Process COM_QUERY statement,
    // only throw an exception when there is a problem interacting with the requesting client
    private void handleQuery() {
        MetricRepo.COUNTER_REQUEST_ALL.increase(1L);
        if (Config.isCloudMode() && Strings.isNullOrEmpty(ctx.cloudCluster)) {
            ctx.setCloudCluster();
            LOG.debug("handle Query set ctx cloud cluster, get cluster: {}", ctx.getCloudCluster());
        }
        if (Config.isCloudMode() && ctx.cloudCluster != null) {
            String clusterId = Env.getCurrentSystemInfo().getCloudClusterNameToId().get(ctx.cloudCluster);
            MetricRepo.CLOUD_CLUSTER_COUNTER_REQUEST_ALL.computeIfAbsent(ctx.cloudCluster, key -> {
                LongCounterMetric counterRequestAll = new LongCounterMetric("request_total", MetricUnit.REQUESTS,
                        "total request");
                counterRequestAll.addLabel(new MetricLabel("cluster_id", clusterId));
                counterRequestAll.addLabel(new MetricLabel("cluster_name", key));
                MetricRepo.DORIS_METRIC_REGISTER.addMetrics(counterRequestAll);
                return counterRequestAll;
            }).increase(1L);
        }
        // convert statement to Java string
        byte[] bytes = packetBuf.array();
        int ending = packetBuf.limit() - 1;
        while (ending >= 1 && bytes[ending] == '\0') {
            ending--;
        }
        String originStmt = new String(bytes, 1, ending, StandardCharsets.UTF_8);

        String sqlHash = DigestUtils.md5Hex(originStmt);
        ctx.setSqlHash(sqlHash);
        ctx.getAuditEventBuilder().reset();
        ctx.getAuditEventBuilder()
                .setTimestamp(System.currentTimeMillis())
                .setClientIp(ctx.getMysqlChannel().getRemoteHostPortString())
                .setUser(ClusterNamespace.getNameFromFullName(ctx.getQualifiedUser()))
                .setSqlHash(ctx.getSqlHash());

        Exception nereidsParseException = null;
        List<StatementBase> stmts = null;

        if (ctx.getSessionVariable().isEnableNereidsPlanner()) {
            try {
                stmts = new NereidsParser().parseSQL(originStmt);
            } catch (Exception e) {
                // TODO: We should catch all exception here until we support all query syntax.
                nereidsParseException = e;
                LOG.info(" Fallback to stale planner."
                        + " Nereids cannot process this statement: \"{}\".", originStmt);
            }
        }

        // stmts == null when Nereids cannot planner this query or Nereids is disabled.
        if (stmts == null) {
            try {
                stmts = parse(originStmt);
            } catch (Throwable throwable) {
                // Parse sql failed, audit it and return
                handleQueryException(throwable, originStmt, null, null);
                return;
            }
        }

        List<String> origSingleStmtList = null;
        // if stmts.size() > 1, split originStmt to multi singleStmts
        if (stmts.size() > 1) {
            try {
                origSingleStmtList = SqlUtils.splitMultiStmts(originStmt);
            } catch (Exception ignore) {
                LOG.warn("Try to parse multi origSingleStmt failed, originStmt: \"{}\"", originStmt);
            }
        }

        boolean usingOrigSingleStmt = origSingleStmtList != null && origSingleStmtList.size() == stmts.size();
        for (int i = 0; i < stmts.size(); ++i) {
            String auditStmt = usingOrigSingleStmt ? origSingleStmtList.get(i) : originStmt;

            ctx.getState().reset();
            if (i > 0) {
                ctx.resetReturnRows();
            }

            StatementBase parsedStmt = stmts.get(i);
            if (parsedStmt instanceof SelectStmt && nereidsParseException != null
                    && ctx.getSessionVariable().isEnableNereidsPlanner()
                    && !ctx.getSessionVariable().enableFallbackToOriginalPlanner) {
                Exception exception = new Exception(
                        String.format("nereids cannot anaylze sql, and fall-back disabled: %s",
                        parsedStmt.toSql()), nereidsParseException);
                // audit it and break
                handleQueryException(exception, auditStmt, null, null);
                break;
            }

            parsedStmt.setOrigStmt(new OriginStatement(originStmt, i));
            parsedStmt.setUserInfo(ctx.getCurrentUserIdentity());
            executor = new StmtExecutor(ctx, parsedStmt);
            ctx.setExecutor(executor);

            try {
                executor.execute();
                if (i != stmts.size() - 1) {
                    ctx.getState().serverStatus |= MysqlServerStatusFlag.SERVER_MORE_RESULTS_EXISTS;
                    if (ctx.getState().getStateType() != MysqlStateType.ERR) {
                        finalizeCommand();
                    }
                }
                auditAfterExec(auditStmt, executor.getParsedStmt(), executor.getQueryStatisticsForAuditLog());
                // execute failed, skip remaining stmts
                if (ctx.getState().getStateType() == MysqlStateType.ERR) {
                    break;
                }
            } catch (Throwable throwable) {
                handleQueryException(throwable, auditStmt, executor.getParsedStmt(),
                        executor.getQueryStatisticsForAuditLog());
                // execute failed, skip remaining stmts
                break;
            } finally {
                executor.addProfileToSpan();
            }

        }

    }

    // Use a handler for exception to avoid big try catch block which is a little hard to understand
    private void handleQueryException(Throwable throwable, String origStmt,
                                      StatementBase parsedStmt, Data.PQueryStatistics statistics) {
        if (throwable instanceof IOException) {
            // Client failed.
            LOG.warn("Process one query failed because IOException: ", throwable);
            ctx.getState().setError(ErrorCode.ERR_UNKNOWN_ERROR, "Doris process failed");
        } else if (throwable instanceof UserException) {
            LOG.warn("Process one query failed because.", throwable);
            ctx.getState().setError(((UserException) throwable).getMysqlErrorCode(), throwable.getMessage());
            // set it as ANALYSIS_ERR so that it won't be treated as a query failure.
            ctx.getState().setErrType(QueryState.ErrType.ANALYSIS_ERR);
        } else {
            // Catch all throwable.
            // If reach here, maybe palo bug.
            LOG.warn("Process one query failed because unknown reason: ", throwable);
            ctx.getState().setError(ErrorCode.ERR_UNKNOWN_ERROR,
                    throwable.getClass().getSimpleName() + ", msg: " + throwable.getMessage());
            if (parsedStmt instanceof KillStmt) {
                // ignore kill stmt execute err(not monitor it)
                ctx.getState().setErrType(QueryState.ErrType.ANALYSIS_ERR);
            }
        }
        auditAfterExec(origStmt, parsedStmt, statistics);
    }

    // analyze the origin stmt and return multi-statements
    private List<StatementBase> parse(String originStmt) throws AnalysisException, DdlException {
        LOG.debug("the originStmts are: {}", originStmt);
        // Parse statement with parser generated by CUP&FLEX
        SqlScanner input = new SqlScanner(new StringReader(originStmt), ctx.getSessionVariable().getSqlMode());
        SqlParser parser = new SqlParser(input);
        try {
            return SqlParserUtils.getMultiStmts(parser);
        } catch (Error e) {
            throw new AnalysisException("Please check your sql, we meet an error when parsing.", e);
        } catch (AnalysisException | DdlException e) {
            String errorMessage = parser.getErrorMsg(originStmt);
            LOG.debug("origin stmt: {}; Analyze error message: {}", originStmt, parser.getErrorMsg(originStmt), e);
            if (errorMessage == null) {
                throw e;
            } else {
                throw new AnalysisException(errorMessage, e);
            }
        } catch (ArrayStoreException e) {
            throw new AnalysisException("Sql parser can't convert the result to array, please check your sql.", e);
        } catch (Exception e) {
            // TODO(lingbin): we catch 'Exception' to prevent unexpected error,
            // should be removed this try-catch clause future.
            throw new AnalysisException("Internal Error, maybe syntax error or this is a bug: " + e.getMessage(), e);
        }
    }

    // Get the column definitions of a table
    @SuppressWarnings("rawtypes")
    private void handleFieldList() throws IOException {
        // Already get command code.
        String tableName = new String(MysqlProto.readNulTerminateString(packetBuf), StandardCharsets.UTF_8);
        if (Strings.isNullOrEmpty(tableName)) {
            ctx.getState().setError(ErrorCode.ERR_UNKNOWN_TABLE, "Empty tableName");
            return;
        }
        DatabaseIf db = ctx.getCurrentCatalog().getDbNullable(ctx.getDatabase());
        if (db == null) {
            ctx.getState().setError(ErrorCode.ERR_BAD_DB_ERROR, "Unknown database(" + ctx.getDatabase() + ")");
            return;
        }
        TableIf table = db.getTableNullable(tableName);
        if (table == null) {
            ctx.getState().setError(ErrorCode.ERR_UNKNOWN_TABLE, "Unknown table(" + tableName + ")");
            return;
        }

        table.readLock();
        try {
            MysqlChannel channel = ctx.getMysqlChannel();
            MysqlSerializer serializer = channel.getSerializer();

            // Send fields
            // NOTE: Field list doesn't send number of fields
            List<Column> baseSchema = table.getBaseSchema();
            for (Column column : baseSchema) {
                serializer.reset();
                serializer.writeField(db.getFullName(), table.getName(), column, true);
                channel.sendOnePacket(serializer.toByteBuffer());
            }

        } catch (Throwable throwable) {
            handleQueryException(throwable, "", null, null);
        } finally {
            table.readUnlock();
        }
        ctx.getState().setEof();
    }

    private void dispatch() throws IOException {
        int code = packetBuf.get();
        MysqlCommand command = MysqlCommand.fromCode(code);
        if (command == null) {
            ErrorReport.report(ErrorCode.ERR_UNKNOWN_COM_ERROR);
            ctx.getState().setError(ErrorCode.ERR_UNKNOWN_COM_ERROR, "Unknown command(" + code + ")");
            LOG.warn("Unknown command(" + code + ")");
            return;
        }
        ctx.setCommand(command);
        ctx.setStartTime();

        switch (command) {
            case COM_INIT_DB:
                handleInitDb();
                break;
            case COM_QUIT:
                handleQuit();
                break;
            case COM_QUERY:
            case COM_STMT_PREPARE:
                ctx.initTracer("trace");
                Span rootSpan = ctx.getTracer().spanBuilder("handleQuery").startSpan();
                try (Scope scope = rootSpan.makeCurrent()) {
                    handleQuery();
                } catch (Exception e) {
                    rootSpan.recordException(e);
                    throw e;
                } finally {
                    rootSpan.end();
                }
                break;
            case COM_STMT_EXECUTE:
                handleExecute();
                break;
            case COM_FIELD_LIST:
                handleFieldList();
                break;
            case COM_PING:
                handlePing();
                break;
            case COM_STMT_RESET:
                handleStmtReset();
                break;
            case COM_STMT_CLOSE:
                // TODO
                handleStmtReset();
                break;
            default:
                ctx.getState().setError(ErrorCode.ERR_UNKNOWN_COM_ERROR, "Unsupported command(" + command + ")");
                LOG.warn("Unsupported command(" + command + ")");
                break;
        }
    }

    private ByteBuffer getResultPacket() {
        MysqlPacket packet = ctx.getState().toResponsePacket();
        if (packet == null) {
            // possible two cases:
            // 1. handler has send request
            // 2. this command need not to send response
            return null;
        }

        MysqlSerializer serializer = ctx.getMysqlChannel().getSerializer();
        serializer.reset();
        packet.writeTo(serializer);
        return serializer.toByteBuffer();
    }

    // When any request is completed, it will generally need to send a response packet to the client
    // This method is used to send a response packet to the client
    private void finalizeCommand() throws IOException {
        ByteBuffer packet;
        if (executor != null && executor.isForwardToMaster()
                && ctx.getState().getStateType() != QueryState.MysqlStateType.ERR) {
            ShowResultSet resultSet = executor.getShowResultSet();
            if (resultSet == null) {
                packet = executor.getOutputPacket();
            } else {
                executor.sendResultSet(resultSet);
                packet = getResultPacket();
                if (packet == null) {
                    LOG.debug("packet == null");
                    return;
                }
            }
        } else {
            packet = getResultPacket();
            if (packet == null) {
                LOG.debug("packet == null");
                return;
            }
        }

        MysqlChannel channel = ctx.getMysqlChannel();
        channel.sendAndFlush(packet);
        // note(wb) we should write profile after return result to mysql client
        // because write profile maybe take too much time
        // explain query stmt do not have profile
        if (executor != null && !executor.getParsedStmt().isExplain()
                && (executor.getParsedStmt() instanceof QueryStmt // currently only QueryStmt and insert need profile
                || executor.getParsedStmt() instanceof LogicalPlanAdapter
                || executor.getParsedStmt() instanceof InsertStmt)) {
            executor.writeProfile(true);
        }
    }

    public TMasterOpResult proxyExecute(TMasterOpRequest request) {
        ctx.setDatabase(request.db);
        ctx.setQualifiedUser(request.user);
        ctx.setEnv(Env.getCurrentEnv());
        ctx.getState().reset();
        if (request.isSetCluster()) {
            ctx.setCluster(request.cluster);
        }
        if (request.isSetResourceInfo()) {
            ctx.getSessionVariable().setResourceGroup(request.getResourceInfo().getGroup());
        }
        if (request.isSetUserIp()) {
            ctx.setRemoteIP(request.getUserIp());
        }
        if (request.isSetStmtId()) {
            ctx.setForwardedStmtId(request.getStmtId());
        }
        if (request.isSetCurrentUserIdent()) {
            UserIdentity currentUserIdentity = UserIdentity.fromThrift(request.getCurrentUserIdent());
            ctx.setCurrentUserIdentity(currentUserIdentity);
        }
        if (request.isFoldConstantByBe()) {
            ctx.getSessionVariable().setEnableFoldConstantByBe(request.foldConstantByBe);
        }

        if (request.isSetSessionVariables()) {
            ctx.getSessionVariable().setForwardedSessionVariables(request.getSessionVariables());
        } else {
            // For compatibility, all following variables are moved to SessionVariables.
            // Should move in future.
            if (request.isSetTimeZone()) {
                ctx.getSessionVariable().setTimeZone(request.getTimeZone());
            }
            if (request.isSetSqlMode()) {
                ctx.getSessionVariable().setSqlMode(request.sqlMode);
            }
            if (request.isSetEnableStrictMode()) {
                ctx.getSessionVariable().setEnableInsertStrict(request.enableStrictMode);
            }
            if (request.isSetCurrentUserIdent()) {
                UserIdentity currentUserIdentity = UserIdentity.fromThrift(request.getCurrentUserIdent());
                ctx.setCurrentUserIdentity(currentUserIdentity);
            }
            if (request.isSetInsertVisibleTimeoutMs()) {
                ctx.getSessionVariable().setInsertVisibleTimeoutMs(request.getInsertVisibleTimeoutMs());
            }
        }

        if (request.isSetQueryOptions()) {
            ctx.getSessionVariable().setForwardedSessionVariables(request.getQueryOptions());
        } else {
            // For compatibility, all following variables are moved to TQueryOptions.
            // Should move in future.
            if (request.isSetExecMemLimit()) {
                ctx.getSessionVariable().setMaxExecMemByte(request.getExecMemLimit());
            }
            if (request.isSetQueryTimeout()) {
                ctx.getSessionVariable().setQueryTimeoutS(request.getQueryTimeout());
            }
        }

        Map<String, String> traceCarrier = new HashMap<>();
        if (request.isSetTraceCarrier()) {
            traceCarrier = request.getTraceCarrier();
        }
        Context extractedContext = Telemetry.getOpenTelemetry().getPropagators().getTextMapPropagator()
                .extract(Context.current(), traceCarrier, getter);
        // What we want is for the Traceid to remain unchanged during propagation.
        // ctx.initTracer() will be called only if the Context is valid,
        // so that the Traceid generated by SDKTracer is the same as the follower. Otherwise,
        // if the Context is invalid and ctx.initTracer() is called,
        // SDKTracer will generate a different Traceid.
        if (Span.fromContext(extractedContext).getSpanContext().isValid()) {
            ctx.initTracer("master trace");
        }

        ctx.setThreadLocalInfo();
        StmtExecutor executor = null;
        try {
            // 0 for compatibility.
            int idx = request.isSetStmtIdx() ? request.getStmtIdx() : 0;
            executor = new StmtExecutor(ctx, new OriginStatement(request.getSql(), idx), true);
            ctx.setExecutor(executor);
            TUniqueId queryId; // This query id will be set in ctx
            if (request.isSetQueryId()) {
                queryId = request.getQueryId();
            } else {
                UUID uuid = UUID.randomUUID();
                queryId = new TUniqueId(uuid.getMostSignificantBits(), uuid.getLeastSignificantBits());
            }
            Span masterQuerySpan =
                    ctx.getTracer().spanBuilder("master execute").setParent(extractedContext)
                            .setSpanKind(SpanKind.SERVER).startSpan();
            try (Scope scope = masterQuerySpan.makeCurrent()) {
                executor.execute(queryId);
            } catch (Exception e) {
                masterQuerySpan.recordException(e);
                throw e;
            } finally {
                masterQuerySpan.end();
            }
        } catch (IOException e) {
            // Client failed.
            LOG.warn("Process one query failed because IOException: ", e);
            ctx.getState().setError(ErrorCode.ERR_UNKNOWN_ERROR, "Doris process failed: " + e.getMessage());
        } catch (Throwable e) {
            // Catch all throwable.
            // If reach here, maybe Doris bug.
            LOG.warn("Process one query failed because unknown reason: ", e);
            ctx.getState().setError(ErrorCode.ERR_UNKNOWN_ERROR, "Unexpected exception: " + e.getMessage());
        }
        // no matter the master execute success or fail, the master must transfer the result to follower
        // and tell the follower the current journalID.
        TMasterOpResult result = new TMasterOpResult();
        if (ctx.queryId() != null
                // If none master FE not set query id or query id was reset in StmtExecutor
                // when a query exec more than once, return it to none master FE.
                && (!request.isSetQueryId() || !request.getQueryId().equals(ctx.queryId()))
        ) {
            result.setQueryId(ctx.queryId());
        }
        result.setMaxJournalId(Env.getCurrentEnv().getMaxJournalId());
        result.setPacket(getResultPacket());
        result.setStatus(ctx.getState().toString());
        if (executor != null && executor.getProxyResultSet() != null) {
            result.setResultSet(executor.getProxyResultSet().tothrift());
        }
        return result;
    }

    // Process a MySQL request
    public void processOnce() throws IOException {
        // set status of query to OK.
        ctx.getState().reset();
        executor = null;

        // reset sequence id of MySQL protocol
        final MysqlChannel channel = ctx.getMysqlChannel();
        channel.setSequenceId(0);
        // read packet from channel
        try {
            packetBuf = channel.fetchOnePacket();
            if (packetBuf == null) {
                LOG.warn("Null packet received from network. remote: {}", channel.getRemoteHostPortString());
                throw new IOException("Error happened when receiving packet.");
            }
        } catch (AsynchronousCloseException e) {
            // when this happened, timeout checker close this channel
            // killed flag in ctx has been already set, just return
            return;
        }

        // dispatch
        dispatch();
        // finalize
        finalizeCommand();

        ctx.setCommand(MysqlCommand.COM_SLEEP);
    }

    public void loop() {
        while (!ctx.isKilled()) {
            try {
                processOnce();
            } catch (Exception e) {
                // TODO(zhaochun): something wrong
                LOG.warn("Exception happened in one session(" + ctx + ").", e);
                ctx.setKilled();
                break;
            }
        }
    }
}
<|MERGE_RESOLUTION|>--- conflicted
+++ resolved
@@ -293,10 +293,7 @@
                 .setStmtId(ctx.getStmtId())
                 .setQueryId(ctx.queryId() == null ? "NaN" : DebugUtil.printId(ctx.queryId()))
                 .setTraceId(spanContext.isValid() ? spanContext.getTraceId() : "")
-<<<<<<< HEAD
-=======
                 .setFuzzyVariables(ctx.getSessionVariable().printFuzzyVariables())
->>>>>>> c300ae79
                 .setCloudCluster(Config.isCloudMode() && ctx.cloudCluster != null
                             ? ctx.cloudCluster : "UNKNOWN");
 
