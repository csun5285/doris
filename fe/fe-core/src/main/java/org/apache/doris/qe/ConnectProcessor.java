--- conflicted
+++ resolved
@@ -244,11 +244,8 @@
         try {
             List<LiteralExpr> realValueExprs = new ArrayList<>();
             if (paramCount > 0) {
-<<<<<<< HEAD
-=======
                 byte[] nullbitmapData = new byte[(paramCount + 7) / 8];
                 packetBuf.get(nullbitmapData);
->>>>>>> cc1aabba
                 // new_params_bind_flag
                 if ((int) packetBuf.get() != 0) {
                     // parse params's types
