--- conflicted
+++ resolved
@@ -208,13 +208,9 @@
                 .setStmtId(ctx.getStmtId())
                 .setQueryId(ctx.queryId() == null ? "NaN" : DebugUtil.printId(ctx.queryId()))
                 .setTraceId(spanContext.isValid() ? spanContext.getTraceId() : "")
-<<<<<<< HEAD
+                .setFuzzyVariables(ctx.getSessionVariable().printFuzzyVariables())
                 .setCloudCluster(Config.isCloudMode() && ctx.cloudCluster != null
                             ? ctx.cloudCluster : "UNKNOWN");
-
-=======
-                .setFuzzyVariables(ctx.getSessionVariable().printFuzzyVariables());
->>>>>>> 2a8a38e1
 
         if (ctx.getState().isQuery()) {
             MetricRepo.COUNTER_QUERY_ALL.increase(1L);
