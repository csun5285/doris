// Licensed to the Apache Software Foundation (ASF) under one
// or more contributor license agreements.  See the NOTICE file
// distributed with this work for additional information
// regarding copyright ownership.  The ASF licenses this file
// to you under the Apache License, Version 2.0 (the
// "License"); you may not use this file except in compliance
// with the License.  You may obtain a copy of the License at
//
//   http://www.apache.org/licenses/LICENSE-2.0
//
// Unless required by applicable law or agreed to in writing,
// software distributed under the License is distributed on an
// "AS IS" BASIS, WITHOUT WARRANTIES OR CONDITIONS OF ANY
// KIND, either express or implied.  See the License for the
// specific language governing permissions and limitations
// under the License.

package org.apache.doris.qe;

import org.apache.doris.analysis.Analyzer;
import org.apache.doris.analysis.DescriptorTable;
import org.apache.doris.analysis.StorageBackend;
import org.apache.doris.catalog.Env;
import org.apache.doris.catalog.FsBroker;
import org.apache.doris.common.Config;
import org.apache.doris.common.Pair;
import org.apache.doris.common.Reference;
import org.apache.doris.common.Status;
import org.apache.doris.common.UserException;
import org.apache.doris.common.profile.ExecutionProfile;
import org.apache.doris.common.telemetry.ScopedSpan;
import org.apache.doris.common.telemetry.Telemetry;
import org.apache.doris.common.util.ConsistentHash;
import org.apache.doris.common.util.DebugUtil;
import org.apache.doris.common.util.ListUtil;
import org.apache.doris.common.util.RuntimeProfile;
import org.apache.doris.common.util.TimeUtils;
import org.apache.doris.load.loadv2.LoadJob;
import org.apache.doris.metric.MetricRepo;
import org.apache.doris.mysql.MysqlCommand;
import org.apache.doris.nereids.stats.StatsErrorEstimator;
import org.apache.doris.planner.DataPartition;
import org.apache.doris.planner.DataSink;
import org.apache.doris.planner.DataStreamSink;
import org.apache.doris.planner.ExceptNode;
import org.apache.doris.planner.ExchangeNode;
import org.apache.doris.planner.HashJoinNode;
import org.apache.doris.planner.IntersectNode;
import org.apache.doris.planner.MultiCastDataSink;
import org.apache.doris.planner.MultiCastPlanFragment;
import org.apache.doris.planner.OlapScanNode;
import org.apache.doris.planner.PlanFragment;
import org.apache.doris.planner.PlanFragmentId;
import org.apache.doris.planner.PlanNode;
import org.apache.doris.planner.PlanNodeId;
import org.apache.doris.planner.Planner;
import org.apache.doris.planner.ResultFileSink;
import org.apache.doris.planner.ResultSink;
import org.apache.doris.planner.RuntimeFilter;
import org.apache.doris.planner.RuntimeFilterId;
import org.apache.doris.planner.ScanNode;
import org.apache.doris.planner.SetOperationNode;
import org.apache.doris.planner.UnionNode;
import org.apache.doris.planner.external.ExternalScanNode;
import org.apache.doris.planner.external.FileQueryScanNode;
import org.apache.doris.planner.external.FileScanNode;
import org.apache.doris.proto.InternalService;
import org.apache.doris.proto.InternalService.PExecPlanFragmentResult;
import org.apache.doris.proto.InternalService.PExecPlanFragmentStartRequest;
import org.apache.doris.proto.Types;
import org.apache.doris.proto.Types.PUniqueId;
import org.apache.doris.qe.QueryStatisticsItem.FragmentInstanceInfo;
import org.apache.doris.rpc.BackendServiceProxy;
import org.apache.doris.rpc.RpcException;
import org.apache.doris.service.FrontendOptions;
import org.apache.doris.system.Backend;
import org.apache.doris.system.SystemInfoService;
import org.apache.doris.task.LoadEtlTask;
import org.apache.doris.thrift.PaloInternalServiceVersion;
import org.apache.doris.thrift.TBrokerScanRange;
import org.apache.doris.thrift.TDescriptorTable;
import org.apache.doris.thrift.TErrorTabletInfo;
import org.apache.doris.thrift.TEsScanRange;
import org.apache.doris.thrift.TExecPlanFragmentParams;
import org.apache.doris.thrift.TExecPlanFragmentParamsList;
import org.apache.doris.thrift.TExternalScanRange;
import org.apache.doris.thrift.TFileRangeDesc;
import org.apache.doris.thrift.TFileScanRange;
import org.apache.doris.thrift.TFileScanRangeParams;
import org.apache.doris.thrift.TNetworkAddress;
import org.apache.doris.thrift.TPaloScanRange;
import org.apache.doris.thrift.TPipelineFragmentParams;
import org.apache.doris.thrift.TPipelineFragmentParamsList;
import org.apache.doris.thrift.TPipelineInstanceParams;
import org.apache.doris.thrift.TPipelineWorkloadGroup;
import org.apache.doris.thrift.TPlanFragmentDestination;
import org.apache.doris.thrift.TPlanFragmentExecParams;
import org.apache.doris.thrift.TQueryGlobals;
import org.apache.doris.thrift.TQueryOptions;
import org.apache.doris.thrift.TQueryType;
import org.apache.doris.thrift.TReportExecStatusParams;
import org.apache.doris.thrift.TResourceLimit;
import org.apache.doris.thrift.TRuntimeFilterParams;
import org.apache.doris.thrift.TRuntimeFilterTargetParams;
import org.apache.doris.thrift.TRuntimeFilterTargetParamsV2;
import org.apache.doris.thrift.TScanRange;
import org.apache.doris.thrift.TScanRangeLocation;
import org.apache.doris.thrift.TScanRangeLocations;
import org.apache.doris.thrift.TScanRangeParams;
import org.apache.doris.thrift.TStatusCode;
import org.apache.doris.thrift.TTabletCommitInfo;
import org.apache.doris.thrift.TUniqueId;

import com.google.common.base.Preconditions;
import com.google.common.base.Strings;
import com.google.common.collect.HashMultiset;
import com.google.common.collect.ImmutableMap;
import com.google.common.collect.Lists;
import com.google.common.collect.Maps;
import com.google.common.collect.Multiset;
import com.google.common.collect.Sets;
import com.google.common.hash.Funnel;
import com.google.common.hash.Hashing;
import com.google.common.hash.PrimitiveSink;
import io.opentelemetry.api.trace.Span;
import io.opentelemetry.api.trace.SpanKind;
import io.opentelemetry.context.Context;
import io.opentelemetry.context.Scope;
import org.apache.commons.lang3.tuple.ImmutableTriple;
import org.apache.commons.lang3.tuple.Triple;
import org.apache.logging.log4j.LogManager;
import org.apache.logging.log4j.Logger;
import org.apache.thrift.TConfiguration;
import org.apache.thrift.TException;
import org.jetbrains.annotations.NotNull;

import java.nio.charset.StandardCharsets;
import java.time.LocalDateTime;
import java.util.ArrayList;
import java.util.Collection;
import java.util.Collections;
import java.util.HashMap;
import java.util.HashSet;
import java.util.List;
import java.util.Map;
import java.util.Map.Entry;
import java.util.Optional;
import java.util.Random;
import java.util.Set;
import java.util.concurrent.ExecutionException;
import java.util.concurrent.Future;
import java.util.concurrent.TimeUnit;
import java.util.concurrent.TimeoutException;
import java.util.concurrent.locks.Lock;
import java.util.concurrent.locks.ReentrantLock;
import java.util.stream.Collectors;

public class Coordinator implements CoordInterface {
    private static final Logger LOG = LogManager.getLogger(Coordinator.class);

    private static final String localIP = FrontendOptions.getLocalHostAddress();

    // Random is used to shuffle instances of partitioned
    private static final Random instanceRandom = new Random();

    // Overall status of the entire query; set to the first reported fragment error
    // status or to CANCELLED, if Cancel() is called.
    Status queryStatus = new Status();

    // save of related backends of this query
    Map<TNetworkAddress, Long> addressToBackendID = Maps.newHashMap();

    private ImmutableMap<Long, Backend> idToBackend = ImmutableMap.of();

    // copied from TQueryExecRequest; constant across all fragments
    private final TDescriptorTable descTable;

    // scan node id -> TFileScanRangeParams
    private Map<Integer, TFileScanRangeParams> fileScanRangeParamsMap = Maps.newHashMap();

    // Why do we use query global?
    // When `NOW()` function is in sql, we need only one now(),
    // but, we execute `NOW()` distributed.
    // So we make a query global value here to make one `now()` value in one query process.
    private final TQueryGlobals queryGlobals = new TQueryGlobals();
    private TQueryOptions queryOptions;
    private TNetworkAddress coordAddress;

    // protects all fields below
    private final Lock lock = new ReentrantLock();

    // If true, the query is done returning all results.  It is possible that the
    // coordinator still needs to wait for cleanup on remote fragments (e.g. queries
    // with limit)
    // Once this is set to true, errors from remote fragments are ignored.
    private boolean returnedAllResults;

    // populated in computeFragmentExecParams()
    private final Map<PlanFragmentId, FragmentExecParams> fragmentExecParamsMap = Maps.newHashMap();

    private final List<PlanFragment> fragments;
    private int instanceTotalNum;

    private Map<Long, BackendExecStates> beToExecStates = Maps.newHashMap();
    private Map<Long, PipelineExecContexts> beToPipelineExecCtxs = Maps.newHashMap();

    // backend execute state
    private final List<BackendExecState> backendExecStates = Lists.newArrayList();
    private final Map<Pair<Integer, Long>, PipelineExecContext> pipelineExecContexts = new HashMap<>();
    // backend which state need to be checked when joining this coordinator.
    // It is supposed to be the subset of backendExecStates.
    private final List<BackendExecState> needCheckBackendExecStates = Lists.newArrayList();
    private final List<PipelineExecContext> needCheckPipelineExecContexts = Lists.newArrayList();
    private ResultReceiver receiver;
    private final List<ScanNode> scanNodes;
    private int scanRangeNum = 0;
    // number of instances of this query, equals to
    // number of backends executing plan fragments on behalf of this query;
    // set in computeFragmentExecParams();
    // same as backend_exec_states_.size() after Exec()
    private final Set<TUniqueId> instanceIds = Sets.newHashSet();

    private final boolean isBlockQuery;

    private int numReceivedRows = 0;

    private List<String> deltaUrls;
    private Map<String, String> loadCounters;
    private String trackingUrl;

    // for export
    private List<String> exportFiles;

    private final List<TTabletCommitInfo> commitInfos = Lists.newArrayList();
    private final List<TErrorTabletInfo> errorTabletInfos = Lists.newArrayList();

    // Input parameter
    private long jobId = -1; // job which this task belongs to
    private TUniqueId queryId;
    private final boolean needReport;

    // parallel execute
    private final TUniqueId nextInstanceId;

    // a timestamp represent the absolute timeout
    // eg, System.currentTimeMillis() + executeTimeoutS * 1000
    private long timeoutDeadline;

    private boolean enableShareHashTableForBroadcastJoin = false;

    private boolean enablePipelineEngine = false;

    private boolean fasterFloatConvert = false;

    private int maxMsgSizeOfResultReceiver = TConfiguration.DEFAULT_MAX_MESSAGE_SIZE;

    // Runtime filter merge instance address and ID
    public TNetworkAddress runtimeFilterMergeAddr;
    public TUniqueId runtimeFilterMergeInstanceId;
    // Runtime filter ID to the target instance address of the fragment,
    // that is expected to use this runtime filter, the instance address is not repeated
    public Map<RuntimeFilterId, List<FRuntimeFilterTargetParam>> ridToTargetParam = Maps.newHashMap();
    // The runtime filter that expects the instance to be used
    public List<RuntimeFilter> assignedRuntimeFilters = new ArrayList<>();
    // Runtime filter ID to the builder instance number
    public Map<RuntimeFilterId, Integer> ridToBuilderNum = Maps.newHashMap();

    private PointQueryExec pointExec = null;

    private StatsErrorEstimator statsErrorEstimator;

    public void setTWorkloadGroups(List<TPipelineWorkloadGroup> tWorkloadGroups) {
        this.tWorkloadGroups = tWorkloadGroups;
    }

    private List<TPipelineWorkloadGroup> tWorkloadGroups = Lists.newArrayList();

    private final ExecutionProfile executionProfile;

    public ExecutionProfile getExecutionProfile() {
        return executionProfile;
    }

    // True if all scan node are ExternalScanNode.
    private boolean isAllExternalScan = true;

    // CLOUD_MODE_BEGIN
    private static class BackendHash implements Funnel<Backend> {
        @Override
        public void funnel(Backend backend, PrimitiveSink primitiveSink) {
            primitiveSink.putLong(backend.getId());
        }
    }

    private static class ScanRangeHash implements Funnel<TScanRangeLocations> {
        @Override
        public void funnel(TScanRangeLocations scanRange, PrimitiveSink primitiveSink) {
            Preconditions.checkState(scanRange.scan_range.isSetExtScanRange());
            for (TFileRangeDesc desc : scanRange.scan_range.ext_scan_range.file_scan_range.ranges) {
                primitiveSink.putBytes(desc.path.getBytes(StandardCharsets.UTF_8));
                primitiveSink.putLong(desc.start_offset);
                primitiveSink.putLong(desc.size);
            }
        }
    }
    // CLOUD_MODE_END

    // Used for query/insert
    public Coordinator(ConnectContext context, Analyzer analyzer, Planner planner,
            StatsErrorEstimator statsErrorEstimator) {
        this(context, analyzer, planner);
        this.statsErrorEstimator = statsErrorEstimator;
    }

    // Used for query/insert/test
    public Coordinator(ConnectContext context, Analyzer analyzer, Planner planner) {
        this.isBlockQuery = planner.isBlockQuery();
        this.queryId = context.queryId();
        this.fragments = planner.getFragments();
        this.scanNodes = planner.getScanNodes();
        this.descTable = planner.getDescTable().toThrift();

        this.returnedAllResults = false;
        this.enableShareHashTableForBroadcastJoin = context.getSessionVariable().enableShareHashTableForBroadcastJoin;
        // Only enable pipeline query engine in query, not load
        this.enablePipelineEngine = context.getSessionVariable().getEnablePipelineEngine()
                && (fragments.size() > 0 && fragments.get(0).getSink() instanceof ResultSink);

        this.fasterFloatConvert = context.getSessionVariable().fasterFloatConvert();

        initQueryOptions(context);

        setFromUserProperty(context);

        this.queryGlobals.setNowString(TimeUtils.DATETIME_FORMAT.format(LocalDateTime.now()));
        this.queryGlobals.setTimestampMs(System.currentTimeMillis());
        this.queryGlobals.setNanoSeconds(LocalDateTime.now().getNano());
        this.queryGlobals.setLoadZeroTolerance(false);
        if (context.getSessionVariable().getTimeZone().equals("CST")) {
            this.queryGlobals.setTimeZone(TimeUtils.DEFAULT_TIME_ZONE);
        } else {
            this.queryGlobals.setTimeZone(context.getSessionVariable().getTimeZone());
        }
        this.needReport = context.getSessionVariable().enableProfile();
        this.nextInstanceId = new TUniqueId();
        nextInstanceId.setHi(queryId.hi);
        nextInstanceId.setLo(queryId.lo + 1);
        this.assignedRuntimeFilters = planner.getRuntimeFilters();
        this.executionProfile = new ExecutionProfile(queryId, fragments.size());
        this.maxMsgSizeOfResultReceiver = context.getSessionVariable().getMaxMsgSizeOfResultReceiver();
    }

    // Used for broker load task/export task/update coordinator
    public Coordinator(Long jobId, TUniqueId queryId, DescriptorTable descTable, List<PlanFragment> fragments,
            List<ScanNode> scanNodes, String timezone, boolean loadZeroTolerance) {
        this.isBlockQuery = true;
        this.jobId = jobId;
        this.queryId = queryId;
        this.descTable = descTable.toThrift();
        this.fragments = fragments;
        this.scanNodes = scanNodes;
        this.queryOptions = new TQueryOptions();
        this.queryGlobals.setNowString(TimeUtils.DATETIME_FORMAT.format(LocalDateTime.now()));
        this.queryGlobals.setTimestampMs(System.currentTimeMillis());
        this.queryGlobals.setTimeZone(timezone);
        this.queryGlobals.setLoadZeroTolerance(loadZeroTolerance);
        this.queryOptions.setBeExecVersion(Config.be_exec_version);
        this.needReport = true;
        this.nextInstanceId = new TUniqueId();
        nextInstanceId.setHi(queryId.hi);
        nextInstanceId.setLo(queryId.lo + 1);
        this.executionProfile = new ExecutionProfile(queryId, fragments.size());
    }

    private void setFromUserProperty(ConnectContext connectContext) {
        String qualifiedUser = connectContext.getQualifiedUser();
        // set cpu resource limit
        int cpuLimit = Env.getCurrentEnv().getAuth().getCpuResourceLimit(qualifiedUser);
        if (cpuLimit > 0) {
            // overwrite the cpu resource limit from session variable;
            TResourceLimit resourceLimit = new TResourceLimit();
            resourceLimit.setCpuLimit(cpuLimit);
            this.queryOptions.setResourceLimit(resourceLimit);
        }
        // set exec mem limit
        long maxExecMemByte = connectContext.getSessionVariable().getMaxExecMemByte();
        long memLimit = maxExecMemByte > 0 ? maxExecMemByte :
                Env.getCurrentEnv().getAuth().getExecMemLimit(qualifiedUser);
        if (memLimit > 0) {
            // overwrite the exec_mem_limit from session variable;
            this.queryOptions.setMemLimit(memLimit);
            this.queryOptions.setMaxReservation(memLimit);
            this.queryOptions.setInitialReservationTotalClaims(memLimit);
            this.queryOptions.setBufferPoolLimit(memLimit);
        }
    }

    private void initQueryOptions(ConnectContext context) {
        this.queryOptions = context.getSessionVariable().toThrift();
        this.queryOptions.setEnablePipelineEngine(SessionVariable.enablePipelineEngine());
        this.queryOptions.setBeExecVersion(Config.be_exec_version);
        this.queryOptions.setQueryTimeout(context.getExecTimeout());
        this.queryOptions.setExecutionTimeout(context.getExecTimeout());
        this.queryOptions.setEnableScanNodeRunSerial(context.getSessionVariable().isEnableScanRunSerial());
        this.queryOptions.setMysqlRowBinaryFormat(
<<<<<<< HEAD
                    context.getMysqlChannel().useServerPrepStmts());
=======
                    context.getCommand() == MysqlCommand.COM_STMT_EXECUTE);
>>>>>>> cc1aabba
    }

    public long getJobId() {
        return jobId;
    }

    public TUniqueId getQueryId() {
        return queryId;
    }

    public int getScanRangeNum() {
        return scanRangeNum;
    }

    public void setQueryId(TUniqueId queryId) {
        this.queryId = queryId;
    }

    public void setQueryType(TQueryType type) {
        this.queryOptions.setQueryType(type);
    }

    public void setExecPipEngine(boolean vec) {
        this.queryOptions.setEnablePipelineEngine(vec);
    }

    public Status getExecStatus() {
        return queryStatus;
    }

    public List<String> getDeltaUrls() {
        return deltaUrls;
    }

    public Map<String, String> getLoadCounters() {
        return loadCounters;
    }

    public String getTrackingUrl() {
        return trackingUrl;
    }

    public void setExecMemoryLimit(long execMemoryLimit) {
        this.queryOptions.setMemLimit(execMemoryLimit);
    }

    public void setLoadMemLimit(long loadMemLimit) {
        this.queryOptions.setLoadMemLimit(loadMemLimit);
    }

    public void setTimeout(int timeout) {
        this.queryOptions.setQueryTimeout(timeout);
        this.queryOptions.setExecutionTimeout(timeout);
    }

    public void setLoadZeroTolerance(boolean loadZeroTolerance) {
        this.queryGlobals.setLoadZeroTolerance(loadZeroTolerance);
    }

    public void clearExportStatus() {
        lock.lock();
        try {
            this.backendExecStates.clear();
            this.pipelineExecContexts.clear();
            this.queryStatus.setStatus(new Status());
            if (this.exportFiles == null) {
                this.exportFiles = Lists.newArrayList();
            }
            this.exportFiles.clear();
            this.needCheckBackendExecStates.clear();
            this.needCheckPipelineExecContexts.clear();
        } finally {
            lock.unlock();
        }
    }

    public List<TTabletCommitInfo> getCommitInfos() {
        return commitInfos;
    }

    public List<TErrorTabletInfo> getErrorTabletInfos() {
        return errorTabletInfos;
    }

    public Map<String, Integer> getBeToInstancesNum() {
        Map<String, Integer> result = Maps.newTreeMap();
        if (enablePipelineEngine) {
            for (PipelineExecContexts ctxs : beToPipelineExecCtxs.values()) {
                result.put(ctxs.brpcAddr.hostname.concat(":").concat("" + ctxs.brpcAddr.port),
                        ctxs.getInstanceNumber());
            }
        } else {
            for (BackendExecStates states : beToExecStates.values()) {
                result.put(states.brpcAddr.hostname.concat(":").concat("" + states.brpcAddr.port),
                        states.states.size());
            }
        }
        return result;
    }

    @Override
    public int getInstanceTotalNum() {
        return instanceTotalNum;
    }

    // Initialize
    private void prepare() {
        for (PlanFragment fragment : fragments) {
            fragmentExecParamsMap.put(fragment.getFragmentId(), new FragmentExecParams(fragment));
        }

        // set inputFragments
        for (PlanFragment fragment : fragments) {
            if (!(fragment.getSink() instanceof DataStreamSink)) {
                continue;
            }
            FragmentExecParams params = fragmentExecParamsMap.get(fragment.getDestFragment().getFragmentId());
            params.inputFragments.add(fragment.getFragmentId());
        }

        coordAddress = new TNetworkAddress(localIP, Config.rpc_port);

        if (Config.isCloudMode()) {
            String cluster = null;
            ConnectContext context = ConnectContext.get();
            if (context != null) {
                if (!Strings.isNullOrEmpty(context.getSessionVariable().getCloudCluster())) {
                    cluster = context.getSessionVariable().getCloudCluster();
                    try {
                        Env.getCurrentEnv().checkCloudClusterPriv(cluster);
                    } catch (Exception e) {
                        LOG.warn("get cluster by session context exception", e);
                        return;
                    }
                    LOG.debug("get cluster by session context cluster: {}", cluster);
                } else {
                    cluster = context.getCloudCluster();
                    LOG.debug("get cluster by context {}", cluster);
                }
            } else {
                LOG.warn("connect context is null in coordinator prepare");
                return;
            }

            if (Strings.isNullOrEmpty(cluster)) {
                LOG.warn("invalid clusterName: {}", cluster);
                return;
            }

            this.idToBackend = Env.getCurrentSystemInfo().getCloudIdToBackend(cluster);
        } else {
            this.idToBackend = Env.getCurrentSystemInfo().getIdToBackend();
        }

        if (LOG.isDebugEnabled()) {
            LOG.debug("idToBackend size={}", idToBackend.size());
            for (Map.Entry<Long, Backend> entry : idToBackend.entrySet()) {
                Long backendID = entry.getKey();
                Backend backend = entry.getValue();
                LOG.debug("backend: {}-{}-{}", backendID, backend.getHost(), backend.getBePort());
            }
        }
    }

    private void lock() {
        lock.lock();
    }

    private void unlock() {
        lock.unlock();
    }

    private void traceInstance() {
        if (LOG.isDebugEnabled()) {
            // TODO(zc): add a switch to close this function
            StringBuilder sb = new StringBuilder();
            int idx = 0;
            sb.append("query id=").append(DebugUtil.printId(queryId)).append(",");
            sb.append("fragment=[");
            for (Map.Entry<PlanFragmentId, FragmentExecParams> entry : fragmentExecParamsMap.entrySet()) {
                if (idx++ != 0) {
                    sb.append(",");
                }
                sb.append(entry.getKey());
                entry.getValue().appendTo(sb);
            }
            sb.append("]");
            LOG.debug(sb.toString());
        }
    }

    // Initiate asynchronous execution of query. Returns as soon as all plan fragments
    // have started executing at their respective backends.
    // 'Request' must contain at least a coordinator plan fragment (ie, can't
    // be for a query like 'SELECT 1').
    // A call to Exec() must precede all other member function calls.
    @Override
    public void exec() throws Exception {
        if (LOG.isDebugEnabled() && !scanNodes.isEmpty()) {
            LOG.debug("debug: in Coordinator::exec. query id: {}, planNode: {}",
                    DebugUtil.printId(queryId), scanNodes.get(0).treeToThrift());
        }

        if (LOG.isDebugEnabled() && !fragments.isEmpty()) {
            LOG.debug("debug: in Coordinator::exec. query id: {}, fragment: {}",
                    DebugUtil.printId(queryId), fragments.get(0).toThrift());
        }

        // prepare information
        prepare();

        if (Config.isCloudMode()) {
            if (idToBackend == null || idToBackend.isEmpty()) {
                LOG.warn("no available backends, idToBackend {}", idToBackend);
                String clusterName = ConnectContext.get() != null
                        ? ConnectContext.get().getCloudCluster() : "ctx empty cant get clusterName";
                throw new Exception("no available backends, the cluster maybe not be set or been dropped clusterName = "
                        + clusterName);
            }
        }

        // compute Fragment Instance
        computeScanRangeAssignment();

        computeFragmentExecParams();

        traceInstance();

        QeProcessorImpl.INSTANCE.registerInstances(queryId, instanceIds.size());

        // create result receiver
        PlanFragmentId topId = fragments.get(0).getFragmentId();
        FragmentExecParams topParams = fragmentExecParamsMap.get(topId);
        DataSink topDataSink = topParams.fragment.getSink();
        this.timeoutDeadline = System.currentTimeMillis() + queryOptions.getExecutionTimeout() * 1000L;
        if (topDataSink instanceof ResultSink || topDataSink instanceof ResultFileSink) {
            TNetworkAddress execBeAddr = topParams.instanceExecParams.get(0).host;
            receiver = new ResultReceiver(queryId, topParams.instanceExecParams.get(0).instanceId,
                    addressToBackendID.get(execBeAddr), toBrpcHost(execBeAddr), this.timeoutDeadline,
                    this.maxMsgSizeOfResultReceiver);

            if (LOG.isDebugEnabled()) {
                LOG.debug("dispatch query job: {} to {}", DebugUtil.printId(queryId),
                        topParams.instanceExecParams.get(0).host);
            }

            if (topDataSink instanceof ResultFileSink
                    && ((ResultFileSink) topDataSink).getStorageType() == StorageBackend.StorageType.BROKER) {
                // set the broker address for OUTFILE sink
                ResultFileSink topResultFileSink = (ResultFileSink) topDataSink;
                FsBroker broker = Env.getCurrentEnv().getBrokerMgr()
                        .getBroker(topResultFileSink.getBrokerName(), execBeAddr.getHostname());
                topResultFileSink.setBrokerAddr(broker.host, broker.port);
            }
        } else {
            // This is a load process.
            this.queryOptions.setIsReportSuccess(true);
            deltaUrls = Lists.newArrayList();
            loadCounters = Maps.newHashMap();
            List<Long> relatedBackendIds = Lists.newArrayList(addressToBackendID.values());
            Env.getCurrentEnv().getLoadManager().initJobProgress(jobId, queryId, instanceIds,
                    relatedBackendIds);
            Env.getCurrentEnv().getProgressManager().addTotalScanNums(String.valueOf(jobId), scanRangeNum);
            LOG.info("dispatch load job: {} to {}", DebugUtil.printId(queryId), addressToBackendID.keySet());
        }
        executionProfile.markInstances(instanceIds);
        if (enablePipelineEngine) {
            sendPipelineCtx();
        } else {
            sendFragment();
        }
    }

    /**
     * The logic for sending query plan fragments is as follows:
     * First, plan fragments are dependent. According to the order in "fragments" list,
     * it must be ensured that on the BE side, the next fragment instance can be executed
     * only after the previous fragment instance is ready,
     * <p>
     * In the previous logic, we will send fragment instances in sequence through RPC,
     * and will wait for the RPC of the previous fragment instance to return successfully
     * before sending the next one. But for some complex queries, this may lead to too many RPCs.
     * <p>
     * The optimized logic is as follows:
     * 1. If the number of fragment instance is <= 2, the original logic is still used
     * to complete the sending of fragments through at most 2 RPCs.
     * 2. If the number of fragment instance is >= 3, first group all fragments by BE,
     * and send all fragment instances to the corresponding BE node through the FIRST rpc,
     * but these fragment instances will only perform the preparation phase but will not be actually executed.
     * After that, the execution logic of all fragment instances is started through the SECOND RPC.
     * <p>
     * After optimization, a query on a BE node will only send two RPCs at most.
     * Thereby reducing the "send fragment timeout" error caused by too many RPCs and BE unable to process in time.
     *
     * @throws TException
     * @throws RpcException
     * @throws UserException
     */
    private void sendFragment() throws TException, RpcException, UserException {
        lock();
        try {
            Multiset<TNetworkAddress> hostCounter = HashMultiset.create();
            for (FragmentExecParams params : fragmentExecParamsMap.values()) {
                for (FInstanceExecParam fi : params.instanceExecParams) {
                    hostCounter.add(fi.host);
                }
            }

            int backendIdx = 0;
            int profileFragmentId = 0;
            long memoryLimit = queryOptions.getMemLimit();
            beToExecStates.clear();
            // If #fragments >=2, use twoPhaseExecution with exec_plan_fragments_prepare and exec_plan_fragments_start,
            // else use exec_plan_fragments directly.
            // we choose #fragments >=2 because in some cases
            // we need ensure that A fragment is already prepared to receive data before B fragment sends data.
            // For example: select * from numbers("number"="10") will generate ExchangeNode and
            // TableValuedFunctionScanNode, we should ensure TableValuedFunctionScanNode does
            // not send data until ExchangeNode is ready to receive.
            boolean twoPhaseExecution = fragments.size() >= 2;
            for (PlanFragment fragment : fragments) {
                FragmentExecParams params = fragmentExecParamsMap.get(fragment.getFragmentId());

                // 1. set up exec states
                int instanceNum = params.instanceExecParams.size();
                Preconditions.checkState(instanceNum > 0);
                instanceTotalNum += instanceNum;
                List<TExecPlanFragmentParams> tParams = params.toThrift(backendIdx);

                // 2. update memory limit for colocate join
                if (colocateFragmentIds.contains(fragment.getFragmentId().asInt())) {
                    int rate = Math.min(Config.query_colocate_join_memory_limit_penalty_factor, instanceNum);
                    long newMemory = memoryLimit / rate;
                    // TODO(zxy): The meaning of mem limit in query_options has become the real once query mem limit.
                    // The logic to modify mem_limit here needs to be modified or deleted.
                    for (TExecPlanFragmentParams tParam : tParams) {
                        tParam.query_options.setMemLimit(newMemory);
                    }
                }

                boolean needCheckBackendState = false;
                if (queryOptions.getQueryType() == TQueryType.LOAD && profileFragmentId == 0) {
                    // this is a load process, and it is the first fragment.
                    // we should add all BackendExecState of this fragment to needCheckBackendExecStates,
                    // so that we can check these backends' state when joining this Coordinator
                    needCheckBackendState = true;
                }

                // 3. group BackendExecState by BE. So that we can use one RPC to send all fragment instances of a BE.
                int instanceId = 0;
                for (TExecPlanFragmentParams tParam : tParams) {
                    BackendExecState execState =
                            new BackendExecState(fragment.getFragmentId(), instanceId++,
                                    profileFragmentId, tParam, this.addressToBackendID,
                                    executionProfile.getLoadChannelProfile());
                    // Each tParam will set the total number of Fragments that need to be executed on the same BE,
                    // and the BE will determine whether all Fragments have been executed based on this information.
                    // Notice. load fragment has a small probability that FragmentNumOnHost is 0, for unknown reasons.
                    tParam.setFragmentNumOnHost(hostCounter.count(execState.address));
                    tParam.setBackendId(execState.backend.getId());
                    tParam.setNeedWaitExecutionTrigger(twoPhaseExecution);

                    backendExecStates.add(execState);
                    if (needCheckBackendState) {
                        needCheckBackendExecStates.add(execState);
                        if (LOG.isDebugEnabled()) {
                            LOG.debug("add need check backend {} for fragment, {} job: {}",
                                    execState.backend.getId(), fragment.getFragmentId().asInt(), jobId);
                        }
                    }

                    BackendExecStates states = beToExecStates.get(execState.backend.getId());
                    if (states == null) {
                        states = new BackendExecStates(execState.backend.getId(), execState.brpcAddress,
                                twoPhaseExecution);
                        beToExecStates.putIfAbsent(execState.backend.getId(), states);
                    }
                    states.addState(execState);
                    ++backendIdx;
                }
                profileFragmentId += 1;
            } // end for fragments

            // 4. send and wait fragments rpc
            List<Triple<BackendExecStates, BackendServiceProxy, Future<InternalService.PExecPlanFragmentResult>>>
                    futures = Lists.newArrayList();
            Context parentSpanContext = Context.current();
            for (BackendExecStates states : beToExecStates.values()) {
                Span span = Telemetry.getNoopSpan();
                if (ConnectContext.get() != null) {
                    span = ConnectContext.get().getTracer().spanBuilder("execRemoteFragmentsAsync")
                            .setParent(parentSpanContext).setSpanKind(SpanKind.CLIENT).startSpan();
                }
                states.scopedSpan = new ScopedSpan(span);
                states.unsetFields();
                BackendServiceProxy proxy = BackendServiceProxy.getInstance();
                futures.add(ImmutableTriple.of(states, proxy, states.execRemoteFragmentsAsync(proxy)));
            }
            waitRpc(futures, this.timeoutDeadline - System.currentTimeMillis(), "send fragments");

            if (twoPhaseExecution) {
                // 5. send and wait execution start rpc
                futures.clear();
                for (BackendExecStates states : beToExecStates.values()) {
                    Span span = Telemetry.getNoopSpan();
                    if (ConnectContext.get() != null) {
                        span = ConnectContext.get().getTracer().spanBuilder("execPlanFragmentStartAsync")
                                .setParent(parentSpanContext).setSpanKind(SpanKind.CLIENT).startSpan();
                    }
                    states.scopedSpan = new ScopedSpan(span);
                    BackendServiceProxy proxy = BackendServiceProxy.getInstance();
                    futures.add(ImmutableTriple.of(states, proxy, states.execPlanFragmentStartAsync(proxy)));
                }
                waitRpc(futures, this.timeoutDeadline - System.currentTimeMillis(), "send execution start");
            }

            attachInstanceProfileToFragmentProfile();
        } finally {
            unlock();
        }
    }

    private void sendPipelineCtx() throws TException, RpcException, UserException {
        lock();
        try {
            Multiset<TNetworkAddress> hostCounter = HashMultiset.create();
            for (FragmentExecParams params : fragmentExecParamsMap.values()) {
                for (FInstanceExecParam fi : params.instanceExecParams) {
                    hostCounter.add(fi.host);
                }
            }

            int backendIdx = 0;
            int profileFragmentId = 0;
            beToPipelineExecCtxs.clear();
            // If #fragments >=2, use twoPhaseExecution with exec_plan_fragments_prepare and exec_plan_fragments_start,
            // else use exec_plan_fragments directly.
            // we choose #fragments >=2 because in some cases
            // we need ensure that A fragment is already prepared to receive data before B fragment sends data.
            // For example: select * from numbers("number"="10") will generate ExchangeNode and
            // TableValuedFunctionScanNode, we should ensure TableValuedFunctionScanNode does not
            // send data until ExchangeNode is ready to receive.
            boolean twoPhaseExecution = fragments.size() >= 2;
            for (PlanFragment fragment : fragments) {
                FragmentExecParams params = fragmentExecParamsMap.get(fragment.getFragmentId());

                // 1. set up exec states
                int instanceNum = params.instanceExecParams.size();
                Preconditions.checkState(instanceNum > 0);
                Map<TNetworkAddress, TPipelineFragmentParams> tParams = params.toTPipelineParams(backendIdx);

                boolean needCheckBackendState = false;
                if (queryOptions.getQueryType() == TQueryType.LOAD && profileFragmentId == 0) {
                    // this is a load process, and it is the first fragment.
                    // we should add all BackendExecState of this fragment to needCheckBackendExecStates,
                    // so that we can check these backends' state when joining this Coordinator
                    needCheckBackendState = true;
                }

                Map<TUniqueId, RuntimeProfile> fragmentInstancesMap = new HashMap<TUniqueId, RuntimeProfile>();
                for (Map.Entry<TNetworkAddress, TPipelineFragmentParams> entry : tParams.entrySet()) {
                    for (TPipelineInstanceParams instanceParam : entry.getValue().local_params) {
                        String name = "Instance " + DebugUtil.printId(instanceParam.fragment_instance_id)
                                + " (host=" + entry.getKey() + ")";
                        fragmentInstancesMap.put(instanceParam.fragment_instance_id, new RuntimeProfile(name));
                    }
                }

                // 3. group BackendExecState by BE. So that we can use one RPC to send all fragment instances of a BE.
                for (Map.Entry<TNetworkAddress, TPipelineFragmentParams> entry : tParams.entrySet()) {
                    Long backendId = this.addressToBackendID.get(entry.getKey());
                    PipelineExecContext pipelineExecContext = new PipelineExecContext(fragment.getFragmentId(),
                            profileFragmentId, entry.getValue(), backendId, fragmentInstancesMap,
                            executionProfile.getLoadChannelProfile());
                    // Each tParam will set the total number of Fragments that need to be executed on the same BE,
                    // and the BE will determine whether all Fragments have been executed based on this information.
                    // Notice. load fragment has a small probability that FragmentNumOnHost is 0, for unknown reasons.
                    entry.getValue().setFragmentNumOnHost(hostCounter.count(pipelineExecContext.address));
                    entry.getValue().setBackendId(pipelineExecContext.backend.getId());
                    entry.getValue().setNeedWaitExecutionTrigger(twoPhaseExecution);
                    entry.getValue().setFragmentId(fragment.getFragmentId().asInt());

                    pipelineExecContexts.put(Pair.of(fragment.getFragmentId().asInt(), backendId), pipelineExecContext);
                    if (needCheckBackendState) {
                        needCheckPipelineExecContexts.add(pipelineExecContext);
                        if (LOG.isDebugEnabled()) {
                            LOG.debug("add need check backend {} for fragment, {} job: {}",
                                    pipelineExecContext.backend.getId(), fragment.getFragmentId().asInt(), jobId);
                        }
                    }

                    PipelineExecContexts ctxs = beToPipelineExecCtxs.get(pipelineExecContext.backend.getId());
                    if (ctxs == null) {
                        ctxs = new PipelineExecContexts(pipelineExecContext.backend.getId(),
                                pipelineExecContext.brpcAddress, twoPhaseExecution,
                                entry.getValue().getFragmentNumOnHost());
                        beToPipelineExecCtxs.putIfAbsent(pipelineExecContext.backend.getId(), ctxs);
                    }
                    ctxs.addContext(pipelineExecContext);

                    ++backendIdx;
                }

                profileFragmentId += 1;
            } // end for fragments

            // 4. send and wait fragments rpc
            List<Triple<PipelineExecContexts, BackendServiceProxy, Future<InternalService.PExecPlanFragmentResult>>>
                    futures = Lists.newArrayList();
            Context parentSpanContext = Context.current();
            for (PipelineExecContexts ctxs : beToPipelineExecCtxs.values()) {
                Span span = Telemetry.getNoopSpan();
                if (ConnectContext.get() != null) {
                    span = ConnectContext.get().getTracer().spanBuilder("execRemoteFragmentsAsync")
                            .setParent(parentSpanContext).setSpanKind(SpanKind.CLIENT).startSpan();
                }
                ctxs.scopedSpan = new ScopedSpan(span);
                ctxs.unsetFields();
                BackendServiceProxy proxy = BackendServiceProxy.getInstance();
                futures.add(ImmutableTriple.of(ctxs, proxy, ctxs.execRemoteFragmentsAsync(proxy)));
            }
            waitPipelineRpc(futures, this.timeoutDeadline - System.currentTimeMillis(), "send fragments");

            if (twoPhaseExecution) {
                // 5. send and wait execution start rpc
                futures.clear();
                for (PipelineExecContexts ctxs : beToPipelineExecCtxs.values()) {
                    Span span = Telemetry.getNoopSpan();
                    if (ConnectContext.get() != null) {
                        span = ConnectContext.get().getTracer().spanBuilder("execPlanFragmentStartAsync")
                                .setParent(parentSpanContext).setSpanKind(SpanKind.CLIENT).startSpan();
                    }
                    ctxs.scopedSpan = new ScopedSpan(span);
                    BackendServiceProxy proxy = BackendServiceProxy.getInstance();
                    futures.add(ImmutableTriple.of(ctxs, proxy, ctxs.execPlanFragmentStartAsync(proxy)));
                }
                waitPipelineRpc(futures, this.timeoutDeadline - System.currentTimeMillis(), "send execution start");
            }

            attachInstanceProfileToFragmentProfile();
        } finally {
            unlock();
        }
    }

    private void waitRpc(List<Triple<BackendExecStates, BackendServiceProxy, Future<PExecPlanFragmentResult>>> futures,
                         long leftTimeMs,
            String operation) throws RpcException, UserException {
        if (leftTimeMs <= 0) {
            long elapsed = (System.currentTimeMillis() - timeoutDeadline) / 1000 + queryOptions.getExecutionTimeout();
            String msg = String.format(
                    "timeout before waiting %s rpc, query timeout:%d, already elapsed:%d, left for this:%d",
                        operation, queryOptions.getExecutionTimeout(), elapsed, leftTimeMs);

            LOG.warn("Query {} {}", DebugUtil.printId(queryId), msg);
            throw new UserException(msg);
        }

        long timeoutMs = Math.min(leftTimeMs, Config.remote_fragment_exec_timeout_ms);
        for (Triple<BackendExecStates, BackendServiceProxy, Future<PExecPlanFragmentResult>> triple : futures) {
            TStatusCode code;
            String errMsg = null;
            Exception exception = null;
            Span span = triple.getLeft().scopedSpan.getSpan();
            try {
                PExecPlanFragmentResult result = triple.getRight().get(timeoutMs, TimeUnit.MILLISECONDS);
                code = TStatusCode.findByValue(result.getStatus().getStatusCode());
                if (code != TStatusCode.OK) {
                    if (!result.getStatus().getErrorMsgsList().isEmpty()) {
                        errMsg = result.getStatus().getErrorMsgsList().get(0);
                    } else {
                        errMsg = operation + " failed. backend id: " + triple.getLeft().beId;
                    }
                }
            } catch (ExecutionException e) {
                exception = e;
                code = TStatusCode.THRIFT_RPC_ERROR;
                triple.getMiddle().removeProxy(triple.getLeft().brpcAddr);
            } catch (InterruptedException e) {
                exception = e;
                code = TStatusCode.INTERNAL_ERROR;
            } catch (TimeoutException e) {
                exception = e;
                errMsg = String.format(
                    "timeout when waiting for %s rpc, query timeout:%d, left timeout for this operation:%d",
                    operation, queryOptions.getExecutionTimeout(), timeoutMs / 1000);
                LOG.warn("Query {} {}", DebugUtil.printId(queryId), errMsg);
                code = TStatusCode.TIMEOUT;
            }

            try {
                if (code != TStatusCode.OK) {
                    if (exception != null && errMsg == null) {
                        errMsg = operation + " failed. " + exception.getMessage();
                    }
                    queryStatus.setStatus(errMsg);
                    cancelInternal(Types.PPlanFragmentCancelReason.INTERNAL_ERROR);
                    switch (code) {
                        case TIMEOUT:
                            MetricRepo.BE_COUNTER_QUERY_RPC_FAILED.getOrAdd(triple.getLeft().brpcAddr.hostname)
                                    .increase(1L);
                            throw new RpcException(triple.getLeft().brpcAddr.hostname, errMsg, exception);
                        case THRIFT_RPC_ERROR:
                            MetricRepo.BE_COUNTER_QUERY_RPC_FAILED.getOrAdd(triple.getLeft().brpcAddr.hostname)
                                    .increase(1L);
                            SimpleScheduler.addToBlacklist(triple.getLeft().beId, errMsg);
                            throw new RpcException(triple.getLeft().brpcAddr.hostname, errMsg, exception);
                        default:
                            throw new UserException(errMsg, exception);
                    }
                }
            } catch (Exception e) {
                span.recordException(e);
                throw e;
            } finally {
                triple.getLeft().scopedSpan.endSpan();
            }
        }
    }

    private void waitPipelineRpc(List<Triple<PipelineExecContexts, BackendServiceProxy,
            Future<PExecPlanFragmentResult>>> futures, long leftTimeMs,
            String operation) throws RpcException, UserException {
        if (leftTimeMs <= 0) {
            long elapsed = (System.currentTimeMillis() - timeoutDeadline) / 1000 + queryOptions.getExecutionTimeout();
            String msg = String.format(
                    "timeout before waiting %s rpc, query timeout:%d, already elapsed:%d, left for this:%d",
                    operation, queryOptions.getExecutionTimeout(), elapsed, leftTimeMs);
            LOG.warn("Query {} {}", DebugUtil.printId(queryId), msg);
            throw new UserException(msg);
        }

        long timeoutMs = Math.min(leftTimeMs, Config.remote_fragment_exec_timeout_ms);
        for (Triple<PipelineExecContexts, BackendServiceProxy, Future<PExecPlanFragmentResult>> triple : futures) {
            TStatusCode code;
            String errMsg = null;
            Exception exception = null;
            Span span = triple.getLeft().scopedSpan.getSpan();
            try {
                PExecPlanFragmentResult result = triple.getRight().get(timeoutMs, TimeUnit.MILLISECONDS);
                code = TStatusCode.findByValue(result.getStatus().getStatusCode());
                if (code != TStatusCode.OK) {
                    if (!result.getStatus().getErrorMsgsList().isEmpty()) {
                        errMsg = result.getStatus().getErrorMsgsList().get(0);
                    } else {
                        errMsg = operation + " failed. backend id: " + triple.getLeft().beId;
                    }
                }
            } catch (ExecutionException e) {
                exception = e;
                code = TStatusCode.THRIFT_RPC_ERROR;
                triple.getMiddle().removeProxy(triple.getLeft().brpcAddr);
            } catch (InterruptedException e) {
                exception = e;
                code = TStatusCode.INTERNAL_ERROR;
            } catch (TimeoutException e) {
                exception = e;
                errMsg = String.format(
                    "timeout when waiting for %s rpc, query timeout:%d, left timeout for this operation:%d",
                                            operation, queryOptions.getExecutionTimeout(), timeoutMs / 1000);
                LOG.warn("Query {} {}", DebugUtil.printId(queryId), errMsg);
                code = TStatusCode.TIMEOUT;
            }

            try {
                if (code != TStatusCode.OK) {
                    if (exception != null && errMsg == null) {
                        errMsg = operation + " failed. " + exception.getMessage();
                    }
                    queryStatus.setStatus(errMsg);
                    cancelInternal(Types.PPlanFragmentCancelReason.INTERNAL_ERROR);
                    switch (code) {
                        case TIMEOUT:
                            MetricRepo.BE_COUNTER_QUERY_RPC_FAILED.getOrAdd(triple.getLeft().brpcAddr.hostname)
                                    .increase(1L);
                            throw new RpcException(triple.getLeft().brpcAddr.hostname, errMsg, exception);
                        case THRIFT_RPC_ERROR:
                            MetricRepo.BE_COUNTER_QUERY_RPC_FAILED.getOrAdd(triple.getLeft().brpcAddr.hostname)
                                    .increase(1L);
                            SimpleScheduler.addToBlacklist(triple.getLeft().beId, errMsg);
                            throw new RpcException(triple.getLeft().brpcAddr.hostname, errMsg, exception);
                        default:
                            throw new UserException(errMsg, exception);
                    }
                }
            } catch (Exception e) {
                span.recordException(e);
                throw e;
            } finally {
                triple.getLeft().scopedSpan.endSpan();
            }
        }
    }

    public List<String> getExportFiles() {
        return exportFiles;
    }

    void updateExportFiles(List<String> files) {
        lock.lock();
        try {
            if (exportFiles == null) {
                exportFiles = Lists.newArrayList();
            }
            exportFiles.addAll(files);
        } finally {
            lock.unlock();
        }
    }

    void updateDeltas(List<String> urls) {
        lock.lock();
        try {
            deltaUrls.addAll(urls);
        } finally {
            lock.unlock();
        }
    }

    private void updateLoadCounters(Map<String, String> newLoadCounters) {
        lock.lock();
        try {
            long numRowsNormal = 0L;
            String value = this.loadCounters.get(LoadEtlTask.DPP_NORMAL_ALL);
            if (value != null) {
                numRowsNormal = Long.parseLong(value);
            }
            long numRowsAbnormal = 0L;
            value = this.loadCounters.get(LoadEtlTask.DPP_ABNORMAL_ALL);
            if (value != null) {
                numRowsAbnormal = Long.parseLong(value);
            }
            long numRowsUnselected = 0L;
            value = this.loadCounters.get(LoadJob.UNSELECTED_ROWS);
            if (value != null) {
                numRowsUnselected = Long.parseLong(value);
            }

            // new load counters
            value = newLoadCounters.get(LoadEtlTask.DPP_NORMAL_ALL);
            if (value != null) {
                numRowsNormal += Long.parseLong(value);
            }
            value = newLoadCounters.get(LoadEtlTask.DPP_ABNORMAL_ALL);
            if (value != null) {
                numRowsAbnormal += Long.parseLong(value);
            }
            value = newLoadCounters.get(LoadJob.UNSELECTED_ROWS);
            if (value != null) {
                numRowsUnselected += Long.parseLong(value);
            }

            this.loadCounters.put(LoadEtlTask.DPP_NORMAL_ALL, "" + numRowsNormal);
            this.loadCounters.put(LoadEtlTask.DPP_ABNORMAL_ALL, "" + numRowsAbnormal);
            this.loadCounters.put(LoadJob.UNSELECTED_ROWS, "" + numRowsUnselected);
        } finally {
            lock.unlock();
        }
    }

    private void updateCommitInfos(List<TTabletCommitInfo> commitInfos) {
        lock.lock();
        try {
            this.commitInfos.addAll(commitInfos);
        } finally {
            lock.unlock();
        }
    }

    private void updateErrorTabletInfos(List<TErrorTabletInfo> errorTabletInfos) {
        lock.lock();
        try {
            if (this.errorTabletInfos.size() <= Config.max_error_tablet_of_broker_load) {
                this.errorTabletInfos.addAll(errorTabletInfos.stream().limit(Config.max_error_tablet_of_broker_load
                        - this.errorTabletInfos.size()).collect(Collectors.toList()));
            }
        } finally {
            lock.unlock();
        }
    }

    private void updateStatus(Status status, TUniqueId instanceId) {
        lock.lock();
        try {
            // The query is done and we are just waiting for remote fragments to clean up.
            // Ignore their cancelled updates.
            if (returnedAllResults && status.isCancelled()) {
                return;
            }
            // nothing to update
            if (status.ok()) {
                return;
            }

            // don't override an error status; also, cancellation has already started
            if (!queryStatus.ok()) {
                return;
            }

            queryStatus.setStatus(status);
            LOG.warn("one instance report fail throw updateStatus(), need cancel. job id: {},"
                            + " query id: {}, instance id: {}, error message: {}",
                    jobId, DebugUtil.printId(queryId), instanceId != null ? DebugUtil.printId(instanceId) : "NaN",
                    status.getErrorMsg());
            if (status.getErrorCode() == TStatusCode.TIMEOUT) {
                cancelInternal(Types.PPlanFragmentCancelReason.TIMEOUT);
            } else {
                cancelInternal(Types.PPlanFragmentCancelReason.INTERNAL_ERROR);
            }
        } finally {
            lock.unlock();
        }
    }

    @Override
    public RowBatch getNext() throws Exception {
        if (receiver == null) {
            throw new UserException("There is no receiver.");
        }

        RowBatch resultBatch;
        Status status = new Status();
        resultBatch = receiver.getNext(status);
        if (!status.ok()) {
            LOG.warn("Query {} coordinator get next fail, {}, need cancel.",
                    DebugUtil.printId(queryId), status.toString());
        }

        updateStatus(status, null /* no instance id */);

        Status copyStatus = null;
        lock();
        try {
            copyStatus = new Status(queryStatus);
        } finally {
            unlock();
        }

        if (!copyStatus.ok()) {
            if (Strings.isNullOrEmpty(copyStatus.getErrorMsg())) {
                copyStatus.rewriteErrorMsg();
            }
            if (copyStatus.isRpcError()) {
                throw new RpcException(null, copyStatus.getErrorMsg());
            } else {
                String errMsg = copyStatus.getErrorMsg();
                LOG.warn("Query {} failed: {}", DebugUtil.printId(queryId), errMsg);

                // hide host info
                int hostIndex = errMsg.indexOf("host");
                if (hostIndex != -1) {
                    errMsg = errMsg.substring(0, hostIndex);
                }
                throw new UserException(errMsg);
            }
        }

        if (resultBatch.isEos()) {
            this.returnedAllResults = true;

            // if this query is a block query do not cancel.
            Long numLimitRows = fragments.get(0).getPlanRoot().getLimit();
            boolean hasLimit = numLimitRows > 0;
            if (!isBlockQuery && instanceIds.size() > 1 && hasLimit && numReceivedRows >= numLimitRows) {
                LOG.debug("no block query, return num >= limit rows, need cancel");
                cancelInternal(Types.PPlanFragmentCancelReason.LIMIT_REACH);
            }
            if (ConnectContext.get() != null && ConnectContext.get().getSessionVariable().dryRunQuery) {
                numReceivedRows = 0;
                numReceivedRows += resultBatch.getQueryStatistics().getReturnedRows();
            }
        } else if (resultBatch.getBatch() != null) {
            numReceivedRows += resultBatch.getBatch().getRowsSize();
        }

        return resultBatch;
    }

    // Cancel execution of query. This includes the execution of the local plan
    // fragment,
    // if any, as well as all plan fragments on remote nodes.
    public void cancel() {
        cancel(Types.PPlanFragmentCancelReason.USER_CANCEL);
    }

    @Override
    public void cancel(Types.PPlanFragmentCancelReason cancelReason) {
        lock();
        try {
            if (!queryStatus.ok()) {
                // we can't cancel twice
                return;
            } else {
                queryStatus.setStatus(Status.CANCELLED);
            }
            LOG.warn("cancel execution of query, this is outside invoke");
            cancelInternal(cancelReason);
        } finally {
            unlock();
        }
    }

    private void cancelInternal(Types.PPlanFragmentCancelReason cancelReason) {
        if (null != receiver) {
            receiver.cancel(cancelReason.toString());
        }
        if (null != pointExec) {
            pointExec.cancel();
            return;
        }
        cancelRemoteFragmentsAsync(cancelReason);
        executionProfile.onCancel();
    }

    private void cancelRemoteFragmentsAsync(Types.PPlanFragmentCancelReason cancelReason) {
        if (enablePipelineEngine) {
            for (PipelineExecContext ctx : pipelineExecContexts.values()) {
                ctx.cancelFragmentInstance(cancelReason);
            }
        } else {
            for (BackendExecState backendExecState : backendExecStates) {
                backendExecState.cancelFragmentInstance(cancelReason);
            }
        }
    }

    private void computeFragmentExecParams() throws Exception {
        // fill hosts field in fragmentExecParams
        computeFragmentHosts();

        // assign instance ids
        instanceIds.clear();
        for (FragmentExecParams params : fragmentExecParamsMap.values()) {
            if (LOG.isDebugEnabled()) {
                LOG.debug("fragment {} has instances {}",
                        params.fragment.getFragmentId(), params.instanceExecParams.size());
            }

            for (int j = 0; j < params.instanceExecParams.size(); ++j) {
                // we add instance_num to query_id.lo to create a
                // globally-unique instance id
                TUniqueId instanceId = new TUniqueId();
                instanceId.setHi(queryId.hi);
                instanceId.setLo(queryId.lo + instanceIds.size() + 1);
                params.instanceExecParams.get(j).instanceId = instanceId;
                instanceIds.add(instanceId);
            }
        }

        // compute multi cast fragment params
        computeMultiCastFragmentParams();

        // assign runtime filter merge addr and target addr
        assignRuntimeFilterAddr();

        // compute destinations and # senders per exchange node
        // (the root fragment doesn't have a destination)
        for (FragmentExecParams params : fragmentExecParamsMap.values()) {
            if (params.fragment instanceof MultiCastPlanFragment) {
                continue;
            }
            PlanFragment destFragment = params.fragment.getDestFragment();
            if (destFragment == null) {
                // root plan fragment
                continue;
            }
            FragmentExecParams destParams = fragmentExecParamsMap.get(destFragment.getFragmentId());

            // set # of senders
            DataSink sink = params.fragment.getSink();
            // we can only handle unpartitioned (= broadcast) and
            // hash-partitioned
            // output at the moment

            PlanNodeId exchId = sink.getExchNodeId();
            PlanNode exchNode = PlanNode.findPlanNodeFromPlanNodeId(destFragment.getPlanRoot(), exchId);
            Preconditions.checkState(exchNode != null, "exchNode is null");
            Preconditions.checkState(exchNode instanceof ExchangeNode,
                    "exchNode is not ExchangeNode" + exchNode.getId().toString());
            // we might have multiple fragments sending to this exchange node
            // (distributed MERGE), which is why we need to add up the #senders
            if (destParams.perExchNumSenders.get(exchId.asInt()) == null) {
                destParams.perExchNumSenders.put(exchId.asInt(), params.instanceExecParams.size());
            } else {
                destParams.perExchNumSenders.put(exchId.asInt(),
                        params.instanceExecParams.size() + destParams.perExchNumSenders.get(exchId.asInt()));
            }

            if (sink.getOutputPartition() != null
                    && sink.getOutputPartition().isBucketShuffleHashPartition()) {
                // the destFragment must be bucket shuffle
                Preconditions.checkState(bucketShuffleJoinController
                        .isBucketShuffleJoin(destFragment.getFragmentId().asInt()), "Sink is"
                        + "Bucket Shuffle Partition, The destFragment must have bucket shuffle join node ");

                int bucketSeq = 0;
                int bucketNum = bucketShuffleJoinController.getFragmentBucketNum(destFragment.getFragmentId());

                // when left table is empty, it's bucketset is empty.
                // set right table destination address to the address of left table
                if (destParams.instanceExecParams.size() == 1 && (bucketNum == 0
                        || destParams.instanceExecParams.get(0).bucketSeqSet.isEmpty())) {
                    bucketNum = 1;
                    destParams.instanceExecParams.get(0).bucketSeqSet.add(0);
                }
                // process bucket shuffle join on fragment without scan node
                TNetworkAddress dummyServer = new TNetworkAddress("0.0.0.0", 0);
                while (bucketSeq < bucketNum) {
                    TPlanFragmentDestination dest = new TPlanFragmentDestination();

                    dest.fragment_instance_id = new TUniqueId(-1, -1);
                    dest.server = dummyServer;
                    dest.setBrpcServer(dummyServer);

                    for (FInstanceExecParam instanceExecParams : destParams.instanceExecParams) {
                        if (instanceExecParams.bucketSeqSet.contains(bucketSeq)) {
                            dest.fragment_instance_id = instanceExecParams.instanceId;
                            dest.server = toRpcHost(instanceExecParams.host);
                            dest.setBrpcServer(toBrpcHost(instanceExecParams.host));
                            break;
                        }
                    }

                    bucketSeq++;
                    params.destinations.add(dest);
                }
            } else {
                if (enablePipelineEngine && enableShareHashTableForBroadcastJoin
                        && ((ExchangeNode) exchNode).isRightChildOfBroadcastHashJoin()) {
                    // here choose the first instance to build hash table.
                    Map<TNetworkAddress, FInstanceExecParam> destHosts = new HashMap<>();
                    destParams.instanceExecParams.forEach(param -> {
                        if (destHosts.containsKey(param.host)) {
                            destHosts.get(param.host).instancesSharingHashTable.add(param.instanceId);
                        } else {
                            destHosts.put(param.host, param);
                            param.buildHashTableForBroadcastJoin = true;
                            TPlanFragmentDestination dest = new TPlanFragmentDestination();
                            dest.fragment_instance_id = param.instanceId;
                            try {
                                dest.server = toRpcHost(param.host);
                                dest.setBrpcServer(toBrpcHost(param.host));
                            } catch (Exception e) {
                                throw new RuntimeException(e);
                            }
                            params.destinations.add(dest);
                        }
                    });
                } else {
                    // add destination host to this fragment's destination
                    for (int j = 0; j < destParams.instanceExecParams.size(); ++j) {
                        TPlanFragmentDestination dest = new TPlanFragmentDestination();
                        dest.fragment_instance_id = destParams.instanceExecParams.get(j).instanceId;
                        dest.server = toRpcHost(destParams.instanceExecParams.get(j).host);
                        dest.setBrpcServer(toBrpcHost(destParams.instanceExecParams.get(j).host));
                        params.destinations.add(dest);
                    }
                }
            }
        }
    }

    private void computeMultiCastFragmentParams() throws Exception {
        for (FragmentExecParams params : fragmentExecParamsMap.values()) {
            if (!(params.fragment instanceof MultiCastPlanFragment)) {
                continue;
            }

            MultiCastPlanFragment multi = (MultiCastPlanFragment) params.fragment;
            Preconditions.checkState(multi.getSink() instanceof MultiCastDataSink);
            MultiCastDataSink multiSink = (MultiCastDataSink) multi.getSink();

            for (int i = 0; i < multi.getDestFragmentList().size(); i++) {
                PlanFragment destFragment = multi.getDestFragmentList().get(i);
                DataStreamSink sink = multiSink.getDataStreamSinks().get(i);

                if (destFragment == null) {
                    continue;
                }
                FragmentExecParams destParams = fragmentExecParamsMap.get(destFragment.getFragmentId());
                multi.getDestFragmentList().get(i).setOutputPartition(params.fragment.getOutputPartition());

                PlanNodeId exchId = sink.getExchNodeId();
                PlanNode exchNode = PlanNode.findPlanNodeFromPlanNodeId(destFragment.getPlanRoot(), exchId);
                Preconditions.checkState(!destParams.perExchNumSenders.containsKey(exchId.asInt()));
                Preconditions.checkState(exchNode != null, "exchNode is null");
                Preconditions.checkState(exchNode instanceof ExchangeNode,
                        "exchNode is not ExchangeNode" + exchNode.getId().toString());
                if (destParams.perExchNumSenders.get(exchId.asInt()) == null) {
                    destParams.perExchNumSenders.put(exchId.asInt(), params.instanceExecParams.size());
                } else {
                    destParams.perExchNumSenders.put(exchId.asInt(),
                            params.instanceExecParams.size() + destParams.perExchNumSenders.get(exchId.asInt()));
                }

                List<TPlanFragmentDestination> destinations = multiSink.getDestinations().get(i);
                if (sink.getOutputPartition() != null
                        && sink.getOutputPartition().isBucketShuffleHashPartition()) {
                    // the destFragment must be bucket shuffle
                    Preconditions.checkState(bucketShuffleJoinController
                            .isBucketShuffleJoin(destFragment.getFragmentId().asInt()), "Sink is"
                            + "Bucket Shuffle Partition, The destFragment must have bucket shuffle join node ");

                    int bucketSeq = 0;
                    int bucketNum = bucketShuffleJoinController.getFragmentBucketNum(destFragment.getFragmentId());

                    // when left table is empty, it's bucketset is empty.
                    // set right table destination address to the address of left table
                    if (destParams.instanceExecParams.size() == 1 && (bucketNum == 0
                            || destParams.instanceExecParams.get(0).bucketSeqSet.isEmpty())) {
                        bucketNum = 1;
                        destParams.instanceExecParams.get(0).bucketSeqSet.add(0);
                    }
                    // process bucket shuffle join on fragment without scan node
                    TNetworkAddress dummyServer = new TNetworkAddress("0.0.0.0", 0);
                    while (bucketSeq < bucketNum) {
                        TPlanFragmentDestination dest = new TPlanFragmentDestination();

                        dest.fragment_instance_id = new TUniqueId(-1, -1);
                        dest.server = dummyServer;
                        dest.setBrpcServer(dummyServer);

                        for (FInstanceExecParam instanceExecParams : destParams.instanceExecParams) {
                            if (instanceExecParams.bucketSeqSet.contains(bucketSeq)) {
                                dest.fragment_instance_id = instanceExecParams.instanceId;
                                dest.server = toRpcHost(instanceExecParams.host);
                                dest.setBrpcServer(toBrpcHost(instanceExecParams.host));
                                break;
                            }
                        }

                        bucketSeq++;
                        destinations.add(dest);
                    }
                } else if (enablePipelineEngine && enableShareHashTableForBroadcastJoin
                        && ((ExchangeNode) exchNode).isRightChildOfBroadcastHashJoin()) {
                    // here choose the first instance to build hash table.
                    Map<TNetworkAddress, FInstanceExecParam> destHosts = new HashMap<>();

                    destParams.instanceExecParams.forEach(param -> {
                        if (destHosts.containsKey(param.host)) {
                            destHosts.get(param.host).instancesSharingHashTable.add(param.instanceId);
                        } else {
                            destHosts.put(param.host, param);
                            param.buildHashTableForBroadcastJoin = true;
                            TPlanFragmentDestination dest = new TPlanFragmentDestination();
                            dest.fragment_instance_id = param.instanceId;
                            try {
                                dest.server = toRpcHost(param.host);
                                dest.setBrpcServer(toBrpcHost(param.host));
                            } catch (Exception e) {
                                throw new RuntimeException(e);
                            }
                            destinations.add(dest);
                        }
                    });
                } else {
                    for (int j = 0; j < destParams.instanceExecParams.size(); ++j) {
                        TPlanFragmentDestination dest = new TPlanFragmentDestination();
                        dest.fragment_instance_id = destParams.instanceExecParams.get(j).instanceId;
                        dest.server = toRpcHost(destParams.instanceExecParams.get(j).host);
                        dest.brpc_server = toBrpcHost(destParams.instanceExecParams.get(j).host);
                        destinations.add(dest);
                    }
                }
            }
        }
    }

    private TNetworkAddress toRpcHost(TNetworkAddress host) throws Exception {
        Backend backend = Env.getCurrentSystemInfo().getBackendWithBePort(
                host.getHostname(), host.getPort());
        if (backend == null) {
            throw new UserException(SystemInfoService.NO_SCAN_NODE_BACKEND_AVAILABLE_MSG);
        }
        TNetworkAddress dest = new TNetworkAddress(backend.getHost(), backend.getBeRpcPort());
        return dest;
    }

    private TNetworkAddress toBrpcHost(TNetworkAddress host) throws Exception {
        Backend backend = Env.getCurrentSystemInfo().getBackendWithBePort(
                host.getHostname(), host.getPort());
        if (backend == null) {
            throw new UserException(SystemInfoService.NO_BACKEND_LOAD_AVAILABLE_MSG);
        }
        if (backend.getBrpcPort() < 0) {
            return null;
        }
        return new TNetworkAddress(backend.getHost(), backend.getBrpcPort());
    }

    // estimate if this fragment contains UnionNode
    private boolean containsUnionNode(PlanNode node) {
        if (node instanceof UnionNode) {
            return true;
        }

        for (PlanNode child : node.getChildren()) {
            if (child instanceof ExchangeNode) {
                // Ignore other fragment's node
                continue;
            } else if (child instanceof UnionNode) {
                return true;
            } else {
                return containsUnionNode(child);
            }
        }
        return false;
    }

    // estimate if this fragment contains IntersectNode
    private boolean containsIntersectNode(PlanNode node) {
        if (node instanceof IntersectNode) {
            return true;
        }

        for (PlanNode child : node.getChildren()) {
            if (child instanceof ExchangeNode) {
                // Ignore other fragment's node
                continue;
            } else if (child instanceof IntersectNode) {
                return true;
            } else {
                return containsIntersectNode(child);
            }
        }
        return false;
    }

    // estimate if this fragment contains ExceptNode
    private boolean containsExceptNode(PlanNode node) {
        if (node instanceof ExceptNode) {
            return true;
        }

        for (PlanNode child : node.getChildren()) {
            if (child instanceof ExchangeNode) {
                // Ignore other fragment's node
                continue;
            } else if (child instanceof ExceptNode) {
                return true;
            } else {
                return containsExceptNode(child);
            }
        }
        return false;
    }

    // estimate if this fragment contains SetOperationNode
    private boolean containsSetOperationNode(PlanNode node) {
        if (node instanceof SetOperationNode) {
            return true;
        }

        for (PlanNode child : node.getChildren()) {
            if (child instanceof ExchangeNode) {
                // Ignore other fragment's node
                continue;
            } else if (child instanceof SetOperationNode) {
                return true;
            } else {
                return containsSetOperationNode(child);
            }
        }
        return false;
    }

    // For each fragment in fragments, computes hosts on which to run the instances
    // and stores result in fragmentExecParams.hosts.
    private void computeFragmentHosts() throws Exception {
        // compute hosts of producer fragment before those of consumer fragment(s),
        // the latter might inherit the set of hosts from the former
        // compute hosts *bottom up*.
        for (int i = fragments.size() - 1; i >= 0; --i) {
            PlanFragment fragment = fragments.get(i);
            FragmentExecParams params = fragmentExecParamsMap.get(fragment.getFragmentId());

            if (fragment.getDataPartition() == DataPartition.UNPARTITIONED) {
                Reference<Long> backendIdRef = new Reference<Long>();
                TNetworkAddress execHostport;
                if (((ConnectContext.get() != null && ConnectContext.get().isResourceTagsSet()) || (isAllExternalScan
                        && Config.prefer_compute_node_for_external_table)) && !addressToBackendID.isEmpty()) {
                    // 2 cases:
                    // case 1: user set resource tag, we need to use the BE with the specified resource tags.
                    // case 2: All scan nodes are external scan node,
                    //         and prefer_compute_node_for_external_table is true, we should only select BE which scan
                    //         nodes are used.
                    // Otherwise, except for the scan node, the rest of the execution nodes of the query
                    // can be executed on any BE. addressToBackendID can be empty when this is a constant
                    // select stmt like:
                    //      SELECT  @@session.auto_increment_increment AS auto_increment_increment;
                    execHostport = SimpleScheduler.getHostByCurrentBackend(addressToBackendID);
                } else {
                    execHostport = SimpleScheduler.getHost(this.idToBackend, backendIdRef);
                }
                if (execHostport == null) {
                    LOG.warn("DataPartition UNPARTITIONED, no scanNode Backend available");
                    throw new UserException(SystemInfoService.NO_SCAN_NODE_BACKEND_AVAILABLE_MSG);
                }
                if (backendIdRef.getRef() != null) {
                    // backendIdRef can be null is we call getHostByCurrentBackend() before
                    this.addressToBackendID.put(execHostport, backendIdRef.getRef());
                }
                FInstanceExecParam instanceParam = new FInstanceExecParam(null, execHostport,
                        0, params);
                params.instanceExecParams.add(instanceParam);
                continue;
            }

            Pair<PlanNode, PlanNode> pairNodes = findLeftmostNode(fragment.getPlanRoot());
            PlanNode fatherNode = pairNodes.first;
            PlanNode leftMostNode = pairNodes.second;

            /*
             * Case A:
             *      if the left most is ScanNode, which means there is no child fragment,
             *      we should assign fragment instances on every scan node hosts.
             * Case B:
             *      if not, there should be exchange nodes to collect all data from child fragments(input fragments),
             *      so we should assign fragment instances corresponding to the child fragments' host
             */
            if (!(leftMostNode instanceof ScanNode)) {
                // (Case B)
                // there is no leftmost scan; we assign the same hosts as those of our
                //  input fragment which has a higher instance_number

                int inputFragmentIndex = 0;
                int maxParallelism = 0;
                // If the fragment has three children, then the first child and the second child are
                // the children(both exchange node) of shuffle HashJoinNode,
                // and the third child is the right child(ExchangeNode) of broadcast HashJoinNode.
                // We only need to pay attention to the maximum parallelism among
                // the two ExchangeNodes of shuffle HashJoinNode.
                int childrenCount = (fatherNode != null) ? fatherNode.getChildren().size() : 1;
                for (int j = 0; j < childrenCount; j++) {
                    int currentChildFragmentParallelism
                            = fragmentExecParamsMap.get(fragment.getChild(j).getFragmentId()).instanceExecParams.size();
                    if (currentChildFragmentParallelism > maxParallelism) {
                        maxParallelism = currentChildFragmentParallelism;
                        inputFragmentIndex = j;
                    }
                }

                PlanFragmentId inputFragmentId = fragment.getChild(inputFragmentIndex).getFragmentId();
                // AddAll() soft copy()
                int exchangeInstances = -1;
                if (ConnectContext.get() != null && ConnectContext.get().getSessionVariable() != null) {
                    exchangeInstances = ConnectContext.get().getSessionVariable().getExchangeInstanceParallel();
                }
                // when we use nested loop join do right outer / semi / anti join, the instance must be 1.
                if (leftMostNode.getNumInstances() == 1) {
                    exchangeInstances = 1;
                }
                if (exchangeInstances > 0 && fragmentExecParamsMap.get(inputFragmentId)
                        .instanceExecParams.size() > exchangeInstances) {
                    // random select some instance
                    // get distinct host, when parallel_fragment_exec_instance_num > 1,
                    // single host may execute several instances
                    Set<TNetworkAddress> hostSet = Sets.newHashSet();
                    for (FInstanceExecParam execParams :
                            fragmentExecParamsMap.get(inputFragmentId).instanceExecParams) {
                        hostSet.add(execParams.host);
                    }
                    List<TNetworkAddress> hosts = Lists.newArrayList(hostSet);
                    Collections.shuffle(hosts, instanceRandom);
                    for (int index = 0; index < exchangeInstances; index++) {
                        FInstanceExecParam instanceParam = new FInstanceExecParam(null,
                                hosts.get(index % hosts.size()), 0, params);
                        params.instanceExecParams.add(instanceParam);
                    }
                } else {
                    for (FInstanceExecParam execParams
                            : fragmentExecParamsMap.get(inputFragmentId).instanceExecParams) {
                        FInstanceExecParam instanceParam = new FInstanceExecParam(null, execParams.host, 0, params);
                        params.instanceExecParams.add(instanceParam);
                    }
                }

                // When group by cardinality is smaller than number of backend, only some backends always
                // process while other has no data to process.
                // So we shuffle instances to make different backends handle different queries.
                Collections.shuffle(params.instanceExecParams, instanceRandom);

                // TODO: switch to unpartitioned/coord execution if our input fragment
                // is executed that way (could have been downgraded from distributed)
                continue;
            }

            int parallelExecInstanceNum = fragment.getParallelExecNum();
            //for ColocateJoin fragment
            if ((isColocateFragment(fragment, fragment.getPlanRoot())
                    && fragmentIdToSeqToAddressMap.containsKey(fragment.getFragmentId())
                    && fragmentIdToSeqToAddressMap.get(fragment.getFragmentId()).size() > 0)) {
                computeColocateJoinInstanceParam(fragment.getFragmentId(), parallelExecInstanceNum, params);
            } else if (bucketShuffleJoinController.isBucketShuffleJoin(fragment.getFragmentId().asInt())) {
                bucketShuffleJoinController.computeInstanceParam(fragment.getFragmentId(),
                        parallelExecInstanceNum, params);
            } else {
                // case A
                for (Entry<TNetworkAddress, Map<Integer, List<TScanRangeParams>>> entry : fragmentExecParamsMap.get(
                        fragment.getFragmentId()).scanRangeAssignment.entrySet()) {
                    TNetworkAddress key = entry.getKey();
                    Map<Integer, List<TScanRangeParams>> value = entry.getValue();

                    for (Integer planNodeId : value.keySet()) {
                        List<TScanRangeParams> perNodeScanRanges = value.get(planNodeId);
                        List<List<TScanRangeParams>> perInstanceScanRanges = Lists.newArrayList();
                        List<Boolean> sharedScanOpts = Lists.newArrayList();

                        Optional<ScanNode> node = scanNodes.stream().filter(scanNode -> {
                            return scanNode.getId().asInt() == planNodeId;
                        }).findFirst();

                        // disable shared scan optimization if one of conditions below is met:
                        // 1. Use non-pipeline or pipelineX engine
                        // 2. This fragment has a colocated scan node
                        // 3. This fragment has a FileScanNode
                        // 4. Disable shared scan optimization by session variable
                        if (!enablePipelineEngine || (node.isPresent() && node.get().getShouldColoScan())
                                || (node.isPresent() && node.get() instanceof FileScanNode)
                                || (node.isPresent() && node.get().shouldDisableSharedScan())) {
                            int expectedInstanceNum = 1;
                            if (parallelExecInstanceNum > 1) {
                                //the scan instance num should not larger than the tablets num
                                expectedInstanceNum = Math.min(perNodeScanRanges.size(), parallelExecInstanceNum);
                            }
                            // if have limit and no conjuncts, only need 1 instance to save cpu and
                            // mem resource
                            if (node.isPresent() && node.get().shouldUseOneInstance(ConnectContext.get())) {
                                expectedInstanceNum = 1;
                            }

                            perInstanceScanRanges = ListUtil.splitBySize(perNodeScanRanges,
                                    expectedInstanceNum);
                            sharedScanOpts = Collections.nCopies(perInstanceScanRanges.size(), false);
                        } else {
                            int expectedInstanceNum = Math.min(parallelExecInstanceNum,
                                    leftMostNode.getNumInstances());
                            expectedInstanceNum = Math.max(expectedInstanceNum, 1);
                            // if have limit and conjuncts, only need 1 instance to save cpu and
                            // mem resource
                            if (node.isPresent() && node.get().shouldUseOneInstance(ConnectContext.get())) {
                                expectedInstanceNum = 1;
                            }

                            perInstanceScanRanges = Collections.nCopies(expectedInstanceNum, perNodeScanRanges);
                            sharedScanOpts = Collections.nCopies(perInstanceScanRanges.size(), true);
                        }

                        LOG.debug("scan range number per instance is: {}", perInstanceScanRanges.size());

                        for (int j = 0; j < perInstanceScanRanges.size(); j++) {
                            List<TScanRangeParams> scanRangeParams = perInstanceScanRanges.get(j);
                            boolean sharedScan = sharedScanOpts.get(j);

                            FInstanceExecParam instanceParam = new FInstanceExecParam(null, key, 0, params);
                            instanceParam.perNodeScanRanges.put(planNodeId, scanRangeParams);
                            instanceParam.perNodeSharedScans.put(planNodeId, sharedScan);
                            params.instanceExecParams.add(instanceParam);
                        }
                    }
                }
            }

            if (params.instanceExecParams.isEmpty()) {
                Reference<Long> backendIdRef = new Reference<Long>();
                TNetworkAddress execHostport;
                if (ConnectContext.get() != null && ConnectContext.get().isResourceTagsSet()
                        && !addressToBackendID.isEmpty()) {
                    // In this case, we only use the BE where the replica selected by the tag is located to
                    // execute this query. Otherwise, except for the scan node, the rest of the execution nodes
                    // of the query can be executed on any BE. addressToBackendID can be empty when this is a constant
                    // select stmt like:
                    //      SELECT  @@session.auto_increment_increment AS auto_increment_increment;
                    execHostport = SimpleScheduler.getHostByCurrentBackend(addressToBackendID);
                } else {
                    execHostport = SimpleScheduler.getHost(this.idToBackend, backendIdRef);
                }
                if (execHostport == null) {
                    throw new UserException(SystemInfoService.NO_SCAN_NODE_BACKEND_AVAILABLE_MSG);
                }
                if (backendIdRef.getRef() != null) {
                    // backendIdRef can be null is we call getHostByCurrentBackend() before
                    this.addressToBackendID.put(execHostport, backendIdRef.getRef());
                }
                FInstanceExecParam instanceParam = new FInstanceExecParam(null, execHostport, 0, params);
                params.instanceExecParams.add(instanceParam);
            }
        }
    }

    // Traverse the expected runtimeFilterID in each fragment, and establish the corresponding relationship
    // between runtimeFilterID and fragment instance addr and select the merge instance of runtimeFilter
    private void assignRuntimeFilterAddr() throws Exception {
        for (PlanFragment fragment : fragments) {
            FragmentExecParams params = fragmentExecParamsMap.get(fragment.getFragmentId());
            // Transform <fragment, runtimeFilterId> to <runtimeFilterId, fragment>
            for (RuntimeFilterId rid : fragment.getTargetRuntimeFilterIds()) {
                List<FRuntimeFilterTargetParam> targetFragments = ridToTargetParam.computeIfAbsent(rid,
                        k -> new ArrayList<>());
                for (final FInstanceExecParam instance : params.instanceExecParams) {
                    targetFragments.add(new FRuntimeFilterTargetParam(instance.instanceId, toBrpcHost(instance.host)));
                }
            }

            for (RuntimeFilterId rid : fragment.getBuilderRuntimeFilterIds()) {
                ridToBuilderNum.merge(rid, params.instanceExecParams.size(), Integer::sum);
            }
        }
        // Use the uppermost fragment as a merged node, the uppermost fragment has one and only one instance
        FragmentExecParams uppermostParams = fragmentExecParamsMap.get(fragments.get(0).getFragmentId());
        runtimeFilterMergeAddr = toBrpcHost(uppermostParams.instanceExecParams.get(0).host);
        runtimeFilterMergeInstanceId = uppermostParams.instanceExecParams.get(0).instanceId;
    }

    // If fragment has colocated plan node, it will return true.
    private boolean isColocateFragment(PlanFragment planFragment, PlanNode node) {
        // TODO(cmy): some internal process, such as broker load task, do not have ConnectContext.
        // Any configurations needed by the Coordinator should be passed in Coordinator initialization.
        // Refine this later.
        // Currently, just ignore the session variables if ConnectContext does not exist
        if (ConnectContext.get() != null) {
            if (ConnectContext.get().getSessionVariable().isDisableColocatePlan()) {
                return false;
            }
        }

        //cache the colocateFragmentIds
        if (colocateFragmentIds.contains(node.getFragmentId().asInt())) {
            return true;
        }

        if (planFragment.hasColocatePlanNode()) {
            colocateFragmentIds.add(planFragment.getId().asInt());
            return true;
        }

        return false;
    }

    // Returns the id of the leftmost node of any of the gives types in 'plan_root',
    // or INVALID_PLAN_NODE_ID if no such node present.
    private Pair<PlanNode, PlanNode> findLeftmostNode(PlanNode plan) {
        PlanNode newPlan = plan;
        PlanNode fatherPlan = null;
        while (newPlan.getChildren().size() != 0 && !(newPlan instanceof ExchangeNode)) {
            fatherPlan = newPlan;
            newPlan = newPlan.getChild(0);
        }
        return Pair.of(fatherPlan, newPlan);
    }

    private <K, V> V findOrInsert(Map<K, V> m, final K key, final V defaultVal) {
        V value = m.get(key);
        if (value == null) {
            m.put(key, defaultVal);
            value = defaultVal;
        }
        return value;
    }

    // weather we can overwrite the first parameter or not?
    private List<TScanRangeParams> findOrInsert(Map<Integer, List<TScanRangeParams>> m, Integer key,
                                                ArrayList<TScanRangeParams> defaultVal) {
        List<TScanRangeParams> value = m.get(key);
        if (value == null) {
            m.put(key, defaultVal);
            value = defaultVal;
        }
        return value;
    }

    private void computeColocateJoinInstanceParam(PlanFragmentId fragmentId,
            int parallelExecInstanceNum, FragmentExecParams params) {
        Map<Integer, TNetworkAddress> bucketSeqToAddress = fragmentIdToSeqToAddressMap.get(fragmentId);
        BucketSeqToScanRange bucketSeqToScanRange = fragmentIdTobucketSeqToScanRangeMap.get(fragmentId);
        Set<Integer> scanNodeIds = fragmentIdToScanNodeIds.get(fragmentId);

        // 1. count each node in one fragment should scan how many tablet, gather them in one list
        Map<TNetworkAddress, List<Pair<Integer, Map<Integer, List<TScanRangeParams>>>>> addressToScanRanges
                = Maps.newHashMap();
        for (Map.Entry<Integer, Map<Integer, List<TScanRangeParams>>> scanRanges : bucketSeqToScanRange.entrySet()) {
            TNetworkAddress address = bucketSeqToAddress.get(scanRanges.getKey());
            Map<Integer, List<TScanRangeParams>> nodeScanRanges = scanRanges.getValue();

            // We only care about the node scan ranges of scan nodes which belong to this fragment
            Map<Integer, List<TScanRangeParams>> filteredNodeScanRanges = Maps.newHashMap();
            for (Integer scanNodeId : nodeScanRanges.keySet()) {
                if (scanNodeIds.contains(scanNodeId)) {
                    filteredNodeScanRanges.put(scanNodeId, nodeScanRanges.get(scanNodeId));
                }
            }

            // set bucket for scanRange, the pair is <bucket_num, map<scanNode_id, list<scanRange>>>>
            // we should make sure
            // 1. same bucket in some address be
            // 2. different scanNode id scan different scanRange which belong to the scanNode id
            // 3. split how many scanRange one instance should scan, same bucket do not split to different instance
            Pair<Integer, Map<Integer, List<TScanRangeParams>>> filteredScanRanges
                    = Pair.of(scanRanges.getKey(), filteredNodeScanRanges);

            if (!addressToScanRanges.containsKey(address)) {
                addressToScanRanges.put(address, Lists.newArrayList());
            }
            addressToScanRanges.get(address).add(filteredScanRanges);
        }
        FragmentScanRangeAssignment assignment = params.scanRangeAssignment;
        for (Map.Entry<TNetworkAddress, List<Pair<Integer, Map<Integer, List<TScanRangeParams>>>>> addressScanRange
                : addressToScanRanges.entrySet()) {
            List<Pair<Integer, Map<Integer, List<TScanRangeParams>>>> scanRange = addressScanRange.getValue();
            Map<Integer, List<TScanRangeParams>> range
                    = findOrInsert(assignment, addressScanRange.getKey(), new HashMap<>());
            int expectedInstanceNum = 1;
            if (parallelExecInstanceNum > 1) {
                //the scan instance num should not larger than the tablets num
                expectedInstanceNum = Math.min(scanRange.size(), parallelExecInstanceNum);
            }

            // 2.split how many scanRange one instance should scan
            List<List<Pair<Integer, Map<Integer, List<TScanRangeParams>>>>> perInstanceScanRanges
                    = ListUtil.splitBySize(scanRange, expectedInstanceNum);

            // 3.construct instanceExecParam add the scanRange should be scan by instance
            for (List<Pair<Integer, Map<Integer, List<TScanRangeParams>>>> perInstanceScanRange
                    : perInstanceScanRanges) {
                FInstanceExecParam instanceParam = new FInstanceExecParam(null, addressScanRange.getKey(), 0, params);

                for (Pair<Integer, Map<Integer, List<TScanRangeParams>>> nodeScanRangeMap : perInstanceScanRange) {
                    instanceParam.bucketSeqSet.add(nodeScanRangeMap.first);
                    for (Map.Entry<Integer, List<TScanRangeParams>> nodeScanRange
                            : nodeScanRangeMap.second.entrySet()) {
                        if (!instanceParam.perNodeScanRanges.containsKey(nodeScanRange.getKey())) {
                            range.put(nodeScanRange.getKey(), Lists.newArrayList());
                            instanceParam.perNodeScanRanges.put(nodeScanRange.getKey(), Lists.newArrayList());
                        }
                        range.get(nodeScanRange.getKey()).addAll(nodeScanRange.getValue());
                        instanceParam.perNodeScanRanges.get(nodeScanRange.getKey()).addAll(nodeScanRange.getValue());
                    }
                }
                params.instanceExecParams.add(instanceParam);
            }
        }
    }

    private Map<TNetworkAddress, Long> getReplicaNumPerHostForOlapTable() {
        Map<TNetworkAddress, Long> replicaNumPerHost = Maps.newHashMap();
        for (ScanNode scanNode : scanNodes) {
            List<TScanRangeLocations> locationsList = scanNode.getScanRangeLocations(0);
            for (TScanRangeLocations locations : locationsList) {
                for (TScanRangeLocation location : locations.locations) {
                    if (replicaNumPerHost.containsKey(location.server)) {
                        replicaNumPerHost.put(location.server, replicaNumPerHost.get(location.server) + 1L);
                    } else {
                        replicaNumPerHost.put(location.server, 1L);
                    }
                }

            }
        }
        return replicaNumPerHost;
    }

    // Populates scan_range_assignment_.
    // <fragment, <server, nodeId>>
    private void computeScanRangeAssignment() throws Exception {
        Map<TNetworkAddress, Long> assignedBytesPerHost = Maps.newHashMap();
        Map<TNetworkAddress, Long> replicaNumPerHost = getReplicaNumPerHostForOlapTable();
        Collections.shuffle(scanNodes);
        // set scan ranges/locations for scan nodes
        for (ScanNode scanNode : scanNodes) {
            if (!(scanNode instanceof ExternalScanNode)) {
                isAllExternalScan = false;
            }
            List<TScanRangeLocations> locations;
            // the parameters of getScanRangeLocations may ignore, It doesn't take effect
            locations = scanNode.getScanRangeLocations(0);
            if (locations == null) {
                // only analysis olap scan node
                continue;
            }
            Collections.shuffle(locations);
            Set<Integer> scanNodeIds = fragmentIdToScanNodeIds.computeIfAbsent(scanNode.getFragmentId(),
                    k -> Sets.newHashSet());
            scanNodeIds.add(scanNode.getId().asInt());

            if (scanNode instanceof FileQueryScanNode) {
                fileScanRangeParamsMap.put(
                        scanNode.getId().asInt(), ((FileQueryScanNode) scanNode).getFileScanRangeParams());
            }

            FragmentScanRangeAssignment assignment
                    = fragmentExecParamsMap.get(scanNode.getFragmentId()).scanRangeAssignment;
            boolean fragmentContainsColocateJoin = isColocateFragment(scanNode.getFragment(),
                    scanNode.getFragment().getPlanRoot());
            boolean fragmentContainsBucketShuffleJoin = bucketShuffleJoinController
                    .isBucketShuffleJoin(scanNode.getFragmentId().asInt(), scanNode.getFragment().getPlanRoot());

            // A fragment may contain both colocate join and bucket shuffle join
            // on need both compute scanRange to init basic data for query coordinator
            if (fragmentContainsColocateJoin) {
                computeScanRangeAssignmentByColocate((OlapScanNode) scanNode, assignedBytesPerHost, replicaNumPerHost);
            }
            if (fragmentContainsBucketShuffleJoin) {
                bucketShuffleJoinController.computeScanRangeAssignmentByBucket((OlapScanNode) scanNode,
                        idToBackend, addressToBackendID, replicaNumPerHost);
            }
            if (!(fragmentContainsColocateJoin || fragmentContainsBucketShuffleJoin)) {
                computeScanRangeAssignmentByScheduler(scanNode, locations, assignment, assignedBytesPerHost,
                        replicaNumPerHost);
            }
        }
    }

    // To ensure the same bucketSeq tablet to the same execHostPort
    private void computeScanRangeAssignmentByColocate(
            final OlapScanNode scanNode, Map<TNetworkAddress, Long> assignedBytesPerHost,
            Map<TNetworkAddress, Long> replicaNumPerHost) throws Exception {
        if (!fragmentIdToSeqToAddressMap.containsKey(scanNode.getFragmentId())) {
            fragmentIdToSeqToAddressMap.put(scanNode.getFragmentId(), new HashMap<>());
            fragmentIdTobucketSeqToScanRangeMap.put(scanNode.getFragmentId(), new BucketSeqToScanRange());
        }
        Map<Integer, TNetworkAddress> bucketSeqToAddress = fragmentIdToSeqToAddressMap.get(scanNode.getFragmentId());
        BucketSeqToScanRange bucketSeqToScanRange = fragmentIdTobucketSeqToScanRangeMap.get(scanNode.getFragmentId());
        for (Integer bucketSeq : scanNode.bucketSeq2locations.keySet()) {
            //fill scanRangeParamsList
            List<TScanRangeLocations> locations = scanNode.bucketSeq2locations.get(bucketSeq);
            if (!bucketSeqToAddress.containsKey(bucketSeq)) {
                getExecHostPortForFragmentIDAndBucketSeq(locations.get(0),
                        scanNode.getFragmentId(), bucketSeq, assignedBytesPerHost, replicaNumPerHost);
            }

            for (TScanRangeLocations location : locations) {
                Map<Integer, List<TScanRangeParams>> scanRanges =
                        findOrInsert(bucketSeqToScanRange, bucketSeq, new HashMap<>());

                List<TScanRangeParams> scanRangeParamsList =
                        findOrInsert(scanRanges, scanNode.getId().asInt(), new ArrayList<>());

                // add scan range
                TScanRangeParams scanRangeParams = new TScanRangeParams();
                scanRangeParams.scan_range = location.scan_range;
                scanRangeParamsList.add(scanRangeParams);
                updateScanRangeNumByScanRange(scanRangeParams);
            }
        }
    }

    //ensure bucket sequence distribued to every host evenly
    private void getExecHostPortForFragmentIDAndBucketSeq(TScanRangeLocations seqLocation,
            PlanFragmentId fragmentId, Integer bucketSeq, Map<TNetworkAddress, Long> assignedBytesPerHost,
            Map<TNetworkAddress, Long> replicaNumPerHost)
            throws Exception {
        Reference<Long> backendIdRef = new Reference<Long>();
        selectBackendsByRoundRobin(seqLocation, assignedBytesPerHost, replicaNumPerHost, backendIdRef);
        Backend backend = this.idToBackend.get(backendIdRef.getRef());
        TNetworkAddress execHostPort = new TNetworkAddress(backend.getHost(), backend.getBePort());
        this.addressToBackendID.put(execHostPort, backendIdRef.getRef());
        this.fragmentIdToSeqToAddressMap.get(fragmentId).put(bucketSeq, execHostPort);
    }

    public TScanRangeLocation selectBackendsByRoundRobin(TScanRangeLocations seqLocation,
                                                         Map<TNetworkAddress, Long> assignedBytesPerHost,
                                                         Map<TNetworkAddress, Long> replicaNumPerHost,
                                                         Reference<Long> backendIdRef) throws UserException {
        if (!Config.enable_local_replica_selection) {
            return selectBackendsByRoundRobin(seqLocation.getLocations(), assignedBytesPerHost, replicaNumPerHost,
                    backendIdRef);
        }

        List<TScanRangeLocation> localLocations = new ArrayList<>();
        List<TScanRangeLocation> nonlocalLocations = new ArrayList<>();
        long localBeId = Env.getCurrentSystemInfo().getBackendIdByHost(FrontendOptions.getLocalHostAddress());
        for (final TScanRangeLocation location : seqLocation.getLocations()) {
            if (location.backend_id == localBeId) {
                localLocations.add(location);
            } else {
                nonlocalLocations.add(location);
            }
        }

        try {
            return selectBackendsByRoundRobin(localLocations, assignedBytesPerHost, replicaNumPerHost, backendIdRef);
        } catch (UserException ue) {
            if (!Config.enable_local_replica_selection_fallback) {
                throw ue;
            }
            return selectBackendsByRoundRobin(nonlocalLocations, assignedBytesPerHost, replicaNumPerHost, backendIdRef);
        }
    }

    public TScanRangeLocation selectBackendsByRoundRobin(List<TScanRangeLocation> locations,
            Map<TNetworkAddress, Long> assignedBytesPerHost, Map<TNetworkAddress, Long> replicaNumPerHost,
            Reference<Long> backendIdRef) throws UserException {
        Long minAssignedBytes = Long.MAX_VALUE;
        Long minReplicaNum = Long.MAX_VALUE;
        TScanRangeLocation minLocation = null;
        Long step = 1L;
        for (final TScanRangeLocation location : locations) {
            Long assignedBytes = findOrInsert(assignedBytesPerHost, location.server, 0L);
            if (assignedBytes < minAssignedBytes || (assignedBytes.equals(minAssignedBytes)
                    && replicaNumPerHost.get(location.server) < minReplicaNum)) {
                minAssignedBytes = assignedBytes;
                minReplicaNum = replicaNumPerHost.get(location.server);
                minLocation = location;
            }
        }
        for (TScanRangeLocation location : locations) {
            replicaNumPerHost.put(location.server, replicaNumPerHost.get(location.server) - 1);
        }
        TScanRangeLocation location = SimpleScheduler.getLocation(minLocation, locations,
                this.idToBackend, backendIdRef);
        assignedBytesPerHost.put(location.server, assignedBytesPerHost.get(location.server) + step);

        return location;
    }

    private void computeScanRangeAssignmentByConsistentHash(
            FileQueryScanNode scanNode,
            final List<TScanRangeLocations> locations,
            FragmentScanRangeAssignment assignment,
            Map<TNetworkAddress, Long> assignedBytesPerHost,
            Map<TNetworkAddress, Long> replicaNumPerHost) throws Exception {

        Collection<Backend> aliveBEs = scanNode.getBackendPolicy().getBackends();
        if (aliveBEs.isEmpty()) {
            throw new UserException("No available backends");
        }

        int virtualNumber = Math.max(Math.min(512 / aliveBEs.size(), 32), 2);
        ConsistentHash<TScanRangeLocations, Backend> consistentHash = new ConsistentHash<>(
                Hashing.murmur3_128(), new ScanRangeHash(), new BackendHash(), aliveBEs, virtualNumber);
        for (TScanRangeLocations scanRangeLocations : locations) {
            TScanRangeLocation minLocation = scanRangeLocations.locations.get(0);
            Backend backend = consistentHash.getNode(scanRangeLocations);
            TNetworkAddress execHostPort = new TNetworkAddress(backend.getHost(), backend.getBePort());
            this.addressToBackendID.put(execHostPort, backend.getId());
            // Why only increase 1 in other implementations ?
            if (scanRangeLocations.getScanRange().isSetExtScanRange()) {
                for (TFileRangeDesc desc : scanRangeLocations.scan_range.ext_scan_range.file_scan_range.ranges) {
                    assignedBytesPerHost.compute(execHostPort, (k, v) -> (v == null) ? desc.size : desc.size + v);
                }
            }
            // Is replicaNumPerHost useful ?
            replicaNumPerHost.computeIfPresent(minLocation.server, (k, v) -> v - 1);

            Map<Integer, List<TScanRangeParams>> scanRanges = findOrInsert(assignment, execHostPort, new HashMap<>());
            List<TScanRangeParams> scanRangeParamsList =
                    findOrInsert(scanRanges, scanNode.getId().asInt(), new ArrayList<>());
            TScanRangeParams scanRangeParams = new TScanRangeParams();
            scanRangeParams.scan_range = scanRangeLocations.scan_range;
            scanRangeParams.setVolumeId(minLocation.volume_id);
            scanRangeParamsList.add(scanRangeParams);
            updateScanRangeNumByScanRange(scanRangeParams);
        }
    }

    private void computeScanRangeAssignmentByScheduler(
            final ScanNode scanNode,
            final List<TScanRangeLocations> locations,
            FragmentScanRangeAssignment assignment,
            Map<TNetworkAddress, Long> assignedBytesPerHost,
            Map<TNetworkAddress, Long> replicaNumPerHost) throws Exception {
        // Type of locations is List, it could have elements that have same "location"
        // and we do have this situation for some scan node.
        // The duplicate "location" will NOT be filtered by FragmentScanRangeAssignment,
        // since FragmentScanRangeAssignment use List<TScanRangeParams> as its value type,
        // duplicate "locations" will be converted to list.
        for (TScanRangeLocations scanRangeLocations : locations) {
            Reference<Long> backendIdRef = new Reference<Long>();
            TScanRangeLocation minLocation = selectBackendsByRoundRobin(scanRangeLocations,
                    assignedBytesPerHost, replicaNumPerHost, backendIdRef);
            Backend backend = this.idToBackend.get(backendIdRef.getRef());
            TNetworkAddress execHostPort = new TNetworkAddress(backend.getHost(), backend.getBePort());
            this.addressToBackendID.put(execHostPort, backendIdRef.getRef());

            Map<Integer, List<TScanRangeParams>> scanRanges = findOrInsert(assignment, execHostPort,
                    new HashMap<Integer, List<TScanRangeParams>>());
            List<TScanRangeParams> scanRangeParamsList = findOrInsert(scanRanges, scanNode.getId().asInt(),
                    new ArrayList<TScanRangeParams>());
            // add scan range
            TScanRangeParams scanRangeParams = new TScanRangeParams();
            scanRangeParams.scan_range = scanRangeLocations.scan_range;
            // Volume is optional, so we need to set the value and the is-set bit
            scanRangeParams.setVolumeId(minLocation.volume_id);
            scanRangeParamsList.add(scanRangeParams);
            updateScanRangeNumByScanRange(scanRangeParams);
        }
    }

    private void updateScanRangeNumByScanRange(TScanRangeParams param) {
        TScanRange scanRange = param.getScanRange();
        if (scanRange == null) {
            return;
        }
        TBrokerScanRange brokerScanRange = scanRange.getBrokerScanRange();
        if (brokerScanRange != null) {
            scanRangeNum += brokerScanRange.getRanges().size();
        }
        TExternalScanRange externalScanRange = scanRange.getExtScanRange();
        if (externalScanRange != null) {
            TFileScanRange fileScanRange = externalScanRange.getFileScanRange();
            if (fileScanRange != null) {
                scanRangeNum += fileScanRange.getRanges().size();
            }
        }
        TPaloScanRange paloScanRange = scanRange.getPaloScanRange();
        if (paloScanRange != null) {
            scanRangeNum = scanRangeNum + 1;
        }
        // TODO: more ranges?
    }

    // update job progress from BE
    public void updateFragmentExecStatus(TReportExecStatusParams params) {
        if (enablePipelineEngine) {
            PipelineExecContext ctx = pipelineExecContexts.get(Pair.of(params.getFragmentId(), params.getBackendId()));
            if (!ctx.updateProfile(params)) {
                return;
            }

            // print fragment instance profile
            if (LOG.isDebugEnabled()) {
                StringBuilder builder = new StringBuilder();
                ctx.printProfile(builder);
                LOG.debug("profile for query_id={} instance_id={}\n{}",
                        DebugUtil.printId(queryId),
                        DebugUtil.printId(params.getFragmentInstanceId()),
                        builder.toString());
            }

            Status status = new Status(params.status);
            // for now, abort the query if we see any error except if the error is cancelled
            // and returned_all_results_ is true.
            // (UpdateStatus() initiates cancellation, if it hasn't already been initiated)
            if (!(returnedAllResults && status.isCancelled()) && !status.ok()) {
                LOG.warn("one instance report fail, query_id={} instance_id={}, error message: {}",
                        DebugUtil.printId(queryId), DebugUtil.printId(params.getFragmentInstanceId()),
                        status.getErrorMsg());
                updateStatus(status, params.getFragmentInstanceId());
            }

            // params.isDone() should be promised.
            // There are some periodic reports during the load process,
            // and the reports from the intermediate process may be concurrent with the last report.
            // The last report causes the counter to decrease to zero,
            // but it is possible that the report without commit-info triggered the commit operation,
            // resulting in the data not being published.
            if (ctx.fragmentInstancesMap.get(params.fragment_instance_id).getIsDone() && params.isDone()) {
                if (params.isSetDeltaUrls()) {
                    updateDeltas(params.getDeltaUrls());
                }
                if (params.isSetLoadCounters()) {
                    updateLoadCounters(params.getLoadCounters());
                }
                if (params.isSetTrackingUrl()) {
                    trackingUrl = params.getTrackingUrl();
                }
                if (params.isSetExportFiles()) {
                    updateExportFiles(params.getExportFiles());
                }
                if (params.isSetCommitInfos()) {
                    updateCommitInfos(params.getCommitInfos());
                }
                if (params.isSetErrorTabletInfos()) {
                    updateErrorTabletInfos(params.getErrorTabletInfos());
                }
                executionProfile.markOneInstanceDone(params.getFragmentInstanceId());
            }
        } else {
            if (params.backend_num >= backendExecStates.size()) {
                LOG.warn("unknown backend number: {}, expected less than: {}",
                        params.backend_num, backendExecStates.size());
                return;
            }
            BackendExecState execState = backendExecStates.get(params.backend_num);
            if (!execState.updateProfile(params)) {
                return;
            }

            // print fragment instance profile
            if (LOG.isDebugEnabled()) {
                StringBuilder builder = new StringBuilder();
                execState.printProfile(builder);
                LOG.debug("profile for query_id={} instance_id={}\n{}",
                        DebugUtil.printId(queryId),
                        DebugUtil.printId(params.getFragmentInstanceId()),
                        builder.toString());
            }

            Status status = new Status(params.status);
            // for now, abort the query if we see any error except if the error is cancelled
            // and returned_all_results_ is true.
            // (UpdateStatus() initiates cancellation, if it hasn't already been initiated)
            if (!(returnedAllResults && status.isCancelled()) && !status.ok()) {
                LOG.warn("one instance report fail, query_id={} instance_id={}, error message: {}",
                        DebugUtil.printId(queryId), DebugUtil.printId(params.getFragmentInstanceId()),
                        status.getErrorMsg());
                updateStatus(status, params.getFragmentInstanceId());
            }

            // params.isDone() should be promised.
            // There are some periodic reports during the load process,
            // and the reports from the intermediate process may be concurrent with the last report.
            // The last report causes the counter to decrease to zero,
            // but it is possible that the report without commit-info triggered the commit operation,
            // resulting in the data not being published.
            if (execState.done && params.isDone()) {
                if (params.isSetDeltaUrls()) {
                    updateDeltas(params.getDeltaUrls());
                }
                if (params.isSetLoadCounters()) {
                    updateLoadCounters(params.getLoadCounters());
                }
                if (params.isSetTrackingUrl()) {
                    trackingUrl = params.getTrackingUrl();
                }
                if (params.isSetExportFiles()) {
                    updateExportFiles(params.getExportFiles());
                }
                if (params.isSetCommitInfos()) {
                    updateCommitInfos(params.getCommitInfos());
                }
                if (params.isSetErrorTabletInfos()) {
                    updateErrorTabletInfos(params.getErrorTabletInfos());
                }
                executionProfile.markOneInstanceDone(params.getFragmentInstanceId());
            }
        }

        if (params.isSetLoadedRows() && jobId != -1) {
            Env.getCurrentEnv().getLoadManager().updateJobProgress(
                    jobId, params.getBackendId(), params.getQueryId(), params.getFragmentInstanceId(),
                    params.getLoadedRows(), params.getLoadedBytes(), params.isDone());
            Env.getCurrentEnv().getProgressManager().updateProgress(String.valueOf(jobId),
                    params.getQueryId(), params.getFragmentInstanceId(), params.getFinishedScanRanges());
        }
    }

    /*
     * Waiting the coordinator finish executing.
     * return false if waiting timeout.
     * return true otherwise.
     * NOTICE: return true does not mean that coordinator executed success,
     * the caller should check queryStatus for result.
     *
     * We divide the entire waiting process into multiple rounds,
     * with a maximum of 30 seconds per round. And after each round of waiting,
     * check the status of the BE. If the BE status is abnormal, the wait is ended
     * and the result is returned. Otherwise, continue to the next round of waiting.
     * This method mainly avoids the problem that the Coordinator waits for a long time
     * after some BE can no long return the result due to some exception, such as BE is down.
     */
    public boolean join(int timeoutS) {
        final long fixedMaxWaitTime = 30;

        long leftTimeoutS = timeoutS;
        while (leftTimeoutS > 0) {
            long waitTime = Math.min(leftTimeoutS, fixedMaxWaitTime);
            boolean awaitRes = false;
            try {
                awaitRes = executionProfile.awaitAllInstancesDone(waitTime);
            } catch (InterruptedException e) {
                // Do nothing
            }
            if (awaitRes) {
                return true;
            }

            if (!checkBackendState()) {
                return true;
            }

            leftTimeoutS -= waitTime;
        }
        return false;
    }

    /*
     * Check the state of backends in needCheckBackendExecStates.
     * return true if all of them are OK. Otherwise, return false.
     */
    private boolean checkBackendState() {
        if (enablePipelineEngine) {
            for (PipelineExecContext ctx : needCheckPipelineExecContexts) {
                if (!ctx.isBackendStateHealthy()) {
                    queryStatus = new Status(TStatusCode.INTERNAL_ERROR, "backend "
                            + ctx.backend.getId() + " is down");
                    return false;
                }
            }
        } else {
            for (BackendExecState backendExecState : needCheckBackendExecStates) {
                if (!backendExecState.isBackendStateHealthy()) {
                    queryStatus = new Status(TStatusCode.INTERNAL_ERROR, "backend "
                            + backendExecState.backend.getId() + " is down");
                    return false;
                }

                if (Config.enable_check_fragment) {
                    /*
                    if (!uniqueIds.contains(state.getKey())) {
                        continue;
                    }
                    */

                    // The startup time of BE is earlier than the load start time,
                    // so there is no need to retry the load task
                    if (backendExecState.backend.getLastStartTime()
                            < backendExecState.getInitTsMs() - Config.be_start_time_compensation_ms) {
                        continue;
                    }

                    // The startup time of BE is later than the load start time.
                    // So The load execution fragment on this BE has been lost and
                    // needs to be retried, otherwise it may wait until the load times out
                    if (backendExecState.backend.getLastStartTime()
                            > backendExecState.getInitTsMs() + Config.be_start_time_compensation_ms) {
                        queryStatus = new Status(TStatusCode.INTERNAL_ERROR, "backend "
                                + backendExecState.backend.getId() + " restart after exec load");
                        LOG.warn("backend last start time {} later than coordinator init time {}",
                                backendExecState.backend.getLastStartTime(),
                                backendExecState.getInitTsMs());
                        return false;
                    }

                    // When the load start time is close to the BE start time (diff
                    // is less than Config.be_start_time_compensation_ms), it is not accurate
                    // to judge whether the load needs to be retried based on the BE start time.
                    // Instead, use the report of be fragment to judge whether the load has failed
                    long currentTs = System.currentTimeMillis() / 1000;
                    if (currentTs - backendExecState.getLastUpdateTs() > Config.fragment_report_tolerance_time_sec) {
                        queryStatus = new Status(TStatusCode.INTERNAL_ERROR, "the fragment of backend "
                                + backendExecState.backend.getId() + " does not report");
                        LOG.warn("the fragment of backend {} does not report, current ts {} last report ts {}",
                                backendExecState.backend.getId(), currentTs,
                                backendExecState.getLastUpdateTs());
                        return false;
                    }
                }
            }
        }
        return true;
    }

    public boolean isDone() {
        return executionProfile.isAllInstancesDone();
    }

    // map from a BE host address to the per-node assigned scan ranges;
    // records scan range assignment for a single fragment
    class FragmentScanRangeAssignment
            extends HashMap<TNetworkAddress, Map<Integer, List<TScanRangeParams>>> {
    }

    // Bucket sequence -> (scan node id -> list of TScanRangeParams)
    class BucketSeqToScanRange extends HashMap<Integer, Map<Integer, List<TScanRangeParams>>> {

    }

    class BucketShuffleJoinController {
        // fragment_id -> < bucket_seq -> < scannode_id -> scan_range_params >>
        private final Map<PlanFragmentId, BucketSeqToScanRange> fragmentIdBucketSeqToScanRangeMap = Maps.newHashMap();
        // fragment_id -> < bucket_seq -> be_addresss >
        private final Map<PlanFragmentId, Map<Integer, TNetworkAddress>> fragmentIdToSeqToAddressMap
                = Maps.newHashMap();
        // fragment_id -> < be_id -> bucket_count >
        private final Map<PlanFragmentId, Map<Long, Integer>> fragmentIdToBuckendIdBucketCountMap = Maps.newHashMap();
        // fragment_id -> bucket_num
        private final Map<PlanFragmentId, Integer> fragmentIdToBucketNumMap = Maps.newHashMap();

        // cache the bucketShuffleFragmentIds
        private final Set<Integer> bucketShuffleFragmentIds = new HashSet<>();

        private final Map<PlanFragmentId, Set<Integer>> fragmentIdToScanNodeIds;

        // TODO(cmy): Should refactor this Controller to unify bucket shuffle join and colocate join
        public BucketShuffleJoinController(Map<PlanFragmentId, Set<Integer>> fragmentIdToScanNodeIds) {
            this.fragmentIdToScanNodeIds = fragmentIdToScanNodeIds;
        }

        // check whether the node fragment is bucket shuffle join fragment
        private boolean isBucketShuffleJoin(int fragmentId, PlanNode node) {
            if (ConnectContext.get() != null) {
                if (!ConnectContext.get().getSessionVariable().isEnableBucketShuffleJoin()
                        && !ConnectContext.get().getSessionVariable().isEnableNereidsPlanner()) {
                    return false;
                }
            }

            // check the node is be the part of the fragment
            if (fragmentId != node.getFragmentId().asInt()) {
                return false;
            }

            if (bucketShuffleFragmentIds.contains(fragmentId)) {
                return true;
            }

            if (node instanceof HashJoinNode) {
                HashJoinNode joinNode = (HashJoinNode) node;
                if (joinNode.isBucketShuffle()) {
                    bucketShuffleFragmentIds.add(joinNode.getFragmentId().asInt());
                    return true;
                }
            }

            for (PlanNode childNode : node.getChildren()) {
                if (isBucketShuffleJoin(fragmentId, childNode)) {
                    return true;
                }
            }

            return false;
        }

        private boolean isBucketShuffleJoin(int fragmentId) {
            return bucketShuffleFragmentIds.contains(fragmentId);
        }

        private int getFragmentBucketNum(PlanFragmentId fragmentId) {
            return fragmentIdToBucketNumMap.get(fragmentId);
        }

        // make sure each host have average bucket to scan
        private void getExecHostPortForFragmentIDAndBucketSeq(TScanRangeLocations seqLocation,
                PlanFragmentId fragmentId, Integer bucketSeq, ImmutableMap<Long, Backend> idToBackend,
                Map<TNetworkAddress, Long> addressToBackendID,
                Map<TNetworkAddress, Long> replicaNumPerHost) throws Exception {
            Map<Long, Integer> buckendIdToBucketCountMap = fragmentIdToBuckendIdBucketCountMap.get(fragmentId);
            int maxBucketNum = Integer.MAX_VALUE;
            long buckendId = Long.MAX_VALUE;
            Long minReplicaNum = Long.MAX_VALUE;
            for (TScanRangeLocation location : seqLocation.locations) {
                if (buckendIdToBucketCountMap.getOrDefault(location.backend_id, 0) < maxBucketNum) {
                    maxBucketNum = buckendIdToBucketCountMap.getOrDefault(location.backend_id, 0);
                    buckendId = location.backend_id;
                    minReplicaNum = replicaNumPerHost.get(location.server);
                } else if (buckendIdToBucketCountMap.getOrDefault(location.backend_id, 0) == maxBucketNum
                        && replicaNumPerHost.get(location.server) < minReplicaNum) {
                    buckendId = location.backend_id;
                    minReplicaNum = replicaNumPerHost.get(location.server);
                }
            }
            Reference<Long> backendIdRef = new Reference<>();
            TNetworkAddress execHostPort = SimpleScheduler.getHost(buckendId,
                    seqLocation.locations, idToBackend, backendIdRef);
            //the backend with buckendId is not alive, chose another new backend
            if (backendIdRef.getRef() != buckendId) {
                buckendIdToBucketCountMap.put(backendIdRef.getRef(),
                        buckendIdToBucketCountMap.getOrDefault(backendIdRef.getRef(), 0) + 1);
            } else { //the backend with buckendId is alive, update buckendIdToBucketCountMap directly
                buckendIdToBucketCountMap.put(buckendId, buckendIdToBucketCountMap.getOrDefault(buckendId, 0) + 1);
            }
            for (TScanRangeLocation location : seqLocation.locations) {
                replicaNumPerHost.put(location.server, replicaNumPerHost.get(location.server) - 1);
            }
            addressToBackendID.put(execHostPort, backendIdRef.getRef());
            this.fragmentIdToSeqToAddressMap.get(fragmentId).put(bucketSeq, execHostPort);
        }

        // to ensure the same bucketSeq tablet to the same execHostPort
        private void computeScanRangeAssignmentByBucket(
                final OlapScanNode scanNode, ImmutableMap<Long, Backend> idToBackend,
                Map<TNetworkAddress, Long> addressToBackendID,
                Map<TNetworkAddress, Long> replicaNumPerHost) throws Exception {
            if (!fragmentIdToSeqToAddressMap.containsKey(scanNode.getFragmentId())) {
                // In bucket shuffle join, we have 2 situation.
                // 1. Only one partition: in this case, we use scanNode.getTotalTabletsNum() to get the right bucket num
                //    because when table turn on dynamic partition, the bucket number in default distribution info
                //    is not correct.
                // 2. Table is colocated: in this case, table could have more than one partition, but all partition's
                //    bucket number must be same, so we use default bucket num is ok.
                int bucketNum = 0;
                if (scanNode.getOlapTable().isColocateTable()) {
                    bucketNum = scanNode.getOlapTable().getDefaultDistributionInfo().getBucketNum();
                } else {
                    bucketNum = (int) (scanNode.getTotalTabletsNum());
                }
                fragmentIdToBucketNumMap.put(scanNode.getFragmentId(), bucketNum);
                fragmentIdToSeqToAddressMap.put(scanNode.getFragmentId(), new HashMap<>());
                fragmentIdBucketSeqToScanRangeMap.put(scanNode.getFragmentId(), new BucketSeqToScanRange());
                fragmentIdToBuckendIdBucketCountMap.put(scanNode.getFragmentId(), new HashMap<>());
            }
            Map<Integer, TNetworkAddress> bucketSeqToAddress
                    = fragmentIdToSeqToAddressMap.get(scanNode.getFragmentId());
            BucketSeqToScanRange bucketSeqToScanRange = fragmentIdBucketSeqToScanRangeMap.get(scanNode.getFragmentId());

            for (Integer bucketSeq : scanNode.bucketSeq2locations.keySet()) {
                //fill scanRangeParamsList
                List<TScanRangeLocations> locations = scanNode.bucketSeq2locations.get(bucketSeq);
                if (!bucketSeqToAddress.containsKey(bucketSeq)) {
                    getExecHostPortForFragmentIDAndBucketSeq(locations.get(0), scanNode.getFragmentId(),
                            bucketSeq, idToBackend, addressToBackendID, replicaNumPerHost);
                }

                for (TScanRangeLocations location : locations) {
                    Map<Integer, List<TScanRangeParams>> scanRanges =
                            findOrInsert(bucketSeqToScanRange, bucketSeq, new HashMap<>());

                    List<TScanRangeParams> scanRangeParamsList =
                            findOrInsert(scanRanges, scanNode.getId().asInt(), new ArrayList<>());

                    // add scan range
                    TScanRangeParams scanRangeParams = new TScanRangeParams();
                    scanRangeParams.scan_range = location.scan_range;
                    scanRangeParamsList.add(scanRangeParams);
                    updateScanRangeNumByScanRange(scanRangeParams);
                }
            }
        }

        private void computeInstanceParam(PlanFragmentId fragmentId,
                int parallelExecInstanceNum, FragmentExecParams params) {
            Map<Integer, TNetworkAddress> bucketSeqToAddress = fragmentIdToSeqToAddressMap.get(fragmentId);
            BucketSeqToScanRange bucketSeqToScanRange = fragmentIdBucketSeqToScanRangeMap.get(fragmentId);
            Set<Integer> scanNodeIds = fragmentIdToScanNodeIds.get(fragmentId);

            // 1. count each node in one fragment should scan how many tablet, gather them in one list
            Map<TNetworkAddress, List<Pair<Integer, Map<Integer, List<TScanRangeParams>>>>> addressToScanRanges
                    = Maps.newHashMap();
            for (Map.Entry<Integer, Map<Integer, List<TScanRangeParams>>> scanRanges
                    : bucketSeqToScanRange.entrySet()) {
                TNetworkAddress address = bucketSeqToAddress.get(scanRanges.getKey());
                Map<Integer, List<TScanRangeParams>> nodeScanRanges = scanRanges.getValue();
                // We only care about the node scan ranges of scan nodes which belong to this fragment
                Map<Integer, List<TScanRangeParams>> filteredNodeScanRanges = Maps.newHashMap();
                for (Integer scanNodeId : nodeScanRanges.keySet()) {
                    if (scanNodeIds.contains(scanNodeId)) {
                        filteredNodeScanRanges.put(scanNodeId, nodeScanRanges.get(scanNodeId));
                    }
                }
                Pair<Integer, Map<Integer, List<TScanRangeParams>>> filteredScanRanges
                        = Pair.of(scanRanges.getKey(), filteredNodeScanRanges);

                if (!addressToScanRanges.containsKey(address)) {
                    addressToScanRanges.put(address, Lists.newArrayList());
                }
                addressToScanRanges.get(address).add(filteredScanRanges);
            }
            FragmentScanRangeAssignment assignment = params.scanRangeAssignment;
            for (Map.Entry<TNetworkAddress, List<Pair<Integer, Map<Integer, List<TScanRangeParams>>>>> addressScanRange
                    : addressToScanRanges.entrySet()) {
                List<Pair<Integer, Map<Integer, List<TScanRangeParams>>>> scanRange = addressScanRange.getValue();
                Map<Integer, List<TScanRangeParams>> range
                        = findOrInsert(assignment, addressScanRange.getKey(), new HashMap<>());
                int expectedInstanceNum = 1;
                if (parallelExecInstanceNum > 1) {
                    //the scan instance num should not larger than the tablets num
                    expectedInstanceNum = Math.min(scanRange.size(), parallelExecInstanceNum);
                }

                // 2. split how many scanRange one instance should scan
                List<List<Pair<Integer, Map<Integer, List<TScanRangeParams>>>>> perInstanceScanRanges
                        = ListUtil.splitBySize(scanRange, expectedInstanceNum);

                // 3.construct instanceExecParam add the scanRange should be scan by instance
                for (List<Pair<Integer, Map<Integer, List<TScanRangeParams>>>> perInstanceScanRange
                        : perInstanceScanRanges) {
                    FInstanceExecParam instanceParam = new FInstanceExecParam(
                            null, addressScanRange.getKey(), 0, params);

                    for (Pair<Integer, Map<Integer, List<TScanRangeParams>>> nodeScanRangeMap : perInstanceScanRange) {
                        instanceParam.addBucketSeq(nodeScanRangeMap.first);
                        for (Map.Entry<Integer, List<TScanRangeParams>> nodeScanRange
                                : nodeScanRangeMap.second.entrySet()) {
                            if (!instanceParam.perNodeScanRanges.containsKey(nodeScanRange.getKey())) {
                                range.put(nodeScanRange.getKey(), Lists.newArrayList());
                                instanceParam.perNodeScanRanges.put(nodeScanRange.getKey(), Lists.newArrayList());
                            }
                            range.get(nodeScanRange.getKey()).addAll(nodeScanRange.getValue());
                            instanceParam.perNodeScanRanges.get(nodeScanRange.getKey())
                                    .addAll(nodeScanRange.getValue());
                        }
                    }
                    params.instanceExecParams.add(instanceParam);
                }
            }
        }
    }

    private final Map<PlanFragmentId, BucketSeqToScanRange> fragmentIdTobucketSeqToScanRangeMap = Maps.newHashMap();
    private final Map<PlanFragmentId, Map<Integer, TNetworkAddress>> fragmentIdToSeqToAddressMap = Maps.newHashMap();
    // cache the fragment id to its scan node ids. Used for colocate join.
    private final Map<PlanFragmentId, Set<Integer>> fragmentIdToScanNodeIds = Maps.newHashMap();
    private final Set<Integer> colocateFragmentIds = new HashSet<>();
    private final BucketShuffleJoinController bucketShuffleJoinController
            = new BucketShuffleJoinController(fragmentIdToScanNodeIds);

    // record backend execute state
    // TODO(zhaochun): add profile information and others
    public class BackendExecState {
        TExecPlanFragmentParams rpcParams;
        PlanFragmentId fragmentId;
        boolean initiated;
        volatile boolean done;
        boolean hasCanceled;
        int profileFragmentId;
        RuntimeProfile instanceProfile;
        RuntimeProfile loadChannelProfile;
        TNetworkAddress brpcAddress;
        TNetworkAddress address;
        Backend backend;
        long lastMissingHeartbeatTime = -1;
        TUniqueId instanceId;
        long lastUpdateTs = -1;
        long initTsMs = -1;

        public BackendExecState(PlanFragmentId fragmentId, int instanceId, int profileFragmentId,
                                TExecPlanFragmentParams rpcParams, Map<TNetworkAddress, Long> addressToBackendID,
                                RuntimeProfile loadChannelProfile) {
            this.profileFragmentId = profileFragmentId;
            this.fragmentId = fragmentId;
            this.rpcParams = rpcParams;
            this.initiated = false;
            this.done = false;
            FInstanceExecParam fi = fragmentExecParamsMap.get(fragmentId).instanceExecParams.get(instanceId);
            this.instanceId = fi.instanceId;
            this.address = fi.host;
            this.backend = idToBackend.get(addressToBackendID.get(address));
            this.brpcAddress = new TNetworkAddress(backend.getHost(), backend.getBrpcPort());

            String name = "Instance " + DebugUtil.printId(fi.instanceId) + " (host=" + address + ")";
            this.loadChannelProfile = loadChannelProfile;
            this.instanceProfile = new RuntimeProfile(name);
            this.hasCanceled = false;
            this.lastMissingHeartbeatTime = backend.getLastMissingHeartbeatTime();
            this.lastUpdateTs = System.currentTimeMillis() / 1000;
            this.initTsMs = System.currentTimeMillis();
        }

        public long getLastUpdateTs() {
            return lastUpdateTs;
        }

        public long getInitTsMs() {
            return initTsMs;
        }

        /**
         * Some information common to all Fragments does not need to be sent repeatedly.
         * Therefore, when we confirm that a certain BE has accepted the information,
         * we will delete the information in the subsequent Fragment to avoid repeated sending.
         * This information can be obtained from the cache of BE.
         */
        public void unsetFields() {
            this.rpcParams.unsetDescTbl();
            this.rpcParams.unsetFileScanParams();
            this.rpcParams.unsetCoord();
            this.rpcParams.unsetQueryGlobals();
            this.rpcParams.unsetResourceInfo();
            this.rpcParams.setIsSimplifiedParam(true);
        }

        // update profile.
        // return true if profile is updated. Otherwise, return false.
        public synchronized boolean updateProfile(TReportExecStatusParams params) {
            if (this.done) {
                // duplicate packet
                return false;
            }
            if (params.isSetProfile()) {
                instanceProfile.update(params.profile);
            }
            if (params.isSetLoadChannelProfile()) {
                loadChannelProfile.update(params.loadChannelProfile);
            }
            this.done = params.done;
            if (statsErrorEstimator != null) {
                statsErrorEstimator.updateExactReturnedRows(params);
            }

            this.lastUpdateTs = System.currentTimeMillis() / 1000;
            return true;
        }

        public synchronized void printProfile(StringBuilder builder) {
            this.instanceProfile.computeTimeInProfile();
            this.instanceProfile.prettyPrint(builder, "");
        }

        // cancel the fragment instance.
        // return true if cancel success. Otherwise, return false
        public synchronized boolean cancelFragmentInstance(Types.PPlanFragmentCancelReason cancelReason) {
            if (LOG.isDebugEnabled()) {
                LOG.debug("cancelRemoteFragments initiated={} done={} hasCanceled={} backend: {},"
                                + " fragment instance id={}, reason: {}",
                        this.initiated, this.done, this.hasCanceled, backend.getId(),
                        DebugUtil.printId(fragmentInstanceId()), cancelReason.name());
            }
            try {
                if (!this.initiated) {
                    return false;
                }
                // don't cancel if it is already finished
                if (this.done) {
                    return false;
                }
                if (this.hasCanceled) {
                    return false;
                }

                Span span = ConnectContext.get() != null
                        ? ConnectContext.get().getTracer().spanBuilder("cancelPlanFragmentAsync")
                        .setParent(Context.current()).setSpanKind(SpanKind.CLIENT).startSpan()
                        : Telemetry.getNoopSpan();
                try (Scope scope = span.makeCurrent()) {
                    BackendServiceProxy.getInstance().cancelPlanFragmentAsync(brpcAddress,
                            fragmentInstanceId(), cancelReason);
                } catch (RpcException e) {
                    span.recordException(e);
                    LOG.warn("cancel plan fragment get a exception, address={}:{}", brpcAddress.getHostname(),
                            brpcAddress.getPort());
                    SimpleScheduler.addToBlacklist(addressToBackendID.get(brpcAddress), e.getMessage());
                } finally {
                    span.end();
                }

                this.hasCanceled = true;
            } catch (Exception e) {
                LOG.warn("catch a exception", e);
                return false;
            }
            return true;
        }

        public synchronized boolean computeTimeInProfile(int maxFragmentId) {
            if (this.profileFragmentId < 0 || this.profileFragmentId > maxFragmentId) {
                LOG.warn("profileFragmentId {} should be in [0, {})", profileFragmentId, maxFragmentId);
                return false;
            }
            instanceProfile.computeTimeInProfile();
            return true;
        }

        public boolean isBackendStateHealthy() {
            if (backend.getLastMissingHeartbeatTime() > lastMissingHeartbeatTime && !backend.isAlive()) {
                LOG.warn("backend {} is down while joining the coordinator. job id: {}",
                        backend.getId(), jobId);
                return false;
            }
            return true;
        }

        public FragmentInstanceInfo buildFragmentInstanceInfo() {
            return new QueryStatisticsItem.FragmentInstanceInfo.Builder().instanceId(fragmentInstanceId())
                    .fragmentId(String.valueOf(fragmentId)).address(this.address).build();
        }

        private TUniqueId fragmentInstanceId() {
            return this.rpcParams.params.getFragmentInstanceId();
        }
    }

    public class PipelineExecContext {
        TPipelineFragmentParams rpcParams;
        PlanFragmentId fragmentId;
        boolean initiated;
        volatile boolean done;
        boolean hasCanceled;
        Map<TUniqueId, RuntimeProfile> fragmentInstancesMap;
        RuntimeProfile loadChannelProfile;
        int cancelProgress = 0;
        int profileFragmentId;
        TNetworkAddress brpcAddress;
        TNetworkAddress address;
        Backend backend;
        long lastMissingHeartbeatTime = -1;
        long profileReportProgress = 0;
        private final int numInstances;

        public PipelineExecContext(PlanFragmentId fragmentId, int profileFragmentId,
                TPipelineFragmentParams rpcParams, Long backendId,
                Map<TUniqueId, RuntimeProfile> fragmentInstancesMap,
                RuntimeProfile loadChannelProfile) {
            this.profileFragmentId = profileFragmentId;
            this.fragmentId = fragmentId;
            this.rpcParams = rpcParams;
            this.numInstances = rpcParams.local_params.size();
            this.fragmentInstancesMap = fragmentInstancesMap;
            this.loadChannelProfile = loadChannelProfile;

            this.initiated = false;
            this.done = false;

            this.backend = idToBackend.get(backendId);
            this.address = new TNetworkAddress(backend.getHost(), backend.getBePort());
            this.brpcAddress = new TNetworkAddress(backend.getHost(), backend.getBrpcPort());

            this.hasCanceled = false;
            this.lastMissingHeartbeatTime = backend.getLastMissingHeartbeatTime();
        }

        /**
         * Some information common to all Fragments does not need to be sent repeatedly.
         * Therefore, when we confirm that a certain BE has accepted the information,
         * we will delete the information in the subsequent Fragment to avoid repeated sending.
         * This information can be obtained from the cache of BE.
         */
        public void unsetFields() {
            this.rpcParams.unsetDescTbl();
            this.rpcParams.unsetFileScanParams();
            this.rpcParams.unsetCoord();
            this.rpcParams.unsetQueryGlobals();
            this.rpcParams.unsetResourceInfo();
            this.rpcParams.setIsSimplifiedParam(true);
        }

        // update profile.
        // return true if profile is updated. Otherwise, return false.
        public synchronized boolean updateProfile(TReportExecStatusParams params) {
            RuntimeProfile profile = fragmentInstancesMap.get(params.fragment_instance_id);
            if (params.done && profile.getIsDone()) {
                // duplicate packet
                return false;
            }

            if (params.isSetProfile()) {
                profile.update(params.profile);
            }
            if (params.isSetLoadChannelProfile()) {
                loadChannelProfile.update(params.loadChannelProfile);
            }
            if (params.done) {
                profile.setIsDone(true);
                profileReportProgress++;
            }
            if (profileReportProgress == numInstances) {
                this.done = true;
            }
            return true;
        }

        public synchronized void printProfile(StringBuilder builder) {
            this.fragmentInstancesMap.values().stream().forEach(p -> {
                p.computeTimeInProfile();
                p.prettyPrint(builder, "");
            });
        }

        // cancel all fragment instances.
        // return true if cancel success. Otherwise, return false
        public synchronized boolean cancelFragmentInstance(Types.PPlanFragmentCancelReason cancelReason) {
            if (!this.initiated) {
                return false;
            }
            // don't cancel if it is already finished
            if (this.done) {
                return false;
            }
            if (this.hasCanceled) {
                return false;
            }
            for (TPipelineInstanceParams localParam : rpcParams.local_params) {
                if (LOG.isDebugEnabled()) {
                    LOG.debug("cancelRemoteFragments initiated={} done={} hasCanceled={} backend: {},"
                                    + " fragment instance id={}, reason: {}",
                            this.initiated, this.done, this.hasCanceled, backend.getId(),
                            DebugUtil.printId(localParam.fragment_instance_id), cancelReason.name());
                }

                RuntimeProfile profile = fragmentInstancesMap.get(localParam.fragment_instance_id);
                if (profile.getIsDone() || profile.getIsCancel()) {
                    continue;
                }

                this.hasCanceled = true;
                try {
                    Span span = ConnectContext.get() != null
                            ? ConnectContext.get().getTracer().spanBuilder("cancelPlanFragmentAsync")
                            .setParent(Context.current()).setSpanKind(SpanKind.CLIENT).startSpan()
                            : Telemetry.getNoopSpan();
                    try (Scope scope = span.makeCurrent()) {
                        BackendServiceProxy.getInstance().cancelPlanFragmentAsync(brpcAddress,
                                localParam.fragment_instance_id, cancelReason);
                    } catch (RpcException e) {
                        span.recordException(e);
                        LOG.warn("cancel plan fragment get a exception, address={}:{}", brpcAddress.getHostname(),
                                brpcAddress.getPort());
                        SimpleScheduler.addToBlacklist(addressToBackendID.get(brpcAddress), e.getMessage());
                    } finally {
                        span.end();
                    }
                } catch (Exception e) {
                    LOG.warn("catch a exception", e);
                    return false;
                }
            }
            if (!this.hasCanceled) {
                return false;
            }

            for (int i = 0; i < this.numInstances; i++) {
                fragmentInstancesMap.get(rpcParams.local_params.get(i).fragment_instance_id).setIsCancel(true);
            }
            cancelProgress = numInstances;
            return true;
        }

        public synchronized boolean computeTimeInProfile(int maxFragmentId) {
            if (this.profileFragmentId < 0 || this.profileFragmentId > maxFragmentId) {
                LOG.warn("profileFragmentId {} should be in [0, {})", profileFragmentId, maxFragmentId);
                return false;
            }
            // profile.computeTimeInProfile();
            return true;
        }

        public boolean isBackendStateHealthy() {
            if (backend.getLastMissingHeartbeatTime() > lastMissingHeartbeatTime && !backend.isAlive()) {
                LOG.warn("backend {} is down while joining the coordinator. job id: {}",
                        backend.getId(), jobId);
                return false;
            }
            return true;
        }

        public List<QueryStatisticsItem.FragmentInstanceInfo> buildFragmentInstanceInfo() {
            return this.rpcParams.local_params.stream().map(it -> new FragmentInstanceInfo.Builder()
                    .instanceId(it.fragment_instance_id).fragmentId(String.valueOf(fragmentId))
                    .address(this.address).build()).collect(Collectors.toList());
        }
    }

    /**
     * A set of BackendExecState for same Backend
     */
    public class BackendExecStates {
        long beId;
        TNetworkAddress brpcAddr;
        List<BackendExecState> states = Lists.newArrayList();
        boolean twoPhaseExecution = false;
        ScopedSpan scopedSpan = new ScopedSpan();

        public BackendExecStates(long beId, TNetworkAddress brpcAddr, boolean twoPhaseExecution) {
            this.beId = beId;
            this.brpcAddr = brpcAddr;
            this.twoPhaseExecution = twoPhaseExecution;
        }

        public void addState(BackendExecState state) {
            this.states.add(state);
        }

        /**
         * The BackendExecState in states are all send to the same BE.
         * So only the first BackendExecState need to carry some common fields, such as DescriptorTbl,
         * the other BackendExecState does not need those fields. Unset them to reduce size.
         */
        public void unsetFields() {
            boolean first = true;
            for (BackendExecState state : states) {
                if (first) {
                    first = false;
                    continue;
                }
                state.unsetFields();
            }
        }

        public Future<InternalService.PExecPlanFragmentResult> execRemoteFragmentsAsync(BackendServiceProxy proxy)
                throws TException {
            try {
                TExecPlanFragmentParamsList paramsList = new TExecPlanFragmentParamsList();
                for (BackendExecState state : states) {
                    state.initiated = true;
                    paramsList.addToParamsList(state.rpcParams);
                }
                return proxy.execPlanFragmentsAsync(brpcAddr, paramsList, twoPhaseExecution);
            } catch (RpcException e) {
                // DO NOT throw exception here, return a complete future with error code,
                // so that the following logic will cancel the fragment.
                return futureWithException(e);
            }
        }

        public Future<InternalService.PExecPlanFragmentResult> execPlanFragmentStartAsync(BackendServiceProxy proxy)
                throws TException {
            try {
                PExecPlanFragmentStartRequest.Builder builder = PExecPlanFragmentStartRequest.newBuilder();
                PUniqueId qid = PUniqueId.newBuilder().setHi(queryId.hi).setLo(queryId.lo).build();
                builder.setQueryId(qid);
                return proxy.execPlanFragmentStartAsync(brpcAddr, builder.build());
            } catch (RpcException e) {
                // DO NOT throw exception here, return a complete future with error code,
                // so that the following logic will cancel the fragment.
                return futureWithException(e);
            }
        }

        @NotNull
        private Future<PExecPlanFragmentResult> futureWithException(RpcException e) {
            return new Future<PExecPlanFragmentResult>() {
                @Override
                public boolean cancel(boolean mayInterruptIfRunning) {
                    return false;
                }

                @Override
                public boolean isCancelled() {
                    return false;
                }

                @Override
                public boolean isDone() {
                    return true;
                }

                @Override
                public PExecPlanFragmentResult get() {
                    PExecPlanFragmentResult result = PExecPlanFragmentResult.newBuilder().setStatus(
                            Types.PStatus.newBuilder().addErrorMsgs(e.getMessage())
                                    .setStatusCode(TStatusCode.THRIFT_RPC_ERROR.getValue()).build()).build();
                    return result;
                }

                @Override
                public PExecPlanFragmentResult get(long timeout, TimeUnit unit) {
                    return get();
                }
            };
        }
    }

    public class PipelineExecContexts {
        long beId;
        TNetworkAddress brpcAddr;
        List<PipelineExecContext> ctxs = Lists.newArrayList();
        boolean twoPhaseExecution = false;
        ScopedSpan scopedSpan = new ScopedSpan();
        int instanceNumber;

        public PipelineExecContexts(long beId, TNetworkAddress brpcAddr, boolean twoPhaseExecution,
                int instanceNumber) {
            this.beId = beId;
            this.brpcAddr = brpcAddr;
            this.twoPhaseExecution = twoPhaseExecution;
            this.instanceNumber = instanceNumber;
        }

        public void addContext(PipelineExecContext ctx) {
            this.ctxs.add(ctx);
        }

        public int getInstanceNumber() {
            return instanceNumber;
        }

        /**
         * The BackendExecState in states are all send to the same BE.
         * So only the first BackendExecState need to carry some common fields, such as DescriptorTbl,
         * the other BackendExecState does not need those fields. Unset them to reduce size.
         */
        public void unsetFields() {
            boolean first = true;
            for (PipelineExecContext ctx : ctxs) {
                if (first) {
                    first = false;
                    continue;
                }
                ctx.unsetFields();
            }
        }

        public Future<InternalService.PExecPlanFragmentResult> execRemoteFragmentsAsync(BackendServiceProxy proxy)
                throws TException {
            try {
                TPipelineFragmentParamsList paramsList = new TPipelineFragmentParamsList();
                for (PipelineExecContext cts : ctxs) {
                    cts.initiated = true;
                    paramsList.addToParamsList(cts.rpcParams);
                }
                return proxy.execPlanFragmentsAsync(brpcAddr, paramsList, twoPhaseExecution);
            } catch (RpcException e) {
                // DO NOT throw exception here, return a complete future with error code,
                // so that the following logic will cancel the fragment.
                return futureWithException(e);
            }
        }

        public Future<InternalService.PExecPlanFragmentResult> execPlanFragmentStartAsync(BackendServiceProxy proxy)
                throws TException {
            try {
                PExecPlanFragmentStartRequest.Builder builder = PExecPlanFragmentStartRequest.newBuilder();
                PUniqueId qid = PUniqueId.newBuilder().setHi(queryId.hi).setLo(queryId.lo).build();
                builder.setQueryId(qid);
                return proxy.execPlanFragmentStartAsync(brpcAddr, builder.build());
            } catch (RpcException e) {
                // DO NOT throw exception here, return a complete future with error code,
                // so that the following logic will cancel the fragment.
                return futureWithException(e);
            }
        }

        @NotNull
        private Future<PExecPlanFragmentResult> futureWithException(RpcException e) {
            return new Future<PExecPlanFragmentResult>() {
                @Override
                public boolean cancel(boolean mayInterruptIfRunning) {
                    return false;
                }

                @Override
                public boolean isCancelled() {
                    return false;
                }

                @Override
                public boolean isDone() {
                    return true;
                }

                @Override
                public PExecPlanFragmentResult get() {
                    PExecPlanFragmentResult result = PExecPlanFragmentResult.newBuilder().setStatus(
                            Types.PStatus.newBuilder().addErrorMsgs(e.getMessage())
                                    .setStatusCode(TStatusCode.THRIFT_RPC_ERROR.getValue()).build()).build();
                    return result;
                }

                @Override
                public PExecPlanFragmentResult get(long timeout, TimeUnit unit) {
                    return get();
                }
            };
        }
    }

    // execution parameters for a single fragment,
    // per-fragment can have multiple FInstanceExecParam,
    // used to assemble TPlanFragmentExecParams
    protected class FragmentExecParams {
        public PlanFragment fragment;
        public List<TPlanFragmentDestination> destinations = Lists.newArrayList();
        public Map<Integer, Integer> perExchNumSenders = Maps.newHashMap();

        public List<PlanFragmentId> inputFragments = Lists.newArrayList();
        public List<FInstanceExecParam> instanceExecParams = Lists.newArrayList();
        public FragmentScanRangeAssignment scanRangeAssignment = new FragmentScanRangeAssignment();

        public FragmentExecParams(PlanFragment fragment) {
            this.fragment = fragment;
        }

        List<TExecPlanFragmentParams> toThrift(int backendNum) {
            List<TExecPlanFragmentParams> paramsList = Lists.newArrayList();

            for (int i = 0; i < instanceExecParams.size(); ++i) {
                final FInstanceExecParam instanceExecParam = instanceExecParams.get(i);
                TExecPlanFragmentParams params = new TExecPlanFragmentParams();
                params.setProtocolVersion(PaloInternalServiceVersion.V1);
                params.setFragment(fragment.toThrift());
                params.setDescTbl(descTable);
                params.setParams(new TPlanFragmentExecParams());
                params.setBuildHashTableForBroadcastJoin(instanceExecParam.buildHashTableForBroadcastJoin);
                params.params.setQueryId(queryId);
                params.params.setFragmentInstanceId(instanceExecParam.instanceId);
                Map<Integer, List<TScanRangeParams>> scanRanges = instanceExecParam.perNodeScanRanges;
                if (scanRanges == null) {
                    scanRanges = Maps.newHashMap();
                }

                params.params.setPerNodeScanRanges(scanRanges);
                params.params.setPerExchNumSenders(perExchNumSenders);

                params.params.setDestinations(destinations);
                params.params.setSenderId(i);
                params.params.setNumSenders(instanceExecParams.size());
                params.setCoord(coordAddress);
                params.setBackendNum(backendNum++);
                params.setQueryGlobals(queryGlobals);
                params.setQueryOptions(queryOptions);
                params.query_options.setEnablePipelineEngine(false);
                params.params.setSendQueryStatisticsWithEveryBatch(
                        fragment.isTransferQueryStatisticsWithEveryBatch());
                params.params.setRuntimeFilterParams(new TRuntimeFilterParams());
                params.params.runtime_filter_params.setRuntimeFilterMergeAddr(runtimeFilterMergeAddr);
                if (instanceExecParam.instanceId.equals(runtimeFilterMergeInstanceId)) {
                    for (RuntimeFilter rf : assignedRuntimeFilters) {
                        if (!ridToTargetParam.containsKey(rf.getFilterId())) {
                            continue;
                        }
                        List<FRuntimeFilterTargetParam> fParams = ridToTargetParam.get(rf.getFilterId());
                        rf.computeUseRemoteRfOpt();
                        if (rf.getUseRemoteRfOpt()) {
                            Map<TNetworkAddress, TRuntimeFilterTargetParamsV2> targetParamsV2 = new HashMap<>();
                            for (FRuntimeFilterTargetParam targetParam : fParams) {
                                if (targetParamsV2.containsKey(targetParam.targetFragmentInstanceAddr)) {
                                    targetParamsV2.get(targetParam.targetFragmentInstanceAddr)
                                            .target_fragment_instance_ids
                                            .add(targetParam.targetFragmentInstanceId);
                                } else {
                                    targetParamsV2.put(targetParam.targetFragmentInstanceAddr,
                                            new TRuntimeFilterTargetParamsV2());
                                    targetParamsV2.get(targetParam.targetFragmentInstanceAddr)
                                            .target_fragment_instance_addr
                                            = targetParam.targetFragmentInstanceAddr;
                                    targetParamsV2.get(targetParam.targetFragmentInstanceAddr)
                                            .target_fragment_instance_ids
                                            = new ArrayList<>();
                                    targetParamsV2.get(targetParam.targetFragmentInstanceAddr)
                                            .target_fragment_instance_ids
                                            .add(targetParam.targetFragmentInstanceId);
                                }
                            }
                            params.params.runtime_filter_params.putToRidToTargetParamv2(rf.getFilterId().asInt(),
                                    new ArrayList<TRuntimeFilterTargetParamsV2>(targetParamsV2.values()));
                        } else {
                            List<TRuntimeFilterTargetParams> targetParams = Lists.newArrayList();
                            for (FRuntimeFilterTargetParam targetParam : fParams) {
                                targetParams.add(new TRuntimeFilterTargetParams(targetParam.targetFragmentInstanceId,
                                        targetParam.targetFragmentInstanceAddr));
                            }
                            params.params.runtime_filter_params.putToRidToTargetParam(rf.getFilterId().asInt(),
                                    targetParams);
                        }
                    }
                    for (Map.Entry<RuntimeFilterId, Integer> entry : ridToBuilderNum.entrySet()) {
                        params.params.runtime_filter_params.putToRuntimeFilterBuilderNum(
                                entry.getKey().asInt(), entry.getValue());
                    }
                    for (RuntimeFilter rf : assignedRuntimeFilters) {
                        params.params.runtime_filter_params.putToRidToRuntimeFilter(
                                rf.getFilterId().asInt(), rf.toThrift());
                    }
                }

                params.setFileScanParams(fileScanRangeParamsMap);
                paramsList.add(params);
            }
            return paramsList;
        }

        Map<TNetworkAddress, TPipelineFragmentParams> toTPipelineParams(int backendNum) {
            long memLimit = queryOptions.getMemLimit();
            // 2. update memory limit for colocate join
            if (colocateFragmentIds.contains(fragment.getFragmentId().asInt())) {
                int rate = Math.min(Config.query_colocate_join_memory_limit_penalty_factor, instanceExecParams.size());
                memLimit = queryOptions.getMemLimit() / rate;
            }

            Map<TNetworkAddress, TPipelineFragmentParams> res = new HashMap();
            for (int i = 0; i < instanceExecParams.size(); ++i) {
                final FInstanceExecParam instanceExecParam = instanceExecParams.get(i);
                if (!res.containsKey(instanceExecParam.host)) {
                    TPipelineFragmentParams params = new TPipelineFragmentParams();

                    // Set global param
                    params.setProtocolVersion(PaloInternalServiceVersion.V1);
                    params.setDescTbl(descTable);
                    params.setQueryId(queryId);
                    params.setPerExchNumSenders(perExchNumSenders);
                    params.setDestinations(destinations);
                    params.setNumSenders(instanceExecParams.size());
                    params.setCoord(coordAddress);
                    params.setQueryGlobals(queryGlobals);
                    params.setQueryOptions(queryOptions);
                    params.query_options.setEnablePipelineEngine(true);
                    params.query_options.setMemLimit(memLimit);
                    params.setSendQueryStatisticsWithEveryBatch(
                            fragment.isTransferQueryStatisticsWithEveryBatch());
                    params.setFragment(fragment.toThrift());
                    params.setLocalParams(Lists.newArrayList());
                    if (tWorkloadGroups != null) {
                        params.setWorkloadGroups(tWorkloadGroups);
                    }

                    params.setFileScanParams(fileScanRangeParamsMap);
                    res.put(instanceExecParam.host, params);
                }
                TPipelineFragmentParams params = res.get(instanceExecParam.host);
                TPipelineInstanceParams localParams = new TPipelineInstanceParams();

                localParams.setBuildHashTableForBroadcastJoin(instanceExecParam.buildHashTableForBroadcastJoin);
                localParams.setFragmentInstanceId(instanceExecParam.instanceId);
                Map<Integer, List<TScanRangeParams>> scanRanges = instanceExecParam.perNodeScanRanges;
                Map<Integer, Boolean> perNodeSharedScans = instanceExecParam.perNodeSharedScans;
                if (scanRanges == null) {
                    scanRanges = Maps.newHashMap();
                    perNodeSharedScans = Maps.newHashMap();
                }
                localParams.setPerNodeScanRanges(scanRanges);
                localParams.setPerNodeSharedScans(perNodeSharedScans);
                localParams.setSenderId(i);
                localParams.setBackendNum(backendNum++);
                localParams.setRuntimeFilterParams(new TRuntimeFilterParams());
                localParams.runtime_filter_params.setRuntimeFilterMergeAddr(runtimeFilterMergeAddr);
                if (instanceExecParam.instanceId.equals(runtimeFilterMergeInstanceId)) {
                    for (RuntimeFilter rf : assignedRuntimeFilters) {
                        if (!ridToTargetParam.containsKey(rf.getFilterId())) {
                            continue;
                        }
                        List<FRuntimeFilterTargetParam> fParams = ridToTargetParam.get(rf.getFilterId());
                        rf.computeUseRemoteRfOpt();
                        if (rf.getUseRemoteRfOpt()) {
                            Map<TNetworkAddress, TRuntimeFilterTargetParamsV2> targetParamsV2 = new HashMap<>();
                            for (FRuntimeFilterTargetParam targetParam : fParams) {
                                if (targetParamsV2.containsKey(targetParam.targetFragmentInstanceAddr)) {
                                    targetParamsV2.get(targetParam.targetFragmentInstanceAddr)
                                            .target_fragment_instance_ids
                                            .add(targetParam.targetFragmentInstanceId);
                                } else {
                                    targetParamsV2.put(targetParam.targetFragmentInstanceAddr,
                                            new TRuntimeFilterTargetParamsV2());
                                    targetParamsV2.get(targetParam.targetFragmentInstanceAddr)
                                            .target_fragment_instance_addr
                                            = targetParam.targetFragmentInstanceAddr;
                                    targetParamsV2.get(targetParam.targetFragmentInstanceAddr)
                                            .target_fragment_instance_ids
                                            = new ArrayList<>();
                                    targetParamsV2.get(targetParam.targetFragmentInstanceAddr)
                                            .target_fragment_instance_ids
                                            .add(targetParam.targetFragmentInstanceId);
                                }
                            }

                            localParams.runtime_filter_params.putToRidToTargetParamv2(rf.getFilterId().asInt(),
                                    new ArrayList<TRuntimeFilterTargetParamsV2>(targetParamsV2.values()));
                        } else {
                            List<TRuntimeFilterTargetParams> targetParams = Lists.newArrayList();
                            for (FRuntimeFilterTargetParam targetParam : fParams) {
                                targetParams.add(new TRuntimeFilterTargetParams(targetParam.targetFragmentInstanceId,
                                        targetParam.targetFragmentInstanceAddr));
                            }
                            localParams.runtime_filter_params.putToRidToTargetParam(rf.getFilterId().asInt(),
                                    targetParams);
                        }
                    }
                    for (Map.Entry<RuntimeFilterId, Integer> entry : ridToBuilderNum.entrySet()) {
                        localParams.runtime_filter_params.putToRuntimeFilterBuilderNum(
                                entry.getKey().asInt(), entry.getValue());
                    }
                    for (RuntimeFilter rf : assignedRuntimeFilters) {
                        localParams.runtime_filter_params.putToRidToRuntimeFilter(
                                rf.getFilterId().asInt(), rf.toThrift());
                    }
                }
                params.getLocalParams().add(localParams);
            }

            return res;
        }

        // Append range information
        // [tablet_id(version),tablet_id(version)]
        public void appendScanRange(StringBuilder sb, List<TScanRangeParams> params) {
            sb.append("range=[");
            int idx = 0;
            for (TScanRangeParams range : params) {
                TPaloScanRange paloScanRange = range.getScanRange().getPaloScanRange();
                if (paloScanRange != null) {
                    if (idx++ != 0) {
                        sb.append(",");
                    }
                    sb.append("{tid=").append(paloScanRange.getTabletId())
                            .append(",ver=").append(paloScanRange.getVersion()).append("}");
                }
                TEsScanRange esScanRange = range.getScanRange().getEsScanRange();
                if (esScanRange != null) {
                    sb.append("{ index=").append(esScanRange.getIndex())
                            .append(", shardid=").append(esScanRange.getShardId())
                            .append("}");
                }
            }
            sb.append("]");
        }

        public void appendTo(StringBuilder sb) {
            // append fragment
            sb.append("{plan=");
            fragment.getPlanRoot().appendTrace(sb);
            sb.append(",instance=[");
            // append instance
            for (int i = 0; i < instanceExecParams.size(); ++i) {
                if (i != 0) {
                    sb.append(",");
                }
                TNetworkAddress address = instanceExecParams.get(i).host;
                Map<Integer, List<TScanRangeParams>> scanRanges =
                        scanRangeAssignment.get(address);
                sb.append("{");
                sb.append("id=").append(DebugUtil.printId(instanceExecParams.get(i).instanceId));
                sb.append(",host=").append(instanceExecParams.get(i).host);
                if (scanRanges == null) {
                    sb.append("}");
                    continue;
                }
                sb.append(",range=[");
                int eIdx = 0;
                for (Map.Entry<Integer, List<TScanRangeParams>> entry : scanRanges.entrySet()) {
                    if (eIdx++ != 0) {
                        sb.append(",");
                    }
                    sb.append("id").append(entry.getKey()).append(",");
                    appendScanRange(sb, entry.getValue());
                }
                sb.append("]");
                sb.append("}");
            }
            sb.append("]"); // end of instances
            sb.append("}");
        }
    }

    // fragment instance exec param, it is used to assemble
    // the per-instance TPlanFragmentExecParams, as a member of
    // FragmentExecParams
    static class FInstanceExecParam {
        TUniqueId instanceId;
        TNetworkAddress host;
        Map<Integer, List<TScanRangeParams>> perNodeScanRanges = Maps.newHashMap();
        Map<Integer, Boolean> perNodeSharedScans = Maps.newHashMap();

        int perFragmentInstanceIdx;

        Set<Integer> bucketSeqSet = Sets.newHashSet();

        FragmentExecParams fragmentExecParams;

        boolean buildHashTableForBroadcastJoin = false;

        List<TUniqueId> instancesSharingHashTable = Lists.newArrayList();

        public void addBucketSeq(int bucketSeq) {
            this.bucketSeqSet.add(bucketSeq);
        }

        public FInstanceExecParam(TUniqueId id, TNetworkAddress host,
                                  int perFragmentInstanceIdx, FragmentExecParams fragmentExecParams) {
            this.instanceId = id;
            this.host = host;
            this.perFragmentInstanceIdx = perFragmentInstanceIdx;
            this.fragmentExecParams = fragmentExecParams;
        }

        public PlanFragment fragment() {
            return fragmentExecParams.fragment;
        }
    }

    // consistent with EXPLAIN's fragment index
    public List<QueryStatisticsItem.FragmentInstanceInfo> getFragmentInstanceInfos() {
        final List<QueryStatisticsItem.FragmentInstanceInfo> result =
                Lists.newArrayList();
        lock();
        try {
            if (enablePipelineEngine) {
                for (int index = 0; index < fragments.size(); index++) {
                    for (PipelineExecContext ctx : pipelineExecContexts.values()) {
                        if (fragments.get(index).getFragmentId() != ctx.fragmentId) {
                            continue;
                        }
                        final List<QueryStatisticsItem.FragmentInstanceInfo> info = ctx.buildFragmentInstanceInfo();
                        result.addAll(info);
                    }
                }
            } else {
                for (int index = 0; index < fragments.size(); index++) {
                    for (BackendExecState backendExecState : backendExecStates) {
                        if (fragments.get(index).getFragmentId() != backendExecState.fragmentId) {
                            continue;
                        }
                        final QueryStatisticsItem.FragmentInstanceInfo info =
                                backendExecState.buildFragmentInstanceInfo();
                        result.add(info);
                    }
                }
            }
        } finally {
            unlock();
        }
        return result;
    }

    private void attachInstanceProfileToFragmentProfile() {
        if (enablePipelineEngine) {
            for (PipelineExecContext ctx : pipelineExecContexts.values()) {
                ctx.fragmentInstancesMap.values().stream()
                        .forEach(p -> executionProfile.addInstanceProfile(ctx.profileFragmentId, p));
            }
        } else {
            for (BackendExecState backendExecState : backendExecStates) {
                executionProfile.addInstanceProfile(backendExecState.profileFragmentId,
                        backendExecState.instanceProfile);
            }
        }
    }

    public Map<PlanFragmentId, FragmentExecParams> getFragmentExecParamsMap() {
        return fragmentExecParamsMap;
    }

    public List<PlanFragment> getFragments() {
        return fragments;
    }

    // Runtime filter target fragment instance param
    static class FRuntimeFilterTargetParam {
        public TUniqueId targetFragmentInstanceId;

        public TNetworkAddress targetFragmentInstanceAddr;

        public FRuntimeFilterTargetParam(TUniqueId id, TNetworkAddress host) {
            this.targetFragmentInstanceId = id;
            this.targetFragmentInstanceAddr = host;
        }
    }
}


<|MERGE_RESOLUTION|>--- conflicted
+++ resolved
@@ -403,11 +403,7 @@
         this.queryOptions.setExecutionTimeout(context.getExecTimeout());
         this.queryOptions.setEnableScanNodeRunSerial(context.getSessionVariable().isEnableScanRunSerial());
         this.queryOptions.setMysqlRowBinaryFormat(
-<<<<<<< HEAD
-                    context.getMysqlChannel().useServerPrepStmts());
-=======
                     context.getCommand() == MysqlCommand.COM_STMT_EXECUTE);
->>>>>>> cc1aabba
     }
 
     public long getJobId() {
