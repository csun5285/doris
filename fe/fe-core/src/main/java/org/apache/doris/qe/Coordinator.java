--- conflicted
+++ resolved
@@ -36,10 +36,6 @@
 import org.apache.doris.common.util.ListUtil;
 import org.apache.doris.common.util.RuntimeProfile;
 import org.apache.doris.common.util.TimeUtils;
-<<<<<<< HEAD
-import org.apache.doris.common.util.VectorizedUtil;
-=======
->>>>>>> 7bda49b5
 import org.apache.doris.load.loadv2.LoadJob;
 import org.apache.doris.metric.MetricRepo;
 import org.apache.doris.nereids.stats.StatsErrorEstimator;
@@ -66,11 +62,8 @@
 import org.apache.doris.planner.SetOperationNode;
 import org.apache.doris.planner.UnionNode;
 import org.apache.doris.planner.external.ExternalScanNode;
-<<<<<<< HEAD
 import org.apache.doris.planner.external.FileQueryScanNode;
-=======
 import org.apache.doris.planner.external.FileScanNode;
->>>>>>> 7bda49b5
 import org.apache.doris.proto.InternalService;
 import org.apache.doris.proto.InternalService.PExecPlanFragmentResult;
 import org.apache.doris.proto.InternalService.PExecPlanFragmentStartRequest;
@@ -91,10 +84,7 @@
 import org.apache.doris.thrift.TExecPlanFragmentParams;
 import org.apache.doris.thrift.TExecPlanFragmentParamsList;
 import org.apache.doris.thrift.TExternalScanRange;
-<<<<<<< HEAD
 import org.apache.doris.thrift.TFileRangeDesc;
-=======
->>>>>>> 7bda49b5
 import org.apache.doris.thrift.TFileScanRange;
 import org.apache.doris.thrift.TNetworkAddress;
 import org.apache.doris.thrift.TPaloScanRange;
@@ -122,12 +112,10 @@
 
 import com.google.common.base.Preconditions;
 import com.google.common.base.Strings;
-import com.google.common.collect.HashMultimap;
 import com.google.common.collect.HashMultiset;
 import com.google.common.collect.ImmutableMap;
 import com.google.common.collect.Lists;
 import com.google.common.collect.Maps;
-import com.google.common.collect.Multimap;
 import com.google.common.collect.Multiset;
 import com.google.common.collect.Sets;
 import com.google.common.hash.Funnel;
@@ -144,10 +132,7 @@
 import org.apache.thrift.TException;
 import org.jetbrains.annotations.NotNull;
 
-<<<<<<< HEAD
 import java.nio.charset.StandardCharsets;
-=======
->>>>>>> 7bda49b5
 import java.time.LocalDateTime;
 import java.util.ArrayList;
 import java.util.Collection;
@@ -219,11 +204,7 @@
     private final Map<Pair<Integer, Long>, PipelineExecContext> pipelineExecContexts = new HashMap<>();
     // backend which state need to be checked when joining this coordinator.
     // It is supposed to be the subset of backendExecStates.
-<<<<<<< HEAD
-    private final Multimap<TUniqueId, BackendExecState> needCheckBackendExecStates = HashMultimap.create();
-=======
     private final List<BackendExecState> needCheckBackendExecStates = Lists.newArrayList();
->>>>>>> 7bda49b5
     private final List<PipelineExecContext> needCheckPipelineExecContexts = Lists.newArrayList();
     private ResultReceiver receiver;
     private final List<ScanNode> scanNodes;
@@ -294,8 +275,8 @@
 
     // True if all scan node are ExternalScanNode.
     private boolean isAllExternalScan = true;
-<<<<<<< HEAD
-
+
+    // CLOUD_MODE_BEGIN
     private static class BackendHash implements Funnel<Backend> {
         @Override
         public void funnel(Backend backend, PrimitiveSink primitiveSink) {
@@ -314,8 +295,7 @@
             }
         }
     }
-=======
->>>>>>> 7bda49b5
+    // CLOUD_MODE_END
 
     // Used for query/insert
     public Coordinator(ConnectContext context, Analyzer analyzer, Planner planner,
@@ -359,13 +339,9 @@
 
         this.returnedAllResults = false;
         this.enableShareHashTableForBroadcastJoin = context.getSessionVariable().enableShareHashTableForBroadcastJoin;
-<<<<<<< HEAD
-        this.enablePipelineEngine = context.getSessionVariable().enablePipelineEngine;
-=======
         // Only enable pipeline query engine in query, not load
         this.enablePipelineEngine = context.getSessionVariable().getEnablePipelineEngine()
                 && (fragments.size() > 0 && fragments.get(0).getSink() instanceof ResultSink);
->>>>>>> 7bda49b5
         initQueryOptions(context);
 
         setFromUserProperty(context);
@@ -433,15 +409,8 @@
 
     private void initQueryOptions(ConnectContext context) {
         this.queryOptions = context.getSessionVariable().toThrift();
-<<<<<<< HEAD
-        this.queryOptions.setEnablePipelineEngine(VectorizedUtil.isPipeline());
-        this.queryOptions.setBeExecVersion(Config.be_exec_version);
-        this.queryOptions.setMysqlRowBinaryFormat(
-                    context.getMysqlChannel().useServerPrepStmts());
-=======
         this.queryOptions.setEnablePipelineEngine(SessionVariable.enablePipelineEngine());
         this.queryOptions.setBeExecVersion(Config.be_exec_version);
->>>>>>> 7bda49b5
         this.queryOptions.setQueryTimeout(context.getExecTimeout());
         this.queryOptions.setExecutionTimeout(context.getExecTimeout());
         this.queryOptions.setEnableScanNodeRunSerial(context.getSessionVariable().isEnableScanRunSerial());
@@ -565,7 +534,6 @@
 
         coordAddress = new TNetworkAddress(localIP, Config.rpc_port);
 
-<<<<<<< HEAD
         if (Config.isCloudMode()) {
             String cluster = null;
             ConnectContext context = ConnectContext.get();
@@ -598,9 +566,6 @@
             this.idToBackend = Env.getCurrentSystemInfo().getIdToBackend();
         }
 
-=======
-        this.idToBackend = Env.getCurrentSystemInfo().getIdToBackend();
->>>>>>> 7bda49b5
         if (LOG.isDebugEnabled()) {
             LOG.debug("idToBackend size={}", idToBackend.size());
             for (Map.Entry<Long, Backend> entry : idToBackend.entrySet()) {
@@ -811,7 +776,7 @@
 
                     backendExecStates.add(execState);
                     if (needCheckBackendState) {
-                        needCheckBackendExecStates.put(tParam.params.fragment_instance_id, execState);
+                        needCheckBackendExecStates.add(execState);
                         if (LOG.isDebugEnabled()) {
                             LOG.debug("add need check backend {} for fragment, {} job: {}",
                                     execState.backend.getId(), fragment.getFragmentId().asInt(), jobId);
@@ -1771,10 +1736,6 @@
                             return scanNode.getId().asInt() == planNodeId;
                         }).findFirst();
 
-<<<<<<< HEAD
-                        if (!enablePipelineEngine || perNodeScanRanges.size() > parallelExecInstanceNum
-                                || (node.isPresent() && node.get().getShouldColoScan())) {
-=======
                         // disable shared scan optimization if one of conditions below is met:
                         // 1. Use non-pipeline engine
                         // 2. Number of scan ranges is larger than instances
@@ -1785,7 +1746,6 @@
                                 || (node.isPresent() && node.get().getShouldColoScan())
                                 || (node.isPresent() && node.get() instanceof FileScanNode)
                                 || Config.disable_shared_scan) {
->>>>>>> 7bda49b5
                             int expectedInstanceNum = 1;
                             if (parallelExecInstanceNum > 1) {
                                 //the scan instance num should not larger than the tablets num
@@ -2425,8 +2385,6 @@
                             + ctx.backend.getId() + " is down");
                     return false;
                 }
-<<<<<<< HEAD
-=======
             }
         } else {
             for (BackendExecState backendExecState : needCheckBackendExecStates) {
@@ -2435,7 +2393,6 @@
                             + backendExecState.backend.getId() + " is down");
                     return false;
                 }
->>>>>>> 7bda49b5
             }
         }
         return true;
@@ -2940,11 +2897,6 @@
                             this.initiated, this.done, this.hasCanceled, backend.getId(),
                             DebugUtil.printId(localParam.fragment_instance_id), cancelReason.name());
                 }
-<<<<<<< HEAD
-                if (fragmentInstancesMap.get(localParam.fragment_instance_id).getIsCancel()) {
-                    continue;
-                }
-=======
 
                 RuntimeProfile profile = fragmentInstancesMap.get(localParam.fragment_instance_id);
                 if (profile.getIsDone() || profile.getIsCancel()) {
@@ -2952,7 +2904,6 @@
                 }
 
                 this.hasCanceled = true;
->>>>>>> 7bda49b5
                 try {
                     Span span = ConnectContext.get() != null
                             ? ConnectContext.get().getTracer().spanBuilder("cancelPlanFragmentAsync")
@@ -2974,14 +2925,10 @@
                     return false;
                 }
             }
-<<<<<<< HEAD
-            this.hasCanceled = true;
-=======
             if (!this.hasCanceled) {
                 return false;
             }
 
->>>>>>> 7bda49b5
             for (int i = 0; i < this.numInstances; i++) {
                 fragmentInstancesMap.get(rpcParams.local_params.get(i).fragment_instance_id).setIsCancel(true);
             }
@@ -3240,13 +3187,6 @@
                 params.setBuildHashTableForBroadcastJoin(instanceExecParam.buildHashTableForBroadcastJoin);
                 params.params.setQueryId(queryId);
                 params.params.setFragmentInstanceId(instanceExecParam.instanceId);
-                if (!scanNodes.isEmpty()) {
-                    final StringBuilder sb = new StringBuilder().append("olap_tables: ");
-                    scanNodes.stream().filter(x -> (x instanceof OlapScanNode))
-                        .map(x -> ((OlapScanNode) x).getOlapTable())
-                        .forEach(t -> sb.append(t.getName()).append(":").append(t.getId()).append(" "));
-                    params.setDbName(sb.toString());
-                }
                 Map<Integer, List<TScanRangeParams>> scanRanges = instanceExecParam.perNodeScanRanges;
                 if (scanRanges == null) {
                     scanRanges = Maps.newHashMap();
