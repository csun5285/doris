--- conflicted
+++ resolved
@@ -45,11 +45,7 @@
 import java.util.concurrent.ScheduledExecutorService;
 import java.util.concurrent.TimeUnit;
 import java.util.concurrent.atomic.AtomicInteger;
-<<<<<<< HEAD
-import java.util.concurrent.locks.ReentrantLock;
-=======
 import java.util.concurrent.locks.ReentrantReadWriteLock;
->>>>>>> 7bda49b5
 import java.util.stream.Collectors;
 
 public class MTMVTaskManager {
@@ -71,17 +67,7 @@
 
     private ScheduledExecutorService taskScheduler = Executors.newScheduledThreadPool(1);
 
-<<<<<<< HEAD
-    private final MTMVJobManager mtmvJobManager;
-
     private final AtomicInteger failedTaskCount = new AtomicInteger(0);
-
-    public MTMVTaskManager(MTMVJobManager mtmvJobManager) {
-        this.mtmvJobManager = mtmvJobManager;
-    }
-=======
-    private final AtomicInteger failedTaskCount = new AtomicInteger(0);
->>>>>>> 7bda49b5
 
     public void startTaskScheduler() {
         if (taskScheduler.isShutdown()) {
@@ -152,13 +138,6 @@
         }
     }
 
-<<<<<<< HEAD
-    public void stopTaskScheduler() {
-        taskScheduler.shutdown();
-    }
-
-    public MTMVUtils.TaskSubmitStatus submitTask(MTMVTaskExecutor taskExecutor, MTMVTaskExecuteParams params) {
-=======
     public MTMVUtils.TaskSubmitStatus submitJobTask(MTMVJob job) {
         return submitJobTask(job, new MTMVTaskExecuteParams());
     }
@@ -168,7 +147,6 @@
     }
 
     private MTMVUtils.TaskSubmitStatus submitTask(MTMVTaskExecutor taskExecutor, MTMVTaskExecuteParams params) {
->>>>>>> 7bda49b5
         // duplicate submit
         if (taskExecutor.getTask() != null) {
             return MTMVUtils.TaskSubmitStatus.FAILED;
@@ -191,10 +169,6 @@
         MTMVTask task = taskExecutor.initTask(taskId, MTMVUtils.getNowTimeStamp());
         task.setPriority(params.getPriority());
         LOG.info("Submit a mtmv task with id: {} of the job {}.", taskId, taskExecutor.getJob().getName());
-<<<<<<< HEAD
-        Env.getCurrentEnv().getEditLog().logCreateMTMVTask(task);
-=======
->>>>>>> 7bda49b5
         arrangeToPendingTask(taskExecutor);
         return MTMVUtils.TaskSubmitStatus.SUBMITTED;
     }
@@ -219,90 +193,6 @@
         }
     }
 
-<<<<<<< HEAD
-    private void checkRunningTask() {
-        Iterator<Long> runningIterator = runningTaskMap.keySet().iterator();
-        while (runningIterator.hasNext()) {
-            Long jobId = runningIterator.next();
-            MTMVTaskExecutor taskExecutor = runningTaskMap.get(jobId);
-            if (taskExecutor == null) {
-                LOG.warn("failed to get running task by jobId:{}", jobId);
-                runningIterator.remove();
-                return;
-            }
-            Future<?> future = taskExecutor.getFuture();
-            if (future.isDone()) {
-                runningIterator.remove();
-                addHistory(taskExecutor.getTask());
-                MTMVUtils.TaskState finalState = taskExecutor.getTask().getState();
-                if (finalState == TaskState.FAILURE) {
-                    failedTaskCount.incrementAndGet();
-                }
-                changeAndLogTaskStatus(taskExecutor.getJobId(), taskExecutor.getTask(), TaskState.RUNNING, finalState);
-
-                TriggerMode triggerMode = taskExecutor.getJob().getTriggerMode();
-                if (triggerMode == TriggerMode.ONCE) {
-                    // update the run once job status
-                    ChangeMTMVJob changeJob = new ChangeMTMVJob(taskExecutor.getJobId(), JobState.COMPLETE);
-                    mtmvJobManager.updateJob(changeJob, false);
-                } else if (triggerMode == TriggerMode.PERIODICAL) {
-                    // just update the last modify time.
-                    ChangeMTMVJob changeJob = new ChangeMTMVJob(taskExecutor.getJobId(), JobState.ACTIVE);
-                    mtmvJobManager.updateJob(changeJob, false);
-                }
-            }
-        }
-    }
-
-    public int getFailedTaskCount() {
-        return failedTaskCount.get();
-    }
-
-    private void scheduledPendingTask() {
-        int currentRunning = runningTaskMap.size();
-
-        Iterator<Long> pendingIterator = pendingTaskMap.keySet().iterator();
-        while (pendingIterator.hasNext()) {
-            Long jobId = pendingIterator.next();
-            MTMVTaskExecutor runningTaskExecutor = runningTaskMap.get(jobId);
-            if (runningTaskExecutor == null) {
-                Queue<MTMVTaskExecutor> taskQueue = pendingTaskMap.get(jobId);
-                if (taskQueue.size() == 0) {
-                    pendingIterator.remove();
-                } else {
-                    if (currentRunning >= Config.max_running_mtmv_scheduler_task_num) {
-                        break;
-                    }
-                    MTMVTaskExecutor pendingTaskExecutor = taskQueue.poll();
-                    taskExecutorPool.executeTask(pendingTaskExecutor);
-                    runningTaskMap.put(jobId, pendingTaskExecutor);
-                    // change status from PENDING to Running
-                    changeAndLogTaskStatus(jobId, pendingTaskExecutor.getTask(), TaskState.PENDING, TaskState.RUNNING);
-                    currentRunning++;
-                }
-            }
-        }
-    }
-
-    private void changeAndLogTaskStatus(long jobId, MTMVTask task, TaskState fromStatus, TaskState toStatus) {
-        ChangeMTMVTask changeTask = new ChangeMTMVTask(jobId, task, fromStatus, toStatus);
-        Env.getCurrentEnv().getEditLog().logChangeMTMVTask(changeTask);
-    }
-
-    public boolean tryLock() {
-        try {
-            return reentrantLock.tryLock(5, TimeUnit.SECONDS);
-        } catch (InterruptedException e) {
-            LOG.warn("got exception while getting task lock", e);
-            Thread.currentThread().interrupt();
-        }
-        return false;
-    }
-
-
-    public void unlock() {
-        this.reentrantLock.unlock();
-=======
     private void removePendingTask(Long jobId) {
         pendingTaskMap.remove(jobId);
     }
@@ -316,7 +206,6 @@
 
     public int getFailedTaskCount() {
         return failedTaskCount.get();
->>>>>>> 7bda49b5
     }
 
     public Map<Long, PriorityBlockingQueue<MTMVTaskExecutor>> getPendingTaskMap() {
@@ -333,14 +222,11 @@
 
     public Deque<MTMVTask> getHistoryTasks() {
         return historyTasks;
-<<<<<<< HEAD
-=======
     }
 
     public List<MTMVTask> getHistoryTasksByJobName(String jobName) {
         return getHistoryTasks().stream().filter(u -> u.getJobName().equals(jobName))
                 .collect(Collectors.toList());
->>>>>>> 7bda49b5
     }
 
     public List<MTMVTask> showAllTasks() {
@@ -349,25 +235,6 @@
 
     public List<MTMVTask> showTasksWithLock(String dbName) {
         List<MTMVTask> taskList = Lists.newArrayList();
-<<<<<<< HEAD
-        if (Strings.isNullOrEmpty(dbName)) {
-            for (Queue<MTMVTaskExecutor> pTaskQueue : getPendingTaskMap().values()) {
-                taskList.addAll(pTaskQueue.stream().map(MTMVTaskExecutor::getTask).collect(Collectors.toList()));
-            }
-            taskList.addAll(
-                    getRunningTaskMap().values().stream().map(MTMVTaskExecutor::getTask).collect(Collectors.toList()));
-            taskList.addAll(getHistoryTasks());
-        } else {
-            for (Queue<MTMVTaskExecutor> pTaskQueue : getPendingTaskMap().values()) {
-                taskList.addAll(
-                        pTaskQueue.stream().map(MTMVTaskExecutor::getTask).filter(u -> u.getDBName().equals(dbName))
-                                .collect(Collectors.toList()));
-            }
-            taskList.addAll(getRunningTaskMap().values().stream().map(MTMVTaskExecutor::getTask)
-                    .filter(u -> u.getDBName().equals(dbName)).collect(Collectors.toList()));
-            taskList.addAll(
-                    getHistoryTasks().stream().filter(u -> u.getDBName().equals(dbName)).collect(Collectors.toList()));
-=======
         readLock();
         try {
             if (Strings.isNullOrEmpty(dbName)) {
@@ -389,7 +256,6 @@
                 taskList.addAll(
                         getHistoryTasks().stream().filter(u -> u.getDBName().equals(dbName))
                                 .collect(Collectors.toList()));
->>>>>>> 7bda49b5
 
             }
         } finally {
@@ -400,12 +266,8 @@
     }
 
     public List<MTMVTask> showTasks(String dbName, String mvName) {
-<<<<<<< HEAD
-        return showTasks(dbName).stream().filter(u -> u.getMVName().equals(mvName)).collect(Collectors.toList());
-=======
         return showTasksWithLock(dbName).stream().filter(u -> u.getMVName().equals(mvName))
                 .collect(Collectors.toList());
->>>>>>> 7bda49b5
     }
 
     public MTMVTask getTask(String taskId) throws AnalysisException {
@@ -421,165 +283,33 @@
     }
 
     public void replayCreateJobTask(MTMVTask task) {
-<<<<<<< HEAD
-        if (task.getState() == TaskState.SUCCESS || task.getState() == TaskState.FAILURE) {
-            if (MTMVUtils.getNowTimeStamp() > task.getExpireTime()) {
-                return;
-            }
-        }
-
-        switch (task.getState()) {
-            case PENDING:
-                String jobName = task.getJobName();
-                MTMVJob job = mtmvJobManager.getJob(jobName);
-                if (job == null) {
-                    LOG.warn("fail to obtain task name {} because task is null", jobName);
-                    return;
-                }
-                MTMVTaskExecutor taskExecutor = MTMVUtils.buildTask(job);
-                taskExecutor.setTask(task);
-                arrangeToPendingTask(taskExecutor);
-                break;
-            case RUNNING:
-                task.setState(TaskState.FAILURE);
-                addHistory(task);
-                break;
-            case FAILURE:
-            case SUCCESS:
-                addHistory(task);
-                break;
-            default:
-                break;
-        }
-=======
         addHistory(task);
->>>>>>> 7bda49b5
     }
 
     private void clearHistoryTasksByJobName(String jobName, boolean isReplay) {
         List<String> clearTasks = Lists.newArrayList();
 
-<<<<<<< HEAD
-            if (toStatus == TaskState.RUNNING) {
-                if (status.getTaskId().equals(changeTask.getTaskId())) {
-                    status.setState(TaskState.RUNNING);
-                    getRunningTaskMap().put(jobId, pendingTask);
-                }
-            } else if (toStatus == TaskState.FAILURE) {
-                status.setMessage(changeTask.getErrorMessage());
-                status.setErrorCode(changeTask.getErrorCode());
-                status.setState(TaskState.FAILURE);
-                addHistory(status);
-            }
-            if (taskQueue.size() == 0) {
-                getPendingTaskMap().remove(jobId);
-            }
-        } else if (fromStatus == TaskState.RUNNING && (toStatus == TaskState.SUCCESS
-                || toStatus == TaskState.FAILURE)) {
-            MTMVTaskExecutor runningTask = getRunningTaskMap().remove(jobId);
-            if (runningTask == null) {
-                return;
-            }
-            MTMVTask status = runningTask.getTask();
-            if (status.getTaskId().equals(changeTask.getTaskId())) {
-                status.setMessage(changeTask.getErrorMessage());
-                status.setErrorCode(changeTask.getErrorCode());
-                status.setState(toStatus);
-                status.setFinishTime(changeTask.getFinishTime());
-                addHistory(status);
-            }
-        } else {
-            LOG.warn("Illegal  Task taskId:{} status transform from {} to {}", changeTask.getTaskId(), fromStatus,
-                    toStatus);
-=======
         Deque<MTMVTask> taskHistory = getHistoryTasks();
         for (MTMVTask task : taskHistory) {
             if (task.getJobName().equals(jobName)) {
                 clearTasks.add(task.getTaskId());
             }
->>>>>>> 7bda49b5
         }
 
         dropHistoryTasks(clearTasks, isReplay);
-    }
-
-    public void clearTasksByJobName(String jobName, boolean isReplay) {
-        List<String> clearTasks = Lists.newArrayList();
-
-        if (!tryLock()) {
-            return;
-        }
-        try {
-            List<MTMVTask> taskHistory = showAllTasks();
-            for (MTMVTask task : taskHistory) {
-                if (task.getJobName().equals(jobName)) {
-                    clearTasks.add(task.getTaskId());
-                }
-            }
-        } finally {
-            unlock();
-        }
-        dropTasks(clearTasks, isReplay);
     }
 
     public void removeExpiredTasks() {
         long currentTime = MTMVUtils.getNowTimeStamp();
         List<String> historyToDelete = Lists.newArrayList();
-<<<<<<< HEAD
-
-        if (!tryLock()) {
-            return;
-        }
-        try {
-            Deque<MTMVTask> taskHistory = getHistoryTasks();
-            for (MTMVTask task : taskHistory) {
-                long expireTime = task.getExpireTime();
-                if (currentTime > expireTime) {
-                    historyToDelete.add(task.getTaskId());
-                }
-=======
         Deque<MTMVTask> taskHistory = getHistoryTasks();
         for (MTMVTask task : taskHistory) {
             long expireTime = task.getExpireTime();
             if (currentTime > expireTime) {
                 historyToDelete.add(task.getTaskId());
->>>>>>> 7bda49b5
-            }
-        }
-<<<<<<< HEAD
-        dropTasks(historyToDelete, false);
-    }
-
-    public void dropTasks(List<String> taskIds, boolean isReplay) {
-        if (taskIds.isEmpty()) {
-            return;
-        }
-        if (!tryLock()) {
-            return;
-        }
-        try {
-            Set<String> taskSet = new HashSet<>(taskIds);
-            // Pending tasks will be clear directly. So we don't drop it again here.
-            // Check the running task since the task was killed but was not move to the history queue.
-            for (long key : runningTaskMap.keySet()) {
-                MTMVTaskExecutor executor = runningTaskMap.get(key);
-                // runningTaskMap may be removed in the runningIterator
-                if (executor != null && taskSet.contains(executor.getTask().getTaskId())) {
-                    runningTaskMap.remove(key);
-                }
-            }
-            // Try to remove history tasks.
-            getHistoryTasks().removeIf(mtmvTask -> taskSet.contains(mtmvTask.getTaskId()));
-            if (!isReplay) {
-                Env.getCurrentEnv().getEditLog().logDropMTMVTasks(taskIds);
-            }
-        } finally {
-            unlock();
-        }
-        LOG.info("drop task history:{}", taskIds);
-=======
+            }
+        }
         dropHistoryTasks(historyToDelete, false);
->>>>>>> 7bda49b5
     }
 
     public void dropHistoryTasks(List<String> taskIds, boolean isReplay) {
@@ -588,39 +318,11 @@
         }
         writeLock();
         try {
-<<<<<<< HEAD
-            Iterator<Long> pendingIter = getPendingTaskMap().keySet().iterator();
-            while (pendingIter.hasNext()) {
-                Queue<MTMVTaskExecutor> tasks = getPendingTaskMap().get(pendingIter.next());
-                while (!tasks.isEmpty()) {
-                    MTMVTaskExecutor taskExecutor = tasks.poll();
-                    taskExecutor.getTask().setMessage("Fe abort the task");
-                    taskExecutor.getTask().setErrorCode(-1);
-                    taskExecutor.getTask().setState(TaskState.FAILURE);
-                    addHistory(taskExecutor.getTask());
-                    changeAndLogTaskStatus(taskExecutor.getJobId(), taskExecutor.getTask(), TaskState.PENDING,
-                            TaskState.FAILURE);
-                }
-                pendingIter.remove();
-            }
-            Iterator<Long> runningIter = getRunningTaskMap().keySet().iterator();
-            while (runningIter.hasNext()) {
-                MTMVTaskExecutor taskExecutor = getRunningTaskMap().get(runningIter.next());
-                taskExecutor.getTask().setMessage("Fe abort the task");
-                taskExecutor.getTask().setErrorCode(-1);
-                taskExecutor.getTask().setState(TaskState.FAILURE);
-                taskExecutor.getTask().setFinishTime(MTMVUtils.getNowTimeStamp());
-                runningIter.remove();
-                addHistory(taskExecutor.getTask());
-                changeAndLogTaskStatus(taskExecutor.getJobId(), taskExecutor.getTask(), TaskState.RUNNING,
-                        TaskState.FAILURE);
-=======
             Set<String> taskSet = new HashSet<>(taskIds);
             // Try to remove history tasks.
             getHistoryTasks().removeIf(mtmvTask -> taskSet.contains(mtmvTask.getTaskId()));
             if (!isReplay) {
                 Env.getCurrentEnv().getEditLog().logDropMTMVTasks(taskIds);
->>>>>>> 7bda49b5
             }
         } finally {
             writeUnlock();
