--- conflicted
+++ resolved
@@ -69,18 +69,15 @@
     protected String remoteIp;
     protected boolean isSend;
 
-<<<<<<< HEAD
     // mysql useServerPrepStmts
     private boolean useServerPrepStmts;
     // mysql flag CLIENT_DEPRECATE_EOF
     private boolean clientDeprecatedEOF;
-=======
     protected boolean isSslMode;
     protected boolean isSslHandshaking;
     private SSLEngine sslEngine;
 
     protected volatile MysqlSerializer serializer;
->>>>>>> c300ae79
 
     protected MysqlChannel() {
         // For DummyMysqlChannel
