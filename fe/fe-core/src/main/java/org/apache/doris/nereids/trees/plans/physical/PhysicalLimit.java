--- conflicted
+++ resolved
@@ -103,12 +103,8 @@
     @Override
     public Plan withChildren(List<Plan> children) {
         Preconditions.checkArgument(children.size() == 1);
-<<<<<<< HEAD
-        return new PhysicalLimit<>(limit, offset, phase, getLogicalProperties(), children.get(0));
-=======
         return new PhysicalLimit<>(limit, offset, phase, groupExpression, getLogicalProperties(),
                 physicalProperties, statistics, children.get(0));
->>>>>>> 7bda49b5
     }
 
     @Override
@@ -122,15 +118,10 @@
     }
 
     @Override
-<<<<<<< HEAD
-    public PhysicalLimit<CHILD_TYPE> withLogicalProperties(Optional<LogicalProperties> logicalProperties) {
-        return new PhysicalLimit<>(limit, offset, phase, logicalProperties.get(), child());
-=======
     public Plan withGroupExprLogicalPropChildren(Optional<GroupExpression> groupExpression,
             Optional<LogicalProperties> logicalProperties, List<Plan> children) {
         Preconditions.checkArgument(children.size() == 1);
         return new PhysicalLimit<>(limit, offset, phase, groupExpression, logicalProperties.get(), children.get(0));
->>>>>>> 7bda49b5
     }
 
     @Override
