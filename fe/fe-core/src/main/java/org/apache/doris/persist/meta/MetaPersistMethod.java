// Licensed to the Apache Software Foundation (ASF) under one
// or more contributor license agreements.  See the NOTICE file
// distributed with this work for additional information
// regarding copyright ownership.  The ASF licenses this file
// to you under the Apache License, Version 2.0 (the
// "License"); you may not use this file except in compliance
// with the License.  You may obtain a copy of the License at
//
//   http://www.apache.org/licenses/LICENSE-2.0
//
// Unless required by applicable law or agreed to in writing,
// software distributed under the License is distributed on an
// "AS IS" BASIS, WITHOUT WARRANTIES OR CONDITIONS OF ANY
// KIND, either express or implied.  See the License for the
// specific language governing permissions and limitations
// under the License.

package org.apache.doris.persist.meta;

import org.apache.doris.catalog.Env;
import org.apache.doris.common.io.CountingDataOutputStream;

import java.io.DataInputStream;
import java.lang.reflect.Method;

/**
 * Defines a write and read method for the metadata module
 * that needs to be persisted to the image.
 */
public class MetaPersistMethod {
    public String name;
    public Method readMethod;
    public Method writeMethod;

    public MetaPersistMethod(String name) {
        this.name = name;
    }

    /**
     * All meta modules should be added to this method.
     * Modules' names are defined in {@link PersistMetaModules}
     *
     * @param name
     * @return
     * @throws NoSuchMethodException
     */
    public static MetaPersistMethod create(String name) throws NoSuchMethodException {
        MetaPersistMethod metaPersistMethod = new MetaPersistMethod(name);
        switch (name) {
            case "masterInfo":
                metaPersistMethod.readMethod =
                        Env.class.getDeclaredMethod("loadMasterInfo", DataInputStream.class, long.class);
                metaPersistMethod.writeMethod =
                        Env.class.getDeclaredMethod("saveMasterInfo", CountingDataOutputStream.class, long.class);
                break;
            case "frontends":
                metaPersistMethod.readMethod =
                        Env.class.getDeclaredMethod("loadFrontends", DataInputStream.class, long.class);
                metaPersistMethod.writeMethod =
                        Env.class.getDeclaredMethod("saveFrontends", CountingDataOutputStream.class, long.class);
                break;
            case "backends":
                metaPersistMethod.readMethod =
                        Env.class.getDeclaredMethod("loadBackends", DataInputStream.class, long.class);
                metaPersistMethod.writeMethod =
                        Env.class.getDeclaredMethod("saveBackends", CountingDataOutputStream.class, long.class);
                break;
            case "db":
                metaPersistMethod.readMethod =
                        Env.class.getDeclaredMethod("loadDb", DataInputStream.class, long.class);
                metaPersistMethod.writeMethod =
                        Env.class.getDeclaredMethod("saveDb", CountingDataOutputStream.class, long.class);
                break;
            case "alterJob":
                metaPersistMethod.readMethod =
                        Env.class.getDeclaredMethod("loadAlterJob", DataInputStream.class, long.class);
                metaPersistMethod.writeMethod =
                        Env.class.getDeclaredMethod("saveAlterJob", CountingDataOutputStream.class, long.class);
                break;
            case "cloudWarmUpJob":
                metaPersistMethod.readMethod =
                        Env.class.getDeclaredMethod("loadCloudWarmUpJob", DataInputStream.class, long.class);
                metaPersistMethod.writeMethod =
                        Env.class.getDeclaredMethod("saveCloudWarmUpJob", CountingDataOutputStream.class, long.class);
                break;
            case "recycleBin":
                metaPersistMethod.readMethod =
                        Env.class.getDeclaredMethod("loadRecycleBin", DataInputStream.class, long.class);
                metaPersistMethod.writeMethod =
                        Env.class.getDeclaredMethod("saveRecycleBin", CountingDataOutputStream.class, long.class);
                break;
            case "globalVariable":
                metaPersistMethod.readMethod =
                        Env.class.getDeclaredMethod("loadGlobalVariable", DataInputStream.class, long.class);
                metaPersistMethod.writeMethod =
                        Env.class.getDeclaredMethod("saveGlobalVariable", CountingDataOutputStream.class,
                                long.class);
                break;
            case "cluster":
                metaPersistMethod.readMethod =
                        Env.class.getDeclaredMethod("loadCluster", DataInputStream.class, long.class);
                metaPersistMethod.writeMethod =
                        Env.class.getDeclaredMethod("saveCluster", CountingDataOutputStream.class, long.class);
                break;
            case "broker":
                metaPersistMethod.readMethod =
                        Env.class.getDeclaredMethod("loadBrokers", DataInputStream.class, long.class);
                metaPersistMethod.writeMethod =
                        Env.class.getDeclaredMethod("saveBrokers", CountingDataOutputStream.class, long.class);
                break;
            case "resources":
                metaPersistMethod.readMethod =
                        Env.class.getDeclaredMethod("loadResources", DataInputStream.class, long.class);
                metaPersistMethod.writeMethod =
                        Env.class.getDeclaredMethod("saveResources", CountingDataOutputStream.class, long.class);
                break;
            case "exportJob":
                metaPersistMethod.readMethod =
                        Env.class.getDeclaredMethod("loadExportJob", DataInputStream.class, long.class);
                metaPersistMethod.writeMethod =
                        Env.class.getDeclaredMethod("saveExportJob", CountingDataOutputStream.class, long.class);
                break;
            case "syncJob":
                metaPersistMethod.readMethod =
                        Env.class.getDeclaredMethod("loadSyncJobs", DataInputStream.class, long.class);
                metaPersistMethod.writeMethod =
                        Env.class.getDeclaredMethod("saveSyncJobs", CountingDataOutputStream.class, long.class);
                break;
            case "backupHandler":
                metaPersistMethod.readMethod =
                        Env.class.getDeclaredMethod("loadBackupHandler", DataInputStream.class, long.class);
                metaPersistMethod.writeMethod =
                        Env.class.getDeclaredMethod("saveBackupHandler",
                                CountingDataOutputStream.class, long.class);
                break;
            case "paloAuth":
                metaPersistMethod.readMethod =
                        Env.class.getDeclaredMethod("loadAuth", DataInputStream.class, long.class);
                metaPersistMethod.writeMethod =
                        Env.class.getDeclaredMethod("saveAuth", CountingDataOutputStream.class, long.class);
                break;
            case "transactionState":
                metaPersistMethod.readMethod =
                        Env.class.getDeclaredMethod("loadTransactionState", DataInputStream.class, long.class);
                metaPersistMethod.writeMethod =
                        Env.class.getDeclaredMethod("saveTransactionState", CountingDataOutputStream.class,
                                long.class);
                break;
            case "colocateTableIndex":
                metaPersistMethod.readMethod =
                        Env.class.getDeclaredMethod("loadColocateTableIndex", DataInputStream.class, long.class);
                metaPersistMethod.writeMethod =
                        Env.class.getDeclaredMethod("saveColocateTableIndex", CountingDataOutputStream.class,
                                long.class);
                break;
            case "routineLoadJobs":
                metaPersistMethod.readMethod =
                        Env.class.getDeclaredMethod("loadRoutineLoadJobs", DataInputStream.class, long.class);
                metaPersistMethod.writeMethod =
                        Env.class.getDeclaredMethod("saveRoutineLoadJobs", CountingDataOutputStream.class,
                                long.class);
                break;
            case "loadJobV2":
                metaPersistMethod.readMethod =
                        Env.class.getDeclaredMethod("loadLoadJobsV2", DataInputStream.class, long.class);
                metaPersistMethod.writeMethod =
                        Env.class.getDeclaredMethod("saveLoadJobsV2", CountingDataOutputStream.class, long.class);
                break;
            case "smallFiles":
                metaPersistMethod.readMethod =
                        Env.class.getDeclaredMethod("loadSmallFiles", DataInputStream.class, long.class);
                metaPersistMethod.writeMethod =
                        Env.class.getDeclaredMethod("saveSmallFiles", CountingDataOutputStream.class, long.class);
                break;
            case "plugins":
                metaPersistMethod.readMethod =
                        Env.class.getDeclaredMethod("loadPlugins", DataInputStream.class, long.class);
                metaPersistMethod.writeMethod =
                        Env.class.getDeclaredMethod("savePlugins", CountingDataOutputStream.class, long.class);
                break;
            case "deleteHandler":
                metaPersistMethod.readMethod =
                        Env.class.getDeclaredMethod("loadDeleteHandler", DataInputStream.class, long.class);
                metaPersistMethod.writeMethod =
                        Env.class.getDeclaredMethod("saveDeleteHandler",
                                CountingDataOutputStream.class, long.class);
                break;
            case "sqlBlockRule":
                metaPersistMethod.readMethod =
                        Env.class.getDeclaredMethod("loadSqlBlockRule", DataInputStream.class, long.class);
                metaPersistMethod.writeMethod =
                        Env.class.getDeclaredMethod("saveSqlBlockRule", CountingDataOutputStream.class, long.class);
                break;
            case "policy":
                metaPersistMethod.readMethod =
                        Env.class.getDeclaredMethod("loadPolicy", DataInputStream.class, long.class);
                metaPersistMethod.writeMethod =
                        Env.class.getDeclaredMethod("savePolicy", CountingDataOutputStream.class, long.class);
                break;
            case "datasource":
                metaPersistMethod.readMethod = Env.class.getDeclaredMethod("loadCatalog", DataInputStream.class,
                        long.class);
                metaPersistMethod.writeMethod = Env.class.getDeclaredMethod("saveCatalog",
                        CountingDataOutputStream.class, long.class);
                break;
            case "mtmvJobManager":
                metaPersistMethod.readMethod = Env.class.getDeclaredMethod("loadMTMVJobManager", DataInputStream.class,
                        long.class);
                metaPersistMethod.writeMethod = Env.class.getDeclaredMethod("saveMTMVJobManager",
                        CountingDataOutputStream.class, long.class);
                break;
            case "globalFunction":
                metaPersistMethod.readMethod = Env.class.getDeclaredMethod("loadGlobalFunction", DataInputStream.class,
                        long.class);
                metaPersistMethod.writeMethod = Env.class.getDeclaredMethod("saveGlobalFunction",
                        CountingDataOutputStream.class, long.class);
                break;
            case "workloadGroups":
            case "resourceGroups":
                // In 2.0 alpha, there are many people using resource groups, maybe not upgrade from 2.0 alpha.
                // So that add a compatible code here.
                metaPersistMethod.readMethod =
                        Env.class.getDeclaredMethod("loadWorkloadGroups", DataInputStream.class, long.class);
                metaPersistMethod.writeMethod =
                        Env.class.getDeclaredMethod("saveWorkloadGroups", CountingDataOutputStream.class, long.class);
                break;
            case "binlogs":
                metaPersistMethod.readMethod =
                        Env.class.getDeclaredMethod("loadBinlogs", DataInputStream.class, long.class);
                metaPersistMethod.writeMethod =
                        Env.class.getDeclaredMethod("saveBinlogs", CountingDataOutputStream.class, long.class);
                break;
<<<<<<< HEAD
=======
            case "AnalysisMgr":
                metaPersistMethod.readMethod =
                        Env.class.getDeclaredMethod("loadAnalysisManager", DataInputStream.class, long.class);
                metaPersistMethod.writeMethod =
                        Env.class.getDeclaredMethod("saveAnalysisMgr", CountingDataOutputStream.class, long.class);
                break;
>>>>>>> 7bda49b5
            default:
                break;
        }
        return metaPersistMethod;
    }
}<|MERGE_RESOLUTION|>--- conflicted
+++ resolved
@@ -230,15 +230,12 @@
                 metaPersistMethod.writeMethod =
                         Env.class.getDeclaredMethod("saveBinlogs", CountingDataOutputStream.class, long.class);
                 break;
-<<<<<<< HEAD
-=======
             case "AnalysisMgr":
                 metaPersistMethod.readMethod =
                         Env.class.getDeclaredMethod("loadAnalysisManager", DataInputStream.class, long.class);
                 metaPersistMethod.writeMethod =
                         Env.class.getDeclaredMethod("saveAnalysisMgr", CountingDataOutputStream.class, long.class);
                 break;
->>>>>>> 7bda49b5
             default:
                 break;
         }
