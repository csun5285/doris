// Licensed to the Apache Software Foundation (ASF) under one
// or more contributor license agreements.  See the NOTICE file
// distributed with this work for additional information
// regarding copyright ownership.  The ASF licenses this file
// to you under the Apache License, Version 2.0 (the
// "License"); you may not use this file except in compliance
// with the License.  You may obtain a copy of the License at
//
//   http://www.apache.org/licenses/LICENSE-2.0
//
// Unless required by applicable law or agreed to in writing,
// software distributed under the License is distributed on an
// "AS IS" BASIS, WITHOUT WARRANTIES OR CONDITIONS OF ANY
// KIND, either express or implied.  See the License for the
// specific language governing permissions and limitations
// under the License.

package org.apache.doris.qe;

import org.apache.doris.analysis.AdminCancelRebalanceDiskStmt;
import org.apache.doris.analysis.AdminCancelRepairTableStmt;
import org.apache.doris.analysis.AdminCheckTabletsStmt;
import org.apache.doris.analysis.AdminCleanTrashStmt;
import org.apache.doris.analysis.AdminCompactTableStmt;
import org.apache.doris.analysis.AdminRebalanceDiskStmt;
import org.apache.doris.analysis.AdminRepairTableStmt;
import org.apache.doris.analysis.AdminSetConfigStmt;
import org.apache.doris.analysis.AdminSetReplicaStatusStmt;
import org.apache.doris.analysis.AlterCatalogNameStmt;
import org.apache.doris.analysis.AlterCatalogPropertyStmt;
import org.apache.doris.analysis.AlterColumnStatsStmt;
import org.apache.doris.analysis.AlterDatabasePropertyStmt;
import org.apache.doris.analysis.AlterDatabaseQuotaStmt;
import org.apache.doris.analysis.AlterDatabaseRename;
import org.apache.doris.analysis.AlterMaterializedViewStmt;
import org.apache.doris.analysis.AlterPolicyStmt;
import org.apache.doris.analysis.AlterResourceStmt;
import org.apache.doris.analysis.AlterRoutineLoadStmt;
import org.apache.doris.analysis.AlterSqlBlockRuleStmt;
import org.apache.doris.analysis.AlterSystemStmt;
import org.apache.doris.analysis.AlterTableStatsStmt;
import org.apache.doris.analysis.AlterTableStmt;
import org.apache.doris.analysis.AlterUserStmt;
import org.apache.doris.analysis.AlterViewStmt;
import org.apache.doris.analysis.AlterWorkloadGroupStmt;
<<<<<<< HEAD
import org.apache.doris.analysis.AnalyzeDBStmt;
import org.apache.doris.analysis.AnalyzeTblStmt;
=======
>>>>>>> 7bda49b5
import org.apache.doris.analysis.BackupStmt;
import org.apache.doris.analysis.CancelAlterSystemStmt;
import org.apache.doris.analysis.CancelAlterTableStmt;
import org.apache.doris.analysis.CancelBackupStmt;
<<<<<<< HEAD
import org.apache.doris.analysis.CancelCloudWarmUpStmt;
=======
>>>>>>> 7bda49b5
import org.apache.doris.analysis.CancelExportStmt;
import org.apache.doris.analysis.CancelLoadStmt;
import org.apache.doris.analysis.CleanLabelStmt;
import org.apache.doris.analysis.CleanProfileStmt;
import org.apache.doris.analysis.CleanQueryStatsStmt;
<<<<<<< HEAD
import org.apache.doris.analysis.CopyStmt;
=======
>>>>>>> 7bda49b5
import org.apache.doris.analysis.CreateCatalogStmt;
import org.apache.doris.analysis.CreateDataSyncJobStmt;
import org.apache.doris.analysis.CreateDbStmt;
import org.apache.doris.analysis.CreateEncryptKeyStmt;
import org.apache.doris.analysis.CreateFileStmt;
import org.apache.doris.analysis.CreateFunctionStmt;
import org.apache.doris.analysis.CreateMaterializedViewStmt;
import org.apache.doris.analysis.CreateMultiTableMaterializedViewStmt;
import org.apache.doris.analysis.CreatePolicyStmt;
import org.apache.doris.analysis.CreateRepositoryStmt;
import org.apache.doris.analysis.CreateResourceStmt;
import org.apache.doris.analysis.CreateRoleStmt;
import org.apache.doris.analysis.CreateRoutineLoadStmt;
import org.apache.doris.analysis.CreateSqlBlockRuleStmt;
import org.apache.doris.analysis.CreateStageStmt;
import org.apache.doris.analysis.CreateTableAsSelectStmt;
import org.apache.doris.analysis.CreateTableLikeStmt;
import org.apache.doris.analysis.CreateTableStmt;
import org.apache.doris.analysis.CreateUserStmt;
import org.apache.doris.analysis.CreateViewStmt;
import org.apache.doris.analysis.CreateWorkloadGroupStmt;
import org.apache.doris.analysis.DdlStmt;
import org.apache.doris.analysis.DeleteStmt;
import org.apache.doris.analysis.DropAnalyzeJobStmt;
import org.apache.doris.analysis.DropCatalogStmt;
import org.apache.doris.analysis.DropDbStmt;
import org.apache.doris.analysis.DropEncryptKeyStmt;
import org.apache.doris.analysis.DropFileStmt;
import org.apache.doris.analysis.DropFunctionStmt;
import org.apache.doris.analysis.DropMaterializedViewStmt;
import org.apache.doris.analysis.DropPolicyStmt;
import org.apache.doris.analysis.DropRepositoryStmt;
import org.apache.doris.analysis.DropResourceStmt;
import org.apache.doris.analysis.DropRoleStmt;
import org.apache.doris.analysis.DropSqlBlockRuleStmt;
<<<<<<< HEAD
import org.apache.doris.analysis.DropStageStmt;
=======
>>>>>>> 7bda49b5
import org.apache.doris.analysis.DropStatsStmt;
import org.apache.doris.analysis.DropTableStmt;
import org.apache.doris.analysis.DropUserStmt;
import org.apache.doris.analysis.DropWorkloadGroupStmt;
import org.apache.doris.analysis.GrantStmt;
import org.apache.doris.analysis.InstallPluginStmt;
import org.apache.doris.analysis.KillAnalysisJobStmt;
import org.apache.doris.analysis.PauseRoutineLoadStmt;
import org.apache.doris.analysis.PauseSyncJobStmt;
import org.apache.doris.analysis.RecoverDbStmt;
import org.apache.doris.analysis.RecoverPartitionStmt;
import org.apache.doris.analysis.RecoverTableStmt;
import org.apache.doris.analysis.RefreshCatalogStmt;
import org.apache.doris.analysis.RefreshDbStmt;
import org.apache.doris.analysis.RefreshLdapStmt;
import org.apache.doris.analysis.RefreshMaterializedViewStmt;
import org.apache.doris.analysis.RefreshTableStmt;
import org.apache.doris.analysis.RestoreStmt;
import org.apache.doris.analysis.ResumeRoutineLoadStmt;
import org.apache.doris.analysis.ResumeSyncJobStmt;
import org.apache.doris.analysis.RevokeStmt;
import org.apache.doris.analysis.SetUserPropertyStmt;
import org.apache.doris.analysis.StopRoutineLoadStmt;
import org.apache.doris.analysis.StopSyncJobStmt;
import org.apache.doris.analysis.SyncStmt;
import org.apache.doris.analysis.TruncateTableStmt;
import org.apache.doris.analysis.UninstallPluginStmt;
import org.apache.doris.catalog.EncryptKeyHelper;
import org.apache.doris.catalog.Env;
import org.apache.doris.common.DdlException;
import org.apache.doris.common.util.ProfileManager;
<<<<<<< HEAD
import org.apache.doris.load.EtlStatus;
import org.apache.doris.load.FailMsg;
import org.apache.doris.load.loadv2.CopyJob;
import org.apache.doris.load.loadv2.JobState;
import org.apache.doris.load.loadv2.LoadJob;
import org.apache.doris.load.sync.SyncJobManager;
import org.apache.doris.mysql.privilege.Auth;
import org.apache.doris.persist.CleanQueryStatsInfo;
import org.apache.doris.statistics.StatisticsRepository;

import com.google.common.collect.Lists;
import org.apache.logging.log4j.LogManager;
import org.apache.logging.log4j.Logger;

import java.util.List;
import java.util.Map;


=======
import org.apache.doris.load.sync.SyncJobManager;
import org.apache.doris.persist.CleanQueryStatsInfo;
import org.apache.doris.statistics.StatisticsRepository;

import org.apache.logging.log4j.LogManager;
import org.apache.logging.log4j.Logger;

>>>>>>> 7bda49b5
/**
 * Use for execute ddl.
 **/
public class DdlExecutor {
    private static final Logger LOG = LogManager.getLogger(DdlExecutor.class);

    /**
     * Execute ddl.
     **/
    public static void execute(Env env, DdlStmt ddlStmt) throws Exception {
        if (ddlStmt instanceof CreateDbStmt) {
            env.createDb((CreateDbStmt) ddlStmt);
        } else if (ddlStmt instanceof DropDbStmt) {
            env.dropDb((DropDbStmt) ddlStmt);
        } else if (ddlStmt instanceof CreateFunctionStmt) {
            env.createFunction((CreateFunctionStmt) ddlStmt);
        } else if (ddlStmt instanceof DropFunctionStmt) {
            env.dropFunction((DropFunctionStmt) ddlStmt);
        } else if (ddlStmt instanceof CreateEncryptKeyStmt) {
            EncryptKeyHelper.createEncryptKey((CreateEncryptKeyStmt) ddlStmt);
        } else if (ddlStmt instanceof DropEncryptKeyStmt) {
            EncryptKeyHelper.dropEncryptKey((DropEncryptKeyStmt) ddlStmt);
        } else if (ddlStmt instanceof CreateMultiTableMaterializedViewStmt) {
            env.createMultiTableMaterializedView((CreateMultiTableMaterializedViewStmt) ddlStmt);
        } else if (ddlStmt instanceof CreateTableStmt) {
            env.createTable((CreateTableStmt) ddlStmt);
        } else if (ddlStmt instanceof CreateTableLikeStmt) {
            env.createTableLike((CreateTableLikeStmt) ddlStmt);
        } else if (ddlStmt instanceof CreateTableAsSelectStmt) {
            env.createTableAsSelect((CreateTableAsSelectStmt) ddlStmt);
        } else if (ddlStmt instanceof DropTableStmt) {
            env.dropTable((DropTableStmt) ddlStmt);
        } else if (ddlStmt instanceof CreateMaterializedViewStmt) {
            env.createMaterializedView((CreateMaterializedViewStmt) ddlStmt);
        } else if (ddlStmt instanceof AlterTableStmt) {
            env.alterTable((AlterTableStmt) ddlStmt);
        } else if (ddlStmt instanceof AlterTableStatsStmt) {
            StatisticsRepository.alterTableStatistics((AlterTableStatsStmt) ddlStmt);
        } else if (ddlStmt instanceof AlterColumnStatsStmt) {
            StatisticsRepository.alterColumnStatistics((AlterColumnStatsStmt) ddlStmt);
        } else if (ddlStmt instanceof AlterViewStmt) {
            env.alterView((AlterViewStmt) ddlStmt);
        } else if (ddlStmt instanceof CancelAlterTableStmt) {
            env.cancelAlter((CancelAlterTableStmt) ddlStmt);
        } else if (ddlStmt instanceof CancelExportStmt) {
            env.getExportMgr().cancelExportJob((CancelExportStmt) ddlStmt);
        } else if (ddlStmt instanceof CancelLoadStmt) {
            env.getLoadManager().cancelLoadJob((CancelLoadStmt) ddlStmt);
        } else if (ddlStmt instanceof CreateRoutineLoadStmt) {
            if (Config.isCloudMode()) {
                LOG.info("stmt={}, not supported in cloud mode", ddlStmt.toString());
                throw new DdlException("Unsupported operation");
            }
            env.getRoutineLoadManager().createRoutineLoadJob((CreateRoutineLoadStmt) ddlStmt);
        } else if (ddlStmt instanceof PauseRoutineLoadStmt) {
            if (Config.isCloudMode()) {
                LOG.info("stmt={}, not supported in cloud mode", ddlStmt.toString());
                throw new DdlException("Unsupported operation");
            }
            env.getRoutineLoadManager().pauseRoutineLoadJob((PauseRoutineLoadStmt) ddlStmt);
        } else if (ddlStmt instanceof ResumeRoutineLoadStmt) {
            if (Config.isCloudMode()) {
                LOG.info("stmt={}, not supported in cloud mode", ddlStmt.toString());
                throw new DdlException("Unsupported operation");
            }
            env.getRoutineLoadManager().resumeRoutineLoadJob((ResumeRoutineLoadStmt) ddlStmt);
        } else if (ddlStmt instanceof StopRoutineLoadStmt) {
            if (Config.isCloudMode()) {
                LOG.info("stmt={}, not supported in cloud mode", ddlStmt.toString());
                throw new DdlException("Unsupported operation");
            }
            env.getRoutineLoadManager().stopRoutineLoadJob((StopRoutineLoadStmt) ddlStmt);
        } else if (ddlStmt instanceof AlterRoutineLoadStmt) {
            if (Config.isCloudMode()) {
                LOG.info("stmt={}, not supported in cloud mode", ddlStmt.toString());
                throw new DdlException("Unsupported operation");
            }
            env.getRoutineLoadManager().alterRoutineLoadJob((AlterRoutineLoadStmt) ddlStmt);
        } else if (ddlStmt instanceof DeleteStmt) {
            env.getDeleteHandler().process((DeleteStmt) ddlStmt);
        } else if (ddlStmt instanceof CreateUserStmt) {
            CreateUserStmt stmt = (CreateUserStmt) ddlStmt;
            env.getAuth().createUser(stmt);
        } else if (ddlStmt instanceof DropUserStmt) {
            DropUserStmt stmt = (DropUserStmt) ddlStmt;
            env.getAuth().dropUser(stmt);
        } else if (ddlStmt instanceof GrantStmt) {
            GrantStmt stmt = (GrantStmt) ddlStmt;
            env.getAuth().grant(stmt);
        } else if (ddlStmt instanceof RevokeStmt) {
            RevokeStmt stmt = (RevokeStmt) ddlStmt;
            env.getAuth().revoke(stmt);
        } else if (ddlStmt instanceof CreateRoleStmt) {
            env.getAuth().createRole((CreateRoleStmt) ddlStmt);
        } else if (ddlStmt instanceof DropRoleStmt) {
            env.getAuth().dropRole((DropRoleStmt) ddlStmt);
        } else if (ddlStmt instanceof SetUserPropertyStmt) {
            env.getAuth().updateUserProperty((SetUserPropertyStmt) ddlStmt);
        } else if (ddlStmt instanceof AlterSystemStmt) {
            AlterSystemStmt stmt = (AlterSystemStmt) ddlStmt;
            env.alterCluster(stmt);
        } else if (ddlStmt instanceof CancelAlterSystemStmt) {
            CancelAlterSystemStmt stmt = (CancelAlterSystemStmt) ddlStmt;
            env.cancelAlterCluster(stmt);
        } else if (ddlStmt instanceof AlterDatabaseQuotaStmt) {
            env.alterDatabaseQuota((AlterDatabaseQuotaStmt) ddlStmt);
        } else if (ddlStmt instanceof AlterDatabaseRename) {
            env.renameDatabase((AlterDatabaseRename) ddlStmt);
        } else if (ddlStmt instanceof RecoverDbStmt) {
            env.recoverDatabase((RecoverDbStmt) ddlStmt);
        } else if (ddlStmt instanceof RecoverTableStmt) {
            env.recoverTable((RecoverTableStmt) ddlStmt);
        } else if (ddlStmt instanceof RecoverPartitionStmt) {
            env.recoverPartition((RecoverPartitionStmt) ddlStmt);
        } else if (ddlStmt instanceof CreateViewStmt) {
            env.createView((CreateViewStmt) ddlStmt);
        } else if (ddlStmt instanceof BackupStmt) {
            if (Config.isCloudMode()) {
                LOG.info("stmt={}, not supported in cloud mode", ddlStmt.toString());
                throw new DdlException("Unsupported operation");
            }
            env.backup((BackupStmt) ddlStmt);
        } else if (ddlStmt instanceof RestoreStmt) {
            if (Config.isCloudMode()) {
                LOG.info("stmt={}, not supported in cloud mode", ddlStmt.toString());
                throw new DdlException("Unsupported operation");
            }
            env.restore((RestoreStmt) ddlStmt);
        } else if (ddlStmt instanceof CancelBackupStmt) {
            if (Config.isCloudMode()) {
                LOG.info("stmt={}, not supported in cloud mode", ddlStmt.toString());
                throw new DdlException("Unsupported operation");
            }
            env.cancelBackup((CancelBackupStmt) ddlStmt);
        } else if (ddlStmt instanceof CreateRepositoryStmt) {
            if (Config.isCloudMode()) {
                LOG.info("stmt={}, not supported in cloud mode", ddlStmt.toString());
                throw new DdlException("Unsupported operation");
            }
            env.getBackupHandler().createRepository((CreateRepositoryStmt) ddlStmt);
        } else if (ddlStmt instanceof DropRepositoryStmt) {
            if (Config.isCloudMode()) {
                LOG.info("stmt={}, not supported in cloud mode", ddlStmt.toString());
                throw new DdlException("Unsupported operation");
            }
            env.getBackupHandler().dropRepository((DropRepositoryStmt) ddlStmt);
        } else if (ddlStmt instanceof SyncStmt) {
            return;
        } else if (ddlStmt instanceof TruncateTableStmt) {
            env.truncateTable((TruncateTableStmt) ddlStmt);
        } else if (ddlStmt instanceof AdminRepairTableStmt) {
            if (Config.isCloudMode()) {
                LOG.info("stmt={}, not supported in cloud mode", ddlStmt.toString());
                throw new DdlException("Unsupported operation");
            }
            env.getTabletChecker().repairTable((AdminRepairTableStmt) ddlStmt);
        } else if (ddlStmt instanceof AdminCancelRepairTableStmt) {
            if (Config.isCloudMode()) {
                LOG.info("stmt={}, not supported in cloud mode", ddlStmt.toString());
                throw new DdlException("Unsupported operation");
            }
            env.getTabletChecker().cancelRepairTable((AdminCancelRepairTableStmt) ddlStmt);
        } else if (ddlStmt instanceof AdminCompactTableStmt) {
            if (Config.isCloudMode()) {
                LOG.info("stmt={}, not supported in cloud mode", ddlStmt.toString());
                throw new DdlException("Unsupported operation");
            }
            env.compactTable((AdminCompactTableStmt) ddlStmt);
        } else if (ddlStmt instanceof AdminSetConfigStmt) {
            if (Config.isCloudMode()
                    && !ConnectContext.get().getCurrentUserIdentity().getUser().equals(Auth.ROOT_USER)) {
                LOG.info("stmt={}, not supported in cloud mode", ddlStmt.toString());
                throw new DdlException("Unsupported operation");
            }
            env.setConfig((AdminSetConfigStmt) ddlStmt);
        } else if (ddlStmt instanceof CreateFileStmt) {
            env.getSmallFileMgr().createFile((CreateFileStmt) ddlStmt);
        } else if (ddlStmt instanceof DropFileStmt) {
            env.getSmallFileMgr().dropFile((DropFileStmt) ddlStmt);
        } else if (ddlStmt instanceof InstallPluginStmt) {
            env.installPlugin((InstallPluginStmt) ddlStmt);
        } else if (ddlStmt instanceof UninstallPluginStmt) {
            env.uninstallPlugin((UninstallPluginStmt) ddlStmt);
        } else if (ddlStmt instanceof AdminCheckTabletsStmt) {
            if (Config.isCloudMode()) {
                LOG.info("stmt={}, not supported in cloud mode", ddlStmt.toString());
                throw new DdlException("Unsupported operation");
            }
            env.checkTablets((AdminCheckTabletsStmt) ddlStmt);
        } else if (ddlStmt instanceof AdminSetReplicaStatusStmt) {
            if (Config.isCloudMode()) {
                LOG.info("stmt={}, not supported in cloud mode", ddlStmt.toString());
                throw new DdlException("Unsupported operation");
            }
            env.setReplicaStatus((AdminSetReplicaStatusStmt) ddlStmt);
        } else if (ddlStmt instanceof CreateResourceStmt) {
            env.getResourceMgr().createResource((CreateResourceStmt) ddlStmt);
        } else if (ddlStmt instanceof DropResourceStmt) {
            env.getResourceMgr().dropResource((DropResourceStmt) ddlStmt);
        } else if (ddlStmt instanceof CreateWorkloadGroupStmt) {
            env.getWorkloadGroupMgr().createWorkloadGroup((CreateWorkloadGroupStmt) ddlStmt);
        } else if (ddlStmt instanceof DropWorkloadGroupStmt) {
            env.getWorkloadGroupMgr().dropWorkloadGroup((DropWorkloadGroupStmt) ddlStmt);
        } else if (ddlStmt instanceof CreateDataSyncJobStmt) {
            CreateDataSyncJobStmt createSyncJobStmt = (CreateDataSyncJobStmt) ddlStmt;
            SyncJobManager syncJobMgr = env.getSyncJobManager();
            if (!syncJobMgr.isJobNameExist(createSyncJobStmt.getDbName(), createSyncJobStmt.getJobName())) {
                syncJobMgr.addDataSyncJob((CreateDataSyncJobStmt) ddlStmt);
            } else {
                throw new DdlException("The syncJob with jobName '" + createSyncJobStmt.getJobName() + "' in database ["
                        + createSyncJobStmt.getDbName() + "] is already exists.");
            }
        } else if (ddlStmt instanceof ResumeSyncJobStmt) {
            env.getSyncJobManager().resumeSyncJob((ResumeSyncJobStmt) ddlStmt);
        } else if (ddlStmt instanceof PauseSyncJobStmt) {
            env.getSyncJobManager().pauseSyncJob((PauseSyncJobStmt) ddlStmt);
        } else if (ddlStmt instanceof StopSyncJobStmt) {
            env.getSyncJobManager().stopSyncJob((StopSyncJobStmt) ddlStmt);
        } else if (ddlStmt instanceof AdminCleanTrashStmt) {
            if (Config.isCloudMode()) {
                LOG.info("stmt={}, not supported in cloud mode", ddlStmt.toString());
                throw new DdlException("Unsupported operation");
            }
            env.cleanTrash((AdminCleanTrashStmt) ddlStmt);
        } else if (ddlStmt instanceof AdminRebalanceDiskStmt) {
            if (Config.isCloudMode()) {
                LOG.info("stmt={}, not supported in cloud mode", ddlStmt.toString());
                throw new DdlException("Unsupported operation");
            }
            env.getTabletScheduler().rebalanceDisk((AdminRebalanceDiskStmt) ddlStmt);
        } else if (ddlStmt instanceof AdminCancelRebalanceDiskStmt) {
            if (Config.isCloudMode()) {
                LOG.info("stmt={}, not supported in cloud mode", ddlStmt.toString());
                throw new DdlException("Unsupported operation");
            }
            env.getTabletScheduler().cancelRebalanceDisk((AdminCancelRebalanceDiskStmt) ddlStmt);
        } else if (ddlStmt instanceof CreateSqlBlockRuleStmt) {
            env.getSqlBlockRuleMgr().createSqlBlockRule((CreateSqlBlockRuleStmt) ddlStmt);
        } else if (ddlStmt instanceof AlterSqlBlockRuleStmt) {
            env.getSqlBlockRuleMgr().alterSqlBlockRule((AlterSqlBlockRuleStmt) ddlStmt);
        } else if (ddlStmt instanceof DropSqlBlockRuleStmt) {
            env.getSqlBlockRuleMgr().dropSqlBlockRule((DropSqlBlockRuleStmt) ddlStmt);
        } else if (ddlStmt instanceof AlterDatabasePropertyStmt) {
            env.alterDatabaseProperty((AlterDatabasePropertyStmt) ddlStmt);
        } else if (ddlStmt instanceof RefreshTableStmt) {
            env.getRefreshManager().handleRefreshTable((RefreshTableStmt) ddlStmt);
        } else if (ddlStmt instanceof RefreshDbStmt) {
            env.getRefreshManager().handleRefreshDb((RefreshDbStmt) ddlStmt);
<<<<<<< HEAD
        } else if (ddlStmt instanceof AnalyzeTblStmt) {
            env.createAnalysisJob((AnalyzeTblStmt) ddlStmt);
=======
>>>>>>> 7bda49b5
        } else if (ddlStmt instanceof AlterResourceStmt) {
            if (Config.isCloudMode()) {
                LOG.info("stmt={}, not supported in cloud mode", ddlStmt.toString());
                throw new DdlException("Unsupported operation");
            }
            env.getResourceMgr().alterResource((AlterResourceStmt) ddlStmt);
        } else if (ddlStmt instanceof AlterWorkloadGroupStmt) {
            env.getWorkloadGroupMgr().alterWorkloadGroup((AlterWorkloadGroupStmt) ddlStmt);
        } else if (ddlStmt instanceof CreatePolicyStmt) {
            env.getPolicyMgr().createPolicy((CreatePolicyStmt) ddlStmt);
        } else if (ddlStmt instanceof DropPolicyStmt) {
            env.getPolicyMgr().dropPolicy((DropPolicyStmt) ddlStmt);
        } else if (ddlStmt instanceof AlterPolicyStmt) {
            if (Config.isCloudMode()) {
                LOG.info("stmt={}, not supported in cloud mode", ddlStmt.toString());
                throw new DdlException("Unsupported operation");
            }
            env.getPolicyMgr().alterPolicy((AlterPolicyStmt) ddlStmt);
        } else if (ddlStmt instanceof CreateCatalogStmt) {
            env.getCatalogMgr().createCatalog((CreateCatalogStmt) ddlStmt);
        } else if (ddlStmt instanceof DropCatalogStmt) {
            env.getCatalogMgr().dropCatalog((DropCatalogStmt) ddlStmt);
        } else if (ddlStmt instanceof AlterCatalogNameStmt) {
            env.getCatalogMgr().alterCatalogName((AlterCatalogNameStmt) ddlStmt);
        } else if (ddlStmt instanceof AlterCatalogPropertyStmt) {
            env.getCatalogMgr().alterCatalogProps((AlterCatalogPropertyStmt) ddlStmt);
        } else if (ddlStmt instanceof CleanLabelStmt) {
            env.getLoadManager().cleanLabel((CleanLabelStmt) ddlStmt);
        } else if (ddlStmt instanceof AlterMaterializedViewStmt) {
            env.alterMaterializedView((AlterMaterializedViewStmt) ddlStmt);
        } else if (ddlStmt instanceof DropMaterializedViewStmt) {
            env.dropMaterializedView((DropMaterializedViewStmt) ddlStmt);
        } else if (ddlStmt instanceof RefreshMaterializedViewStmt) {
            env.refreshMaterializedView((RefreshMaterializedViewStmt) ddlStmt);
        } else if (ddlStmt instanceof RefreshCatalogStmt) {
            env.getCatalogMgr().refreshCatalog((RefreshCatalogStmt) ddlStmt);
<<<<<<< HEAD
        } else if (ddlStmt instanceof CreateStageStmt) {
            env.createStage((CreateStageStmt) ddlStmt);
        } else if (ddlStmt instanceof DropStageStmt) {
            env.dropStage((DropStageStmt) ddlStmt);
=======
>>>>>>> 7bda49b5
        } else if (ddlStmt instanceof RefreshLdapStmt) {
            env.getAuth().refreshLdap((RefreshLdapStmt) ddlStmt);
        } else if (ddlStmt instanceof AlterUserStmt) {
            env.getAuth().alterUser((AlterUserStmt) ddlStmt);
        } else if (ddlStmt instanceof CleanProfileStmt) {
            ProfileManager.getInstance().cleanProfile();
        } else if (ddlStmt instanceof DropStatsStmt) {
            env.getAnalysisManager().dropStats((DropStatsStmt) ddlStmt);
        } else if (ddlStmt instanceof KillAnalysisJobStmt) {
            env.getAnalysisManager().handleKillAnalyzeStmt((KillAnalysisJobStmt) ddlStmt);
<<<<<<< HEAD
        } else if (ddlStmt instanceof AnalyzeDBStmt) {
            env.getAnalysisManager().createAnalysisJobs((AnalyzeDBStmt) ddlStmt);
=======
>>>>>>> 7bda49b5
        } else if (ddlStmt instanceof CleanQueryStatsStmt) {
            CleanQueryStatsStmt stmt = (CleanQueryStatsStmt) ddlStmt;
            CleanQueryStatsInfo cleanQueryStatsInfo = null;
            switch (stmt.getScope()) {
                case ALL:
                    cleanQueryStatsInfo = new CleanQueryStatsInfo(
                            CleanQueryStatsStmt.Scope.ALL, env.getCurrentCatalog().getName(), null, null);
                    break;
                case DB:
                    cleanQueryStatsInfo = new CleanQueryStatsInfo(CleanQueryStatsStmt.Scope.DB,
                            env.getCurrentCatalog().getName(), stmt.getDbName(), null);
                    break;
                case TABLE:
                    cleanQueryStatsInfo = new CleanQueryStatsInfo(CleanQueryStatsStmt.Scope.TABLE,
                            env.getCurrentCatalog().getName(), stmt.getDbName(), stmt.getTableName().getTbl());
                    break;
                default:
                    throw new DdlException("Unknown scope: " + stmt.getScope());
            }
            env.cleanQueryStats(cleanQueryStatsInfo);
        } else if (ddlStmt instanceof DropAnalyzeJobStmt) {
            DropAnalyzeJobStmt analyzeJobStmt = (DropAnalyzeJobStmt) ddlStmt;
            Env.getCurrentEnv().getAnalysisManager().dropAnalyzeJob(analyzeJobStmt);
<<<<<<< HEAD
        } else if (ddlStmt instanceof CancelCloudWarmUpStmt) {
            CancelCloudWarmUpStmt stmt = (CancelCloudWarmUpStmt) ddlStmt;
            env.cancelCloudWarmUp(stmt);
=======
>>>>>>> 7bda49b5
        } else {
            LOG.warn("Unkown statement " + ddlStmt.getClass());
            throw new DdlException("Unknown statement.");
        }
    }

    private static void executeCopyStmt(Env env, CopyStmt copyStmt) throws Exception {
        CopyJob job = (CopyJob) env.getLoadManager().createLoadJobFromStmt(copyStmt);
        if (!copyStmt.isAsync()) {
            // wait for execute finished
            waitJobCompleted(job);
            if (job.getState() == JobState.UNKNOWN || job.getState() == JobState.CANCELLED) {
                QueryState queryState = new QueryState();
                FailMsg failMsg = job.getFailMsg();
                EtlStatus loadingStatus = job.getLoadingStatus();
                List<List<String>> result = Lists.newArrayList();
                List<String> entry = Lists.newArrayList();
                entry.add(job.getCopyId());
                entry.add(job.getState().toString());
                entry.add(failMsg == null ? "" : failMsg.getCancelType().toString());
                entry.add(failMsg == null ? "" : failMsg.getMsg());
                entry.add("");
                entry.add("");
                entry.add("");
                entry.add(loadingStatus.getTrackingUrl());
                result.add(entry);
                queryState.setResultSet(new ShowResultSet(copyStmt.getMetaData(), result));
                copyStmt.getAnalyzer().getContext().setState(queryState);
                return;
            } else if (job.getState() == JobState.FINISHED) {
                EtlStatus loadingStatus = job.getLoadingStatus();
                Map<String, String> counters = loadingStatus.getCounters();
                QueryState queryState = new QueryState();
                List<List<String>> result = Lists.newArrayList();
                List<String> entry = Lists.newArrayList();
                entry.add(job.getCopyId());
                entry.add(job.getState().toString());
                entry.add("");
                entry.add("");
                entry.add(counters.getOrDefault(LoadJob.DPP_NORMAL_ALL, "0"));
                entry.add(counters.getOrDefault(LoadJob.DPP_ABNORMAL_ALL, "0"));
                entry.add(counters.getOrDefault(LoadJob.UNSELECTED_ROWS, "0"));
                entry.add(loadingStatus.getTrackingUrl());
                result.add(entry);
                queryState.setResultSet(new ShowResultSet(copyStmt.getMetaData(), result));
                copyStmt.getAnalyzer().getContext().setState(queryState);
                return;
            }
        }
        QueryState queryState = new QueryState();
        List<List<String>> result = Lists.newArrayList();
        List<String> entry = Lists.newArrayList();
        entry.add(job.getCopyId());
        entry.add(job.getState().toString());
        entry.add("");
        entry.add("");
        entry.add("");
        entry.add("");
        entry.add("");
        entry.add("");
        result.add(entry);
        queryState.setResultSet(new ShowResultSet(copyStmt.getMetaData(), result));
        copyStmt.getAnalyzer().getContext().setState(queryState);
    }

    private static void waitJobCompleted(CopyJob job) throws InterruptedException {
        // check the job is completed or not.
        // sleep 10ms, 1000 times(10s)
        // sleep 100ms, 1000 times(100s + 10s = 110s)
        // sleep 1000ms, 1000 times(1000s + 110s = 1110s)
        // sleep 5000ms...
        long retry = 0;
        long currentInterval = 10;
        while (!job.isCompleted()) {
            Thread.sleep(currentInterval);
            if (retry > 3010) {
                continue;
            }
            retry++;
            if (retry > 3000) {
                currentInterval = 5000;
            } else if (retry > 2000) {
                currentInterval = 1000;
            } else if (retry > 1000) {
                currentInterval = 100;
            }
        }
    }
}<|MERGE_RESOLUTION|>--- conflicted
+++ resolved
@@ -43,28 +43,17 @@
 import org.apache.doris.analysis.AlterUserStmt;
 import org.apache.doris.analysis.AlterViewStmt;
 import org.apache.doris.analysis.AlterWorkloadGroupStmt;
-<<<<<<< HEAD
-import org.apache.doris.analysis.AnalyzeDBStmt;
-import org.apache.doris.analysis.AnalyzeTblStmt;
-=======
->>>>>>> 7bda49b5
 import org.apache.doris.analysis.BackupStmt;
 import org.apache.doris.analysis.CancelAlterSystemStmt;
 import org.apache.doris.analysis.CancelAlterTableStmt;
 import org.apache.doris.analysis.CancelBackupStmt;
-<<<<<<< HEAD
 import org.apache.doris.analysis.CancelCloudWarmUpStmt;
-=======
->>>>>>> 7bda49b5
 import org.apache.doris.analysis.CancelExportStmt;
 import org.apache.doris.analysis.CancelLoadStmt;
 import org.apache.doris.analysis.CleanLabelStmt;
 import org.apache.doris.analysis.CleanProfileStmt;
 import org.apache.doris.analysis.CleanQueryStatsStmt;
-<<<<<<< HEAD
 import org.apache.doris.analysis.CopyStmt;
-=======
->>>>>>> 7bda49b5
 import org.apache.doris.analysis.CreateCatalogStmt;
 import org.apache.doris.analysis.CreateDataSyncJobStmt;
 import org.apache.doris.analysis.CreateDbStmt;
@@ -100,10 +89,7 @@
 import org.apache.doris.analysis.DropResourceStmt;
 import org.apache.doris.analysis.DropRoleStmt;
 import org.apache.doris.analysis.DropSqlBlockRuleStmt;
-<<<<<<< HEAD
 import org.apache.doris.analysis.DropStageStmt;
-=======
->>>>>>> 7bda49b5
 import org.apache.doris.analysis.DropStatsStmt;
 import org.apache.doris.analysis.DropTableStmt;
 import org.apache.doris.analysis.DropUserStmt;
@@ -133,9 +119,9 @@
 import org.apache.doris.analysis.UninstallPluginStmt;
 import org.apache.doris.catalog.EncryptKeyHelper;
 import org.apache.doris.catalog.Env;
+import org.apache.doris.common.Config;
 import org.apache.doris.common.DdlException;
 import org.apache.doris.common.util.ProfileManager;
-<<<<<<< HEAD
 import org.apache.doris.load.EtlStatus;
 import org.apache.doris.load.FailMsg;
 import org.apache.doris.load.loadv2.CopyJob;
@@ -154,15 +140,6 @@
 import java.util.Map;
 
 
-=======
-import org.apache.doris.load.sync.SyncJobManager;
-import org.apache.doris.persist.CleanQueryStatsInfo;
-import org.apache.doris.statistics.StatisticsRepository;
-
-import org.apache.logging.log4j.LogManager;
-import org.apache.logging.log4j.Logger;
-
->>>>>>> 7bda49b5
 /**
  * Use for execute ddl.
  **/
@@ -411,11 +388,6 @@
             env.getRefreshManager().handleRefreshTable((RefreshTableStmt) ddlStmt);
         } else if (ddlStmt instanceof RefreshDbStmt) {
             env.getRefreshManager().handleRefreshDb((RefreshDbStmt) ddlStmt);
-<<<<<<< HEAD
-        } else if (ddlStmt instanceof AnalyzeTblStmt) {
-            env.createAnalysisJob((AnalyzeTblStmt) ddlStmt);
-=======
->>>>>>> 7bda49b5
         } else if (ddlStmt instanceof AlterResourceStmt) {
             if (Config.isCloudMode()) {
                 LOG.info("stmt={}, not supported in cloud mode", ddlStmt.toString());
@@ -452,13 +424,10 @@
             env.refreshMaterializedView((RefreshMaterializedViewStmt) ddlStmt);
         } else if (ddlStmt instanceof RefreshCatalogStmt) {
             env.getCatalogMgr().refreshCatalog((RefreshCatalogStmt) ddlStmt);
-<<<<<<< HEAD
         } else if (ddlStmt instanceof CreateStageStmt) {
             env.createStage((CreateStageStmt) ddlStmt);
         } else if (ddlStmt instanceof DropStageStmt) {
             env.dropStage((DropStageStmt) ddlStmt);
-=======
->>>>>>> 7bda49b5
         } else if (ddlStmt instanceof RefreshLdapStmt) {
             env.getAuth().refreshLdap((RefreshLdapStmt) ddlStmt);
         } else if (ddlStmt instanceof AlterUserStmt) {
@@ -469,11 +438,6 @@
             env.getAnalysisManager().dropStats((DropStatsStmt) ddlStmt);
         } else if (ddlStmt instanceof KillAnalysisJobStmt) {
             env.getAnalysisManager().handleKillAnalyzeStmt((KillAnalysisJobStmt) ddlStmt);
-<<<<<<< HEAD
-        } else if (ddlStmt instanceof AnalyzeDBStmt) {
-            env.getAnalysisManager().createAnalysisJobs((AnalyzeDBStmt) ddlStmt);
-=======
->>>>>>> 7bda49b5
         } else if (ddlStmt instanceof CleanQueryStatsStmt) {
             CleanQueryStatsStmt stmt = (CleanQueryStatsStmt) ddlStmt;
             CleanQueryStatsInfo cleanQueryStatsInfo = null;
@@ -497,12 +461,9 @@
         } else if (ddlStmt instanceof DropAnalyzeJobStmt) {
             DropAnalyzeJobStmt analyzeJobStmt = (DropAnalyzeJobStmt) ddlStmt;
             Env.getCurrentEnv().getAnalysisManager().dropAnalyzeJob(analyzeJobStmt);
-<<<<<<< HEAD
         } else if (ddlStmt instanceof CancelCloudWarmUpStmt) {
             CancelCloudWarmUpStmt stmt = (CancelCloudWarmUpStmt) ddlStmt;
             env.cancelCloudWarmUp(stmt);
-=======
->>>>>>> 7bda49b5
         } else {
             LOG.warn("Unkown statement " + ddlStmt.getClass());
             throw new DdlException("Unknown statement.");
