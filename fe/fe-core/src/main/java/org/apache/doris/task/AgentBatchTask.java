// Licensed to the Apache Software Foundation (ASF) under one
// or more contributor license agreements.  See the NOTICE file
// distributed with this work for additional information
// regarding copyright ownership.  The ASF licenses this file
// to you under the Apache License, Version 2.0 (the
// "License"); you may not use this file except in compliance
// with the License.  You may obtain a copy of the License at
//
//   http://www.apache.org/licenses/LICENSE-2.0
//
// Unless required by applicable law or agreed to in writing,
// software distributed under the License is distributed on an
// "AS IS" BASIS, WITHOUT WARRANTIES OR CONDITIONS OF ANY
// KIND, either express or implied.  See the License for the
// specific language governing permissions and limitations
// under the License.

package org.apache.doris.task;

import org.apache.doris.catalog.Env;
import org.apache.doris.common.ClientPool;
import org.apache.doris.common.FeConstants;
import org.apache.doris.system.Backend;
import org.apache.doris.thrift.BackendService;
import org.apache.doris.thrift.TAgentServiceVersion;
import org.apache.doris.thrift.TAgentTaskRequest;
import org.apache.doris.thrift.TAlterInvertedIndexReq;
import org.apache.doris.thrift.TAlterTabletReqV2;
import org.apache.doris.thrift.TCalcDeleteBitmapRequest;
import org.apache.doris.thrift.TCheckConsistencyReq;
import org.apache.doris.thrift.TClearAlterTaskRequest;
import org.apache.doris.thrift.TClearTransactionTaskRequest;
import org.apache.doris.thrift.TCloneReq;
import org.apache.doris.thrift.TCompactionReq;
import org.apache.doris.thrift.TCreateTabletReq;
import org.apache.doris.thrift.TDownloadReq;
import org.apache.doris.thrift.TDropTabletReq;
<<<<<<< HEAD
=======
import org.apache.doris.thrift.TGcBinlogReq;
>>>>>>> 7bda49b5
import org.apache.doris.thrift.TMoveDirReq;
import org.apache.doris.thrift.TNetworkAddress;
import org.apache.doris.thrift.TPublishVersionRequest;
import org.apache.doris.thrift.TPushCooldownConfReq;
import org.apache.doris.thrift.TPushReq;
import org.apache.doris.thrift.TPushStoragePolicyReq;
import org.apache.doris.thrift.TReleaseSnapshotRequest;
import org.apache.doris.thrift.TSnapshotRequest;
import org.apache.doris.thrift.TStorageMediumMigrateReq;
import org.apache.doris.thrift.TTaskType;
import org.apache.doris.thrift.TUpdateTabletMetaInfoReq;
import org.apache.doris.thrift.TUploadReq;

import com.google.common.collect.Lists;
import org.apache.logging.log4j.LogManager;
import org.apache.logging.log4j.Logger;

import java.util.HashMap;
import java.util.LinkedList;
import java.util.List;
import java.util.Map;

/*
 * This class group tasks by backend
 */
public class AgentBatchTask implements Runnable {
    private static final Logger LOG = LogManager.getLogger(AgentBatchTask.class);

    // backendId -> AgentTask List
    private Map<Long, List<AgentTask>> backendIdToTasks;

    public AgentBatchTask() {
        this.backendIdToTasks = new HashMap<Long, List<AgentTask>>();
    }

    public AgentBatchTask(AgentTask singleTask) {
        this();
        addTask(singleTask);
    }

    public void addTask(AgentTask agentTask) {
        if (agentTask == null) {
            return;
        }
        long backendId = agentTask.getBackendId();
        if (backendIdToTasks.containsKey(backendId)) {
            List<AgentTask> tasks = backendIdToTasks.get(backendId);
            tasks.add(agentTask);
        } else {
            List<AgentTask> tasks = new LinkedList<AgentTask>();
            tasks.add(agentTask);
            backendIdToTasks.put(backendId, tasks);
        }
    }

    public List<AgentTask> getAllTasks() {
        List<AgentTask> tasks = new LinkedList<AgentTask>();
        for (Long backendId : this.backendIdToTasks.keySet()) {
            tasks.addAll(this.backendIdToTasks.get(backendId));
        }
        return tasks;
    }

    public int getTaskNum() {
        int num = 0;
        for (List<AgentTask> tasks : backendIdToTasks.values()) {
            num += tasks.size();
        }
        return num;
    }

    // return true only if all tasks are finished.
    // NOTICE that even if AgentTask.isFinished() return false, it does not mean that task is not finished.
    // this depends on caller's logic. See comments on 'isFinished' member.
    public boolean isFinished() {
        for (List<AgentTask> tasks : this.backendIdToTasks.values()) {
            for (AgentTask agentTask : tasks) {
                if (!agentTask.isFinished()) {
                    return false;
                }
            }
        }
        return true;
    }

    // return the limit number of unfinished tasks.
    public List<AgentTask> getUnfinishedTasks(int limit) {
        List<AgentTask> res = Lists.newArrayList();
        for (List<AgentTask> tasks : this.backendIdToTasks.values()) {
            for (AgentTask agentTask : tasks) {
                if (!agentTask.isFinished()) {
                    if (res.size() < limit) {
                        res.add(agentTask);
                    }
                }
            }
        }
        return res;
    }

    public int getFinishedTaskNum() {
        int count = 0;
        for (List<AgentTask> tasks : this.backendIdToTasks.values()) {
            for (AgentTask agentTask : tasks) {
                if (agentTask.isFinished()) {
                    count++;
                }
            }
        }
        return count;
    }

    @Override
    public void run() {
        for (Long backendId : this.backendIdToTasks.keySet()) {
            BackendService.Client client = null;
            TNetworkAddress address = null;
            boolean ok = false;
            try {
                Backend backend = Env.getCurrentSystemInfo().getBackend(backendId);
                List<AgentTask> tasks = this.backendIdToTasks.get(backendId);
                if (backend == null) {
                    // not found backend, set task failed
                    for (AgentTask task : tasks) {
                        // schema change task or rollup task will clear and finished after three failed times
                        task.failed();
                        task.failed();
                        task.failed();
                        LOG.warn("not found backend [{}], set task failed three times, task: type[{}], signature[{}]",
                                backendId, task.getTaskType(), task.getSignature());
                    }
                    continue;
                }
                if (!backend.isAlive()) {
                    LOG.warn("backend [{}] is not alive", backendId);
                    continue;
                }
                // create AgentClient
                String host = FeConstants.runningUnitTest ? "127.0.0.1" : backend.getHost();
                address = new TNetworkAddress(host, backend.getBePort());
                client = ClientPool.backendPool.borrowObject(address);
                List<TAgentTaskRequest> agentTaskRequests = new LinkedList<TAgentTaskRequest>();
                for (AgentTask task : tasks) {
                    agentTaskRequests.add(toAgentTaskRequest(task));
                }
                client.submitTasks(agentTaskRequests);
                if (LOG.isDebugEnabled()) {
                    for (AgentTask task : tasks) {
                        LOG.debug("send task: type[{}], backend[{}], signature[{}]",
                                task.getTaskType(), backendId, task.getSignature());
                    }
                }
                ok = true;
            } catch (Exception e) {
                LOG.warn("task exec error. backend[{}]", backendId, e);
            } finally {
                if (ok) {
                    ClientPool.backendPool.returnObject(address, client);
                } else {
                    ClientPool.backendPool.invalidateObject(address, client);
                }
            }
            LOG.info("end for send task to backend[{}]", backendId);
        } // end for backend
    }

    private TAgentTaskRequest toAgentTaskRequest(AgentTask task) {
        TAgentTaskRequest tAgentTaskRequest = new TAgentTaskRequest();
        tAgentTaskRequest.setProtocolVersion(TAgentServiceVersion.V1);
        tAgentTaskRequest.setSignature(task.getSignature());

        TTaskType taskType = task.getTaskType();
        tAgentTaskRequest.setTaskType(taskType);
        switch (taskType) {
            case CREATE: {
                CreateReplicaTask createReplicaTask = (CreateReplicaTask) task;
                TCreateTabletReq request = createReplicaTask.toThrift();
                if (LOG.isDebugEnabled()) {
                    LOG.debug(request.toString());
                }
                tAgentTaskRequest.setCreateTabletReq(request);
                return tAgentTaskRequest;
            }
            case DROP: {
                DropReplicaTask dropReplicaTask = (DropReplicaTask) task;
                TDropTabletReq request = dropReplicaTask.toThrift();
                if (LOG.isDebugEnabled()) {
                    LOG.debug(request.toString());
                }
                tAgentTaskRequest.setDropTabletReq(request);
                return tAgentTaskRequest;
            }
            case REALTIME_PUSH: {
                PushTask pushTask = (PushTask) task;
                TPushReq request = pushTask.toThrift();
                if (LOG.isDebugEnabled()) {
                    LOG.debug(request.toString());
                }
                tAgentTaskRequest.setPushReq(request);
                tAgentTaskRequest.setPriority(pushTask.getPriority());
                return tAgentTaskRequest;
            }
            case CLONE: {
                CloneTask cloneTask = (CloneTask) task;
                TCloneReq request = cloneTask.toThrift();
                if (LOG.isDebugEnabled()) {
                    LOG.debug(request.toString());
                }
                tAgentTaskRequest.setCloneReq(request);
                return tAgentTaskRequest;
            }
            case STORAGE_MEDIUM_MIGRATE: {
                StorageMediaMigrationTask migrationTask = (StorageMediaMigrationTask) task;
                TStorageMediumMigrateReq request = migrationTask.toThrift();
                if (LOG.isDebugEnabled()) {
                    LOG.debug(request.toString());
                }
                tAgentTaskRequest.setStorageMediumMigrateReq(request);
                return tAgentTaskRequest;
            }
            case CHECK_CONSISTENCY: {
                CheckConsistencyTask checkConsistencyTask = (CheckConsistencyTask) task;
                TCheckConsistencyReq request = checkConsistencyTask.toThrift();
                if (LOG.isDebugEnabled()) {
                    LOG.debug(request.toString());
                }
                tAgentTaskRequest.setCheckConsistencyReq(request);
                return tAgentTaskRequest;
            }
            case MAKE_SNAPSHOT: {
                SnapshotTask snapshotTask = (SnapshotTask) task;
                TSnapshotRequest request = snapshotTask.toThrift();
                if (LOG.isDebugEnabled()) {
                    LOG.debug(request.toString());
                }
                tAgentTaskRequest.setSnapshotReq(request);
                return tAgentTaskRequest;
            }
            case RELEASE_SNAPSHOT: {
                ReleaseSnapshotTask releaseSnapshotTask = (ReleaseSnapshotTask) task;
                TReleaseSnapshotRequest request = releaseSnapshotTask.toThrift();
                if (LOG.isDebugEnabled()) {
                    LOG.debug(request.toString());
                }
                tAgentTaskRequest.setReleaseSnapshotReq(request);
                return tAgentTaskRequest;
            }
            case UPLOAD: {
                UploadTask uploadTask = (UploadTask) task;
                TUploadReq request = uploadTask.toThrift();
                if (LOG.isDebugEnabled()) {
                    LOG.debug(request.toString());
                }
                tAgentTaskRequest.setUploadReq(request);
                return tAgentTaskRequest;
            }
            case DOWNLOAD: {
                DownloadTask downloadTask = (DownloadTask) task;
                TDownloadReq request = downloadTask.toThrift();
                if (LOG.isDebugEnabled()) {
                    LOG.debug(request.toString());
                }
                tAgentTaskRequest.setDownloadReq(request);
                return tAgentTaskRequest;
            }
            case PUBLISH_VERSION: {
                PublishVersionTask publishVersionTask = (PublishVersionTask) task;
                TPublishVersionRequest request = publishVersionTask.toThrift();
                if (LOG.isDebugEnabled()) {
                    LOG.debug(request.toString());
                }
                tAgentTaskRequest.setPublishVersionReq(request);
                return tAgentTaskRequest;
            }
            case CLEAR_ALTER_TASK: {
                ClearAlterTask clearAlterTask = (ClearAlterTask) task;
                TClearAlterTaskRequest request = clearAlterTask.toThrift();
                if (LOG.isDebugEnabled()) {
                    LOG.debug(request.toString());
                }
                tAgentTaskRequest.setClearAlterTaskReq(request);
                return tAgentTaskRequest;
            }
            case CLEAR_TRANSACTION_TASK: {
                ClearTransactionTask clearTransactionTask = (ClearTransactionTask) task;
                TClearTransactionTaskRequest request = clearTransactionTask.toThrift();
                if (LOG.isDebugEnabled()) {
                    LOG.debug(request.toString());
                }
                tAgentTaskRequest.setClearTransactionTaskReq(request);
                return tAgentTaskRequest;
            }
            case MOVE: {
                DirMoveTask dirMoveTask = (DirMoveTask) task;
                TMoveDirReq request = dirMoveTask.toThrift();
                if (LOG.isDebugEnabled()) {
                    LOG.debug(request.toString());
                }
                tAgentTaskRequest.setMoveDirReq(request);
                return tAgentTaskRequest;
            }
            case UPDATE_TABLET_META_INFO: {
                UpdateTabletMetaInfoTask updateTabletMetaInfoTask = (UpdateTabletMetaInfoTask) task;
                TUpdateTabletMetaInfoReq request = updateTabletMetaInfoTask.toThrift();
                if (LOG.isDebugEnabled()) {
                    LOG.debug(request.toString());
                }
                tAgentTaskRequest.setUpdateTabletMetaInfoReq(request);
                return tAgentTaskRequest;
            }
            case ALTER: {
                AlterReplicaTask createRollupTask = (AlterReplicaTask) task;
                TAlterTabletReqV2 request = createRollupTask.toThrift();
                if (LOG.isDebugEnabled()) {
                    LOG.debug(request.toString());
                }
                tAgentTaskRequest.setAlterTabletReqV2(request);
                return tAgentTaskRequest;
            }
            case ALTER_INVERTED_INDEX: {
                AlterInvertedIndexTask alterInvertedIndexTask = (AlterInvertedIndexTask) task;
                TAlterInvertedIndexReq request = alterInvertedIndexTask.toThrift();
                if (LOG.isDebugEnabled()) {
                    LOG.debug(request.toString());
                }
                tAgentTaskRequest.setAlterInvertedIndexReq(request);
                return tAgentTaskRequest;
            }
            case COMPACTION: {
                CompactionTask compactionTask = (CompactionTask) task;
                TCompactionReq request = compactionTask.toThrift();
                if (LOG.isDebugEnabled()) {
                    LOG.debug(request.toString());
                }
                tAgentTaskRequest.setCompactionReq(request);
                return tAgentTaskRequest;
            }
            case PUSH_STORAGE_POLICY: {
                PushStoragePolicyTask pushStoragePolicyTask = (PushStoragePolicyTask) task;
                TPushStoragePolicyReq request = pushStoragePolicyTask.toThrift();
                if (LOG.isDebugEnabled()) {
                    LOG.debug(request.toString());
                }
                tAgentTaskRequest.setPushStoragePolicyReq(request);
                return tAgentTaskRequest;
            }
            case PUSH_COOLDOWN_CONF: {
                PushCooldownConfTask pushCooldownConfTask = (PushCooldownConfTask) task;
                TPushCooldownConfReq request = pushCooldownConfTask.toThrift();
                if (LOG.isDebugEnabled()) {
                    LOG.debug(request.toString());
                }
                tAgentTaskRequest.setPushCooldownConf(request);
                return tAgentTaskRequest;
            }
<<<<<<< HEAD
            case CALCULATE_DELETE_BITMAP: {
                CalcDeleteBitmapTask calcDeleteBitmapTask = (CalcDeleteBitmapTask) task;
                TCalcDeleteBitmapRequest request = calcDeleteBitmapTask.toThrift();
                if (LOG.isDebugEnabled()) {
                    LOG.debug(request.toString());
                }
                tAgentTaskRequest.setCalcDeleteBitmapReq(request);
=======
            case GC_BINLOG: {
                BinlogGcTask binlogGcTask = (BinlogGcTask) task;
                TGcBinlogReq request = binlogGcTask.toThrift();
                if (LOG.isDebugEnabled()) {
                    LOG.debug(request.toString());
                }
                tAgentTaskRequest.setGcBinlogReq(request);
>>>>>>> 7bda49b5
                return tAgentTaskRequest;
            }
            default:
                LOG.debug("could not find task type for task [{}]", task);
                return null;
        }
    }
}<|MERGE_RESOLUTION|>--- conflicted
+++ resolved
@@ -35,10 +35,7 @@
 import org.apache.doris.thrift.TCreateTabletReq;
 import org.apache.doris.thrift.TDownloadReq;
 import org.apache.doris.thrift.TDropTabletReq;
-<<<<<<< HEAD
-=======
 import org.apache.doris.thrift.TGcBinlogReq;
->>>>>>> 7bda49b5
 import org.apache.doris.thrift.TMoveDirReq;
 import org.apache.doris.thrift.TNetworkAddress;
 import org.apache.doris.thrift.TPublishVersionRequest;
@@ -394,7 +391,6 @@
                 tAgentTaskRequest.setPushCooldownConf(request);
                 return tAgentTaskRequest;
             }
-<<<<<<< HEAD
             case CALCULATE_DELETE_BITMAP: {
                 CalcDeleteBitmapTask calcDeleteBitmapTask = (CalcDeleteBitmapTask) task;
                 TCalcDeleteBitmapRequest request = calcDeleteBitmapTask.toThrift();
@@ -402,7 +398,8 @@
                     LOG.debug(request.toString());
                 }
                 tAgentTaskRequest.setCalcDeleteBitmapReq(request);
-=======
+                return tAgentTaskRequest;
+            }
             case GC_BINLOG: {
                 BinlogGcTask binlogGcTask = (BinlogGcTask) task;
                 TGcBinlogReq request = binlogGcTask.toThrift();
@@ -410,7 +407,6 @@
                     LOG.debug(request.toString());
                 }
                 tAgentTaskRequest.setGcBinlogReq(request);
->>>>>>> 7bda49b5
                 return tAgentTaskRequest;
             }
             default:
