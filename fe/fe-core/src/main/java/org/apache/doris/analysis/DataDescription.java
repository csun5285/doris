--- conflicted
+++ resolved
@@ -39,7 +39,6 @@
 import org.apache.doris.thrift.TFileFormatType;
 import org.apache.doris.thrift.TNetworkAddress;
 
-import com.google.common.annotations.VisibleForTesting;
 import com.google.common.base.Function;
 import com.google.common.base.Joiner;
 import com.google.common.base.Preconditions;
@@ -154,11 +153,8 @@
     private boolean trimDoubleQuotes = false;
     private boolean isMysqlLoad = false;
     private int skipLines = 0;
-<<<<<<< HEAD
-=======
 
     private boolean isAnalyzed = false;
->>>>>>> 7bda49b5
 
     public DataDescription(String tableName,
                            PartitionNames partitionNames,
@@ -552,10 +548,6 @@
         return fileFieldNames;
     }
 
-<<<<<<< HEAD
-    @VisibleForTesting
-=======
->>>>>>> 7bda49b5
     public List<Expr> getColumnMappingList() {
         if (columnMappingList == null || columnMappingList.isEmpty()) {
             return null;
