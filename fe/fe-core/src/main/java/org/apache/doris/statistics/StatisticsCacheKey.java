// Licensed to the Apache Software Foundation (ASF) under one
// or more contributor license agreements.  See the NOTICE file
// distributed with this work for additional information
// regarding copyright ownership.  The ASF licenses this file
// to you under the Apache License, Version 2.0 (the
// "License"); you may not use this file except in compliance
// with the License.  You may obtain a copy of the License at
//
//   http://www.apache.org/licenses/LICENSE-2.0
//
// Unless required by applicable law or agreed to in writing,
// software distributed under the License is distributed on an
// "AS IS" BASIS, WITHOUT WARRANTIES OR CONDITIONS OF ANY
// KIND, either express or implied.  See the License for the
// specific language governing permissions and limitations
// under the License.

package org.apache.doris.statistics;

import java.util.Objects;
import java.util.StringJoiner;

public class StatisticsCacheKey {

    /**
     * May be index id either, since they are natively same in the code.
     * catalogId and dbId are not included in the hashCode. Because tableId is globally unique.
     */
    public final long catalogId;
    public final long dbId;
    public final long tableId;
    public final long idxId;
    public final String colName;

    private static final String DELIMITER = "-";

    public StatisticsCacheKey(long tableId, String colName) {
        this(tableId, -1, colName);
    }

    public StatisticsCacheKey(long tableId, long idxId, String colName) {
<<<<<<< HEAD
=======
        this(-1, -1, tableId, idxId, colName);
    }

    public StatisticsCacheKey(long catalogId, long dbId, long tableId) {
        this(catalogId, dbId, tableId, -1, "");
    }

    public StatisticsCacheKey(long catalogId, long dbId, long tableId, long idxId, String colName) {
        this.catalogId = catalogId;
        this.dbId = dbId;
>>>>>>> 7bda49b5
        this.tableId = tableId;
        this.idxId = idxId;
        this.colName = colName;
    }

    @Override
    public int hashCode() {
        return Objects.hash(tableId, idxId, colName);
    }

    @Override
    public boolean equals(Object obj) {
        if (this == obj) {
            return true;
        }
        if (obj == null || getClass() != obj.getClass()) {
            return false;
        }
        StatisticsCacheKey k = (StatisticsCacheKey) obj;
        return this.tableId == k.tableId && this.idxId == k.idxId && this.colName.equals(k.colName);
    }

    @Override
    public String toString() {
        StringJoiner sj = new StringJoiner(DELIMITER);
        sj.add(String.valueOf(tableId));
        sj.add(String.valueOf(idxId));
        sj.add(colName);
        return sj.toString();
    }
}<|MERGE_RESOLUTION|>--- conflicted
+++ resolved
@@ -39,8 +39,6 @@
     }
 
     public StatisticsCacheKey(long tableId, long idxId, String colName) {
-<<<<<<< HEAD
-=======
         this(-1, -1, tableId, idxId, colName);
     }
 
@@ -51,7 +49,6 @@
     public StatisticsCacheKey(long catalogId, long dbId, long tableId, long idxId, String colName) {
         this.catalogId = catalogId;
         this.dbId = dbId;
->>>>>>> 7bda49b5
         this.tableId = tableId;
         this.idxId = idxId;
         this.colName = colName;
