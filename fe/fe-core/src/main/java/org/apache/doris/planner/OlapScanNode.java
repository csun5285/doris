// Licensed to the Apache Software Foundation (ASF) under one
// or more contributor license agreements.  See the NOTICE file
// distributed with this work for additional information
// regarding copyright ownership.  The ASF licenses this file
// to you under the Apache License, Version 2.0 (the
// "License"); you may not use this file except in compliance
// with the License.  You may obtain a copy of the License at
//
//   http://www.apache.org/licenses/LICENSE-2.0
//
// Unless required by applicable law or agreed to in writing,
// software distributed under the License is distributed on an
// "AS IS" BASIS, WITHOUT WARRANTIES OR CONDITIONS OF ANY
// KIND, either express or implied.  See the License for the
// specific language governing permissions and limitations
// under the License.

package org.apache.doris.planner;

import org.apache.doris.analysis.AggregateInfo;
import org.apache.doris.analysis.Analyzer;
import org.apache.doris.analysis.BaseTableRef;
import org.apache.doris.analysis.BinaryPredicate;
import org.apache.doris.analysis.CastExpr;
import org.apache.doris.analysis.CreateMaterializedViewStmt;
import org.apache.doris.analysis.DescriptorTable;
import org.apache.doris.analysis.Expr;
import org.apache.doris.analysis.InPredicate;
import org.apache.doris.analysis.IntLiteral;
import org.apache.doris.analysis.PartitionNames;
import org.apache.doris.analysis.SlotDescriptor;
import org.apache.doris.analysis.SlotId;
import org.apache.doris.analysis.SlotRef;
import org.apache.doris.analysis.SortInfo;
import org.apache.doris.analysis.TableSample;
import org.apache.doris.analysis.TupleDescriptor;
import org.apache.doris.analysis.TupleId;
import org.apache.doris.catalog.AggregateType;
import org.apache.doris.catalog.ColocateTableIndex;
import org.apache.doris.catalog.Column;
import org.apache.doris.catalog.DistributionInfo;
import org.apache.doris.catalog.Env;
import org.apache.doris.catalog.HashDistributionInfo;
import org.apache.doris.catalog.Index;
import org.apache.doris.catalog.KeysType;
import org.apache.doris.catalog.MaterializedIndex;
import org.apache.doris.catalog.MaterializedIndexMeta;
import org.apache.doris.catalog.OlapTable;
import org.apache.doris.catalog.Partition;
import org.apache.doris.catalog.Partition.PartitionState;
import org.apache.doris.catalog.PartitionInfo;
import org.apache.doris.catalog.PartitionItem;
import org.apache.doris.catalog.PartitionType;
import org.apache.doris.catalog.Replica;
import org.apache.doris.catalog.ScalarType;
import org.apache.doris.catalog.Tablet;
import org.apache.doris.common.AnalysisException;
import org.apache.doris.common.Config;
import org.apache.doris.common.ErrorCode;
import org.apache.doris.common.ErrorReport;
import org.apache.doris.common.InternalErrorCode;
import org.apache.doris.common.UserException;
import org.apache.doris.common.util.Util;
import org.apache.doris.nereids.glue.translator.PlanTranslatorContext;
import org.apache.doris.qe.ConnectContext;
import org.apache.doris.resource.Tag;
import org.apache.doris.statistics.StatisticalType;
import org.apache.doris.statistics.StatsDeriveResult;
import org.apache.doris.statistics.StatsRecursiveDerive;
import org.apache.doris.statistics.query.StatsDelta;
import org.apache.doris.system.Backend;
import org.apache.doris.system.SystemInfoService;
import org.apache.doris.thrift.TColumn;
import org.apache.doris.thrift.TExplainLevel;
import org.apache.doris.thrift.TNetworkAddress;
import org.apache.doris.thrift.TOlapScanNode;
import org.apache.doris.thrift.TOlapTableIndex;
import org.apache.doris.thrift.TPaloScanRange;
import org.apache.doris.thrift.TPlanNode;
import org.apache.doris.thrift.TPlanNodeType;
import org.apache.doris.thrift.TPrimitiveType;
import org.apache.doris.thrift.TPushAggOp;
import org.apache.doris.thrift.TScanRange;
import org.apache.doris.thrift.TScanRangeLocation;
import org.apache.doris.thrift.TScanRangeLocations;
import org.apache.doris.thrift.TSortInfo;

import com.google.common.annotations.VisibleForTesting;
import com.google.common.base.Joiner;
import com.google.common.base.MoreObjects;
import com.google.common.base.Preconditions;
import com.google.common.collect.ArrayListMultimap;
import com.google.common.collect.Lists;
import com.google.common.collect.Maps;
import com.google.common.collect.Sets;
import org.apache.logging.log4j.LogManager;
import org.apache.logging.log4j.Logger;

import java.util.ArrayList;
import java.util.Collection;
import java.util.Collections;
import java.util.HashSet;
import java.util.List;
import java.util.Map;
import java.util.Objects;
<<<<<<< HEAD
=======
import java.util.Optional;
>>>>>>> 7bda49b5
import java.util.Set;
import java.util.stream.Collectors;

// Full scan of an Olap table.
public class OlapScanNode extends ScanNode {
    private static final Logger LOG = LogManager.getLogger(OlapScanNode.class);

    // average compression ratio in doris storage engine
    private static final int COMPRESSION_RATIO = 5;

    /*
     * When the field value is ON, the storage engine can return the data directly
     * without pre-aggregation.
     * When the field value is OFF, the storage engine needs to aggregate the data
     * before returning to scan node.
     * For example:
     * Aggregate table: k1, k2, v1 sum
     * Field value is ON
     * Query1: select k1, sum(v1) from table group by k1
     * This aggregation function in query is same as the schema.
     * So the field value is ON while the query can scan data directly.
     *
     * Field value is OFF
     * Query1: select k1 , k2 from table
     * This aggregation info is null.
     * Query2: select k1, min(v1) from table group by k1
     * This aggregation function in query is min which different from the schema.
     * So the data stored in storage engine need to be merged firstly before
     * returning to scan node.
     *
     * There are currently two places to modify this variable:
     * 1. The turnOffPreAgg() method of SingleNodePlanner.
     * This method will only be called on the left deepest OlapScanNode the plan
     * tree,
     * while other nodes are false by default (because the Aggregation operation is
     * executed after Join,
     * we cannot judge whether other OlapScanNodes can close the pre-aggregation).
     * So even the Duplicate key table, if it is not the left deepest node, it will
     * remain false too.
     *
     * 2. After MaterializedViewSelector selects the materialized view, the
     * updateScanRangeInfoByNewMVSelector()\
     * method of OlapScanNode may be called to update this variable.
     * This call will be executed on all ScanNodes in the plan tree. In this step,
     * for the DuplicateKey table, the variable will be set to true.
     * See comment of "isPreAggregation" variable in MaterializedViewSelector for
     * details.
     */
    private boolean isPreAggregation = false;
    private String reasonOfPreAggregation = null;
    private boolean canTurnOnPreAggr = true;
    private boolean forceOpenPreAgg = false;
    private OlapTable olapTable = null;
    private long selectedTabletsNum = 0;
    private long totalTabletsNum = 0;
    private long selectedIndexId = -1;
    private int selectedPartitionNum = 0;
    private Collection<Long> selectedPartitionIds = Lists.newArrayList();
    private long totalBytes = 0;

    private SortInfo sortInfo = null;
<<<<<<< HEAD
    private List<Expr> orderingExprs;
=======
>>>>>>> 7bda49b5
    private Set<Integer> outputColumnUniqueIds = new HashSet<>();

    // When scan match sort_info, we can push limit into OlapScanNode.
    // It's limit for scanner instead of scanNode so we add a new limit.
    private long sortLimit = -1;

    private boolean useTopnOpt = false;

    private TPushAggOp pushDownAggNoGroupingOp = null;

    // List of tablets will be scanned by current olap_scan_node
    private ArrayList<Long> scanTabletIds = Lists.newArrayList();

    private ArrayList<Long> scanReplicaIds = Lists.newArrayList();

    private Set<Long> sampleTabletIds = Sets.newHashSet();
    private TableSample tableSample;

    private HashSet<Long> scanBackendIds = new HashSet<>();

    private Map<Long, Integer> tabletId2BucketSeq = Maps.newHashMap();
    // a bucket seq may map to many tablets, and each tablet has a
    // TScanRangeLocations.
    public ArrayListMultimap<Integer, TScanRangeLocations> bucketSeq2locations = ArrayListMultimap.create();

    boolean isFromPrepareStmt = false;
    // For point query
    private Map<SlotRef, Expr> pointQueryEqualPredicats;
    private DescriptorTable descTable;

    private Set<Integer> distributionColumnIds;

    private boolean shouldColoScan = false;

    // Constructs node to scan given data files of table 'tbl'.
    public OlapScanNode(PlanNodeId id, TupleDescriptor desc, String planNodeName) {
        super(id, desc, planNodeName, StatisticalType.OLAP_SCAN_NODE);
        olapTable = (OlapTable) desc.getTable();
        distributionColumnIds = Sets.newTreeSet();

        Set<String> distColumnName = getDistributionColumnNames();
        // use for Nereids to generate uniqueId set for inverted index to avoid scan unnecessary big size column

        int columnId = 0;
        for (SlotDescriptor slotDescriptor : desc.getSlots()) {
            if (slotDescriptor.getColumn() != null) {
                outputColumnUniqueIds.add(slotDescriptor.getColumn().getUniqueId());
                if (distColumnName.contains(slotDescriptor.getColumn().getName().toLowerCase())) {
                    distributionColumnIds.add(columnId);
                }
                columnId++;
            }
        }
    }

    public void setIsPreAggregation(boolean isPreAggregation, String reason) {
        this.isPreAggregation = isPreAggregation;
        this.reasonOfPreAggregation = this.reasonOfPreAggregation == null ? reason :
            this.reasonOfPreAggregation + " " + reason;
    }

    public void setPushDownAggNoGrouping(TPushAggOp pushDownAggNoGroupingOp) {
        this.pushDownAggNoGroupingOp = pushDownAggNoGroupingOp;
    }

    public boolean isPreAggregation() {
        return isPreAggregation;
    }

    public boolean getCanTurnOnPreAggr() {
        return canTurnOnPreAggr;
    }

    public Set<Long> getSampleTabletIds() {
        return sampleTabletIds;
    }

    public HashSet<Long> getScanBackendIds() {
        return scanBackendIds;
    }

    public void setSampleTabletIds(List<Long> sampleTablets) {
        if (sampleTablets != null) {
            this.sampleTabletIds.addAll(sampleTablets);
        }
    }

    public void setTableSample(TableSample tSample) {
        this.tableSample = tSample;
    }

    public void setCanTurnOnPreAggr(boolean canChangePreAggr) {
        this.canTurnOnPreAggr = canChangePreAggr;
    }

    public void closePreAggregation(String reason) {
        setIsPreAggregation(false, reason);
        setCanTurnOnPreAggr(false);
    }

    public long getTotalTabletsNum() {
        return totalTabletsNum;
    }

    public boolean getForceOpenPreAgg() {
        return forceOpenPreAgg;
    }

    public ArrayList<Long> getScanTabletIds() {
        return scanTabletIds;
    }

    public void setForceOpenPreAgg(boolean forceOpenPreAgg) {
        this.forceOpenPreAgg = forceOpenPreAgg;
    }

    public Integer getSelectedPartitionNum() {
        return selectedPartitionNum;
    }

    public Long getSelectedTabletsNum() {
        return selectedTabletsNum;
    }

    public SortInfo getSortInfo() {
        return sortInfo;
    }

    public void setSortInfo(SortInfo sortInfo) {
        this.sortInfo = sortInfo;
    }

    public void setSortLimit(long sortLimit) {
        this.sortLimit = sortLimit;
    }

    public boolean getUseTopnOpt() {
        return useTopnOpt;
    }

    public void setUseTopnOpt(boolean useTopnOpt) {
        this.useTopnOpt = useTopnOpt;
    }

    public Collection<Long> getSelectedPartitionIds() {
        return selectedPartitionIds;
    }

    public void setTupleIds(ArrayList<TupleId> tupleIds) {
        this.tupleIds = tupleIds;
    }

    // only used for UT and Nereids
    public void setSelectedPartitionIds(Collection<Long> selectedPartitionIds) {
        this.selectedPartitionIds = selectedPartitionIds;
    }

    /**
     * Only used for Nereids to set rollup or materialized view selection result.
     */
    public void setSelectedIndexInfo(
            long selectedIndexId,
            boolean isPreAggregation,
            String reasonOfPreAggregation) {
        this.selectedIndexId = selectedIndexId;
        this.isPreAggregation = isPreAggregation;
        this.reasonOfPreAggregation = reasonOfPreAggregation;
    }

    /**
     * The function is used to directly select the index id of the base table as the
     * selectedIndexId.
     * It makes sure that the olap scan node must scan the base data rather than
     * scan the materialized view data.
     * <p>
     * This function is mainly used to update stmt.
     * Update stmt also needs to scan data like normal queries.
     * But its syntax is different from ordinary queries,
     * so planner cannot use the logic of query to automatically match the best
     * index id.
     * So, here it need to manually specify the index id to scan the base table
     * directly.
     */
    public void useBaseIndexId() {
        this.selectedIndexId = olapTable.getBaseIndexId();
    }

    public long getSelectedIndexId() {
        return selectedIndexId;
    }

    public void ignoreConjuncts(Expr whereExpr) {
        if (whereExpr == null) {
            return;
        }
<<<<<<< HEAD
        conjuncts = conjuncts.stream().map(expr -> expr.replaceSubPredicate(whereExpr))
            .filter(Objects::nonNull).collect(Collectors.toList());
=======
        Expr vconjunct = convertConjunctsToAndCompoundPredicate(conjuncts).replaceSubPredicate(whereExpr);
        conjuncts = splitAndCompoundPredicateToConjuncts(vconjunct).stream().filter(Objects::nonNull)
                .collect(Collectors.toList());
>>>>>>> 7bda49b5
    }

    /**
     * This method is mainly used to update scan range info in OlapScanNode by the
     * new materialized selector.
     * Situation1:
     * If the new scan range is same as the old scan range which determined by the
     * old materialized selector,
     * the scan range will not be changed.
     * <p>
     * Situation2: Scan range is difference. The type of table is duplicated.
     * The new scan range is used directly.
     * The reason is that the old selector does not support SPJ<->SPJG, so the
     * result of old one must be incorrect.
     * <p>
     * Situation3: Scan range is difference. The type of table is aggregated.
     * The new scan range is different from the old one.
     * If the test_materialized_view is set to true, an error will be reported.
     * The query will be cancelled.
     * <p>
     * Situation4: Scan range is difference. The type of table is aggregated.
     * `test_materialized_view` is set to false.
     * The result of the old version selector will be selected. Print the warning
     * log
     *
     * @param selectedIndexId
     * @param isPreAggregation
     * @param reasonOfDisable
     * @throws UserException
     */
    public void updateScanRangeInfoByNewMVSelector(long selectedIndexId,
                                                   boolean isPreAggregation, String reasonOfDisable)
            throws UserException {
        if (selectedIndexId == this.selectedIndexId && isPreAggregation == this.isPreAggregation) {
            return;
        }
        StringBuilder stringBuilder = new StringBuilder("The new selected index id ")
                .append(selectedIndexId)
                .append(", pre aggregation tag ").append(isPreAggregation)
                .append(", reason ").append(reasonOfDisable == null ? "null" : reasonOfDisable)
                .append(". The old selected index id ").append(this.selectedIndexId)
                .append(" pre aggregation tag ").append(this.isPreAggregation)
                .append(" reason ").append(this.reasonOfPreAggregation == null ? "null" : this.reasonOfPreAggregation);
        String scanRangeInfo = stringBuilder.toString();
        String situation;
        boolean update;
        CHECK: { // CHECKSTYLE IGNORE THIS LINE
            if (olapTable.getKeysType() == KeysType.DUP_KEYS || (olapTable.getKeysType() == KeysType.UNIQUE_KEYS
                    && olapTable.getEnableUniqueKeyMergeOnWrite())) {
                situation = "The key type of table is duplicate, or unique key with merge-on-write.";
                update = true;
                break CHECK;
            }
            if (ConnectContext.get() == null) {
                situation = "Connection context is null";
                update = true;
                break CHECK;
            }
            situation = "The key type of table is aggregated.";
            update = false;
        } // CHECKSTYLE IGNORE THIS LINE

        if (update) {
            this.selectedIndexId = selectedIndexId;
            updateSlotUniqueId();
            setIsPreAggregation(isPreAggregation, reasonOfDisable);
            updateColumnType();
            if (LOG.isDebugEnabled()) {
                LOG.debug("Using the new scan range info instead of the old one. {}, {}",
                        situation, scanRangeInfo);
            }
        } else {
            if (LOG.isDebugEnabled()) {
                LOG.debug("Using the old scan range info instead of the new one. {}, {}",
                        situation, scanRangeInfo);
            }
        }
    }

    /**
     * In some situation, the column type between base and mv is different.
     * If mv selector selects the mv index, the type of column should be changed to
     * the type of mv column.
     * For example:
     * base table: k1 int, k2 int
     * mv table: k1 int, k2 bigint sum
     * The type of `k2` column between base and mv is different.
     * When mv selector selects the mv table to scan, the type of column should be
     * changed to bigint in here.
     * Currently, only `SUM` aggregate type could match this changed.
     */
    private void updateColumnType() throws UserException {
        if (selectedIndexId == olapTable.getBaseIndexId()) {
            return;
        }
        MaterializedIndexMeta meta = olapTable.getIndexMetaByIndexId(selectedIndexId);
        for (SlotDescriptor slotDescriptor : desc.getSlots()) {
            if (!slotDescriptor.isMaterialized()) {
                continue;
            }
            Column baseColumn = slotDescriptor.getColumn();
            Preconditions.checkNotNull(baseColumn);
            Column mvColumn = meta.getColumnByName(baseColumn.getName());
            if (mvColumn == null) {
                mvColumn = meta.getColumnByName(CreateMaterializedViewStmt.mvColumnBuilder(baseColumn.getName()));
            }
            if (mvColumn == null) {
                throw new UserException("updateColumnType: Do not found mvColumn=" + baseColumn.getName()
<<<<<<< HEAD
                    + " from index=" + olapTable.getIndexNameById(selectedIndexId));
=======
                        + " from index=" + olapTable.getIndexNameById(selectedIndexId));
>>>>>>> 7bda49b5
            }

            if (mvColumn.getType() != baseColumn.getType()) {
                slotDescriptor.setColumn(mvColumn);
            }
        }
    }

    /**
     * In some situation, we need use mv col unique id , because mv col unique and
     * base col unique id is different.
     * For example: select count(*) from table (table has a mv named mv1)
     * if Optimizer deceide use mv1, we need updateSlotUniqueId.
     */
    private void updateSlotUniqueId() throws UserException {
        if (!olapTable.getEnableLightSchemaChange() || selectedIndexId == olapTable.getBaseIndexId()) {
            return;
        }
        MaterializedIndexMeta meta = olapTable.getIndexMetaByIndexId(selectedIndexId);
        for (SlotDescriptor slotDescriptor : desc.getSlots()) {
            if (!slotDescriptor.isMaterialized()) {
                continue;
            }
            Column baseColumn = slotDescriptor.getColumn();
            Column mvColumn = meta.getColumnByName(baseColumn.getName());
            if (mvColumn == null) {
                boolean isBound = false;
                for (Expr conjunct : conjuncts) {
                    List<TupleId> tids = Lists.newArrayList();
                    conjunct.getIds(tids, null);
                    if (!tids.isEmpty() && conjunct.isBound(slotDescriptor.getId())) {
                        isBound = true;
                        break;
                    }
                }
                if (isBound) {
                    slotDescriptor.setIsMaterialized(false);
                } else {
                    throw new UserException("updateSlotUniqueId: Do not found mvColumn=" + baseColumn.getName()
<<<<<<< HEAD
                        + " from index=" + olapTable.getIndexNameById(selectedIndexId));
=======
                            + " from index=" + olapTable.getIndexNameById(selectedIndexId));
>>>>>>> 7bda49b5
                }
            } else {
                slotDescriptor.setColumn(mvColumn);
            }
        }
        LOG.debug("updateSlotUniqueId() slots: {}", desc.getSlots());
    }

    public OlapTable getOlapTable() {
        return olapTable;
    }

    public boolean isDupKeysOrMergeOnWrite() {
        return olapTable.isDupKeysOrMergeOnWrite();
    }

    @Override
    protected String debugString() {
        MoreObjects.ToStringHelper helper = MoreObjects.toStringHelper(this);
        helper.addValue(super.debugString());
        helper.addValue("olapTable=" + olapTable.getName());
        return helper.toString();
    }

    @Override
    public void init(Analyzer analyzer) throws UserException {
        super.init(analyzer);

        filterDeletedRows(analyzer);
        // lazy evaluation, since stmt is a prepared statment
        isFromPrepareStmt = analyzer.getPrepareStmt() != null;
        if (!isFromPrepareStmt) {
            computeColumnFilter();
            computePartitionInfo();
        }
        computeTupleState(analyzer);
        computeSampleTabletIds();

        /**
         * Compute InAccurate cardinality before mv selector and tablet pruning.
         * - Accurate statistical information relies on the selector of materialized
         * views and bucket reduction.
         * - However, Those both processes occur after the reorder algorithm is
         * completed.
         * - When Join reorder is turned on, the cardinality must be calculated before
         * the reorder algorithm.
         * - So only an inaccurate cardinality can be calculated here.
         */
        mockRowCountInStatistic();
        if (analyzer.safeIsEnableJoinReorderBasedCost()) {
            computeInaccurateCardinality();
        }
    }

    /**
     * Init OlapScanNode, ONLY used for Nereids. Should NOT use this function in anywhere else.
     */
    public void init() throws UserException {
        selectedPartitionNum = selectedPartitionIds.size();
        try {
            createScanRangeLocations();
        } catch (AnalysisException e) {
            throw new UserException(e.getMessage());
        }
    }

    /**
     * Remove the method after statistics collection is working properly
     */
    public void mockRowCountInStatistic() {
        cardinality = 0;
        for (long selectedPartitionId : selectedPartitionIds) {
            final Partition partition = olapTable.getPartition(selectedPartitionId);
            final MaterializedIndex baseIndex = partition.getBaseIndex();
            cardinality += baseIndex.getRowCount();
        }
    }

    @Override
    public void finalize(Analyzer analyzer) throws UserException {
        LOG.debug("OlapScanNode get scan range locations. Tuple: {}", desc);
        /**
         * If JoinReorder is turned on, it will be calculated init(), and this value is
         * not accurate.
         * In the following logic, cardinality will be accurately calculated again.
         * So here we need to reset the value of cardinality.
         */
        if (analyzer.safeIsEnableJoinReorderBasedCost()) {
            cardinality = 0;
        }

        // prepare stmt evaluate lazily in Coordinator execute
        if (!isFromPrepareStmt) {
            try {
                createScanRangeLocations();
            } catch (AnalysisException e) {
                throw new UserException(e.getMessage());
            }
        }

        // Relatively accurate cardinality according to ScanRange in
        // getScanRangeLocations
        computeStats(analyzer);
        computeNumNodes();
    }

    public void computeTupleState(Analyzer analyzer) {
        for (TupleId id : tupleIds) {
            analyzer.getDescTbl().getTupleDesc(id).computeStat();
        }
    }

    @Override
    public void computeStats(Analyzer analyzer) throws UserException {
        super.computeStats(analyzer);
        if (cardinality > 0) {
            avgRowSize = totalBytes / (float) cardinality * COMPRESSION_RATIO;
            capCardinalityAtLimit();
        }
        // when node scan has no data, cardinality should be 0 instead of a invalid
        // value after computeStats()
        cardinality = cardinality == -1 ? 0 : cardinality;

        // update statsDeriveResult for real statistics
        // After statistics collection is complete, remove the logic
        if (analyzer.safeIsEnableJoinReorderBasedCost()) {
            statsDeriveResult = new StatsDeriveResult(cardinality, statsDeriveResult.getSlotIdToColumnStats());
        }
    }

    @Override
    protected void computeNumNodes() {
        if (cardinality > 0) {
            numNodes = scanBackendIds.size();
        }
        // even current node scan has no data,at least on backend will be assigned when
        // the fragment actually execute
        numNodes = numNodes <= 0 ? 1 : numNodes;
    }

    private void computeInaccurateCardinality() throws UserException {
        StatsRecursiveDerive.getStatsRecursiveDerive().statsRecursiveDerive(this);
        cardinality = (long) statsDeriveResult.getRowCount();
    }

    private Collection<Long> partitionPrune(PartitionInfo partitionInfo,
                                            PartitionNames partitionNames) throws AnalysisException {
        PartitionPruner partitionPruner = null;
        Map<Long, PartitionItem> keyItemMap;
        if (partitionNames != null) {
            keyItemMap = Maps.newHashMap();
            for (String partName : partitionNames.getPartitionNames()) {
                Partition partition = olapTable.getPartition(partName, partitionNames.isTemp());
                if (partition == null) {
                    ErrorReport.reportAnalysisException(ErrorCode.ERR_NO_SUCH_PARTITION, partName);
                }
                keyItemMap.put(partition.getId(), partitionInfo.getItem(partition.getId()));
            }
        } else {
            keyItemMap = partitionInfo.getIdToItem(false);
        }

        if (partitionInfo.getType() == PartitionType.RANGE) {
            partitionPruner = new RangePartitionPrunerV2(keyItemMap,
<<<<<<< HEAD
                partitionInfo.getPartitionColumns(), columnNameToRange);
        } else if (partitionInfo.getType() == PartitionType.LIST) {
            partitionPruner = new ListPartitionPrunerV2(keyItemMap, partitionInfo.getPartitionColumns(),
                columnNameToRange);
=======
                    partitionInfo.getPartitionColumns(), columnNameToRange);
        } else if (partitionInfo.getType() == PartitionType.LIST) {
            partitionPruner = new ListPartitionPrunerV2(keyItemMap, partitionInfo.getPartitionColumns(),
                    columnNameToRange);
>>>>>>> 7bda49b5
        }
        return partitionPruner.prune();
    }

    private Collection<Long> distributionPrune(
            MaterializedIndex table,
            DistributionInfo distributionInfo) throws AnalysisException {
        DistributionPruner distributionPruner = null;
        switch (distributionInfo.getType()) {
            case HASH: {
                HashDistributionInfo info = (HashDistributionInfo) distributionInfo;
                distributionPruner = new HashDistributionPruner(table.getTabletIdsInOrder(),
<<<<<<< HEAD
                    info.getDistributionColumns(),
                    columnFilters,
                    info.getBucketNum());
=======
                        info.getDistributionColumns(),
                        columnFilters,
                        info.getBucketNum(),
                        getSelectedIndexId() == olapTable.getBaseIndexId());
>>>>>>> 7bda49b5
                return distributionPruner.prune();
            }
            case RANDOM: {
                return null;
            }
            default: {
                return null;
            }
        }
    }

    private void addScanRangeLocations(Partition partition,
                                       List<Tablet> tablets) throws UserException {
        long visibleVersion = partition.getVisibleVersion();
        String visibleVersionStr = String.valueOf(visibleVersion);

        Set<Tag> allowedTags = Sets.newHashSet();
        boolean needCheckTags = false;
        if (ConnectContext.get() != null) {
            allowedTags = ConnectContext.get().getResourceTags();
            needCheckTags = ConnectContext.get().isResourceTagsSet();
        }
        for (Tablet tablet : tablets) {
            long tabletId = tablet.getId();
            if (!Config.recover_with_skip_missing_version.equalsIgnoreCase("disable")) {
                long tabletVersion = -1L;
                for (Replica replica : tablet.getReplicas()) {
                    if (replica.getVersion() > tabletVersion) {
                        tabletVersion = replica.getVersion();
                    }
                }
                if (tabletVersion != visibleVersion) {
                    LOG.warn("tablet {} version {} is not equal to partition {} version {}",
                            tabletId, tabletVersion, partition.getId(), visibleVersion);
                    visibleVersion = tabletVersion;
                    visibleVersionStr = String.valueOf(visibleVersion);
                }
            }
            TScanRangeLocations locations = new TScanRangeLocations();
            TPaloScanRange paloRange = new TPaloScanRange();
            paloRange.setDbName("");
            paloRange.setSchemaHash("0");
            paloRange.setVersion(visibleVersionStr);
            paloRange.setVersionHash("");
            paloRange.setTabletId(tabletId);

            // random shuffle List && only collect one copy
            List<Replica> replicas = tablet.getQueryableReplicas(visibleVersion);
            if (replicas.isEmpty()) {
                LOG.warn("no queryable replica found in tablet {}. visible version {}", tabletId, visibleVersion);
                StringBuilder sb = new StringBuilder(
                        "Failed to get scan range, no queryable replica found in tablet: " + tabletId);
                if (Config.show_details_for_unaccessible_tablet) {
                    sb.append(". Reason: ").append(tablet.getDetailsStatusForQuery(visibleVersion));
                }
                if (LOG.isDebugEnabled()) {
                    LOG.debug(sb.toString());
                }
                throw new UserException(sb.toString());
            }

            int useFixReplica = -1;
            if (ConnectContext.get() != null) {
                useFixReplica = ConnectContext.get().getSessionVariable().useFixReplica;
            }
            if (useFixReplica == -1) {
                Collections.shuffle(replicas);
            } else {
                LOG.debug("use fix replica, value: {}, replica num: {}", useFixReplica, replicas.size());
                // sort by replica id
                replicas.sort(Replica.ID_COMPARATOR);
                Replica replica = replicas.get(useFixReplica >= replicas.size() ? replicas.size() - 1 : useFixReplica);
                replicas.clear();
                replicas.add(replica);
            }
<<<<<<< HEAD
=======
            final long coolDownReplicaId = tablet.getCooldownReplicaId();
            // we prefer to query using cooldown replica to make sure the cache is fully utilized
            // for example: consider there are 3BEs(A,B,C) and each has one replica for tablet X. and X
            // is now under cooldown
            // first time we choose BE A, and A will download data into cache while the other two's cache is empty
            // second time we choose BE B, this time B will be cached, C is still empty
            // third time we choose BE C, after this time all replica is cached
            // but it means we will do 3 S3 IO to get the data which will bring 3 slow query
            if (-1L != coolDownReplicaId) {
                final Optional<Replica> replicaOptional = replicas.stream()
                                .filter(r -> r.getId() == coolDownReplicaId).findAny();
                replicaOptional.ifPresent(
                        r -> {
                            Backend backend = Env.getCurrentSystemInfo()
                                    .getBackend(r.getBackendId());
                            if (backend != null && backend.isAlive()) {
                                replicas.clear();
                                replicas.add(r);
                            }
                        }
                );
            }
>>>>>>> 7bda49b5
            boolean tabletIsNull = true;
            boolean collectedStat = false;
            List<String> errs = Lists.newArrayList();
            for (Replica replica : replicas) {
                long backendId = replica.getBackendId();
                if (backendId == -1 && Config.isCloudMode()) {
                    throw new UserException(InternalErrorCode.META_NOT_FOUND_ERR,
                            SystemInfoService.NOT_USING_VALID_CLUSTER_MSG);
                }
                Backend backend = Env.getCurrentSystemInfo().getBackend(backendId);
                if (backend == null || !backend.isAlive()) {
                    LOG.debug("backend {} not exists or is not alive for replica {}", replica.getBackendId(),
                            replica.getId());
                    errs.add(replica.getId() + "'s backend " + replica.getBackendId() + " does not exist or not alive");
                    continue;
                }
                if (!backend.isMixNode()) {
                    continue;
                }
                if (needCheckTags && !allowedTags.isEmpty() && !allowedTags.contains(backend.getLocationTag())) {
                    String err = String.format(
                            "Replica on backend %d with tag %s," + " which is not in user's resource tags: %s",
                            backend.getId(), backend.getLocationTag(), allowedTags);
                    if (LOG.isDebugEnabled()) {
                        LOG.debug(err);
                    }
                    errs.add(err);
                    continue;
                }
                scanReplicaIds.add(replica.getId());
                String ip = backend.getHost();
                int port = backend.getBePort();
                TScanRangeLocation scanRangeLocation = new TScanRangeLocation(new TNetworkAddress(ip, port));
                scanRangeLocation.setBackendId(replica.getBackendId());
                locations.addToLocations(scanRangeLocation);
                paloRange.addToHosts(new TNetworkAddress(ip, port));
                tabletIsNull = false;

                // for CBO
                if (!collectedStat && replica.getRowCount() != -1) {
                    totalBytes += replica.getDataSize();
                    collectedStat = true;
                }
                scanBackendIds.add(backend.getId());
            }
            if (tabletIsNull) {
                if (Config.recover_with_skip_missing_version.equalsIgnoreCase("ignore_all")) {
                    continue;
                } else {
                    throw new UserException(tabletId + " have no queryable replicas. err: "
<<<<<<< HEAD
                        + Joiner.on(", ").join(errs));
=======
                            + Joiner.on(", ").join(errs));
>>>>>>> 7bda49b5
                }
            }
            TScanRange scanRange = new TScanRange();
            scanRange.setPaloScanRange(paloRange);
            locations.setScanRange(scanRange);

            bucketSeq2locations.put(tabletId2BucketSeq.get(tabletId), locations);

            scanRangeLocations.add(locations);
        }

        if (tablets.size() == 0) {
            desc.setCardinality(0);
        } else {
            desc.setCardinality(cardinality);
        }
    }

    private void computePartitionInfo() throws AnalysisException {
        long start = System.currentTimeMillis();
        // Step1: compute partition ids
        PartitionNames partitionNames = ((BaseTableRef) desc.getRef()).getPartitionNames();
        PartitionInfo partitionInfo = olapTable.getPartitionInfo();
        if (partitionInfo.getType() == PartitionType.RANGE || partitionInfo.getType() == PartitionType.LIST) {
            selectedPartitionIds = partitionPrune(partitionInfo, partitionNames);
        } else {
            selectedPartitionIds = null;
        }

        if (selectedPartitionIds == null) {
            selectedPartitionIds = Lists.newArrayList();
            for (Partition partition : olapTable.getPartitions()) {
                if (!partition.hasData()) {
                    continue;
                }
                selectedPartitionIds.add(partition.getId());
            }
        } else {
            selectedPartitionIds = selectedPartitionIds.stream()
                .filter(id -> olapTable.getPartition(id).hasData())
                .collect(Collectors.toList());
        }
        selectedPartitionNum = selectedPartitionIds.size();

        for (long id : selectedPartitionIds) {
            Partition partition = olapTable.getPartition(id);
            if (partition.getState() == PartitionState.RESTORE) {
                ErrorReport.reportAnalysisException(ErrorCode.ERR_BAD_PARTITION_STATE,
                        partition.getName(), "RESTORING");
            }
        }
        LOG.debug("partition prune cost: {} ms, partitions: {}",
                    (System.currentTimeMillis() - start), selectedPartitionIds);
    }

    public void selectBestRollupByRollupSelector(Analyzer analyzer) throws UserException {
        // Step2: select best rollup
        long start = System.currentTimeMillis();
        if (olapTable.getKeysType() == KeysType.DUP_KEYS || (olapTable.getKeysType() == KeysType.UNIQUE_KEYS
                && olapTable.getEnableUniqueKeyMergeOnWrite())) {
            // This function is compatible with the INDEX selection logic of ROLLUP,
            // so the Duplicate table here returns base index directly
            // and the selection logic of materialized view is selected in
            // "MaterializedViewSelector"
            selectedIndexId = olapTable.getBaseIndexId();
            LOG.debug("The best index will be selected later in mv selector");
            return;
        }
        final RollupSelector rollupSelector = new RollupSelector(analyzer, desc, olapTable);
        selectedIndexId = rollupSelector.selectBestRollup(selectedPartitionIds, conjuncts, isPreAggregation);
        updateSlotUniqueId();
        LOG.debug("select best roll up cost: {} ms, best index id: {}", (System.currentTimeMillis() - start),
                selectedIndexId);
    }

    @Override
    protected void createScanRangeLocations() throws UserException {
        scanRangeLocations = Lists.newArrayList();
        if (selectedPartitionIds.size() == 0) {
            desc.setCardinality(0);
            return;
        }
        Preconditions.checkState(selectedIndexId != -1);
        // compute tablet info by selected index id and selected partition ids
        long start = System.currentTimeMillis();
        computeTabletInfo();
        LOG.debug("distribution prune cost: {} ms", (System.currentTimeMillis() - start));
    }

    public void setOutputColumnUniqueIds(Set<Integer> outputColumnUniqueIds) {
        this.outputColumnUniqueIds = outputColumnUniqueIds;
    }

<<<<<<< HEAD
    public void setOrderingExprs(List<Expr> orderingExprs) {
        this.orderingExprs = orderingExprs;
    }

=======
>>>>>>> 7bda49b5
    /**
     * First, determine how many rows to sample from each partition according to the number of partitions.
     * Then determine the number of Tablets to be selected for each partition according to the average number
     * of rows of Tablet,
     * If seek is not specified, the specified number of Tablets are pseudo-randomly selected from each partition.
     * If seek is specified, it will be selected sequentially from the seek tablet of the partition.
     * And add the manually specified Tablet id to the selected Tablet.
     * simpleTabletNums = simpleRows / partitionNums / (partitionRows / partitionTabletNums)
     */
    public void computeSampleTabletIds() {
        if (tableSample == null) {
            return;
        }
        OlapTable olapTable = (OlapTable) desc.getTable();
        long sampleRows; // The total number of sample rows
        long hitRows = 1; // The total number of rows hit by the tablet
        long totalRows = 0; // The total number of partition rows hit
        long totalTablet = 0; // The total number of tablets in the hit partition
        if (tableSample.isPercent()) {
            sampleRows = (long) Math.max(olapTable.getRowCount() * (tableSample.getSampleValue() / 100.0), 1);
        } else {
            sampleRows = Math.max(tableSample.getSampleValue(), 1);
        }

        // calculate the number of tablets by each partition
        long avgRowsPerPartition = sampleRows / Math.max(olapTable.getPartitions().size(), 1);

        for (Partition p : olapTable.getPartitions()) {
            List<Long> ids = p.getBaseIndex().getTabletIdsInOrder();

            if (ids.isEmpty()) {
                continue;
            }

            // Skip partitions with row count < row count / 2 expected to be sampled per partition.
            // It can be expected to sample a smaller number of partitions to avoid uneven distribution
            // of sampling results.
            if (p.getBaseIndex().getRowCount() < (avgRowsPerPartition / 2)) {
                continue;
            }

            long avgRowsPerTablet = Math.max(p.getBaseIndex().getRowCount() / ids.size(), 1);
            long tabletCounts = Math.max(
                    avgRowsPerPartition / avgRowsPerTablet + (avgRowsPerPartition % avgRowsPerTablet != 0 ? 1 : 0), 1);
            tabletCounts = Math.min(tabletCounts, ids.size());

            long seek = tableSample.getSeek() != -1
                    ? tableSample.getSeek() : (long) (Math.random() * ids.size());
            for (int i = 0; i < tabletCounts; i++) {
                int seekTid = (int) ((i + seek) % ids.size());
                sampleTabletIds.add(ids.get(seekTid));
            }

            hitRows += avgRowsPerTablet * tabletCounts;
            totalRows += p.getBaseIndex().getRowCount();
            totalTablet += ids.size();
        }

        // all hit, direct full
        if (totalRows < sampleRows) {
            // can't fill full sample rows
            sampleTabletIds.clear();
        } else if (sampleTabletIds.size() == totalTablet) {
            // TODO add limit
            sampleTabletIds.clear();
        } else if (!sampleTabletIds.isEmpty()) {
            // TODO add limit
        }
    }

    public boolean isFromPrepareStmt() {
        return this.isFromPrepareStmt;
    }

    public void setPointQueryEqualPredicates(Map<SlotRef, Expr> predicates) {
        this.pointQueryEqualPredicats = predicates;
    }

    public Map<SlotRef, Expr> getPointQueryEqualPredicates() {
        return this.pointQueryEqualPredicats;
    }

    public boolean isPointQuery() {
        return this.pointQueryEqualPredicats != null;
    }

    private void computeTabletInfo() throws UserException {
        /**
         * The tablet info could be computed only once.
         * So the scanBackendIds should be empty in the beginning.
         */
        Preconditions.checkState(scanBackendIds.size() == 0);
        Preconditions.checkState(scanTabletIds.size() == 0);
        for (Long partitionId : selectedPartitionIds) {
            final Partition partition = olapTable.getPartition(partitionId);
            final MaterializedIndex selectedTable = partition.getIndex(selectedIndexId);
            final List<Tablet> tablets = Lists.newArrayList();
            final Collection<Long> tabletIds = distributionPrune(selectedTable, partition.getDistributionInfo());
            LOG.debug("distribution prune tablets: {}", tabletIds);
            if (tabletIds != null && sampleTabletIds.size() != 0) {
                tabletIds.retainAll(sampleTabletIds);
                LOG.debug("after sample tablets: {}", tabletIds);
            }

            List<Long> allTabletIds = selectedTable.getTabletIdsInOrder();
            if (tabletIds != null) {
                for (Long id : tabletIds) {
                    tablets.add(selectedTable.getTablet(id));
                }
                scanTabletIds.addAll(tabletIds);
            } else {
                tablets.addAll(selectedTable.getTablets());
                scanTabletIds.addAll(allTabletIds);
            }

            for (int i = 0; i < allTabletIds.size(); i++) {
                tabletId2BucketSeq.put(allTabletIds.get(i), i);
            }

            totalTabletsNum += selectedTable.getTablets().size();
            selectedTabletsNum += tablets.size();
            addScanRangeLocations(partition, tablets);
        }
    }

    /**
     * Check Parent sort node can push down to child olap scan.
     */
    public boolean checkPushSort(SortNode sortNode) {
        // Ensure limit is less then threshold
        if (sortNode.getLimit() <= 0
                || sortNode.getLimit() > ConnectContext.get().getSessionVariable().topnOptLimitThreshold) {
            return false;
        }

        // Ensure all isAscOrder is same, ande length != 0.
        // Can't be zorder.
        if (sortNode.getSortInfo().getIsAscOrder().stream().distinct().count() != 1
                || olapTable.isZOrderSort()) {
            return false;
        }

        // Tablet's order by key only can be the front part of schema.
        // Like: schema: a.b.c.d.e.f.g order by key: a.b.c (no a,b,d)
        // Do **prefix match** to check if order by key can be pushed down.
        // olap order by key: a.b.c.d
        // sort key: (a) (a,b) (a,b,c) (a,b,c,d) is ok
        //           (a,c) (a,c,d), (a,c,b) (a,c,f) (a,b,c,d,e)is NOT ok
        List<Expr> sortExprs = sortNode.getSortInfo().getOrigOrderingExprs();
        List<Boolean> nullsFirsts = sortNode.getSortInfo().getNullsFirst();
        List<Boolean> isAscOrders = sortNode.getSortInfo().getIsAscOrder();
        if (sortExprs.size() > olapTable.getDataSortInfo().getColNum()) {
            return false;
        }
        for (int i = 0; i < sortExprs.size(); i++) {
            // table key.
            Column tableKey = olapTable.getFullSchema().get(i);
            // sort slot.
            Expr sortExpr = sortExprs.get(i);
            if (sortExpr instanceof SlotRef) {
                SlotRef slotRef = (SlotRef) sortExpr;
                if (tableKey.equals(slotRef.getColumn())) {
                    // ORDER BY DESC NULLS FIRST can not be optimized to only read file tail,
                    // since NULLS is at file head but data is at tail
                    if (tableKey.isAllowNull() && nullsFirsts.get(i) && !isAscOrders.get(i)) {
                        return false;
                    }
                } else {
                    return false;
                }
            } else {
                return false;
            }
        }

        return true;
    }

    /**
     * We query Palo Meta to get request's data location
     * extra result info will pass to backend ScanNode
     */
    @Override
    public List<TScanRangeLocations> getScanRangeLocations(long maxScanRangeLength) {
        return scanRangeLocations;
    }

    // Only called when Coordinator exec in high performance point query
    public List<TScanRangeLocations> lazyEvaluateRangeLocations() throws UserException {
        // Lazy evaluation
        selectedIndexId = olapTable.getBaseIndexId();
        // Only key columns
        computeColumnFilter(olapTable.getBaseSchemaKeyColumns());
        computePartitionInfo();
        scanBackendIds.clear();
        scanTabletIds.clear();
        bucketSeq2locations.clear();
        try {
            createScanRangeLocations();
        } catch (AnalysisException e) {
            throw new UserException(e.getMessage());
        }
        return scanRangeLocations;
    }

    public void setDescTable(DescriptorTable descTable) {
        this.descTable = descTable;
    }

    public DescriptorTable getDescTable() {
        return this.descTable;
    }

    @Override
    public String getNodeExplainString(String prefix, TExplainLevel detailLevel) {
        StringBuilder output = new StringBuilder();

        long selectedIndexIdForExplain = selectedIndexId;
        if (selectedIndexIdForExplain == -1) {
            // If there is no data in table, the selectedIndexId will be -1, set it to base index id,
            // so that to avoid "null" in explain result.
            selectedIndexIdForExplain = olapTable.getBaseIndexId();
        }
        String indexName = olapTable.getIndexNameById(selectedIndexIdForExplain);
        output.append(prefix).append("TABLE: ").append(olapTable.getQualifiedName())
            .append("(").append(indexName).append(")");
        if (detailLevel == TExplainLevel.BRIEF) {
            output.append("\n").append(prefix).append(String.format("cardinality=%,d", cardinality));
            if (cardinalityAfterFilter != -1) {
                output.append("\n").append(prefix).append(String.format("afterFilter=%,d", cardinalityAfterFilter));
            }
            if (!runtimeFilters.isEmpty()) {
                output.append("\n").append(prefix).append("Apply RFs: ");
                output.append(getRuntimeFilterExplainString(false, true));
            }
            if (!conjuncts.isEmpty()) {
                output.append("\n").append(prefix).append("PREDICATES: ").append(conjuncts.size()).append("\n");
            }
            return output.toString();
        }
        if (isPreAggregation) {
            output.append(", PREAGGREGATION: ON");
        } else {
            output.append(", PREAGGREGATION: OFF. Reason: ").append(reasonOfPreAggregation);
        }
        output.append("\n");

        if (sortColumn != null) {
            output.append(prefix).append("SORT COLUMN: ").append(sortColumn).append("\n");
        }
        if (sortInfo != null) {
            output.append(prefix).append("SORT INFO:\n");
            sortInfo.getMaterializedOrderingExprs().forEach(expr -> {
                output.append(prefix).append(prefix).append(expr.toSql()).append("\n");
            });
            if (sortInfo.useTwoPhaseRead()) {
                output.append(prefix).append("OPT TWO PHASE\n");
            }
        }
        if (sortLimit != -1) {
            output.append(prefix).append("SORT LIMIT: ").append(sortLimit).append("\n");
        }
        if (useTopnOpt) {
            output.append(prefix).append("TOPN OPT\n");
        }
<<<<<<< HEAD
=======

>>>>>>> 7bda49b5
        if (!conjuncts.isEmpty()) {
            Expr expr = convertConjunctsToAndCompoundPredicate(conjuncts);
            output.append(prefix).append("PREDICATES: ").append(expr.toSql()).append("\n");
        }
        if (!runtimeFilters.isEmpty()) {
            output.append(prefix).append("runtime filters: ");
            output.append(getRuntimeFilterExplainString(false));
        }

        output.append(prefix).append(String.format("partitions=%s/%s, tablets=%s/%s", selectedPartitionNum,
                olapTable.getPartitions().size(), selectedTabletsNum, totalTabletsNum));
        // We print up to 3 tablet, and we print "..." if the number is more than 3
        if (scanTabletIds.size() > 3) {
            List<Long> firstTenTabletIds = scanTabletIds.subList(0, 3);
            output.append(String.format(", tabletList=%s ...", Joiner.on(",").join(firstTenTabletIds)));
        } else {
            output.append(String.format(", tabletList=%s", Joiner.on(",").join(scanTabletIds)));
        }
        output.append("\n");

        output.append(prefix).append(String.format("cardinality=%s", cardinality))
            .append(String.format(", avgRowSize=%s", avgRowSize)).append(String.format(", numNodes=%s", numNodes));
        output.append("\n");
        if (pushDownAggNoGroupingOp != null) {
            output.append(prefix).append("pushAggOp=").append(pushDownAggNoGroupingOp).append("\n");
        }
        if (isPointQuery()) {
            output.append(prefix).append("SHORT-CIRCUIT");
        }

        return output.toString();
    }

    @Override
    public int getNumInstances() {
        // In pipeline exec engine, the instance num equals be_num * parallel instance.
        // so here we need count distinct be_num to do the work. make sure get right instance
<<<<<<< HEAD
        if (ConnectContext.get().getSessionVariable().enablePipelineEngine()) {
=======
        if (ConnectContext.get().getSessionVariable().getEnablePipelineEngine()) {
>>>>>>> 7bda49b5
            int parallelInstance = ConnectContext.get().getSessionVariable().getParallelExecInstanceNum();
            long numBackend = scanRangeLocations.stream().flatMap(rangeLoc -> rangeLoc.getLocations().stream())
                    .map(loc -> loc.backend_id).distinct().count();
            return (int) (parallelInstance * numBackend);
        }
        return scanRangeLocations.size();
    }

    @Override
    public boolean shouldColoAgg(AggregateInfo aggregateInfo) {
        distributionColumnIds.clear();
<<<<<<< HEAD
        if (ConnectContext.get().getSessionVariable().enablePipelineEngine()
=======
        if (ConnectContext.get().getSessionVariable().getEnablePipelineEngine()
>>>>>>> 7bda49b5
                && ConnectContext.get().getSessionVariable().enableColocateScan()) {
            List<Expr> aggPartitionExprs = aggregateInfo.getInputPartitionExprs();
            List<SlotDescriptor> slots = desc.getSlots();
            for (Expr aggExpr : aggPartitionExprs) {
                if (aggExpr instanceof SlotRef) {
                    SlotDescriptor slotDesc = ((SlotRef) aggExpr).getDesc();
                    int columnId = 0;
                    for (SlotDescriptor slotDescriptor : slots) {
                        if (slotDescriptor.equals(slotDesc)) {
                            if (slotDescriptor.getType().isFixedLengthType()
                                    || slotDescriptor.getType().isStringType()) {
                                distributionColumnIds.add(columnId);
                            } else {
                                return false;
                            }
                        }
                        columnId++;
                    }
                }
            }

            for (int i = 0; i < slots.size(); i++) {
                if (!distributionColumnIds.contains(i) && (!slots.get(i).getType().isFixedLengthType()
                        || slots.get(i).getType().isStringType())) {
                    return false;
                }
            }

            return !distributionColumnIds.isEmpty();
        } else {
            return false;
        }
    }

    @Override
    public void setShouldColoScan() {
        shouldColoScan = true;
    }

    @Override
    public boolean getShouldColoScan() {
        return shouldColoScan;
    }

    public void getColumnDesc(List<TColumn> columnsDesc, List<String> keyColumnNames,
<<<<<<< HEAD
                              List<TPrimitiveType> keyColumnTypes) {
=======
                        List<TPrimitiveType> keyColumnTypes) {
>>>>>>> 7bda49b5
        if (selectedIndexId != -1) {
            for (Column col : olapTable.getSchemaByIndexId(selectedIndexId, true)) {
                TColumn tColumn = col.toThrift();
                col.setIndexFlag(tColumn, olapTable);
                if (columnsDesc != null) {
                    columnsDesc.add(tColumn);
                }
                if ((Util.showHiddenColumns() || (!Util.showHiddenColumns() && col.isVisible())) && col.isKey()) {
                    if (keyColumnNames != null) {
                        keyColumnNames.add(col.getName());
                    }
                    if (keyColumnTypes != null) {
                        keyColumnTypes.add(col.getDataType().toThrift());
                    }
                }
            }
        }
    }

    @Override
    protected void toThrift(TPlanNode msg) {
        List<String> keyColumnNames = new ArrayList<String>();
        List<TPrimitiveType> keyColumnTypes = new ArrayList<TPrimitiveType>();
        List<TColumn> columnsDesc = new ArrayList<TColumn>();
        getColumnDesc(columnsDesc, keyColumnNames, keyColumnTypes);
        List<TOlapTableIndex> indexDesc = Lists.newArrayList();

        // Add extra row id column
        ArrayList<SlotDescriptor> slots = desc.getSlots();
        Column lastColumn = slots.get(slots.size() - 1).getColumn();
        if (lastColumn != null && lastColumn.getName().equalsIgnoreCase(Column.ROWID_COL)) {
            TColumn tColumn = new TColumn();
            tColumn.setColumnName(Column.ROWID_COL);
            tColumn.setColumnType(ScalarType.createStringType().toColumnTypeThrift());
            tColumn.setAggregationType(AggregateType.REPLACE.toThrift());
            tColumn.setIsKey(false);
            tColumn.setIsAllowNull(false);
            // keep compatibility
            tColumn.setVisible(false);
            tColumn.setColUniqueId(Integer.MAX_VALUE);
            columnsDesc.add(tColumn);
        }

        for (Index index : olapTable.getIndexes()) {
            TOlapTableIndex tIndex = index.toThrift();
            indexDesc.add(tIndex);
        }

        msg.node_type = TPlanNodeType.OLAP_SCAN_NODE;
        msg.olap_scan_node = new TOlapScanNode(desc.getId().asInt(), keyColumnNames, keyColumnTypes, isPreAggregation);
        msg.olap_scan_node.setColumnsDesc(columnsDesc);
        msg.olap_scan_node.setIndexesDesc(indexDesc);
        if (selectedIndexId != -1) {
            msg.olap_scan_node.setSchemaVersion(olapTable.getIndexSchemaVersion(selectedIndexId));
        }
        if (null != sortColumn) {
            msg.olap_scan_node.setSortColumn(sortColumn);
        }
        if (sortInfo != null) {
            TSortInfo tSortInfo = new TSortInfo(
                    Expr.treesToThrift(sortInfo.getOrderingExprs()),
                    sortInfo.getIsAscOrder(),
                    sortInfo.getNullsFirst());
            if (sortInfo.getSortTupleSlotExprs() != null) {
                tSortInfo.setSortTupleSlotExprs(Expr.treesToThrift(sortInfo.getSortTupleSlotExprs()));
            }
            msg.olap_scan_node.setSortInfo(tSortInfo);
        }
        if (sortLimit != -1) {
            msg.olap_scan_node.setSortLimit(sortLimit);
        }
        msg.olap_scan_node.setUseTopnOpt(useTopnOpt);
        msg.olap_scan_node.setKeyType(olapTable.getKeysType().toThrift());
        msg.olap_scan_node.setTableName(olapTable.getName());
        msg.olap_scan_node.setEnableUniqueKeyMergeOnWrite(olapTable.getEnableUniqueKeyMergeOnWrite());

        if (pushDownAggNoGroupingOp != null) {
            msg.olap_scan_node.setPushDownAggTypeOpt(pushDownAggNoGroupingOp);
        }

        if (outputColumnUniqueIds != null) {
            msg.olap_scan_node.setOutputColumnUniqueIds(outputColumnUniqueIds);
        }

        if (shouldColoScan) {
            msg.olap_scan_node.setDistributeColumnIds(new ArrayList<>(distributionColumnIds));
        }
    }

    public void collectColumns(Analyzer analyzer, Set<String> equivalenceColumns, Set<String> unequivalenceColumns) {
        // 1. Get columns which has predicate on it.
        for (Expr expr : conjuncts) {
            if (!isPredicateUsedForPrefixIndex(expr, false)) {
                continue;
            }
            for (SlotDescriptor slot : desc.getMaterializedSlots()) {
                if (expr.isBound(slot.getId())) {
                    if (!isEquivalenceExpr(expr)) {
                        unequivalenceColumns.add(slot.getColumn().getName());
                    } else {
                        equivalenceColumns.add(slot.getColumn().getName());
                    }
                    break;
                }
            }
        }

        // 2. Equal join predicates when pushing inner child.
        List<Expr> eqJoinPredicate = analyzer.getEqJoinConjuncts(desc.getId());
        for (Expr expr : eqJoinPredicate) {
            if (!isPredicateUsedForPrefixIndex(expr, true)) {
                continue;
            }
            for (SlotDescriptor slot : desc.getMaterializedSlots()) {
                Preconditions.checkState(expr.getChildren().size() == 2);
                for (Expr child : expr.getChildren()) {
                    if (child.isBound(slot.getId())) {
                        equivalenceColumns.add(slot.getColumn().getName());
                        break;
                    }
                }
            }
        }
    }

    public TupleId getTupleId() {
        Preconditions.checkNotNull(desc);
        return desc.getId();
    }

    private boolean isEquivalenceExpr(Expr expr) {
        if (expr instanceof InPredicate) {
            return true;
        }
        if (expr instanceof BinaryPredicate) {
            final BinaryPredicate predicate = (BinaryPredicate) expr;
            if (predicate.getOp().isEquivalence()) {
                return true;
            }
        }
        return false;
    }

    private boolean isPredicateUsedForPrefixIndex(Expr expr, boolean isJoinConjunct) {
        if (!(expr instanceof InPredicate)
                && !(expr instanceof BinaryPredicate)) {
            return false;
        }
        if (expr instanceof InPredicate) {
            return isInPredicateUsedForPrefixIndex((InPredicate) expr);
        } else if (expr instanceof BinaryPredicate) {
            if (isJoinConjunct) {
                return isEqualJoinConjunctUsedForPrefixIndex((BinaryPredicate) expr);
            } else {
                return isBinaryPredicateUsedForPrefixIndex((BinaryPredicate) expr);
            }
        }
        return true;
    }

    private boolean isEqualJoinConjunctUsedForPrefixIndex(BinaryPredicate expr) {
        Preconditions.checkArgument(expr.getOp().isEquivalence());
        if (expr.isAuxExpr()) {
            return false;
        }
        for (Expr child : expr.getChildren()) {
            for (SlotDescriptor slot : desc.getMaterializedSlots()) {
                if (child.isBound(slot.getId()) && isSlotRefNested(child)) {
                    return true;
                }
            }
        }
        return false;
    }

    private boolean isBinaryPredicateUsedForPrefixIndex(BinaryPredicate expr) {
        if (expr.isAuxExpr() || expr.getOp().isUnequivalence()) {
            return false;
        }
        return (isSlotRefNested(expr.getChild(0)) && expr.getChild(1).isConstant())
            || (isSlotRefNested(expr.getChild(1)) && expr.getChild(0).isConstant());
    }

    private boolean isInPredicateUsedForPrefixIndex(InPredicate expr) {
        if (expr.isNotIn()) {
            return false;
        }
        return isSlotRefNested(expr.getChild(0)) && expr.isLiteralChildren();
    }

    private boolean isSlotRefNested(Expr expr) {
        while (expr instanceof CastExpr) {
            expr = expr.getChild(0);
        }
        return expr instanceof SlotRef;
    }

    private void filterDeletedRows(Analyzer analyzer) throws AnalysisException {
        if (!Util.showHiddenColumns() && olapTable.hasDeleteSign() && !ConnectContext.get().getSessionVariable()
                .skipDeleteSign()) {
            SlotRef deleteSignSlot = new SlotRef(desc.getAliasAsName(), Column.DELETE_SIGN);
            deleteSignSlot.analyze(analyzer);
            deleteSignSlot.getDesc().setIsMaterialized(true);
            Expr conjunct = new BinaryPredicate(BinaryPredicate.Operator.EQ, deleteSignSlot, new IntLiteral(0));
            conjunct.analyze(analyzer);
            conjuncts.add(conjunct);
            if (!olapTable.getEnableUniqueKeyMergeOnWrite()) {
                closePreAggregation(Column.DELETE_SIGN + " is used as conjuncts.");
            }
        }
    }

    /*
     * Although sometimes the scan range only involves one instance,
     * the data distribution cannot be set to UNPARTITIONED here.
     * The reason is that @coordinator will not set the scan range for the fragment,
     * when data partition of fragment is UNPARTITIONED.
     */
    public DataPartition constructInputPartitionByDistributionInfo() throws UserException {
        ColocateTableIndex colocateTableIndex = Env.getCurrentColocateIndex();
        if ((colocateTableIndex.isColocateTable(olapTable.getId())
                && !colocateTableIndex.isGroupUnstable(colocateTableIndex.getGroup(olapTable.getId())))
                || olapTable.getPartitionInfo().getType() == PartitionType.UNPARTITIONED
                || olapTable.getPartitions().size() == 1) {
            DistributionInfo distributionInfo = olapTable.getDefaultDistributionInfo();
            if (!(distributionInfo instanceof HashDistributionInfo)) {
                return DataPartition.RANDOM;
            }
            List<Column> distributeColumns = ((HashDistributionInfo) distributionInfo).getDistributionColumns();
            List<Expr> dataDistributeExprs = Lists.newArrayList();
            for (Column column : distributeColumns) {
                SlotRef slotRef = new SlotRef(desc.getRef().getName(), column.getName());
                dataDistributeExprs.add(slotRef);
            }
            return DataPartition.hashPartitioned(dataDistributeExprs);
        } else {
            return DataPartition.RANDOM;
        }
    }

    @VisibleForTesting
    public String getReasonOfPreAggregation() {
        return reasonOfPreAggregation;
    }

    @VisibleForTesting
    public String getSelectedIndexName() {
        return olapTable.getIndexNameById(selectedIndexId);
    }

    @Override
    public void finalizeForNereids() {
        computeNumNodes();
        computeStatsForNereids();
<<<<<<< HEAD
=======
        // distributionColumnIds is used for one backend node agg optimization, nereids do not support it.
        distributionColumnIds.clear();
>>>>>>> 7bda49b5
    }

    private void computeStatsForNereids() {
        if (cardinality > 0 && avgRowSize <= 0) {
            avgRowSize = totalBytes / (float) cardinality * COMPRESSION_RATIO;
            capCardinalityAtLimit();
        }
        // when node scan has no data, cardinality should be 0 instead of a invalid
        // value after computeStats()
        cardinality = cardinality == -1 ? 0 : cardinality;
    }

    Set<String> getDistributionColumnNames() {
        return olapTable != null
<<<<<<< HEAD
            ? olapTable.getDistributionColumnNames()
            : Sets.newTreeSet();
=======
                ? olapTable.getDistributionColumnNames()
                : Sets.newTreeSet();
>>>>>>> 7bda49b5
    }

    @Override
    public void updateRequiredSlots(PlanTranslatorContext context,
<<<<<<< HEAD
                                    Set<SlotId> requiredByProjectSlotIdSet) {
        outputColumnUniqueIds.clear();
        distributionColumnIds.clear();

        Set<String> distColumnName = getDistributionColumnNames();

        int columnId = 0;
        for (SlotDescriptor slot : context.getTupleDesc(this.getTupleId()).getSlots()) {
            if (requiredByProjectSlotIdSet.contains(slot.getId()) && slot.getColumn() != null) {
                outputColumnUniqueIds.add(slot.getColumn().getUniqueId());
                if (distColumnName.contains(slot.getColumn().getName().toLowerCase())) {
                    distributionColumnIds.add(columnId);
                }
                columnId++;
=======
            Set<SlotId> requiredByProjectSlotIdSet) {
        outputColumnUniqueIds.clear();
        for (SlotDescriptor slot : context.getTupleDesc(this.getTupleId()).getSlots()) {
            if (requiredByProjectSlotIdSet.contains(slot.getId()) && slot.getColumn() != null) {
                outputColumnUniqueIds.add(slot.getColumn().getUniqueId());
>>>>>>> 7bda49b5
            }
        }
    }

    @Override
    public StatsDelta genStatsDelta() throws AnalysisException {
        return new StatsDelta(Env.getCurrentEnv().getCurrentCatalog().getId(),
<<<<<<< HEAD
            Env.getCurrentEnv().getCurrentCatalog().getDbOrAnalysisException(
                olapTable.getQualifiedDbName()).getId(),
            olapTable.getId(), selectedIndexId == -1 ? olapTable.getBaseIndexId() : selectedIndexId,
            scanReplicaIds);
=======
                Env.getCurrentEnv().getCurrentCatalog().getDbOrAnalysisException(
                        olapTable.getQualifiedDbName()).getId(),
                olapTable.getId(), selectedIndexId == -1 ? olapTable.getBaseIndexId() : selectedIndexId,
                scanReplicaIds);
>>>>>>> 7bda49b5
    }
}<|MERGE_RESOLUTION|>--- conflicted
+++ resolved
@@ -58,7 +58,6 @@
 import org.apache.doris.common.Config;
 import org.apache.doris.common.ErrorCode;
 import org.apache.doris.common.ErrorReport;
-import org.apache.doris.common.InternalErrorCode;
 import org.apache.doris.common.UserException;
 import org.apache.doris.common.util.Util;
 import org.apache.doris.nereids.glue.translator.PlanTranslatorContext;
@@ -69,7 +68,6 @@
 import org.apache.doris.statistics.StatsRecursiveDerive;
 import org.apache.doris.statistics.query.StatsDelta;
 import org.apache.doris.system.Backend;
-import org.apache.doris.system.SystemInfoService;
 import org.apache.doris.thrift.TColumn;
 import org.apache.doris.thrift.TExplainLevel;
 import org.apache.doris.thrift.TNetworkAddress;
@@ -103,10 +101,7 @@
 import java.util.List;
 import java.util.Map;
 import java.util.Objects;
-<<<<<<< HEAD
-=======
 import java.util.Optional;
->>>>>>> 7bda49b5
 import java.util.Set;
 import java.util.stream.Collectors;
 
@@ -168,10 +163,6 @@
     private long totalBytes = 0;
 
     private SortInfo sortInfo = null;
-<<<<<<< HEAD
-    private List<Expr> orderingExprs;
-=======
->>>>>>> 7bda49b5
     private Set<Integer> outputColumnUniqueIds = new HashSet<>();
 
     // When scan match sort_info, we can push limit into OlapScanNode.
@@ -230,7 +221,7 @@
     public void setIsPreAggregation(boolean isPreAggregation, String reason) {
         this.isPreAggregation = isPreAggregation;
         this.reasonOfPreAggregation = this.reasonOfPreAggregation == null ? reason :
-            this.reasonOfPreAggregation + " " + reason;
+                                      this.reasonOfPreAggregation + " " + reason;
     }
 
     public void setPushDownAggNoGrouping(TPushAggOp pushDownAggNoGroupingOp) {
@@ -367,14 +358,9 @@
         if (whereExpr == null) {
             return;
         }
-<<<<<<< HEAD
-        conjuncts = conjuncts.stream().map(expr -> expr.replaceSubPredicate(whereExpr))
-            .filter(Objects::nonNull).collect(Collectors.toList());
-=======
         Expr vconjunct = convertConjunctsToAndCompoundPredicate(conjuncts).replaceSubPredicate(whereExpr);
         conjuncts = splitAndCompoundPredicateToConjuncts(vconjunct).stream().filter(Objects::nonNull)
                 .collect(Collectors.toList());
->>>>>>> 7bda49b5
     }
 
     /**
@@ -406,7 +392,7 @@
      * @throws UserException
      */
     public void updateScanRangeInfoByNewMVSelector(long selectedIndexId,
-                                                   boolean isPreAggregation, String reasonOfDisable)
+            boolean isPreAggregation, String reasonOfDisable)
             throws UserException {
         if (selectedIndexId == this.selectedIndexId && isPreAggregation == this.isPreAggregation) {
             return;
@@ -483,11 +469,7 @@
             }
             if (mvColumn == null) {
                 throw new UserException("updateColumnType: Do not found mvColumn=" + baseColumn.getName()
-<<<<<<< HEAD
-                    + " from index=" + olapTable.getIndexNameById(selectedIndexId));
-=======
                         + " from index=" + olapTable.getIndexNameById(selectedIndexId));
->>>>>>> 7bda49b5
             }
 
             if (mvColumn.getType() != baseColumn.getType()) {
@@ -527,11 +509,7 @@
                     slotDescriptor.setIsMaterialized(false);
                 } else {
                     throw new UserException("updateSlotUniqueId: Do not found mvColumn=" + baseColumn.getName()
-<<<<<<< HEAD
-                        + " from index=" + olapTable.getIndexNameById(selectedIndexId));
-=======
                             + " from index=" + olapTable.getIndexNameById(selectedIndexId));
->>>>>>> 7bda49b5
                 }
             } else {
                 slotDescriptor.setColumn(mvColumn);
@@ -678,7 +656,7 @@
     }
 
     private Collection<Long> partitionPrune(PartitionInfo partitionInfo,
-                                            PartitionNames partitionNames) throws AnalysisException {
+            PartitionNames partitionNames) throws AnalysisException {
         PartitionPruner partitionPruner = null;
         Map<Long, PartitionItem> keyItemMap;
         if (partitionNames != null) {
@@ -696,17 +674,10 @@
 
         if (partitionInfo.getType() == PartitionType.RANGE) {
             partitionPruner = new RangePartitionPrunerV2(keyItemMap,
-<<<<<<< HEAD
-                partitionInfo.getPartitionColumns(), columnNameToRange);
-        } else if (partitionInfo.getType() == PartitionType.LIST) {
-            partitionPruner = new ListPartitionPrunerV2(keyItemMap, partitionInfo.getPartitionColumns(),
-                columnNameToRange);
-=======
                     partitionInfo.getPartitionColumns(), columnNameToRange);
         } else if (partitionInfo.getType() == PartitionType.LIST) {
             partitionPruner = new ListPartitionPrunerV2(keyItemMap, partitionInfo.getPartitionColumns(),
                     columnNameToRange);
->>>>>>> 7bda49b5
         }
         return partitionPruner.prune();
     }
@@ -719,16 +690,10 @@
             case HASH: {
                 HashDistributionInfo info = (HashDistributionInfo) distributionInfo;
                 distributionPruner = new HashDistributionPruner(table.getTabletIdsInOrder(),
-<<<<<<< HEAD
-                    info.getDistributionColumns(),
-                    columnFilters,
-                    info.getBucketNum());
-=======
                         info.getDistributionColumns(),
                         columnFilters,
                         info.getBucketNum(),
                         getSelectedIndexId() == olapTable.getBaseIndexId());
->>>>>>> 7bda49b5
                 return distributionPruner.prune();
             }
             case RANDOM: {
@@ -741,7 +706,7 @@
     }
 
     private void addScanRangeLocations(Partition partition,
-                                       List<Tablet> tablets) throws UserException {
+            List<Tablet> tablets) throws UserException {
         long visibleVersion = partition.getVisibleVersion();
         String visibleVersionStr = String.valueOf(visibleVersion);
 
@@ -804,8 +769,6 @@
                 replicas.clear();
                 replicas.add(replica);
             }
-<<<<<<< HEAD
-=======
             final long coolDownReplicaId = tablet.getCooldownReplicaId();
             // we prefer to query using cooldown replica to make sure the cache is fully utilized
             // for example: consider there are 3BEs(A,B,C) and each has one replica for tablet X. and X
@@ -828,17 +791,11 @@
                         }
                 );
             }
->>>>>>> 7bda49b5
             boolean tabletIsNull = true;
             boolean collectedStat = false;
             List<String> errs = Lists.newArrayList();
             for (Replica replica : replicas) {
-                long backendId = replica.getBackendId();
-                if (backendId == -1 && Config.isCloudMode()) {
-                    throw new UserException(InternalErrorCode.META_NOT_FOUND_ERR,
-                            SystemInfoService.NOT_USING_VALID_CLUSTER_MSG);
-                }
-                Backend backend = Env.getCurrentSystemInfo().getBackend(backendId);
+                Backend backend = Env.getCurrentSystemInfo().getBackend(replica.getBackendId());
                 if (backend == null || !backend.isAlive()) {
                     LOG.debug("backend {} not exists or is not alive for replica {}", replica.getBackendId(),
                             replica.getId());
@@ -879,11 +836,7 @@
                     continue;
                 } else {
                     throw new UserException(tabletId + " have no queryable replicas. err: "
-<<<<<<< HEAD
-                        + Joiner.on(", ").join(errs));
-=======
                             + Joiner.on(", ").join(errs));
->>>>>>> 7bda49b5
                 }
             }
             TScanRange scanRange = new TScanRange();
@@ -923,8 +876,8 @@
             }
         } else {
             selectedPartitionIds = selectedPartitionIds.stream()
-                .filter(id -> olapTable.getPartition(id).hasData())
-                .collect(Collectors.toList());
+                    .filter(id -> olapTable.getPartition(id).hasData())
+                    .collect(Collectors.toList());
         }
         selectedPartitionNum = selectedPartitionIds.size();
 
@@ -936,7 +889,7 @@
             }
         }
         LOG.debug("partition prune cost: {} ms, partitions: {}",
-                    (System.currentTimeMillis() - start), selectedPartitionIds);
+                (System.currentTimeMillis() - start), selectedPartitionIds);
     }
 
     public void selectBestRollupByRollupSelector(Analyzer analyzer) throws UserException {
@@ -977,13 +930,6 @@
         this.outputColumnUniqueIds = outputColumnUniqueIds;
     }
 
-<<<<<<< HEAD
-    public void setOrderingExprs(List<Expr> orderingExprs) {
-        this.orderingExprs = orderingExprs;
-    }
-
-=======
->>>>>>> 7bda49b5
     /**
      * First, determine how many rows to sample from each partition according to the number of partitions.
      * Then determine the number of Tablets to be selected for each partition according to the average number
@@ -1209,7 +1155,7 @@
         }
         String indexName = olapTable.getIndexNameById(selectedIndexIdForExplain);
         output.append(prefix).append("TABLE: ").append(olapTable.getQualifiedName())
-            .append("(").append(indexName).append(")");
+                .append("(").append(indexName).append(")");
         if (detailLevel == TExplainLevel.BRIEF) {
             output.append("\n").append(prefix).append(String.format("cardinality=%,d", cardinality));
             if (cardinalityAfterFilter != -1) {
@@ -1239,9 +1185,6 @@
             sortInfo.getMaterializedOrderingExprs().forEach(expr -> {
                 output.append(prefix).append(prefix).append(expr.toSql()).append("\n");
             });
-            if (sortInfo.useTwoPhaseRead()) {
-                output.append(prefix).append("OPT TWO PHASE\n");
-            }
         }
         if (sortLimit != -1) {
             output.append(prefix).append("SORT LIMIT: ").append(sortLimit).append("\n");
@@ -1249,10 +1192,7 @@
         if (useTopnOpt) {
             output.append(prefix).append("TOPN OPT\n");
         }
-<<<<<<< HEAD
-=======
-
->>>>>>> 7bda49b5
+
         if (!conjuncts.isEmpty()) {
             Expr expr = convertConjunctsToAndCompoundPredicate(conjuncts);
             output.append(prefix).append("PREDICATES: ").append(expr.toSql()).append("\n");
@@ -1274,7 +1214,7 @@
         output.append("\n");
 
         output.append(prefix).append(String.format("cardinality=%s", cardinality))
-            .append(String.format(", avgRowSize=%s", avgRowSize)).append(String.format(", numNodes=%s", numNodes));
+                .append(String.format(", avgRowSize=%s", avgRowSize)).append(String.format(", numNodes=%s", numNodes));
         output.append("\n");
         if (pushDownAggNoGroupingOp != null) {
             output.append(prefix).append("pushAggOp=").append(pushDownAggNoGroupingOp).append("\n");
@@ -1290,11 +1230,7 @@
     public int getNumInstances() {
         // In pipeline exec engine, the instance num equals be_num * parallel instance.
         // so here we need count distinct be_num to do the work. make sure get right instance
-<<<<<<< HEAD
-        if (ConnectContext.get().getSessionVariable().enablePipelineEngine()) {
-=======
         if (ConnectContext.get().getSessionVariable().getEnablePipelineEngine()) {
->>>>>>> 7bda49b5
             int parallelInstance = ConnectContext.get().getSessionVariable().getParallelExecInstanceNum();
             long numBackend = scanRangeLocations.stream().flatMap(rangeLoc -> rangeLoc.getLocations().stream())
                     .map(loc -> loc.backend_id).distinct().count();
@@ -1306,11 +1242,7 @@
     @Override
     public boolean shouldColoAgg(AggregateInfo aggregateInfo) {
         distributionColumnIds.clear();
-<<<<<<< HEAD
-        if (ConnectContext.get().getSessionVariable().enablePipelineEngine()
-=======
         if (ConnectContext.get().getSessionVariable().getEnablePipelineEngine()
->>>>>>> 7bda49b5
                 && ConnectContext.get().getSessionVariable().enableColocateScan()) {
             List<Expr> aggPartitionExprs = aggregateInfo.getInputPartitionExprs();
             List<SlotDescriptor> slots = desc.getSlots();
@@ -1356,11 +1288,7 @@
     }
 
     public void getColumnDesc(List<TColumn> columnsDesc, List<String> keyColumnNames,
-<<<<<<< HEAD
-                              List<TPrimitiveType> keyColumnTypes) {
-=======
                         List<TPrimitiveType> keyColumnTypes) {
->>>>>>> 7bda49b5
         if (selectedIndexId != -1) {
             for (Column col : olapTable.getSchemaByIndexId(selectedIndexId, true)) {
                 TColumn tColumn = col.toThrift();
@@ -1541,7 +1469,7 @@
             return false;
         }
         return (isSlotRefNested(expr.getChild(0)) && expr.getChild(1).isConstant())
-            || (isSlotRefNested(expr.getChild(1)) && expr.getChild(0).isConstant());
+                || (isSlotRefNested(expr.getChild(1)) && expr.getChild(0).isConstant());
     }
 
     private boolean isInPredicateUsedForPrefixIndex(InPredicate expr) {
@@ -1615,11 +1543,8 @@
     public void finalizeForNereids() {
         computeNumNodes();
         computeStatsForNereids();
-<<<<<<< HEAD
-=======
         // distributionColumnIds is used for one backend node agg optimization, nereids do not support it.
         distributionColumnIds.clear();
->>>>>>> 7bda49b5
     }
 
     private void computeStatsForNereids() {
@@ -1634,39 +1559,17 @@
 
     Set<String> getDistributionColumnNames() {
         return olapTable != null
-<<<<<<< HEAD
-            ? olapTable.getDistributionColumnNames()
-            : Sets.newTreeSet();
-=======
                 ? olapTable.getDistributionColumnNames()
                 : Sets.newTreeSet();
->>>>>>> 7bda49b5
     }
 
     @Override
     public void updateRequiredSlots(PlanTranslatorContext context,
-<<<<<<< HEAD
-                                    Set<SlotId> requiredByProjectSlotIdSet) {
-        outputColumnUniqueIds.clear();
-        distributionColumnIds.clear();
-
-        Set<String> distColumnName = getDistributionColumnNames();
-
-        int columnId = 0;
-        for (SlotDescriptor slot : context.getTupleDesc(this.getTupleId()).getSlots()) {
-            if (requiredByProjectSlotIdSet.contains(slot.getId()) && slot.getColumn() != null) {
-                outputColumnUniqueIds.add(slot.getColumn().getUniqueId());
-                if (distColumnName.contains(slot.getColumn().getName().toLowerCase())) {
-                    distributionColumnIds.add(columnId);
-                }
-                columnId++;
-=======
             Set<SlotId> requiredByProjectSlotIdSet) {
         outputColumnUniqueIds.clear();
         for (SlotDescriptor slot : context.getTupleDesc(this.getTupleId()).getSlots()) {
             if (requiredByProjectSlotIdSet.contains(slot.getId()) && slot.getColumn() != null) {
                 outputColumnUniqueIds.add(slot.getColumn().getUniqueId());
->>>>>>> 7bda49b5
             }
         }
     }
@@ -1674,16 +1577,9 @@
     @Override
     public StatsDelta genStatsDelta() throws AnalysisException {
         return new StatsDelta(Env.getCurrentEnv().getCurrentCatalog().getId(),
-<<<<<<< HEAD
-            Env.getCurrentEnv().getCurrentCatalog().getDbOrAnalysisException(
-                olapTable.getQualifiedDbName()).getId(),
-            olapTable.getId(), selectedIndexId == -1 ? olapTable.getBaseIndexId() : selectedIndexId,
-            scanReplicaIds);
-=======
                 Env.getCurrentEnv().getCurrentCatalog().getDbOrAnalysisException(
                         olapTable.getQualifiedDbName()).getId(),
                 olapTable.getId(), selectedIndexId == -1 ? olapTable.getBaseIndexId() : selectedIndexId,
                 scanReplicaIds);
->>>>>>> 7bda49b5
     }
 }