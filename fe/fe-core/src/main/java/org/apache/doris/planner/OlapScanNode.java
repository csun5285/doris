--- conflicted
+++ resolved
@@ -807,7 +807,6 @@
         LOG.debug("distribution prune cost: {} ms", (System.currentTimeMillis() - start));
     }
 
-<<<<<<< HEAD
     public void setOutputColumnUniqueIds(HashSet<Integer> outputColumnUniqueIds) {
         this.outputColumnUniqueIds = outputColumnUniqueIds;
     }
@@ -816,8 +815,6 @@
         this.orderingExprs = orderingExprs;
     }
 
-=======
->>>>>>> 6b773939
     /**
      * First, determine how many rows to sample from each partition according to the number of partitions.
      * Then determine the number of Tablets to be selected for each partition according to the average number
@@ -984,11 +981,7 @@
         output.append(prefix).append("TABLE: ").append(olapTable.getQualifiedName())
                 .append("(").append(indexName).append(")");
         if (detailLevel == TExplainLevel.BRIEF) {
-<<<<<<< HEAD
-            output.append("\n").append(prefix).append(String.format("cardinality=%s", cardinality));
-=======
             output.append("\n").append(prefix).append(String.format("cardinality=%,d", cardinality));
->>>>>>> 6b773939
             if (!runtimeFilters.isEmpty()) {
                 output.append("\n").append(prefix).append("Apply RFs: ");
                 output.append(getRuntimeFilterExplainString(false, true));
