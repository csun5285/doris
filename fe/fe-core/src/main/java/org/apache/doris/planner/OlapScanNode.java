// Licensed to the Apache Software Foundation (ASF) under one
// or more contributor license agreements.  See the NOTICE file
// distributed with this work for additional information
// regarding copyright ownership.  The ASF licenses this file
// to you under the Apache License, Version 2.0 (the
// "License"); you may not use this file except in compliance
// with the License.  You may obtain a copy of the License at
//
//   http://www.apache.org/licenses/LICENSE-2.0
//
// Unless required by applicable law or agreed to in writing,
// software distributed under the License is distributed on an
// "AS IS" BASIS, WITHOUT WARRANTIES OR CONDITIONS OF ANY
// KIND, either express or implied.  See the License for the
// specific language governing permissions and limitations
// under the License.

package org.apache.doris.planner;

import org.apache.doris.analysis.AggregateInfo;
import org.apache.doris.analysis.Analyzer;
import org.apache.doris.analysis.BaseTableRef;
import org.apache.doris.analysis.BinaryPredicate;
import org.apache.doris.analysis.CastExpr;
import org.apache.doris.analysis.CreateMaterializedViewStmt;
import org.apache.doris.analysis.DescriptorTable;
import org.apache.doris.analysis.Expr;
import org.apache.doris.analysis.FunctionCallExpr;
import org.apache.doris.analysis.InPredicate;
import org.apache.doris.analysis.IntLiteral;
import org.apache.doris.analysis.PartitionNames;
import org.apache.doris.analysis.PrepareStmt;
import org.apache.doris.analysis.SlotDescriptor;
import org.apache.doris.analysis.SlotId;
import org.apache.doris.analysis.SlotRef;
import org.apache.doris.analysis.SortInfo;
import org.apache.doris.analysis.TableSample;
import org.apache.doris.analysis.TupleDescriptor;
import org.apache.doris.analysis.TupleId;
import org.apache.doris.catalog.AggregateType;
import org.apache.doris.catalog.ColocateTableIndex;
import org.apache.doris.catalog.Column;
import org.apache.doris.catalog.DistributionInfo;
import org.apache.doris.catalog.Env;
import org.apache.doris.catalog.HashDistributionInfo;
import org.apache.doris.catalog.Index;
import org.apache.doris.catalog.KeysType;
import org.apache.doris.catalog.MaterializedIndex;
import org.apache.doris.catalog.MaterializedIndexMeta;
import org.apache.doris.catalog.OlapTable;
import org.apache.doris.catalog.Partition;
import org.apache.doris.catalog.Partition.PartitionState;
import org.apache.doris.catalog.PartitionInfo;
import org.apache.doris.catalog.PartitionItem;
import org.apache.doris.catalog.PartitionType;
import org.apache.doris.catalog.Replica;
import org.apache.doris.catalog.ScalarType;
import org.apache.doris.catalog.Tablet;
import org.apache.doris.common.AnalysisException;
import org.apache.doris.common.Config;
import org.apache.doris.common.ErrorCode;
import org.apache.doris.common.ErrorReport;
import org.apache.doris.common.UserException;
import org.apache.doris.common.util.Util;
import org.apache.doris.nereids.glue.translator.PlanTranslatorContext;
import org.apache.doris.qe.ConnectContext;
import org.apache.doris.resource.Tag;
import org.apache.doris.statistics.StatisticalType;
import org.apache.doris.statistics.StatsDeriveResult;
import org.apache.doris.statistics.StatsRecursiveDerive;
import org.apache.doris.statistics.query.StatsDelta;
import org.apache.doris.system.Backend;
import org.apache.doris.thrift.TColumn;
import org.apache.doris.thrift.TExplainLevel;
import org.apache.doris.thrift.TNetworkAddress;
import org.apache.doris.thrift.TOlapScanNode;
import org.apache.doris.thrift.TOlapTableIndex;
import org.apache.doris.thrift.TPaloScanRange;
import org.apache.doris.thrift.TPlanNode;
import org.apache.doris.thrift.TPlanNodeType;
import org.apache.doris.thrift.TPrimitiveType;
import org.apache.doris.thrift.TScanRange;
import org.apache.doris.thrift.TScanRangeLocation;
import org.apache.doris.thrift.TScanRangeLocations;
import org.apache.doris.thrift.TSortInfo;

import com.google.common.annotations.VisibleForTesting;
import com.google.common.base.Joiner;
import com.google.common.base.MoreObjects;
import com.google.common.base.Preconditions;
import com.google.common.collect.ArrayListMultimap;
import com.google.common.collect.Lists;
import com.google.common.collect.Maps;
import com.google.common.collect.Sets;
import org.apache.logging.log4j.LogManager;
import org.apache.logging.log4j.Logger;

import java.util.ArrayList;
import java.util.Collection;
import java.util.Collections;
import java.util.HashSet;
import java.util.List;
import java.util.Map;
import java.util.Optional;
import java.util.Set;
import java.util.stream.Collectors;

// Full scan of an Olap table.
public class OlapScanNode extends ScanNode {
    private static final Logger LOG = LogManager.getLogger(OlapScanNode.class);

    // average compression ratio in doris storage engine
    private static final int COMPRESSION_RATIO = 5;

    /*
     * When the field value is ON, the storage engine can return the data directly
     * without pre-aggregation.
     * When the field value is OFF, the storage engine needs to aggregate the data
     * before returning to scan node.
     * For example:
     * Aggregate table: k1, k2, v1 sum
     * Field value is ON
     * Query1: select k1, sum(v1) from table group by k1
     * This aggregation function in query is same as the schema.
     * So the field value is ON while the query can scan data directly.
     *
     * Field value is OFF
     * Query1: select k1 , k2 from table
     * This aggregation info is null.
     * Query2: select k1, min(v1) from table group by k1
     * This aggregation function in query is min which different from the schema.
     * So the data stored in storage engine need to be merged firstly before
     * returning to scan node.
     *
     * There are currently two places to modify this variable:
     * 1. The turnOffPreAgg() method of SingleNodePlanner.
     * This method will only be called on the left deepest OlapScanNode the plan
     * tree,
     * while other nodes are false by default (because the Aggregation operation is
     * executed after Join,
     * we cannot judge whether other OlapScanNodes can close the pre-aggregation).
     * So even the Duplicate key table, if it is not the left deepest node, it will
     * remain false too.
     *
     * 2. After MaterializedViewSelector selects the materialized view, the
     * updateScanRangeInfoByNewMVSelector()\
     * method of OlapScanNode may be called to update this variable.
     * This call will be executed on all ScanNodes in the plan tree. In this step,
     * for the DuplicateKey table, the variable will be set to true.
     * See comment of "isPreAggregation" variable in MaterializedViewSelector for
     * details.
     */
    private boolean isPreAggregation = false;
    private String reasonOfPreAggregation = null;
    private boolean canTurnOnPreAggr = true;
    private boolean forceOpenPreAgg = false;
    private OlapTable olapTable = null;
    private long selectedTabletsNum = 0;
    private long totalTabletsNum = 0;
    private long selectedIndexId = -1;
    private int selectedPartitionNum = 0;
    private Collection<Long> selectedPartitionIds = Lists.newArrayList();
    private long totalBytes = 0;

    private SortInfo sortInfo = null;
    private Set<Integer> outputColumnUniqueIds = new HashSet<>();

    // When scan match sort_info, we can push limit into OlapScanNode.
    // It's limit for scanner instead of scanNode so we add a new limit.
    private long sortLimit = -1;

    private boolean useTopnOpt = false;


    // List of tablets will be scanned by current olap_scan_node
    private ArrayList<Long> scanTabletIds = Lists.newArrayList();

    private ArrayList<Long> scanReplicaIds = Lists.newArrayList();

    private Set<Long> sampleTabletIds = Sets.newHashSet();
    private TableSample tableSample;

    private HashSet<Long> scanBackendIds = new HashSet<>();

    private Map<Long, Integer> tabletId2BucketSeq = Maps.newHashMap();
    // a bucket seq may map to many tablets, and each tablet has a
    // TScanRangeLocations.
    public ArrayListMultimap<Integer, TScanRangeLocations> bucketSeq2locations = ArrayListMultimap.create();

    PrepareStmt preparedStatment = null;
    // For point query
    private Map<SlotRef, Expr> pointQueryEqualPredicats;
    private DescriptorTable descTable;

    private Set<Integer> distributionColumnIds;

    private boolean shouldColoScan = false;

    // Constructs node to scan given data files of table 'tbl'.
    public OlapScanNode(PlanNodeId id, TupleDescriptor desc, String planNodeName) {
        super(id, desc, planNodeName, StatisticalType.OLAP_SCAN_NODE);
        olapTable = (OlapTable) desc.getTable();
        distributionColumnIds = Sets.newTreeSet();

        Set<String> distColumnName = getDistributionColumnNames();
        // use for Nereids to generate uniqueId set for inverted index to avoid scan unnecessary big size column

        int columnId = 0;
        for (SlotDescriptor slotDescriptor : desc.getSlots()) {
            if (slotDescriptor.getColumn() != null) {
                outputColumnUniqueIds.add(slotDescriptor.getColumn().getUniqueId());
                if (distColumnName.contains(slotDescriptor.getColumn().getName().toLowerCase())) {
                    distributionColumnIds.add(columnId);
                }
                columnId++;
            }
        }
    }

    public void setIsPreAggregation(boolean isPreAggregation, String reason) {
        this.isPreAggregation = isPreAggregation;
        this.reasonOfPreAggregation = this.reasonOfPreAggregation == null ? reason :
                                      this.reasonOfPreAggregation + " " + reason;
    }


    public boolean isPreAggregation() {
        return isPreAggregation;
    }

    public boolean getCanTurnOnPreAggr() {
        return canTurnOnPreAggr;
    }

    public Set<Long> getSampleTabletIds() {
        return sampleTabletIds;
    }

    public HashSet<Long> getScanBackendIds() {
        return scanBackendIds;
    }

    public void setSampleTabletIds(List<Long> sampleTablets) {
        if (sampleTablets != null) {
            this.sampleTabletIds.addAll(sampleTablets);
        }
    }

    public void setTableSample(TableSample tSample) {
        this.tableSample = tSample;
    }

    public void setCanTurnOnPreAggr(boolean canChangePreAggr) {
        this.canTurnOnPreAggr = canChangePreAggr;
    }

    public void closePreAggregation(String reason) {
        setIsPreAggregation(false, reason);
        setCanTurnOnPreAggr(false);
    }

    public long getTotalTabletsNum() {
        return totalTabletsNum;
    }

    public boolean getForceOpenPreAgg() {
        return forceOpenPreAgg;
    }

    public ArrayList<Long> getScanTabletIds() {
        return scanTabletIds;
    }

    public void setForceOpenPreAgg(boolean forceOpenPreAgg) {
        this.forceOpenPreAgg = forceOpenPreAgg;
    }

    public Integer getSelectedPartitionNum() {
        return selectedPartitionNum;
    }

    public Long getSelectedTabletsNum() {
        return selectedTabletsNum;
    }

    public SortInfo getSortInfo() {
        return sortInfo;
    }

    public void setSortInfo(SortInfo sortInfo) {
        this.sortInfo = sortInfo;
    }

    public void setSortLimit(long sortLimit) {
        this.sortLimit = sortLimit;
    }

    public boolean getUseTopnOpt() {
        return useTopnOpt;
    }

    public void setUseTopnOpt(boolean useTopnOpt) {
        this.useTopnOpt = useTopnOpt;
    }

    public Collection<Long> getSelectedPartitionIds() {
        return selectedPartitionIds;
    }

    public void setTupleIds(ArrayList<TupleId> tupleIds) {
        this.tupleIds = tupleIds;
    }

    // only used for UT and Nereids
    public void setSelectedPartitionIds(Collection<Long> selectedPartitionIds) {
        this.selectedPartitionIds = selectedPartitionIds;
    }

    /**
     * Only used for Nereids to set rollup or materialized view selection result.
     */
    public void setSelectedIndexInfo(
            long selectedIndexId,
            boolean isPreAggregation,
            String reasonOfPreAggregation) {
        this.selectedIndexId = selectedIndexId;
        this.isPreAggregation = isPreAggregation;
        this.reasonOfPreAggregation = reasonOfPreAggregation;
    }

    /**
     * The function is used to directly select the index id of the base table as the
     * selectedIndexId.
     * It makes sure that the olap scan node must scan the base data rather than
     * scan the materialized view data.
     * <p>
     * This function is mainly used to update stmt.
     * Update stmt also needs to scan data like normal queries.
     * But its syntax is different from ordinary queries,
     * so planner cannot use the logic of query to automatically match the best
     * index id.
     * So, here it need to manually specify the index id to scan the base table
     * directly.
     */
    public void useBaseIndexId() {
        this.selectedIndexId = olapTable.getBaseIndexId();
    }

    public long getSelectedIndexId() {
        return selectedIndexId;
    }

    public void ignoreConjuncts(Expr whereExpr) {
        if (whereExpr == null) {
            return;
        }
        Expr vconjunct = convertConjunctsToAndCompoundPredicate(conjuncts).replaceSubPredicate(whereExpr);
        conjuncts = splitAndCompoundPredicateToConjuncts(vconjunct).stream().collect(Collectors.toList());
    }

    /**
     * This method is mainly used to update scan range info in OlapScanNode by the
     * new materialized selector.
     * Situation1:
     * If the new scan range is same as the old scan range which determined by the
     * old materialized selector,
     * the scan range will not be changed.
     * <p>
     * Situation2: Scan range is difference. The type of table is duplicated.
     * The new scan range is used directly.
     * The reason is that the old selector does not support SPJ<->SPJG, so the
     * result of old one must be incorrect.
     * <p>
     * Situation3: Scan range is difference. The type of table is aggregated.
     * The new scan range is different from the old one.
     * If the test_materialized_view is set to true, an error will be reported.
     * The query will be cancelled.
     * <p>
     * Situation4: Scan range is difference. The type of table is aggregated.
     * `test_materialized_view` is set to false.
     * The result of the old version selector will be selected. Print the warning
     * log
     *
     * @param selectedIndexId
     * @param isPreAggregation
     * @param reasonOfDisable
     * @throws UserException
     */
    public void updateScanRangeInfoByNewMVSelector(long selectedIndexId,
            boolean isPreAggregation, String reasonOfDisable)
            throws UserException {
        if (selectedIndexId == this.selectedIndexId && isPreAggregation == this.isPreAggregation) {
            return;
        }
        StringBuilder stringBuilder = new StringBuilder("The new selected index id ")
                .append(selectedIndexId)
                .append(", pre aggregation tag ").append(isPreAggregation)
                .append(", reason ").append(reasonOfDisable == null ? "null" : reasonOfDisable)
                .append(". The old selected index id ").append(this.selectedIndexId)
                .append(" pre aggregation tag ").append(this.isPreAggregation)
                .append(" reason ").append(this.reasonOfPreAggregation == null ? "null" : this.reasonOfPreAggregation);
        String scanRangeInfo = stringBuilder.toString();
        String situation;
        boolean update;
        CHECK: { // CHECKSTYLE IGNORE THIS LINE
            if (olapTable.getKeysType() == KeysType.DUP_KEYS || (olapTable.getKeysType() == KeysType.UNIQUE_KEYS
                    && olapTable.getEnableUniqueKeyMergeOnWrite())) {
                situation = "The key type of table is duplicate, or unique key with merge-on-write.";
                update = true;
                break CHECK;
            }
            if (ConnectContext.get() == null) {
                situation = "Connection context is null";
                update = true;
                break CHECK;
            }
            situation = "The key type of table is aggregated.";
            update = false;
        } // CHECKSTYLE IGNORE THIS LINE

        if (update) {
            this.selectedIndexId = selectedIndexId;
            updateSlotUniqueId();
            setIsPreAggregation(isPreAggregation, reasonOfDisable);
            updateColumnType();
            if (LOG.isDebugEnabled()) {
                LOG.debug("Using the new scan range info instead of the old one. {}, {}",
                        situation, scanRangeInfo);
            }
        } else {
            if (LOG.isDebugEnabled()) {
                LOG.debug("Using the old scan range info instead of the new one. {}, {}",
                        situation, scanRangeInfo);
            }
        }
    }

    /**
     * In some situation, the column type between base and mv is different.
     * If mv selector selects the mv index, the type of column should be changed to
     * the type of mv column.
     * For example:
     * base table: k1 int, k2 int
     * mv table: k1 int, k2 bigint sum
     * The type of `k2` column between base and mv is different.
     * When mv selector selects the mv table to scan, the type of column should be
     * changed to bigint in here.
     * Currently, only `SUM` aggregate type could match this changed.
     */
    private void updateColumnType() throws UserException {
        if (selectedIndexId == olapTable.getBaseIndexId()) {
            return;
        }
        MaterializedIndexMeta meta = olapTable.getIndexMetaByIndexId(selectedIndexId);
        for (SlotDescriptor slotDescriptor : desc.getSlots()) {
            if (!slotDescriptor.isMaterialized()) {
                continue;
            }
            Column baseColumn = slotDescriptor.getColumn();
            Preconditions.checkNotNull(baseColumn);
            Column mvColumn = meta.getColumnByName(baseColumn.getName());
            if (mvColumn == null) {
                mvColumn = meta.getColumnByName(CreateMaterializedViewStmt.mvColumnBuilder(baseColumn.getName()));
            }
            if (mvColumn == null) {
                throw new UserException("updateColumnType: Do not found mvColumn=" + baseColumn.getName()
                        + " from index=" + olapTable.getIndexNameById(selectedIndexId));
            }

            if (mvColumn.getType() != baseColumn.getType()) {
                slotDescriptor.setColumn(mvColumn);
            }
        }
    }

    /**
     * In some situation, we need use mv col unique id , because mv col unique and
     * base col unique id is different.
     * For example: select count(*) from table (table has a mv named mv1)
     * if Optimizer deceide use mv1, we need updateSlotUniqueId.
     */
    private void updateSlotUniqueId() throws UserException {
        if (!olapTable.getEnableLightSchemaChange() || selectedIndexId == olapTable.getBaseIndexId()) {
            return;
        }
        MaterializedIndexMeta meta = olapTable.getIndexMetaByIndexId(selectedIndexId);
        for (SlotDescriptor slotDescriptor : desc.getSlots()) {
            if (!slotDescriptor.isMaterialized()) {
                continue;
            }
            Column baseColumn = slotDescriptor.getColumn();
            Column mvColumn = meta.getColumnByName(baseColumn.getName());
            if (mvColumn == null) {
                boolean isBound = false;
                for (Expr conjunct : conjuncts) {
                    List<TupleId> tids = Lists.newArrayList();
                    conjunct.getIds(tids, null);
                    if (!tids.isEmpty() && conjunct.isBound(slotDescriptor.getId())) {
                        isBound = true;
                        break;
                    }
                }
                if (isBound) {
                    slotDescriptor.setIsMaterialized(false);
                } else {
                    throw new UserException("updateSlotUniqueId: Do not found mvColumn=" + baseColumn.getName()
                            + " from index=" + olapTable.getIndexNameById(selectedIndexId));
                }
            } else {
                slotDescriptor.setColumn(mvColumn);
            }
        }
        LOG.debug("updateSlotUniqueId() slots: {}", desc.getSlots());
    }

    public OlapTable getOlapTable() {
        return olapTable;
    }

    public boolean isDupKeysOrMergeOnWrite() {
        return olapTable.isDupKeysOrMergeOnWrite();
    }

    @Override
    protected String debugString() {
        MoreObjects.ToStringHelper helper = MoreObjects.toStringHelper(this);
        helper.addValue(super.debugString());
        helper.addValue("olapTable=" + olapTable.getName());
        return helper.toString();
    }

    @Override
    public void init(Analyzer analyzer) throws UserException {
        super.init(analyzer);

        filterDeletedRows(analyzer);
<<<<<<< HEAD
        // point query could do lazy evaluation, since stmt is a prepared statment
        preparedStatment = analyzer.getPrepareStmt();
        if (preparedStatment == null || !preparedStatment.isPointQueryShortCircuit()) {
            computeColumnFilter();
=======
        // lazy evaluation, since stmt is a prepared statment
        isFromPrepareStmt = analyzer.getPrepareStmt() != null;
        if (!isFromPrepareStmt) {
            computeColumnsFilter();
>>>>>>> 40d35bd0
            computePartitionInfo();
        }
        computeTupleState(analyzer);
        computeSampleTabletIds();

        /**
         * Compute InAccurate cardinality before mv selector and tablet pruning.
         * - Accurate statistical information relies on the selector of materialized
         * views and bucket reduction.
         * - However, Those both processes occur after the reorder algorithm is
         * completed.
         * - When Join reorder is turned on, the cardinality must be calculated before
         * the reorder algorithm.
         * - So only an inaccurate cardinality can be calculated here.
         */
        mockRowCountInStatistic();
        if (analyzer.safeIsEnableJoinReorderBasedCost()) {
            computeInaccurateCardinality();
        }
    }

    /**
     * Init OlapScanNode, ONLY used for Nereids. Should NOT use this function in anywhere else.
     */
    public void init() throws UserException {
        selectedPartitionNum = selectedPartitionIds.size();
        try {
            createScanRangeLocations();
        } catch (AnalysisException e) {
            throw new UserException(e.getMessage());
        }
    }

    /**
     * Remove the method after statistics collection is working properly
     */
    public void mockRowCountInStatistic() {
        cardinality = 0;
        for (long selectedPartitionId : selectedPartitionIds) {
            final Partition partition = olapTable.getPartition(selectedPartitionId);
            final MaterializedIndex baseIndex = partition.getBaseIndex();
            cardinality += baseIndex.getRowCount();
        }
    }

    @Override
    public void finalize(Analyzer analyzer) throws UserException {
        LOG.debug("OlapScanNode get scan range locations. Tuple: {}", desc);
        /**
         * If JoinReorder is turned on, it will be calculated init(), and this value is
         * not accurate.
         * In the following logic, cardinality will be accurately calculated again.
         * So here we need to reset the value of cardinality.
         */
        if (analyzer.safeIsEnableJoinReorderBasedCost()) {
            cardinality = 0;
        }

        // prepare stmt evaluate lazily in Coordinator execute
        if (preparedStatment == null || !preparedStatment.isPointQueryShortCircuit()) {
            try {
                createScanRangeLocations();
            } catch (AnalysisException e) {
                throw new UserException(e.getMessage());
            }
        }

        // Relatively accurate cardinality according to ScanRange in
        // getScanRangeLocations
        computeStats(analyzer);
        computeNumNodes();
    }

    public void computeTupleState(Analyzer analyzer) {
        for (TupleId id : tupleIds) {
            analyzer.getDescTbl().getTupleDesc(id).computeStat();
        }
    }

    @Override
    public void computeStats(Analyzer analyzer) throws UserException {
        super.computeStats(analyzer);
        if (cardinality > 0) {
            avgRowSize = totalBytes / (float) cardinality * COMPRESSION_RATIO;
            capCardinalityAtLimit();
        }
        // when node scan has no data, cardinality should be 0 instead of a invalid
        // value after computeStats()
        cardinality = cardinality == -1 ? 0 : cardinality;

        // update statsDeriveResult for real statistics
        // After statistics collection is complete, remove the logic
        if (analyzer.safeIsEnableJoinReorderBasedCost()) {
            statsDeriveResult = new StatsDeriveResult(cardinality, statsDeriveResult.getSlotIdToColumnStats());
        }
    }

    @Override
    protected void computeNumNodes() {
        if (cardinality > 0) {
            numNodes = scanBackendIds.size();
        }
        // even current node scan has no data,at least on backend will be assigned when
        // the fragment actually execute
        numNodes = numNodes <= 0 ? 1 : numNodes;
    }

    private void computeInaccurateCardinality() throws UserException {
        StatsRecursiveDerive.getStatsRecursiveDerive().statsRecursiveDerive(this);
        cardinality = (long) statsDeriveResult.getRowCount();
    }

    private Collection<Long> partitionPrune(PartitionInfo partitionInfo,
            PartitionNames partitionNames) throws AnalysisException {
        PartitionPruner partitionPruner = null;
        Map<Long, PartitionItem> keyItemMap;
        if (partitionNames != null) {
            keyItemMap = Maps.newHashMap();
            for (String partName : partitionNames.getPartitionNames()) {
                Partition partition = olapTable.getPartition(partName, partitionNames.isTemp());
                if (partition == null) {
                    ErrorReport.reportAnalysisException(ErrorCode.ERR_NO_SUCH_PARTITION, partName);
                }
                keyItemMap.put(partition.getId(), partitionInfo.getItem(partition.getId()));
            }
        } else {
            keyItemMap = partitionInfo.getIdToItem(false);
        }

        if (partitionInfo.getType() == PartitionType.RANGE) {
            partitionPruner = new RangePartitionPrunerV2(keyItemMap,
                    partitionInfo.getPartitionColumns(), columnNameToRange);
        } else if (partitionInfo.getType() == PartitionType.LIST) {
            partitionPruner = new ListPartitionPrunerV2(keyItemMap, partitionInfo.getPartitionColumns(),
                    columnNameToRange);
        }
        return partitionPruner.prune();
    }

    private Collection<Long> distributionPrune(
            MaterializedIndex table,
            DistributionInfo distributionInfo) throws AnalysisException {
        DistributionPruner distributionPruner = null;
        switch (distributionInfo.getType()) {
            case HASH: {
                HashDistributionInfo info = (HashDistributionInfo) distributionInfo;
                distributionPruner = new HashDistributionPruner(table.getTabletIdsInOrder(),
                        info.getDistributionColumns(),
                        columnFilters,
                        info.getBucketNum(),
                        getSelectedIndexId() == olapTable.getBaseIndexId());
                return distributionPruner.prune();
            }
            case RANDOM: {
                return null;
            }
            default: {
                return null;
            }
        }
    }

    // Update the visible version of the scan range locations.
    public void updateScanRangeVersions(Map<Long, Long> visibleVersionMap) {
        Map<Long, TScanRangeLocations> locationsMap = scanRangeLocations.stream()
                .collect(Collectors.toMap(loc -> loc.getScanRange().getPaloScanRange().getTabletId(), loc -> loc));
        for (Long partitionId : selectedPartitionIds) {
            final Partition partition = olapTable.getPartition(partitionId);
            final MaterializedIndex selectedTable = partition.getIndex(selectedIndexId);
            final List<Tablet> tablets = selectedTable.getTablets();
            Long visibleVersion = visibleVersionMap.get(partitionId);
            assert visibleVersion != null : "the acquried version is not exists in the visible version map";
            String visibleVersionStr = String.valueOf(visibleVersion);
            for (Tablet tablet : tablets) {
                TScanRangeLocations locations = locationsMap.get(tablet.getId());
                if (locations == null) {
                    continue;
                }
                TPaloScanRange scanRange = locations.getScanRange().getPaloScanRange();
                scanRange.setVersion(visibleVersionStr);
            }
        }
    }

    private void addScanRangeLocations(Partition partition,
            List<Tablet> tablets) throws UserException {
        long visibleVersion = Partition.PARTITION_INIT_VERSION;

        // For cloud mode, set scan range visible version in Coordinator.exec so that we could
        // assign a snapshot version of all partitions.
        if (!(Config.isCloudMode() && Config.enable_cloud_snapshot_version)) {
            visibleVersion = partition.getVisibleVersion();
        }
        String visibleVersionStr = String.valueOf(visibleVersion);

        Set<Tag> allowedTags = Sets.newHashSet();
        boolean needCheckTags = false;
        if (ConnectContext.get() != null) {
            allowedTags = ConnectContext.get().getResourceTags();
            needCheckTags = ConnectContext.get().isResourceTagsSet();
        }
        for (Tablet tablet : tablets) {
            long tabletId = tablet.getId();
            if (!Config.recover_with_skip_missing_version.equalsIgnoreCase("disable")) {
                long tabletVersion = -1L;
                for (Replica replica : tablet.getReplicas()) {
                    if (replica.getVersion() > tabletVersion) {
                        tabletVersion = replica.getVersion();
                    }
                }
                if (tabletVersion != visibleVersion) {
                    LOG.warn("tablet {} version {} is not equal to partition {} version {}",
                            tabletId, tabletVersion, partition.getId(), visibleVersion);
                    visibleVersion = tabletVersion;
                    visibleVersionStr = String.valueOf(visibleVersion);
                }
            }
            TScanRangeLocations locations = new TScanRangeLocations();
            TPaloScanRange paloRange = new TPaloScanRange();
            paloRange.setDbName("");
            paloRange.setSchemaHash("0");
            paloRange.setVersion(visibleVersionStr);
            paloRange.setVersionHash("");
            paloRange.setTabletId(tabletId);

            // random shuffle List && only collect one copy
            //
            // ATTN: visibleVersion is not used in cloud mode, see CloudReplica.checkVersionCatchup
            // for details.
            List<Replica> replicas = tablet.getQueryableReplicas(visibleVersion);
            if (replicas.isEmpty()) {
                LOG.warn("no queryable replica found in tablet {}. visible version {}", tabletId, visibleVersion);
                StringBuilder sb = new StringBuilder(
                        "Failed to get scan range, no queryable replica found in tablet: " + tabletId);
                if (Config.show_details_for_unaccessible_tablet) {
                    sb.append(". Reason: ").append(tablet.getDetailsStatusForQuery(visibleVersion));
                }
                if (LOG.isDebugEnabled()) {
                    LOG.debug(sb.toString());
                }
                throw new UserException(sb.toString());
            }

            int useFixReplica = -1;
            if (ConnectContext.get() != null) {
                useFixReplica = ConnectContext.get().getSessionVariable().useFixReplica;
            }
            if (useFixReplica == -1) {
                Collections.shuffle(replicas);
            } else {
                LOG.debug("use fix replica, value: {}, replica num: {}", useFixReplica, replicas.size());
                // sort by replica id
                replicas.sort(Replica.ID_COMPARATOR);
                Replica replica = replicas.get(useFixReplica >= replicas.size() ? replicas.size() - 1 : useFixReplica);
                replicas.clear();
                replicas.add(replica);
            }
            final long coolDownReplicaId = tablet.getCooldownReplicaId();
            // we prefer to query using cooldown replica to make sure the cache is fully utilized
            // for example: consider there are 3BEs(A,B,C) and each has one replica for tablet X. and X
            // is now under cooldown
            // first time we choose BE A, and A will download data into cache while the other two's cache is empty
            // second time we choose BE B, this time B will be cached, C is still empty
            // third time we choose BE C, after this time all replica is cached
            // but it means we will do 3 S3 IO to get the data which will bring 3 slow query
            if (-1L != coolDownReplicaId) {
                final Optional<Replica> replicaOptional = replicas.stream()
                                .filter(r -> r.getId() == coolDownReplicaId).findAny();
                replicaOptional.ifPresent(
                        r -> {
                            Backend backend = Env.getCurrentSystemInfo()
                                    .getBackend(r.getBackendId());
                            if (backend != null && backend.isAlive()) {
                                replicas.clear();
                                replicas.add(r);
                            }
                        }
                );
            }
            boolean tabletIsNull = true;
            boolean collectedStat = false;
            List<String> errs = Lists.newArrayList();
            for (Replica replica : replicas) {
                Backend backend = Env.getCurrentSystemInfo().getBackend(replica.getBackendId());
                if (backend == null || !backend.isAlive()) {
                    LOG.debug("backend {} not exists or is not alive for replica {}", replica.getBackendId(),
                            replica.getId());
                    errs.add(replica.getId() + "'s backend " + replica.getBackendId() + " does not exist or not alive");
                    continue;
                }
                if (!backend.isMixNode()) {
                    continue;
                }
                if (needCheckTags && !allowedTags.isEmpty() && !allowedTags.contains(backend.getLocationTag())) {
                    String err = String.format(
                            "Replica on backend %d with tag %s," + " which is not in user's resource tags: %s",
                            backend.getId(), backend.getLocationTag(), allowedTags);
                    if (LOG.isDebugEnabled()) {
                        LOG.debug(err);
                    }
                    errs.add(err);
                    continue;
                }
                scanReplicaIds.add(replica.getId());
                String ip = backend.getHost();
                int port = backend.getBePort();
                TScanRangeLocation scanRangeLocation = new TScanRangeLocation(new TNetworkAddress(ip, port));
                scanRangeLocation.setBackendId(replica.getBackendId());
                locations.addToLocations(scanRangeLocation);
                paloRange.addToHosts(new TNetworkAddress(ip, port));
                tabletIsNull = false;

                // for CBO
                if (!collectedStat && replica.getRowCount() != -1) {
                    totalBytes += replica.getDataSize();
                    collectedStat = true;
                }
                scanBackendIds.add(backend.getId());
            }
            if (tabletIsNull) {
                if (Config.recover_with_skip_missing_version.equalsIgnoreCase("ignore_all")) {
                    continue;
                } else {
                    throw new UserException(tabletId + " have no queryable replicas. err: "
                            + Joiner.on(", ").join(errs));
                }
            }
            TScanRange scanRange = new TScanRange();
            scanRange.setPaloScanRange(paloRange);
            locations.setScanRange(scanRange);

            bucketSeq2locations.put(tabletId2BucketSeq.get(tabletId), locations);

            scanRangeLocations.add(locations);
        }

        if (tablets.size() == 0) {
            desc.setCardinality(0);
        } else {
            desc.setCardinality(cardinality);
        }
    }

    private void computePartitionInfo() throws AnalysisException {
        long start = System.currentTimeMillis();
        // Step1: compute partition ids
        PartitionNames partitionNames = ((BaseTableRef) desc.getRef()).getPartitionNames();
        PartitionInfo partitionInfo = olapTable.getPartitionInfo();
        if (partitionInfo.getType() == PartitionType.RANGE || partitionInfo.getType() == PartitionType.LIST) {
            selectedPartitionIds = partitionPrune(partitionInfo, partitionNames);
        } else {
            selectedPartitionIds = null;
        }

        if (selectedPartitionIds == null) {
            selectedPartitionIds = Lists.newArrayList();
            for (Partition partition : olapTable.getPartitions()) {
                if (!partition.hasData()) {
                    continue;
                }
                selectedPartitionIds.add(partition.getId());
            }
        } else {
            selectedPartitionIds = selectedPartitionIds.stream()
                    .filter(id -> olapTable.getPartition(id).hasData())
                    .collect(Collectors.toList());
        }
        selectedPartitionNum = selectedPartitionIds.size();

        for (long id : selectedPartitionIds) {
            Partition partition = olapTable.getPartition(id);
            if (partition.getState() == PartitionState.RESTORE) {
                ErrorReport.reportAnalysisException(ErrorCode.ERR_BAD_PARTITION_STATE,
                        partition.getName(), "RESTORING");
            }
        }
        LOG.debug("partition prune cost: {} ms, partitions: {}",
                (System.currentTimeMillis() - start), selectedPartitionIds);
    }

    public void selectBestRollupByRollupSelector(Analyzer analyzer) throws UserException {
        // Step2: select best rollup
        long start = System.currentTimeMillis();
        if (olapTable.getKeysType() == KeysType.DUP_KEYS || (olapTable.getKeysType() == KeysType.UNIQUE_KEYS
                && olapTable.getEnableUniqueKeyMergeOnWrite())) {
            // This function is compatible with the INDEX selection logic of ROLLUP,
            // so the Duplicate table here returns base index directly
            // and the selection logic of materialized view is selected in
            // "MaterializedViewSelector"
            selectedIndexId = olapTable.getBaseIndexId();
            LOG.debug("The best index will be selected later in mv selector");
            return;
        }
        final RollupSelector rollupSelector = new RollupSelector(analyzer, desc, olapTable);
        selectedIndexId = rollupSelector.selectBestRollup(selectedPartitionIds, conjuncts, isPreAggregation);
        updateSlotUniqueId();
        LOG.debug("select best roll up cost: {} ms, best index id: {}", (System.currentTimeMillis() - start),
                selectedIndexId);
    }

    @Override
    protected void createScanRangeLocations() throws UserException {
        scanRangeLocations = Lists.newArrayList();
        if (selectedPartitionIds.size() == 0) {
            desc.setCardinality(0);
            return;
        }
        Preconditions.checkState(selectedIndexId != -1);
        // compute tablet info by selected index id and selected partition ids
        long start = System.currentTimeMillis();
        computeTabletInfo();
        LOG.debug("distribution prune cost: {} ms", (System.currentTimeMillis() - start));
    }

    public void setOutputColumnUniqueIds(Set<Integer> outputColumnUniqueIds) {
        this.outputColumnUniqueIds = outputColumnUniqueIds;
    }

    /**
     * First, determine how many rows to sample from each partition according to the number of partitions.
     * Then determine the number of Tablets to be selected for each partition according to the average number
     * of rows of Tablet,
     * If seek is not specified, the specified number of Tablets are pseudo-randomly selected from each partition.
     * If seek is specified, it will be selected sequentially from the seek tablet of the partition.
     * And add the manually specified Tablet id to the selected Tablet.
     * simpleTabletNums = simpleRows / partitionNums / (partitionRows / partitionTabletNums)
     */
    public void computeSampleTabletIds() {
        if (tableSample == null) {
            return;
        }
        OlapTable olapTable = (OlapTable) desc.getTable();
        long sampleRows; // The total number of sample rows
        long hitRows = 1; // The total number of rows hit by the tablet
        long totalRows = 0; // The total number of partition rows hit
        long totalTablet = 0; // The total number of tablets in the hit partition
        if (tableSample.isPercent()) {
            sampleRows = (long) Math.max(olapTable.getRowCount() * (tableSample.getSampleValue() / 100.0), 1);
        } else {
            sampleRows = Math.max(tableSample.getSampleValue(), 1);
        }

        // calculate the number of tablets by each partition
        long avgRowsPerPartition = sampleRows / Math.max(olapTable.getPartitions().size(), 1);

        for (Partition p : olapTable.getPartitions()) {
            List<Long> ids = p.getBaseIndex().getTabletIdsInOrder();

            if (ids.isEmpty()) {
                continue;
            }

            // Skip partitions with row count < row count / 2 expected to be sampled per partition.
            // It can be expected to sample a smaller number of partitions to avoid uneven distribution
            // of sampling results.
            if (p.getBaseIndex().getRowCount() < (avgRowsPerPartition / 2)) {
                continue;
            }

            long avgRowsPerTablet = Math.max(p.getBaseIndex().getRowCount() / ids.size(), 1);
            long tabletCounts = Math.max(
                    avgRowsPerPartition / avgRowsPerTablet + (avgRowsPerPartition % avgRowsPerTablet != 0 ? 1 : 0), 1);
            tabletCounts = Math.min(tabletCounts, ids.size());

            long seek = tableSample.getSeek() != -1
                    ? tableSample.getSeek() : (long) (Math.random() * ids.size());
            for (int i = 0; i < tabletCounts; i++) {
                int seekTid = (int) ((i + seek) % ids.size());
                sampleTabletIds.add(ids.get(seekTid));
            }

            hitRows += avgRowsPerTablet * tabletCounts;
            totalRows += p.getBaseIndex().getRowCount();
            totalTablet += ids.size();
        }

        // all hit, direct full
        if (totalRows < sampleRows) {
            // can't fill full sample rows
            sampleTabletIds.clear();
        } else if (sampleTabletIds.size() == totalTablet) {
            // TODO add limit
            sampleTabletIds.clear();
        } else if (!sampleTabletIds.isEmpty()) {
            // TODO add limit
        }
    }

    public void setPointQueryEqualPredicates(Map<SlotRef, Expr> predicates) {
        this.pointQueryEqualPredicats = predicates;
    }

    public Map<SlotRef, Expr> getPointQueryEqualPredicates() {
        return this.pointQueryEqualPredicats;
    }

    public boolean isPointQuery() {
        return this.pointQueryEqualPredicats != null;
    }

    private void computeTabletInfo() throws UserException {
        /**
         * The tablet info could be computed only once.
         * So the scanBackendIds should be empty in the beginning.
         */
        Preconditions.checkState(scanBackendIds.size() == 0);
        Preconditions.checkState(scanTabletIds.size() == 0);
        for (Long partitionId : selectedPartitionIds) {
            final Partition partition = olapTable.getPartition(partitionId);
            final MaterializedIndex selectedTable = partition.getIndex(selectedIndexId);
            final List<Tablet> tablets = Lists.newArrayList();
            final Collection<Long> tabletIds = distributionPrune(selectedTable, partition.getDistributionInfo());
            LOG.debug("distribution prune tablets: {}", tabletIds);
            if (tabletIds != null && sampleTabletIds.size() != 0) {
                tabletIds.retainAll(sampleTabletIds);
                LOG.debug("after sample tablets: {}", tabletIds);
            }

            List<Long> allTabletIds = selectedTable.getTabletIdsInOrder();
            if (tabletIds != null) {
                for (Long id : tabletIds) {
                    tablets.add(selectedTable.getTablet(id));
                }
                scanTabletIds.addAll(tabletIds);
            } else {
                tablets.addAll(selectedTable.getTablets());
                scanTabletIds.addAll(allTabletIds);
            }

            for (int i = 0; i < allTabletIds.size(); i++) {
                tabletId2BucketSeq.put(allTabletIds.get(i), i);
            }

            totalTabletsNum += selectedTable.getTablets().size();
            selectedTabletsNum += tablets.size();
            addScanRangeLocations(partition, tablets);
        }
    }

    /**
     * Check Parent sort node can push down to child olap scan.
     */
    public boolean checkPushSort(SortNode sortNode) {
        // Ensure limit is less then threshold
        if (sortNode.getLimit() <= 0
                || sortNode.getLimit() > ConnectContext.get().getSessionVariable().topnOptLimitThreshold) {
            return false;
        }

        // Ensure all isAscOrder is same, ande length != 0.
        // Can't be zorder.
        if (sortNode.getSortInfo().getIsAscOrder().stream().distinct().count() != 1
                || olapTable.isZOrderSort()) {
            return false;
        }

        // Tablet's order by key only can be the front part of schema.
        // Like: schema: a.b.c.d.e.f.g order by key: a.b.c (no a,b,d)
        // Do **prefix match** to check if order by key can be pushed down.
        // olap order by key: a.b.c.d
        // sort key: (a) (a,b) (a,b,c) (a,b,c,d) is ok
        //           (a,c) (a,c,d), (a,c,b) (a,c,f) (a,b,c,d,e)is NOT ok
        List<Expr> sortExprs = sortNode.getSortInfo().getOrigOrderingExprs();
        List<Boolean> nullsFirsts = sortNode.getSortInfo().getNullsFirst();
        List<Boolean> isAscOrders = sortNode.getSortInfo().getIsAscOrder();
        if (sortExprs.size() > olapTable.getDataSortInfo().getColNum()) {
            return false;
        }
        for (int i = 0; i < sortExprs.size(); i++) {
            // table key.
            Column tableKey = olapTable.getFullSchema().get(i);
            // sort slot.
            Expr sortExpr = sortExprs.get(i);
            if (sortExpr instanceof SlotRef) {
                SlotRef slotRef = (SlotRef) sortExpr;
                if (tableKey.equals(slotRef.getColumn())) {
                    // ORDER BY DESC NULLS FIRST can not be optimized to only read file tail,
                    // since NULLS is at file head but data is at tail
                    if (tableKey.isAllowNull() && nullsFirsts.get(i) && !isAscOrders.get(i)) {
                        return false;
                    }
                } else {
                    return false;
                }
            } else {
                return false;
            }
        }

        return true;
    }

    /**
     * We query Palo Meta to get request's data location
     * extra result info will pass to backend ScanNode
     */
    @Override
    public List<TScanRangeLocations> getScanRangeLocations(long maxScanRangeLength) {
        return scanRangeLocations;
    }

    // Only called when Coordinator exec in high performance point query
    public List<TScanRangeLocations> lazyEvaluateRangeLocations() throws UserException {
        // Lazy evaluation
        selectedIndexId = olapTable.getBaseIndexId();
        // Only key columns
        computeColumnsFilter(olapTable.getBaseSchemaKeyColumns());
        computePartitionInfo();
        scanBackendIds.clear();
        scanTabletIds.clear();
        bucketSeq2locations.clear();
        try {
            createScanRangeLocations();
        } catch (AnalysisException e) {
            throw new UserException(e.getMessage());
        }
        return scanRangeLocations;
    }

    public void setDescTable(DescriptorTable descTable) {
        this.descTable = descTable;
    }

    public DescriptorTable getDescTable() {
        return this.descTable;
    }

    @Override
    public String getNodeExplainString(String prefix, TExplainLevel detailLevel) {
        StringBuilder output = new StringBuilder();

        long selectedIndexIdForExplain = selectedIndexId;
        if (selectedIndexIdForExplain == -1) {
            // If there is no data in table, the selectedIndexId will be -1, set it to base index id,
            // so that to avoid "null" in explain result.
            selectedIndexIdForExplain = olapTable.getBaseIndexId();
        }
        String indexName = olapTable.getIndexNameById(selectedIndexIdForExplain);
        output.append(prefix).append("TABLE: ").append(olapTable.getQualifiedName())
                .append("(").append(indexName).append(")");
        if (detailLevel == TExplainLevel.BRIEF) {
            output.append("\n").append(prefix).append(String.format("cardinality=%,d", cardinality));
            if (cardinalityAfterFilter != -1) {
                output.append("\n").append(prefix).append(String.format("afterFilter=%,d", cardinalityAfterFilter));
            }
            if (!runtimeFilters.isEmpty()) {
                output.append("\n").append(prefix).append("Apply RFs: ");
                output.append(getRuntimeFilterExplainString(false, true));
            }
            if (!conjuncts.isEmpty()) {
                output.append("\n").append(prefix).append("PREDICATES: ").append(conjuncts.size()).append("\n");
            }
            return output.toString();
        }
        if (isPreAggregation) {
            output.append(", PREAGGREGATION: ON");
        } else {
            output.append(", PREAGGREGATION: OFF. Reason: ").append(reasonOfPreAggregation);
        }
        output.append("\n");

        if (sortColumn != null) {
            output.append(prefix).append("SORT COLUMN: ").append(sortColumn).append("\n");
        }
        if (sortInfo != null) {
            output.append(prefix).append("SORT INFO:\n");
            sortInfo.getMaterializedOrderingExprs().forEach(expr -> {
                output.append(prefix).append(prefix).append(expr.toSql()).append("\n");
            });
        }
        if (sortLimit != -1) {
            output.append(prefix).append("SORT LIMIT: ").append(sortLimit).append("\n");
        }
        if (useTopnOpt) {
            output.append(prefix).append("TOPN OPT\n");
        }

        if (!conjuncts.isEmpty()) {
            Expr expr = convertConjunctsToAndCompoundPredicate(conjuncts);
            output.append(prefix).append("PREDICATES: ").append(expr.toSql()).append("\n");
        }
        if (!runtimeFilters.isEmpty()) {
            output.append(prefix).append("runtime filters: ");
            output.append(getRuntimeFilterExplainString(false));
        }

        output.append(prefix).append(String.format("partitions=%s/%s, tablets=%s/%s", selectedPartitionNum,
                olapTable.getPartitions().size(), selectedTabletsNum, totalTabletsNum));
        // We print up to 3 tablet, and we print "..." if the number is more than 3
        if (scanTabletIds.size() > 3) {
            List<Long> firstTenTabletIds = scanTabletIds.subList(0, 3);
            output.append(String.format(", tabletList=%s ...", Joiner.on(",").join(firstTenTabletIds)));
        } else {
            output.append(String.format(", tabletList=%s", Joiner.on(",").join(scanTabletIds)));
        }
        output.append("\n");

        output.append(prefix).append(String.format("cardinality=%s", cardinality))
                .append(String.format(", avgRowSize=%s", avgRowSize)).append(String.format(", numNodes=%s", numNodes));
        output.append("\n");
        if (pushDownAggNoGroupingOp != null) {
            output.append(prefix).append("pushAggOp=").append(pushDownAggNoGroupingOp).append("\n");
        }
        if (isPointQuery()) {
            output.append(prefix).append("SHORT-CIRCUIT");
        }

        return output.toString();
    }

    @Override
    public int getNumInstances() {
        // In pipeline exec engine, the instance num equals be_num * parallel instance.
        // so here we need count distinct be_num to do the work. make sure get right instance
        if (ConnectContext.get().getSessionVariable().getEnablePipelineEngine()) {
            int parallelInstance = ConnectContext.get().getSessionVariable().getParallelExecInstanceNum();
            long numBackend = scanRangeLocations.stream().flatMap(rangeLoc -> rangeLoc.getLocations().stream())
                    .map(loc -> loc.backend_id).distinct().count();
            return (int) (parallelInstance * numBackend);
        }
        return scanRangeLocations.size();
    }

    @Override
    public boolean shouldColoAgg(AggregateInfo aggregateInfo) {
        distributionColumnIds.clear();
        if (ConnectContext.get().getSessionVariable().getEnablePipelineEngine()
                && ConnectContext.get().getSessionVariable().enableColocateScan()) {
            List<Expr> aggPartitionExprs = aggregateInfo.getInputPartitionExprs();
            List<SlotDescriptor> slots = desc.getSlots();
            for (Expr aggExpr : aggPartitionExprs) {
                if (aggExpr instanceof SlotRef) {
                    SlotDescriptor slotDesc = ((SlotRef) aggExpr).getDesc();
                    int columnId = 0;
                    for (SlotDescriptor slotDescriptor : slots) {
                        if (slotDescriptor.equals(slotDesc)) {
                            if (slotDescriptor.getType().isFixedLengthType()
                                    || slotDescriptor.getType().isStringType()) {
                                distributionColumnIds.add(columnId);
                            } else {
                                return false;
                            }
                        }
                        columnId++;
                    }
                }
            }

            for (int i = 0; i < slots.size(); i++) {
                if (!distributionColumnIds.contains(i) && (!slots.get(i).getType().isFixedLengthType()
                        || slots.get(i).getType().isStringType())) {
                    return false;
                }
            }

            return !distributionColumnIds.isEmpty();
        } else {
            return false;
        }
    }

    @Override
    public void setShouldColoScan() {
        shouldColoScan = true;
    }

    @Override
    public boolean getShouldColoScan() {
        return shouldColoScan;
    }

    @Override
    protected void toThrift(TPlanNode msg) {
        List<String> keyColumnNames = new ArrayList<String>();
        List<TPrimitiveType> keyColumnTypes = new ArrayList<TPrimitiveType>();
        List<TColumn> columnsDesc = new ArrayList<TColumn>();
        olapTable.getColumnDesc(selectedIndexId, columnsDesc, keyColumnNames, keyColumnTypes);
        List<TOlapTableIndex> indexDesc = Lists.newArrayList();

        // Add extra row id column
        ArrayList<SlotDescriptor> slots = desc.getSlots();
        Column lastColumn = slots.get(slots.size() - 1).getColumn();
        if (lastColumn != null && lastColumn.getName().equalsIgnoreCase(Column.ROWID_COL)) {
            TColumn tColumn = new TColumn();
            tColumn.setColumnName(Column.ROWID_COL);
            tColumn.setColumnType(ScalarType.createStringType().toColumnTypeThrift());
            tColumn.setAggregationType(AggregateType.REPLACE.toThrift());
            tColumn.setIsKey(false);
            tColumn.setIsAllowNull(false);
            // keep compatibility
            tColumn.setVisible(false);
            tColumn.setColUniqueId(Integer.MAX_VALUE);
            columnsDesc.add(tColumn);
        }

        for (Index index : olapTable.getIndexes()) {
            TOlapTableIndex tIndex = index.toThrift();
            indexDesc.add(tIndex);
        }

        msg.node_type = TPlanNodeType.OLAP_SCAN_NODE;
        msg.olap_scan_node = new TOlapScanNode(desc.getId().asInt(), keyColumnNames, keyColumnTypes, isPreAggregation);
        msg.olap_scan_node.setColumnsDesc(columnsDesc);
        msg.olap_scan_node.setIndexesDesc(indexDesc);
        if (selectedIndexId != -1) {
            msg.olap_scan_node.setSchemaVersion(olapTable.getIndexSchemaVersion(selectedIndexId));
        }
        if (null != sortColumn) {
            msg.olap_scan_node.setSortColumn(sortColumn);
        }
        if (sortInfo != null) {
            TSortInfo tSortInfo = new TSortInfo(
                    Expr.treesToThrift(sortInfo.getOrderingExprs()),
                    sortInfo.getIsAscOrder(),
                    sortInfo.getNullsFirst());
            if (sortInfo.getSortTupleSlotExprs() != null) {
                tSortInfo.setSortTupleSlotExprs(Expr.treesToThrift(sortInfo.getSortTupleSlotExprs()));
            }
            msg.olap_scan_node.setSortInfo(tSortInfo);
        }
        if (sortLimit != -1) {
            msg.olap_scan_node.setSortLimit(sortLimit);
        }
        msg.olap_scan_node.setUseTopnOpt(useTopnOpt);
        msg.olap_scan_node.setKeyType(olapTable.getKeysType().toThrift());
        msg.olap_scan_node.setTableName(olapTable.getName());
        msg.olap_scan_node.setEnableUniqueKeyMergeOnWrite(olapTable.getEnableUniqueKeyMergeOnWrite());

        msg.setPushDownAggTypeOpt(pushDownAggNoGroupingOp);

        msg.olap_scan_node.setPushDownAggTypeOpt(pushDownAggNoGroupingOp);
        // In TOlapScanNode , pushDownAggNoGroupingOp field is deprecated.

        if (outputColumnUniqueIds != null) {
            msg.olap_scan_node.setOutputColumnUniqueIds(outputColumnUniqueIds);
        }

        if (shouldColoScan) {
            msg.olap_scan_node.setDistributeColumnIds(new ArrayList<>(distributionColumnIds));
        }
    }

    public void collectColumns(Analyzer analyzer, Set<String> equivalenceColumns, Set<String> unequivalenceColumns) {
        // 1. Get columns which has predicate on it.
        for (Expr expr : conjuncts) {
            if (!isPredicateUsedForPrefixIndex(expr, false)) {
                continue;
            }
            for (SlotDescriptor slot : desc.getMaterializedSlots()) {
                if (expr.isBound(slot.getId())) {
                    if (!isEquivalenceExpr(expr)) {
                        unequivalenceColumns.add(slot.getColumn().getName());
                    } else {
                        equivalenceColumns.add(slot.getColumn().getName());
                    }
                    break;
                }
            }
        }

        // 2. Equal join predicates when pushing inner child.
        List<Expr> eqJoinPredicate = analyzer.getEqJoinConjuncts(desc.getId());
        for (Expr expr : eqJoinPredicate) {
            if (!isPredicateUsedForPrefixIndex(expr, true)) {
                continue;
            }
            for (SlotDescriptor slot : desc.getMaterializedSlots()) {
                Preconditions.checkState(expr.getChildren().size() == 2);
                for (Expr child : expr.getChildren()) {
                    if (child.isBound(slot.getId())) {
                        equivalenceColumns.add(slot.getColumn().getName());
                        break;
                    }
                }
            }
        }
    }

    public TupleId getTupleId() {
        Preconditions.checkNotNull(desc);
        return desc.getId();
    }

    private boolean isEquivalenceExpr(Expr expr) {
        if (expr instanceof InPredicate) {
            return true;
        }
        if (expr instanceof BinaryPredicate) {
            final BinaryPredicate predicate = (BinaryPredicate) expr;
            if (predicate.getOp().isEquivalence()) {
                return true;
            }
        }
        return false;
    }

    private boolean isPredicateUsedForPrefixIndex(Expr expr, boolean isJoinConjunct) {
        if (!(expr instanceof InPredicate)
                && !(expr instanceof BinaryPredicate)) {
            return false;
        }
        if (expr instanceof InPredicate) {
            return isInPredicateUsedForPrefixIndex((InPredicate) expr);
        } else if (expr instanceof BinaryPredicate) {
            if (isJoinConjunct) {
                return isEqualJoinConjunctUsedForPrefixIndex((BinaryPredicate) expr);
            } else {
                return isBinaryPredicateUsedForPrefixIndex((BinaryPredicate) expr);
            }
        }
        return true;
    }

    private boolean isEqualJoinConjunctUsedForPrefixIndex(BinaryPredicate expr) {
        Preconditions.checkArgument(expr.getOp().isEquivalence());
        if (expr.isAuxExpr()) {
            return false;
        }
        for (Expr child : expr.getChildren()) {
            for (SlotDescriptor slot : desc.getMaterializedSlots()) {
                if (child.isBound(slot.getId()) && isSlotRefNested(child)) {
                    return true;
                }
            }
        }
        return false;
    }

    private boolean isBinaryPredicateUsedForPrefixIndex(BinaryPredicate expr) {
        if (expr.isAuxExpr() || expr.getOp().isUnequivalence()) {
            return false;
        }
        return (isSlotRefNested(expr.getChild(0)) && expr.getChild(1).isConstant())
                || (isSlotRefNested(expr.getChild(1)) && expr.getChild(0).isConstant());
    }

    private boolean isInPredicateUsedForPrefixIndex(InPredicate expr) {
        if (expr.isNotIn()) {
            return false;
        }
        return isSlotRefNested(expr.getChild(0)) && expr.isLiteralChildren();
    }

    private boolean isSlotRefNested(Expr expr) {
        while (expr instanceof CastExpr) {
            expr = expr.getChild(0);
        }
        return expr instanceof SlotRef;
    }

    private void filterDeletedRows(Analyzer analyzer) throws AnalysisException {
        if (!Util.showHiddenColumns() && olapTable.hasDeleteSign() && !ConnectContext.get().getSessionVariable()
                .skipDeleteSign()) {
            SlotRef deleteSignSlot = new SlotRef(desc.getAliasAsName(), Column.DELETE_SIGN);
            deleteSignSlot.analyze(analyzer);
            deleteSignSlot.getDesc().setIsMaterialized(true);
            Expr conjunct = new BinaryPredicate(BinaryPredicate.Operator.EQ, deleteSignSlot, new IntLiteral(0));
            conjunct.analyze(analyzer);
            conjuncts.add(conjunct);
            if (!olapTable.getEnableUniqueKeyMergeOnWrite()) {
                closePreAggregation(Column.DELETE_SIGN + " is used as conjuncts.");
            }
        }
    }

    /*
     * Although sometimes the scan range only involves one instance,
     * the data distribution cannot be set to UNPARTITIONED here.
     * The reason is that @coordinator will not set the scan range for the fragment,
     * when data partition of fragment is UNPARTITIONED.
     */
    public DataPartition constructInputPartitionByDistributionInfo() throws UserException {
        ColocateTableIndex colocateTableIndex = Env.getCurrentColocateIndex();
        if ((colocateTableIndex.isColocateTable(olapTable.getId())
                && !colocateTableIndex.isGroupUnstable(colocateTableIndex.getGroup(olapTable.getId())))
                || olapTable.getPartitionInfo().getType() == PartitionType.UNPARTITIONED
                || olapTable.getPartitions().size() == 1) {
            DistributionInfo distributionInfo = olapTable.getDefaultDistributionInfo();
            if (!(distributionInfo instanceof HashDistributionInfo)) {
                return DataPartition.RANDOM;
            }
            List<Column> distributeColumns = ((HashDistributionInfo) distributionInfo).getDistributionColumns();
            List<Expr> dataDistributeExprs = Lists.newArrayList();
            for (Column column : distributeColumns) {
                SlotRef slotRef = new SlotRef(desc.getRef().getName(), column.getName());
                dataDistributeExprs.add(slotRef);
            }
            return DataPartition.hashPartitioned(dataDistributeExprs);
        } else {
            return DataPartition.RANDOM;
        }
    }

    @VisibleForTesting
    public String getReasonOfPreAggregation() {
        return reasonOfPreAggregation;
    }

    @VisibleForTesting
    public String getSelectedIndexName() {
        return olapTable.getIndexNameById(selectedIndexId);
    }

    @Override
    public void finalizeForNereids() {
        computeNumNodes();
        computeStatsForNereids();
        // distributionColumnIds is used for one backend node agg optimization, nereids do not support it.
        distributionColumnIds.clear();
    }

    private void computeStatsForNereids() {
        if (cardinality > 0 && avgRowSize <= 0) {
            avgRowSize = totalBytes / (float) cardinality * COMPRESSION_RATIO;
            capCardinalityAtLimit();
        }
        // when node scan has no data, cardinality should be 0 instead of a invalid
        // value after computeStats()
        cardinality = cardinality == -1 ? 0 : cardinality;
    }

    Set<String> getDistributionColumnNames() {
        return olapTable != null
                ? olapTable.getDistributionColumnNames()
                : Sets.newTreeSet();
    }

    @Override
    public void updateRequiredSlots(PlanTranslatorContext context,
            Set<SlotId> requiredByProjectSlotIdSet) {
        outputColumnUniqueIds.clear();
        for (SlotDescriptor slot : context.getTupleDesc(this.getTupleId()).getSlots()) {
            if (requiredByProjectSlotIdSet.contains(slot.getId()) && slot.getColumn() != null) {
                outputColumnUniqueIds.add(slot.getColumn().getUniqueId());
            }
        }
    }

    @Override
    public StatsDelta genStatsDelta() throws AnalysisException {
        return new StatsDelta(Env.getCurrentEnv().getCurrentCatalog().getId(),
                Env.getCurrentEnv().getCurrentCatalog().getDbOrAnalysisException(
                        olapTable.getQualifiedDbName()).getId(),
                olapTable.getId(), selectedIndexId == -1 ? olapTable.getBaseIndexId() : selectedIndexId,
                scanReplicaIds);
    }

    @Override
    public boolean pushDownAggNoGrouping(FunctionCallExpr aggExpr) {
        KeysType type = getOlapTable().getKeysType();
        if (type == KeysType.UNIQUE_KEYS || type == KeysType.PRIMARY_KEYS) {
            return false;
        }

        String aggFunctionName = aggExpr.getFnName().getFunction();
        if (aggFunctionName.equalsIgnoreCase("COUNT") && type != KeysType.DUP_KEYS) {
            return false;
        }

        return true;
    }

    @Override
    public boolean pushDownAggNoGroupingCheckCol(FunctionCallExpr aggExpr, Column col) {
        KeysType type = getOlapTable().getKeysType();

        // The value column of the agg does not support zone_map index.
        if (type == KeysType.AGG_KEYS && !col.isKey()) {
            return false;
        }

        return true;
    }
}
<|MERGE_RESOLUTION|>--- conflicted
+++ resolved
@@ -534,17 +534,10 @@
         super.init(analyzer);
 
         filterDeletedRows(analyzer);
-<<<<<<< HEAD
         // point query could do lazy evaluation, since stmt is a prepared statment
         preparedStatment = analyzer.getPrepareStmt();
         if (preparedStatment == null || !preparedStatment.isPointQueryShortCircuit()) {
-            computeColumnFilter();
-=======
-        // lazy evaluation, since stmt is a prepared statment
-        isFromPrepareStmt = analyzer.getPrepareStmt() != null;
-        if (!isFromPrepareStmt) {
             computeColumnsFilter();
->>>>>>> 40d35bd0
             computePartitionInfo();
         }
         computeTupleState(analyzer);
