// Licensed to the Apache Software Foundation (ASF) under one
// or more contributor license agreements.  See the NOTICE file
// distributed with this work for additional information
// regarding copyright ownership.  The ASF licenses this file
// to you under the Apache License, Version 2.0 (the
// "License"); you may not use this file except in compliance
// with the License.  You may obtain a copy of the License at
//
//   http://www.apache.org/licenses/LICENSE-2.0
//
// Unless required by applicable law or agreed to in writing,
// software distributed under the License is distributed on an
// "AS IS" BASIS, WITHOUT WARRANTIES OR CONDITIONS OF ANY
// KIND, either express or implied.  See the License for the
// specific language governing permissions and limitations
// under the License.

package org.apache.doris.catalog;

import org.apache.doris.analysis.ArithmeticExpr;
import org.apache.doris.analysis.BinaryPredicate;
import org.apache.doris.analysis.CastExpr;
import org.apache.doris.analysis.CompoundPredicate;
import org.apache.doris.analysis.InPredicate;
import org.apache.doris.analysis.IsNullPredicate;
import org.apache.doris.analysis.LikePredicate;
import org.apache.doris.analysis.MatchPredicate;
import org.apache.doris.builtins.ScalarBuiltins;
import org.apache.doris.catalog.Function.NullableMode;

import com.google.common.base.Preconditions;
import com.google.common.collect.ImmutableMap;
import com.google.common.collect.ImmutableSet;
import com.google.common.collect.Lists;
import com.google.common.collect.Maps;
import org.apache.logging.log4j.LogManager;
import org.apache.logging.log4j.Logger;

import java.util.ArrayList;
import java.util.Arrays;
import java.util.Collections;
import java.util.HashMap;
import java.util.HashSet;
import java.util.List;
import java.util.Map;
import java.util.Set;

public class FunctionSet<T> {
    private static final Logger LOG = LogManager.getLogger(FunctionSet.class);

    // All of the registered user functions. The key is the user facing name (e.g. "myUdf"),
    // and the values are all the overloaded variants (e.g. myUdf(double), myUdf(string))
    // This includes both UDFs and UDAs. Updates are made thread safe by synchronizing
    // on this map. Functions are sorted in a canonical order defined by
    // FunctionResolutionOrder.
    private final HashMap<String, List<Function>> vectorizedFunctions;
    private final HashMap<String, List<Function>> tableFunctions;
    // For most build-in functions, it will return NullLiteral when params contain NullLiteral.
    // But a few functions need to handle NullLiteral differently, such as "if". It need to add
    // an attribute to LiteralExpr to mark null and check the attribute to decide whether to
    // replace the result with NullLiteral when function finished. It leaves to be realized.
    // Functions in this set is defined in `gensrc/script/doris_builtins_functions.py`,
    // and will be built automatically.

    private ImmutableSet<String> nullResultWithOneNullParamFunctions;

    // Including now(), curdate(), etc..
    private ImmutableSet<String> nondeterministicFunctions;

<<<<<<< HEAD
=======
    private HashSet<String> aggFunctionNames = new HashSet<>();

>>>>>>> 7bda49b5
    private boolean inited = false;

    public FunctionSet() {
        vectorizedFunctions = Maps.newHashMap();
        tableFunctions = Maps.newHashMap();
    }

    public void init() {
        // Populate all aggregate builtins.
        initAggregateBuiltins();

        ArithmeticExpr.initBuiltins(this);
        BinaryPredicate.initBuiltins(this);
        CompoundPredicate.initBuiltins(this);
        CastExpr.initBuiltins(this);

        IsNullPredicate.initBuiltins(this);
        ScalarBuiltins.initBuiltins(this);
        LikePredicate.initBuiltins(this);
        MatchPredicate.initBuiltins(this);
        InPredicate.initBuiltins(this);
        AliasFunction.initBuiltins(this);

        // init table function
        initTableFunction();

        inited = true;
    }

    public void buildNullResultWithOneNullParamFunction(Set<String> funcNames) {
        ImmutableSet.Builder<String> setBuilder = new ImmutableSet.Builder<String>();
        for (String funcName : funcNames) {
            setBuilder.add(funcName);
        }
        this.nullResultWithOneNullParamFunctions = setBuilder.build();
    }

    public void buildNondeterministicFunctions(Set<String> funcNames) {
        ImmutableSet.Builder<String> setBuilder = new ImmutableSet.Builder<String>();
        for (String funcName : funcNames) {
            setBuilder.add(funcName);
        }
        this.nondeterministicFunctions = setBuilder.build();
    }

    public boolean isNondeterministicFunction(String funcName) {
        return nondeterministicFunctions.contains(funcName);
    }

    public boolean isNullResultWithOneNullParamFunctions(String funcName) {
        return nullResultWithOneNullParamFunctions.contains(funcName);
    }

<<<<<<< HEAD
    private static final Map<Type, String> MIN_INIT_SYMBOL =
            ImmutableMap.<Type, String>builder()
                    .put(Type.BOOLEAN,
                            "8min_initIN9doris_udf10BooleanValEEEvPNS2_15FunctionContextEPT_")
                    .put(Type.TINYINT,
                            "8min_initIN9doris_udf10TinyIntValEEEvPNS2_15FunctionContextEPT_")
                    .put(Type.SMALLINT,
                            "8min_initIN9doris_udf11SmallIntValEEEvPNS2_15FunctionContextEPT_")
                    .put(Type.INT,
                            "8min_initIN9doris_udf6IntValEEEvPNS2_15FunctionContextEPT_")
                    .put(Type.BIGINT,
                            "8min_initIN9doris_udf9BigIntValEEEvPNS2_15FunctionContextEPT_")
                    .put(Type.FLOAT,
                            "8min_initIN9doris_udf8FloatValEEEvPNS2_15FunctionContextEPT_")
                    .put(Type.DOUBLE,
                            "8min_initIN9doris_udf9DoubleValEEEvPNS2_15FunctionContextEPT_")
                    // .put(Type.CHAR,
                    //     "3minIN9doris_udf9StringValEEEvPNS2_15FunctionContextERKT_PS6_")
                    .put(Type.VARCHAR,
                            "8min_initIN9doris_udf9StringValEEEvPNS2_15FunctionContextEPT_")
                    .put(Type.STRING,
                            "8min_initIN9doris_udf9StringValEEEvPNS2_15FunctionContextEPT_")
                    .put(Type.DATE,
                            "8min_initIN9doris_udf11DateTimeValEEEvPNS2_15FunctionContextEPT_")
                    .put(Type.DATETIME,
                            "8min_initIN9doris_udf11DateTimeValEEEvPNS2_15FunctionContextEPT_")
                    .put(Type.MAX_DECIMALV2_TYPE,
                            "8min_initIN9doris_udf12DecimalV2ValEEEvPNS2_15FunctionContextEPT_")
                    .put(Type.LARGEINT,
                            "8min_initIN9doris_udf11LargeIntValEEEvPNS2_15FunctionContextEPT_")
                    .build();

    private static final Map<Type, String> MAX_INIT_SYMBOL =
            ImmutableMap.<Type, String>builder()
                    .put(Type.BOOLEAN,
                            "8max_initIN9doris_udf10BooleanValEEEvPNS2_15FunctionContextEPT_")
                    .put(Type.TINYINT,
                            "8max_initIN9doris_udf10TinyIntValEEEvPNS2_15FunctionContextEPT_")
                    .put(Type.SMALLINT,
                            "8max_initIN9doris_udf11SmallIntValEEEvPNS2_15FunctionContextEPT_")
                    .put(Type.INT,
                            "8max_initIN9doris_udf6IntValEEEvPNS2_15FunctionContextEPT_")
                    .put(Type.BIGINT,
                            "8max_initIN9doris_udf9BigIntValEEEvPNS2_15FunctionContextEPT_")
                    .put(Type.FLOAT,
                            "8max_initIN9doris_udf8FloatValEEEvPNS2_15FunctionContextEPT_")
                    .put(Type.DOUBLE,
                            "8max_initIN9doris_udf9DoubleValEEEvPNS2_15FunctionContextEPT_")
                    // .put(Type.CHAR,
                    //     "3minIN9doris_udf9StringValEEEvPNS2_15FunctionContextERKT_PS6_")
                    .put(Type.VARCHAR,
                            "8max_initIN9doris_udf9StringValEEEvPNS2_15FunctionContextEPT_")
                    .put(Type.STRING,
                            "8max_initIN9doris_udf9StringValEEEvPNS2_15FunctionContextEPT_")
                    .put(Type.DATE,
                            "8max_initIN9doris_udf11DateTimeValEEEvPNS2_15FunctionContextEPT_")
                    .put(Type.DATETIME,
                            "8max_initIN9doris_udf11DateTimeValEEEvPNS2_15FunctionContextEPT_")
                    .put(Type.MAX_DECIMALV2_TYPE,
                            "8max_initIN9doris_udf12DecimalV2ValEEEvPNS2_15FunctionContextEPT_")
                    .put(Type.LARGEINT,
                            "8max_initIN9doris_udf11LargeIntValEEEvPNS2_15FunctionContextEPT_")
                    .build();

    private static final Map<Type, String> MIN_UPDATE_SYMBOL =
            ImmutableMap.<Type, String>builder()
                    .put(Type.BOOLEAN,
                            "3minIN9doris_udf10BooleanValEEEvPNS2_15FunctionContextERKT_PS6_")
                    .put(Type.TINYINT,
                            "3minIN9doris_udf10TinyIntValEEEvPNS2_15FunctionContextERKT_PS6_")
                    .put(Type.SMALLINT,
                            "3minIN9doris_udf11SmallIntValEEEvPNS2_15FunctionContextERKT_PS6_")
                    .put(Type.INT,
                            "3minIN9doris_udf6IntValEEEvPNS2_15FunctionContextERKT_PS6_")
                    .put(Type.BIGINT,
                            "3minIN9doris_udf9BigIntValEEEvPNS2_15FunctionContextERKT_PS6_")
                    .put(Type.FLOAT,
                            "3minIN9doris_udf8FloatValEEEvPNS2_15FunctionContextERKT_PS6_")
                    .put(Type.DOUBLE,
                            "3minIN9doris_udf9DoubleValEEEvPNS2_15FunctionContextERKT_PS6_")
                    // .put(Type.CHAR,
                    //          "3minIN9doris_udf9StringValEEEvPNS2_15FunctionContextERKT_PS6_")
                    .put(Type.VARCHAR,
                            "3minIN9doris_udf9StringValEEEvPNS2_15FunctionContextERKT_PS6_")
                    .put(Type.STRING,
                            "3minIN9doris_udf9StringValEEEvPNS2_15FunctionContextERKT_PS6_")
                    .put(Type.DATE,
                            "3minIN9doris_udf11DateTimeValEEEvPNS2_15FunctionContextERKT_PS6_")
                    .put(Type.DATETIME,
                            "3minIN9doris_udf11DateTimeValEEEvPNS2_15FunctionContextERKT_PS6_")
                    .put(Type.MAX_DECIMALV2_TYPE,
                            "3minIN9doris_udf12DecimalV2ValEEEvPNS2_15FunctionContextERKT_PS6_")
                    .put(Type.LARGEINT,
                            "3minIN9doris_udf11LargeIntValEEEvPNS2_15FunctionContextERKT_PS6_")
                    .build();

    private static final Map<Type, String> MAX_UPDATE_SYMBOL =
            ImmutableMap.<Type, String>builder()
                .put(Type.BOOLEAN,
                    "3maxIN9doris_udf10BooleanValEEEvPNS2_15FunctionContextERKT_PS6_")
                .put(Type.TINYINT,
                    "3maxIN9doris_udf10TinyIntValEEEvPNS2_15FunctionContextERKT_PS6_")
                .put(Type.SMALLINT,
                    "3maxIN9doris_udf11SmallIntValEEEvPNS2_15FunctionContextERKT_PS6_")
                .put(Type.INT,
                    "3maxIN9doris_udf6IntValEEEvPNS2_15FunctionContextERKT_PS6_")
                .put(Type.BIGINT,
                    "3maxIN9doris_udf9BigIntValEEEvPNS2_15FunctionContextERKT_PS6_")
                .put(Type.FLOAT,
                    "3maxIN9doris_udf8FloatValEEEvPNS2_15FunctionContextERKT_PS6_")
                .put(Type.DOUBLE,
                    "3maxIN9doris_udf9DoubleValEEEvPNS2_15FunctionContextERKT_PS6_")
                // .put(Type.CHAR,
                //    "3maxIN9doris_udf9StringValEEEvPNS2_15FunctionContextERKT_PS6_")
                .put(Type.VARCHAR,
                        "3maxIN9doris_udf9StringValEEEvPNS2_15FunctionContextERKT_PS6_")
                .put(Type.STRING,
                        "3maxIN9doris_udf9StringValEEEvPNS2_15FunctionContextERKT_PS6_")
                .put(Type.DATE,
                    "3maxIN9doris_udf11DateTimeValEEEvPNS2_15FunctionContextERKT_PS6_")
                .put(Type.DATETIME,
                    "3maxIN9doris_udf11DateTimeValEEEvPNS2_15FunctionContextERKT_PS6_")
                .put(Type.MAX_DECIMALV2_TYPE,
                    "3maxIN9doris_udf12DecimalV2ValEEEvPNS2_15FunctionContextERKT_PS6_")
                .put(Type.LARGEINT,
                    "3maxIN9doris_udf11LargeIntValEEEvPNS2_15FunctionContextERKT_PS6_")
               .build();


=======
>>>>>>> 7bda49b5
    private static final Map<Type, Type> MULTI_DISTINCT_SUM_RETURN_TYPE =
             ImmutableMap.<Type, Type>builder()
                    .put(Type.TINYINT, Type.BIGINT)
                    .put(Type.SMALLINT, Type.BIGINT)
                    .put(Type.INT, Type.BIGINT)
                    .put(Type.BIGINT, Type.BIGINT)
                    .put(Type.FLOAT, Type.DOUBLE)
                    .put(Type.DOUBLE, Type.DOUBLE)
                    .put(Type.LARGEINT, Type.LARGEINT)
                    .put(Type.MAX_DECIMALV2_TYPE, Type.MAX_DECIMALV2_TYPE)
                    .put(Type.DECIMAL32, Type.DECIMAL32)
                    .put(Type.DECIMAL64, Type.DECIMAL64)
                    .put(Type.DECIMAL128, Type.DECIMAL128)
                    .build();

    private static final Map<Type, Type> STDDEV_RETTYPE_SYMBOL =
            ImmutableMap.<Type, Type>builder()
                    .put(Type.TINYINT, Type.DOUBLE)
                    .put(Type.SMALLINT, Type.DOUBLE)
                    .put(Type.INT, Type.DOUBLE)
                    .put(Type.BIGINT, Type.DOUBLE)
                    .put(Type.FLOAT, Type.DOUBLE)
                    .put(Type.DOUBLE, Type.DOUBLE)
                    .put(Type.MAX_DECIMALV2_TYPE, Type.MAX_DECIMALV2_TYPE)
                    .put(Type.DECIMAL32, Type.DECIMAL32)
                    .put(Type.DECIMAL64, Type.DECIMAL64)
                    .put(Type.DECIMAL128, Type.DECIMAL128)
                    .build();

    private static final Map<Type, String> STDDEV_UPDATE_SYMBOL =
            ImmutableMap.<Type, String>builder()
                .put(Type.TINYINT,
                        "16knuth_var_updateIN9doris_udf10TinyIntValEEEvPNS2_15FunctionContextERKT_PNS2_9StringValE")
                .put(Type.SMALLINT,
                        "16knuth_var_updateIN9doris_udf11SmallIntValEEEvPNS2_15FunctionContextERKT_PNS2_9StringValE")
                .put(Type.INT,
                        "16knuth_var_updateIN9doris_udf6IntValEEEvPNS2_15FunctionContextERKT_PNS2_9StringValE")
                .put(Type.BIGINT,
                        "16knuth_var_updateIN9doris_udf9BigIntValEEEvPNS2_15FunctionContextERKT_PNS2_9StringValE")
                .put(Type.FLOAT,
                        "16knuth_var_updateIN9doris_udf8FloatValEEEvPNS2_15FunctionContextERKT_PNS2_9StringValE")
                .put(Type.DOUBLE,
                        "16knuth_var_updateIN9doris_udf9DoubleValEEEvPNS2_15FunctionContextERKT_PNS2_9StringValE")
                .put(Type.MAX_DECIMALV2_TYPE,
                        "16knuth_var_updateEPN9doris_udf15FunctionContextERKNS1_12DecimalV2ValEPNS1_9StringValE")
                .build();

<<<<<<< HEAD
    private static final Map<Type, String> STDDEV_MERGE_SYMBOL =
            ImmutableMap.<Type, String>builder()
                .put(Type.TINYINT,
                        "15knuth_var_mergeEPN9doris_udf15FunctionContextERKNS1_9StringValEPS4_")
                .put(Type.SMALLINT,
                        "15knuth_var_mergeEPN9doris_udf15FunctionContextERKNS1_9StringValEPS4_")
                .put(Type.INT,
                        "15knuth_var_mergeEPN9doris_udf15FunctionContextERKNS1_9StringValEPS4_")
                .put(Type.BIGINT,
                        "15knuth_var_mergeEPN9doris_udf15FunctionContextERKNS1_9StringValEPS4_")
                .put(Type.FLOAT,
                        "15knuth_var_mergeEPN9doris_udf15FunctionContextERKNS1_9StringValEPS4_")
                .put(Type.DOUBLE,
                        "15knuth_var_mergeEPN9doris_udf15FunctionContextERKNS1_9StringValEPS4_")
                .put(Type.MAX_DECIMALV2_TYPE,
                        "25decimalv2_knuth_var_mergeEPN9doris_udf15FunctionContextERKNS1_9StringValEPS4_")
                .build();

    private static final Map<Type, String> STDDEV_FINALIZE_SYMBOL =
            ImmutableMap.<Type, String>builder()
                .put(Type.TINYINT,
                        "21knuth_stddev_finalizeEPN9doris_udf15FunctionContextERKNS1_9StringValE")
                .put(Type.SMALLINT,
                        "21knuth_stddev_finalizeEPN9doris_udf15FunctionContextERKNS1_9StringValE")
                .put(Type.INT,
                        "21knuth_stddev_finalizeEPN9doris_udf15FunctionContextERKNS1_9StringValE")
                .put(Type.BIGINT,
                        "21knuth_stddev_finalizeEPN9doris_udf15FunctionContextERKNS1_9StringValE")
                .put(Type.FLOAT,
                        "21knuth_stddev_finalizeEPN9doris_udf15FunctionContextERKNS1_9StringValE")
                .put(Type.DOUBLE,
                        "21knuth_stddev_finalizeEPN9doris_udf15FunctionContextERKNS1_9StringValE")
                .put(Type.MAX_DECIMALV2_TYPE,
                        "31decimalv2_knuth_stddev_finalizeEPN9doris_udf15FunctionContextERKNS1_9StringValE")
                .build();

    private static final Map<Type, String> STDDEV_POP_FINALIZE_SYMBOL =
            ImmutableMap.<Type, String>builder()
                    .put(Type.TINYINT,
                            "25knuth_stddev_pop_finalizeEPN9doris_udf15FunctionContextERKNS1_9StringValE")
                    .put(Type.SMALLINT,
                            "25knuth_stddev_pop_finalizeEPN9doris_udf15FunctionContextERKNS1_9StringValE")
                    .put(Type.INT,
                            "25knuth_stddev_pop_finalizeEPN9doris_udf15FunctionContextERKNS1_9StringValE")
                    .put(Type.BIGINT,
                            "25knuth_stddev_pop_finalizeEPN9doris_udf15FunctionContextERKNS1_9StringValE")
                    .put(Type.FLOAT,
                            "25knuth_stddev_pop_finalizeEPN9doris_udf15FunctionContextERKNS1_9StringValE")
                    .put(Type.DOUBLE,
                            "25knuth_stddev_pop_finalizeEPN9doris_udf15FunctionContextERKNS1_9StringValE")
                    .put(Type.MAX_DECIMALV2_TYPE,
                            "35decimalv2_knuth_stddev_pop_finalizeEPN9doris_udf15FunctionContextERKNS1_9StringValE")
                    .build();


    private static final Map<Type, String> VAR_FINALIZE_SYMBOL =
            ImmutableMap.<Type, String>builder()
                .put(Type.TINYINT,
                        "18knuth_var_finalizeEPN9doris_udf15FunctionContextERKNS1_9StringValE")
                .put(Type.SMALLINT,
                        "18knuth_var_finalizeEPN9doris_udf15FunctionContextERKNS1_9StringValE")
                .put(Type.INT,
                        "18knuth_var_finalizeEPN9doris_udf15FunctionContextERKNS1_9StringValE")
                .put(Type.BIGINT,
                        "18knuth_var_finalizeEPN9doris_udf15FunctionContextERKNS1_9StringValE")
                .put(Type.FLOAT,
                        "18knuth_var_finalizeEPN9doris_udf15FunctionContextERKNS1_9StringValE")
                .put(Type.DOUBLE,
                        "18knuth_var_finalizeEPN9doris_udf15FunctionContextERKNS1_9StringValE")
                .put(Type.MAX_DECIMALV2_TYPE,
                        "28decimalv2_knuth_var_finalizeEPN9doris_udf15FunctionContextERKNS1_9StringValE")
                .build();


    private static final Map<Type, String> VAR_POP_FINALIZE_SYMBOL =
            ImmutableMap.<Type, String>builder()
                .put(Type.TINYINT,
                        "22knuth_var_pop_finalizeEPN9doris_udf15FunctionContextERKNS1_9StringValE")
                .put(Type.SMALLINT,
                        "22knuth_var_pop_finalizeEPN9doris_udf15FunctionContextERKNS1_9StringValE")
                .put(Type.INT,
                        "22knuth_var_pop_finalizeEPN9doris_udf15FunctionContextERKNS1_9StringValE")
                .put(Type.BIGINT,
                        "22knuth_var_pop_finalizeEPN9doris_udf15FunctionContextERKNS1_9StringValE")
                .put(Type.FLOAT,
                        "22knuth_var_pop_finalizeEPN9doris_udf15FunctionContextERKNS1_9StringValE")
                .put(Type.DOUBLE,
                        "22knuth_var_pop_finalizeEPN9doris_udf15FunctionContextERKNS1_9StringValE")
                .put(Type.MAX_DECIMALV2_TYPE,
                        "32decimalv2_knuth_var_pop_finalizeEPN9doris_udf15FunctionContextERKNS1_9StringValE")
                .build();

=======
>>>>>>> 7bda49b5
    public static final String HLL_HASH = "hll_hash";
    public static final String HLL_UNION = "hll_union";
    public static final String HLL_UNION_AGG = "hll_union_agg";
    public static final String HLL_RAW_AGG = "hll_raw_agg";
    public static final String HLL_CARDINALITY = "hll_cardinality";
<<<<<<< HEAD

    private static final Map<Type, String> HLL_UPDATE_SYMBOL =
            ImmutableMap.<Type, String>builder()
                .put(Type.BOOLEAN,
                    "10hll_updateIN9doris_udf10BooleanValEEEvPNS2_15FunctionContextERKT_PNS2_9StringValE")
                .put(Type.TINYINT,
                    "10hll_updateIN9doris_udf10TinyIntValEEEvPNS2_15FunctionContextERKT_PNS2_9StringValE")
                .put(Type.SMALLINT,
                    "10hll_updateIN9doris_udf11SmallIntValEEEvPNS2_15FunctionContextERKT_PNS2_9StringValE")
                .put(Type.INT,
                    "10hll_updateIN9doris_udf6IntValEEEvPNS2_15FunctionContextERKT_PNS2_9StringValE")
                .put(Type.BIGINT,
                    "10hll_updateIN9doris_udf9BigIntValEEEvPNS2_15FunctionContextERKT_PNS2_9StringValE")
                .put(Type.FLOAT,
                    "10hll_updateIN9doris_udf8FloatValEEEvPNS2_15FunctionContextERKT_PNS2_9StringValE")
                .put(Type.DOUBLE,
                    "10hll_updateIN9doris_udf9DoubleValEEEvPNS2_15FunctionContextERKT_PNS2_9StringValE")
                // .put(Type.CHAR,
                //    "10hll_updateIN9doris_udf9StringValEEEvPNS2_15FunctionContextERKT_PS3_")
                .put(Type.VARCHAR,
                    "10hll_updateIN9doris_udf9StringValEEEvPNS2_15FunctionContextERKT_PS3_")
                .put(Type.STRING,
                    "10hll_updateIN9doris_udf9StringValEEEvPNS2_15FunctionContextERKT_PS3_")
                .put(Type.DATE,
                    "10hll_updateIN9doris_udf11DateTimeValEEEvPNS2_15FunctionContextERKT_PNS2_9StringValE")
                .put(Type.DATETIME,
                    "10hll_updateIN9doris_udf11DateTimeValEEEvPNS2_15FunctionContextERKT_PNS2_9StringValE")
                .put(Type.MAX_DECIMALV2_TYPE,
                    "10hll_updateIN9doris_udf12DecimalV2ValEEEvPNS2_15FunctionContextERKT_PNS2_9StringValE")
                .put(Type.LARGEINT,
                    "10hll_updateIN9doris_udf11LargeIntValEEEvPNS2_15FunctionContextERKT_PNS2_9StringValE")
                .build();

    private static final Map<Type, String> OFFSET_FN_INIT_SYMBOL =
            ImmutableMap.<Type, String>builder()
                .put(Type.BOOLEAN,
                     "14offset_fn_initIN9doris_udf10BooleanValEEEvPNS2_15FunctionContextEPT_")
                .put(Type.MAX_DECIMALV2_TYPE,
                     "14offset_fn_initIN9doris_udf12DecimalV2ValEEEvPNS2_15FunctionContextEPT_")
                .put(Type.TINYINT,
                     "14offset_fn_initIN9doris_udf10TinyIntValEEEvPNS2_15FunctionContextEPT_")
                .put(Type.SMALLINT,
                     "14offset_fn_initIN9doris_udf11SmallIntValEEEvPNS2_15FunctionContextEPT_")
                .put(Type.DATE,
                     "14offset_fn_initIN9doris_udf11DateTimeValEEEvPNS2_15FunctionContextEPT_")
                .put(Type.DATETIME,
                     "14offset_fn_initIN9doris_udf11DateTimeValEEEvPNS2_15FunctionContextEPT_")
                .put(Type.INT,
                     "14offset_fn_initIN9doris_udf6IntValEEEvPNS2_15FunctionContextEPT_")
                .put(Type.FLOAT,
                     "14offset_fn_initIN9doris_udf8FloatValEEEvPNS2_15FunctionContextEPT_")
                .put(Type.BIGINT,
                     "14offset_fn_initIN9doris_udf9BigIntValEEEvPNS2_15FunctionContextEPT_")
                .put(Type.DOUBLE,
                     "14offset_fn_initIN9doris_udf9DoubleValEEEvPNS2_15FunctionContextEPT_")
                // .put(Type.CHAR,
                //     "14offset_fn_initIN9doris_udf9StringValEEEvPNS2_15FunctionContextEPT_")
                .put(Type.VARCHAR,
                     "14offset_fn_initIN9doris_udf9StringValEEEvPNS2_15FunctionContextEPT_")
                .put(Type.STRING,
                     "14offset_fn_initIN9doris_udf9StringValEEEvPNS2_15FunctionContextEPT_")
                .put(Type.LARGEINT,
                     "14offset_fn_initIN9doris_udf11LargeIntValEEEvPNS2_15FunctionContextEPT_")

                .build();

    private static final Map<Type, String> OFFSET_FN_UPDATE_SYMBOL =
            ImmutableMap.<Type, String>builder()
                .put(Type.BOOLEAN,
                     "16offset_fn_updateIN9doris_udf10BooleanValEEEvPNS2_15FunctionContextERKT_RKNS2_9BigIntValES8_PS6_")
                .put(Type.MAX_DECIMALV2_TYPE,
                     "16offset_fn_updateIN9doris_udf12DecimalV2ValEEEvPNS2_15FunctionContextERKT_RKNS2_9BigIntValES8_PS6_")
                .put(Type.TINYINT,
                     "16offset_fn_updateIN9doris_udf10TinyIntValEEEvPNS2_15"
                     + "FunctionContextERKT_RKNS2_9BigIntValES8_PS6_")
                .put(Type.SMALLINT,
                     "16offset_fn_updateIN9doris_udf11SmallIntValEEEvPNS2_15"
                     + "FunctionContextERKT_RKNS2_9BigIntValES8_PS6_")
                .put(Type.DATE,
                     "16offset_fn_updateIN9doris_udf11DateTimeValEEEvPNS2_15"
                     + "FunctionContextERKT_RKNS2_9BigIntValES8_PS6_")
                .put(Type.DATETIME,
                     "16offset_fn_updateIN9doris_udf11DateTimeValEEEvPNS2_15"
                     + "FunctionContextERKT_RKNS2_9BigIntValES8_PS6_")
                .put(Type.INT,
                     "16offset_fn_updateIN9doris_udf6IntValEEEvPNS2_15FunctionContextERKT_RKNS2_9BigIntValES8_PS6_")
                .put(Type.FLOAT,
                     "16offset_fn_updateIN9doris_udf8FloatValEEEvPNS2_15FunctionContextERKT_RKNS2_9BigIntValES8_PS6_")
                .put(Type.BIGINT,
                     "16offset_fn_updateIN9doris_udf9BigIntValEEEvPNS2_15FunctionContextERKT_RKS3_S8_PS6_")
                .put(Type.DOUBLE,
                     "16offset_fn_updateIN9doris_udf9DoubleValEEEvPNS2_15FunctionContextERKT_RKNS2_9BigIntValES8_PS6_")
                // .put(Type.CHAR,
                //     "16offset_fn_updateIN9doris_udf9StringValEEEvPNS2_15FunctionContextERKT_RKNS2_9BigIntValES8_PS6_")
                .put(Type.VARCHAR,
                     "16offset_fn_updateIN9doris_udf9StringValEEEvPNS2_15FunctionContextERKT_RKNS2_9BigIntValES8_PS6_")
                .put(Type.STRING,
                     "16offset_fn_updateIN9doris_udf9StringValEEEvPNS2_15FunctionContextERKT_RKNS2_9BigIntValES8_PS6_")
                .put(Type.LARGEINT,
                     "16offset_fn_updateIN9doris_udf11LargeIntValEEEvPNS2_15"
                     + "FunctionContextERKT_RKNS2_9BigIntValES8_PS6_")
                .build();

    private static final Map<Type, String> LAST_VALUE_UPDATE_SYMBOL =
            ImmutableMap.<Type, String>builder()
                    .put(Type.BOOLEAN,
                            "15last_val_updateIN9doris_udf10BooleanValEEEvPNS2_15FunctionContextERKT_PS6_")
                    .put(Type.MAX_DECIMALV2_TYPE,
                            "15last_val_updateIN9doris_udf12DecimalV2ValEEEvPNS2_15FunctionContextERKT_PS6_")
                    .put(Type.TINYINT,
                            "15last_val_updateIN9doris_udf10TinyIntValEEEvPNS2_15FunctionContextERKT_PS6_")
                    .put(Type.SMALLINT,
                            "15last_val_updateIN9doris_udf11SmallIntValEEEvPNS2_15FunctionContextERKT_PS6_")
                    .put(Type.DATE,
                            "15last_val_updateIN9doris_udf11DateTimeValEEEvPNS2_15FunctionContextERKT_PS6_")
                    .put(Type.DATETIME,
                            "15last_val_updateIN9doris_udf11DateTimeValEEEvPNS2_15FunctionContextERKT_PS6_")
                    .put(Type.INT,
                            "15last_val_updateIN9doris_udf6IntValEEEvPNS2_15FunctionContextERKT_PS6_")
                    .put(Type.FLOAT,
                             "15last_val_updateIN9doris_udf8FloatValEEEvPNS2_15FunctionContextERKT_PS6_")
                    .put(Type.BIGINT,
                             "15last_val_updateIN9doris_udf9BigIntValEEEvPNS2_15FunctionContextERKT_PS6_")
                    .put(Type.DOUBLE,
                            "15last_val_updateIN9doris_udf9DoubleValEEEvPNS2_15FunctionContextERKT_PS6_")
                    // .put(Type.CHAR,
                    //         "15last_val_updateIN9doris_udf9StringValEEEvPNS2_15FunctionContextERKT_PS6_")
                    .put(Type.VARCHAR,
                            "15last_val_updateIN9doris_udf9StringValEEEvPNS2_15FunctionContextERKT_PS6_")
                    .put(Type.STRING,
                            "15last_val_updateIN9doris_udf9StringValEEEvPNS2_15FunctionContextERKT_PS6_")
                    .put(Type.LARGEINT,
                            "15last_val_updateIN9doris_udf11LargeIntValEEEvPNS2_15FunctionContextERKT_PS6_")
                    .build();

    private static final Map<Type, String> FIRST_VALUE_REWRITE_UPDATE_SYMBOL =
            ImmutableMap.<Type, String>builder()
                    .put(Type.BOOLEAN,
                            "24first_val_rewrite_updateIN9doris_udf10BooleanValEEEvPNS2_15"
                                    + "FunctionContextERKT_RKNS2_9BigIntValEPS6_")
                    .put(Type.MAX_DECIMALV2_TYPE,
                            "24first_val_rewrite_updateIN9doris_udf12DecimalV2ValEEEvPNS2_15"
                                    + "FunctionContextERKT_RKNS2_9BigIntValEPS6_")
                    .put(Type.TINYINT,
                            "24first_val_rewrite_updateIN9doris_udf10TinyIntValEEEvPNS2_15"
                                    + "FunctionContextERKT_RKNS2_9BigIntValEPS6_")
                    .put(Type.SMALLINT,
                             "24first_val_rewrite_updateIN9doris_udf11SmallIntValEEEvPNS2_15"
                                    + "FunctionContextERKT_RKNS2_9BigIntValEPS6_")
                    .put(Type.DATE,
                            "24first_val_rewrite_updateIN9doris_udf11DateTimeValEEEvPNS2_15"
                                    + "FunctionContextERKT_RKNS2_9BigIntValEPS6_")
                    .put(Type.DATETIME,
                            "24first_val_rewrite_updateIN9doris_udf11DateTimeValEEEvPNS2_15"
                                    + "FunctionContextERKT_RKNS2_9BigIntValEPS6_")
                    .put(Type.INT,
                            "24first_val_rewrite_updateIN9doris_udf6IntValEEEvPNS2_15"
                                    + "FunctionContextERKT_RKNS2_9BigIntValEPS6_")
                    .put(Type.FLOAT,
                            "24first_val_rewrite_updateIN9doris_udf8FloatValEEEvPNS2_15"
                                    + "FunctionContextERKT_RKNS2_9BigIntValEPS6_")
                    .put(Type.BIGINT,
                            "24first_val_rewrite_updateIN9doris_udf9BigIntValEEEvPNS2_15"
                                    + "FunctionContextERKT_RKS3_PS6_")
                    .put(Type.DOUBLE,
                            "24first_val_rewrite_updateIN9doris_udf9DoubleValEEEvPNS2_15"
                                    + "FunctionContextERKT_RKNS2_9BigIntValEPS6_")
                    .put(Type.VARCHAR,
                            "24first_val_rewrite_updateIN9doris_udf9StringValEEEvPNS2_15"
                                    + "FunctionContextERKT_RKNS2_9BigIntValEPS6_")
                    .put(Type.STRING,
                            "24first_val_rewrite_updateIN9doris_udf9StringValEEEvPNS2_15"
                                    + "FunctionContextERKT_RKNS2_9BigIntValEPS6_")
                    .put(Type.LARGEINT,
                            "24first_val_rewrite_updateIN9doris_udf11LargeIntValEEEvPNS2_15"
                                    + "FunctionContextERKT_RKNS2_9BigIntValEPS6_")
                    // .put(Type.VARCHAR,
                    //         "15last_val_updateIN9doris_udf9StringValEEEvPNS2_15FunctionContextERKT_PS6_")
                    .build();

    private static final Map<Type, String> LAST_VALUE_REMOVE_SYMBOL =
            ImmutableMap.<Type, String>builder()
                    .put(Type.BOOLEAN,
                            "15last_val_removeIN9doris_udf10BooleanValEEEvPNS2_15FunctionContextERKT_PS6_")
                    .put(Type.MAX_DECIMALV2_TYPE,
                            "15last_val_removeIN9doris_udf12DecimalV2ValEEEvPNS2_15FunctionContextERKT_PS6_")
                    .put(Type.TINYINT,
                            "15last_val_removeIN9doris_udf10TinyIntValEEEvPNS2_15FunctionContextERKT_PS6_")
                    .put(Type.SMALLINT,
                            "15last_val_removeIN9doris_udf11SmallIntValEEEvPNS2_15FunctionContextERKT_PS6_")
                    .put(Type.DATE,
                             "15last_val_removeIN9doris_udf11DateTimeValEEEvPNS2_15FunctionContextERKT_PS6_")
                    .put(Type.DATETIME,
                            "15last_val_removeIN9doris_udf11DateTimeValEEEvPNS2_15FunctionContextERKT_PS6_")
                    .put(Type.INT,
                            "15last_val_removeIN9doris_udf6IntValEEEvPNS2_15FunctionContextERKT_PS6_")
                    .put(Type.FLOAT,
                            "15last_val_removeIN9doris_udf8FloatValEEEvPNS2_15FunctionContextERKT_PS6_")
                    .put(Type.BIGINT,
                            "15last_val_removeIN9doris_udf9BigIntValEEEvPNS2_15FunctionContextERKT_PS6_")
                    .put(Type.DOUBLE,
                            "15last_val_removeIN9doris_udf9DoubleValEEEvPNS2_15FunctionContextERKT_PS6_")
                    // .put(Type.CHAR,
                    //         "15last_val_removeIN9doris_udf9StringValEEEvPNS2_15FunctionContextERKT_PS6_")
                    .put(Type.VARCHAR,
                            "15last_val_removeIN9doris_udf9StringValEEEvPNS2_15FunctionContextERKT_PS6_")
                    .put(Type.STRING,
                            "15last_val_removeIN9doris_udf9StringValEEEvPNS2_15FunctionContextERKT_PS6_")
                    .put(Type.LARGEINT,
                            "15last_val_removeIN9doris_udf11LargeIntValEEEvPNS2_15FunctionContextERKT_PS6_")
                    .build();

    private static final Map<Type, String> FIRST_VALUE_UPDATE_SYMBOL =
            ImmutableMap.<Type, String>builder()
                    .put(Type.BOOLEAN,
                            "16first_val_updateIN9doris_udf10BooleanValEEEvPNS2_15FunctionContextERKT_PS6_")
                    .put(Type.MAX_DECIMALV2_TYPE,
                            "16first_val_updateIN9doris_udf12DecimalV2ValEEEvPNS2_15FunctionContextERKT_PS6_")
                    .put(Type.TINYINT,
                            "16first_val_updateIN9doris_udf10TinyIntValEEEvPNS2_15FunctionContextERKT_PS6_")
                    .put(Type.SMALLINT,
                            "16first_val_updateIN9doris_udf11SmallIntValEEEvPNS2_15FunctionContextERKT_PS6_")
                    .put(Type.DATE,
                            "16first_val_updateIN9doris_udf11DateTimeValEEEvPNS2_15FunctionContextERKT_PS6_")
                    .put(Type.DATETIME,
                            "16first_val_updateIN9doris_udf11DateTimeValEEEvPNS2_15FunctionContextERKT_PS6_")
                    .put(Type.INT,
                            "16first_val_updateIN9doris_udf6IntValEEEvPNS2_15FunctionContextERKT_PS6_")
                    .put(Type.FLOAT,
                            "16first_val_updateIN9doris_udf8FloatValEEEvPNS2_15FunctionContextERKT_PS6_")
                    .put(Type.BIGINT,
                            "16first_val_updateIN9doris_udf9BigIntValEEEvPNS2_15FunctionContextERKT_PS6_")
                    .put(Type.DOUBLE,
                            "16first_val_updateIN9doris_udf9DoubleValEEEvPNS2_15FunctionContextERKT_PS6_")
                    // .put(Type.CHAR,
                    //         "16first_val_updateIN9doris_udf9StringValEEEvPNS2_15FunctionContextERKT_PS6_")
                    .put(Type.VARCHAR,
                            "16first_val_updateIN9doris_udf9StringValEEEvPNS2_15FunctionContextERKT_PS6_")
                    .put(Type.STRING,
                            "16first_val_updateIN9doris_udf9StringValEEEvPNS2_15FunctionContextERKT_PS6_")
                    .put(Type.LARGEINT,
                            "16first_val_updateIN9doris_udf11LargeIntValEEEvPNS2_15FunctionContextERKT_PS6_")
                    .build();
=======
>>>>>>> 7bda49b5

    public static final String TO_BITMAP = "to_bitmap";
    public static final String TO_BITMAP_WITH_CHECK = "to_bitmap_with_check";
    public static final String BITMAP_HASH = "bitmap_hash";
    public static final String BITMAP_UNION = "bitmap_union";
    public static final String BITMAP_UNION_COUNT = "bitmap_union_count";
    public static final String BITMAP_UNION_INT = "bitmap_union_int";
    public static final String BITMAP_COUNT = "bitmap_count";
    public static final String INTERSECT_COUNT = "intersect_count";
    public static final String BITMAP_INTERSECT = "bitmap_intersect";
    public static final String ORTHOGONAL_BITMAP_INTERSECT = "orthogonal_bitmap_intersect";
    public static final String ORTHOGONAL_BITMAP_INTERSECT_COUNT = "orthogonal_bitmap_intersect_count";
    public static final String ORTHOGONAL_BITMAP_UNION_COUNT = "orthogonal_bitmap_union_count";
    public static final String APPROX_COUNT_DISTINCT = "approx_count_distinct";
    public static final String NDV = "ndv";
    public static final String ORTHOGONAL_BITMAP_EXPR_CALCULATE_COUNT = "orthogonal_bitmap_expr_calculate_count";
    public static final String ORTHOGONAL_BITMAP_EXPR_CALCULATE = "orthogonal_bitmap_expr_calculate";

    public static final String QUANTILE_UNION = "quantile_union";
    //TODO(weixiang): is quantile_percent can be replaced by approx_percentile?
    public static final String QUANTILE_PERCENT = "quantile_percent";
    public static final String TO_QUANTILE_STATE = "to_quantile_state";
    public static final String COLLECT_LIST = "collect_list";
    public static final String COLLECT_SET = "collect_set";
    public static final String HISTOGRAM = "histogram";
    public static final String HIST = "hist";
<<<<<<< HEAD

    private static final Map<Type, String> BITMAP_UNION_INT_SYMBOL =
            ImmutableMap.<Type, String>builder()
                    .put(Type.TINYINT,
                            "_ZN5doris15BitmapFunctions17bitmap_update_intIN9doris_udf10TinyIntValEEEvPNS2_15FunctionContextERKT_PNS2_9StringValE")
                    .put(Type.SMALLINT,
                            "_ZN5doris15BitmapFunctions17bitmap_update_intIN9doris_udf11SmallIntValEEEvPNS2_15FunctionContextERKT_PNS2_9StringValE")
                    .put(Type.INT,
                            "_ZN5doris15BitmapFunctions17bitmap_update_intIN9doris_udf6IntValEEEvPNS2_15FunctionContextERKT_PNS2_9StringValE")
                    .build();

    private static final Map<Type, String> BITMAP_INTERSECT_INIT_SYMBOL =
            ImmutableMap.<Type, String>builder()
                    .put(Type.TINYINT,
                            "_ZN5doris15BitmapFunctions21bitmap_intersect_initIaN9doris_udf10TinyIntValEEEvPNS2_15FunctionContextEPNS2_9StringValE")
                    .put(Type.SMALLINT,
                            "_ZN5doris15BitmapFunctions21bitmap_intersect_initIsN9doris_udf11SmallIntValEEEvPNS2_15FunctionContextEPNS2_9StringValE")
                    .put(Type.INT,
                            "_ZN5doris15BitmapFunctions21bitmap_intersect_initIiN9doris_udf6IntValEEEvPNS2_15FunctionContextEPNS2_9StringValE")
                    .put(Type.BIGINT,
                            "_ZN5doris15BitmapFunctions21bitmap_intersect_initIlN9doris_udf9BigIntValEEEvPNS2_15FunctionContextEPNS2_9StringValE")
                    .put(Type.LARGEINT,
                            "_ZN5doris15BitmapFunctions21bitmap_intersect_initInN9doris_udf11LargeIntValEEEvPNS2_15FunctionContextEPNS2_9StringValE")
                    .put(Type.FLOAT,
                            "_ZN5doris15BitmapFunctions21bitmap_intersect_initIfN9doris_udf8FloatValEEEvPNS2_15FunctionContextEPNS2_9StringValE")
                    .put(Type.DOUBLE,
                            "_ZN5doris15BitmapFunctions21bitmap_intersect_initIdN9doris_udf9DoubleValEEEvPNS2_15FunctionContextEPNS2_9StringValE")
                    .put(Type.DATE,
                            "_ZN5doris15BitmapFunctions21bitmap_intersect_initINS_13DateTimeValueEN9doris_udf11DateTimeValEEEvPNS3_15FunctionContextEPNS3_9StringValE")
                    .put(Type.DATETIME,
                            "_ZN5doris15BitmapFunctions21bitmap_intersect_initINS_13DateTimeValueEN9doris_udf11DateTimeValEEEvPNS3_15FunctionContextEPNS3_9StringValE")
                    .put(Type.MAX_DECIMALV2_TYPE,
                            "_ZN5doris15BitmapFunctions21bitmap_intersect_initINS_14DecimalV2ValueEN9doris_udf12DecimalV2ValEEEvPNS3_15FunctionContextEPNS3_9StringValE")
                    .put(Type.CHAR,
                            "_ZN5doris15BitmapFunctions21bitmap_intersect_initINS_11StringValueEN9doris_udf9StringValEEEvPNS3_15FunctionContextEPS4_")
                    .put(Type.VARCHAR,
                            "_ZN5doris15BitmapFunctions21bitmap_intersect_initINS_11StringValueEN9doris_udf9StringValEEEvPNS3_15FunctionContextEPS4_")
                    .put(Type.STRING,
                            "_ZN5doris15BitmapFunctions21bitmap_intersect_initINS_11StringValueEN9doris_udf9StringValEEEvPNS3_15FunctionContextEPS4_")
                    .build();

    private static final Map<Type, String> BITMAP_INTERSECT_UPDATE_SYMBOL =
            ImmutableMap.<Type, String>builder()
                    .put(Type.TINYINT,
                            "_ZN5doris15BitmapFunctions23bitmap_intersect_updateIaN9doris_udf10TinyIntValEEEvPNS2_15FunctionContextERKNS2_9StringValERKT0_iPSA_PS7_")
                    .put(Type.SMALLINT,
                            "_ZN5doris15BitmapFunctions23bitmap_intersect_updateIsN9doris_udf11SmallIntValEEEvPNS2_15FunctionContextERKNS2_9StringValERKT0_iPSA_PS7_")
                    .put(Type.INT,
                            "_ZN5doris15BitmapFunctions23bitmap_intersect_updateIiN9doris_udf6IntValEEEvPNS2_15FunctionContextERKNS2_9StringValERKT0_iPSA_PS7_")
                    .put(Type.BIGINT,
                            "_ZN5doris15BitmapFunctions23bitmap_intersect_updateIlN9doris_udf9BigIntValEEEvPNS2_15FunctionContextERKNS2_9StringValERKT0_iPSA_PS7_")
                    .put(Type.LARGEINT,
                            "_ZN5doris15BitmapFunctions23bitmap_intersect_updateInN9doris_udf11LargeIntValEEEvPNS2_15FunctionContextERKNS2_9StringValERKT0_iPSA_PS7_")
                    .put(Type.FLOAT,
                            "_ZN5doris15BitmapFunctions23bitmap_intersect_updateIfN9doris_udf8FloatValEEEvPNS2_15FunctionContextERKNS2_9StringValERKT0_iPSA_PS7_")
                    .put(Type.DOUBLE,
                            "_ZN5doris15BitmapFunctions23bitmap_intersect_updateIdN9doris_udf9DoubleValEEEvPNS2_15FunctionContextERKNS2_9StringValERKT0_iPSA_PS7_")
                    .put(Type.DATE,
                            "_ZN5doris15BitmapFunctions23bitmap_intersect_updateINS_13DateTimeValueEN9doris_udf11DateTimeValEEEvPNS3_15FunctionContextERKNS3_9StringValERKT0_iPSB_PS8_")
                    .put(Type.DATETIME,
                            "_ZN5doris15BitmapFunctions23bitmap_intersect_updateINS_13DateTimeValueEN9doris_udf11DateTimeValEEEvPNS3_15FunctionContextERKNS3_9StringValERKT0_iPSB_PS8_")
                    .put(Type.MAX_DECIMALV2_TYPE,
                            "_ZN5doris15BitmapFunctions23bitmap_intersect_updateINS_14DecimalV2ValueEN9doris_udf12DecimalV2ValEEEvPNS3_15FunctionContextERKNS3_9StringValERKT0_iPSB_PS8_")
                    .put(Type.CHAR,
                            "_ZN5doris15BitmapFunctions23bitmap_intersect_updateINS_11StringValueEN9doris_udf9StringValEEEvPNS3_15FunctionContextERKS4_RKT0_iPSA_PS7_")
                    .put(Type.VARCHAR,
                            "_ZN5doris15BitmapFunctions23bitmap_intersect_updateINS_11StringValueEN9doris_udf9StringValEEEvPNS3_15FunctionContextERKS4_RKT0_iPSA_PS7_")
                    .put(Type.STRING,
                            "_ZN5doris15BitmapFunctions23bitmap_intersect_updateINS_11StringValueEN9doris_udf9StringValEEEvPNS3_15FunctionContextERKS4_RKT0_iPSA_PS7_")
                    .build();

    private static final Map<Type, String> BITMAP_INTERSECT_MERGE_SYMBOL =
            ImmutableMap.<Type, String>builder()
                    .put(Type.TINYINT,
                            "_ZN5doris15BitmapFunctions22bitmap_intersect_mergeIaEEvPN9doris_udf15FunctionContextERKNS2_9StringValEPS6_")
                    .put(Type.SMALLINT,
                            "_ZN5doris15BitmapFunctions22bitmap_intersect_mergeIsEEvPN9doris_udf15FunctionContextERKNS2_9StringValEPS6_")
                    .put(Type.INT,
                            "_ZN5doris15BitmapFunctions22bitmap_intersect_mergeIiEEvPN9doris_udf15FunctionContextERKNS2_9StringValEPS6_")
                    .put(Type.BIGINT,
                            "_ZN5doris15BitmapFunctions22bitmap_intersect_mergeIlEEvPN9doris_udf15FunctionContextERKNS2_9StringValEPS6_")
                    .put(Type.LARGEINT,
                            "_ZN5doris15BitmapFunctions22bitmap_intersect_mergeInEEvPN9doris_udf15FunctionContextERKNS2_9StringValEPS6_")
                    .put(Type.FLOAT,
                            "_ZN5doris15BitmapFunctions22bitmap_intersect_mergeIfEEvPN9doris_udf15FunctionContextERKNS2_9StringValEPS6_")
                    .put(Type.DOUBLE,
                            "_ZN5doris15BitmapFunctions22bitmap_intersect_mergeIdEEvPN9doris_udf15FunctionContextERKNS2_9StringValEPS6_")
                    .put(Type.DATE,
                            "_ZN5doris15BitmapFunctions22bitmap_intersect_mergeINS_13DateTimeValueEEEvPN9doris_udf15FunctionContextERKNS3_9StringValEPS7_")
                    .put(Type.DATETIME,
                            "_ZN5doris15BitmapFunctions22bitmap_intersect_mergeINS_13DateTimeValueEEEvPN9doris_udf15FunctionContextERKNS3_9StringValEPS7_")
                    .put(Type.MAX_DECIMALV2_TYPE,
                            "_ZN5doris15BitmapFunctions22bitmap_intersect_mergeINS_14DecimalV2ValueEEEvPN9doris_udf15FunctionContextERKNS3_9StringValEPS7_")
                    .put(Type.CHAR,
                            "_ZN5doris15BitmapFunctions22bitmap_intersect_mergeINS_11StringValueEEEvPN9doris_udf15FunctionContextERKNS3_9StringValEPS7_")
                    .put(Type.VARCHAR,
                            "_ZN5doris15BitmapFunctions22bitmap_intersect_mergeINS_11StringValueEEEvPN9doris_udf15FunctionContextERKNS3_9StringValEPS7_")
                    .put(Type.STRING,
                            "_ZN5doris15BitmapFunctions22bitmap_intersect_mergeINS_11StringValueEEEvPN9doris_udf15FunctionContextERKNS3_9StringValEPS7_")
                    .build();

    private static final Map<Type, String> BITMAP_INTERSECT_SERIALIZE_SYMBOL =
            ImmutableMap.<Type, String>builder()
                    .put(Type.TINYINT,
                            "_ZN5doris15BitmapFunctions26bitmap_intersect_serializeIaEEN9doris_udf9StringValEPNS2_15FunctionContextERKS3_")
                    .put(Type.SMALLINT,
                            "_ZN5doris15BitmapFunctions26bitmap_intersect_serializeIsEEN9doris_udf9StringValEPNS2_15FunctionContextERKS3_")
                    .put(Type.INT,
                            "_ZN5doris15BitmapFunctions26bitmap_intersect_serializeIiEEN9doris_udf9StringValEPNS2_15FunctionContextERKS3_")
                    .put(Type.BIGINT,
                            "_ZN5doris15BitmapFunctions26bitmap_intersect_serializeIlEEN9doris_udf9StringValEPNS2_15FunctionContextERKS3_")
                    .put(Type.LARGEINT,
                            "_ZN5doris15BitmapFunctions26bitmap_intersect_serializeInEEN9doris_udf9StringValEPNS2_15FunctionContextERKS3_")
                    .put(Type.FLOAT,
                            "_ZN5doris15BitmapFunctions26bitmap_intersect_serializeIfEEN9doris_udf9StringValEPNS2_15FunctionContextERKS3_")
                    .put(Type.DOUBLE,
                            "_ZN5doris15BitmapFunctions26bitmap_intersect_serializeIdEEN9doris_udf9StringValEPNS2_15FunctionContextERKS3_")
                    .put(Type.DATE,
                            "_ZN5doris15BitmapFunctions26bitmap_intersect_serializeINS_13DateTimeValueEEEN9doris_udf9StringValEPNS3_15FunctionContextERKS4_")
                    .put(Type.DATETIME,
                            "_ZN5doris15BitmapFunctions26bitmap_intersect_serializeINS_13DateTimeValueEEEN9doris_udf9StringValEPNS3_15FunctionContextERKS4_")
                    .put(Type.MAX_DECIMALV2_TYPE,
                            "_ZN5doris15BitmapFunctions26bitmap_intersect_serializeINS_14DecimalV2ValueEEEN9doris_udf9StringValEPNS3_15FunctionContextERKS4_")
                    .put(Type.CHAR,
                            "_ZN5doris15BitmapFunctions26bitmap_intersect_serializeINS_11StringValueEEEN9doris_udf9StringValEPNS3_15FunctionContextERKS4_")
                    .put(Type.VARCHAR,
                            "_ZN5doris15BitmapFunctions26bitmap_intersect_serializeINS_11StringValueEEEN9doris_udf9StringValEPNS3_15FunctionContextERKS4_")
                     .put(Type.STRING,
                            "_ZN5doris15BitmapFunctions26bitmap_intersect_serializeINS_11StringValueEEEN9doris_udf9StringValEPNS3_15FunctionContextERKS4_")
                    .build();

    private static final Map<Type, String> BITMAP_INTERSECT_FINALIZE_SYMBOL =
            ImmutableMap.<Type, String>builder()
                    .put(Type.TINYINT,
                            "_ZN5doris15BitmapFunctions25bitmap_intersect_finalizeIaEEN9doris_udf9BigIntValEPNS2_15FunctionContextERKNS2_9StringValE")
                    .put(Type.SMALLINT,
                            "_ZN5doris15BitmapFunctions25bitmap_intersect_finalizeIsEEN9doris_udf9BigIntValEPNS2_15FunctionContextERKNS2_9StringValE")
                    .put(Type.INT,
                            "_ZN5doris15BitmapFunctions25bitmap_intersect_finalizeIiEEN9doris_udf9BigIntValEPNS2_15FunctionContextERKNS2_9StringValE")
                    .put(Type.BIGINT,
                            "_ZN5doris15BitmapFunctions25bitmap_intersect_finalizeIlEEN9doris_udf9BigIntValEPNS2_15FunctionContextERKNS2_9StringValE")
                    .put(Type.LARGEINT,
                            "_ZN5doris15BitmapFunctions25bitmap_intersect_finalizeInEEN9doris_udf9BigIntValEPNS2_15FunctionContextERKNS2_9StringValE")
                    .put(Type.FLOAT,
                            "_ZN5doris15BitmapFunctions25bitmap_intersect_finalizeIfEEN9doris_udf9BigIntValEPNS2_15FunctionContextERKNS2_9StringValE")
                    .put(Type.DOUBLE,
                            "_ZN5doris15BitmapFunctions25bitmap_intersect_finalizeIdEEN9doris_udf9BigIntValEPNS2_15FunctionContextERKNS2_9StringValE")
                    .put(Type.DATE,
                            "_ZN5doris15BitmapFunctions25bitmap_intersect_finalizeINS_13DateTimeValueEEEN9doris_udf9BigIntValEPNS3_15FunctionContextERKNS3_9StringValE")
                    .put(Type.DATETIME,
                            "_ZN5doris15BitmapFunctions25bitmap_intersect_finalizeINS_13DateTimeValueEEEN9doris_udf9BigIntValEPNS3_15FunctionContextERKNS3_9StringValE")
                    .put(Type.MAX_DECIMALV2_TYPE,
                            "_ZN5doris15BitmapFunctions25bitmap_intersect_finalizeINS_14DecimalV2ValueEEEN9doris_udf9BigIntValEPNS3_15FunctionContextERKNS3_9StringValE")
                    .put(Type.CHAR,
                            "_ZN5doris15BitmapFunctions25bitmap_intersect_finalizeINS_11StringValueEEEN9doris_udf9BigIntValEPNS3_15FunctionContextERKNS3_9StringValE")
                    .put(Type.VARCHAR,
                            "_ZN5doris15BitmapFunctions25bitmap_intersect_finalizeINS_11StringValueEEEN9doris_udf9BigIntValEPNS3_15FunctionContextERKNS3_9StringValE")
                    .put(Type.STRING,
                            "_ZN5doris15BitmapFunctions25bitmap_intersect_finalizeINS_11StringValueEEEN9doris_udf9BigIntValEPNS3_15FunctionContextERKNS3_9StringValE")
                    .build();
=======
>>>>>>> 7bda49b5

    private static final Map<Type, String> TOPN_UPDATE_SYMBOL =
            ImmutableMap.<Type, String>builder()
                    .put(Type.CHAR,
                            "_ZN5doris13TopNFunctions11topn_updateIN9doris_udf9StringValEEEvPNS2_15FunctionContextERKT_RKNS2_6IntValEPS3_")
                    .put(Type.VARCHAR,
                            "_ZN5doris13TopNFunctions11topn_updateIN9doris_udf9StringValEEEvPNS2_15FunctionContextERKT_RKNS2_6IntValEPS3_")
                    .put(Type.STRING,
                            "_ZN5doris13TopNFunctions11topn_updateIN9doris_udf9StringValEEEvPNS2_15FunctionContextERKT_RKNS2_6IntValEPS3_")
                    .build();

    public Function getFunction(Function desc, Function.CompareMode mode) {
        return getFunction(desc, mode, false);
    }

    public Function getFunction(Function desc, Function.CompareMode mode, boolean isTableFunction) {
        List<Function> fns;
        if (isTableFunction) {
            fns = tableFunctions.get(desc.functionName());
        } else {
            fns = vectorizedFunctions.get(desc.functionName());
        }
        if (fns == null) {
            return null;
        }

        List<Function> normalFunctions = Lists.newArrayList();
        List<Function> templateFunctions = Lists.newArrayList();
        List<Function> variadicTemplateFunctions = Lists.newArrayList();
        List<Function> inferenceFunctions = Lists.newArrayList();
        for (Function fn : fns) {
            if (fn.isInferenceFunction()) {
                inferenceFunctions.add(fn);
                continue;
            }
            if (fn.hasTemplateArg()) {
                if (!fn.hasVariadicTemplateArg()) {
                    templateFunctions.add(fn);
                } else {
                    variadicTemplateFunctions.add(fn);
                }
            } else {
                normalFunctions.add(fn);
            }
        }

        // try normal functions first
        Function fn = getFunction(desc, mode, normalFunctions);
        if (fn != null) {
            return fn;
        }

        // then specialize template functions and try them
        List<Function> specializedTemplateFunctions = Lists.newArrayList();
        for (Function f : templateFunctions) {
            f = specializeTemplateFunction(f, desc, false);
            if (f != null) {
                specializedTemplateFunctions.add(f);
            }
        }

        // try template function second
        fn = getFunction(desc, mode, specializedTemplateFunctions);
        if (fn != null) {
            return fn;
        }

        // then specialize variadic template function and try them
        List<Function> specializedVariadicTemplateFunctions = Lists.newArrayList();
        for (Function f : variadicTemplateFunctions) {
            f = specializeTemplateFunction(f, desc, true);
            if (f != null) {
                specializedVariadicTemplateFunctions.add(f);
            }
        }

        // try variadic template function third
        fn = getFunction(desc, mode, specializedVariadicTemplateFunctions);
        if (fn != null) {
            return fn;
        }

        List<Function> inferredFunctions = Lists.newArrayList();
        for (Function f : inferenceFunctions) {
            if (f.hasTemplateArg()) {
                f = specializeTemplateFunction(f, desc, f.hasVariadicTemplateArg());
            }
            if (f != null && (f = resolveInferenceFunction(f, desc)) != null) {
                inferredFunctions.add(f);
            }
        }

        // try inference function at last
        return getFunction(desc, mode, inferredFunctions);
    }

    private Function getFunction(Function desc, Function.CompareMode mode, List<Function> fns) {
        // First check for identical
        for (Function f : fns) {
            if (f.compare(desc, Function.CompareMode.IS_IDENTICAL)) {
                return f;
            }
        }
        if (mode == Function.CompareMode.IS_IDENTICAL) {
            return null;
        }

        // Next check for indistinguishable
        for (Function f : fns) {
            if (f.compare(desc, Function.CompareMode.IS_INDISTINGUISHABLE)) {
                return f;
            }
        }
        if (mode == Function.CompareMode.IS_INDISTINGUISHABLE) {
            return null;
        }

        // Next check for strict supertypes
        for (Function f : fns) {
            if (f.compare(desc, Function.CompareMode.IS_SUPERTYPE_OF) && isCastMatchAllowed(desc, f)) {
                return f;
            }
        }
        if (mode == Function.CompareMode.IS_SUPERTYPE_OF) {
            return null;
        }

        // Finally check for non-strict supertypes
        for (Function f : fns) {
            if (f.compare(desc, Function.CompareMode.IS_NONSTRICT_SUPERTYPE_OF) && isCastMatchAllowed(desc, f)) {
                return f;
            }
        }
        return null;
    }

    public Function specializeTemplateFunction(Function templateFunction, Function requestFunction, boolean isVariadic) {
        try {
            boolean hasTemplateType = false;
            LOG.debug("templateFunction signature: " + templateFunction.signatureString()
                        + "  return: " + templateFunction.getReturnType());
            LOG.debug("requestFunction signature: " + requestFunction.signatureString()
                        + "  return: " + requestFunction.getReturnType());
            List<Type> newArgTypes = Lists.newArrayList();
            List<Type> newRetType = Lists.newArrayList();
            if (isVariadic) {
                Map<String, Integer> expandSizeMap = Maps.newHashMap();
                templateFunction.collectTemplateExpandSize(requestFunction.getArgs(), expandSizeMap);
                // expand the variadic template in arg types
                for (Type argType : templateFunction.getArgs()) {
                    if (argType.needExpandTemplateType()) {
                        newArgTypes.addAll(argType.expandVariadicTemplateType(expandSizeMap));
                    } else {
                        newArgTypes.add(argType);
                    }
                }

                // expand the variadic template in ret type
                if (templateFunction.getReturnType().needExpandTemplateType()) {
                    newRetType.addAll(templateFunction.getReturnType().expandVariadicTemplateType(expandSizeMap));
                    Preconditions.checkState(newRetType.size() == 1);
                } else {
                    newRetType.add(templateFunction.getReturnType());
                }
            } else {
                newArgTypes.addAll(Lists.newArrayList(templateFunction.getArgs()));
                newRetType.add(templateFunction.getReturnType());
            }
            Function specializedFunction = templateFunction;
            if (templateFunction instanceof ScalarFunction) {
                ScalarFunction f = (ScalarFunction) templateFunction;
                specializedFunction = new ScalarFunction(f.getFunctionName(), newArgTypes, newRetType.get(0), f.hasVarArgs(),
<<<<<<< HEAD
                        f.getSymbolName(), f.getBinaryType(), f.isUserVisible(), f.isVectorized(), f.getNullableMode());
=======
                        f.getSymbolName(), f.getBinaryType(), f.isUserVisible(), true, f.getNullableMode());
>>>>>>> 7bda49b5
            } else {
                throw new TypeException(templateFunction
                                + " is not support for template since it's not a ScalarFunction");
            }
            Type[] args = specializedFunction.getArgs();
            Map<String, Type> specializedTypeMap = Maps.newHashMap();
            for (int i = 0; i < args.length; i++) {
                if (args[i].hasTemplateType()) {
                    hasTemplateType = true;
                    args[i] = args[i].specializeTemplateType(requestFunction.getArgs()[i], specializedTypeMap, false);
                }
            }
            if (specializedFunction.getReturnType().hasTemplateType()) {
                hasTemplateType = true;
                specializedFunction.setReturnType(
                        specializedFunction.getReturnType().specializeTemplateType(
                        requestFunction.getReturnType(), specializedTypeMap, true));
            }
            LOG.debug("specializedFunction signature: " + specializedFunction.signatureString()
                        + "  return: " + specializedFunction.getReturnType());
            return hasTemplateType ? specializedFunction : templateFunction;
        } catch (TypeException e) {
            if (inited) {
                LOG.warn("specializeTemplateFunction exception", e);
            }
            return null;
        }
    }

    public Function resolveInferenceFunction(Function inferenceFunction, Function requestFunction) {
<<<<<<< HEAD
        Type[] args = requestFunction.getArgs();
        Type newRetType = FunctionTypeDeducers.deduce(inferenceFunction.functionName(), args);
        if (newRetType != null && inferenceFunction instanceof ScalarFunction) {
            ScalarFunction f = (ScalarFunction) inferenceFunction;
            return new ScalarFunction(f.getFunctionName(), Lists.newArrayList(f.getArgs()), newRetType, f.hasVarArgs(),
                    f.getSymbolName(), f.getBinaryType(), f.isUserVisible(), f.isVectorized(), f.getNullableMode());
=======
        Type[] inputArgs = requestFunction.getArgs();
        Type[] inferArgs = inferenceFunction.getArgs();
        Type[] newTypes = Arrays.copyOf(inputArgs, inputArgs.length);
        for (int i = 0; i < inferArgs.length; ++i) {
            Type inferType = inferArgs[i];
            Type inputType = inputArgs[i];
            if (!inferType.isAnyType()) {
                newTypes[i] = inputType;
            }
        }
        Type newRetType = FunctionTypeDeducers.deduce(inferenceFunction.functionName(), newTypes);
        if (newRetType != null && inferenceFunction instanceof ScalarFunction) {
            ScalarFunction f = (ScalarFunction) inferenceFunction;
            return new ScalarFunction(f.getFunctionName(), Lists.newArrayList(newTypes), newRetType, f.hasVarArgs(),
                    f.getSymbolName(), f.getBinaryType(), f.isUserVisible(), true, f.getNullableMode());
>>>>>>> 7bda49b5
        }
        return null;
    }

    /**
     * There are essential differences in the implementation of some functions for different
     * types params, which should be prohibited.
     * @param desc
     * @param candicate
     * @return
     */
    public static boolean isCastMatchAllowed(Function desc, Function candicate) {
        final String functionName = desc.getFunctionName().getFunction();
        final Type[] descArgTypes = desc.getArgs();
        final Type[] candicateArgTypes = candicate.getArgs();
        if (!(descArgTypes[0] instanceof ScalarType)
                || !(candicateArgTypes[0] instanceof ScalarType)) {
            if (candicateArgTypes[0] instanceof ArrayType || candicateArgTypes[0] instanceof MapType) {
                return descArgTypes[0].matchesType(candicateArgTypes[0]);
            }
            return false;
        }
        final ScalarType descArgType = (ScalarType) descArgTypes[0];
        final ScalarType candicateArgType = (ScalarType) candicateArgTypes[0];
        if (functionName.equalsIgnoreCase("hex")
                || functionName.equalsIgnoreCase("greast")
                || functionName.equalsIgnoreCase("least")
                || functionName.equalsIgnoreCase("lead")
                || functionName.equalsIgnoreCase("lag")) {
            if (!descArgType.isStringType() && candicateArgType.isStringType()) {
                // The implementations of hex for string and int are different.
                return false;
            }
        }
        if ((descArgType.isDecimalV3() && candicateArgType.isDecimalV2())
                || (descArgType.isDecimalV2() && candicateArgType.isDecimalV3())) {
            return false;
        }
        return true;
    }

    public Function getFunction(String signatureString, boolean vectorized) {
        for (List<Function> fns : vectorizedFunctions.values()) {
            for (Function f : fns) {
                if (f.signatureString().equals(signatureString)) {
                    return f;
                }
            }
        }
        return null;
    }

    private boolean addFunction(Function fn, boolean isBuiltin) {
        if (fn instanceof AggregateFunction) {
            aggFunctionNames.add(fn.functionName());
        }

        // TODO: add this to persistent store
        if (getFunction(fn, Function.CompareMode.IS_INDISTINGUISHABLE) != null) {
            return false;
        }
        List<Function> fns = vectorizedFunctions.get(fn.functionName());
        if (fns == null) {
            fns = Lists.newArrayList();
            vectorizedFunctions.put(fn.functionName(), fns);
        }
        fns.add(fn);
        return true;
    }

    /**
     * Add a builtin with the specified name and signatures to this db.
     */
    public void addScalarBuiltin(String fnName, String symbol, boolean userVisible,
                                 String prepareFnSymbol, String closeFnSymbol,
                                 Function.NullableMode nullableMode, Type retType,
                                 boolean varArgs, Type ... args) {
        ArrayList<Type> argsType = new ArrayList<Type>();
        for (Type type : args) {
            argsType.add(type);
        }
        addBuiltin(ScalarFunction.createBuiltin(
                fnName, retType, nullableMode, argsType, varArgs,
                symbol, prepareFnSymbol, closeFnSymbol, userVisible));
    }

    public void addScalarAndVectorizedBuiltin(String fnName, boolean userVisible,
            Function.NullableMode nullableMode, Type retType,
            boolean varArgs, Type ... args) {
        ArrayList<Type> argsType = new ArrayList<Type>();
        for (Type type : args) {
            argsType.add(type);
        }
        addBuiltinBothScalaAndVectorized(ScalarFunction.createBuiltin(
                fnName, retType, nullableMode, argsType, varArgs,
                "", "", "", userVisible));
    }

    /**
     * Adds a builtin to this database. The function must not already exist.
     */
    public void addBuiltin(Function fn) {
        addFunction(fn, true);
    }

    /**
     * Adds a function both in FunctionSet and VecFunctionSet to this database.
     * The function must not already exist and need to be not vectorized
     */
    public void addBuiltinBothScalaAndVectorized(Function fn) {
        if (getFunction(fn, Function.CompareMode.IS_INDISTINGUISHABLE) != null) {
            return;
        }

        // add vectorized function
        List<Function> vecFns = vectorizedFunctions.get(fn.functionName());
        if (vecFns == null) {
            vecFns = Lists.newArrayList();
            vectorizedFunctions.put(fn.functionName(), vecFns);
        }
        vecFns.add(fn);
    }


    public static final String COUNT = "count";
    public static final String WINDOW_FUNNEL = "window_funnel";

    public static final String RETENTION = "retention";

    public static final String SEQUENCE_MATCH = "sequence_match";

    public static final String SEQUENCE_COUNT = "sequence_count";

    public static final String GROUP_UNIQ_ARRAY = "group_uniq_array";

    public static final String GROUP_ARRAY = "group_array";

    // Populate all the aggregate builtins in the catalog.
    // null symbols indicate the function does not need that step of the evaluation.
    // An empty symbol indicates a TODO for the BE to implement the function.
    private void initAggregateBuiltins() {

        // Type stringType[] = {Type.CHAR, Type.VARCHAR};
        // count(*)
        // vectorized
        addBuiltin(AggregateFunction.createBuiltin(FunctionSet.COUNT,
                new ArrayList<Type>(), Type.BIGINT, Type.BIGINT,
                "",
                "",
                "",
                null, null,
                "",
                null, false, true, true, true));

        // count(array/map/struct)
        for (Type complexType : Lists.newArrayList(Type.ARRAY, Type.MAP, Type.GENERIC_STRUCT)) {
            addBuiltin(AggregateFunction.createBuiltin(FunctionSet.COUNT,
                    Lists.newArrayList(complexType), Type.BIGINT, Type.BIGINT,
<<<<<<< HEAD
                    prefix + "18init_zero_not_nullIN9doris_udf9BigIntValEEEvPNS2_15FunctionContextEPT_",
                    prefix + "12count_updateEPN9doris_udf15FunctionContextERKNS1_6AnyValEPNS1_9BigIntValE",
                    prefix + "11count_mergeEPN9doris_udf15FunctionContextERKNS1_9BigIntValEPS4_",
                    null, null,
                    prefix + "12count_removeEPN9doris_udf15FunctionContextERKNS1_6AnyValEPNS1_9BigIntValE",
=======
                    "",
                    "",
                    "",
                    null, null,
                    "",
>>>>>>> 7bda49b5
                    null, false, true, true, true));

            addBuiltin(AggregateFunction.createBuiltin(FunctionSet.COUNT,
                    Lists.newArrayList(complexType), Type.BIGINT, Type.BIGINT,
<<<<<<< HEAD
                    prefix + "18init_zero_not_nullIN9doris_udf9BigIntValEEEvPNS2_15FunctionContextEPT_",
                    prefix + "12count_updateEPN9doris_udf15FunctionContextERKNS1_6AnyValEPNS1_9BigIntValE",
                    prefix + "11count_mergeEPN9doris_udf15FunctionContextERKNS1_9BigIntValEPS4_",
                    null, null,
                    prefix + "12count_removeEPN9doris_udf15FunctionContextERKNS1_6AnyValEPNS1_9BigIntValE",
=======
                    "",
                    "",
                    "",
                    null, null,
                    "",
>>>>>>> 7bda49b5
                    null, false, true, true, true));
        }

        // Vectorization does not need symbol any more, we should clean it in the future.
        addBuiltin(AggregateFunction.createBuiltin(FunctionSet.WINDOW_FUNNEL,
                Lists.newArrayList(Type.BIGINT, Type.STRING, Type.DATETIME, Type.BOOLEAN),
                Type.INT,
                Type.VARCHAR,
                true,
                "",
                "",
                "",
                "",
                "",
                "",
                "",
                true, false, true, true));
        addBuiltin(AggregateFunction.createBuiltin(FunctionSet.WINDOW_FUNNEL,
                Lists.newArrayList(Type.BIGINT, Type.STRING, Type.DATETIMEV2, Type.BOOLEAN),
                Type.INT,
                Type.VARCHAR,
                true,
                "",
                "",
                "",
                "",
                "",
                "",
                "",
                true, false, true, true));

        // retention vectorization
        addBuiltin(AggregateFunction.createBuiltin(FunctionSet.RETENTION,
                Lists.newArrayList(Type.BOOLEAN),
                new ArrayType(Type.BOOLEAN),
                Type.VARCHAR,
                true,
                "",
                "",
                "",
                "",
                "",
                "",
                "",
                true, false, true, true));

        // sequenceMatch
        addBuiltin(AggregateFunction.createBuiltin(FunctionSet.SEQUENCE_MATCH,
                Lists.newArrayList(Type.STRING, Type.DATEV2, Type.BOOLEAN),
                Type.BOOLEAN,
                Type.VARCHAR,
                true,
                "",
                "",
                "",
                "",
                "",
                "",
                "",
                true, false, true, true));

        addBuiltin(AggregateFunction.createBuiltin(FunctionSet.SEQUENCE_MATCH,
                Lists.newArrayList(Type.STRING, Type.DATETIME, Type.BOOLEAN),
                Type.BOOLEAN,
                Type.VARCHAR,
                true,
                "",
                "",
                "",
                "",
                "",
                "",
                "",
                true, false, true, true));

        addBuiltin(AggregateFunction.createBuiltin(FunctionSet.SEQUENCE_MATCH,
                Lists.newArrayList(Type.STRING, Type.DATETIMEV2, Type.BOOLEAN),
                Type.BOOLEAN,
                Type.VARCHAR,
                true,
                "",
                "",
                "",
                "",
                "",
                "",
                "",
                true, false, true, true));

        // sequenceCount
        addBuiltin(AggregateFunction.createBuiltin(FunctionSet.SEQUENCE_COUNT,
                Lists.newArrayList(Type.STRING, Type.DATEV2, Type.BOOLEAN),
                Type.BIGINT,
                Type.VARCHAR,
                true,
                "",
                "",
                "",
                "",
                "",
                "",
                "",
                true, false, true, true));

        addBuiltin(AggregateFunction.createBuiltin(FunctionSet.SEQUENCE_COUNT,
                Lists.newArrayList(Type.STRING, Type.DATETIME, Type.BOOLEAN),
                Type.BIGINT,
                Type.VARCHAR,
                true,
                "",
                "",
                "",
                "",
                "",
                "",
                "",
                true, false, true, true));

        addBuiltin(AggregateFunction.createBuiltin(FunctionSet.SEQUENCE_COUNT,
                Lists.newArrayList(Type.STRING, Type.DATETIMEV2, Type.BOOLEAN),
                Type.BIGINT,
                Type.VARCHAR,
                true,
                "",
                "",
                "",
                "",
                "",
                "",
                "",
                true, false, true, true));

        addBuiltin(AggregateFunction.createBuiltin("hll_union_agg",
                        Lists.newArrayList(Type.HLL), Type.BIGINT, Type.VARCHAR,
                        "",
                        "",
                        "",
                        "",
                        "",
                        null,
                        "",
                        true, true, true, true));
        addBuiltin(AggregateFunction.createBuiltin(HLL_UNION,
                        Lists.newArrayList(Type.HLL), Type.HLL, Type.HLL,
                        "",
                        "",
                        "",
                        "",
                        "",
                        true, false, true, true));
        addBuiltin(AggregateFunction.createBuiltin("hll_raw_agg",
                        Lists.newArrayList(Type.HLL), Type.HLL, Type.HLL,
                        "",
                        "",
                        "",
                        "",
                        "",
                        true, false, true, true));

        for (Type t : Type.getTrivialTypes()) {
            if (t.isNull()) {
                continue; // NULL is handled through type promotion.
            }
            if (t.isScalarType(PrimitiveType.CHAR)) {
                continue; // promoted to STRING
            }
            // Count
            // vectorized
            addBuiltin(AggregateFunction.createBuiltin(FunctionSet.COUNT,
                    Lists.newArrayList(t), Type.BIGINT, Type.BIGINT,
                    "",
                    "",
                    "",
                    null, null,
                    "",
                    null, false, true, true, true));

            // count in multi distinct
            if (t.equals(Type.CHAR) || t.equals(Type.VARCHAR)) {
                // vectorized
                addBuiltin(AggregateFunction.createBuiltin("multi_distinct_count", Lists.newArrayList(t),
                        Type.BIGINT,
                        Type.VARCHAR,
                        "",
                        "",
                        "",
                        "",
                        null,
                        null,
                        "",
                        false, true, true, true));
            } else if (t.equals(Type.STRING)) {
                addBuiltin(AggregateFunction.createBuiltin("multi_distinct_count", Lists.newArrayList(t),
                        Type.BIGINT,
                        Type.STRING,
<<<<<<< HEAD
                        prefix + "",
                        prefix + "",
                        prefix + "",
                        prefix + "",
=======
                        "",
                        "",
                        "",
                        "",
>>>>>>> 7bda49b5
                        null,
                        null,
                        "",
                        false, true, true, true));
            } else if (t.equals(Type.TINYINT) || t.equals(Type.SMALLINT) || t.equals(Type.INT)
                    || t.equals(Type.BIGINT) || t.equals(Type.LARGEINT) || t.equals(Type.DOUBLE)) {
                // vectorized
                addBuiltin(AggregateFunction.createBuiltin("multi_distinct_count", Lists.newArrayList(t),
                        Type.BIGINT,
                        t,
                        "",
                        "",
                        "",
                        "",
                        null,
                        null,
                        "",
                        false, true, true, true));
            } else if (t.equals(Type.DATE) || t.equals(Type.DATETIME)) {
                // now we don't support datetime distinct
            } else if (t.equals(Type.MAX_DECIMALV2_TYPE)) {
                // vectorized
                addBuiltin(AggregateFunction.createBuiltin("multi_distinct_count", Lists.newArrayList(t),
                        Type.BIGINT,
                        Type.MAX_DECIMALV2_TYPE,
                        "",
                        "",
                        "",
                        "",
                        null,
                        null,
                        "",
                        false, true, true, true));
            } else if (t.equals(Type.DECIMAL32)) {
                // vectorized
                addBuiltin(AggregateFunction.createBuiltin("multi_distinct_count", Lists.newArrayList(t),
                        Type.BIGINT,
                        Type.DECIMAL32,
                        "",
                        "",
                        "",
                        "",
                        null,
                        null,
                        "",
                        false, true, true, true));
            } else if (t.equals(Type.DECIMAL64)) {
                // vectorized
                addBuiltin(AggregateFunction.createBuiltin("multi_distinct_count", Lists.newArrayList(t),
                        Type.BIGINT,
                        Type.DECIMAL64,
                        "",
                        "",
                        "",
                        "",
                        null,
                        null,
                        "",
                        false, true, true, true));
            } else if (t.equals(Type.DECIMAL128)) {
                // vectorized
                addBuiltin(AggregateFunction.createBuiltin("multi_distinct_count", Lists.newArrayList(t),
                        Type.BIGINT,
                        Type.DECIMAL128,
                        "",
                        "",
                        "",
                        "",
                        null,
                        null,
                        "",
                        false, true, true, true));
            }

            // sum in multi distinct
            if (t.equals(Type.BIGINT) || t.equals(Type.LARGEINT) || t.equals(Type.DOUBLE)) {
                addBuiltin(AggregateFunction.createBuiltin("multi_distinct_sum", Lists.newArrayList(t),
                        t,
                        t,
                        "",
                        "",
                        "",
                        "",
                        null,
                        null,
                        "",
                        false, true, true, true));
            }  else if (t.equals(Type.MAX_DECIMALV2_TYPE)) {
                // vectorized
                addBuiltin(AggregateFunction.createBuiltin("multi_distinct_sum", Lists.newArrayList(t),
                        MULTI_DISTINCT_SUM_RETURN_TYPE.get(t),
                        Type.MAX_DECIMALV2_TYPE,
                        "",
                        "",
                        "",
                        "",
                        null,
                        null,
                        "",
                        false, true, true, true));
            } else if (t.equals(Type.DECIMAL32)) {
                // vectorized
                addBuiltin(AggregateFunction.createBuiltin("multi_distinct_sum", Lists.newArrayList(t),
                        MULTI_DISTINCT_SUM_RETURN_TYPE.get(t),
                        Type.DECIMAL32,
                        "",
                        "",
                        "",
                        "",
                        null,
                        null,
                        "",
                        false, true, true, true));
            } else if (t.equals(Type.DECIMAL64)) {
                addBuiltin(AggregateFunction.createBuiltin("multi_distinct_sum", Lists.newArrayList(t),
                        MULTI_DISTINCT_SUM_RETURN_TYPE.get(t),
                        Type.DECIMAL64,
                        "",
                        "",
                        "",
                        "",
                        null,
                        null,
                        "",
                        false, true, true, true));
            } else if (t.equals(Type.DECIMAL128)) {
                addBuiltin(AggregateFunction.createBuiltin("multi_distinct_sum", Lists.newArrayList(t),
                        MULTI_DISTINCT_SUM_RETURN_TYPE.get(t),
                        Type.DECIMAL128,
                        "",
                        "",
                        "",
                        "",
                        null,
                        null,
                        "",
                        false, true, true, true));
            }
            // Min
<<<<<<< HEAD
            String minMaxSerializeOrFinalize = t.isStringType() ? stringValSerializeOrFinalize : null;
            String minMaxGetValue = t.isStringType() ? stringValGetValue : null;
            addBuiltin(AggregateFunction.createBuiltin("min",
                    Lists.newArrayList(t), t, t, prefix + MIN_INIT_SYMBOL.get(t),
                    prefix + MIN_UPDATE_SYMBOL.get(t),
                    prefix + MIN_UPDATE_SYMBOL.get(t),
                    minMaxSerializeOrFinalize, minMaxGetValue,
                    null, minMaxSerializeOrFinalize, true, true, false, true));

            // Max
            addBuiltin(AggregateFunction.createBuiltin("max",
                    Lists.newArrayList(t), t, t, prefix + MAX_INIT_SYMBOL.get(t),
                    prefix + MAX_UPDATE_SYMBOL.get(t),
                    prefix + MAX_UPDATE_SYMBOL.get(t),
                    minMaxSerializeOrFinalize, minMaxGetValue,
                    null, minMaxSerializeOrFinalize, true, true, false, true));
=======
            addBuiltin(AggregateFunction.createBuiltin("min",
                    Lists.newArrayList(t), t, t, "",
                    "",
                    "",
                    null, null,
                    null, null, true, true, false, true));

            // Max
            addBuiltin(AggregateFunction.createBuiltin("max",
                    Lists.newArrayList(t), t, t, "",
                    "",
                    "",
                    null, null,
                    null, null, true, true, false, true));
>>>>>>> 7bda49b5

            // Any
            addBuiltin(AggregateFunction.createBuiltin("any", Lists.newArrayList(t), t, t, null, null, null, null, null,
                    null, null, true, false, false, true));
            // Any_Value
            addBuiltin(AggregateFunction.createBuiltin("any_value", Lists.newArrayList(t), t, t, null, null, null, null,
                    null, null, null, true, false, false, true));

            // vectorized
            for (Type kt : Type.getTrivialTypes()) {
                if (kt.isNull()) {
                    continue;
                }
                addBuiltin(AggregateFunction.createBuiltin("max_by", Lists.newArrayList(t, kt), t, Type.VARCHAR,
                        "", "", "", "", "", null, "",
                        true, true, false, true));
                addBuiltin(AggregateFunction.createBuiltin("min_by", Lists.newArrayList(t, kt), t, Type.VARCHAR,
                        "", "", "", "", "", null, "",
                        true, true, false, true));
            }

            // vectorized
            addBuiltin(AggregateFunction.createBuiltin("ndv", Lists.newArrayList(t), Type.BIGINT, Type.VARCHAR,
                            "",
                            "",
                            "",
                            "",
                            "",
                            true, true, true, true));

            // vectorized
            addBuiltin(AggregateFunction.createBuiltin("approx_count_distinct", Lists.newArrayList(t), Type.BIGINT,
                            Type.VARCHAR,
                            "",
                            "",
                            "",
                            "",
                            "",
                            true, true, true, true));

            // vectorized
            addBuiltin(AggregateFunction.createBuiltin(BITMAP_UNION_INT,
                    Lists.newArrayList(t), Type.BIGINT, t,
                    "",
                    "",
                    "",
                    "",
                    "",
                    true, false, true, true));

            // VEC_INTERSECT_COUNT
            addBuiltin(
                    AggregateFunction.createBuiltin(INTERSECT_COUNT, Lists.newArrayList(Type.BITMAP, t, t), Type.BIGINT,
<<<<<<< HEAD
                            Type.VARCHAR, true, BITMAP_INTERSECT_INIT_SYMBOL.get(t),
                            BITMAP_INTERSECT_UPDATE_SYMBOL.get(t), BITMAP_INTERSECT_MERGE_SYMBOL.get(t),
                            BITMAP_INTERSECT_SERIALIZE_SYMBOL.get(t), null, null,
                            BITMAP_INTERSECT_FINALIZE_SYMBOL.get(t), true, false, true, true));
=======
                            Type.VARCHAR, true, "",
                            "", "",
                            "", null, null,
                            "", true, false, true, true));
>>>>>>> 7bda49b5

            // TopN
            if (TOPN_UPDATE_SYMBOL.containsKey(t)) {
                // vectorized
                addBuiltin(AggregateFunction.createBuiltin("topn", Lists.newArrayList(t, Type.INT), Type.VARCHAR,
                        Type.VARCHAR,
                        "",
                        "",
                        "",
                        "",
                        "",
                        true, false, true, true));
                addBuiltin(AggregateFunction.createBuiltin("topn", Lists.newArrayList(t, Type.INT, Type.INT),
                        Type.VARCHAR, Type.VARCHAR,
                        "",
                        "",
                        "",
                        "",
                        "",
                        true, false, true, true));
            }

            if (STDDEV_UPDATE_SYMBOL.containsKey(t)) {
                //vec stddev stddev_samp stddev_pop
                addBuiltin(AggregateFunction.createBuiltin("stddev",
                        Lists.newArrayList(t), STDDEV_RETTYPE_SYMBOL.get(t), t,
                        "",
                        "",
                        "",
                        null, null, null,
                        "",
                        false, true, false, true));
                addBuiltin(AggregateFunction.createBuiltin("stddev_samp",
                        Lists.newArrayList(t), STDDEV_RETTYPE_SYMBOL.get(t), t,
                        "",
                        "",
                        "",
                        null, null, null,
                        "",
                        false, true, false, true));
                addBuiltin(AggregateFunction.createBuiltin("stddev_pop",
                        Lists.newArrayList(t), STDDEV_RETTYPE_SYMBOL.get(t), t,
                        "",
                        "",
                        "",
                        null, null, null,
                        "",
                        false, true, false, true));

                //vec: variance variance_samp var_samp variance_pop var_pop
                addBuiltin(AggregateFunction.createBuiltin("variance",
                        Lists.newArrayList(t), STDDEV_RETTYPE_SYMBOL.get(t), t,
                        "",
                        "",
                        "",
                        null, null, null,
                        "",
                        false, true, false, true));
                addBuiltin(AggregateFunction.createBuiltin("variance_pop",
                        Lists.newArrayList(t), STDDEV_RETTYPE_SYMBOL.get(t), t,
                        "",
                        "",
                        "",
                        null, null, null,
                        "",
                        false, true, false, true));
                addBuiltin(AggregateFunction.createBuiltin("var_pop",
                        Lists.newArrayList(t), STDDEV_RETTYPE_SYMBOL.get(t), t,
                        "",
                        "",
                        "",
                        null, null, null,
                        "",
                        false, true, false, true));
                addBuiltin(AggregateFunction.createBuiltin("variance_samp",
                        Lists.newArrayList(t), STDDEV_RETTYPE_SYMBOL.get(t), t,
                        "",
                        "",
                        "",
                        null, null, null,
                        "",
                        false, true, false, true));
                addBuiltin(AggregateFunction.createBuiltin("var_samp",
                        Lists.newArrayList(t), STDDEV_RETTYPE_SYMBOL.get(t), t,
                        "",
                        "",
                        "",
                        null, null, null,
                        "",
                        false, true, false, true));

                addBuiltin(AggregateFunction.createBuiltin("avg_weighted",
                        Lists.<Type>newArrayList(t, Type.DOUBLE), Type.DOUBLE, Type.DOUBLE,
                        "", "", "", "", "", "", "",
                        false, true, false, true));
            }
        }

        // Sum
        String []sumNames = {"sum", "sum_distinct"};
        for (String name : sumNames) {
            addBuiltin(AggregateFunction.createBuiltin(name,
<<<<<<< HEAD
                    Lists.<Type>newArrayList(Type.TINYINT), Type.BIGINT, Type.BIGINT, initNull,
                    prefix + "3sumIN9doris_udf9BigIntValES3_EEvPNS2_15FunctionContextERKT_PT0_",
                    prefix + "3sumIN9doris_udf9BigIntValES3_EEvPNS2_15FunctionContextERKT_PT0_",
=======
                    Lists.<Type>newArrayList(Type.TINYINT), Type.BIGINT, Type.BIGINT, "",
                    "",
                    "",
>>>>>>> 7bda49b5
                    null, null,
                    "",
                    null, false, true, false, true));
            addBuiltin(AggregateFunction.createBuiltin(name,
                    Lists.<Type>newArrayList(Type.SMALLINT), Type.BIGINT, Type.BIGINT, "",
                    "",
                    "",
                    null, null,
                    "",
                    null, false, true, false, true));
            addBuiltin(AggregateFunction.createBuiltin(name,
                    Lists.<Type>newArrayList(Type.INT), Type.BIGINT, Type.BIGINT, "",
                    "",
                    "",
                    null, null,
                    "",
                    null, false, true, false, true));
            addBuiltin(AggregateFunction.createBuiltin(name,
                    Lists.<Type>newArrayList(Type.BIGINT), Type.BIGINT, Type.BIGINT, "",
                    "",
                    "",
                    null, null,
                    "",
                    null, false, true, false, true));
            addBuiltin(AggregateFunction.createBuiltin(name,
                    Lists.<Type>newArrayList(Type.DOUBLE), Type.DOUBLE, Type.DOUBLE, "",
                    "",
                    "",
                    null, null,
                    "",
                    null, false, true, false, true));
            addBuiltin(AggregateFunction.createBuiltin(name,
                    Lists.<Type>newArrayList(Type.MAX_DECIMALV2_TYPE), Type.MAX_DECIMALV2_TYPE, Type.MAX_DECIMALV2_TYPE, "",
                    "",
                    "",
                    null, null,
                    "",
                    null, false, true, false, true));
            addBuiltin(AggregateFunction.createBuiltin(name,
                    Lists.<Type>newArrayList(Type.DECIMAL32), ScalarType.DECIMAL128, Type.DECIMAL128, "",
                    "",
                    "",
                    null, null,
                    "",
                    null, false, true, false, true));
            addBuiltin(AggregateFunction.createBuiltin(name,
                    Lists.<Type>newArrayList(Type.DECIMAL64), Type.DECIMAL128, Type.DECIMAL128, "",
                    "",
                    "",
                    null, null,
                    "",
                    null, false, true, false, true));
            addBuiltin(AggregateFunction.createBuiltin(name,
                    Lists.<Type>newArrayList(Type.DECIMAL128), Type.DECIMAL128, Type.DECIMAL128, "",
                    "",
                    "",
                    null, null,
                    "",
                    null, false, true, false, true));
            addBuiltin(AggregateFunction.createBuiltin(name,
                    Lists.<Type>newArrayList(Type.LARGEINT), Type.LARGEINT, Type.LARGEINT, "",
                    "",
                    "",
                    null, null,
                    "",
                    null, false, true, false, true));
        }

        Type[] types = {Type.SMALLINT, Type.TINYINT, Type.INT, Type.BIGINT, Type.FLOAT, Type.DOUBLE, Type.CHAR,
                Type.VARCHAR, Type.STRING};
        for (Type t : types) {
            //vec ORTHOGONAL_BITMAP_INTERSECT and ORTHOGONAL_BITMAP_INTERSECT_COUNT
            addBuiltin(
                    AggregateFunction.createBuiltin(ORTHOGONAL_BITMAP_INTERSECT, Lists.newArrayList(Type.BITMAP, t, t),
                            Type.BITMAP, Type.BITMAP, true, "", "", "", "", "", "", "", true, false, true, true));

            addBuiltin(AggregateFunction.createBuiltin(ORTHOGONAL_BITMAP_INTERSECT_COUNT,
                    Lists.newArrayList(Type.BITMAP, t, t), Type.BIGINT, Type.BITMAP, true, "", "", "", "", "", "", "",
                    true, false, true, true));
        }

        Type[] ntypes = {Type.CHAR, Type.VARCHAR, Type.STRING};
        for (Type t : ntypes) {
            //vec ORTHOGONAL_BITMAP_EXPR_CALCULATE and ORTHOGONAL_BITMAP_EXPR_CALCULATE_COUNT
            addBuiltin(
                    AggregateFunction.createBuiltin(ORTHOGONAL_BITMAP_EXPR_CALCULATE, Lists.newArrayList(Type.BITMAP, t, Type.STRING),
                            Type.BITMAP, Type.BITMAP, true, "", "", "", "", "", "", "", true, false, true, true));

            addBuiltin(AggregateFunction.createBuiltin(ORTHOGONAL_BITMAP_EXPR_CALCULATE_COUNT,
                    Lists.newArrayList(Type.BITMAP, t, Type.STRING), Type.BIGINT, Type.BITMAP, true, "", "", "", "", "", "", "",
                    true, false, true, true));
        }

        addBuiltin(AggregateFunction.createBuiltin(BITMAP_UNION, Lists.newArrayList(Type.BITMAP),
                Type.BITMAP,
                Type.BITMAP,
                "",
                "",
                "",
                "",
                "",
                true, false, true, true));
        addBuiltin(AggregateFunction.createBuiltin(BITMAP_UNION_COUNT, Lists.newArrayList(Type.BITMAP),
                Type.BIGINT,
                Type.BITMAP,
                "",
                "",
                "",
                "",
                "",
                null,
                "",
                true, true, true, true));
        // ORTHOGONAL_BITMAP_UNION_COUNT vectorized
        addBuiltin(AggregateFunction.createBuiltin(ORTHOGONAL_BITMAP_UNION_COUNT, Lists.newArrayList(Type.BITMAP),
                Type.BIGINT, Type.BITMAP, "", "", "", "", null, null, "", true, true, true, true));

        addBuiltin(AggregateFunction.createBuiltin(BITMAP_INTERSECT, Lists.newArrayList(Type.BITMAP),
                Type.BITMAP, Type.BITMAP,
                "",
                "",
                "",
                "",
                "",
                true, false, true, true));

        // vec group_bitmap_xor
        addBuiltin(AggregateFunction.createBuiltin("group_bitmap_xor", Lists.newArrayList(Type.BITMAP),
                Type.BITMAP, Type.BITMAP,
                "",
                "",
                "",
                "",
                "",
                true, false, true, true));
        //group_bit_function
        for (Type t : Type.getIntegerTypes()) {
            addBuiltin(AggregateFunction.createBuiltin("group_bit_or",
                    Lists.newArrayList(t), t, t, "", "", "", "", "",
                    false, true, false, true));
            addBuiltin(AggregateFunction.createBuiltin("group_bit_and",
                    Lists.newArrayList(t), t, t, "", "", "", "", "",
                    false, true, false, true));
            addBuiltin(AggregateFunction.createBuiltin("group_bit_xor",
                    Lists.newArrayList(t), t, t, "", "", "", "", "",
                    false, true, false, true));
        }

        addBuiltin(AggregateFunction.createBuiltin(QUANTILE_UNION, Lists.newArrayList(Type.QUANTILE_STATE),
                Type.QUANTILE_STATE,
                Type.QUANTILE_STATE,
                "",
                "",
                "",
                "",
                "",
                true, false, true, true));

        //vec percentile and percentile_approx
        addBuiltin(AggregateFunction.createBuiltin("percentile",
                Lists.newArrayList(Type.BIGINT, Type.DOUBLE), Type.DOUBLE, Type.VARCHAR,
                "",
                "",
                "",
                "",
                "",
                false, true, false, true));

        addBuiltin(AggregateFunction.createBuiltin("percentile_approx",
                Lists.<Type>newArrayList(Type.DOUBLE, Type.DOUBLE), Type.DOUBLE, Type.VARCHAR,
                "",
                "",
                "",
                "",
                "",
                false, true, false, true));

        addBuiltin(AggregateFunction.createBuiltin("percentile_approx",
                Lists.<Type>newArrayList(Type.DOUBLE, Type.DOUBLE, Type.DOUBLE), Type.DOUBLE, Type.VARCHAR,
                "",
                "",
                "",
                "",
                "",
                false, true, false, true));

        addBuiltin(AggregateFunction.createBuiltin("percentile_array",
                Lists.newArrayList(Type.BIGINT, new ArrayType(Type.DOUBLE)), new ArrayType(Type.DOUBLE), Type.VARCHAR,
                "", "", "", "", "",
                false, true, false, true));

        // collect_list
        for (Type t : Type.getArraySubTypes()) {
            addBuiltin(AggregateFunction.createBuiltin(COLLECT_LIST, Lists.newArrayList(t), new ArrayType(t), t,
                    "", "", "", "", "", true, false, true, true));
            addBuiltin(AggregateFunction.createBuiltin(COLLECT_SET, Lists.newArrayList(t), new ArrayType(t), t,
                    "", "", "", "", "", true, false, true, true));
            addBuiltin(AggregateFunction.createBuiltin(COLLECT_LIST, Lists.newArrayList(t, Type.INT), new ArrayType(t), t,
                    "", "", "", "", "", true, false, true, true));
            addBuiltin(AggregateFunction.createBuiltin(COLLECT_SET, Lists.newArrayList(t, Type.INT), new ArrayType(t), t,
                    "", "", "", "", "", true, false, true, true));
            addBuiltin(
                    AggregateFunction.createBuiltin("topn_array", Lists.newArrayList(t, Type.INT), new ArrayType(t), t,
                            "", "", "", "", "", true, false, true, true));
            addBuiltin(
                    AggregateFunction
                            .createBuiltin("topn_array", Lists.newArrayList(t, Type.INT, Type.INT), new ArrayType(t), t,
                                    "", "", "", "", "", true, false, true, true));
            addBuiltin(
                    AggregateFunction
                            .createBuiltin("topn_weighted", Lists.newArrayList(t, Type.BIGINT, Type.INT),
                                    new ArrayType(t),
                                    t,
                                    "", "", "", "", "", true, false, true, true));
            addBuiltin(
                    AggregateFunction
                            .createBuiltin("topn_weighted", Lists.newArrayList(t, Type.BIGINT, Type.INT, Type.INT),
                                    new ArrayType(t), t,
                                    "", "", "", "", "", true, false, true, true));

            // histogram | hist
            addBuiltin(AggregateFunction.createBuiltin(HIST, Lists.newArrayList(t), Type.VARCHAR, t,
                    "", "", "", "", "", true, false, true, true));
            addBuiltin(AggregateFunction.createBuiltin(HISTOGRAM, Lists.newArrayList(t), Type.VARCHAR, t,
                    "", "", "", "", "", true, false, true, true));
            addBuiltin(AggregateFunction.createBuiltin(HIST, Lists.newArrayList(t, Type.INT), Type.VARCHAR, t,
                    "", "", "", "", "", true, false, true, true));
            addBuiltin(AggregateFunction.createBuiltin(HISTOGRAM, Lists.newArrayList(t, Type.INT), Type.VARCHAR, t,
                    "", "", "", "", "", true, false, true, true));
            addBuiltin(AggregateFunction.createBuiltin(HISTOGRAM, Lists.newArrayList(t, Type.DOUBLE, Type.INT),
                    Type.VARCHAR, t,
                    "", "", "", "", "", true, false, true, true));

            // group array
            addBuiltin(AggregateFunction.createBuiltin(GROUP_UNIQ_ARRAY, Lists.newArrayList(t), new ArrayType(t), t,
                    "", "", "", "", "", true, false, true, true));
            addBuiltin(
                    AggregateFunction.createBuiltin(GROUP_UNIQ_ARRAY, Lists.newArrayList(t, Type.INT), new ArrayType(t),
                            t, "", "", "", "", "", true, false, true, true));
            addBuiltin(AggregateFunction.createBuiltin(GROUP_ARRAY, Lists.newArrayList(t), new ArrayType(t), t,
                    "", "", "", "", "", true, false, true, true));
            addBuiltin(
                    AggregateFunction.createBuiltin(GROUP_ARRAY, Lists.newArrayList(t, Type.INT), new ArrayType(t),
                            t, "", "", "", "", "", true, false, true, true));
        }

        // Avg
        // TODO: switch to CHAR(sizeof(AvgIntermediateType) when that becomes available

        // vectorized avg
        addBuiltin(AggregateFunction.createBuiltin("avg",
                Lists.<Type>newArrayList(Type.BOOLEAN), Type.DOUBLE, Type.TINYINT,
                "", "", "", "", "", "", "",
                false, true, false, true));
        addBuiltin(AggregateFunction.createBuiltin("avg",
                Lists.<Type>newArrayList(Type.TINYINT), Type.DOUBLE, Type.TINYINT,
                "", "", "", "", "", "", "",
                false, true, false, true));
        addBuiltin(AggregateFunction.createBuiltin("avg",
                Lists.<Type>newArrayList(Type.SMALLINT), Type.DOUBLE, Type.SMALLINT,
                "", "", "", "", "", "", "",
                false, true, false, true));
        addBuiltin(AggregateFunction.createBuiltin("avg",
                Lists.<Type>newArrayList(Type.INT), Type.DOUBLE, Type.INT,
                "", "", "", "", "", "", "",
                false, true, false, true));
        addBuiltin(AggregateFunction.createBuiltin("avg",
                Lists.<Type>newArrayList(Type.BIGINT), Type.DOUBLE, Type.BIGINT,
                "", "", "", "", "", "", "",
                false, true, false, true));
        addBuiltin(AggregateFunction.createBuiltin("avg",
                Lists.<Type>newArrayList(Type.DOUBLE), Type.DOUBLE, Type.DOUBLE,
                "", "", "", "", "", "", "",
                false, true, false, true));
        addBuiltin(AggregateFunction.createBuiltin("avg",
                Lists.<Type>newArrayList(Type.MAX_DECIMALV2_TYPE), Type.MAX_DECIMALV2_TYPE, Type.MAX_DECIMALV2_TYPE,
                "", "", "", "", "", "", "",
                false, true, false, true));
        addBuiltin(AggregateFunction.createBuiltin("avg",
                Lists.<Type>newArrayList(Type.DECIMAL32), Type.DECIMAL128, Type.DECIMAL128,
                "", "", "", "", "", "", "",
                false, true, false, true));
        addBuiltin(AggregateFunction.createBuiltin("avg",
                Lists.<Type>newArrayList(Type.DECIMAL64), Type.DECIMAL128, Type.DECIMAL128,
                "", "", "", "", "", "", "",
                false, true, false, true));
        addBuiltin(AggregateFunction.createBuiltin("avg",
                Lists.<Type>newArrayList(Type.DECIMAL128), Type.DECIMAL128, Type.DECIMAL128,
                "", "", "", "", "", "", "",
                false, true, false, true));

        // Group_concat(string) vectorized
        addBuiltin(AggregateFunction.createBuiltin("group_concat", Lists.<Type>newArrayList(Type.VARCHAR), Type.VARCHAR,
<<<<<<< HEAD
                Type.VARCHAR, initNullString, "", "", "", "", false, true, false, true));
        addBuiltin(AggregateFunction.createBuiltin("multi_distinct_group_concat", Lists.<Type>newArrayList(Type.VARCHAR), Type.VARCHAR,
                Type.VARCHAR, initNullString, "", "", "", "", false, true, false, true));
        addBuiltin(AggregateFunction.createBuiltin("group_concat", Lists.<Type>newArrayList(Type.CHAR), Type.CHAR,
                Type.CHAR, initNullString, "", "", "", "", false, true, false, true));
        addBuiltin(AggregateFunction.createBuiltin("multi_distinct_group_concat", Lists.<Type>newArrayList(Type.CHAR), Type.CHAR,
                Type.CHAR, initNullString, "", "", "", "", false, true, false, true));
        addBuiltin(AggregateFunction.createBuiltin("group_concat", Lists.<Type>newArrayList(Type.STRING), Type.STRING,
                Type.STRING, initNullString, "", "", "", "", false, true, false, true));
        addBuiltin(AggregateFunction.createBuiltin("multi_distinct_group_concat", Lists.<Type>newArrayList(Type.STRING), Type.STRING,
                Type.STRING, initNullString, "", "", "", "", false, true, false, true));
        // Group_concat(string, string) vectorized
        addBuiltin(AggregateFunction.createBuiltin("group_concat", Lists.<Type>newArrayList(Type.VARCHAR, Type.VARCHAR),
                Type.VARCHAR, Type.VARCHAR, initNullString, "", "", "", "", false, true, false, true));
        addBuiltin(AggregateFunction.createBuiltin("multi_distinct_group_concat", Lists.<Type>newArrayList(Type.VARCHAR, Type.VARCHAR),
                Type.VARCHAR, Type.VARCHAR, initNullString, "", "", "", "", false, true, false, true));
        addBuiltin(AggregateFunction.createBuiltin("group_concat", Lists.<Type>newArrayList(Type.CHAR, Type.CHAR),
                Type.CHAR, Type.CHAR, initNullString, "", "", "", "", false, true, false, true));
        addBuiltin(AggregateFunction.createBuiltin("multi_distinct_group_concat", Lists.<Type>newArrayList(Type.CHAR, Type.CHAR),
                Type.CHAR, Type.CHAR, initNullString, "", "", "", "", false, true, false, true));
        addBuiltin(AggregateFunction.createBuiltin("group_concat", Lists.<Type>newArrayList(Type.STRING, Type.STRING),
                Type.STRING, Type.STRING, initNullString, "", "", "", "", false, true, false, true));
        addBuiltin(AggregateFunction.createBuiltin("multi_distinct_group_concat", Lists.<Type>newArrayList(Type.STRING, Type.STRING),
                Type.STRING, Type.STRING, initNullString, "", "", "", "", false, true, false, true));
=======
                Type.VARCHAR, "", "", "", "", "", false, true, false, true));
        addBuiltin(AggregateFunction.createBuiltin("multi_distinct_group_concat", Lists.<Type>newArrayList(Type.VARCHAR), Type.VARCHAR,
                Type.VARCHAR, "", "", "", "", "", false, true, false, true));
        addBuiltin(AggregateFunction.createBuiltin("group_concat", Lists.<Type>newArrayList(Type.CHAR), Type.CHAR,
                Type.CHAR, "", "", "", "", "", false, true, false, true));
        addBuiltin(AggregateFunction.createBuiltin("multi_distinct_group_concat", Lists.<Type>newArrayList(Type.CHAR), Type.CHAR,
                Type.CHAR, "", "", "", "", "", false, true, false, true));
        addBuiltin(AggregateFunction.createBuiltin("group_concat", Lists.<Type>newArrayList(Type.STRING), Type.STRING,
                Type.STRING, "", "", "", "", "", false, true, false, true));
        addBuiltin(AggregateFunction.createBuiltin("multi_distinct_group_concat", Lists.<Type>newArrayList(Type.STRING), Type.STRING,
                Type.STRING, "", "", "", "", "", false, true, false, true));
        // Group_concat(string, string) vectorized
        addBuiltin(AggregateFunction.createBuiltin("group_concat", Lists.<Type>newArrayList(Type.VARCHAR, Type.VARCHAR),
                Type.VARCHAR, Type.VARCHAR, "", "", "", "", "", false, true, false, true));
        addBuiltin(AggregateFunction.createBuiltin("multi_distinct_group_concat", Lists.<Type>newArrayList(Type.VARCHAR, Type.VARCHAR),
                Type.VARCHAR, Type.VARCHAR, "", "", "", "", "", false, true, false, true));
        addBuiltin(AggregateFunction.createBuiltin("group_concat", Lists.<Type>newArrayList(Type.CHAR, Type.CHAR),
                Type.CHAR, Type.CHAR, "", "", "", "", "", false, true, false, true));
        addBuiltin(AggregateFunction.createBuiltin("multi_distinct_group_concat", Lists.<Type>newArrayList(Type.CHAR, Type.CHAR),
                Type.CHAR, Type.CHAR, "", "", "", "", "", false, true, false, true));
        addBuiltin(AggregateFunction.createBuiltin("group_concat", Lists.<Type>newArrayList(Type.STRING, Type.STRING),
                Type.STRING, Type.STRING, "", "", "", "", "", false, true, false, true));
        addBuiltin(AggregateFunction.createBuiltin("multi_distinct_group_concat", Lists.<Type>newArrayList(Type.STRING, Type.STRING),
                Type.STRING, Type.STRING, "", "", "", "", "", false, true, false, true));
>>>>>>> 7bda49b5

        // analytic functions
        // Rank
        addBuiltin(AggregateFunction.createAnalyticBuiltin("rank",
                Lists.<Type>newArrayList(), Type.BIGINT, Type.VARCHAR,
                "",
                "",
                null,
                "",
                ""));
        // Dense rank
        addBuiltin(AggregateFunction.createAnalyticBuiltin("dense_rank",
                Lists.<Type>newArrayList(), Type.BIGINT, Type.VARCHAR,
                "",
                "",
                null,
                "",
                ""));
        //row_number
        addBuiltin(AggregateFunction.createAnalyticBuiltin("row_number",
                new ArrayList<Type>(), Type.BIGINT, Type.BIGINT,
                "",
                "",
                "",
                null, null));
        //ntile, we use rewrite sql for ntile, actually we don't really need this.
        addBuiltin(AggregateFunction.createAnalyticBuiltin("ntile",
                Collections.singletonList(Type.BIGINT), Type.BIGINT, Type.BIGINT, null, null, null, null, null));

        //vec Rank
        addBuiltin(AggregateFunction.createAnalyticBuiltin("rank",
                Lists.<Type>newArrayList(), Type.BIGINT, Type.VARCHAR,
                "",
                "",
                null,
                "",
                "", true));
        //vec Dense rank
        addBuiltin(AggregateFunction.createAnalyticBuiltin("dense_rank",
                Lists.<Type>newArrayList(), Type.BIGINT, Type.VARCHAR,
                "",
                "",
                null,
                "",
                "", true));
        //vec row_number
        addBuiltin(AggregateFunction.createAnalyticBuiltin("row_number",
                new ArrayList<Type>(), Type.BIGINT, Type.BIGINT,
                "",
                "",
                "",
                null, null, true));
        //vec ntile
        addBuiltin(AggregateFunction.createAnalyticBuiltin("ntile",
                Collections.singletonList(Type.BIGINT), Type.BIGINT, Type.BIGINT, null, null, null, null, null, true));

        for (Type t : Type.getTrivialTypes()) {
            if (t.isNull()) {
                continue; // NULL is handled through type promotion.
            }
            if (t.isScalarType(PrimitiveType.CHAR)) {
                continue; // promoted to STRING
            }
            addBuiltin(AggregateFunction.createAnalyticBuiltin(
                    "first_value", Lists.newArrayList(t), t, t,
                    "",
                    "",
                    null,
                    "",
                    ""));

            addBuiltin(AggregateFunction.createAnalyticBuiltin(
                    "last_value", Lists.newArrayList(t), t, t,
                    "",
                    "",
                    "",
                    "",
                    ""));

            //vec first_value
            addBuiltin(AggregateFunction.createAnalyticBuiltin(
                    "first_value", Lists.newArrayList(t), t, t,
                    "",
                    "",
                    null,
                    "",
                    "", true));
            // Implements FIRST_VALUE for some windows that require rewrites during planning.
            addBuiltin(AggregateFunction.createAnalyticBuiltin(
                    "first_value_rewrite", Lists.newArrayList(t, Type.BIGINT), t, t,
                    "",
                    "",
                    null,
                    "",
                    "",
                    false, false));
            //vec last_value
            addBuiltin(AggregateFunction.createAnalyticBuiltin(
                    "last_value", Lists.newArrayList(t), t, t,
                    "",
                    "",
                    "",
                    "",
                    "", true));

            addBuiltin(AggregateFunction.createAnalyticBuiltin(
                    "lag", Lists.newArrayList(t, Type.BIGINT, t), t, t,
                    "",
                    "",
                    null, "", null));

            addBuiltin(AggregateFunction.createAnalyticBuiltin(
                    "lead", Lists.newArrayList(t, Type.BIGINT, t), t, t,
                    "",
                    "",
                    null, "", null));
            //vec
            addBuiltin(AggregateFunction.createAnalyticBuiltin(
                    "lag", Lists.newArrayList(t, Type.BIGINT, t), t, t,
                    "",
                    "",
                    null, null, null, true));
            addBuiltin(AggregateFunction.createAnalyticBuiltin(
                    "lead", Lists.newArrayList(t, Type.BIGINT, t), t, t,
                    "",
                    "",
                    null, null, null, true));

            // lead() and lag() the default offset and the default value should be
            // rewritten to call the overrides that take all parameters.
            addBuiltin(AggregateFunction.createAnalyticBuiltin(
                    "lag", Lists.newArrayList(t), t, t, false));
            addBuiltin(AggregateFunction.createAnalyticBuiltin(
                    "lag", Lists.newArrayList(t, Type.BIGINT), t, t, false));
            addBuiltin(AggregateFunction.createAnalyticBuiltin(
                    "lead", Lists.newArrayList(t), t, t, false));
            addBuiltin(AggregateFunction.createAnalyticBuiltin(
                    "lead", Lists.newArrayList(t, Type.BIGINT), t, t, false));
            addBuiltin(AggregateFunction.createAnalyticBuiltin(
                        "lag", Lists.newArrayList(t), t, t, true));
            addBuiltin(AggregateFunction.createAnalyticBuiltin(
                        "lag", Lists.newArrayList(t, Type.BIGINT), t, t, true));
            addBuiltin(AggregateFunction.createAnalyticBuiltin(
                        "lead", Lists.newArrayList(t), t, t, true));
            addBuiltin(AggregateFunction.createAnalyticBuiltin(
                        "lead", Lists.newArrayList(t, Type.BIGINT), t, t, true));
        }

    }

    public Map<String, List<Function>> getVectorizedFunctions() {
        return ImmutableMap.copyOf(vectorizedFunctions);
    }

    public List<Function> getBulitinFunctions() {
        List<Function> builtinFunctions = Lists.newArrayList();
        for (Map.Entry<String, List<Function>> entry : vectorizedFunctions.entrySet()) {
            builtinFunctions.addAll(entry.getValue());
        }
        return builtinFunctions;
    }

    public static final String EXPLODE_SPLIT = "explode_split";
    public static final String EXPLODE_BITMAP = "explode_bitmap";
    public static final String EXPLODE_JSON_ARRAY_INT = "explode_json_array_int";
    public static final String EXPLODE_JSON_ARRAY_DOUBLE = "explode_json_array_double";
    public static final String EXPLODE_JSON_ARRAY_STRING = "explode_json_array_string";
    public static final String EXPLODE_NUMBERS = "explode_numbers";
    public static final String EXPLODE = "explode";

    private void addTableFunction(String name, Type retType, NullableMode nullableMode, ArrayList<Type> argTypes,
            boolean hasVarArgs, String symbol) {
        List<Function> functionList = tableFunctions.get(name);
        functionList.add(ScalarFunction.createBuiltin(name, retType, nullableMode, argTypes, hasVarArgs, symbol, null,
                null, true));
    }

    private void addTableFunctionWithCombinator(String name, Type retType, NullableMode nullableMode,
            ArrayList<Type> argTypes, boolean hasVarArgs, String symbol) {
        addTableFunction(name, retType, nullableMode, argTypes, hasVarArgs, symbol);
        addTableFunction(name + "_outer", retType, Function.NullableMode.ALWAYS_NULLABLE, argTypes, hasVarArgs, symbol);
    }

    private void initTableFunctionListWithCombinator(String name) {
        tableFunctions.put(name, Lists.newArrayList());
        tableFunctions.put(name + "_outer", Lists.newArrayList());
    }

    private void initTableFunction() {
        initTableFunctionListWithCombinator(EXPLODE_SPLIT);
        addTableFunctionWithCombinator(EXPLODE_SPLIT, Type.VARCHAR, Function.NullableMode.DEPEND_ON_ARGUMENT,
                Lists.newArrayList(Type.VARCHAR, Type.VARCHAR), false,
                "_ZN5doris19DummyTableFunctions13explode_splitEPN9doris_udf15FunctionContextERKNS1_9StringValES6_");

        initTableFunctionListWithCombinator(EXPLODE_BITMAP);
        addTableFunctionWithCombinator(EXPLODE_BITMAP, Type.BIGINT, Function.NullableMode.DEPEND_ON_ARGUMENT,
                Lists.newArrayList(Type.BITMAP), false,
                "_ZN5doris19DummyTableFunctions14explode_bitmapEPN9doris_udf15FunctionContextERKNS1_9StringValE");

        initTableFunctionListWithCombinator(EXPLODE_JSON_ARRAY_INT);
        addTableFunctionWithCombinator(EXPLODE_JSON_ARRAY_INT, Type.BIGINT, Function.NullableMode.DEPEND_ON_ARGUMENT,
                Lists.newArrayList(Type.VARCHAR), false,
                "_ZN5doris19DummyTableFunctions22explode_json_array_intEPN9doris_udf15FunctionContextERKNS1_9StringValE");

        initTableFunctionListWithCombinator(EXPLODE_JSON_ARRAY_DOUBLE);
        addTableFunctionWithCombinator(EXPLODE_JSON_ARRAY_DOUBLE, Type.DOUBLE, Function.NullableMode.DEPEND_ON_ARGUMENT,
                Lists.newArrayList(Type.VARCHAR), false,
                "_ZN5doris19DummyTableFunctions25explode_json_array_doubleEPN9doris_udf15FunctionContextERKNS1_9StringValE");

        initTableFunctionListWithCombinator(EXPLODE_JSON_ARRAY_STRING);
        addTableFunctionWithCombinator(EXPLODE_JSON_ARRAY_STRING, Type.VARCHAR,
                Function.NullableMode.DEPEND_ON_ARGUMENT, Lists.newArrayList(Type.VARCHAR), false,
                "_ZN5doris19DummyTableFunctions25explode_json_array_stringEPN9doris_udf15FunctionContextERKNS1_9StringValE");

        initTableFunctionListWithCombinator(EXPLODE_NUMBERS);
        addTableFunctionWithCombinator(EXPLODE_NUMBERS, Type.INT, Function.NullableMode.DEPEND_ON_ARGUMENT,
                Lists.newArrayList(Type.INT), false,
                "_ZN5doris19DummyTableFunctions22explode_numbersEPN9doris_udf15FunctionContextERKNS1_9IntValE");

        initTableFunctionListWithCombinator(EXPLODE);
        for (Type subType : Type.getArraySubTypes()) {
            addTableFunctionWithCombinator(EXPLODE, subType, Function.NullableMode.ALWAYS_NULLABLE,
                    Lists.newArrayList(new ArrayType(subType)), false,
                    "_ZN5doris19DummyTableFunctions7explodeEPN9doris_udf15FunctionContextERKNS1_13CollectionValE");
        }
    }

    public boolean isAggFunctionName(String name) {
        return aggFunctionNames.contains(name);
    }
}<|MERGE_RESOLUTION|>--- conflicted
+++ resolved
@@ -67,11 +67,8 @@
     // Including now(), curdate(), etc..
     private ImmutableSet<String> nondeterministicFunctions;
 
-<<<<<<< HEAD
-=======
     private HashSet<String> aggFunctionNames = new HashSet<>();
 
->>>>>>> 7bda49b5
     private boolean inited = false;
 
     public FunctionSet() {
@@ -125,138 +122,6 @@
         return nullResultWithOneNullParamFunctions.contains(funcName);
     }
 
-<<<<<<< HEAD
-    private static final Map<Type, String> MIN_INIT_SYMBOL =
-            ImmutableMap.<Type, String>builder()
-                    .put(Type.BOOLEAN,
-                            "8min_initIN9doris_udf10BooleanValEEEvPNS2_15FunctionContextEPT_")
-                    .put(Type.TINYINT,
-                            "8min_initIN9doris_udf10TinyIntValEEEvPNS2_15FunctionContextEPT_")
-                    .put(Type.SMALLINT,
-                            "8min_initIN9doris_udf11SmallIntValEEEvPNS2_15FunctionContextEPT_")
-                    .put(Type.INT,
-                            "8min_initIN9doris_udf6IntValEEEvPNS2_15FunctionContextEPT_")
-                    .put(Type.BIGINT,
-                            "8min_initIN9doris_udf9BigIntValEEEvPNS2_15FunctionContextEPT_")
-                    .put(Type.FLOAT,
-                            "8min_initIN9doris_udf8FloatValEEEvPNS2_15FunctionContextEPT_")
-                    .put(Type.DOUBLE,
-                            "8min_initIN9doris_udf9DoubleValEEEvPNS2_15FunctionContextEPT_")
-                    // .put(Type.CHAR,
-                    //     "3minIN9doris_udf9StringValEEEvPNS2_15FunctionContextERKT_PS6_")
-                    .put(Type.VARCHAR,
-                            "8min_initIN9doris_udf9StringValEEEvPNS2_15FunctionContextEPT_")
-                    .put(Type.STRING,
-                            "8min_initIN9doris_udf9StringValEEEvPNS2_15FunctionContextEPT_")
-                    .put(Type.DATE,
-                            "8min_initIN9doris_udf11DateTimeValEEEvPNS2_15FunctionContextEPT_")
-                    .put(Type.DATETIME,
-                            "8min_initIN9doris_udf11DateTimeValEEEvPNS2_15FunctionContextEPT_")
-                    .put(Type.MAX_DECIMALV2_TYPE,
-                            "8min_initIN9doris_udf12DecimalV2ValEEEvPNS2_15FunctionContextEPT_")
-                    .put(Type.LARGEINT,
-                            "8min_initIN9doris_udf11LargeIntValEEEvPNS2_15FunctionContextEPT_")
-                    .build();
-
-    private static final Map<Type, String> MAX_INIT_SYMBOL =
-            ImmutableMap.<Type, String>builder()
-                    .put(Type.BOOLEAN,
-                            "8max_initIN9doris_udf10BooleanValEEEvPNS2_15FunctionContextEPT_")
-                    .put(Type.TINYINT,
-                            "8max_initIN9doris_udf10TinyIntValEEEvPNS2_15FunctionContextEPT_")
-                    .put(Type.SMALLINT,
-                            "8max_initIN9doris_udf11SmallIntValEEEvPNS2_15FunctionContextEPT_")
-                    .put(Type.INT,
-                            "8max_initIN9doris_udf6IntValEEEvPNS2_15FunctionContextEPT_")
-                    .put(Type.BIGINT,
-                            "8max_initIN9doris_udf9BigIntValEEEvPNS2_15FunctionContextEPT_")
-                    .put(Type.FLOAT,
-                            "8max_initIN9doris_udf8FloatValEEEvPNS2_15FunctionContextEPT_")
-                    .put(Type.DOUBLE,
-                            "8max_initIN9doris_udf9DoubleValEEEvPNS2_15FunctionContextEPT_")
-                    // .put(Type.CHAR,
-                    //     "3minIN9doris_udf9StringValEEEvPNS2_15FunctionContextERKT_PS6_")
-                    .put(Type.VARCHAR,
-                            "8max_initIN9doris_udf9StringValEEEvPNS2_15FunctionContextEPT_")
-                    .put(Type.STRING,
-                            "8max_initIN9doris_udf9StringValEEEvPNS2_15FunctionContextEPT_")
-                    .put(Type.DATE,
-                            "8max_initIN9doris_udf11DateTimeValEEEvPNS2_15FunctionContextEPT_")
-                    .put(Type.DATETIME,
-                            "8max_initIN9doris_udf11DateTimeValEEEvPNS2_15FunctionContextEPT_")
-                    .put(Type.MAX_DECIMALV2_TYPE,
-                            "8max_initIN9doris_udf12DecimalV2ValEEEvPNS2_15FunctionContextEPT_")
-                    .put(Type.LARGEINT,
-                            "8max_initIN9doris_udf11LargeIntValEEEvPNS2_15FunctionContextEPT_")
-                    .build();
-
-    private static final Map<Type, String> MIN_UPDATE_SYMBOL =
-            ImmutableMap.<Type, String>builder()
-                    .put(Type.BOOLEAN,
-                            "3minIN9doris_udf10BooleanValEEEvPNS2_15FunctionContextERKT_PS6_")
-                    .put(Type.TINYINT,
-                            "3minIN9doris_udf10TinyIntValEEEvPNS2_15FunctionContextERKT_PS6_")
-                    .put(Type.SMALLINT,
-                            "3minIN9doris_udf11SmallIntValEEEvPNS2_15FunctionContextERKT_PS6_")
-                    .put(Type.INT,
-                            "3minIN9doris_udf6IntValEEEvPNS2_15FunctionContextERKT_PS6_")
-                    .put(Type.BIGINT,
-                            "3minIN9doris_udf9BigIntValEEEvPNS2_15FunctionContextERKT_PS6_")
-                    .put(Type.FLOAT,
-                            "3minIN9doris_udf8FloatValEEEvPNS2_15FunctionContextERKT_PS6_")
-                    .put(Type.DOUBLE,
-                            "3minIN9doris_udf9DoubleValEEEvPNS2_15FunctionContextERKT_PS6_")
-                    // .put(Type.CHAR,
-                    //          "3minIN9doris_udf9StringValEEEvPNS2_15FunctionContextERKT_PS6_")
-                    .put(Type.VARCHAR,
-                            "3minIN9doris_udf9StringValEEEvPNS2_15FunctionContextERKT_PS6_")
-                    .put(Type.STRING,
-                            "3minIN9doris_udf9StringValEEEvPNS2_15FunctionContextERKT_PS6_")
-                    .put(Type.DATE,
-                            "3minIN9doris_udf11DateTimeValEEEvPNS2_15FunctionContextERKT_PS6_")
-                    .put(Type.DATETIME,
-                            "3minIN9doris_udf11DateTimeValEEEvPNS2_15FunctionContextERKT_PS6_")
-                    .put(Type.MAX_DECIMALV2_TYPE,
-                            "3minIN9doris_udf12DecimalV2ValEEEvPNS2_15FunctionContextERKT_PS6_")
-                    .put(Type.LARGEINT,
-                            "3minIN9doris_udf11LargeIntValEEEvPNS2_15FunctionContextERKT_PS6_")
-                    .build();
-
-    private static final Map<Type, String> MAX_UPDATE_SYMBOL =
-            ImmutableMap.<Type, String>builder()
-                .put(Type.BOOLEAN,
-                    "3maxIN9doris_udf10BooleanValEEEvPNS2_15FunctionContextERKT_PS6_")
-                .put(Type.TINYINT,
-                    "3maxIN9doris_udf10TinyIntValEEEvPNS2_15FunctionContextERKT_PS6_")
-                .put(Type.SMALLINT,
-                    "3maxIN9doris_udf11SmallIntValEEEvPNS2_15FunctionContextERKT_PS6_")
-                .put(Type.INT,
-                    "3maxIN9doris_udf6IntValEEEvPNS2_15FunctionContextERKT_PS6_")
-                .put(Type.BIGINT,
-                    "3maxIN9doris_udf9BigIntValEEEvPNS2_15FunctionContextERKT_PS6_")
-                .put(Type.FLOAT,
-                    "3maxIN9doris_udf8FloatValEEEvPNS2_15FunctionContextERKT_PS6_")
-                .put(Type.DOUBLE,
-                    "3maxIN9doris_udf9DoubleValEEEvPNS2_15FunctionContextERKT_PS6_")
-                // .put(Type.CHAR,
-                //    "3maxIN9doris_udf9StringValEEEvPNS2_15FunctionContextERKT_PS6_")
-                .put(Type.VARCHAR,
-                        "3maxIN9doris_udf9StringValEEEvPNS2_15FunctionContextERKT_PS6_")
-                .put(Type.STRING,
-                        "3maxIN9doris_udf9StringValEEEvPNS2_15FunctionContextERKT_PS6_")
-                .put(Type.DATE,
-                    "3maxIN9doris_udf11DateTimeValEEEvPNS2_15FunctionContextERKT_PS6_")
-                .put(Type.DATETIME,
-                    "3maxIN9doris_udf11DateTimeValEEEvPNS2_15FunctionContextERKT_PS6_")
-                .put(Type.MAX_DECIMALV2_TYPE,
-                    "3maxIN9doris_udf12DecimalV2ValEEEvPNS2_15FunctionContextERKT_PS6_")
-                .put(Type.LARGEINT,
-                    "3maxIN9doris_udf11LargeIntValEEEvPNS2_15FunctionContextERKT_PS6_")
-               .build();
-
-
-=======
->>>>>>> 7bda49b5
     private static final Map<Type, Type> MULTI_DISTINCT_SUM_RETURN_TYPE =
              ImmutableMap.<Type, Type>builder()
                     .put(Type.TINYINT, Type.BIGINT)
@@ -304,352 +169,11 @@
                         "16knuth_var_updateEPN9doris_udf15FunctionContextERKNS1_12DecimalV2ValEPNS1_9StringValE")
                 .build();
 
-<<<<<<< HEAD
-    private static final Map<Type, String> STDDEV_MERGE_SYMBOL =
-            ImmutableMap.<Type, String>builder()
-                .put(Type.TINYINT,
-                        "15knuth_var_mergeEPN9doris_udf15FunctionContextERKNS1_9StringValEPS4_")
-                .put(Type.SMALLINT,
-                        "15knuth_var_mergeEPN9doris_udf15FunctionContextERKNS1_9StringValEPS4_")
-                .put(Type.INT,
-                        "15knuth_var_mergeEPN9doris_udf15FunctionContextERKNS1_9StringValEPS4_")
-                .put(Type.BIGINT,
-                        "15knuth_var_mergeEPN9doris_udf15FunctionContextERKNS1_9StringValEPS4_")
-                .put(Type.FLOAT,
-                        "15knuth_var_mergeEPN9doris_udf15FunctionContextERKNS1_9StringValEPS4_")
-                .put(Type.DOUBLE,
-                        "15knuth_var_mergeEPN9doris_udf15FunctionContextERKNS1_9StringValEPS4_")
-                .put(Type.MAX_DECIMALV2_TYPE,
-                        "25decimalv2_knuth_var_mergeEPN9doris_udf15FunctionContextERKNS1_9StringValEPS4_")
-                .build();
-
-    private static final Map<Type, String> STDDEV_FINALIZE_SYMBOL =
-            ImmutableMap.<Type, String>builder()
-                .put(Type.TINYINT,
-                        "21knuth_stddev_finalizeEPN9doris_udf15FunctionContextERKNS1_9StringValE")
-                .put(Type.SMALLINT,
-                        "21knuth_stddev_finalizeEPN9doris_udf15FunctionContextERKNS1_9StringValE")
-                .put(Type.INT,
-                        "21knuth_stddev_finalizeEPN9doris_udf15FunctionContextERKNS1_9StringValE")
-                .put(Type.BIGINT,
-                        "21knuth_stddev_finalizeEPN9doris_udf15FunctionContextERKNS1_9StringValE")
-                .put(Type.FLOAT,
-                        "21knuth_stddev_finalizeEPN9doris_udf15FunctionContextERKNS1_9StringValE")
-                .put(Type.DOUBLE,
-                        "21knuth_stddev_finalizeEPN9doris_udf15FunctionContextERKNS1_9StringValE")
-                .put(Type.MAX_DECIMALV2_TYPE,
-                        "31decimalv2_knuth_stddev_finalizeEPN9doris_udf15FunctionContextERKNS1_9StringValE")
-                .build();
-
-    private static final Map<Type, String> STDDEV_POP_FINALIZE_SYMBOL =
-            ImmutableMap.<Type, String>builder()
-                    .put(Type.TINYINT,
-                            "25knuth_stddev_pop_finalizeEPN9doris_udf15FunctionContextERKNS1_9StringValE")
-                    .put(Type.SMALLINT,
-                            "25knuth_stddev_pop_finalizeEPN9doris_udf15FunctionContextERKNS1_9StringValE")
-                    .put(Type.INT,
-                            "25knuth_stddev_pop_finalizeEPN9doris_udf15FunctionContextERKNS1_9StringValE")
-                    .put(Type.BIGINT,
-                            "25knuth_stddev_pop_finalizeEPN9doris_udf15FunctionContextERKNS1_9StringValE")
-                    .put(Type.FLOAT,
-                            "25knuth_stddev_pop_finalizeEPN9doris_udf15FunctionContextERKNS1_9StringValE")
-                    .put(Type.DOUBLE,
-                            "25knuth_stddev_pop_finalizeEPN9doris_udf15FunctionContextERKNS1_9StringValE")
-                    .put(Type.MAX_DECIMALV2_TYPE,
-                            "35decimalv2_knuth_stddev_pop_finalizeEPN9doris_udf15FunctionContextERKNS1_9StringValE")
-                    .build();
-
-
-    private static final Map<Type, String> VAR_FINALIZE_SYMBOL =
-            ImmutableMap.<Type, String>builder()
-                .put(Type.TINYINT,
-                        "18knuth_var_finalizeEPN9doris_udf15FunctionContextERKNS1_9StringValE")
-                .put(Type.SMALLINT,
-                        "18knuth_var_finalizeEPN9doris_udf15FunctionContextERKNS1_9StringValE")
-                .put(Type.INT,
-                        "18knuth_var_finalizeEPN9doris_udf15FunctionContextERKNS1_9StringValE")
-                .put(Type.BIGINT,
-                        "18knuth_var_finalizeEPN9doris_udf15FunctionContextERKNS1_9StringValE")
-                .put(Type.FLOAT,
-                        "18knuth_var_finalizeEPN9doris_udf15FunctionContextERKNS1_9StringValE")
-                .put(Type.DOUBLE,
-                        "18knuth_var_finalizeEPN9doris_udf15FunctionContextERKNS1_9StringValE")
-                .put(Type.MAX_DECIMALV2_TYPE,
-                        "28decimalv2_knuth_var_finalizeEPN9doris_udf15FunctionContextERKNS1_9StringValE")
-                .build();
-
-
-    private static final Map<Type, String> VAR_POP_FINALIZE_SYMBOL =
-            ImmutableMap.<Type, String>builder()
-                .put(Type.TINYINT,
-                        "22knuth_var_pop_finalizeEPN9doris_udf15FunctionContextERKNS1_9StringValE")
-                .put(Type.SMALLINT,
-                        "22knuth_var_pop_finalizeEPN9doris_udf15FunctionContextERKNS1_9StringValE")
-                .put(Type.INT,
-                        "22knuth_var_pop_finalizeEPN9doris_udf15FunctionContextERKNS1_9StringValE")
-                .put(Type.BIGINT,
-                        "22knuth_var_pop_finalizeEPN9doris_udf15FunctionContextERKNS1_9StringValE")
-                .put(Type.FLOAT,
-                        "22knuth_var_pop_finalizeEPN9doris_udf15FunctionContextERKNS1_9StringValE")
-                .put(Type.DOUBLE,
-                        "22knuth_var_pop_finalizeEPN9doris_udf15FunctionContextERKNS1_9StringValE")
-                .put(Type.MAX_DECIMALV2_TYPE,
-                        "32decimalv2_knuth_var_pop_finalizeEPN9doris_udf15FunctionContextERKNS1_9StringValE")
-                .build();
-
-=======
->>>>>>> 7bda49b5
     public static final String HLL_HASH = "hll_hash";
     public static final String HLL_UNION = "hll_union";
     public static final String HLL_UNION_AGG = "hll_union_agg";
     public static final String HLL_RAW_AGG = "hll_raw_agg";
     public static final String HLL_CARDINALITY = "hll_cardinality";
-<<<<<<< HEAD
-
-    private static final Map<Type, String> HLL_UPDATE_SYMBOL =
-            ImmutableMap.<Type, String>builder()
-                .put(Type.BOOLEAN,
-                    "10hll_updateIN9doris_udf10BooleanValEEEvPNS2_15FunctionContextERKT_PNS2_9StringValE")
-                .put(Type.TINYINT,
-                    "10hll_updateIN9doris_udf10TinyIntValEEEvPNS2_15FunctionContextERKT_PNS2_9StringValE")
-                .put(Type.SMALLINT,
-                    "10hll_updateIN9doris_udf11SmallIntValEEEvPNS2_15FunctionContextERKT_PNS2_9StringValE")
-                .put(Type.INT,
-                    "10hll_updateIN9doris_udf6IntValEEEvPNS2_15FunctionContextERKT_PNS2_9StringValE")
-                .put(Type.BIGINT,
-                    "10hll_updateIN9doris_udf9BigIntValEEEvPNS2_15FunctionContextERKT_PNS2_9StringValE")
-                .put(Type.FLOAT,
-                    "10hll_updateIN9doris_udf8FloatValEEEvPNS2_15FunctionContextERKT_PNS2_9StringValE")
-                .put(Type.DOUBLE,
-                    "10hll_updateIN9doris_udf9DoubleValEEEvPNS2_15FunctionContextERKT_PNS2_9StringValE")
-                // .put(Type.CHAR,
-                //    "10hll_updateIN9doris_udf9StringValEEEvPNS2_15FunctionContextERKT_PS3_")
-                .put(Type.VARCHAR,
-                    "10hll_updateIN9doris_udf9StringValEEEvPNS2_15FunctionContextERKT_PS3_")
-                .put(Type.STRING,
-                    "10hll_updateIN9doris_udf9StringValEEEvPNS2_15FunctionContextERKT_PS3_")
-                .put(Type.DATE,
-                    "10hll_updateIN9doris_udf11DateTimeValEEEvPNS2_15FunctionContextERKT_PNS2_9StringValE")
-                .put(Type.DATETIME,
-                    "10hll_updateIN9doris_udf11DateTimeValEEEvPNS2_15FunctionContextERKT_PNS2_9StringValE")
-                .put(Type.MAX_DECIMALV2_TYPE,
-                    "10hll_updateIN9doris_udf12DecimalV2ValEEEvPNS2_15FunctionContextERKT_PNS2_9StringValE")
-                .put(Type.LARGEINT,
-                    "10hll_updateIN9doris_udf11LargeIntValEEEvPNS2_15FunctionContextERKT_PNS2_9StringValE")
-                .build();
-
-    private static final Map<Type, String> OFFSET_FN_INIT_SYMBOL =
-            ImmutableMap.<Type, String>builder()
-                .put(Type.BOOLEAN,
-                     "14offset_fn_initIN9doris_udf10BooleanValEEEvPNS2_15FunctionContextEPT_")
-                .put(Type.MAX_DECIMALV2_TYPE,
-                     "14offset_fn_initIN9doris_udf12DecimalV2ValEEEvPNS2_15FunctionContextEPT_")
-                .put(Type.TINYINT,
-                     "14offset_fn_initIN9doris_udf10TinyIntValEEEvPNS2_15FunctionContextEPT_")
-                .put(Type.SMALLINT,
-                     "14offset_fn_initIN9doris_udf11SmallIntValEEEvPNS2_15FunctionContextEPT_")
-                .put(Type.DATE,
-                     "14offset_fn_initIN9doris_udf11DateTimeValEEEvPNS2_15FunctionContextEPT_")
-                .put(Type.DATETIME,
-                     "14offset_fn_initIN9doris_udf11DateTimeValEEEvPNS2_15FunctionContextEPT_")
-                .put(Type.INT,
-                     "14offset_fn_initIN9doris_udf6IntValEEEvPNS2_15FunctionContextEPT_")
-                .put(Type.FLOAT,
-                     "14offset_fn_initIN9doris_udf8FloatValEEEvPNS2_15FunctionContextEPT_")
-                .put(Type.BIGINT,
-                     "14offset_fn_initIN9doris_udf9BigIntValEEEvPNS2_15FunctionContextEPT_")
-                .put(Type.DOUBLE,
-                     "14offset_fn_initIN9doris_udf9DoubleValEEEvPNS2_15FunctionContextEPT_")
-                // .put(Type.CHAR,
-                //     "14offset_fn_initIN9doris_udf9StringValEEEvPNS2_15FunctionContextEPT_")
-                .put(Type.VARCHAR,
-                     "14offset_fn_initIN9doris_udf9StringValEEEvPNS2_15FunctionContextEPT_")
-                .put(Type.STRING,
-                     "14offset_fn_initIN9doris_udf9StringValEEEvPNS2_15FunctionContextEPT_")
-                .put(Type.LARGEINT,
-                     "14offset_fn_initIN9doris_udf11LargeIntValEEEvPNS2_15FunctionContextEPT_")
-
-                .build();
-
-    private static final Map<Type, String> OFFSET_FN_UPDATE_SYMBOL =
-            ImmutableMap.<Type, String>builder()
-                .put(Type.BOOLEAN,
-                     "16offset_fn_updateIN9doris_udf10BooleanValEEEvPNS2_15FunctionContextERKT_RKNS2_9BigIntValES8_PS6_")
-                .put(Type.MAX_DECIMALV2_TYPE,
-                     "16offset_fn_updateIN9doris_udf12DecimalV2ValEEEvPNS2_15FunctionContextERKT_RKNS2_9BigIntValES8_PS6_")
-                .put(Type.TINYINT,
-                     "16offset_fn_updateIN9doris_udf10TinyIntValEEEvPNS2_15"
-                     + "FunctionContextERKT_RKNS2_9BigIntValES8_PS6_")
-                .put(Type.SMALLINT,
-                     "16offset_fn_updateIN9doris_udf11SmallIntValEEEvPNS2_15"
-                     + "FunctionContextERKT_RKNS2_9BigIntValES8_PS6_")
-                .put(Type.DATE,
-                     "16offset_fn_updateIN9doris_udf11DateTimeValEEEvPNS2_15"
-                     + "FunctionContextERKT_RKNS2_9BigIntValES8_PS6_")
-                .put(Type.DATETIME,
-                     "16offset_fn_updateIN9doris_udf11DateTimeValEEEvPNS2_15"
-                     + "FunctionContextERKT_RKNS2_9BigIntValES8_PS6_")
-                .put(Type.INT,
-                     "16offset_fn_updateIN9doris_udf6IntValEEEvPNS2_15FunctionContextERKT_RKNS2_9BigIntValES8_PS6_")
-                .put(Type.FLOAT,
-                     "16offset_fn_updateIN9doris_udf8FloatValEEEvPNS2_15FunctionContextERKT_RKNS2_9BigIntValES8_PS6_")
-                .put(Type.BIGINT,
-                     "16offset_fn_updateIN9doris_udf9BigIntValEEEvPNS2_15FunctionContextERKT_RKS3_S8_PS6_")
-                .put(Type.DOUBLE,
-                     "16offset_fn_updateIN9doris_udf9DoubleValEEEvPNS2_15FunctionContextERKT_RKNS2_9BigIntValES8_PS6_")
-                // .put(Type.CHAR,
-                //     "16offset_fn_updateIN9doris_udf9StringValEEEvPNS2_15FunctionContextERKT_RKNS2_9BigIntValES8_PS6_")
-                .put(Type.VARCHAR,
-                     "16offset_fn_updateIN9doris_udf9StringValEEEvPNS2_15FunctionContextERKT_RKNS2_9BigIntValES8_PS6_")
-                .put(Type.STRING,
-                     "16offset_fn_updateIN9doris_udf9StringValEEEvPNS2_15FunctionContextERKT_RKNS2_9BigIntValES8_PS6_")
-                .put(Type.LARGEINT,
-                     "16offset_fn_updateIN9doris_udf11LargeIntValEEEvPNS2_15"
-                     + "FunctionContextERKT_RKNS2_9BigIntValES8_PS6_")
-                .build();
-
-    private static final Map<Type, String> LAST_VALUE_UPDATE_SYMBOL =
-            ImmutableMap.<Type, String>builder()
-                    .put(Type.BOOLEAN,
-                            "15last_val_updateIN9doris_udf10BooleanValEEEvPNS2_15FunctionContextERKT_PS6_")
-                    .put(Type.MAX_DECIMALV2_TYPE,
-                            "15last_val_updateIN9doris_udf12DecimalV2ValEEEvPNS2_15FunctionContextERKT_PS6_")
-                    .put(Type.TINYINT,
-                            "15last_val_updateIN9doris_udf10TinyIntValEEEvPNS2_15FunctionContextERKT_PS6_")
-                    .put(Type.SMALLINT,
-                            "15last_val_updateIN9doris_udf11SmallIntValEEEvPNS2_15FunctionContextERKT_PS6_")
-                    .put(Type.DATE,
-                            "15last_val_updateIN9doris_udf11DateTimeValEEEvPNS2_15FunctionContextERKT_PS6_")
-                    .put(Type.DATETIME,
-                            "15last_val_updateIN9doris_udf11DateTimeValEEEvPNS2_15FunctionContextERKT_PS6_")
-                    .put(Type.INT,
-                            "15last_val_updateIN9doris_udf6IntValEEEvPNS2_15FunctionContextERKT_PS6_")
-                    .put(Type.FLOAT,
-                             "15last_val_updateIN9doris_udf8FloatValEEEvPNS2_15FunctionContextERKT_PS6_")
-                    .put(Type.BIGINT,
-                             "15last_val_updateIN9doris_udf9BigIntValEEEvPNS2_15FunctionContextERKT_PS6_")
-                    .put(Type.DOUBLE,
-                            "15last_val_updateIN9doris_udf9DoubleValEEEvPNS2_15FunctionContextERKT_PS6_")
-                    // .put(Type.CHAR,
-                    //         "15last_val_updateIN9doris_udf9StringValEEEvPNS2_15FunctionContextERKT_PS6_")
-                    .put(Type.VARCHAR,
-                            "15last_val_updateIN9doris_udf9StringValEEEvPNS2_15FunctionContextERKT_PS6_")
-                    .put(Type.STRING,
-                            "15last_val_updateIN9doris_udf9StringValEEEvPNS2_15FunctionContextERKT_PS6_")
-                    .put(Type.LARGEINT,
-                            "15last_val_updateIN9doris_udf11LargeIntValEEEvPNS2_15FunctionContextERKT_PS6_")
-                    .build();
-
-    private static final Map<Type, String> FIRST_VALUE_REWRITE_UPDATE_SYMBOL =
-            ImmutableMap.<Type, String>builder()
-                    .put(Type.BOOLEAN,
-                            "24first_val_rewrite_updateIN9doris_udf10BooleanValEEEvPNS2_15"
-                                    + "FunctionContextERKT_RKNS2_9BigIntValEPS6_")
-                    .put(Type.MAX_DECIMALV2_TYPE,
-                            "24first_val_rewrite_updateIN9doris_udf12DecimalV2ValEEEvPNS2_15"
-                                    + "FunctionContextERKT_RKNS2_9BigIntValEPS6_")
-                    .put(Type.TINYINT,
-                            "24first_val_rewrite_updateIN9doris_udf10TinyIntValEEEvPNS2_15"
-                                    + "FunctionContextERKT_RKNS2_9BigIntValEPS6_")
-                    .put(Type.SMALLINT,
-                             "24first_val_rewrite_updateIN9doris_udf11SmallIntValEEEvPNS2_15"
-                                    + "FunctionContextERKT_RKNS2_9BigIntValEPS6_")
-                    .put(Type.DATE,
-                            "24first_val_rewrite_updateIN9doris_udf11DateTimeValEEEvPNS2_15"
-                                    + "FunctionContextERKT_RKNS2_9BigIntValEPS6_")
-                    .put(Type.DATETIME,
-                            "24first_val_rewrite_updateIN9doris_udf11DateTimeValEEEvPNS2_15"
-                                    + "FunctionContextERKT_RKNS2_9BigIntValEPS6_")
-                    .put(Type.INT,
-                            "24first_val_rewrite_updateIN9doris_udf6IntValEEEvPNS2_15"
-                                    + "FunctionContextERKT_RKNS2_9BigIntValEPS6_")
-                    .put(Type.FLOAT,
-                            "24first_val_rewrite_updateIN9doris_udf8FloatValEEEvPNS2_15"
-                                    + "FunctionContextERKT_RKNS2_9BigIntValEPS6_")
-                    .put(Type.BIGINT,
-                            "24first_val_rewrite_updateIN9doris_udf9BigIntValEEEvPNS2_15"
-                                    + "FunctionContextERKT_RKS3_PS6_")
-                    .put(Type.DOUBLE,
-                            "24first_val_rewrite_updateIN9doris_udf9DoubleValEEEvPNS2_15"
-                                    + "FunctionContextERKT_RKNS2_9BigIntValEPS6_")
-                    .put(Type.VARCHAR,
-                            "24first_val_rewrite_updateIN9doris_udf9StringValEEEvPNS2_15"
-                                    + "FunctionContextERKT_RKNS2_9BigIntValEPS6_")
-                    .put(Type.STRING,
-                            "24first_val_rewrite_updateIN9doris_udf9StringValEEEvPNS2_15"
-                                    + "FunctionContextERKT_RKNS2_9BigIntValEPS6_")
-                    .put(Type.LARGEINT,
-                            "24first_val_rewrite_updateIN9doris_udf11LargeIntValEEEvPNS2_15"
-                                    + "FunctionContextERKT_RKNS2_9BigIntValEPS6_")
-                    // .put(Type.VARCHAR,
-                    //         "15last_val_updateIN9doris_udf9StringValEEEvPNS2_15FunctionContextERKT_PS6_")
-                    .build();
-
-    private static final Map<Type, String> LAST_VALUE_REMOVE_SYMBOL =
-            ImmutableMap.<Type, String>builder()
-                    .put(Type.BOOLEAN,
-                            "15last_val_removeIN9doris_udf10BooleanValEEEvPNS2_15FunctionContextERKT_PS6_")
-                    .put(Type.MAX_DECIMALV2_TYPE,
-                            "15last_val_removeIN9doris_udf12DecimalV2ValEEEvPNS2_15FunctionContextERKT_PS6_")
-                    .put(Type.TINYINT,
-                            "15last_val_removeIN9doris_udf10TinyIntValEEEvPNS2_15FunctionContextERKT_PS6_")
-                    .put(Type.SMALLINT,
-                            "15last_val_removeIN9doris_udf11SmallIntValEEEvPNS2_15FunctionContextERKT_PS6_")
-                    .put(Type.DATE,
-                             "15last_val_removeIN9doris_udf11DateTimeValEEEvPNS2_15FunctionContextERKT_PS6_")
-                    .put(Type.DATETIME,
-                            "15last_val_removeIN9doris_udf11DateTimeValEEEvPNS2_15FunctionContextERKT_PS6_")
-                    .put(Type.INT,
-                            "15last_val_removeIN9doris_udf6IntValEEEvPNS2_15FunctionContextERKT_PS6_")
-                    .put(Type.FLOAT,
-                            "15last_val_removeIN9doris_udf8FloatValEEEvPNS2_15FunctionContextERKT_PS6_")
-                    .put(Type.BIGINT,
-                            "15last_val_removeIN9doris_udf9BigIntValEEEvPNS2_15FunctionContextERKT_PS6_")
-                    .put(Type.DOUBLE,
-                            "15last_val_removeIN9doris_udf9DoubleValEEEvPNS2_15FunctionContextERKT_PS6_")
-                    // .put(Type.CHAR,
-                    //         "15last_val_removeIN9doris_udf9StringValEEEvPNS2_15FunctionContextERKT_PS6_")
-                    .put(Type.VARCHAR,
-                            "15last_val_removeIN9doris_udf9StringValEEEvPNS2_15FunctionContextERKT_PS6_")
-                    .put(Type.STRING,
-                            "15last_val_removeIN9doris_udf9StringValEEEvPNS2_15FunctionContextERKT_PS6_")
-                    .put(Type.LARGEINT,
-                            "15last_val_removeIN9doris_udf11LargeIntValEEEvPNS2_15FunctionContextERKT_PS6_")
-                    .build();
-
-    private static final Map<Type, String> FIRST_VALUE_UPDATE_SYMBOL =
-            ImmutableMap.<Type, String>builder()
-                    .put(Type.BOOLEAN,
-                            "16first_val_updateIN9doris_udf10BooleanValEEEvPNS2_15FunctionContextERKT_PS6_")
-                    .put(Type.MAX_DECIMALV2_TYPE,
-                            "16first_val_updateIN9doris_udf12DecimalV2ValEEEvPNS2_15FunctionContextERKT_PS6_")
-                    .put(Type.TINYINT,
-                            "16first_val_updateIN9doris_udf10TinyIntValEEEvPNS2_15FunctionContextERKT_PS6_")
-                    .put(Type.SMALLINT,
-                            "16first_val_updateIN9doris_udf11SmallIntValEEEvPNS2_15FunctionContextERKT_PS6_")
-                    .put(Type.DATE,
-                            "16first_val_updateIN9doris_udf11DateTimeValEEEvPNS2_15FunctionContextERKT_PS6_")
-                    .put(Type.DATETIME,
-                            "16first_val_updateIN9doris_udf11DateTimeValEEEvPNS2_15FunctionContextERKT_PS6_")
-                    .put(Type.INT,
-                            "16first_val_updateIN9doris_udf6IntValEEEvPNS2_15FunctionContextERKT_PS6_")
-                    .put(Type.FLOAT,
-                            "16first_val_updateIN9doris_udf8FloatValEEEvPNS2_15FunctionContextERKT_PS6_")
-                    .put(Type.BIGINT,
-                            "16first_val_updateIN9doris_udf9BigIntValEEEvPNS2_15FunctionContextERKT_PS6_")
-                    .put(Type.DOUBLE,
-                            "16first_val_updateIN9doris_udf9DoubleValEEEvPNS2_15FunctionContextERKT_PS6_")
-                    // .put(Type.CHAR,
-                    //         "16first_val_updateIN9doris_udf9StringValEEEvPNS2_15FunctionContextERKT_PS6_")
-                    .put(Type.VARCHAR,
-                            "16first_val_updateIN9doris_udf9StringValEEEvPNS2_15FunctionContextERKT_PS6_")
-                    .put(Type.STRING,
-                            "16first_val_updateIN9doris_udf9StringValEEEvPNS2_15FunctionContextERKT_PS6_")
-                    .put(Type.LARGEINT,
-                            "16first_val_updateIN9doris_udf11LargeIntValEEEvPNS2_15FunctionContextERKT_PS6_")
-                    .build();
-=======
->>>>>>> 7bda49b5
 
     public static final String TO_BITMAP = "to_bitmap";
     public static final String TO_BITMAP_WITH_CHECK = "to_bitmap_with_check";
@@ -676,169 +200,6 @@
     public static final String COLLECT_SET = "collect_set";
     public static final String HISTOGRAM = "histogram";
     public static final String HIST = "hist";
-<<<<<<< HEAD
-
-    private static final Map<Type, String> BITMAP_UNION_INT_SYMBOL =
-            ImmutableMap.<Type, String>builder()
-                    .put(Type.TINYINT,
-                            "_ZN5doris15BitmapFunctions17bitmap_update_intIN9doris_udf10TinyIntValEEEvPNS2_15FunctionContextERKT_PNS2_9StringValE")
-                    .put(Type.SMALLINT,
-                            "_ZN5doris15BitmapFunctions17bitmap_update_intIN9doris_udf11SmallIntValEEEvPNS2_15FunctionContextERKT_PNS2_9StringValE")
-                    .put(Type.INT,
-                            "_ZN5doris15BitmapFunctions17bitmap_update_intIN9doris_udf6IntValEEEvPNS2_15FunctionContextERKT_PNS2_9StringValE")
-                    .build();
-
-    private static final Map<Type, String> BITMAP_INTERSECT_INIT_SYMBOL =
-            ImmutableMap.<Type, String>builder()
-                    .put(Type.TINYINT,
-                            "_ZN5doris15BitmapFunctions21bitmap_intersect_initIaN9doris_udf10TinyIntValEEEvPNS2_15FunctionContextEPNS2_9StringValE")
-                    .put(Type.SMALLINT,
-                            "_ZN5doris15BitmapFunctions21bitmap_intersect_initIsN9doris_udf11SmallIntValEEEvPNS2_15FunctionContextEPNS2_9StringValE")
-                    .put(Type.INT,
-                            "_ZN5doris15BitmapFunctions21bitmap_intersect_initIiN9doris_udf6IntValEEEvPNS2_15FunctionContextEPNS2_9StringValE")
-                    .put(Type.BIGINT,
-                            "_ZN5doris15BitmapFunctions21bitmap_intersect_initIlN9doris_udf9BigIntValEEEvPNS2_15FunctionContextEPNS2_9StringValE")
-                    .put(Type.LARGEINT,
-                            "_ZN5doris15BitmapFunctions21bitmap_intersect_initInN9doris_udf11LargeIntValEEEvPNS2_15FunctionContextEPNS2_9StringValE")
-                    .put(Type.FLOAT,
-                            "_ZN5doris15BitmapFunctions21bitmap_intersect_initIfN9doris_udf8FloatValEEEvPNS2_15FunctionContextEPNS2_9StringValE")
-                    .put(Type.DOUBLE,
-                            "_ZN5doris15BitmapFunctions21bitmap_intersect_initIdN9doris_udf9DoubleValEEEvPNS2_15FunctionContextEPNS2_9StringValE")
-                    .put(Type.DATE,
-                            "_ZN5doris15BitmapFunctions21bitmap_intersect_initINS_13DateTimeValueEN9doris_udf11DateTimeValEEEvPNS3_15FunctionContextEPNS3_9StringValE")
-                    .put(Type.DATETIME,
-                            "_ZN5doris15BitmapFunctions21bitmap_intersect_initINS_13DateTimeValueEN9doris_udf11DateTimeValEEEvPNS3_15FunctionContextEPNS3_9StringValE")
-                    .put(Type.MAX_DECIMALV2_TYPE,
-                            "_ZN5doris15BitmapFunctions21bitmap_intersect_initINS_14DecimalV2ValueEN9doris_udf12DecimalV2ValEEEvPNS3_15FunctionContextEPNS3_9StringValE")
-                    .put(Type.CHAR,
-                            "_ZN5doris15BitmapFunctions21bitmap_intersect_initINS_11StringValueEN9doris_udf9StringValEEEvPNS3_15FunctionContextEPS4_")
-                    .put(Type.VARCHAR,
-                            "_ZN5doris15BitmapFunctions21bitmap_intersect_initINS_11StringValueEN9doris_udf9StringValEEEvPNS3_15FunctionContextEPS4_")
-                    .put(Type.STRING,
-                            "_ZN5doris15BitmapFunctions21bitmap_intersect_initINS_11StringValueEN9doris_udf9StringValEEEvPNS3_15FunctionContextEPS4_")
-                    .build();
-
-    private static final Map<Type, String> BITMAP_INTERSECT_UPDATE_SYMBOL =
-            ImmutableMap.<Type, String>builder()
-                    .put(Type.TINYINT,
-                            "_ZN5doris15BitmapFunctions23bitmap_intersect_updateIaN9doris_udf10TinyIntValEEEvPNS2_15FunctionContextERKNS2_9StringValERKT0_iPSA_PS7_")
-                    .put(Type.SMALLINT,
-                            "_ZN5doris15BitmapFunctions23bitmap_intersect_updateIsN9doris_udf11SmallIntValEEEvPNS2_15FunctionContextERKNS2_9StringValERKT0_iPSA_PS7_")
-                    .put(Type.INT,
-                            "_ZN5doris15BitmapFunctions23bitmap_intersect_updateIiN9doris_udf6IntValEEEvPNS2_15FunctionContextERKNS2_9StringValERKT0_iPSA_PS7_")
-                    .put(Type.BIGINT,
-                            "_ZN5doris15BitmapFunctions23bitmap_intersect_updateIlN9doris_udf9BigIntValEEEvPNS2_15FunctionContextERKNS2_9StringValERKT0_iPSA_PS7_")
-                    .put(Type.LARGEINT,
-                            "_ZN5doris15BitmapFunctions23bitmap_intersect_updateInN9doris_udf11LargeIntValEEEvPNS2_15FunctionContextERKNS2_9StringValERKT0_iPSA_PS7_")
-                    .put(Type.FLOAT,
-                            "_ZN5doris15BitmapFunctions23bitmap_intersect_updateIfN9doris_udf8FloatValEEEvPNS2_15FunctionContextERKNS2_9StringValERKT0_iPSA_PS7_")
-                    .put(Type.DOUBLE,
-                            "_ZN5doris15BitmapFunctions23bitmap_intersect_updateIdN9doris_udf9DoubleValEEEvPNS2_15FunctionContextERKNS2_9StringValERKT0_iPSA_PS7_")
-                    .put(Type.DATE,
-                            "_ZN5doris15BitmapFunctions23bitmap_intersect_updateINS_13DateTimeValueEN9doris_udf11DateTimeValEEEvPNS3_15FunctionContextERKNS3_9StringValERKT0_iPSB_PS8_")
-                    .put(Type.DATETIME,
-                            "_ZN5doris15BitmapFunctions23bitmap_intersect_updateINS_13DateTimeValueEN9doris_udf11DateTimeValEEEvPNS3_15FunctionContextERKNS3_9StringValERKT0_iPSB_PS8_")
-                    .put(Type.MAX_DECIMALV2_TYPE,
-                            "_ZN5doris15BitmapFunctions23bitmap_intersect_updateINS_14DecimalV2ValueEN9doris_udf12DecimalV2ValEEEvPNS3_15FunctionContextERKNS3_9StringValERKT0_iPSB_PS8_")
-                    .put(Type.CHAR,
-                            "_ZN5doris15BitmapFunctions23bitmap_intersect_updateINS_11StringValueEN9doris_udf9StringValEEEvPNS3_15FunctionContextERKS4_RKT0_iPSA_PS7_")
-                    .put(Type.VARCHAR,
-                            "_ZN5doris15BitmapFunctions23bitmap_intersect_updateINS_11StringValueEN9doris_udf9StringValEEEvPNS3_15FunctionContextERKS4_RKT0_iPSA_PS7_")
-                    .put(Type.STRING,
-                            "_ZN5doris15BitmapFunctions23bitmap_intersect_updateINS_11StringValueEN9doris_udf9StringValEEEvPNS3_15FunctionContextERKS4_RKT0_iPSA_PS7_")
-                    .build();
-
-    private static final Map<Type, String> BITMAP_INTERSECT_MERGE_SYMBOL =
-            ImmutableMap.<Type, String>builder()
-                    .put(Type.TINYINT,
-                            "_ZN5doris15BitmapFunctions22bitmap_intersect_mergeIaEEvPN9doris_udf15FunctionContextERKNS2_9StringValEPS6_")
-                    .put(Type.SMALLINT,
-                            "_ZN5doris15BitmapFunctions22bitmap_intersect_mergeIsEEvPN9doris_udf15FunctionContextERKNS2_9StringValEPS6_")
-                    .put(Type.INT,
-                            "_ZN5doris15BitmapFunctions22bitmap_intersect_mergeIiEEvPN9doris_udf15FunctionContextERKNS2_9StringValEPS6_")
-                    .put(Type.BIGINT,
-                            "_ZN5doris15BitmapFunctions22bitmap_intersect_mergeIlEEvPN9doris_udf15FunctionContextERKNS2_9StringValEPS6_")
-                    .put(Type.LARGEINT,
-                            "_ZN5doris15BitmapFunctions22bitmap_intersect_mergeInEEvPN9doris_udf15FunctionContextERKNS2_9StringValEPS6_")
-                    .put(Type.FLOAT,
-                            "_ZN5doris15BitmapFunctions22bitmap_intersect_mergeIfEEvPN9doris_udf15FunctionContextERKNS2_9StringValEPS6_")
-                    .put(Type.DOUBLE,
-                            "_ZN5doris15BitmapFunctions22bitmap_intersect_mergeIdEEvPN9doris_udf15FunctionContextERKNS2_9StringValEPS6_")
-                    .put(Type.DATE,
-                            "_ZN5doris15BitmapFunctions22bitmap_intersect_mergeINS_13DateTimeValueEEEvPN9doris_udf15FunctionContextERKNS3_9StringValEPS7_")
-                    .put(Type.DATETIME,
-                            "_ZN5doris15BitmapFunctions22bitmap_intersect_mergeINS_13DateTimeValueEEEvPN9doris_udf15FunctionContextERKNS3_9StringValEPS7_")
-                    .put(Type.MAX_DECIMALV2_TYPE,
-                            "_ZN5doris15BitmapFunctions22bitmap_intersect_mergeINS_14DecimalV2ValueEEEvPN9doris_udf15FunctionContextERKNS3_9StringValEPS7_")
-                    .put(Type.CHAR,
-                            "_ZN5doris15BitmapFunctions22bitmap_intersect_mergeINS_11StringValueEEEvPN9doris_udf15FunctionContextERKNS3_9StringValEPS7_")
-                    .put(Type.VARCHAR,
-                            "_ZN5doris15BitmapFunctions22bitmap_intersect_mergeINS_11StringValueEEEvPN9doris_udf15FunctionContextERKNS3_9StringValEPS7_")
-                    .put(Type.STRING,
-                            "_ZN5doris15BitmapFunctions22bitmap_intersect_mergeINS_11StringValueEEEvPN9doris_udf15FunctionContextERKNS3_9StringValEPS7_")
-                    .build();
-
-    private static final Map<Type, String> BITMAP_INTERSECT_SERIALIZE_SYMBOL =
-            ImmutableMap.<Type, String>builder()
-                    .put(Type.TINYINT,
-                            "_ZN5doris15BitmapFunctions26bitmap_intersect_serializeIaEEN9doris_udf9StringValEPNS2_15FunctionContextERKS3_")
-                    .put(Type.SMALLINT,
-                            "_ZN5doris15BitmapFunctions26bitmap_intersect_serializeIsEEN9doris_udf9StringValEPNS2_15FunctionContextERKS3_")
-                    .put(Type.INT,
-                            "_ZN5doris15BitmapFunctions26bitmap_intersect_serializeIiEEN9doris_udf9StringValEPNS2_15FunctionContextERKS3_")
-                    .put(Type.BIGINT,
-                            "_ZN5doris15BitmapFunctions26bitmap_intersect_serializeIlEEN9doris_udf9StringValEPNS2_15FunctionContextERKS3_")
-                    .put(Type.LARGEINT,
-                            "_ZN5doris15BitmapFunctions26bitmap_intersect_serializeInEEN9doris_udf9StringValEPNS2_15FunctionContextERKS3_")
-                    .put(Type.FLOAT,
-                            "_ZN5doris15BitmapFunctions26bitmap_intersect_serializeIfEEN9doris_udf9StringValEPNS2_15FunctionContextERKS3_")
-                    .put(Type.DOUBLE,
-                            "_ZN5doris15BitmapFunctions26bitmap_intersect_serializeIdEEN9doris_udf9StringValEPNS2_15FunctionContextERKS3_")
-                    .put(Type.DATE,
-                            "_ZN5doris15BitmapFunctions26bitmap_intersect_serializeINS_13DateTimeValueEEEN9doris_udf9StringValEPNS3_15FunctionContextERKS4_")
-                    .put(Type.DATETIME,
-                            "_ZN5doris15BitmapFunctions26bitmap_intersect_serializeINS_13DateTimeValueEEEN9doris_udf9StringValEPNS3_15FunctionContextERKS4_")
-                    .put(Type.MAX_DECIMALV2_TYPE,
-                            "_ZN5doris15BitmapFunctions26bitmap_intersect_serializeINS_14DecimalV2ValueEEEN9doris_udf9StringValEPNS3_15FunctionContextERKS4_")
-                    .put(Type.CHAR,
-                            "_ZN5doris15BitmapFunctions26bitmap_intersect_serializeINS_11StringValueEEEN9doris_udf9StringValEPNS3_15FunctionContextERKS4_")
-                    .put(Type.VARCHAR,
-                            "_ZN5doris15BitmapFunctions26bitmap_intersect_serializeINS_11StringValueEEEN9doris_udf9StringValEPNS3_15FunctionContextERKS4_")
-                     .put(Type.STRING,
-                            "_ZN5doris15BitmapFunctions26bitmap_intersect_serializeINS_11StringValueEEEN9doris_udf9StringValEPNS3_15FunctionContextERKS4_")
-                    .build();
-
-    private static final Map<Type, String> BITMAP_INTERSECT_FINALIZE_SYMBOL =
-            ImmutableMap.<Type, String>builder()
-                    .put(Type.TINYINT,
-                            "_ZN5doris15BitmapFunctions25bitmap_intersect_finalizeIaEEN9doris_udf9BigIntValEPNS2_15FunctionContextERKNS2_9StringValE")
-                    .put(Type.SMALLINT,
-                            "_ZN5doris15BitmapFunctions25bitmap_intersect_finalizeIsEEN9doris_udf9BigIntValEPNS2_15FunctionContextERKNS2_9StringValE")
-                    .put(Type.INT,
-                            "_ZN5doris15BitmapFunctions25bitmap_intersect_finalizeIiEEN9doris_udf9BigIntValEPNS2_15FunctionContextERKNS2_9StringValE")
-                    .put(Type.BIGINT,
-                            "_ZN5doris15BitmapFunctions25bitmap_intersect_finalizeIlEEN9doris_udf9BigIntValEPNS2_15FunctionContextERKNS2_9StringValE")
-                    .put(Type.LARGEINT,
-                            "_ZN5doris15BitmapFunctions25bitmap_intersect_finalizeInEEN9doris_udf9BigIntValEPNS2_15FunctionContextERKNS2_9StringValE")
-                    .put(Type.FLOAT,
-                            "_ZN5doris15BitmapFunctions25bitmap_intersect_finalizeIfEEN9doris_udf9BigIntValEPNS2_15FunctionContextERKNS2_9StringValE")
-                    .put(Type.DOUBLE,
-                            "_ZN5doris15BitmapFunctions25bitmap_intersect_finalizeIdEEN9doris_udf9BigIntValEPNS2_15FunctionContextERKNS2_9StringValE")
-                    .put(Type.DATE,
-                            "_ZN5doris15BitmapFunctions25bitmap_intersect_finalizeINS_13DateTimeValueEEEN9doris_udf9BigIntValEPNS3_15FunctionContextERKNS3_9StringValE")
-                    .put(Type.DATETIME,
-                            "_ZN5doris15BitmapFunctions25bitmap_intersect_finalizeINS_13DateTimeValueEEEN9doris_udf9BigIntValEPNS3_15FunctionContextERKNS3_9StringValE")
-                    .put(Type.MAX_DECIMALV2_TYPE,
-                            "_ZN5doris15BitmapFunctions25bitmap_intersect_finalizeINS_14DecimalV2ValueEEEN9doris_udf9BigIntValEPNS3_15FunctionContextERKNS3_9StringValE")
-                    .put(Type.CHAR,
-                            "_ZN5doris15BitmapFunctions25bitmap_intersect_finalizeINS_11StringValueEEEN9doris_udf9BigIntValEPNS3_15FunctionContextERKNS3_9StringValE")
-                    .put(Type.VARCHAR,
-                            "_ZN5doris15BitmapFunctions25bitmap_intersect_finalizeINS_11StringValueEEEN9doris_udf9BigIntValEPNS3_15FunctionContextERKNS3_9StringValE")
-                    .put(Type.STRING,
-                            "_ZN5doris15BitmapFunctions25bitmap_intersect_finalizeINS_11StringValueEEEN9doris_udf9BigIntValEPNS3_15FunctionContextERKNS3_9StringValE")
-                    .build();
-=======
->>>>>>> 7bda49b5
 
     private static final Map<Type, String> TOPN_UPDATE_SYMBOL =
             ImmutableMap.<Type, String>builder()
@@ -1011,11 +372,7 @@
             if (templateFunction instanceof ScalarFunction) {
                 ScalarFunction f = (ScalarFunction) templateFunction;
                 specializedFunction = new ScalarFunction(f.getFunctionName(), newArgTypes, newRetType.get(0), f.hasVarArgs(),
-<<<<<<< HEAD
-                        f.getSymbolName(), f.getBinaryType(), f.isUserVisible(), f.isVectorized(), f.getNullableMode());
-=======
                         f.getSymbolName(), f.getBinaryType(), f.isUserVisible(), true, f.getNullableMode());
->>>>>>> 7bda49b5
             } else {
                 throw new TypeException(templateFunction
                                 + " is not support for template since it's not a ScalarFunction");
@@ -1046,14 +403,6 @@
     }
 
     public Function resolveInferenceFunction(Function inferenceFunction, Function requestFunction) {
-<<<<<<< HEAD
-        Type[] args = requestFunction.getArgs();
-        Type newRetType = FunctionTypeDeducers.deduce(inferenceFunction.functionName(), args);
-        if (newRetType != null && inferenceFunction instanceof ScalarFunction) {
-            ScalarFunction f = (ScalarFunction) inferenceFunction;
-            return new ScalarFunction(f.getFunctionName(), Lists.newArrayList(f.getArgs()), newRetType, f.hasVarArgs(),
-                    f.getSymbolName(), f.getBinaryType(), f.isUserVisible(), f.isVectorized(), f.getNullableMode());
-=======
         Type[] inputArgs = requestFunction.getArgs();
         Type[] inferArgs = inferenceFunction.getArgs();
         Type[] newTypes = Arrays.copyOf(inputArgs, inputArgs.length);
@@ -1069,7 +418,6 @@
             ScalarFunction f = (ScalarFunction) inferenceFunction;
             return new ScalarFunction(f.getFunctionName(), Lists.newArrayList(newTypes), newRetType, f.hasVarArgs(),
                     f.getSymbolName(), f.getBinaryType(), f.isUserVisible(), true, f.getNullableMode());
->>>>>>> 7bda49b5
         }
         return null;
     }
@@ -1228,36 +576,20 @@
         for (Type complexType : Lists.newArrayList(Type.ARRAY, Type.MAP, Type.GENERIC_STRUCT)) {
             addBuiltin(AggregateFunction.createBuiltin(FunctionSet.COUNT,
                     Lists.newArrayList(complexType), Type.BIGINT, Type.BIGINT,
-<<<<<<< HEAD
-                    prefix + "18init_zero_not_nullIN9doris_udf9BigIntValEEEvPNS2_15FunctionContextEPT_",
-                    prefix + "12count_updateEPN9doris_udf15FunctionContextERKNS1_6AnyValEPNS1_9BigIntValE",
-                    prefix + "11count_mergeEPN9doris_udf15FunctionContextERKNS1_9BigIntValEPS4_",
+                    "",
+                    "",
+                    "",
                     null, null,
-                    prefix + "12count_removeEPN9doris_udf15FunctionContextERKNS1_6AnyValEPNS1_9BigIntValE",
-=======
-                    "",
-                    "",
-                    "",
-                    null, null,
-                    "",
->>>>>>> 7bda49b5
+                    "",
                     null, false, true, true, true));
 
             addBuiltin(AggregateFunction.createBuiltin(FunctionSet.COUNT,
                     Lists.newArrayList(complexType), Type.BIGINT, Type.BIGINT,
-<<<<<<< HEAD
-                    prefix + "18init_zero_not_nullIN9doris_udf9BigIntValEEEvPNS2_15FunctionContextEPT_",
-                    prefix + "12count_updateEPN9doris_udf15FunctionContextERKNS1_6AnyValEPNS1_9BigIntValE",
-                    prefix + "11count_mergeEPN9doris_udf15FunctionContextERKNS1_9BigIntValEPS4_",
+                    "",
+                    "",
+                    "",
                     null, null,
-                    prefix + "12count_removeEPN9doris_udf15FunctionContextERKNS1_6AnyValEPNS1_9BigIntValE",
-=======
-                    "",
-                    "",
-                    "",
-                    null, null,
-                    "",
->>>>>>> 7bda49b5
+                    "",
                     null, false, true, true, true));
         }
 
@@ -1453,17 +785,10 @@
                 addBuiltin(AggregateFunction.createBuiltin("multi_distinct_count", Lists.newArrayList(t),
                         Type.BIGINT,
                         Type.STRING,
-<<<<<<< HEAD
-                        prefix + "",
-                        prefix + "",
-                        prefix + "",
-                        prefix + "",
-=======
-                        "",
-                        "",
-                        "",
-                        "",
->>>>>>> 7bda49b5
+                        "",
+                        "",
+                        "",
+                        "",
                         null,
                         null,
                         "",
@@ -1603,24 +928,6 @@
                         false, true, true, true));
             }
             // Min
-<<<<<<< HEAD
-            String minMaxSerializeOrFinalize = t.isStringType() ? stringValSerializeOrFinalize : null;
-            String minMaxGetValue = t.isStringType() ? stringValGetValue : null;
-            addBuiltin(AggregateFunction.createBuiltin("min",
-                    Lists.newArrayList(t), t, t, prefix + MIN_INIT_SYMBOL.get(t),
-                    prefix + MIN_UPDATE_SYMBOL.get(t),
-                    prefix + MIN_UPDATE_SYMBOL.get(t),
-                    minMaxSerializeOrFinalize, minMaxGetValue,
-                    null, minMaxSerializeOrFinalize, true, true, false, true));
-
-            // Max
-            addBuiltin(AggregateFunction.createBuiltin("max",
-                    Lists.newArrayList(t), t, t, prefix + MAX_INIT_SYMBOL.get(t),
-                    prefix + MAX_UPDATE_SYMBOL.get(t),
-                    prefix + MAX_UPDATE_SYMBOL.get(t),
-                    minMaxSerializeOrFinalize, minMaxGetValue,
-                    null, minMaxSerializeOrFinalize, true, true, false, true));
-=======
             addBuiltin(AggregateFunction.createBuiltin("min",
                     Lists.newArrayList(t), t, t, "",
                     "",
@@ -1635,7 +942,6 @@
                     "",
                     null, null,
                     null, null, true, true, false, true));
->>>>>>> 7bda49b5
 
             // Any
             addBuiltin(AggregateFunction.createBuiltin("any", Lists.newArrayList(t), t, t, null, null, null, null, null,
@@ -1689,17 +995,10 @@
             // VEC_INTERSECT_COUNT
             addBuiltin(
                     AggregateFunction.createBuiltin(INTERSECT_COUNT, Lists.newArrayList(Type.BITMAP, t, t), Type.BIGINT,
-<<<<<<< HEAD
-                            Type.VARCHAR, true, BITMAP_INTERSECT_INIT_SYMBOL.get(t),
-                            BITMAP_INTERSECT_UPDATE_SYMBOL.get(t), BITMAP_INTERSECT_MERGE_SYMBOL.get(t),
-                            BITMAP_INTERSECT_SERIALIZE_SYMBOL.get(t), null, null,
-                            BITMAP_INTERSECT_FINALIZE_SYMBOL.get(t), true, false, true, true));
-=======
                             Type.VARCHAR, true, "",
                             "", "",
                             "", null, null,
                             "", true, false, true, true));
->>>>>>> 7bda49b5
 
             // TopN
             if (TOPN_UPDATE_SYMBOL.containsKey(t)) {
@@ -1802,15 +1101,9 @@
         String []sumNames = {"sum", "sum_distinct"};
         for (String name : sumNames) {
             addBuiltin(AggregateFunction.createBuiltin(name,
-<<<<<<< HEAD
-                    Lists.<Type>newArrayList(Type.TINYINT), Type.BIGINT, Type.BIGINT, initNull,
-                    prefix + "3sumIN9doris_udf9BigIntValES3_EEvPNS2_15FunctionContextERKT_PT0_",
-                    prefix + "3sumIN9doris_udf9BigIntValES3_EEvPNS2_15FunctionContextERKT_PT0_",
-=======
                     Lists.<Type>newArrayList(Type.TINYINT), Type.BIGINT, Type.BIGINT, "",
                     "",
                     "",
->>>>>>> 7bda49b5
                     null, null,
                     "",
                     null, false, true, false, true));
@@ -2104,32 +1397,6 @@
 
         // Group_concat(string) vectorized
         addBuiltin(AggregateFunction.createBuiltin("group_concat", Lists.<Type>newArrayList(Type.VARCHAR), Type.VARCHAR,
-<<<<<<< HEAD
-                Type.VARCHAR, initNullString, "", "", "", "", false, true, false, true));
-        addBuiltin(AggregateFunction.createBuiltin("multi_distinct_group_concat", Lists.<Type>newArrayList(Type.VARCHAR), Type.VARCHAR,
-                Type.VARCHAR, initNullString, "", "", "", "", false, true, false, true));
-        addBuiltin(AggregateFunction.createBuiltin("group_concat", Lists.<Type>newArrayList(Type.CHAR), Type.CHAR,
-                Type.CHAR, initNullString, "", "", "", "", false, true, false, true));
-        addBuiltin(AggregateFunction.createBuiltin("multi_distinct_group_concat", Lists.<Type>newArrayList(Type.CHAR), Type.CHAR,
-                Type.CHAR, initNullString, "", "", "", "", false, true, false, true));
-        addBuiltin(AggregateFunction.createBuiltin("group_concat", Lists.<Type>newArrayList(Type.STRING), Type.STRING,
-                Type.STRING, initNullString, "", "", "", "", false, true, false, true));
-        addBuiltin(AggregateFunction.createBuiltin("multi_distinct_group_concat", Lists.<Type>newArrayList(Type.STRING), Type.STRING,
-                Type.STRING, initNullString, "", "", "", "", false, true, false, true));
-        // Group_concat(string, string) vectorized
-        addBuiltin(AggregateFunction.createBuiltin("group_concat", Lists.<Type>newArrayList(Type.VARCHAR, Type.VARCHAR),
-                Type.VARCHAR, Type.VARCHAR, initNullString, "", "", "", "", false, true, false, true));
-        addBuiltin(AggregateFunction.createBuiltin("multi_distinct_group_concat", Lists.<Type>newArrayList(Type.VARCHAR, Type.VARCHAR),
-                Type.VARCHAR, Type.VARCHAR, initNullString, "", "", "", "", false, true, false, true));
-        addBuiltin(AggregateFunction.createBuiltin("group_concat", Lists.<Type>newArrayList(Type.CHAR, Type.CHAR),
-                Type.CHAR, Type.CHAR, initNullString, "", "", "", "", false, true, false, true));
-        addBuiltin(AggregateFunction.createBuiltin("multi_distinct_group_concat", Lists.<Type>newArrayList(Type.CHAR, Type.CHAR),
-                Type.CHAR, Type.CHAR, initNullString, "", "", "", "", false, true, false, true));
-        addBuiltin(AggregateFunction.createBuiltin("group_concat", Lists.<Type>newArrayList(Type.STRING, Type.STRING),
-                Type.STRING, Type.STRING, initNullString, "", "", "", "", false, true, false, true));
-        addBuiltin(AggregateFunction.createBuiltin("multi_distinct_group_concat", Lists.<Type>newArrayList(Type.STRING, Type.STRING),
-                Type.STRING, Type.STRING, initNullString, "", "", "", "", false, true, false, true));
-=======
                 Type.VARCHAR, "", "", "", "", "", false, true, false, true));
         addBuiltin(AggregateFunction.createBuiltin("multi_distinct_group_concat", Lists.<Type>newArrayList(Type.VARCHAR), Type.VARCHAR,
                 Type.VARCHAR, "", "", "", "", "", false, true, false, true));
@@ -2154,7 +1421,6 @@
                 Type.STRING, Type.STRING, "", "", "", "", "", false, true, false, true));
         addBuiltin(AggregateFunction.createBuiltin("multi_distinct_group_concat", Lists.<Type>newArrayList(Type.STRING, Type.STRING),
                 Type.STRING, Type.STRING, "", "", "", "", "", false, true, false, true));
->>>>>>> 7bda49b5
 
         // analytic functions
         // Rank
