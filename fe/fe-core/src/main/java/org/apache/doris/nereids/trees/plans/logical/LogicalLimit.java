// Licensed to the Apache Software Foundation (ASF) under one
// or more contributor license agreements.  See the NOTICE file
// distributed with this work for additional information
// regarding copyright ownership.  The ASF licenses this file
// to you under the Apache License, Version 2.0 (the
// "License"); you may not use this file except in compliance
// with the License.  You may obtain a copy of the License at
//
//   http://www.apache.org/licenses/LICENSE-2.0
//
// Unless required by applicable law or agreed to in writing,
// software distributed under the License is distributed on an
// "AS IS" BASIS, WITHOUT WARRANTIES OR CONDITIONS OF ANY
// KIND, either express or implied.  See the License for the
// specific language governing permissions and limitations
// under the License.

package org.apache.doris.nereids.trees.plans.logical;

import org.apache.doris.nereids.memo.GroupExpression;
import org.apache.doris.nereids.properties.LogicalProperties;
import org.apache.doris.nereids.trees.expressions.Expression;
import org.apache.doris.nereids.trees.expressions.Slot;
import org.apache.doris.nereids.trees.plans.LimitPhase;
import org.apache.doris.nereids.trees.plans.Plan;
import org.apache.doris.nereids.trees.plans.PlanType;
import org.apache.doris.nereids.trees.plans.algebra.Limit;
import org.apache.doris.nereids.trees.plans.visitor.PlanVisitor;
import org.apache.doris.nereids.util.Utils;

import com.google.common.base.Preconditions;
import com.google.common.collect.ImmutableList;

import java.util.List;
import java.util.Objects;
import java.util.Optional;

/**
 * Logical limit plan
 * eg: select * from table limit 10
 * limit: 10
 * <p>
 * eg: select * from table order by a limit 100, 10
 * limit: 10
 * offset 100
 */
public class LogicalLimit<CHILD_TYPE extends Plan> extends LogicalUnary<CHILD_TYPE> implements Limit {
    private final LimitPhase phase;
    private final long limit;
    private final long offset;

    public LogicalLimit(long limit, long offset, LimitPhase phase, CHILD_TYPE child) {
        this(limit, offset, phase, Optional.empty(), Optional.empty(), child);
    }

    public LogicalLimit(long limit, long offset, LimitPhase phase, Optional<GroupExpression> groupExpression,
            Optional<LogicalProperties> logicalProperties, CHILD_TYPE child) {
        super(PlanType.LOGICAL_LIMIT, groupExpression, logicalProperties, child);
        this.limit = limit;
        this.offset = offset;
        this.phase = phase;
    }

    public LimitPhase getPhase() {
        return phase;
    }

    public boolean isSplit() {
        return phase != LimitPhase.ORIGIN;
    }

    public long getLimit() {
        return limit;
    }

    public long getOffset() {
        return offset;
    }

    @Override
    public List<Slot> computeOutput() {
        return child().getOutput();
    }

    @Override
    public String toString() {
        return Utils.toSqlString("LogicalLimit",
                "limit", limit,
                "offset", offset
        );
    }

    @Override
    public int hashCode() {
        return Objects.hash(limit, offset);
    }

    @Override
    public boolean equals(Object o) {
        if (this == o) {
            return true;
        }
        if (o == null || getClass() != o.getClass()) {
            return false;
        }
        LogicalLimit that = (LogicalLimit) o;
        return limit == that.limit && offset == that.offset && phase == that.phase;
    }

    @Override
    public <R, C> R accept(PlanVisitor<R, C> visitor, C context) {
        return visitor.visitLogicalLimit(this, context);
    }

    public List<? extends Expression> getExpressions() {
        return ImmutableList.of();
    }

    @Override
    public Plan withGroupExpression(Optional<GroupExpression> groupExpression) {
        return new LogicalLimit<>(limit, offset, phase, groupExpression, Optional.of(getLogicalProperties()), child());
    }

    @Override
<<<<<<< HEAD
    public Plan withLogicalProperties(Optional<LogicalProperties> logicalProperties) {
        return new LogicalLimit<>(limit, offset, phase, Optional.empty(), logicalProperties, child());
=======
    public Plan withGroupExprLogicalPropChildren(Optional<GroupExpression> groupExpression,
            Optional<LogicalProperties> logicalProperties, List<Plan> children) {
        Preconditions.checkArgument(children.size() == 1);
        return new LogicalLimit<>(limit, offset, phase, groupExpression, logicalProperties, children.get(0));
>>>>>>> 7bda49b5
    }

    @Override
    public LogicalLimit<Plan> withChildren(List<Plan> children) {
        Preconditions.checkArgument(children.size() == 1);
        return new LogicalLimit<>(limit, offset, phase, children.get(0));
    }
}<|MERGE_RESOLUTION|>--- conflicted
+++ resolved
@@ -122,15 +122,10 @@
     }
 
     @Override
-<<<<<<< HEAD
-    public Plan withLogicalProperties(Optional<LogicalProperties> logicalProperties) {
-        return new LogicalLimit<>(limit, offset, phase, Optional.empty(), logicalProperties, child());
-=======
     public Plan withGroupExprLogicalPropChildren(Optional<GroupExpression> groupExpression,
             Optional<LogicalProperties> logicalProperties, List<Plan> children) {
         Preconditions.checkArgument(children.size() == 1);
         return new LogicalLimit<>(limit, offset, phase, groupExpression, logicalProperties, children.get(0));
->>>>>>> 7bda49b5
     }
 
     @Override
