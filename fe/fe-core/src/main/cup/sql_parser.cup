// Licensed to the Apache Software Foundation (ASF) under one
// or more contributor license agreements.  See the NOTICE file
// distributed with this work for additional information
// regarding copyright ownership.  The ASF licenses this file
// to you under the Apache License, Version 2.0 (the
// "License"); you may not use this file except in compliance
// with the License.  You may obtain a copy of the License at
//
//   http://www.apache.org/licenses/LICENSE-2.0
//
// Unless required by applicable law or agreed to in writing,
// software distributed under the License is distributed on an
// "AS IS" BASIS, WITHOUT WARRANTIES OR CONDITIONS OF ANY
// KIND, either express or implied.  See the License for the
// specific language governing permissions and limitations
// under the License.
// This file is copied from
// https://github.com/cloudera/Impala/blob/v0.7refresh/fe/src/main/cup/sql-parser.y
// and modified by Doris

package org.apache.doris.analysis;

import java.math.BigDecimal;
import java.util.AbstractMap;
import java.util.ArrayList;
import java.util.HashSet;
import java.util.HashMap;
import java.util.List;
import java.util.Locale;
import java.util.Map;

import org.apache.doris.analysis.AlterDatabaseQuotaStmt.QuotaType;
import org.apache.doris.analysis.ResourceTypeEnum;
import org.apache.doris.analysis.SetOperationStmt.Qualifier;
import org.apache.doris.analysis.SetOperationStmt.Operation;
import org.apache.doris.analysis.SetOperationStmt.SetOperand;
import org.apache.doris.analysis.LoadType;
import org.apache.doris.catalog.AccessPrivilege;
import org.apache.doris.catalog.AggregateType;
import org.apache.doris.catalog.KeysType;
import org.apache.doris.catalog.PrimitiveType;
import org.apache.doris.catalog.ScalarType;
import org.apache.doris.catalog.Type;
import org.apache.doris.catalog.ArrayType;
import org.apache.doris.catalog.MapType;
import org.apache.doris.catalog.StructField;
import org.apache.doris.catalog.StructType;
import org.apache.doris.catalog.View;
import org.apache.doris.common.AnalysisException;
import org.apache.doris.common.FeConstants;
<<<<<<< HEAD
import org.apache.doris.common.Pair;
=======
>>>>>>> 7bda49b5
import org.apache.doris.common.Version;
import org.apache.doris.mysql.MysqlPassword;
import org.apache.doris.load.loadv2.LoadTask;
import org.apache.doris.policy.PolicyTypeEnum;

import com.google.common.collect.Lists;
import com.google.common.collect.Maps;
import com.selectdb.cloud.proto.SelectdbCloud.StagePB;

import java_cup.runtime.Symbol;

// Commented by Zhao Chun
// Now we have 2 shift/reduce conflict
// between TIMESTAMP "20100101" and TIMESTAMP "alias"
// between DATE "20100101" and DATE "alias"

parser code {:
    private Symbol errorToken;
    public boolean isVerbose = false;
    public String wild;
    public Expr where;
    public ArrayList<PlaceHolderExpr> placeholder_expr_list = Lists.newArrayList();
<<<<<<< HEAD

=======
>>>>>>> 7bda49b5

    // List of expected tokens ids from current parsing state for generating syntax error message
    private final List<Integer> expectedTokenIds = Lists.newArrayList();

    // To avoid reporting trivial tokens as expected tokens in error messages
    private boolean reportExpectedToken(Integer tokenId) {
        if (SqlScanner.isKeyword(tokenId) ||
                tokenId.intValue() == SqlParserSymbols.COMMA ||
                tokenId.intValue() == SqlParserSymbols.DOT ||
                tokenId.intValue() == SqlParserSymbols.IDENT) {
            return true;
        } else {
            return false;
        }
    }

    private String getErrorTypeMessage(int lastTokenId) {
        String msg = null;
        switch(lastTokenId) {
            case SqlParserSymbols.UNMATCHED_STRING_LITERAL:
                msg = "Unmatched string literal";
                break;
            case SqlParserSymbols.NUMERIC_OVERFLOW:
                msg = "Numeric overflow";
                break;
            default:
                msg = "Syntax error";
                break;
        }
        return msg;
    }

    // Override to save error token, just update error information.
    @Override
    public void syntax_error(Symbol token) {
        errorToken = token;

        // derive expected tokens from current parsing state
        expectedTokenIds.clear();
        int state = ((Symbol)stack.peek()).parse_state;
        // get row of actions table corresponding to current parsing state
        // the row consists of pairs of <tokenId, actionId>
        // a pair is stored as row[i] (tokenId) and row[i+1] (actionId)
        // the last pair is a special error action
        short[] row = action_tab[state];
        short tokenId;
        // the expected tokens are all the symbols with a
        // corresponding action from the current parsing state
        for (int i = 0; i < row.length-2; ++i) {
            // Get tokenId and skip actionId
            tokenId = row[i++];
            expectedTokenIds.add(Integer.valueOf(tokenId));
        }
    }

    // Override to keep it from calling report_fatal_error()
    // This exception is not AnalysisException because we don't want this report to client.
    @Override
    public void unrecovered_syntax_error(Symbol cur_token) throws AnalysisException {
        throw new AnalysisException(getErrorTypeMessage(cur_token.sym));
    }


    // Manually throw a parse error on a given symbol for special circumstances.
    public void parseError(String symbolName, int symbolId) throws AnalysisException {
        Symbol errorToken = getSymbolFactory().newSymbol(symbolName, symbolId,
                ((Symbol) stack.peek()), ((Symbol) stack.peek()), null);
        // Call syntax error to gather information about expected tokens, etc.
        // syntax_error does not throw an exception
        syntax_error(errorToken);

        unrecovered_syntax_error(errorToken);
    }

    // Returns error string, consisting of the original
    // stmt with a '^' under the offending token. Assumes
    // that parse() has been called and threw an exception
    public String getErrorMsg(String stmt) {
        if (errorToken == null || stmt == null) {
            return null;
        }
        String[] lines = stmt.split("\n", -1);
        StringBuilder result = new StringBuilder();
        result.append(getErrorTypeMessage(errorToken.sym) + " in line ");
        result.append(errorToken.left);
        result.append(":\n");

        // errorToken_.left is the line number of error.
        // errorToken_.right is the column number of the error.
        // index is start from 0, so "minus 1" is the real error line idx
        String errorLine = lines[errorToken.left - 1];
        // If the error is that additional tokens are expected past the end,
        // errorToken_.right will be past the end of the string.
        int lastCharIndex = Math.min(errorLine.length(), errorToken.right);
        int maxPrintLength = 60;
        int errorLoc = 0;
        if (errorLine.length() <= maxPrintLength) {
            // The line is short. Print the entire line.
            result.append(errorLine);
            result.append('\n');
            errorLoc = errorToken.right;
        } else {
            // The line is too long. Print maxPrintLength/2 characters before the error and
            // after the error.
            int contextLength = maxPrintLength / 2 - 3;
            String leftSubStr;
            if (errorToken.right > maxPrintLength / 2) {
                leftSubStr = "..." + errorLine.substring(errorToken.right - contextLength,
                        lastCharIndex);
            } else {
                leftSubStr = errorLine.substring(0, errorToken.right);
            }
            errorLoc = leftSubStr.length();
            result.append(leftSubStr);
            if (errorLine.length() - errorToken.right > maxPrintLength / 2) {
                result.append(errorLine.substring(errorToken.right,
                            errorToken.right + contextLength) + "...");
            } else {
                result.append(errorLine.substring(lastCharIndex));
            }
            result.append("\n");
        }

        // print error indicator
        for (int i = 0; i < errorLoc - 1; ++i) {
            result.append(' ');
        }
        result.append("^\n");

        // only report encountered and expected tokens for syntax errors
        if (errorToken.sym == SqlParserSymbols.UNMATCHED_STRING_LITERAL ||
                errorToken.sym == SqlParserSymbols.NUMERIC_OVERFLOW) {
            return result.toString();
        }

        // append last encountered token
        result.append("Encountered: ");
        String lastToken = SqlScanner.tokenIdMap.get(Integer.valueOf(errorToken.sym));
        if (lastToken != null) {
            result.append(lastToken);
        } else if (SqlScanner.isKeyword((String) errorToken.value)) {
            result.append("A reserved word cannot be used as an identifier: ").append((String) errorToken.value);
        } else {
            result.append("Unknown last token with id: " + errorToken.sym);
        }

        // Append expected tokens
        result.append('\n');
        result.append("Expected: ");
        String expectedToken = null;
        Integer tokenId = null;
        for (int i = 0; i < expectedTokenIds.size(); ++i) {
            tokenId = expectedTokenIds.get(i);
            // keywords hints
            if (SqlScanner.isKeyword(lastToken) && tokenId.intValue() == SqlParserSymbols.IDENT) {
                result.append(String.format("%s is keyword, maybe `%s`", lastToken, lastToken) + ", ");
                continue;
            }

            if (reportExpectedToken(tokenId)) {
                expectedToken = SqlScanner.tokenIdMap.get(tokenId);
                result.append(expectedToken + ", ");
            }
        }
        // remove trailing ", "
        result.delete(result.length() - 2, result.length());
        result.append('\n');

        return result.toString();
    }

:};

// ATTN: please sort them with LEXICOGRAPHIC ORDER
// Total keywords of doris
terminal String
    KW_ACCOUNT_LOCK,
    KW_ACCOUNT_UNLOCK,
    KW_ADD,
    KW_ADMIN,
    KW_AFTER,
    KW_AGGREGATE,
    KW_AGG_STATE,
    KW_ALIAS,
    KW_ALL,
    KW_ALTER,
    KW_ANALYZE,
    KW_AND,
    KW_ANTI,
    KW_APPEND,
    KW_ARRAY,
    KW_AUTO_INCREMENT,
    KW_AS,
    KW_ASC,
    KW_AUTHORS,
    KW_AUTO,
    KW_BACKEND,
    KW_BACKENDS,
    KW_BACKUP,
    KW_BEGIN,
    KW_BETWEEN,
    KW_BIGINT,
    KW_BIN,
    KW_BINLOG,
    KW_BITMAP,
    KW_BITMAP_UNION,
    KW_NGRAM_BF,
    KW_BLOB,
    KW_BOOLEAN,
    KW_BRIEF,
    KW_BROKER,
    KW_BUCKETS,
    KW_BUILD,
    KW_BUILTIN,
    KW_BY,
<<<<<<< HEAD
    KW_CACHE,
=======
    KW_CACHED,
>>>>>>> 7bda49b5
    KW_CANCEL,
    KW_CASE,
    KW_CAST,
    KW_CATALOG,
    KW_CATALOGS,
    KW_CHAIN,
    KW_CHAR,
    KW_CHARSET,
    KW_CHECK,
    KW_CLEAN,
    KW_CLUSTER,
    KW_CLUSTERS,
    KW_COLLATE,
    KW_COLLATION,
    KW_COLUMN,
    KW_COLUMNS,
    KW_COMMENT,
    KW_COMMIT,
    KW_COMMITTED,
    KW_COMPACT,
    KW_COMPLETE,
    KW_CONFIG,
    KW_CONNECTION,
    KW_CONNECTION_ID,
    KW_CONSISTENT,
    KW_CONVERT,
    KW_COPY,
    KW_COUNT,
    KW_CREATE,
    KW_CREATION,
    KW_CROSS,
    KW_CUBE,
    KW_CURRENT,
    KW_CURRENT_CATALOG,
    KW_CURRENT_TIMESTAMP,
    KW_CURRENT_USER,
    KW_DATA,
    KW_DATABASE,
    KW_DATABASES,
    KW_DATE,
    KW_DATETIME,
    KW_DATETIMEV2,
    KW_DATEV2,
    KW_DAY,
    KW_DECIMAL,
    KW_DECIMALV3,
    KW_DECOMMISSION,
    KW_DEFAULT,
    KW_DEFERRED,
    KW_DELETE,
    KW_DEMAND,
    KW_DESC,
    KW_DESCRIBE,
    KW_DIAGNOSE,
    KW_DISK,
    KW_DISTINCT,
    KW_DISTINCTPC,
    KW_DISTINCTPCSA,
    KW_DISTRIBUTED,
    KW_DISTRIBUTION,
    KW_DIV,
    KW_DOUBLE,
    KW_DROP,
    KW_DROPP,
    KW_DUPLICATE,
    KW_DYNAMIC,
    KW_ELSE,
    KW_ENABLE,
    KW_ENCRYPTKEY,
    KW_ENCRYPTKEYS,
    KW_END,
    KW_ENGINE,
    KW_ENGINES,
    KW_ENTER,
    KW_ERRORS,
    KW_EVENTS,
    KW_EXCEPT,
    KW_EXCLUDE,
    KW_EXECUTE,
    KW_EXISTS,
    KW_EXPIRED,
    KW_EXPORT,
    KW_EXTENDED,
    KW_EXTERNAL,
    KW_EXTRACT,
    KW_FAILED_LOGIN_ATTEMPTS,
    KW_FALSE,
    KW_FAST,
    KW_FEATURE,
    KW_FIELDS,
    KW_FILE,
    KW_FILTER,
    KW_FIRST,
    KW_FLOAT,
    KW_FOLLOWER,
    KW_FOLLOWING,
    KW_FOR,
    KW_FORCE,
    KW_FORMAT,
    KW_FREE,
    KW_FROM,
    KW_FRONTEND,
    KW_FRONTENDS,
    KW_FULL,
    KW_FUNCTION,
    KW_FUNCTIONS,
    KW_GLOBAL,
    KW_GRANT,
    KW_GRANTS,
    KW_GRAPH,
    KW_GROUP,
    KW_GROUPING,
    KW_GROUPS,
    KW_HASH,
    KW_HAVING,
    KW_HDFS,
    KW_HELP,
    KW_HISTOGRAM,
    KW_HLL,
    KW_HLL_UNION,
    KW_HOSTNAME,
<<<<<<< HEAD
    KW_HOTSPOT,
=======
>>>>>>> 7bda49b5
    KW_HOUR,
    KW_HUB,
    KW_IDENTIFIED,
    KW_IF,
    KW_IGNORE,
    KW_IMMEDIATE,
    KW_IN,
    KW_INCREMENTAL,
    KW_INDEX,
    KW_INDEXES,
    KW_INFILE,
    KW_INNER,
    KW_INSERT,
    KW_INSTALL,
    KW_INT,
    KW_INTERMEDIATE,
    KW_INTERSECT,
    KW_INTERVAL,
    KW_INTO,
    KW_INVERTED,
    KW_IS,
    KW_ISNULL,
    KW_ISOLATION,
    KW_JOB,
    KW_JOIN,
    KW_JSON,
    KW_JSONB,
    KW_KEY,
    KW_KEYS,
    KW_KILL,
    KW_LABEL,
    KW_LARGEINT,
    KW_LAST,
    KW_LATERAL,
    KW_LDAP,
    KW_LDAP_ADMIN_PASSWORD,
    KW_LEFT,
    KW_LESS,
    KW_LEVEL,
    KW_LIKE,
    KW_LIMIT,
    KW_LINES,
    KW_LINK,
    KW_LIST,
    KW_LOAD,
    KW_LOCAL,
    KW_LOCATION,
    KW_LOCK,
    KW_LOW_PRIORITY,
    KW_MAP,
    KW_MATCH,
    KW_MATCH_ALL,
    KW_MATCH_ANY,
    KW_MATCH_ELEMENT_EQ,
    KW_MATCH_ELEMENT_GE,
    KW_MATCH_ELEMENT_GT,
    KW_MATCH_ELEMENT_LE,
    KW_MATCH_ELEMENT_LT,
    KW_MATCH_PHRASE,
    KW_MATERIALIZED,
    KW_MAX,
    KW_MAX_VALUE,
    KW_MERGE,
    KW_MIGRATE,
    KW_MIGRATIONS,
    KW_MIN,
    KW_MINUS,
    KW_MINUTE,
    KW_MODIFY,
    KW_MONTH,
<<<<<<< HEAD
    KW_MTMV,
=======
    KW_MATCH,
    KW_MATCH_ANY,
    KW_MATCH_ALL,
    KW_MATCH_PHRASE,
    KW_MATCH_ELEMENT_EQ,
    KW_MATCH_ELEMENT_LT,
    KW_MATCH_ELEMENT_GT,
    KW_MATCH_ELEMENT_LE,
    KW_MATCH_ELEMENT_GE,
>>>>>>> 7bda49b5
    KW_NAME,
    KW_NAMES,
    KW_NATURAL,
    KW_NEGATIVE,
    KW_NEVER,
    KW_NEXT,
    KW_NGRAM_BF,
    KW_NO,
    KW_NOT,
    KW_NOT_NULL,
    KW_NULL,
    KW_NULLS,
    KW_OBSERVER,
    KW_OF,
    KW_OFFSET,
    KW_ON,
    KW_ONLY,
    KW_OPEN,
    KW_OR,
    KW_ORDER,
    KW_OUTER,
    KW_OUTFILE,
    KW_OVER,
    KW_OVERWRITE,
    KW_PARAMETER,
    KW_PARTITION,
    KW_PARTITIONS,
    KW_PASSWORD,
    KW_PASSWORD_EXPIRE,
    KW_PASSWORD_HISTORY,
    KW_PASSWORD_LOCK_TIME,
    KW_PASSWORD_REUSE,
    KW_PATH,
    KW_PAUSE,
<<<<<<< HEAD
    KW_PERCENT,
=======
>>>>>>> 7bda49b5
    KW_PERIOD,
    KW_PIPE,
    KW_PLUGIN,
    KW_PLUGINS,
    KW_POLICY,
    KW_PRECEDING,
    KW_PREPARE,
    KW_PROC,
    KW_PROCEDURE,
    KW_PROCESSLIST,
    KW_PROFILE,
    KW_PROPERTIES,
    KW_PROPERTY,
    KW_QUANTILE_STATE,
    KW_QUANTILE_UNION,
    KW_AGG_STATE,
    KW_QUERY,
    KW_QUOTA,
    KW_RANDOM,
    KW_RANGE,
    KW_READ,
    KW_REBALANCE,
    KW_RECOVER,
    KW_RECYCLE,
    KW_REFRESH,
    KW_REGEXP,
    KW_RELEASE,
    KW_RENAME,
    KW_REPAIR,
    KW_REPEATABLE,
    KW_REPLACE,
    KW_REPLACE_IF_NOT_NULL,
    KW_REPLICA,
    KW_REPOSITORIES,
    KW_REPOSITORY,
    KW_RESOURCE,
    KW_RESOURCES,
    KW_RESTORE,
    KW_RESUME,
    KW_RETURNS,
    KW_REVOKE,
    KW_RIGHT,
    KW_ROLE,
    KW_ROLES,
    KW_ROLLBACK,
    KW_ROLLUP,
    KW_ROUTINE,
    KW_ROW,
    KW_ROWS,
    KW_S3,
    KW_SAMPLE,
    KW_SCHEMA,
    KW_SCHEMAS,
    KW_SECOND,
    KW_SELECT,
    KW_SEMI,
    KW_SERIALIZABLE,
    KW_SESSION,
    KW_SET,
    KW_SETS,
    KW_SHOW,
    KW_SIGNED,
    KW_SKEW,
    KW_SMALLINT,
    KW_SNAPSHOT,
    KW_SONAME,
    KW_SPLIT,
    KW_SQL_BLOCK_RULE,
    KW_STAGE,
    KW_STAGES,
    KW_START,
    KW_STATS,
    KW_STATUS,
    KW_STOP,
    KW_STORAGE,
    KW_STREAM,
    KW_STRING,
    KW_STRUCT,
    KW_SUM,
    KW_SUPERUSER,
    KW_SWITCH,
    KW_SYNC,
    KW_SYSTEM,
    KW_TABLE,
    KW_TABLES,
    KW_TABLESAMPLE,
    KW_TABLET,
    KW_TABLETS,
    KW_TASK,
    KW_TEMPORARY,
    KW_TERMINATED,
    KW_TEXT,
    KW_THAN,
    KW_THEN,
    KW_TIME,
    KW_TIMESTAMP,
    KW_TINYINT,
    KW_TO,
    KW_TRANSACTION,
    KW_TRASH,
    KW_TRIGGERS,
    KW_TRIM,
    KW_TRUE,
    KW_TRUNCATE,
    KW_TYPE,
    KW_TYPECAST,
    KW_TYPES,
    KW_UNBOUNDED,
    KW_UNCOMMITTED,
    KW_UNINSTALL,
    KW_UNION,
    KW_UNIQUE,
    KW_UNLOCK,
    KW_UNSIGNED,
    KW_UP,
    KW_UPDATE,
    KW_USE,
    KW_USER,
    KW_USING,
    KW_VALUE,
    KW_VALUES,
    KW_VARCHAR,
    KW_VARIABLES,
    KW_VERBOSE,
    KW_VERSION,
    KW_VIEW,
    KW_WARM,
    KW_WARNINGS,
    KW_WEEK,
    KW_WHEN,
    KW_WHERE,
    KW_WHITELIST,
    KW_WITH,
    KW_WORK,
    KW_WORKLOAD,
    KW_WRITE,
<<<<<<< HEAD
    KW_YEAR;
=======
    KW_YEAR,
    KW_MTMV,
    KW_TYPECAST,
    KW_HISTOGRAM,
    KW_AUTO,
    KW_PREPARE,
    KW_EXECUTE,
    KW_LINES,
    KW_IGNORE;
>>>>>>> 7bda49b5

terminal COMMA, COLON, DOT, DOTDOTDOT, AT, STAR, LPAREN, RPAREN, SEMICOLON, LBRACKET, RBRACKET, LBRACE, RBRACE, DIVIDE, MOD, ADD, SUBTRACT, PLACEHOLDER, ARROW;
terminal BITAND, BITOR, BITXOR, BITNOT;
terminal EQUAL, NOT, LESSTHAN, GREATERTHAN, SET_VAR;
terminal COMMENTED_PLAN_HINT_START, COMMENTED_PLAN_HINT_END;
terminal String IDENT;
terminal String NUMERIC_OVERFLOW;
terminal Long INTEGER_LITERAL;
terminal String LARGE_INTEGER_LITERAL;
terminal Double FLOATINGPOINT_LITERAL;
terminal BigDecimal DECIMAL_LITERAL;
terminal String STRING_LITERAL;
terminal String UNMATCHED_STRING_LITERAL;
terminal String COMMENTED_PLAN_HINTS;

// Statement that the result of this parser.
nonterminal List<StatementBase> stmts;
nonterminal StatementBase stmt, show_stmt, show_param, help_stmt, load_stmt,
    create_routine_load_stmt, pause_routine_load_stmt, resume_routine_load_stmt, stop_routine_load_stmt,
    show_routine_load_stmt, show_routine_load_task_stmt, show_create_routine_load_stmt, show_create_load_stmt, show_create_reporitory_stmt,
    describe_stmt, alter_stmt,
<<<<<<< HEAD
    use_stmt, use_cloud_cluster_stmt, kill_stmt, drop_stmt, recover_stmt, grant_stmt, revoke_stmt, create_stmt, set_stmt, sync_stmt, cancel_stmt, cancel_param, delete_stmt,
    switch_stmt, transaction_stmt, unsupported_stmt, export_stmt, admin_stmt, truncate_stmt,
    import_columns_stmt, import_delete_on_stmt, import_sequence_stmt, import_where_stmt, install_plugin_stmt, uninstall_plugin_stmt,
    import_preceding_filter_stmt, unlock_tables_stmt, lock_tables_stmt, refresh_stmt, clean_stmt, analyze_stmt, show_mtmv_stmt, kill_analysis_job_stmt, insert_overwrite_stmt, copy_stmt, warm_up_stmt;
=======
    use_stmt, kill_stmt, drop_stmt, recover_stmt, grant_stmt, revoke_stmt, create_stmt, set_stmt, sync_stmt, cancel_stmt, cancel_param, delete_stmt,
    switch_stmt, transaction_stmt, unsupported_stmt, export_stmt, admin_stmt, truncate_stmt,
    import_columns_stmt, import_delete_on_stmt, import_sequence_stmt, import_where_stmt, install_plugin_stmt, uninstall_plugin_stmt,
    import_preceding_filter_stmt, unlock_tables_stmt, lock_tables_stmt, refresh_stmt, clean_stmt, analyze_stmt, show_mtmv_stmt, kill_analysis_job_stmt, insert_overwrite_stmt;
>>>>>>> 7bda49b5

nonterminal FromClause opt_using_clause;

nonterminal String transaction_label;
nonterminal ImportColumnDesc import_column_desc;
nonterminal List<ImportColumnDesc> import_column_descs;

// unsupported statement
nonterminal opt_with_consistent_snapshot, opt_work, opt_chain, opt_release;

// Single select statement.
nonterminal SelectStmt select_stmt;
nonterminal ValueList value_clause;

// No return.
nonterminal describe_command, opt_full, opt_inner, opt_outer, from_or_in, keys_or_index, opt_storage, opt_wild_where,
            charset, equal, transaction_characteristics, isolation_level,
            transaction_access_mode, isolation_types, opt_where;

// String
nonterminal String user, opt_user, opt_using_charset;
nonterminal UserIdentity user_identity;
nonterminal String quantity;

// Description of user
nonterminal UserDesc grant_user;

// Select or set operation(union/intersect/except) statement.
nonterminal QueryStmt query_stmt;
// Single select_stmt or parenthesized query_stmt.
nonterminal QueryStmt set_operand;
// List of select or set operation(union/intersect/except) blocks connected by  set operators or a single select block.
nonterminal List<SetOperand> set_operand_list;
// List of select blocks connected by set operators, with order by or limit.
nonterminal QueryStmt set_operation_with_order_by_or_limit;
nonterminal InsertStmt insert_stmt;
nonterminal InsertTarget insert_target;
nonterminal InsertSource insert_source;
nonterminal UpdateStmt update_stmt;
nonterminal List<BinaryPredicate> set_clause;
nonterminal List<BinaryPredicate> assignment_list;
nonterminal BinaryPredicate assignment;

nonterminal BackupStmt backup_stmt;
nonterminal AbstractBackupTableRefClause opt_backup_table_ref_list;
nonterminal Boolean backup_exclude_or_not;
nonterminal RestoreStmt restore_stmt;
nonterminal PrepareStmt prepare_stmt;
nonterminal ExecuteStmt execute_stmt;

nonterminal SelectList select_clause, select_list, select_sublist;

nonterminal SelectListItem select_list_item, star_expr;
nonterminal Expr expr, non_pred_expr, arithmetic_expr, timestamp_arithmetic_expr, expr_or_default;
nonterminal Expr set_expr_or_default;
nonterminal ArrayList<Expr> expr_list, values, row_value, opt_values, kv_list;
nonterminal ArrayList<LiteralExpr> literal_values, args_list;
nonterminal ArrayList<Expr> func_arg_list;
nonterminal ArrayList<Expr> expr_pipe_list;
nonterminal String select_alias, opt_table_alias, lock_alias, opt_alias;
nonterminal ArrayList<String> ident_list;
nonterminal PartitionNames opt_partition_names, partition_names;
nonterminal ArrayList<Long> opt_tablet_list, tablet_list;
nonterminal TableSample opt_table_sample, table_sample;
nonterminal TableSnapshot opt_table_snapshot, table_snapshot;
nonterminal TableName table_name, opt_table_name;
nonterminal FunctionName function_name;
nonterminal EncryptKeyName encryptkey_name;
nonterminal Expr pre_filter_clause;
nonterminal Expr where_clause;
nonterminal Expr delete_on_clause;
nonterminal String sequence_col_clause;
nonterminal Predicate predicate, between_predicate, comparison_predicate,
  compound_predicate, in_predicate, like_predicate, exists_predicate, match_predicate;
nonterminal ArrayList<Expr> opt_partition_by_clause;
nonterminal Expr having_clause;
nonterminal ArrayList<OrderByElement> order_by_elements, order_by_clause;
nonterminal OrderByElement order_by_element;
nonterminal Boolean opt_order_param;
nonterminal Boolean opt_nulls_order_param;
nonterminal LimitElement limit_clause;
nonterminal TypeDef type_def, type_def_nullable, opt_intermediate_type;
nonterminal List<TypeDef> type_def_list, type_def_nullable_list;
nonterminal FunctionArgsDef func_args_def;
nonterminal Type type;
nonterminal Expr cast_expr, case_else_clause, analytic_expr;
nonterminal LiteralExpr literal;
nonterminal CaseExpr case_expr;
nonterminal ArrayList<CaseWhenClause> case_when_clause_list;
nonterminal FunctionParams function_params;
nonterminal Expr function_call_expr, array_expr, map_expr;
nonterminal ArrayLiteral array_literal;
nonterminal MapLiteral map_literal;
nonterminal StructField struct_field;
nonterminal ArrayList<StructField> struct_field_list;
nonterminal StructLiteral struct_literal;
nonterminal AnalyticWindow opt_window_clause;
nonterminal AnalyticWindow.Type window_type;
nonterminal AnalyticWindow.Boundary window_boundary;
nonterminal SlotRef column_ref;
nonterminal ArrayList<SlotRef> column_ref_list;
nonterminal FunctionCallExpr column_subscript;
nonterminal FunctionCallExpr column_slice;
nonterminal ArrayList<TableRef> table_ref_list, base_table_ref_list;
nonterminal ArrayList<LateralViewRef> opt_lateral_view_ref_list, lateral_view_ref_list;
nonterminal FromClause from_clause;
nonterminal FromClause opt_from_clause;
nonterminal TableRef table_ref;
nonterminal TableRef base_table_ref;
nonterminal LateralViewRef lateral_view_ref;
nonterminal WithClause opt_with_clause;
nonterminal ArrayList<View> with_view_def_list;
nonterminal View with_view_def;
nonterminal Subquery subquery;
nonterminal TableValuedFunctionRef table_valued_function_ref;
nonterminal InlineViewRef inline_view_ref;
nonterminal JoinOperator join_operator;
nonterminal ArrayList<String> opt_plan_hints;
nonterminal ArrayList<String> opt_sort_hints;
nonterminal Map<String, Map<String, String>> opt_select_hints;
nonterminal Map<String, Map<String, String>> query_hints;
nonterminal Map.Entry<String, Map<String, String>> query_hint;
nonterminal Map<String, String> query_hint_parameters;
nonterminal Map.Entry<String, String> query_hint_parameter;
nonterminal String query_hint_parameter_key;
nonterminal Expr sign_chain_expr;
nonterminal Qualifier opt_set_qualifier;
nonterminal Operation set_op;
nonterminal ArrayList<String> opt_common_hints;
nonterminal String optional_on_ident;

nonterminal LoadTask.MergeType opt_merge_type, opt_with_merge_type;

// Set type
nonterminal SetType option_type, opt_var_type, var_ident_type;

// Set variable
nonterminal SetVar option_value, option_value_follow_option_type, option_value_no_option_type,
        user_property;

// List of set variable
nonterminal List<SetVar> option_value_list, option_value_list_continued, start_option_value_list,
        start_option_value_list_following_option_type, user_property_list;

nonterminal Map<String, String> key_value_map, opt_key_value_map, opt_key_value_map_in_paren, opt_properties,
            opt_ext_properties, opt_enable_feature_properties, properties;
nonterminal ColumnDef column_definition;
nonterminal IndexDef index_definition;
nonterminal IndexDef build_index_definition;
nonterminal ArrayList<ColumnDef> column_definition_list;
nonterminal ArrayList<IndexDef> index_definition_list;
nonterminal AggregateType opt_agg_type;
nonterminal PartitionDesc opt_partition;
nonterminal DistributionDesc opt_distribution;
nonterminal Integer opt_distribution_number;
nonterminal Long opt_field_length;
nonterminal KeysDesc opt_keys;
nonterminal KeysDesc opt_mv_keys;
nonterminal Long opt_id;

nonterminal PartitionKeyDesc partition_key_desc;
nonterminal PartitionKeyDesc list_partition_key_desc;
nonterminal PartitionKeyDesc fixed_partition_key_desc;
nonterminal List<PartitionValue> partition_key_list;
nonterminal List<PartitionValue> partition_value_list;
nonterminal List<PartitionValue> partition_key_item_list;
nonterminal List<List<PartitionValue>> list_partition_values_list;
nonterminal SinglePartitionDesc single_partition_desc;
nonterminal List<AllPartitionDesc> opt_all_partition_desc_list;
nonterminal List<AllPartitionDesc> all_partition_desc_list;
nonterminal PartitionKeyDesc fixed_multi_partition_key_desc;
nonterminal MultiPartitionDesc multi_partition_desc;

nonterminal List<AccessPrivilege> privilege_list;
nonterminal List<String> string_list;
nonterminal List<Long> integer_list, cancel_rollup_job_id_list;
nonterminal AccessPrivilege privilege_type;

nonterminal DataDescription data_desc, mysql_data_desc;
nonterminal List<DataDescription> data_desc_list;
nonterminal LabelName job_label;
nonterminal String opt_with_label;
nonterminal BrokerDesc opt_broker;
nonterminal ResourceDesc resource_desc;
nonterminal List<String> opt_col_list, opt_dup_keys, opt_columns_from_path;
nonterminal List<ColWithComment> opt_col_with_comment_list, col_with_comment_list;
nonterminal ColWithComment col_with_comment;
nonterminal List<Expr> opt_col_mapping_list;
nonterminal Separator opt_field_term, opt_line_term, separator;
nonterminal String opt_user_role;
nonterminal TablePattern tbl_pattern;
nonterminal ResourcePattern resource_pattern;
nonterminal WorkloadGroupPattern workload_group_pattern;
nonterminal String ident_or_star;
nonterminal Integer opt_skip_lines;

// password policy
nonterminal PasswordOptions opt_password_option;
nonterminal Integer opt_passwd_history_policy, opt_passwd_reuse_policy;
nonterminal Integer opt_failed_login_attempts, passwd_history_opt, passwd_reuse_opt, opt_lock_account, passwd_time_unit;
nonterminal Long opt_passwd_expire_policy, opt_password_lock_time, passwd_expire_opt, passwd_lock_time_opt;

// Routine load
nonterminal ParseNode load_property;
nonterminal List<ParseNode> opt_load_property_list;

// Boolean
<<<<<<< HEAD
nonterminal Boolean opt_negative, opt_is_allow_null, opt_is_key, opt_read_only, opt_aggregate, opt_local;
=======
nonterminal Boolean opt_negative, opt_is_allow_null, opt_is_key, opt_read_only, opt_aggregate, opt_local, opt_is_auto_inc;
>>>>>>> 7bda49b5
nonterminal String opt_from_rollup, opt_to_rollup;
nonterminal ColumnPosition opt_col_pos;

// Alter statement
nonterminal AlterClause alter_system_clause, alter_table_clause;
nonterminal List<AlterClause> alter_table_clause_list, opt_rollup, add_rollup_clause_list, drop_rollup_clause_list;
nonterminal AddRollupClause add_rollup_clause;
nonterminal DropRollupClause drop_rollup_clause;

// grouping sets
nonterminal List<ArrayList<Expr>> grouping_set_list;
nonterminal ArrayList<Expr> grouping_set;
nonterminal GroupByClause group_by_clause, grouping_elements;
//
nonterminal String keyword, ident, ident_or_text, variable_name,
        charset_name_or_default, old_or_new_charset_name_or_default, opt_collate,
        collation_name_or_default, type_func_name_keyword, type_function_name, opt_file_format, time_unit,
        literal_or_ident;
nonterminal PassVar text_or_password;

// sync job
nonterminal List<ChannelDescription> channel_desc_list;
nonterminal ChannelDescription channel_desc;
nonterminal BinlogDesc binlog_desc;
nonterminal ResumeSyncJobStmt resume_sync_job_stmt;
nonterminal PauseSyncJobStmt pause_sync_job_stmt;
nonterminal StopSyncJobStmt stop_sync_job_stmt;
nonterminal JobName job_name;

// analyze
nonterminal Map<String, String> with_analysis_properties;
nonterminal List<Map<String, String>> opt_with_analysis_properties;

nonterminal String opt_db, procedure_or_function, opt_comment, opt_engine;
nonterminal ColumnDef.DefaultValue opt_default_value;
nonterminal Boolean opt_if_exists, opt_if_not_exists;
nonterminal Boolean opt_external;
nonterminal Boolean opt_force;
nonterminal Boolean opt_cached;
nonterminal IndexDef.IndexType opt_index_type;

nonterminal ShowAlterStmt.AlterType opt_alter_type;
nonterminal Boolean opt_builtin;
nonterminal ExplainOptions opt_explain_options;

nonterminal Boolean opt_tmp;

nonterminal OutFileClause opt_outfile;
nonterminal Map<String, String> opt_datasource_properties;

nonterminal Boolean opt_signed_unsigned;

nonterminal StorageBackend storage_backend;

nonterminal ArrayList<LockTable> opt_lock_tables_list;
nonterminal LockTable lock_table;

// mv
nonterminal MVRefreshInfo.BuildMode build_mv;
nonterminal MVRefreshInfo.RefreshMethod opt_refresh_method;
nonterminal MVRefreshTriggerInfo opt_refresh_trigger;
nonterminal MVRefreshInfo opt_mv_refersh_info;
nonterminal PartitionDesc opt_mv_partition;

<<<<<<< HEAD

// copy into
nonterminal CopyFromParam copy_from_param;
nonterminal String stage_name;
nonterminal StageAndPattern stage_and_pattern;
nonterminal List<Expr> copy_select_expr_list;
=======
>>>>>>> 7bda49b5

precedence nonassoc COMMA;
precedence nonassoc STRING_LITERAL;
precedence nonassoc KW_COLUMNS;
precedence nonassoc KW_WITH;

precedence left KW_FULL, KW_MERGE;
precedence left DOT;
precedence left SET_VAR;
precedence left KW_OR;
precedence left KW_AND;
precedence left KW_NOT, NOT;
precedence left KW_BETWEEN, KW_IN, KW_IS, KW_EXISTS;
precedence left KW_LIKE, KW_REGEXP;
precedence left KW_MATCH_ANY, KW_MATCH_ALL, KW_MATCH_PHRASE, KW_MATCH, KW_MATCH_ELEMENT_EQ, KW_MATCH_ELEMENT_LT, KW_MATCH_ELEMENT_GT, KW_MATCH_ELEMENT_LE, KW_MATCH_ELEMENT_GE;
precedence left EQUAL, LESSTHAN, GREATERTHAN;
precedence left ADD, SUBTRACT;
precedence left AT, STAR, DIVIDE, MOD, KW_DIV;
precedence left KW_EXCEPT;
precedence left BITAND, BITOR, BITXOR;
precedence left KW_PIPE;
precedence left BITNOT;
precedence left KW_ORDER, KW_BY, KW_LIMIT;
precedence right KW_PROPERTIES;
precedence left LPAREN, RPAREN;
precedence left KW_PREPARE, KW_EXECUTE;
// Support chaining of timestamp arithmetic exprs.
precedence left KW_INTERVAL;
precedence left KW_OVER;
precedence left KW_COLLATE;
precedence left KW_PARTITION;
precedence left KW_PARTITIONS;
precedence left ARROW;
precedence right KW_TEMPORARY;
precedence right LBRACKET;
precedence right LBRACE;
precedence left KW_ENGINE;

// unused
// nonterminal Expr where_clause_without_null, List<String> col_list, opt_charset_name;

start with stmts;

stmts ::=
    stmt:stmt
    {:
        RESULT = Lists.newArrayList(stmt);
    :}
    | stmts:stmts SEMICOLON stmt:stmt
    {:
        stmts.add(stmt);
        RESULT = stmts;
    :}
    | import_columns_stmt:stmt
    {:
        RESULT = Lists.newArrayList(stmt);
    :}
    | import_where_stmt:stmt
    {:
        RESULT = Lists.newArrayList(stmt);
    :}
    | import_delete_on_stmt:stmt
    {:
        RESULT = Lists.newArrayList(stmt);
    :}
    | import_sequence_stmt:stmt
    {:
        RESULT = Lists.newArrayList(stmt);
    :}
    | import_preceding_filter_stmt:stmt
    {:
        RESULT = Lists.newArrayList(stmt);
    :}
    ;

import_columns_stmt ::=
    KW_COLUMNS LPAREN import_column_descs:columns RPAREN
    {:
        RESULT = new ImportColumnsStmt(columns);
    :}
    ;

import_column_descs ::=
    import_column_desc:column
    {:
        RESULT = Lists.newArrayList(column);
    :}
    | import_column_descs:columns COMMA import_column_desc:column
    {:
        columns.add(column);
        RESULT = columns;
    :}
    ;

import_column_desc ::=
    ident:name
    {:
        RESULT = new ImportColumnDesc(name, null);
    :}
    | ident:name EQUAL expr:expr
    {:
        RESULT = new ImportColumnDesc(name, expr);
    :}
    ;

import_where_stmt ::=
    KW_WHERE expr:expr
    {:
        RESULT = new ImportWhereStmt(expr, false);
    :}
    ;

import_delete_on_stmt ::=
    KW_DELETE KW_ON expr:expr
    {:
        RESULT = new ImportDeleteOnStmt(expr);
    :}
    ;

import_sequence_stmt ::=
    KW_ORDER KW_BY ident:s
    {:
        RESULT = new ImportSequenceStmt(s);
    :}
    ;

import_preceding_filter_stmt ::=
    KW_PRECEDING KW_FILTER expr:expr
    {:
        RESULT = new ImportWhereStmt(expr, true);
    :}
    ;

stmt ::=
     alter_stmt:stmt
    {: RESULT = stmt; :}
    | create_stmt:query
    {: RESULT = query; :}
    | switch_stmt:stmt
    {: RESULT = stmt; :}
    | query_stmt:query
    {:
        RESULT = query;
        query.setPlaceHolders(parser.placeholder_expr_list);
        parser.placeholder_expr_list.clear();
    :}
    | drop_stmt:stmt
    {: RESULT = stmt; :}
    | recover_stmt:stmt
    {: RESULT = stmt; :}
    | use_stmt:use
    {: RESULT = use; :}
    | use_cloud_cluster_stmt:use
    {: RESULT = use; :}
    | set_stmt:set
    {: RESULT = set; :}
    | kill_stmt:kill
    {: RESULT = kill; :}
    | kill_analysis_job_stmt: k
    {: RESULT = k; :}
    | describe_stmt:describe
    {: RESULT = describe; :}
    | show_stmt:show
    {: RESULT = show; :}
    | grant_stmt:grant
    {: RESULT = grant; :}
    | revoke_stmt:revoke
    {: RESULT = revoke; :}
    | help_stmt : stmt
    {: RESULT = stmt; :}
    | load_stmt : stmt
    {: RESULT = stmt; :}
    | create_routine_load_stmt : stmt
    {: RESULT = stmt; :}
    | pause_routine_load_stmt : stmt
    {: RESULT = stmt; :}
    | resume_routine_load_stmt : stmt
    {: RESULT = stmt; :}
    | pause_sync_job_stmt : stmt
    {: RESULT = stmt; :}
    | resume_sync_job_stmt : stmt
    {: RESULT = stmt; :}
    | stop_sync_job_stmt : stmt
    {: RESULT = stmt; :}
    | stop_routine_load_stmt : stmt
    {: RESULT = stmt; :}
    | show_routine_load_stmt : stmt
    {: RESULT = stmt; :}
    | show_routine_load_task_stmt : stmt
    {: RESULT = stmt; :}
    | show_create_routine_load_stmt : stmt
    {: RESULT = stmt; :}
    | show_create_load_stmt : stmt
    {: RESULT = stmt; :}
    | show_create_reporitory_stmt : stmt
    {: RESULT = stmt; :}
    | cancel_stmt : stmt
    {: RESULT = stmt; :}
    | delete_stmt : stmt
    {: RESULT = stmt; :}
    | sync_stmt : stmt
    {: RESULT = stmt; :}
    | insert_stmt : stmt
    {:
        RESULT = stmt;
        stmt.setPlaceHolders(parser.placeholder_expr_list);
        parser.placeholder_expr_list.clear();
    :}
    | insert_overwrite_stmt : stmt
    {: RESULT = stmt; :}
    | insert_overwrite_stmt : stmt
    {: RESULT = stmt; :}
    | update_stmt : stmt
    {:
        RESULT = stmt;
        stmt.setPlaceHolders(parser.placeholder_expr_list);
        parser.placeholder_expr_list.clear();
    :}
    | backup_stmt : stmt
    {: RESULT = stmt; :}
    | restore_stmt : stmt
    {: RESULT = stmt; :}
    | transaction_stmt : stmt
    {: RESULT = stmt; :}
    | unsupported_stmt : stmt
    {: RESULT = stmt; :}
    | export_stmt : stmt
    {: RESULT = stmt; :}
    | admin_stmt : stmt
    {: RESULT = stmt; :}
    | truncate_stmt : stmt
    {: RESULT = stmt; :}
    | install_plugin_stmt : stmt
    {: RESULT = stmt; :}
    | uninstall_plugin_stmt : stmt
    {: RESULT = stmt; :}
    | lock_tables_stmt:stmt
    {: RESULT = stmt; :}
    | unlock_tables_stmt:stmt
    {: RESULT = stmt; :}
    | refresh_stmt:stmt
    {: RESULT = stmt; :}
    | clean_stmt:stmt
    {: RESULT = stmt; :}
    | analyze_stmt:stmt
    {: RESULT = stmt; :}
    | show_mtmv_stmt : stmt
    {: RESULT = stmt; :}
<<<<<<< HEAD
    | copy_stmt:stmt
    {: RESULT = stmt; :}
=======
>>>>>>> 7bda49b5
    | prepare_stmt:stmt
    {: RESULT = stmt; :}
    | execute_stmt:stmt
    {: RESULT = stmt; :}
<<<<<<< HEAD
    | warm_up_stmt:stmt
    {: RESULT = stmt; :}
=======
>>>>>>> 7bda49b5
    | /* empty: query only has comments */
    {:
        RESULT = new EmptyStmt();
    :}
    ;

refresh_stmt ::=
    KW_REFRESH KW_TABLE table_name:tbl
    {:
        RESULT = new RefreshTableStmt(tbl);
    :}
    | KW_REFRESH KW_DATABASE ident:db opt_properties:properties
    {:
        RESULT = new RefreshDbStmt(db, properties);
    :}
    | KW_REFRESH KW_DATABASE ident:ctl DOT ident:db opt_properties:properties
    {:
        RESULT = new RefreshDbStmt(ctl, db, properties);
    :}
    | KW_REFRESH KW_MATERIALIZED KW_VIEW table_name:mv
    {:
        RESULT = new RefreshMaterializedViewStmt(mv, MVRefreshInfo.RefreshMethod.COMPLETE);
    :}
    | KW_REFRESH KW_MATERIALIZED KW_VIEW table_name:mv KW_COMPLETE
    {:
        RESULT = new RefreshMaterializedViewStmt(mv, MVRefreshInfo.RefreshMethod.COMPLETE);
    :}
    | KW_REFRESH KW_CATALOG ident:catalogName opt_properties:properties
    {:
        RESULT = new RefreshCatalogStmt(catalogName, properties);
    :}
    | KW_REFRESH KW_LDAP KW_ALL
    {:
        RESULT = new RefreshLdapStmt(true, "");
    :}
    | KW_REFRESH KW_LDAP opt_user:user
    {:
        RESULT = new RefreshLdapStmt(false, user);
    :}
    ;

clean_stmt ::=
    KW_CLEAN KW_LABEL from_or_in ident:db
    {:
        RESULT = new CleanLabelStmt(db, null);
    :}
    | KW_CLEAN KW_LABEL ident:label from_or_in ident:db
    {:
        RESULT = new CleanLabelStmt(db, label);
    :}
    | KW_CLEAN KW_ALL KW_PROFILE
    {:
        RESULT = new CleanProfileStmt();
    :}
    | KW_CLEAN KW_QUERY KW_STATS KW_FOR ident:db
    {:
        RESULT = new CleanQueryStatsStmt(db, CleanQueryStatsStmt.Scope.DB);
    :}
    | KW_CLEAN KW_ALL KW_QUERY KW_STATS
    {:
        RESULT = new CleanQueryStatsStmt();
    :}
    | KW_CLEAN KW_QUERY KW_STATS from_or_in table_name:tbl
    {:
        RESULT = new CleanQueryStatsStmt(tbl, CleanQueryStatsStmt.Scope.TABLE);
    :}
    ;

// plugin statement
install_plugin_stmt ::=
    KW_INSTALL KW_PLUGIN KW_FROM ident_or_text:source opt_properties:properties
    {:
        RESULT = new InstallPluginStmt(source, properties);
    :}
    ;

uninstall_plugin_stmt ::=
    KW_UNINSTALL KW_PLUGIN ident_or_text:name
    {:
        RESULT = new UninstallPluginStmt(name);
    :}
    ;

// Alter Statement
alter_stmt ::=
    KW_ALTER KW_TABLE table_name:tbl
    alter_table_clause_list:clauses
    {:
        RESULT = new AlterTableStmt(tbl, clauses);
    :}
    | KW_ALTER KW_TABLE table_name:tbl KW_ADD KW_ROLLUP add_rollup_clause_list:clauses
    {:
        RESULT = new AlterTableStmt(tbl, clauses);
    :}
    | KW_ALTER KW_TABLE table_name:tbl KW_DROP KW_ROLLUP drop_rollup_clause_list:clauses
    {:
        RESULT = new AlterTableStmt(tbl, clauses);
    :}
    | KW_ALTER KW_VIEW table_name:tbl
    opt_col_with_comment_list:columns KW_AS query_stmt:view_def
    {:
        RESULT = new AlterViewStmt(tbl, columns, view_def);
    :}
    | KW_ALTER KW_SYSTEM alter_system_clause:clause
    {:
        RESULT = new AlterSystemStmt(clause);
    :}
    | KW_ALTER KW_DATABASE ident:dbName KW_SET KW_DATA KW_QUOTA quantity:quota_quantity
    {:
        RESULT = new AlterDatabaseQuotaStmt(dbName, QuotaType.DATA, quota_quantity);
    :}
    | KW_ALTER KW_DATABASE ident:dbName KW_SET KW_REPLICA KW_QUOTA INTEGER_LITERAL:number
    {:
        RESULT = new AlterDatabaseQuotaStmt(dbName, QuotaType.REPLICA, String.valueOf(number));
    :}
    | KW_ALTER KW_DATABASE ident:dbName KW_SET KW_TRANSACTION KW_QUOTA INTEGER_LITERAL:number
    {:
        RESULT = new AlterDatabaseQuotaStmt(dbName, QuotaType.TRANSACTION, String.valueOf(number));
    :}
    | KW_ALTER KW_DATABASE ident:dbName KW_RENAME ident:newDbName
    {:
        RESULT = new AlterDatabaseRename(dbName, newDbName);
    :}
    | KW_ALTER KW_DATABASE ident:dbName KW_SET KW_PROPERTIES LPAREN key_value_map:map RPAREN
    {:
        RESULT = new AlterDatabasePropertyStmt(dbName, map);
    :}
    /* Catalog */
    | KW_ALTER KW_CATALOG ident:catalogName KW_RENAME ident:newCatalogName
    {:
        RESULT = new AlterCatalogNameStmt(catalogName, newCatalogName);
    :}
    | KW_ALTER KW_CATALOG ident:catalogName KW_SET KW_PROPERTIES LPAREN key_value_map:map RPAREN
    {:
        RESULT = new AlterCatalogPropertyStmt(catalogName, map);
    :}
    | KW_ALTER KW_RESOURCE ident_or_text:resourceName opt_properties:properties
    {:
        RESULT = new AlterResourceStmt(resourceName, properties);
    :}
    | KW_ALTER KW_WORKLOAD KW_GROUP ident_or_text:workloadGroupName opt_properties:properties
    {:
        RESULT = new AlterWorkloadGroupStmt(workloadGroupName, properties);
    :}
    | KW_ALTER KW_ROUTINE KW_LOAD KW_FOR job_label:jobLabel opt_properties:jobProperties
      opt_datasource_properties:datasourceProperties
    {:
        RESULT = new AlterRoutineLoadStmt(jobLabel, jobProperties, datasourceProperties);
    :}
    | KW_ALTER KW_SQL_BLOCK_RULE ident:ruleName
    opt_properties:properties
    {:
        RESULT = new AlterSqlBlockRuleStmt(ruleName, properties);
    :}
    | KW_ALTER KW_TABLE table_name:tbl KW_SET KW_STATS LPAREN
      key_value_map:map RPAREN opt_partition_names:partitionNames
    {:
        RESULT = new AlterTableStatsStmt(tbl, map);
    :}
    | KW_ALTER KW_TABLE table_name:tbl KW_MODIFY KW_COLUMN ident:columnName
      KW_SET KW_STATS LPAREN key_value_map:map RPAREN opt_partition_names:partitionNames
    {:
        RESULT = new AlterColumnStatsStmt(tbl, columnName, map);
    :}
    | KW_ALTER KW_TABLE table_name:tbl KW_SET LPAREN key_value_map:properties RPAREN
    {:
        ModifyTablePropertiesClause clause = new ModifyTablePropertiesClause(properties);
        RESULT = new AlterTableStmt(tbl, Lists.newArrayList(clause));
    :}
    | KW_ALTER KW_STORAGE KW_POLICY ident_or_text:policyName opt_properties:properties
    {:
        RESULT = new AlterPolicyStmt(policyName, properties);
    :}
    | KW_ALTER KW_MATERIALIZED KW_VIEW table_name:mv opt_mv_refersh_info:refreshInfo
    {:
        RESULT = new AlterMaterializedViewStmt(mv, refreshInfo);
    :}
    | KW_ALTER KW_USER
      opt_if_exists:ifExists
      grant_user:user
      opt_password_option:passwdOptions
    {:
        RESULT = new AlterUserStmt(ifExists, user, null, passwdOptions);
<<<<<<< HEAD
    :}
    ;

 warm_up_stmt ::=
    KW_WARM KW_UP KW_CLUSTER ident:dstClusterName KW_WITH KW_CLUSTER ident:srcClusterName opt_force:force
    {:
        RESULT = new WarmUpClusterStmt(dstClusterName, srcClusterName, force);
    :}
    | KW_WARM KW_UP KW_CLUSTER ident:dstClusterName KW_WITH KW_TABLE table_name:tbl opt_force:force
    {:
        RESULT = new WarmUpClusterStmt(dstClusterName, tbl, "", force);
    :}
    | KW_WARM KW_UP KW_CLUSTER ident:dstClusterName KW_WITH KW_TABLE table_name:tbl KW_PARTITION ident:partitionName opt_force:force
    {:
        RESULT = new WarmUpClusterStmt(dstClusterName, tbl, partitionName, force);
=======
>>>>>>> 7bda49b5
    :}
    ;

opt_datasource_properties ::=
    // empty
    {:
        RESULT = new HashMap<String, String>();
    :}
    | KW_FROM ident:type LPAREN key_value_map:customProperties RPAREN
    {:
        Map<String, String> properties = new HashMap<String, String>(customProperties);
        RESULT = properties;
    :}
    ;
quantity ::=
    INTEGER_LITERAL:number
    {:
        RESULT = number.toString();
    :}
    | ident:number_unit
    {:
        RESULT = number_unit;
    :}
    ;

opt_user ::=
    /* empty */
    | KW_FOR user:user

    {:
        RESULT = user;

    :}
    ;

add_rollup_clause ::=
    ident:rollupName LPAREN ident_list:cols RPAREN opt_dup_keys:dup_keys opt_from_rollup:baseRollup opt_properties:properties
    {:
        RESULT = new AddRollupClause(rollupName, cols, dup_keys, baseRollup, properties);
    :}
    ;

add_rollup_clause_list ::=
    add_rollup_clause:clause
    {:
        RESULT = Lists.newArrayList(clause);
    :}
    | add_rollup_clause_list:list COMMA add_rollup_clause:clause
    {:
        list.add(clause);
        RESULT = list;
    :}
    ;

drop_rollup_clause ::=
    ident:rollupName opt_properties:properties
    {:
        RESULT = new DropRollupClause(rollupName, properties);
    :}
    ;

drop_rollup_clause_list ::=
    drop_rollup_clause:clause
    {:
        RESULT = Lists.newArrayList(clause);
    :}
    | drop_rollup_clause_list:list COMMA drop_rollup_clause:clause
    {:
        list.add(clause);
        RESULT = list;
    :}
    ;

alter_table_clause_list ::=
    alter_table_clause:clause
    {:
        RESULT = Lists.newArrayList(clause);
    :}
    | alter_table_clause_list:list COMMA alter_table_clause:clause
    {:
        list.add(clause);
        RESULT = list;
    :}
    ;

opt_to_rollup ::=
    {:
        RESULT = null;
    :}
    | KW_TO ident:rollup
    {:
        RESULT = rollup;
    :}
    | KW_IN ident:rollup
    {:
        RESULT = rollup;
    :}
    ;

opt_from_rollup ::=
    {:
        RESULT = null;
    :}
    | KW_FROM ident:rollup
    {:
        RESULT = rollup;
    :}
    ;

opt_col_pos ::=
    {:
        RESULT = null;
    :}
    | KW_FIRST
    {:
        RESULT = ColumnPosition.FIRST;
    :}
    | KW_AFTER ident:col
    {:
        RESULT = new ColumnPosition(col);
    :}
    ;

opt_dup_keys ::=
    {:
        RESULT = null;
    :}
    | KW_DUPLICATE KW_KEY LPAREN ident_list:cols RPAREN
    {:
        RESULT = cols;
    :}
    ;

alter_table_clause ::=
    KW_ADD KW_COLUMN column_definition:col opt_col_pos:col_pos opt_to_rollup:rollup opt_properties:properties
    {:
        RESULT = new AddColumnClause(col, col_pos, rollup, properties);
    :}
    | KW_ADD KW_COLUMN LPAREN column_definition_list:cols RPAREN opt_to_rollup:rollup opt_properties:properties
    {:
        RESULT = new AddColumnsClause(cols, rollup, properties);
    :}
    | KW_DROP KW_COLUMN ident:col opt_from_rollup:rollup opt_properties:properties
    {:
        RESULT = new DropColumnClause(col, rollup, properties);
    :}
    | KW_MODIFY KW_COLUMN column_definition:col opt_col_pos:col_pos opt_from_rollup:rollup opt_properties:properties
    {:
        RESULT = new ModifyColumnClause(col, col_pos, rollup, properties);
    :}
    | KW_ORDER KW_BY LPAREN ident_list:cols RPAREN opt_from_rollup:rollup opt_properties:properties
    {:
        RESULT = new ReorderColumnsClause(cols, rollup, properties);
    :}
    | KW_ADD opt_tmp:isTempPartition single_partition_desc:desc opt_distribution:distribution opt_properties:properties
    {:
        RESULT = new AddPartitionClause(desc, distribution, properties, isTempPartition);
    :}
    | KW_DROP opt_tmp:isTempPartition KW_PARTITION opt_if_exists:ifExists ident:partitionName opt_force:force
    {:
        RESULT = new DropPartitionClause(ifExists, partitionName, isTempPartition, force ? force : isTempPartition);
    :}
    | KW_DROP opt_tmp:isTempPartition KW_PARTITION opt_if_exists:ifExists ident:partitionName opt_force:force KW_FROM KW_INDEX ident:indexName
    {:
        RESULT = new DropPartitionFromIndexClause(ifExists, partitionName, isTempPartition, force ? force : isTempPartition, indexName);
    :}
    | KW_MODIFY opt_tmp:isTempPartition KW_PARTITION ident:partitionName KW_SET LPAREN key_value_map:properties RPAREN
    {:
        ArrayList<String> partitions = new ArrayList<String>();
        partitions.add(partitionName);
        RESULT = new ModifyPartitionClause(partitions, properties, isTempPartition);
    :}
    | KW_MODIFY opt_tmp:isTempPartition KW_PARTITION LPAREN ident_list:partitions RPAREN KW_SET LPAREN key_value_map:properties RPAREN
    {:
        RESULT = new ModifyPartitionClause(partitions, properties, isTempPartition);
    :}
    | KW_MODIFY opt_tmp:isTempPartition KW_PARTITION LPAREN STAR RPAREN KW_SET LPAREN key_value_map:properties RPAREN
    {:
        RESULT = ModifyPartitionClause.createStarClause(properties, isTempPartition);
    :}
    | KW_REPLACE opt_partition_names:partitions KW_WITH opt_partition_names:tempPartitions opt_properties:properties
    {:
        RESULT = new ReplacePartitionClause(partitions, tempPartitions, properties);
    :}
    | KW_REPLACE KW_WITH KW_TABLE ident:tblName opt_properties:properties
    {:
        RESULT = new ReplaceTableClause(tblName, properties);
    :}
    | KW_RENAME ident:newTableName
    {:
        RESULT = new TableRenameClause(newTableName);
    :}
    | KW_RENAME KW_ROLLUP ident:rollupName ident:newRollupName
    {:
        RESULT = new RollupRenameClause(rollupName, newRollupName);
    :}
    | KW_RENAME KW_PARTITION ident:partitionName ident:newPartitionName
    {:
        RESULT = new PartitionRenameClause(partitionName, newPartitionName);
    :}
    | KW_RENAME KW_COLUMN ident:colName ident:newColName
    {:
        RESULT = new ColumnRenameClause(colName, newColName);
    :}
    | KW_ADD index_definition:indexDef
    {:
        RESULT = new CreateIndexClause(null, indexDef, true);
    :}
    | KW_DROP KW_INDEX opt_if_exists:ifExists ident:indexName
    {:
        RESULT = new DropIndexClause(indexName, ifExists, null, true);
    :}
    | KW_ENABLE KW_FEATURE STRING_LITERAL:featureName opt_enable_feature_properties:properties
    {:
        RESULT = new EnableFeatureClause(featureName, properties);
    :}
    | KW_MODIFY KW_DISTRIBUTION opt_distribution:distribution
    {:
        RESULT = new ModifyDistributionClause(distribution);
    :}
    | KW_MODIFY KW_COMMENT STRING_LITERAL:comment
    {:
        RESULT = new ModifyTableCommentClause(comment);
    :}
    | KW_MODIFY KW_COLUMN ident:colName KW_COMMENT STRING_LITERAL:comment
    {:
        RESULT = new ModifyColumnCommentClause(colName, comment);
    :}
    | KW_MODIFY KW_ENGINE KW_TO ident:engine opt_properties:properties
    {:
        RESULT = new ModifyEngineClause(engine, properties);
    :}
    ;

opt_enable_feature_properties ::=
    {:
    RESULT = null;
    :}
    | KW_WITH properties:properties
    {:
    RESULT = properties;
    :}
    ;

alter_system_clause ::=
    KW_ADD KW_BACKEND string_list:hostPorts opt_properties:properties
    {:
        RESULT = new AddBackendClause(hostPorts, properties);
    :}
    | KW_DROP KW_BACKEND string_list:hostPorts
    {:
        RESULT = new DropBackendClause(hostPorts, false);
    :}
    | KW_DROPP KW_BACKEND string_list:hostPorts
    {:
        RESULT = new DropBackendClause(hostPorts, true);
    :}
    | KW_DECOMMISSION KW_BACKEND string_list:hostPorts
    {:
        RESULT = new DecommissionBackendClause(hostPorts);
    :}
    | KW_ADD KW_OBSERVER STRING_LITERAL:hostPort
    {:
        RESULT = new AddObserverClause(hostPort);
    :}
    | KW_DROP KW_OBSERVER STRING_LITERAL:hostPort
    {:
        RESULT = new DropObserverClause(hostPort);
    :}
    | KW_ADD KW_FOLLOWER STRING_LITERAL:hostPort
    {:
        RESULT = new AddFollowerClause(hostPort);
    :}
    | KW_DROP KW_FOLLOWER STRING_LITERAL:hostPort
    {:
        RESULT = new DropFollowerClause(hostPort);
    :}
    /* Broker manipulation */
    | KW_ADD KW_BROKER ident_or_text:brokerName string_list:hostPorts
    {:
        RESULT = ModifyBrokerClause.createAddBrokerClause(brokerName, hostPorts);
    :}
    | KW_DROP KW_BROKER ident_or_text:brokerName string_list:hostPorts
    {:
        RESULT = ModifyBrokerClause.createDropBrokerClause(brokerName, hostPorts);
    :}
    | KW_DROP KW_ALL KW_BROKER ident_or_text:brokerName
    {:
        RESULT = ModifyBrokerClause.createDropAllBrokerClause(brokerName);
    :}
    // set load errors hub
    | KW_SET KW_LOAD KW_ERRORS KW_HUB opt_properties:properties
    {:
        RESULT = new AlterLoadErrorUrlClause(properties);
    :}
	| KW_MODIFY KW_BACKEND string_list:hostPorts KW_SET LPAREN key_value_map:properties RPAREN
	{:
		RESULT = new ModifyBackendClause(hostPorts, properties);
	:}
    | KW_MODIFY KW_FRONTEND STRING_LITERAL:hostPort KW_HOSTNAME STRING_LITERAL:hostName
    {:
        RESULT = new ModifyFrontendHostNameClause(hostPort, hostName);
    :}
    | KW_MODIFY KW_BACKEND STRING_LITERAL:hostPort KW_HOSTNAME STRING_LITERAL:hostName
    {:
        RESULT = new ModifyBackendHostNameClause(hostPort, hostName);
    :}
    ;

// Sync Stmt
sync_stmt ::=
    KW_SYNC
    {:
        RESULT = new SyncStmt();
    :}
    ;

opt_intermediate_type ::=
    {:
        RESULT = null;
    :}
    | KW_INTERMEDIATE type_def:intermediateType
    {:
        RESULT = intermediateType;
    :}
    ;

build_mv ::=
    KW_BUILD KW_IMMEDIATE
    {:
        RESULT = MVRefreshInfo.BuildMode.IMMEDIATE;
    :}
    | KW_BUILD KW_DEFERRED
    {:
        RESULT = MVRefreshInfo.BuildMode.DEFERRED;
    :}
    ;

opt_refresh_method ::=
    {:
        RESULT = null;
    :}
    | KW_FAST
    {:
        RESULT = MVRefreshInfo.RefreshMethod.FAST;
    :}
    | KW_COMPLETE
    {:
        RESULT = MVRefreshInfo.RefreshMethod.COMPLETE;
    :}
    | KW_FORCE
    {:
        RESULT = MVRefreshInfo.RefreshMethod.FORCE;
    :}
    ;

opt_refresh_trigger ::=
    {:
        RESULT = new MVRefreshTriggerInfo(MVRefreshInfo.RefreshTrigger.DEMAND);
    :}
    | KW_ON KW_DEMAND
    {:
        RESULT = new MVRefreshTriggerInfo(MVRefreshInfo.RefreshTrigger.DEMAND);
    :}
    | KW_ON KW_COMMIT
    {:
        RESULT = new MVRefreshTriggerInfo(MVRefreshInfo.RefreshTrigger.COMMIT);
    :}
    | KW_START KW_WITH ident:start_time
    {:
        RESULT = new MVRefreshTriggerInfo(new MVRefreshIntervalTriggerInfo(start_time, -1, null));
    :}
    | KW_START KW_WITH STRING_LITERAL:start_time KW_NEXT INTEGER_LITERAL:interval time_unit:unit
    {:
        RESULT = new MVRefreshTriggerInfo(new MVRefreshIntervalTriggerInfo(start_time, interval, unit));
    :}
    | KW_NEXT INTEGER_LITERAL:interval time_unit:unit
    {:
        RESULT = new MVRefreshTriggerInfo(new MVRefreshIntervalTriggerInfo(null, interval, unit));
    :}
    ;

opt_mv_refersh_info ::=
    {:
        RESULT = new MVRefreshInfo(true);
    :}
    | KW_REFRESH opt_refresh_method:refreshMethod opt_refresh_trigger:refreshTrigger
    {:
        RESULT = new MVRefreshInfo(refreshMethod, refreshTrigger);
    :}
    | KW_NEVER KW_REFRESH
    {:
        RESULT = new MVRefreshInfo(true);
    :}
    ;

opt_mv_keys ::=
    {:
        RESULT = null;
    :}
    | KW_KEY LPAREN ident_list:keys RPAREN
    {:
        RESULT = new KeysDesc(KeysType.DUP_KEYS, keys);
    :}
    ;

opt_mv_partition ::=
    /* Empty: no partition */
    {:
        RESULT = null;
    :}
    /* Column partition */
    | KW_PARTITION KW_BY LPAREN column_ref_list:columns RPAREN
    {:
        RESULT = new ColumnPartitionDesc(columns);
    :}
    ;

// Create Statement
create_stmt ::=
    /* Database */
    KW_CREATE KW_DATABASE opt_if_not_exists:ifNotExists ident:db opt_properties:properties
    {:
        RESULT = new CreateDbStmt(ifNotExists, db, properties);
    :}
    | KW_CREATE KW_SCHEMA opt_if_not_exists:ifNotExists ident:db
    {:
        RESULT = new CreateDbStmt(ifNotExists, db, null);
    :}
    /* Catalog */
    | KW_CREATE KW_CATALOG opt_if_not_exists:ifNotExists ident:catalogName opt_comment:comment opt_properties:properties
    {:
         RESULT = new CreateCatalogStmt(ifNotExists, catalogName, null, properties, comment);
    :}
    | KW_CREATE KW_CATALOG opt_if_not_exists:ifNotExists ident:catalogName KW_WITH KW_RESOURCE ident:resourceName opt_comment:comment opt_properties:properties
    {:
         RESULT = new CreateCatalogStmt(ifNotExists, catalogName, resourceName, properties, comment);
    :}
    /* Function */
    | KW_CREATE opt_var_type:type opt_aggregate:isAggregate KW_FUNCTION opt_if_not_exists:ifNotExists function_name:functionName LPAREN func_args_def:args RPAREN
            KW_RETURNS type_def:returnType opt_intermediate_type:intermediateType opt_properties:properties
    {:
        RESULT = new CreateFunctionStmt(type, ifNotExists, isAggregate, functionName, args, returnType, intermediateType, properties);
    :}
    | KW_CREATE opt_var_type:type KW_ALIAS KW_FUNCTION opt_if_not_exists:ifNotExists function_name:functionName LPAREN func_args_def:args RPAREN
            KW_WITH KW_PARAMETER LPAREN ident_list:parameters RPAREN KW_AS expr:func
    {:
        RESULT = new CreateFunctionStmt(type, ifNotExists, functionName, args, parameters, func);
    :}
    /* Table */
    | KW_CREATE opt_external:isExternal KW_TABLE opt_if_not_exists:ifNotExists table_name:name KW_LIKE table_name:existed_name KW_WITH KW_ROLLUP LPAREN ident_list:rollupNames RPAREN
    {:
        RESULT = new CreateTableLikeStmt(ifNotExists, name, existed_name, rollupNames, false);
    :}
    | KW_CREATE opt_external:isExternal KW_TABLE opt_if_not_exists:ifNotExists table_name:name KW_LIKE table_name:existed_name KW_WITH KW_ROLLUP
    {:
        RESULT = new CreateTableLikeStmt(ifNotExists, name, existed_name, null, true);
    :}
    | KW_CREATE opt_external:isExternal KW_TABLE opt_if_not_exists:ifNotExists table_name:name KW_LIKE table_name:existed_name
    {:
        RESULT = new CreateTableLikeStmt(ifNotExists, name, existed_name, null, false);
    :}
    | KW_CREATE opt_external:isExternal KW_TABLE opt_if_not_exists:ifNotExists table_name:name
            LPAREN column_definition_list:columns RPAREN opt_engine:engineName
            opt_keys:keys
            opt_comment:tableComment
            opt_partition:partition
            opt_distribution:distribution
            opt_rollup:index
            opt_properties:tblProperties
            opt_ext_properties:extProperties
    {:
        RESULT = new CreateTableStmt(ifNotExists, isExternal, name, columns, engineName, keys, partition,
        distribution, tblProperties, extProperties, tableComment, index);
    :}
    | KW_CREATE opt_external:isExternal KW_TABLE opt_if_not_exists:ifNotExists table_name:name
<<<<<<< HEAD
            LPAREN column_definition_list:columns COMMA DOTDOTDOT RPAREN opt_engine:engineName
=======
            LPAREN column_definition_list:columns COMMA RPAREN opt_engine:engineName
>>>>>>> 7bda49b5
            opt_keys:keys
            opt_comment:tableComment
            opt_partition:partition
            opt_distribution:distribution
            opt_rollup:index
            opt_properties:tblProperties
            opt_ext_properties:extProperties
    {:
        RESULT = new CreateTableStmt(ifNotExists, isExternal, name, columns, null, engineName, keys, partition,
        distribution, tblProperties, extProperties, tableComment, index, true);
    :}
    | KW_CREATE opt_external:isExternal KW_TABLE opt_if_not_exists:ifNotExists table_name:name
            LPAREN column_definition_list:columns COMMA index_definition_list:indexes RPAREN opt_engine:engineName
            opt_keys:keys
            opt_comment:tableComment
            opt_partition:partition
            opt_distribution:distribution
            opt_rollup:index
            opt_properties:tblProperties
            opt_ext_properties:extProperties
    {:
        RESULT = new CreateTableStmt(ifNotExists, isExternal, name, columns, indexes, engineName, keys, partition,
        distribution, tblProperties, extProperties, tableComment, index, false);
    :}
    | KW_CREATE opt_external:isExternal KW_TABLE opt_if_not_exists:ifNotExists table_name:name
<<<<<<< HEAD
            LPAREN column_definition_list:columns COMMA index_definition_list:indexes COMMA DOTDOTDOT RPAREN opt_engine:engineName
=======
            LPAREN column_definition_list:columns COMMA index_definition_list:indexes COMMA RPAREN opt_engine:engineName
>>>>>>> 7bda49b5
            opt_keys:keys
            opt_comment:tableComment
            opt_partition:partition
            opt_distribution:distribution
            opt_rollup:index
            opt_properties:tblProperties
            opt_ext_properties:extProperties
    {:
        RESULT = new CreateTableStmt(ifNotExists, isExternal, name, columns, indexes, engineName, keys, partition,
        distribution, tblProperties, extProperties, tableComment, index, true);
    :}
    | KW_CREATE opt_external:isExternal KW_TABLE opt_if_not_exists:ifNotExists table_name:name KW_ENGINE EQUAL ident:engineName
          properties:properties opt_comment:tableComment
    {:
       RESULT = new CreateTableStmt(ifNotExists, isExternal, name, engineName, properties, tableComment);
    :}
    | KW_CREATE opt_external:isExternal KW_TABLE opt_if_not_exists:ifNotExists table_name:name
            opt_col_list:columns
            opt_engine:engineName
            opt_keys:keys
            opt_comment:tableComment
            opt_partition:partition
            opt_distribution:distribution
            opt_rollup:index
            opt_properties:tblProperties
            opt_ext_properties:extProperties
            KW_AS query_stmt:query_def
    {:
        RESULT = new CreateTableAsSelectStmt(new CreateTableStmt(ifNotExists, isExternal, name, null, engineName, keys, partition,
        distribution, tblProperties, extProperties, tableComment, index), columns, query_def);
    :}
    /* User */
    | KW_CREATE KW_USER
      opt_if_not_exists:ifNotExists
      grant_user:user
      opt_user_role:userRole
      opt_password_option:passwdOptions
    {:
        RESULT = new CreateUserStmt(ifNotExists, user, userRole, passwdOptions);
    :}
    | KW_CREATE KW_VIEW opt_if_not_exists:ifNotExists table_name:viewName
        opt_col_with_comment_list:columns opt_comment:comment KW_AS query_stmt:view_def
    {:
        RESULT = new CreateViewStmt(ifNotExists, viewName, columns, comment, view_def);
    :}
    | KW_CREATE opt_read_only:isReadOnly KW_REPOSITORY ident:repoName KW_WITH storage_backend:storage
    {:
        RESULT = new CreateRepositoryStmt(isReadOnly, repoName, storage);
    :}
    | KW_CREATE KW_ROLE opt_if_not_exists:ifNotExists ident:role
    {:
        RESULT = new CreateRoleStmt(ifNotExists, role);
    :}
    | KW_CREATE KW_FILE STRING_LITERAL:fileName opt_db:db KW_PROPERTIES LPAREN key_value_map:properties RPAREN
    {:
        RESULT = new CreateFileStmt(fileName, db, properties);
    :}
    | KW_CREATE KW_MATERIALIZED KW_VIEW ident:mvName KW_AS select_stmt:selectStmt opt_properties:properties
    {:
        RESULT = new CreateMaterializedViewStmt(mvName, selectStmt, properties);
    :}
    | KW_CREATE KW_MATERIALIZED KW_VIEW ident:mvName build_mv:buildMethod
         opt_mv_refersh_info:refreshInfo
         opt_mv_keys:keyDesc
         opt_mv_partition:partitionDesc
         opt_distribution:distributionDesc
         opt_properties:properties
         KW_AS query_stmt:query
    {:
        RESULT = new CreateMultiTableMaterializedViewStmt(mvName, buildMethod, refreshInfo, keyDesc, partitionDesc, distributionDesc, properties, query);
    :}
    | KW_CREATE KW_INDEX opt_if_not_exists:ifNotExists ident:indexName KW_ON table_name:tableName LPAREN ident_list:cols RPAREN opt_index_type:indexType opt_properties:properties opt_comment:comment
    {:
        RESULT = new AlterTableStmt(tableName, Lists.newArrayList(new CreateIndexClause(tableName, new IndexDef(indexName, ifNotExists, cols, indexType, properties, comment), false)));
    :}
    /* external resource */
    | KW_CREATE KW_EXTERNAL KW_RESOURCE opt_if_not_exists:ifNotExists ident_or_text:resourceName opt_properties:properties
    {:
        RESULT = new CreateResourceStmt(true, ifNotExists, resourceName, properties);
    :}
    /* resource */
    | KW_CREATE KW_RESOURCE opt_if_not_exists:ifNotExists ident_or_text:resourceName opt_properties:properties
    {:
        RESULT = new CreateResourceStmt(false, ifNotExists, resourceName, properties);
    :}
    /* workload group*/
    | KW_CREATE KW_WORKLOAD KW_GROUP opt_if_not_exists:ifNotExists ident_or_text:workloadGroupName opt_properties:properties
    {:
        RESULT = new CreateWorkloadGroupStmt(ifNotExists, workloadGroupName, properties);
    :}
    /* encryptkey */
    | KW_CREATE KW_ENCRYPTKEY opt_if_not_exists:ifNotExists encryptkey_name:keyName KW_AS STRING_LITERAL:keyString
    {:
        RESULT = new CreateEncryptKeyStmt(ifNotExists, keyName, keyString);
    :}
    /* sync job */
    | KW_CREATE KW_SYNC ident:db DOT ident_or_text:jobName LPAREN channel_desc_list:channelDescList RPAREN binlog_desc:binlog opt_properties:properties
    {:
        RESULT = new CreateDataSyncJobStmt(jobName, db, channelDescList, binlog, properties);
    :}
    /* sql_block_rule */
    | KW_CREATE KW_SQL_BLOCK_RULE opt_if_not_exists:ifNotExists ident:ruleName opt_properties:properties
    {:
        RESULT = new CreateSqlBlockRuleStmt(ifNotExists, ruleName, properties);
    :}
    /* row policy */
    | KW_CREATE KW_ROW KW_POLICY opt_if_not_exists:ifNotExists ident:policyName KW_ON table_name:tbl KW_AS ident:filterType KW_TO user_identity:user
    KW_USING LPAREN expr:wherePredicate RPAREN
    {:
        RESULT = new CreatePolicyStmt(PolicyTypeEnum.ROW, ifNotExists, policyName, tbl, filterType, user, wherePredicate);
    :}
    /* storage policy */
    | KW_CREATE KW_STORAGE KW_POLICY opt_if_not_exists:ifNotExists ident:policyName opt_properties:properties
    {:
        RESULT = new CreatePolicyStmt(PolicyTypeEnum.STORAGE, ifNotExists, policyName, properties);
    :}
<<<<<<< HEAD
    /* stage */
    | KW_CREATE KW_STAGE opt_if_not_exists:ifNotExists ident:stageName KW_PROPERTIES opt_key_value_map:properties
    {:
        RESULT = new CreateStageStmt(ifNotExists, stageName, properties);
    :}
=======
>>>>>>> 7bda49b5
    | KW_BUILD KW_INDEX ident:indexName KW_ON table_name:tableName opt_partition_names:partitionNames
    {:
        RESULT = new AlterTableStmt(tableName, Lists.newArrayList(new BuildIndexClause(tableName, new IndexDef(indexName, partitionNames, true), false)));
    :}
    ;

channel_desc_list ::=
    channel_desc:desc
    {:
        RESULT = Lists.newArrayList(desc);
    :}
    | channel_desc_list:list COMMA channel_desc:desc
    {:
        list.add(desc);
        RESULT = list;
    :}
    ;

channel_desc ::=
    KW_FROM ident:srcDatabase DOT ident:srcTableName KW_INTO ident:desTableName opt_partition_names:partitionNames opt_col_list:colList
    {:
        RESULT = new ChannelDescription(srcDatabase, srcTableName, desTableName, partitionNames, colList);
    :}
    ;

binlog_desc ::=
    KW_FROM KW_BINLOG LPAREN key_value_map:properties RPAREN
    {:
        RESULT = new BinlogDesc(properties);
    :}
;

resume_sync_job_stmt ::=
    KW_RESUME KW_SYNC KW_JOB job_name:jobName
    {:
        RESULT = new ResumeSyncJobStmt(jobName);
    :}
    ;

pause_sync_job_stmt ::=
    KW_PAUSE KW_SYNC KW_JOB job_name:jobName
    {:
        RESULT = new PauseSyncJobStmt(jobName);
    :}
    ;

stop_sync_job_stmt ::=
    KW_STOP KW_SYNC KW_JOB job_name:jobName
    {:
        RESULT = new StopSyncJobStmt(jobName);
    :}
    ;

job_name ::=
    ident:jobName
    {:
        RESULT = new JobName("", jobName);
    :}
    | ident:db DOT ident:jobName
    {:
        RESULT = new JobName(db, jobName);
    :}
    ;

opt_aggregate ::=
    {:
        RESULT = false;
    :}
    | KW_AGGREGATE
    {:
        RESULT = true;
    :}
    ;

storage_backend ::=
    | KW_BROKER ident:brokerName KW_ON KW_LOCATION STRING_LITERAL:location opt_properties:properties
    {:
        RESULT = new StorageBackend(brokerName, location, StorageBackend.StorageType.BROKER, properties);
    :}
    | KW_S3 KW_ON KW_LOCATION STRING_LITERAL:location opt_properties:properties
    {:
        RESULT = new StorageBackend("", location, StorageBackend.StorageType.S3, properties);
    :}
    | KW_HDFS KW_ON KW_LOCATION STRING_LITERAL:location opt_properties:properties
    {:
        RESULT = new StorageBackend("", location, StorageBackend.StorageType.HDFS, properties);
    :}
    | KW_LOCAL KW_ON KW_LOCATION STRING_LITERAL:location opt_properties:properties
    {:
        RESULT = new StorageBackend("", location, StorageBackend.StorageType.LOCAL, properties);
    :}
    ;

opt_read_only ::=
    {:
        RESULT = false;
    :}
    | KW_READ KW_ONLY
    {:
        RESULT = true;
    :}
    ;

grant_user ::=
    user_identity:user_id
    {:
        /* No password */
        RESULT = new UserDesc(user_id);
    :}
    | user_identity:user_id KW_IDENTIFIED KW_BY STRING_LITERAL:password
    {:
        /* plain text password */
        RESULT = new UserDesc(user_id, new PassVar(password, true));
    :}
    | user_identity:user_id KW_IDENTIFIED KW_BY KW_PASSWORD STRING_LITERAL:password
    {:
        /* hashed password */
        RESULT = new UserDesc(user_id, new PassVar(password, false));
    :}
    ;

opt_user_role ::=
    /* Empty */
    {:
        RESULT = null;
    :}
    | KW_SUPERUSER /* for forward compatibility*/
    {:
        RESULT = "superuser";
    :}
    | KW_DEFAULT KW_ROLE STRING_LITERAL:role
    {:
        RESULT = role;
    :}
    ;

// Copy Statement
copy_stmt ::=
    KW_COPY KW_INTO opt_select_hints:hints table_name:name opt_col_list:cols KW_FROM copy_from_param:copyFromParam KW_PROPERTIES opt_key_value_map:properties
    {:
        RESULT = new CopyStmt(name, cols, copyFromParam, properties, hints);
    :}
    | KW_COPY KW_INTO opt_select_hints:hints table_name:name opt_col_list:cols KW_FROM copy_from_param:copyFromParam
    {:
        RESULT = new CopyStmt(name, cols, copyFromParam, new HashMap(), hints);
    :}
    ;

copy_from_param ::=
    stage_and_pattern:stage
    {:
        RESULT = new CopyFromParam(stage);
    :}
    | LPAREN KW_SELECT copy_select_expr_list:exprList KW_FROM stage_and_pattern:stage where_clause:whereExpr RPAREN
    {:
        RESULT = new CopyFromParam(stage, exprList, whereExpr);
    :}
    ;

stage_name ::=
    AT ident:stage
    {:
        RESULT = stage;
    :}
    | AT BITNOT
    {:
        RESULT = "~";
    :}
    ;

stage_and_pattern ::=
    stage_name:name
    {:
        RESULT = new StageAndPattern(name, null);
    :}
    | stage_name:name LPAREN STRING_LITERAL:pattern RPAREN
    {:
        RESULT = new StageAndPattern(name, pattern);
    :}
    ;

copy_select_expr_list ::=
    {:
        RESULT = null;
    :}
    | STAR {:
        RESULT = null;
    :}
    | expr_list:exprList {:
        RESULT = exprList;
    :};

opt_password_option ::=
    opt_passwd_history_policy:historyPolicy
    opt_passwd_expire_policy:expirePolicy
    opt_passwd_reuse_policy:reusePolicy
    opt_failed_login_attempts:loginAttempts
    opt_password_lock_time:passwdLockTime
    opt_lock_account:lockAccount
    {:
        RESULT = new PasswordOptions(expirePolicy, historyPolicy, reusePolicy, loginAttempts, passwdLockTime, lockAccount);
    :}
    ;

opt_passwd_expire_policy ::=
    {:
        RESULT = (long) PasswordOptions.UNSET;
    :}
    | KW_PASSWORD_EXPIRE passwd_expire_opt:opt
    {:
        RESULT = opt;
    :}
    ;

opt_passwd_history_policy ::=
    {:
        RESULT = PasswordOptions.UNSET;
    :}
    | KW_PASSWORD_HISTORY passwd_history_opt:opt
    {:
        RESULT = opt;
    :}
    ;

opt_passwd_reuse_policy ::=
    {:
        RESULT = PasswordOptions.UNSET;
    :}
    | KW_PASSWORD_REUSE KW_INTERVAL passwd_reuse_opt:opt
    {:
        RESULT = opt;
    :}
    ;

opt_lock_account ::=
    {:
        RESULT = PasswordOptions.UNSET;
    :}
    | KW_ACCOUNT_LOCK
    {:
        RESULT = -1;
    :}
    | KW_ACCOUNT_UNLOCK
    {:
        RESULT = 1;
    :}
    ;

passwd_expire_opt ::=
    KW_DEFAULT
    {:
        RESULT = -1L;
    :}
    | KW_NEVER
    {:
        RESULT = 0L;
    :}
    | KW_INTERVAL INTEGER_LITERAL:n passwd_time_unit:unit
    {:
        RESULT = n * unit;
    :}
    ;

passwd_time_unit ::=
    KW_DAY
    {:
        RESULT = 86400;
    :}
    | KW_HOUR
    {:
        RESULT = 3600;
    :}
    | KW_SECOND
    {:
        RESULT = 1;
    :}
    ;

passwd_history_opt ::=
    KW_DEFAULT
    {:
        RESULT = -1;
    :}
    | INTEGER_LITERAL:n
    {:
        RESULT = n.intValue();
    :}
    ;

passwd_reuse_opt ::=
    KW_DEFAULT
    {:
        RESULT = -1;
    :}
    | INTEGER_LITERAL:n KW_DAY
    {:
        RESULT = n.intValue();
    :}
    ;

opt_failed_login_attempts ::=
    {:
        RESULT = PasswordOptions.UNSET;
    :}
    | KW_FAILED_LOGIN_ATTEMPTS INTEGER_LITERAL:n
    {:
        RESULT = n.intValue();
    :}
    ;

opt_password_lock_time ::=
    {:
        RESULT = (long) PasswordOptions.UNSET;
    :}
    | KW_PASSWORD_LOCK_TIME passwd_lock_time_opt:opt
    {:
        RESULT = opt;
    :}
    ;

passwd_lock_time_opt ::=
    INTEGER_LITERAL:n passwd_time_unit:unit
    {:
        RESULT = n * unit;
    :}
    | KW_UNBOUNDED
    {:
        RESULT = -1L;
    :}
    ;

user ::=
    ident_or_text:user
    {:
        RESULT = user;
    :}
    ;

user_identity ::=
    ident_or_text:user
    {:
        RESULT = new UserIdentity(user, "%", false);
    :}
    | ident_or_text:user AT ident_or_text:host
    {:
        RESULT = new UserIdentity(user, host, false);
    :}
    | ident_or_text:user AT LBRACKET ident_or_text:host RBRACKET
    {:
        RESULT = new UserIdentity(user, host, true);
    :}
    ;

// Help statement
help_stmt ::=
    KW_HELP ident_or_text:mark
    {:
        RESULT = new HelpStmt(mark);
    :}
    ;

// Export statement
export_stmt ::=
    KW_EXPORT KW_TABLE base_table_ref:tblRef
    where_clause:whereExpr
    KW_TO STRING_LITERAL:path
    opt_properties:properties
    opt_broker:broker
    {:
        RESULT = new ExportStmt(tblRef, whereExpr, path, properties, broker);
    :}
    ;

// Load
load_stmt ::=
    KW_LOAD KW_LABEL job_label:label
    LPAREN data_desc_list:dataDescList RPAREN
    opt_broker:broker
    opt_properties:properties
    opt_comment:comment
    {:
        RESULT = UnifiedLoadStmt.buildBrokerLoadStmt(label, dataDescList, broker, properties, comment);
    :}
    | KW_LOAD KW_LABEL job_label:label
    LPAREN data_desc_list:dataDescList RPAREN
    resource_desc:resource
    opt_properties:properties
    opt_comment:comment
<<<<<<< HEAD
    {:
        RESULT = new LoadStmt(label, dataDescList, resource, properties, comment);
    :}
    | KW_LOAD mysql_data_desc:desc opt_properties:properties opt_comment:comment
    {:
=======
    {:
        RESULT = new LoadStmt(label, dataDescList, resource, properties, comment);
    :}
    | KW_LOAD mysql_data_desc:desc opt_properties:properties opt_comment:comment
    {:
>>>>>>> 7bda49b5
        RESULT = UnifiedLoadStmt.buildMysqlLoadStmt(desc, properties, comment);
    :}
    ;

job_label ::=
    ident:label
    {:
        RESULT = new LabelName("", label);
    :}
    | ident:db DOT ident:label
    {:
        RESULT = new LabelName(db, label);
    :}
    ;

data_desc_list ::=
    data_desc:desc
    {:
        RESULT = Lists.newArrayList(desc);
    :}
    | data_desc_list:list COMMA data_desc:desc
    {:
        list.add(desc);
        RESULT = list;
    :}
    ;

opt_merge_type ::=
    {:
        RESULT = LoadTask.MergeType.APPEND;
    :}
    | KW_APPEND
    {:
        RESULT = LoadTask.MergeType.APPEND;
    :}
    | KW_DELETE
    {:
        RESULT = LoadTask.MergeType.DELETE;
    :}
    | KW_MERGE
    {:
        RESULT = LoadTask.MergeType.MERGE;
    :}
    | KW_WITH KW_APPEND
    {:
        RESULT = LoadTask.MergeType.APPEND;
    :}
    | KW_WITH KW_DELETE
    {:
        RESULT = LoadTask.MergeType.DELETE;
    :}
    | KW_WITH KW_MERGE
    {:
        RESULT = LoadTask.MergeType.MERGE;
    :}
    ;

opt_with_merge_type ::=
    {:
        RESULT = LoadTask.MergeType.APPEND;
    :}
    | KW_WITH KW_APPEND
    {:
        RESULT = LoadTask.MergeType.APPEND;
    :}
    | KW_WITH KW_DELETE
    {:
        RESULT = LoadTask.MergeType.DELETE;
    :}
    | KW_WITH KW_MERGE
    {:
        RESULT = LoadTask.MergeType.MERGE;
    :}
    ;

data_desc ::=
    opt_merge_type:mergeType
    KW_DATA KW_INFILE LPAREN string_list:files RPAREN
    opt_negative:isNeg
    KW_INTO KW_TABLE ident:tableName
    opt_partition_names:partitionNames
    opt_field_term:colSep
    opt_file_format:fileFormat
    opt_col_list:colList
    opt_columns_from_path:columnsFromPath
    opt_col_mapping_list:colMappingList
    pre_filter_clause:preFilterExpr
    where_clause:whereExpr
    delete_on_clause:deleteExpr
    sequence_col_clause:sequenceColName
    opt_properties:properties
    {:
        RESULT = new DataDescription(tableName, partitionNames, files, colList, colSep, fileFormat,
        columnsFromPath, isNeg, colMappingList, preFilterExpr, whereExpr, mergeType, deleteExpr, sequenceColName, properties);
    :}
    | opt_merge_type:mergeType KW_DATA KW_FROM KW_TABLE ident:srcTableName
    opt_negative:isNeg
    KW_INTO KW_TABLE ident:tableName
    opt_partition_names:partitionNames
    opt_col_mapping_list:colMappingList
    where_clause:whereExpr
    delete_on_clause:deleteExpr
    opt_properties:properties
    {:
        RESULT = new DataDescription(tableName, partitionNames, srcTableName, isNeg, colMappingList, whereExpr,
        mergeType, deleteExpr, properties);
    :}
    ;

/* MySQL LOAD DATA Statement */
mysql_data_desc ::=
    KW_DATA
    opt_local:clientLocal
    KW_INFILE STRING_LITERAL:file
    KW_INTO KW_TABLE table_name:tableName
    opt_partition_names:partitionNames
    opt_field_term:colSep
    opt_line_term:lineDelimiter
    opt_skip_lines:skipLines
    opt_col_list:colList
    opt_col_mapping_list:colMappingList
    opt_properties:properties
    {:
        RESULT = new DataDescription(tableName, partitionNames, file, clientLocal, colList, colSep, lineDelimiter,
        skipLines, colMappingList, properties);
    :}
    ;

opt_negative ::=
    {:
        RESULT = false;
    :}
    | KW_NEGATIVE
    {:
        RESULT = true;
    :}
    ;

opt_local ::=
    {:
        RESULT = false;
    :}
    | KW_LOCAL
    {:
        RESULT = true;
    :}
    ;

opt_field_term ::=
    /* Empty */
    {:
        RESULT = null;
    :}
    | KW_COLUMNS KW_TERMINATED KW_BY STRING_LITERAL:sep
    {:
        RESULT = new Separator(sep);
    :}
    ;

opt_line_term ::=
    /* Empty */
    {:
        RESULT = null;
    :}
    | KW_LINES KW_TERMINATED KW_BY STRING_LITERAL:sep
    {:
        RESULT = new Separator(sep);
    :}
    ;

opt_skip_lines ::=
    /* Empty */
    {:
        RESULT = 0;
    :}
    | KW_IGNORE INTEGER_LITERAL:number KW_LINES
    {:
        RESULT = number.intValue();
    :}
    | KW_IGNORE INTEGER_LITERAL:number KW_ROWS
    {:
        RESULT = number.intValue();
    :}
    ;

separator ::=
    KW_COLUMNS KW_TERMINATED KW_BY STRING_LITERAL:sep
    {:
        RESULT = new Separator(sep);
    :}
    ;

opt_file_format ::=
    /* Empty */
    {: RESULT = null; :}
    | KW_FORMAT KW_AS ident_or_text:format
    {: RESULT = format; :}
    ;

opt_columns_from_path ::=
    /* Empty */
    {: RESULT = null; :}
    | KW_COLUMNS KW_FROM KW_PATH KW_AS LPAREN ident_list:columnsFromPath RPAREN
    {: RESULT = columnsFromPath; :}
    ;

opt_col_list ::=
    {:
        RESULT = null;
    :}
    | LPAREN ident_list:colList RPAREN
    {:
        RESULT = colList;
    :}
    ;

opt_col_with_comment_list ::=
    {:
        RESULT = null;
    :}
    | LPAREN col_with_comment_list:colList RPAREN
    {:
        RESULT = colList;
    :}
    ;

col_with_comment_list ::=
    col_with_comment:col
    {:
        ArrayList<ColWithComment> list = new ArrayList<ColWithComment>();
        list.add(col);
        RESULT = list;
    :}
    | col_with_comment_list:list COMMA col_with_comment:col
    {:
        list.add(col);
        RESULT = list;
    :}
    ;

col_with_comment ::=
    ident:col opt_comment:comment
    {:
        RESULT = new ColWithComment(col, comment);
    :}
    ;

opt_col_mapping_list ::=
    /* Empty */
    {:
        RESULT = null;
    :}
    | KW_SET LPAREN expr_list:list RPAREN
    {:
        RESULT = list;
    :}
    ;

opt_broker ::=
    {:
        RESULT = null;
    :}
    | KW_WITH KW_S3 LPAREN key_value_map:properties RPAREN
    {:
        RESULT = new BrokerDesc("S3", StorageBackend.StorageType.S3, properties);
    :}
    | KW_WITH KW_HDFS LPAREN key_value_map:properties RPAREN
    {:
        RESULT = new BrokerDesc("HDFS", StorageBackend.StorageType.HDFS, properties);
    :}
    | KW_WITH KW_LOCAL LPAREN key_value_map:properties RPAREN
    {:
        RESULT = new BrokerDesc("LOCAL", StorageBackend.StorageType.LOCAL, properties);
    :}
    | KW_WITH KW_BROKER ident_or_text:name
    {:
        RESULT = new BrokerDesc(name, null);
    :}
    | KW_WITH KW_BROKER ident_or_text:name LPAREN key_value_map:properties RPAREN
    {:
        RESULT = new BrokerDesc(name, properties);
    :}
    ;

resource_desc ::=                                                               
    KW_WITH KW_RESOURCE ident_or_text:resourceName                                 
    {:                                                                               
        RESULT = new ResourceDesc(resourceName, null);                               
    :}                                                                               
    | KW_WITH KW_RESOURCE ident_or_text:resourceName LPAREN key_value_map:properties RPAREN
    {:                                                                               
        RESULT = new ResourceDesc(resourceName, properties);                         
    :}                                                                               
    ; 

// Routine load statement
create_routine_load_stmt ::=
    KW_CREATE KW_ROUTINE KW_LOAD job_label:jobLabel optional_on_ident:tableName
    opt_with_merge_type:mergeType
    opt_load_property_list:loadPropertyList
    opt_properties:properties
    KW_FROM ident:type LPAREN key_value_map:customProperties RPAREN
    opt_comment:comment
    {:
        RESULT = new CreateRoutineLoadStmt(jobLabel, tableName, loadPropertyList,
         properties, type, customProperties, mergeType, comment);
    :}
    ;
optional_on_ident ::= KW_ON ident:tableName 
                    {: RESULT = tableName; :}
                  | {: RESULT = null; :};
opt_load_property_list ::=
    {:
        RESULT = null;
    :}
    | load_property:loadProperty
    {:
        RESULT = Lists.newArrayList(loadProperty);
    :}
    | opt_load_property_list:list COMMA load_property:loadProperty
    {:
        list.add(loadProperty);
        RESULT = list;
    :}
    ;

load_property ::=
    separator:colSep
    {:
        RESULT = colSep;
    :}
    | import_columns_stmt:columnsInfo
    {:
        RESULT = columnsInfo;
    :}
    | import_preceding_filter_stmt:preFilter
    {:
        RESULT = preFilter;
    :}
    | import_where_stmt:wherePredicate
    {:
        RESULT = wherePredicate;
    :}
    | import_delete_on_stmt:deletePredicate
    {:
        RESULT = deletePredicate;
    :}
    | import_sequence_stmt:sequenceColumn
    {:
        RESULT = sequenceColumn;
    :}
    | partition_names:partitionNames
    {:
        RESULT = partitionNames;
    :}
    ;

pause_routine_load_stmt ::=
    KW_PAUSE KW_ROUTINE KW_LOAD KW_FOR job_label:jobLabel
    {:
        RESULT = new PauseRoutineLoadStmt(jobLabel);
    :}
    | KW_PAUSE KW_ALL KW_ROUTINE KW_LOAD
    {:
        RESULT = new PauseRoutineLoadStmt(null);
    :}
    ;

resume_routine_load_stmt ::=
    KW_RESUME KW_ROUTINE KW_LOAD KW_FOR job_label:jobLabel
    {:
        RESULT = new ResumeRoutineLoadStmt(jobLabel);
    :}
    | KW_RESUME KW_ALL KW_ROUTINE KW_LOAD
    {:
        RESULT = new ResumeRoutineLoadStmt(null);
    :}
    ;

stop_routine_load_stmt ::=
    KW_STOP KW_ROUTINE KW_LOAD KW_FOR job_label:jobLabel
    {:
        RESULT = new StopRoutineLoadStmt(jobLabel);
    :}
    ;

show_routine_load_stmt ::=
    KW_SHOW KW_ROUTINE KW_LOAD KW_FOR job_label:jobLabel
    {:
        RESULT = new ShowRoutineLoadStmt(jobLabel, false, null);
    :}
    | KW_SHOW KW_ALL KW_ROUTINE KW_LOAD KW_FOR job_label:jobLabel
    {:
        RESULT = new ShowRoutineLoadStmt(jobLabel, true, null);
    :}
    | KW_SHOW KW_ROUTINE KW_LOAD opt_wild_where
    {:
        RESULT = new ShowRoutineLoadStmt(null, false, parser.wild);
    :}
    | KW_SHOW KW_ALL KW_ROUTINE KW_LOAD opt_wild_where
    {:
        RESULT = new ShowRoutineLoadStmt(null, true, parser.wild);
    :}
    ;

show_routine_load_task_stmt ::=
    KW_SHOW KW_ROUTINE KW_LOAD KW_TASK opt_db:dbName opt_wild_where
    {:
        RESULT = new ShowRoutineLoadTaskStmt(dbName, parser.where);
    :}
    ;

show_mtmv_stmt ::=
    KW_SHOW KW_MTMV KW_JOB
    {:
        RESULT = new ShowMTMVJobStmt();
    :}
    | KW_SHOW KW_MTMV KW_JOB KW_FOR ident:jobName
    {:
        RESULT = new ShowMTMVJobStmt(jobName);
    :}
    | KW_SHOW KW_MTMV KW_JOB KW_FROM ident:dbName
    {:
        RESULT = new ShowMTMVJobStmt(dbName, null);
    :}
    | KW_SHOW KW_MTMV KW_JOB KW_ON table_name:tbl
    {:
        RESULT = new ShowMTMVJobStmt(null, tbl);
    :}
    | KW_SHOW KW_MTMV KW_JOB KW_FROM ident:dbName KW_ON table_name:tbl
    {:
        RESULT = new ShowMTMVJobStmt(dbName, tbl);
    :}
    | KW_SHOW KW_MTMV KW_TASK
    {:
        RESULT = new ShowMTMVTaskStmt();
    :}
    | KW_SHOW KW_MTMV KW_TASK KW_FOR ident:taskId
    {:
        RESULT = new ShowMTMVTaskStmt(taskId);
    :}
    | KW_SHOW KW_MTMV KW_TASK KW_FROM ident:dbName
    {:
        RESULT = new ShowMTMVTaskStmt(dbName, null);
    :}
    | KW_SHOW KW_MTMV KW_TASK KW_ON table_name:tbl
    {:
        RESULT = new ShowMTMVTaskStmt(null, tbl);
    :}
    | KW_SHOW KW_MTMV KW_TASK KW_FROM ident:dbName KW_ON table_name:tbl
    {:
        RESULT = new ShowMTMVTaskStmt(dbName, tbl);
    :}
    ;

show_create_routine_load_stmt ::=
    KW_SHOW KW_CREATE KW_ROUTINE KW_LOAD KW_FOR job_label:jobLabel
    {:
        RESULT = new ShowCreateRoutineLoadStmt(jobLabel, false);
    :}
    | KW_SHOW KW_ALL KW_CREATE KW_ROUTINE KW_LOAD KW_FOR job_label:jobLabel
    {:
        RESULT = new ShowCreateRoutineLoadStmt(jobLabel, true);
    :}
    ;

show_create_load_stmt ::=
    KW_SHOW KW_CREATE KW_LOAD KW_FOR job_label:jobLabel
    {:
        RESULT = new ShowCreateLoadStmt(jobLabel);
    :}
    ;

show_create_reporitory_stmt ::=
    KW_SHOW KW_CREATE KW_REPOSITORY KW_FOR ident:repoName
    {:
        RESULT = new ShowCreateRepositoryStmt(repoName);
    :}
    ;

// analyze statment
analyze_stmt ::=
    // statistics
<<<<<<< HEAD
    KW_ANALYZE KW_TABLE table_name:tbl opt_col_list:cols
=======
    KW_ANALYZE KW_TABLE table_name:tbl opt_partition_names:partitions opt_col_list:cols
>>>>>>> 7bda49b5
      opt_with_analysis_properties:withAnalysisProperties opt_properties:properties
    {:
        if (properties == null) {
            properties = Maps.newHashMap();
        }
        for (Map<String, String> property : withAnalysisProperties) {
            properties.putAll(property);
        }
        // Rule: If no type is specified, see if there is a specified column
        if (!properties.containsKey("analysis.type")) {
            properties.put("analysis.type", "FUNDAMENTALS");
        }
        AnalyzeProperties analyzeProperties= new AnalyzeProperties(properties);
<<<<<<< HEAD
        RESULT = new AnalyzeTblStmt(tbl, cols, analyzeProperties);
=======
        RESULT = new AnalyzeTblStmt(tbl, partitions, cols, analyzeProperties);
>>>>>>> 7bda49b5
    :}
    | KW_ANALYZE KW_DATABASE ident:ctlName DOT ident:dbName
          opt_with_analysis_properties:withAnalysisProperties opt_properties:properties
    {:
        if (properties == null) {
            properties = Maps.newHashMap();
        }
        for (Map<String, String> property : withAnalysisProperties) {
            properties.putAll(property);
        }
        // Rule: If no type is specified, see if there is a specified column
        if (!properties.containsKey("analysis.type")) {
            properties.put("analysis.type", "FUNDAMENTALS");
        }
        AnalyzeProperties analyzeProperties= new AnalyzeProperties(properties);
        RESULT = new AnalyzeDBStmt(ctlName, dbName, analyzeProperties);
    :}
    | KW_ANALYZE KW_DATABASE ident:dbName
          opt_with_analysis_properties:withAnalysisProperties opt_properties:properties
    {:
        if (properties == null) {
            properties = Maps.newHashMap();
        }
        for (Map<String, String> property : withAnalysisProperties) {
            properties.putAll(property);
        }
        // Rule: If no type is specified, see if there is a specified column
        if (!properties.containsKey("analysis.type")) {
            properties.put("analysis.type", "FUNDAMENTALS");
        }
        AnalyzeProperties analyzeProperties= new AnalyzeProperties(properties);
        RESULT = new AnalyzeDBStmt(null, dbName, analyzeProperties);
    :}
    ;

// Grant statement
grant_stmt ::=
    KW_GRANT privilege_list:privs KW_ON tbl_pattern:tblPattern KW_TO user_identity:userId
    {:
        RESULT = new GrantStmt(userId, null, tblPattern, privs);
    :}
    | KW_GRANT privilege_list:privs KW_ON tbl_pattern:tblPattern KW_TO KW_ROLE STRING_LITERAL:role
    {:
        RESULT = new GrantStmt(null, role, tblPattern, privs);
    :}
    | KW_GRANT privilege_list:privs KW_ON KW_RESOURCE resource_pattern:resourcePattern KW_TO user_identity:userId
    {:
        RESULT = new GrantStmt(userId, null, resourcePattern, privs, ResourceTypeEnum.GENERAL);
    :}
    | KW_GRANT privilege_list:privs KW_ON KW_RESOURCE resource_pattern:resourcePattern KW_TO KW_ROLE STRING_LITERAL:role
    {:
        RESULT = new GrantStmt(null, role, resourcePattern, privs, ResourceTypeEnum.GENERAL);
    :}
    | KW_GRANT privilege_list:privs KW_ON KW_CLUSTER resource_pattern:resourcePattern KW_TO user_identity:userId
    {:
        RESULT = new GrantStmt(userId, null, resourcePattern, privs, ResourceTypeEnum.CLUSTER);
    :}
    | KW_GRANT privilege_list:privs KW_ON KW_CLUSTER resource_pattern:resourcePattern KW_TO KW_ROLE STRING_LITERAL:role
    {:
        RESULT = new GrantStmt(null, role, resourcePattern, privs, ResourceTypeEnum.CLUSTER);
    :}
    | KW_GRANT privilege_list:privs KW_ON KW_STAGE resource_pattern:resourcePattern KW_TO user_identity:userId
    {:
        RESULT = new GrantStmt(userId, null, resourcePattern, privs, ResourceTypeEnum.STAGE);
    :}
    | KW_GRANT privilege_list:privs KW_ON KW_STAGE resource_pattern:resourcePattern KW_TO KW_ROLE STRING_LITERAL:role
    {:
        RESULT = new GrantStmt(null, role, resourcePattern, privs, ResourceTypeEnum.STAGE);
    :}
    | KW_GRANT string_list:roles KW_TO user_identity:userId
    {:
        RESULT = new GrantStmt(roles, userId);
    :}
    | KW_GRANT privilege_list:privs KW_ON KW_WORKLOAD KW_GROUP workload_group_pattern:workloadGroupPattern KW_TO user_identity:userId
    {:
        RESULT = new GrantStmt(userId, null, workloadGroupPattern, privs);
    :}
    | KW_GRANT privilege_list:privs KW_ON KW_WORKLOAD KW_GROUP workload_group_pattern:workloadGroupPattern KW_TO KW_ROLE STRING_LITERAL:role
    {:
        RESULT = new GrantStmt(null, role, workloadGroupPattern, privs);
    :}
    | KW_GRANT string_list:roles KW_TO user_identity:userId
    {:
        RESULT = new GrantStmt(roles, userId);
    :}
    ;

tbl_pattern ::=
    ident_or_star:db
    {:
        RESULT = new TablePattern(db, "*");
    :}
    | ident_or_star:db DOT ident_or_star:tbl
    {:
        RESULT = new TablePattern(db, tbl);
    :}
    | ident_or_star:ctl DOT ident_or_star:db DOT ident_or_star:tbl
    {:
        RESULT = new TablePattern(ctl, db, tbl);
    :}
    ;

resource_pattern ::=
    ident_or_star:resourceName
    {:
        RESULT = new ResourcePattern(resourceName, ResourceTypeEnum.GENERAL);
    :}
    | STRING_LITERAL:resourceName
    {:
        RESULT = new ResourcePattern(resourceName, ResourceTypeEnum.GENERAL);
    :}
    ;

workload_group_pattern ::=
    ident_or_star:workloadGroupName
    {:
        RESULT = new WorkloadGroupPattern(workloadGroupName);
    :}
    | STRING_LITERAL:workloadGroupName
    {:
        RESULT = new WorkloadGroupPattern(workloadGroupName);
    :}
    ;

ident_or_star ::=
    STAR
    {:
        RESULT = "*";
    :}
    | ident:ident
    {:
        RESULT = ident;
    :}
    ;

// Revoke statement
revoke_stmt ::=
    KW_REVOKE privilege_list:privs KW_ON tbl_pattern:tblPattern KW_FROM user_identity:userId
    {:
        RESULT = new RevokeStmt(userId, null, tblPattern, privs);
    :}
    | KW_REVOKE privilege_list:privs KW_ON tbl_pattern:tblPattern KW_FROM KW_ROLE STRING_LITERAL:role
    {:
        RESULT = new RevokeStmt(null, role, tblPattern, privs);
    :}
    | KW_REVOKE privilege_list:privs KW_ON KW_RESOURCE resource_pattern:resourcePattern KW_FROM user_identity:userId
    {:
        RESULT = new RevokeStmt(userId, null, resourcePattern, privs, ResourceTypeEnum.GENERAL);
    :}
    | KW_REVOKE privilege_list:privs KW_ON KW_RESOURCE resource_pattern:resourcePattern KW_FROM KW_ROLE STRING_LITERAL:role
    {:
        RESULT = new RevokeStmt(null, role, resourcePattern, privs, ResourceTypeEnum.GENERAL);
    :}
    | KW_REVOKE privilege_list:privs KW_ON KW_CLUSTER resource_pattern:resourcePattern KW_FROM user_identity:userId
    {:
        RESULT = new RevokeStmt(userId, null, resourcePattern, privs, ResourceTypeEnum.CLUSTER);
    :}
    | KW_REVOKE privilege_list:privs KW_ON KW_CLUSTER resource_pattern:resourcePattern KW_FROM KW_ROLE STRING_LITERAL:role
    {:
        RESULT = new RevokeStmt(null, role, resourcePattern, privs, ResourceTypeEnum.CLUSTER);
    :}
    | KW_REVOKE privilege_list:privs KW_ON KW_STAGE resource_pattern:resourcePattern KW_FROM user_identity:userId
    {:
        RESULT = new RevokeStmt(userId, null, resourcePattern, privs, ResourceTypeEnum.STAGE);
    :}
    | KW_REVOKE privilege_list:privs KW_ON KW_STAGE resource_pattern:resourcePattern KW_FROM KW_ROLE STRING_LITERAL:role
    {:
        RESULT = new RevokeStmt(null, role, resourcePattern, privs, ResourceTypeEnum.STAGE);
    :}
    | KW_REVOKE string_list:roles KW_FROM user_identity:userId
    {:
        RESULT = new RevokeStmt(roles, userId);
    :}
    | KW_REVOKE privilege_list:privs KW_ON KW_WORKLOAD KW_GROUP workload_group_pattern:workloadGroupPattern KW_FROM user_identity:userId
    {:
        RESULT = new RevokeStmt(userId, null, workloadGroupPattern, privs);
    :}
    | KW_REVOKE privilege_list:privs KW_ON KW_WORKLOAD KW_GROUP workload_group_pattern:workloadGroupPattern KW_FROM KW_ROLE STRING_LITERAL:role
    {:
        RESULT = new RevokeStmt(null, role, workloadGroupPattern, privs);
    :}
    | KW_REVOKE string_list:roles KW_FROM user_identity:userId
    {:
        RESULT = new RevokeStmt(roles, userId);
    :}
    ;

// Drop statement
drop_stmt ::=
    /* Database */
    KW_DROP KW_DATABASE opt_if_exists:ifExists ident:db opt_force:force
    {:
        RESULT = new DropDbStmt(ifExists, db, force);
    :}
    | KW_DROP KW_SCHEMA opt_if_exists:ifExists ident:db opt_force:force
    {:
        RESULT = new DropDbStmt(ifExists, db, force);
    :}
    /* Catalog */
    | KW_DROP KW_CATALOG opt_if_exists:ifExists ident:catalogName
    {:
        RESULT = new DropCatalogStmt(ifExists, catalogName);
    :}
    /* Function */
    | KW_DROP opt_var_type:type KW_FUNCTION opt_if_exists:ifExists function_name:functionName LPAREN func_args_def:args RPAREN
    {:
        RESULT = new DropFunctionStmt(type, ifExists, functionName, args);
    :}
    /* Table */
    | KW_DROP KW_TABLE opt_if_exists:ifExists table_name:name opt_force:force
    {:
        RESULT = new DropTableStmt(ifExists, name, force);
    :}
    /* User */
    | KW_DROP KW_USER opt_if_exists:ifExists user_identity:userId
    {:
        RESULT = new DropUserStmt(ifExists, userId);
    :}
    /* View */
    | KW_DROP KW_VIEW opt_if_exists:ifExists table_name:name
    {:
        RESULT = new DropTableStmt(ifExists, name, true, false);
    :}
    | KW_DROP KW_REPOSITORY ident:repoName
    {:
        RESULT = new DropRepositoryStmt(repoName);
    :}
    | KW_DROP KW_ROLE opt_if_exists:ifExists ident:role
    {:
        RESULT = new DropRoleStmt(ifExists, role);
    :}
    | KW_DROP KW_FILE STRING_LITERAL:fileName opt_db:dbName KW_PROPERTIES LPAREN key_value_map:properties RPAREN
    {:
        RESULT = new DropFileStmt(fileName, dbName, properties);
    :}
    | KW_DROP KW_INDEX opt_if_exists:ifExists ident:indexName KW_ON table_name:tableName
    {:
        RESULT = new AlterTableStmt(tableName, Lists.newArrayList(new DropIndexClause(indexName, ifExists, tableName, false)));
    :}
    | KW_DROP KW_MATERIALIZED KW_VIEW opt_if_exists:ifExists table_name:mvName
    {:
        RESULT = new DropMaterializedViewStmt(ifExists, mvName);
    :}
    | KW_DROP KW_MATERIALIZED KW_VIEW opt_if_exists:ifExists ident:mvName KW_ON table_name:tableName
    {:
        RESULT = new DropMaterializedViewStmt(ifExists, mvName, tableName);
    :}
    | KW_DROP KW_RESOURCE opt_if_exists:ifExists ident_or_text:resourceName
    {:
        RESULT = new DropResourceStmt(ifExists, resourceName);
    :}
    | KW_DROP KW_WORKLOAD KW_GROUP opt_if_exists:ifExists ident_or_text:workloadGroupName
    {:
        RESULT = new DropWorkloadGroupStmt(ifExists, workloadGroupName);
    :}
    | KW_DROP KW_ENCRYPTKEY opt_if_exists:ifExists encryptkey_name:keyName
    {:
        RESULT = new DropEncryptKeyStmt(ifExists, keyName);
    :}
    | KW_DROP KW_SQL_BLOCK_RULE opt_if_exists:ifExists ident_list:ruleNames
    {:
        RESULT = new DropSqlBlockRuleStmt(ifExists, ruleNames);
    :}
    | KW_DROP KW_ROW KW_POLICY opt_if_exists:ifExists ident:policyName KW_ON table_name:tbl
    {:
        RESULT = new DropPolicyStmt(PolicyTypeEnum.ROW, ifExists, policyName, tbl, null);
    :}
    | KW_DROP KW_ROW KW_POLICY opt_if_exists:ifExists ident:policyName KW_ON table_name:tbl KW_FOR user_identity:user
    {:
        RESULT = new DropPolicyStmt(PolicyTypeEnum.ROW, ifExists, policyName, tbl, user);
    :}
    | KW_DROP KW_STORAGE KW_POLICY opt_if_exists:ifExists ident:policyName
    {:
        RESULT = new DropPolicyStmt(PolicyTypeEnum.STORAGE, ifExists, policyName, null, null);
    :}
    | KW_DROP KW_STAGE opt_if_exists:ifExists ident:stageName
    {:
        RESULT = new DropStageStmt(ifExists, stageName);
    :}
    /* statistics */
    | KW_DROP KW_STATS table_name:tbl opt_col_list:cols
<<<<<<< HEAD
    {:
        RESULT = new DropStatsStmt(tbl, cols);
    :}
    | KW_DROP KW_EXPIRED KW_STATS
    {:
        RESULT = new DropStatsStmt(true);
    :}
    | KW_DROP KW_ANALYZE KW_JOB INTEGER_LITERAL:job_id
    {:
=======
    {:
        RESULT = new DropStatsStmt(tbl, cols);
    :}
    | KW_DROP KW_EXPIRED KW_STATS
    {:
        RESULT = new DropStatsStmt(true);
    :}
    | KW_DROP KW_ANALYZE KW_JOB INTEGER_LITERAL:job_id
    {:
>>>>>>> 7bda49b5
        RESULT = new DropAnalyzeJobStmt(job_id);
    :}
    ;

// Recover statement
recover_stmt ::=
    KW_RECOVER KW_DATABASE ident:dbName opt_id:dbId opt_alias:alias
    {:
        RESULT = new RecoverDbStmt(dbName, dbId, alias);
    :}
    | KW_RECOVER KW_TABLE table_name:dbTblName opt_id:tableId opt_alias:alias
    {:
        RESULT = new RecoverTableStmt(dbTblName, tableId, alias);
    :}
    | KW_RECOVER KW_PARTITION ident:partitionName opt_id:partitionId opt_alias:alias KW_FROM table_name:dbTblName
    {:
        RESULT = new RecoverPartitionStmt(dbTblName, partitionName, partitionId, alias);
    :}
    ;

opt_agg_type ::=
    KW_SUM
    {:
    RESULT = AggregateType.SUM;
    :}
    | KW_MAX
    {:
    RESULT = AggregateType.MAX;
    :}
    | KW_MIN
    {:
    RESULT = AggregateType.MIN;
    :}
    | KW_REPLACE
    {:
    RESULT = AggregateType.REPLACE;
    :}
    | KW_REPLACE_IF_NOT_NULL
    {:
    RESULT = AggregateType.REPLACE_IF_NOT_NULL;
    :}
    | KW_HLL_UNION
    {:
    RESULT = AggregateType.HLL_UNION;
    :}
    | KW_BITMAP_UNION
    {:
    RESULT = AggregateType.BITMAP_UNION;
    :}
    | KW_QUANTILE_UNION
    {:
    RESULT = AggregateType.QUANTILE_UNION;
    :}
    ;

opt_partition ::=
    /* Empty: no partition */
    {:
        RESULT = null;
    :}
    /* Range partition */
    | KW_PARTITION KW_BY KW_RANGE LPAREN ident_list:columns RPAREN
            LPAREN opt_all_partition_desc_list:list RPAREN
    {:
        RESULT = new RangePartitionDesc(columns, list);
    :}
    /* List partition */
    | KW_PARTITION KW_BY KW_LIST LPAREN ident_list:columns RPAREN
            LPAREN opt_all_partition_desc_list:list RPAREN
    {:
        RESULT = new ListPartitionDesc(columns, list);
    :}
    ;

opt_distribution ::=
    /* Empty: no distributed */
    {:
        RESULT = null;
    :}
    /* Hash distributed */
    | KW_DISTRIBUTED KW_BY KW_HASH LPAREN ident_list:columns RPAREN opt_distribution_number:numDistribution
    {:
        int bucketNum = (numDistribution == null ? -1 : numDistribution);
        boolean is_auto_bucket = (numDistribution == null);
        RESULT = new HashDistributionDesc(bucketNum, is_auto_bucket, columns);
    :}
    /* Random distributed */
    | KW_DISTRIBUTED KW_BY KW_RANDOM opt_distribution_number:numDistribution
    {:
        int bucketNum = (numDistribution == null ? -1 : numDistribution);
        boolean is_auto_bucket = (numDistribution == null);
        RESULT = new RandomDistributionDesc(bucketNum, is_auto_bucket);
    :}
    ;

opt_rollup ::=
    /* Empty: no rollup */
    {:
        RESULT = new ArrayList<>();
    :}
    | KW_ROLLUP LPAREN add_rollup_clause_list:list RPAREN
    {:
        RESULT = list;
    :}
    ;

opt_distribution_number ::=
    /* Empty */
    {:
        /* If distribution number is null, default distribution number is FeConstants.default_bucket_num. */
        RESULT = FeConstants.default_bucket_num;
    :}
    | KW_BUCKETS INTEGER_LITERAL:numDistribution
    {:
        RESULT = numDistribution.intValue();
    :}
    | KW_BUCKETS KW_AUTO
    {:
        RESULT = null;
    :}
    ;

opt_keys ::=
    /* Empty */
    {:
        RESULT = null;
    :}
    /* dup_keys */
    | KW_DUPLICATE KW_KEY LPAREN ident_list:keys RPAREN
    {:
        RESULT = new KeysDesc(KeysType.DUP_KEYS, keys);
    :}
    /* unique_keys */
    | KW_UNIQUE KW_KEY LPAREN ident_list:keys RPAREN
    {:
        RESULT = new KeysDesc(KeysType.UNIQUE_KEYS, keys);
    :}
    /* agg_keys */
    | KW_AGGREGATE KW_KEY LPAREN ident_list:keys RPAREN
    {:
        RESULT = new KeysDesc(KeysType.AGG_KEYS, keys);
    :}
    ;

opt_all_partition_desc_list ::=
    /* Empty */
    {:
        RESULT = null;
    :}
    | all_partition_desc_list:list
    {:
        RESULT = list;
    :}
    ;

all_partition_desc_list ::=
    all_partition_desc_list:list COMMA single_partition_desc:desc
    {:
        list.add(desc);
        RESULT = list;
    :}
    | single_partition_desc:desc
    {:
        RESULT = Lists.newArrayList(desc);
    :}
    | all_partition_desc_list:list COMMA multi_partition_desc:desc
    {:
        list.add(desc);
        RESULT = list;
    :}
    | multi_partition_desc:desc
    {:
        RESULT = Lists.newArrayList(desc);
    :}
    ;

single_partition_desc ::=
    KW_PARTITION opt_if_not_exists:ifNotExists ident:partName KW_VALUES KW_LESS KW_THAN partition_key_desc:desc
        opt_key_value_map:properties
    {:
        RESULT = new SinglePartitionDesc(ifNotExists, partName, desc, properties);
    :}
    | KW_PARTITION opt_if_not_exists:ifNotExists ident:partName KW_VALUES fixed_partition_key_desc:desc
        opt_key_value_map:properties
    {:
        RESULT = new SinglePartitionDesc(ifNotExists, partName, desc, properties);
    :}
    /* list partition */
    | KW_PARTITION opt_if_not_exists:ifNotExists ident:partName list_partition_key_desc:desc
            opt_key_value_map:properties
    {:
        RESULT = new SinglePartitionDesc(ifNotExists, partName, desc, properties);
    :}
    | KW_PARTITION opt_if_not_exists:ifNotExists ident:partName KW_VALUES KW_IN list_partition_key_desc:desc
        opt_key_value_map:properties
    {:
        RESULT = new SinglePartitionDesc(ifNotExists, partName, desc, properties);
    :}
    ;

multi_partition_desc ::=
    fixed_multi_partition_key_desc:desc
        opt_key_value_map:properties
    {:
        RESULT = new MultiPartitionDesc(desc, properties);
    :}
    ;

fixed_multi_partition_key_desc ::=
    // FROM (lower) TO (upper) INTERVAL time_interval time_type
    KW_FROM LPAREN partition_key_list:lower RPAREN KW_TO LPAREN partition_key_list:upper RPAREN KW_INTERVAL INTEGER_LITERAL:time_interval ident:time_unit
    {:
        RESULT = PartitionKeyDesc.createMultiFixed(lower, upper, time_interval, time_unit);
    :}
    | KW_FROM LPAREN partition_key_list:lower RPAREN KW_TO LPAREN partition_key_list:upper RPAREN KW_INTERVAL INTEGER_LITERAL:num_interval
      {:
          RESULT = PartitionKeyDesc.createMultiFixed(lower, upper, num_interval);
      :}
    ;

partition_key_desc ::=
    KW_MAX_VALUE
    {:
        RESULT = PartitionKeyDesc.createMaxKeyDesc();
    :}
    | LPAREN partition_key_list:keys RPAREN
    {:
        RESULT = PartitionKeyDesc.createLessThan(keys);
    :}
    ;

/* list partition PartitionKeyDesc */
list_partition_key_desc ::=
    /* empty */
    {:
        ArrayList<List<PartitionValue>> keys = new ArrayList();
        keys.add(new ArrayList());
        RESULT = PartitionKeyDesc.createIn(keys);
    :}
    | LPAREN list_partition_values_list:keys RPAREN
    {:
        RESULT = PartitionKeyDesc.createIn(keys);
    :}
    ;

/* List<List<PartitionValue>> inValues */
list_partition_values_list ::=
    partition_value_list:item
    {:
        ArrayList<List<PartitionValue>> l = new ArrayList();
        l.add(item);
        RESULT = l;
    :}
    | list_partition_values_list:l COMMA partition_value_list:item
    {:
        l.add(item);
        RESULT = l;
    :}
    ;

/* List<PartitionValue> */
partition_value_list ::=
    /* single partition key */
    STRING_LITERAL:item
    {:
        RESULT = Lists.newArrayList(new PartitionValue(item));
    :}
    | INTEGER_LITERAL:item
    {:
        RESULT = Lists.newArrayList(new PartitionValue(item));
    :}
    /* multi partition keys : (1, "beijing") */
    | LPAREN partition_key_item_list:l RPAREN
    {:
        RESULT = l;
    :}
    ;

/* List<PartitionValue> */
partition_key_item_list ::=
    STRING_LITERAL:item
    {:
        RESULT = Lists.newArrayList(new PartitionValue(item));
    :}
    | partition_key_item_list:l COMMA STRING_LITERAL:item
    {:
        l.add(new PartitionValue(item));
        RESULT = l;
    :}
    | INTEGER_LITERAL:item
    {:
        RESULT = Lists.newArrayList(new PartitionValue(item));
    :}
    | partition_key_item_list:l COMMA INTEGER_LITERAL:item
    {:
        l.add(new PartitionValue(item));
        RESULT = l;
    :}
    ;

partition_key_list ::=
    /* empty */
    {:
        List<PartitionValue> l = new ArrayList<PartitionValue>();
        RESULT = l;
    :}
    | partition_key_list:l COMMA STRING_LITERAL:item
    {:
        l.add(new PartitionValue(item));
        RESULT = l;
    :}
    | partition_key_list:l COMMA INTEGER_LITERAL:item
    {:
        l.add(new PartitionValue(item));
        RESULT = l;
    :}
    | partition_key_list:l COMMA KW_MAX_VALUE
    {:
        l.add(PartitionValue.MAX_VALUE);
        RESULT = l;
    :}
    | STRING_LITERAL:item
    {:
        RESULT = Lists.newArrayList(new PartitionValue(item));
    :}
    | INTEGER_LITERAL:item
    {:
        RESULT = Lists.newArrayList(new PartitionValue(item));
    :}
    | KW_MAX_VALUE
    {:
        RESULT = Lists.newArrayList(PartitionValue.MAX_VALUE);
    :}
    ;

fixed_partition_key_desc ::=
    /* format: [(lower), (upper))*/
    LBRACKET LPAREN partition_key_list:lower RPAREN COMMA LPAREN partition_key_list:upper RPAREN RPAREN
    {:
        RESULT = PartitionKeyDesc.createFixed(lower, upper);
    :}
    ;

opt_engine ::=
    {: RESULT = null; :}
    | KW_ENGINE EQUAL ident:engineName
    {: RESULT = engineName; :}
    ;

opt_key_value_map ::=
    {:
    RESULT = Maps.newHashMap();
    :}
    | LPAREN key_value_map:map RPAREN
    {:
    RESULT = map;
    :}
    ;

opt_key_value_map_in_paren ::=
    /* empty */
    {:
    RESULT = Maps.newHashMap();
    :}
    | STRING_LITERAL:name EQUAL STRING_LITERAL:value
    {:
    RESULT = Maps.newHashMap();
    RESULT.put(name, value);
    :}
    | opt_key_value_map_in_paren:map COMMA STRING_LITERAL:name EQUAL STRING_LITERAL:value
    {:
    map.put(name, value);
    RESULT = map;
    :}
    ;

key_value_map ::=
    STRING_LITERAL:name EQUAL STRING_LITERAL:value
    {:
    RESULT = Maps.newHashMap();
    RESULT.put(name, value);
    :}
    | key_value_map:map COMMA STRING_LITERAL:name EQUAL STRING_LITERAL:value
    {:
    map.put(name, value);
    RESULT = map;
    :}
    ;

opt_properties ::=
    {:
    RESULT = null;
    :}
    | properties:properties
    {:
    RESULT = properties;
    :}
    ;

opt_ext_properties ::=
    {:
    RESULT = null;
    :}
    | KW_BROKER properties:properties
    {:
    RESULT = properties;
    :}
    ;

properties ::=
    KW_PROPERTIES LPAREN key_value_map:map RPAREN
    {:
    RESULT = map;
    :}
    ;

column_definition_list ::=
    column_definition:column
    {:
    RESULT = Lists.newArrayList();
    RESULT.add(column);
    :}
    | column_definition_list:list COMMA column_definition:column
    {:
    list.add(column);
    RESULT = list;
    :}
    ;

index_definition_list ::=
    index_definition:index
    {:
        RESULT = Lists.newArrayList();
        RESULT.add(index);
    :}
    | index_definition_list:list COMMA index_definition:index
    {:
        list.add(index);
        RESULT = list;
    :}
    ;

opt_default_value ::=
    /* Empty */
    {:
        RESULT = ColumnDef.DefaultValue.NOT_SET;
    :}
    | KW_DEFAULT STRING_LITERAL:value
    {:
        RESULT = new ColumnDef.DefaultValue(true, value);
    :}
    | KW_DEFAULT KW_NULL
    {:
        RESULT = ColumnDef.DefaultValue.NULL_DEFAULT_VALUE;
    :}
    | KW_DEFAULT KW_CURRENT_TIMESTAMP
    {:
        RESULT = ColumnDef.DefaultValue.CURRENT_TIMESTAMP_DEFAULT_VALUE;
    :}
    ;

opt_is_key ::=
    {:
        RESULT = false;
    :}
    | KW_KEY:key
    {:
        RESULT = true;
    :}
    ;

column_definition ::=
<<<<<<< HEAD
    ident:columnName type_def:typeDef opt_is_key:isKey opt_is_allow_null:isAllowNull opt_default_value:defaultValue opt_comment:comment
    {:
        ColumnDef columnDef = new ColumnDef(columnName, typeDef, isKey, null, isAllowNull, defaultValue, comment);
        RESULT = columnDef;
    :}
    | ident:columnName type_def:typeDef IDENT:fnName LPAREN type_def_nullable_list:list RPAREN opt_default_value:defaultValue opt_comment:comment
    {:
        ColumnDef columnDef = new ColumnDef(columnName, typeDef, false, AggregateType.GENERIC_AGGREGATION, false, defaultValue, comment);
        columnDef.setGenericAggregationName(fnName);
        columnDef.setGenericAggregationArguments(list);
        RESULT = columnDef;
    :}
    | ident:columnName type_def:typeDef opt_is_key:isKey opt_agg_type:aggType opt_is_allow_null:isAllowNull opt_default_value:defaultValue opt_comment:comment
=======
    ident:columnName type_def:typeDef opt_is_key:isKey opt_is_allow_null:isAllowNull opt_is_auto_inc:isAutoInc opt_default_value:defaultValue opt_comment:comment
    {:
        ColumnDef columnDef = new ColumnDef(columnName, typeDef, isKey, null, isAllowNull, isAutoInc, defaultValue, comment);
        RESULT = columnDef;
    :}
    | ident:columnName type_def:typeDef IDENT:fnName LPAREN type_def_nullable_list:list RPAREN opt_is_auto_inc:isAutoInc opt_default_value:defaultValue opt_comment:comment
>>>>>>> 7bda49b5
    {:
        ColumnDef columnDef = new ColumnDef(columnName, typeDef, false, AggregateType.GENERIC_AGGREGATION, false, defaultValue, comment);
        columnDef.setGenericAggregationName(fnName);
        columnDef.setGenericAggregationArguments(list);
        RESULT = columnDef;
    :}
    | ident:columnName type_def:typeDef opt_is_key:isKey opt_agg_type:aggType opt_is_allow_null:isAllowNull opt_is_auto_inc:isAutoInc opt_default_value:defaultValue opt_comment:comment
    {:
        ColumnDef columnDef = new ColumnDef(columnName, typeDef, isKey, aggType, isAllowNull, isAutoInc, defaultValue, comment);
        RESULT = columnDef;
    :}
    | ident:columnName type_def:typeDef opt_is_key:isKey opt_agg_type:aggType LPAREN type_def_nullable_list:list RPAREN opt_default_value:defaultValue opt_comment:comment
    {:
        ColumnDef columnDef = new ColumnDef(columnName, typeDef, isKey, AggregateType.GENERIC_AGGREGATION, false, defaultValue, comment);
        columnDef.setGenericAggregationName(aggType);
        columnDef.setGenericAggregationArguments(list);
        RESULT = columnDef;
    :}
    | ident:columnName type_def:typeDef opt_is_key:isKey opt_agg_type:aggType LPAREN type_def_nullable_list:list RPAREN opt_default_value:defaultValue opt_comment:comment
    {:
        ColumnDef columnDef = new ColumnDef(columnName, typeDef, isKey, AggregateType.GENERIC_AGGREGATION, false, defaultValue, comment);
        columnDef.setGenericAggregationName(aggType);
        columnDef.setGenericAggregationArguments(list);
        RESULT = columnDef;
    :}
    ;

index_definition ::=
    KW_INDEX opt_if_not_exists:ifNotExists ident:indexName LPAREN ident_list:cols RPAREN opt_index_type:indexType opt_properties:properties opt_comment:comment
    {:
        RESULT = new IndexDef(indexName, ifNotExists, cols, indexType, properties, comment);
    :}
    ;

build_index_definition ::=
    KW_INDEX ident:indexName opt_partition_names:partitionNames
    {:
        RESULT = new IndexDef(indexName, partitionNames, true);
    :}
    ;

opt_is_allow_null ::=
    {:
        RESULT = true;
    :}
    | KW_NULL
    {:
        RESULT = true;
    :}
    | KW_NOT KW_NULL
    {:
        RESULT = false;
    :}
    ;

opt_is_auto_inc ::=
    {:
        RESULT = false;
    :}
    | KW_AUTO_INCREMENT
    {:
        RESULT = true;
    :}
    ;
opt_comment ::=
    /* empty */
    {:
        RESULT = "";
    :}
    | KW_COMMENT STRING_LITERAL:comment
    {:
        RESULT = comment;
    :}
    ;

opt_index_type ::=
    {:
        RESULT = null;
    :}
    | KW_USING KW_BITMAP
    {:
        RESULT = IndexDef.IndexType.BITMAP;
    :}
    | KW_USING KW_NGRAM_BF
    {:
        RESULT = IndexDef.IndexType.NGRAM_BF;
    :}
    | KW_USING KW_INVERTED
    {:
        RESULT = IndexDef.IndexType.INVERTED;
    :}
    ;

opt_if_exists ::=
    {:
        RESULT = false;
    :}
    | KW_IF KW_EXISTS
    {:
        RESULT = true;
    :}
    ;

opt_if_not_exists ::=
    {:
        RESULT = false;
    :}
    | KW_IF KW_NOT KW_EXISTS
    {:
        RESULT = true;
    :}
    ;

opt_external ::=
    /* empty */
    {:
        RESULT = false;
    :}
    | KW_EXTERNAL
    {:
        RESULT = true;
    :}
    ;

opt_cached ::=
    /* empty */
    {:
        RESULT = false;
    :}
    | KW_CACHED
    {:
        RESULT = true;
    :}
    ;

opt_force ::=
     /* empty */
    {:
        RESULT = false;
    :}
    | KW_FORCE
    {:
        RESULT = true;
    :}
    ;

// Show statement
show_stmt ::=
    KW_SHOW show_param:stmt
    {:
        RESULT = stmt;
    :}
    | KW_SHOW KW_SQL_BLOCK_RULE KW_FOR ident:ruleName
    {:
        RESULT = new ShowSqlBlockRuleStmt(ruleName);
    :}
    | KW_SHOW KW_SQL_BLOCK_RULE
    {:
        RESULT = new ShowSqlBlockRuleStmt(null);
    :}
    | KW_SHOW KW_ROW KW_POLICY KW_FOR user_identity:user
    {:
        RESULT = new ShowPolicyStmt(PolicyTypeEnum.ROW, user);
    :}
    | KW_SHOW KW_ROW KW_POLICY
    {:
        RESULT = new ShowPolicyStmt(PolicyTypeEnum.ROW, null);
    :}
    | KW_SHOW KW_STORAGE KW_POLICY
    {:
        RESULT = new ShowPolicyStmt(PolicyTypeEnum.STORAGE, null);
    :}
    /* show stage */
    | KW_SHOW KW_STAGES
    {:
        RESULT = new ShowStageStmt();
    :}
    ;

show_param ::=
    KW_WHITELIST
    {:
        RESULT = new ShowWhiteListStmt();
    :}
    /* show variables */
    | opt_var_type:type KW_VARIABLES opt_wild_where
    {:
        RESULT = new ShowVariablesStmt(type, parser.wild, parser.where);
    :}
    /* show open tables */
    | KW_OPEN KW_TABLES opt_db:db opt_wild_where
    {:
        RESULT = new ShowOpenTableStmt();
    :}
    /* show table status */
    | KW_TABLE KW_STATUS opt_db:db opt_wild_where
    {:
        RESULT = new ShowTableStatusStmt(db, null, parser.wild, parser.where);
    :}
    /* show table status */
    | KW_TABLE KW_STATUS from_or_in ident:ctl DOT ident:db opt_wild_where
    {:
        RESULT = new ShowTableStatusStmt(db, ctl, parser.wild, parser.where);
    :}
    /* show tables */
    | opt_full KW_TABLES opt_db:db opt_wild_where
    {:
        RESULT = new ShowTableStmt(db, null, parser.isVerbose, parser.wild, parser.where);
    :}
    /* show tables */
    | opt_full KW_TABLES from_or_in ident:ctl DOT ident:db opt_wild_where
    {:
        RESULT = new ShowTableStmt(db, ctl, parser.isVerbose, parser.wild, parser.where);
    :}
    /* show table id */
    | KW_TABLE INTEGER_LITERAL:tableId
    {:
        RESULT = new ShowTableIdStmt(tableId);
    :}
    /* show processlist */
    | opt_full KW_PROCESSLIST
    {:
        RESULT = new ShowProcesslistStmt(parser.isVerbose);
    :}
    /* routine */
    | procedure_or_function KW_STATUS opt_wild_where
    {:
        RESULT = new ShowProcedureStmt();
    :}
    /* status */
    | opt_var_type KW_STATUS opt_wild_where
    {:
        RESULT = new ShowStatusStmt();
    :}
    /* triggers */
    | opt_full KW_TRIGGERS opt_db:db opt_wild_where
    {:
        RESULT = new ShowTriggersStmt();
    :}
    /* events */
    | KW_EVENTS opt_db:db opt_wild_where
    {:
        RESULT = new ShowEventsStmt();
    :}
    /* plugins */
    | KW_PLUGINS
    {:
        RESULT = new ShowPluginsStmt();
    :}
    /* engines */
    | opt_storage KW_ENGINES
    {:
        RESULT = new ShowEnginesStmt();
    :}
    /* Authors */
    | KW_AUTHORS
    {:
        RESULT = new ShowAuthorStmt();
    :}
    /* Create table */
    | KW_CREATE KW_TABLE table_name:table
    {:
        RESULT = new ShowCreateTableStmt(table);
    :}
    | KW_BRIEF KW_CREATE KW_TABLE table_name:table
<<<<<<< HEAD
=======
    {:
        RESULT = new ShowCreateTableStmt(table, true);
    :}
    | KW_CREATE KW_VIEW table_name:table
>>>>>>> 7bda49b5
    {:
        RESULT = new ShowCreateTableStmt(table, true, false);
    :}
    | KW_CREATE KW_VIEW table_name:table
    {:
        RESULT = new ShowCreateTableStmt(table, true, false);
    :}
    /* Create database */
    | KW_CREATE KW_DATABASE ident:db
    {:
        RESULT = new ShowCreateDbStmt(db);
    :}
    | KW_CREATE KW_SCHEMA ident:db
    {:
        RESULT = new ShowCreateDbStmt(db);
    :}
    | KW_CREATE KW_CATALOG ident:catalogName
        {:
            RESULT = new ShowCreateCatalogStmt(catalogName);
        :}
    /* Create Function */
    | KW_CREATE opt_var_type:type KW_FUNCTION function_name:functionName LPAREN func_args_def:args RPAREN opt_db:dbName
    {:
        RESULT = new ShowCreateFunctionStmt(type, dbName, functionName, args);
    :}
    /* Database */
    | KW_DATABASES opt_wild_where
    {:
        RESULT = new ShowDbStmt(parser.wild, parser.where);
    :}
    | KW_DATABASES KW_FROM ident:catalogName
    {:
        RESULT = new ShowDbStmt(null, null, catalogName);
    :}
    /* show database id */
    | KW_DATABASE INTEGER_LITERAL:dbId
    {:
        RESULT = new ShowDbIdStmt(dbId);
    :}
    /* show all data types */
    | KW_DATA KW_TYPES
    {:
        RESULT = new ShowDataTypesStmt();
    :}
    | KW_SCHEMAS opt_wild_where
    {:
        RESULT = new ShowDbStmt(parser.wild, parser.where);
    :}
    | KW_SCHEMAS KW_FROM ident:catalogName
    {:
        RESULT = new ShowDbStmt(null, null, catalogName);
    :}
    /* Catalog */
    | KW_CATALOGS opt_wild_where
    {:
        RESULT = new ShowCatalogStmt(null, parser.wild);
    :}
    /* show Catalog name */
    | KW_CATALOG ident:catalogName
    {:
        RESULT = new ShowCatalogStmt(catalogName, null);
    :}
    /* Dynamic Partition */
    | KW_DYNAMIC KW_PARTITION KW_TABLES opt_db:db
    {:
        RESULT = new ShowDynamicPartitionStmt(db);
    :}
    /* Columns */
    | opt_full KW_COLUMNS from_or_in table_name:table opt_db:db opt_wild_where
    {:
        RESULT = new ShowColumnStmt(table, db, parser.wild, parser.isVerbose, parser.where);
    :}
    /* collation */
    | KW_COLLATION opt_wild_where
    {:
        RESULT = new ShowCollationStmt(parser.wild);
    :}
    /* Show charset */
    | charset opt_wild_where
    {:
        RESULT = new ShowCharsetStmt(parser.wild);
    :}
    /* Show proc */
    | KW_PROC STRING_LITERAL:path
    {:
        RESULT = new ShowProcStmt(path);
    :}
    /* Show Warnings */
    | KW_COUNT LPAREN STAR RPAREN KW_WARNINGS
    {:
        SelectList list = new SelectList();
        list.addItem(new SelectListItem(new IntLiteral((long)0), null));
        RESULT = new SelectStmt(list, null, null, null, null, null, null);
    :}
    | KW_COUNT LPAREN STAR RPAREN KW_ERRORS
    {:
        SelectList list = new SelectList();
        list.addItem(new SelectListItem(new IntLiteral((long)0), null));
        RESULT = new SelectStmt(list, null, null, null, null, null, null);
    :}
    | KW_WARNINGS limit_clause
    {:
        RESULT = new ShowWarningStmt();
    :}
    | KW_ERRORS limit_clause
    {:
        RESULT = new ShowWarningStmt();
    :}
    // show load warnings
    | KW_LOAD KW_WARNINGS opt_db:db opt_wild_where limit_clause:limitClause
    {:
        RESULT = new ShowLoadWarningsStmt(db, null, parser.where, limitClause);
    :}
    | KW_LOAD KW_WARNINGS KW_ON STRING_LITERAL:url
    {:
        RESULT = new ShowLoadWarningsStmt(null, url, null, null);
    :}
    /* Show load statement */
    | KW_LOAD opt_db:db opt_where order_by_clause:orderByClause limit_clause:limitClause
    {:
        RESULT = new ShowLoadStmt(db, parser.where, orderByClause, limitClause);
    :}
    /* Show copy statement */
    | KW_COPY opt_db:db opt_where order_by_clause:orderByClause limit_clause:limitClause
    {:
        RESULT = new ShowCopyStmt(db, parser.where, orderByClause, limitClause);
    :}
    /* Show stream load statement */
    | KW_STREAM KW_LOAD opt_db:db opt_wild_where order_by_clause:orderByClause limit_clause:limitClause
    {:
        RESULT = new ShowStreamLoadStmt(db, parser.where, orderByClause, limitClause);
    :}
    /* Show export statement */
    | KW_EXPORT opt_db:db opt_wild_where order_by_clause:orderByClause limit_clause:limitClause
    {:
        RESULT = new ShowExportStmt(db, parser.where, orderByClause, limitClause);
    :}
    /* Show delete statement */
    | KW_DELETE opt_db:db
    {:
        RESULT = new ShowDeleteStmt(db);
    :}
    /* Show alter table statement: used to show process of alter table statement */
    | KW_ALTER KW_TABLE opt_alter_type:type opt_db:db opt_wild_where order_by_clause:orderByClause limit_clause:limitClause
    {:
        RESULT = new ShowAlterStmt(type, db, parser.where, orderByClause, limitClause);
    :}
    | KW_DATA KW_SKEW KW_FROM base_table_ref:table_ref
    {:
        RESULT = new ShowDataSkewStmt(table_ref);
    :}
    /* Show data statement: used to show data size of specified range */
     | KW_DATA order_by_clause:orderByClause opt_properties:prop
    {:
        RESULT = new ShowDataStmt(null, orderByClause, prop);
    :}
    | KW_DATA KW_FROM table_name:dbTblName order_by_clause:orderByClause
    {:
        RESULT = new ShowDataStmt(dbTblName, orderByClause, null);
    :}
    | opt_tmp:tmp KW_PARTITIONS KW_FROM table_name:tblName opt_wild_where order_by_clause:orderByClause limit_clause: limitClause
    {:
        RESULT = new ShowPartitionsStmt(tblName, parser.where, orderByClause, limitClause, tmp);
    :}
    /* show partition id */
    | KW_PARTITION INTEGER_LITERAL:partitionId
    {:
        RESULT = new ShowPartitionIdStmt(partitionId);
    :}
    | KW_TABLET INTEGER_LITERAL:tabletId
    {:
        RESULT = new ShowTabletStmt(null, tabletId);
    :}
    | KW_TABLETS KW_FROM table_name:dbTblName opt_partition_names:partitionNames opt_wild_where order_by_clause:orderByClause limit_clause:limitClause
    {:
        RESULT = new ShowTabletStmt(dbTblName, -1L, partitionNames, parser.where, orderByClause, limitClause);
    :}
    | KW_PROPERTY opt_user:user opt_wild_where
    {:
        RESULT = new ShowUserPropertyStmt(user, parser.wild);
    :}
    | KW_BACKUP opt_db:db opt_wild_where
    {:
        RESULT = new ShowBackupStmt(db, parser.where);
    :}
    | KW_RESTORE opt_db:db opt_wild_where
    {:
        RESULT = new ShowRestoreStmt(db, parser.where);
    :}
    | KW_BRIEF KW_RESTORE opt_db:db opt_wild_where
    {:
        RESULT = new ShowRestoreStmt(db, parser.where, true);
    :}
    | KW_BROKER
    {:
        RESULT = new ShowBrokerStmt();
    :}
    | KW_RESOURCES opt_wild_where order_by_clause:orderByClause limit_clause:limitClause
    {:
        RESULT = new ShowResourcesStmt(parser.where, orderByClause, limitClause);
    :}
    | KW_WORKLOAD KW_GROUPS
    {:
        RESULT = new ShowWorkloadGroupsStmt();
    :}
    | KW_BACKENDS
    {:
        RESULT = new ShowBackendsStmt();
    :}
    | KW_TRASH KW_ON STRING_LITERAL:backend
    {:
        RESULT = new ShowTrashDiskStmt(backend);
    :}
    | KW_TRASH 
    {:
        RESULT = new ShowTrashStmt();
    :}
    | KW_FRONTENDS
    {:
        RESULT = new ShowFrontendsStmt();
    :}
    | KW_REPOSITORIES
    {:
       RESULT = new ShowRepositoriesStmt();
    :}
    | KW_SNAPSHOT KW_ON ident:repo opt_wild_where
    {:
        RESULT = new ShowSnapshotStmt(repo, parser.where);
    :}
    | KW_ALL KW_GRANTS
    {:
        RESULT = new ShowGrantsStmt(null, true);
    :}
    | KW_GRANTS
    {:
        RESULT = new ShowGrantsStmt(null, false);
    :}
    | KW_GRANTS KW_FOR user_identity:userIdent
    {:
        RESULT = new ShowGrantsStmt(userIdent, false);
    :}
    | KW_ROLES
    {:
        RESULT = new ShowRolesStmt();
    :}
    | opt_full opt_builtin:isBuiltin KW_FUNCTIONS opt_db:dbName opt_wild_where
    {:
        RESULT = new ShowFunctionsStmt(dbName, isBuiltin, parser.isVerbose, parser.wild, parser.where);
    :}
    | KW_GLOBAL opt_full KW_FUNCTIONS opt_wild_where
    {:
        RESULT = new ShowFunctionsStmt(parser.isVerbose, parser.wild, parser.where);
    :}
    | KW_TYPECAST opt_db:dbName
    {:
        RESULT = new ShowTypeCastStmt(dbName, parser.where);
    :}
    | KW_FILE opt_db:dbName
    {:
        RESULT = new ShowSmallFilesStmt(dbName);
    :}
    | keys_or_index from_or_in table_name:dbTblName opt_db:dbName
    {:
        RESULT = new ShowIndexStmt(dbName, dbTblName);
    :}
    | KW_VIEW from_or_in table_name:dbTblName opt_db:dbName
    {:
        RESULT = new ShowViewStmt(dbName, dbTblName);
    :}
    | KW_TRANSACTION opt_db:dbName opt_wild_where
    {:
        RESULT = new ShowTransactionStmt(dbName, parser.where);
    :}
    | KW_QUERY KW_PROFILE STRING_LITERAL:queryIdPath
    {:
        RESULT = new ShowQueryProfileStmt(queryIdPath);
    :}
    | KW_LOAD KW_PROFILE STRING_LITERAL:loadIdPath
    {:
        RESULT = new ShowLoadProfileStmt(loadIdPath);
    :}
    | KW_CACHE KW_HOTSPOT STRING_LITERAL:tablePath
    {:
        RESULT = new ShowCacheHotSpotStmt(tablePath);
    :}
    | KW_ENCRYPTKEYS opt_db:dbName opt_wild_where
    {:
        RESULT = new ShowEncryptKeysStmt(dbName, parser.wild);
    :}
    /* Show Sync Job */
    | KW_SYNC KW_JOB opt_db:dbName
    {:
        RESULT = new ShowSyncJobStmt(dbName);
    :}
    /* show table stats */
    | KW_TABLE KW_STATS table_name:tbl opt_partition_names:partitionNames
<<<<<<< HEAD
    {:
        RESULT = new ShowTableStatsStmt(tbl, partitionNames);
    :}
    /* show column stats */
    | KW_COLUMN KW_STATS table_name:tbl opt_col_list:cols opt_partition_names:partitionNames
    {:
        RESULT = new ShowColumnStatsStmt(tbl, cols, partitionNames);
    :}
    /* show column histogram */
    | KW_COLUMN KW_HISTOGRAM table_name:tbl opt_col_list:cols
    {:
        RESULT = new ShowColumnHistStmt(tbl, cols);
    :}
    /* show table creation statement */
    | KW_TABLE KW_CREATION opt_db:db opt_wild_where
    {:
        RESULT = new ShowTableCreationStmt(db, parser.wild);
    :}
    /* show last insert */
    | KW_LAST KW_INSERT
    {:
        RESULT = new ShowLastInsertStmt();
    :}
    | KW_CREATE KW_MATERIALIZED KW_VIEW ident:mvName KW_ON table_name:tableName
    {:
        RESULT = new ShowCreateMaterializedViewStmt(mvName, tableName);
    :}
    /* show analyze job */
    | KW_ANALYZE opt_table_name:tbl opt_wild_where order_by_clause:orderByClause limit_clause:limitClause
    {:
        RESULT = new ShowAnalyzeStmt(tbl, parser.where, orderByClause, limitClause);
    :}
    | KW_ANALYZE INTEGER_LITERAL:jobId opt_wild_where order_by_clause:orderByClause limit_clause:limitClause
    {:
        RESULT = new ShowAnalyzeStmt(jobId, parser.where, orderByClause, limitClause);
    :}
    | KW_ANALYZE KW_TASK KW_STATUS INTEGER_LITERAL:jobId
    {:
        RESULT = new ShowAnalyzeTaskStatus(jobId);
    :}
    | KW_CATALOG KW_RECYCLE KW_BIN opt_wild_where
=======
>>>>>>> 7bda49b5
    {:
        RESULT = new ShowCatalogRecycleBinStmt(parser.where);
    :}
<<<<<<< HEAD
     | KW_QUERY KW_STATS
    {:
        RESULT = new ShowQueryStatsStmt();
=======
    /* show column stats */
    | KW_COLUMN opt_cached:cached KW_STATS table_name:tbl opt_col_list:cols opt_partition_names:partitionNames
    {:
        RESULT = new ShowColumnStatsStmt(tbl, cols, partitionNames, cached);
    :}
    /* show column histogram */
    | KW_COLUMN KW_HISTOGRAM table_name:tbl opt_col_list:cols
    {:
        RESULT = new ShowColumnHistStmt(tbl, cols);
>>>>>>> 7bda49b5
    :}
    | KW_QUERY KW_STATS KW_FOR ident:dbName
    {:
        RESULT = new ShowQueryStatsStmt(dbName);
    :}
    | KW_QUERY KW_STATS KW_FROM table_name:dbTblName
    {:
        RESULT = new ShowQueryStatsStmt(dbTblName, false, false);
    :}
    | KW_QUERY KW_STATS KW_FROM table_name:dbTblName KW_ALL
    {:
        RESULT = new ShowQueryStatsStmt(dbTblName, true, false);
    :}
<<<<<<< HEAD
    | KW_QUERY KW_STATS KW_FROM table_name:dbTblName KW_ALL KW_VERBOSE
    {:
        RESULT = new ShowQueryStatsStmt(dbTblName, true, true);
    :}
    /* show build index job */
    | KW_BUILD KW_INDEX opt_db:db opt_wild_where order_by_clause:orderByClause limit_clause:limitClause
=======
    /* show analyze job */
    | KW_ANALYZE opt_table_name:tbl opt_wild_where order_by_clause:orderByClause limit_clause:limitClause
>>>>>>> 7bda49b5
    {:
        RESULT = new ShowBuildIndexStmt(db, parser.where, orderByClause, limitClause);
    :}
<<<<<<< HEAD
    | KW_WARM KW_UP KW_JOB opt_wild_where
=======
    | KW_ANALYZE INTEGER_LITERAL:jobId opt_wild_where order_by_clause:orderByClause limit_clause:limitClause
    {:
        RESULT = new ShowAnalyzeStmt(jobId, parser.where, orderByClause, limitClause);
    :}
    | KW_ANALYZE KW_TASK KW_STATUS INTEGER_LITERAL:jobId
    {:
        RESULT = new ShowAnalyzeTaskStatus(jobId);
    :}
    | KW_CATALOG KW_RECYCLE KW_BIN opt_wild_where
>>>>>>> 7bda49b5
    {:
        RESULT = new ShowCloudWarmUpStmt(parser.where);
    :}
     | KW_QUERY KW_STATS
    {:
        RESULT = new ShowQueryStatsStmt();
    :}
    | KW_QUERY KW_STATS KW_FOR ident:dbName
    {:
        RESULT = new ShowQueryStatsStmt(dbName);
    :}
    | KW_QUERY KW_STATS KW_FROM table_name:dbTblName
    {:
        RESULT = new ShowQueryStatsStmt(dbTblName, false, false);
    :}
    | KW_QUERY KW_STATS KW_FROM table_name:dbTblName KW_ALL
    {:
        RESULT = new ShowQueryStatsStmt(dbTblName, true, false);
    :}
    | KW_QUERY KW_STATS KW_FROM table_name:dbTblName KW_ALL KW_VERBOSE
    {:
        RESULT = new ShowQueryStatsStmt(dbTblName, true, true);
    :}
    /* show build index job */
    | KW_BUILD KW_INDEX opt_db:db opt_wild_where order_by_clause:orderByClause limit_clause:limitClause
    {:
        RESULT = new ShowBuildIndexStmt(db, parser.where, orderByClause, limitClause);
    :}
    ;

opt_tmp ::=
    /* empty */
    {:
        RESULT = false;
    :}
    | KW_TEMPORARY
    {:
        RESULT = true;
    :}
    ;

keys_or_index ::=
    KW_KEY
    | KW_KEYS
    | KW_INDEX
    | KW_INDEXES
    ;

opt_db ::=
    /* empty */
    {:
        RESULT = null;
    :}
    | from_or_in ident:db
    {:
        RESULT = db;
    :}
    ;

charset ::=
    KW_CHAR KW_SET
    | KW_CHARSET
    ;

charset_name_or_default ::=
    ident_or_text:id
    {:
        RESULT = id;
    :}
    | KW_DEFAULT
    {:
        RESULT = null;
    :}
    ;

old_or_new_charset_name_or_default ::=
    ident_or_text:id
    {:
        RESULT = id;
    :}
    | KW_DEFAULT
    {:
        RESULT = null;
    :}
    ;

opt_collate ::=
    /* Empty */
    {:
        RESULT = null;
    :}
    | KW_COLLATE collation_name_or_default:collate
    {:
        RESULT = collate;
    :}
    ;

collation_name_or_default ::=
    ident_or_text:id
    {:
        RESULT = id;
    :}
    | KW_DEFAULT
    {:
        RESULT = null;
    :}
    ;

opt_storage ::=
    /* Empty */
    | KW_STORAGE
    ;

procedure_or_function ::=
    KW_PROCEDURE
    | KW_FUNCTION
    ;

from_or_in ::=
    KW_FROM
    | KW_IN
    ;

opt_full ::=
    /* empty */
    {:
        parser.isVerbose = false;
    :}
    | KW_FULL
    {:
        parser.isVerbose = true;
    :}
    ;

opt_wild_where ::=
    /* empty */
    | KW_LIKE STRING_LITERAL:wild
    {:
        parser.wild = wild;
    :}
    | KW_WHERE expr:where
    {:
        parser.where = where;
    :}
    ;

opt_where ::=
    /* empty */
    | KW_WHERE expr:where
    {:
        parser.where = where;
    :}
    ;

opt_id ::=
    /* empty */
    {:
        RESULT = (long)-1;
    :}
    | INTEGER_LITERAL:id
    {:
        RESULT = id;
    :}
    ;

opt_alter_type ::=
    KW_ROLLUP
    {:
        RESULT = ShowAlterStmt.AlterType.ROLLUP;
    :}
    | KW_MATERIALIZED KW_VIEW
    {:
        RESULT =  ShowAlterStmt.AlterType.ROLLUP;
    :}
    | KW_COLUMN
    {:
        RESULT = ShowAlterStmt.AlterType.COLUMN;
    :}
    ;

opt_builtin ::=
    {:
        RESULT = false;
    :}
    | KW_BUILTIN
    {:
        RESULT = true;
    :}
    ;

opt_explain_options ::=
    {:
        RESULT = new ExplainOptions(false, false);
    :}
    | KW_VERBOSE
    {:
        RESULT = new ExplainOptions(true, false);
    :}
    | KW_GRAPH
    {:
        RESULT = new ExplainOptions(false, true);
    :}
    ;

// Describe statement
describe_stmt ::=
    describe_command table_name:table
    {:
        RESULT = new DescribeStmt(table, false);
    :}
    | KW_SHOW KW_FIELDS KW_FROM table_name:table
    {:
        RESULT = new DescribeStmt(table, false);
    :}
    | KW_SHOW KW_COLUMNS KW_FROM table_name:table
    {:
        RESULT = new DescribeStmt(table, false);
    :}
    | describe_command KW_FUNCTION table_valued_function_ref:tvf
    {:
        RESULT = new DescribeStmt(tvf);
    :}
    | describe_command table_name:table KW_ALL
    {:
        RESULT = new DescribeStmt(table, true);
    :}
    | KW_SHOW KW_EXTENDED KW_FIELDS KW_FROM table_name:table
    {:
        RESULT = new DescribeStmt(table, true);
    :}
    | KW_SHOW KW_EXTENDED KW_COLUMNS KW_FROM table_name:table
    {:
        RESULT = new DescribeStmt(table, true);
    :}
    | describe_command opt_explain_options:options query_stmt:query
    {:
        query.setIsExplain(options);
        RESULT = query;
    :}   
    | describe_command opt_explain_options:options insert_stmt:stmt
    {:
        stmt.getQueryStmt().setIsExplain(options);
        RESULT = stmt;
    :}
    ;

describe_command ::=
    KW_DESCRIBE
    | KW_DESC
    ;

// Cancel statement
cancel_stmt ::=
    KW_CANCEL cancel_param:stmt
    {:
        RESULT = stmt;
    :}
    ;

cancel_rollup_job_id_list ::=
    {:
        RESULT = null;
    :}
    | LPAREN integer_list:list RPAREN
    {:
        RESULT = list;
    :}
    ;

cancel_param ::=
    KW_LOAD opt_db:db opt_wild_where
    {:
        RESULT = new CancelLoadStmt(db, parser.where);
    :}
    | KW_EXPORT opt_db:db opt_wild_where
    {:
        RESULT = new CancelExportStmt(db, parser.where);
    :}
    | KW_ALTER KW_TABLE opt_alter_type:type KW_FROM table_name:table cancel_rollup_job_id_list:list
    {:
        RESULT = new CancelAlterTableStmt(type, table, list);
    :}
    | KW_DECOMMISSION KW_BACKEND string_list:hostPorts
    {:
        RESULT = new CancelAlterSystemStmt(hostPorts);
    :}
    | KW_BACKUP opt_db:db
    {:
        RESULT = new CancelBackupStmt(db, false);
    :}
    | KW_RESTORE opt_db:db
    {:
        RESULT = new CancelBackupStmt(db, true);
    :}
    | KW_WARM KW_UP KW_JOB opt_wild_where
    {:
        RESULT = new CancelCloudWarmUpStmt(parser.where);
    :}
    ;

// Delete stmt
delete_stmt ::=
    KW_DELETE KW_FROM table_name:table opt_table_alias:alias opt_partition_names:partitionNames opt_using_clause:fromClause where_clause:wherePredicate
    {:
        RESULT = new DeleteStmt(new TableRef(table, alias), partitionNames, fromClause, wherePredicate);
    :}
    ;

opt_using_clause ::=
    /* empty */
    {:
        RESULT = null;
    :}
    | KW_USING table_ref_list:l
    {:
        RESULT = new FromClause(l);
    :}
    ;

// Our parsing of UNION is slightly different from MySQL's:
// http://dev.mysql.com/doc/refman/5.5/en/union.html
//
// Imo, MySQL's parsing of union is not very clear.
// For example, MySQL cannot parse this query:
// select 3 order by 1 limit 1 union all select 1;
//
// On the other hand, MySQL does parse this query, but associates
// the order by and limit with the union, not the select:
// select 3 as g union all select 1 order by 1 limit 2;
//
// MySQL also allows some combinations of select blocks
// with and without parenthesis, but also disallows others.
//
// Our parsing:
// Select blocks may or may not be in parenthesis,
// even if the union has order by and limit.
// ORDER BY and LIMIT bind to the preceding select statement by default.
query_stmt ::=
    opt_with_clause:w set_operand_list:operands opt_outfile:outfile
    {:
        QueryStmt queryStmt = null;
        if (operands.size() == 1) {
          queryStmt = operands.get(0).getQueryStmt();
        } else {
          queryStmt = new SetOperationStmt(operands, null, LimitElement.NO_LIMIT);
        }
        queryStmt.setWithClause(w);
        queryStmt.setOutFileClause(outfile);
        RESULT = queryStmt;
    :}
    | opt_with_clause:w set_operation_with_order_by_or_limit:set_operation opt_outfile:outfile
    {:
        set_operation.setWithClause(w);
        set_operation.setOutFileClause(outfile);
        RESULT = set_operation;
    :}
    ;

opt_outfile ::=
    {:
        RESULT = null;
    :}
    | KW_INTO KW_OUTFILE STRING_LITERAL:file opt_file_format:fileFormat opt_properties:properties
    {:
        RESULT = new OutFileClause(file, fileFormat, properties);
    :}
    ;

opt_with_clause ::=
    KW_WITH with_view_def_list:list
    {: RESULT = new WithClause(list); :}
    | /* empty */
    {: RESULT = null; :}
    ;

with_view_def ::=
    ident:alias KW_AS LPAREN query_stmt:query RPAREN
    {: RESULT = new View(alias, query, null); :}
    | STRING_LITERAL:alias KW_AS LPAREN query_stmt:query RPAREN
    {: RESULT = new View(alias, query, null); :}
    | ident:alias LPAREN ident_list:col_names RPAREN KW_AS LPAREN
      query_stmt:query RPAREN
    {: RESULT = new View(alias, query, col_names); :}
    | STRING_LITERAL:alias LPAREN ident_list:col_names RPAREN
      KW_AS LPAREN query_stmt:query RPAREN
    {: RESULT = new View(alias, query, col_names); :}
    ;

with_view_def_list ::=
    with_view_def:v
    {:
        ArrayList<View> list = new ArrayList<View>();
        list.add(v);
        RESULT = list;
    :}
    | with_view_def_list:list COMMA with_view_def:v
    {:
        list.add(v);
        RESULT = list;
    :}
    ;

// We must have a non-empty order by or limit for them to bind to the union.
// We cannot reuse the existing order_by_clause or
// limit_clause because they would introduce conflicts with EOF,
// which, unfortunately, cannot be accessed in the parser as a nonterminal
// making this issue unresolvable.
// We rely on the left precedence of KW_ORDER, KW_BY, and KW_LIMIT,
// to resolve the ambiguity with select_stmt in favor of select_stmt
// (i.e., ORDER BY and LIMIT bind to the select_stmt by default, and not the set operation).
// There must be at least two set operands for ORDER BY or LIMIT to bind to a set operation,
// and we manually throw a parse error if we reach this production
// with only a single operand.
set_operation_with_order_by_or_limit ::=
    set_operand_list:operands
    KW_LIMIT INTEGER_LITERAL:limit
  {:
    if (operands.size() == 1) {
      parser.parseError("limit", SqlParserSymbols.KW_LIMIT);
    }
    RESULT = new SetOperationStmt(operands, null, new LimitElement(limit.longValue()));
  :}
  |
    set_operand_list:operands
    KW_LIMIT INTEGER_LITERAL:offset COMMA INTEGER_LITERAL:limit
  {:
    if (operands.size() == 1) {
      parser.parseError("limit", SqlParserSymbols.KW_LIMIT);
    }
    RESULT = new SetOperationStmt(operands, null, new LimitElement(offset.longValue(), limit.longValue()));
  :}
  |
    set_operand_list:operands
    KW_LIMIT INTEGER_LITERAL:limit KW_OFFSET INTEGER_LITERAL:offset
  {:
    if (operands.size() == 1) {
      parser.parseError("limit", SqlParserSymbols.KW_LIMIT);
    }
    RESULT = new SetOperationStmt(operands, null, new LimitElement(offset.longValue(), limit.longValue()));
  :}
  |
    set_operand_list:operands
    KW_ORDER KW_BY order_by_elements:orderByClause
  {:
    if (operands.size() == 1) {
      parser.parseError("order", SqlParserSymbols.KW_ORDER);
    }
    RESULT = new SetOperationStmt(operands, orderByClause, LimitElement.NO_LIMIT);
  :}
  |
    set_operand_list:operands
    KW_ORDER KW_BY order_by_elements:orderByClause
    KW_LIMIT INTEGER_LITERAL:limit
  {:
    if (operands.size() == 1) {
      parser.parseError("order", SqlParserSymbols.KW_ORDER);
    }
    RESULT = new SetOperationStmt(operands, orderByClause, new LimitElement(limit.longValue()));
  :}
  |
    set_operand_list:operands
    KW_ORDER KW_BY order_by_elements:orderByClause
    KW_LIMIT INTEGER_LITERAL:offset COMMA INTEGER_LITERAL:limit
  {:
    if (operands.size() == 1) {
      parser.parseError("order", SqlParserSymbols.KW_ORDER);
    }
    RESULT = new SetOperationStmt(operands, orderByClause, new LimitElement(offset.longValue(), limit.longValue()));
  :}
  |
    set_operand_list:operands
    KW_ORDER KW_BY order_by_elements:orderByClause
    KW_LIMIT INTEGER_LITERAL:limit KW_OFFSET INTEGER_LITERAL:offset
  {:
    if (operands.size() == 1) {
      parser.parseError("order", SqlParserSymbols.KW_ORDER);
    }
    RESULT = new SetOperationStmt(operands, orderByClause, new LimitElement(offset.longValue(), limit.longValue()));
  :}
  ;


set_operand ::=
  select_stmt:select
  {:
    RESULT = select;
  :}
  | LPAREN query_stmt:query RPAREN
  {:
    RESULT = query;
  :}
  ;

set_operand_list ::=
  set_operand:operand
  {:
    List<SetOperand> operands = new ArrayList<SetOperand>();
    operands.add(new SetOperand(operand, null, null));
    RESULT = operands;
  :}
  | set_operand_list:operands set_op:op opt_set_qualifier:qualifier set_operand:operand
  {:
    operands.add(new SetOperand(operand, op, qualifier));
    RESULT = operands;
  :}
  ;

set_op ::=
  KW_UNION
  {: RESULT = Operation.UNION; :}
  | KW_INTERSECT
  {: RESULT = Operation.INTERSECT; :}
  | KW_EXCEPT
  {: RESULT = Operation.EXCEPT; :}
  | KW_MINUS
  {: RESULT = Operation.EXCEPT; :}
  ;

opt_set_qualifier ::=
  {: RESULT = Qualifier.DISTINCT; :}
  | KW_DISTINCT
  {: RESULT = Qualifier.DISTINCT; :}
  | KW_ALL
  {: RESULT = Qualifier.ALL; :}
  ;

// Change catalog
switch_stmt ::=
    KW_SWITCH ident:catalog
    {:
        RESULT = new SwitchStmt(catalog);
    :}
    ;

// Change database
use_stmt ::=
    KW_USE ident:db
    {:
        RESULT = new UseStmt(db);
    :}
    | KW_USE ident:ctl DOT ident:db
    {:
        RESULT = new UseStmt(ctl, db);
    :}
    ;
// Insert overwrite statement
insert_overwrite_stmt ::=
    KW_INSERT KW_OVERWRITE KW_TABLE insert_target:target opt_with_label:label opt_col_list:cols opt_plan_hints:hints insert_source:source
    {:
       RESULT = new InsertOverwriteTableStmt(target, label, cols, source, hints);
    :}
    ;
<<<<<<< HEAD

// Change cloud cluster
use_cloud_cluster_stmt ::=
    KW_USE AT ident:cluster
    {:
        RESULT = new UseCloudClusterStmt(cluster);
    :}
    | KW_USE ident:db AT ident:cluster
    {:
        RESULT = new UseCloudClusterStmt(cluster, db);
    :}
    | KW_USE ident:ctl DOT ident:db AT ident:cluster
    {:
        RESULT = new UseCloudClusterStmt(cluster, db, ctl);
    :}
    ;
=======
>>>>>>> 7bda49b5

// Insert statement
insert_stmt ::=
    KW_INSERT KW_INTO insert_target:target opt_with_label:label opt_col_list:cols opt_plan_hints:hints insert_source:source
    {:
        RESULT = new NativeInsertStmt(target, label, cols, source, hints);
    :}
    // TODO(zc) add default value for SQL-2003
    // | KW_INSERT KW_INTO insert_target:target KW_DEFAULT KW_VALUES
    ;

insert_target ::=
    table_name:tbl opt_partition_names:partitionNames
    {:
        RESULT = new InsertTarget(tbl, partitionNames);
    :}
    ;

opt_with_label ::=
    /* empty */
    {:
        RESULT = null;
    :}
    | KW_WITH KW_LABEL ident:label
    {:
        RESULT = label;
    :}
    ;

insert_source ::=
    query_stmt:query
    {:
        RESULT = new InsertSource(query);
    :}
    ;


// update stmt
update_stmt ::=
    KW_UPDATE table_name:tbl opt_table_alias:alias set_clause:setClause opt_from_clause:fromClause where_clause:whereClause
    {:
        RESULT = new UpdateStmt(new TableRef(tbl, alias), setClause, fromClause, whereClause);
    :}
    ;

opt_from_clause ::=
    /* empty */
    {:
        RESULT = null;
    :}
    | from_clause:fromClause
    {:
        RESULT = fromClause;
    :}
    ;

set_clause ::=
    KW_SET assignment_list:list
    {:
        RESULT = list;
    :}
    ;

assignment_list ::=
    assignment:a
    {:
      List<BinaryPredicate> list = new ArrayList<>();
      list.add(a);
      RESULT = list;
    :}
    | assignment_list:list COMMA assignment:a
    {:
      list.add(a);
      RESULT = list;
    :}
    ;

assignment ::=
    column_ref:columnRef EQUAL expr:value
    {:
        RESULT = new BinaryPredicate(BinaryPredicate.Operator.EQ, columnRef, value);
    :}
    ;

// backup stmt
backup_stmt ::=
    KW_BACKUP KW_SNAPSHOT job_label:label
    KW_TO ident:repoName
    opt_backup_table_ref_list:tblRefClause
    opt_properties:properties
    {:
        RESULT = new BackupStmt(label, repoName, tblRefClause, properties);
    :}
    ;

unlock_tables_stmt ::=
    KW_UNLOCK KW_TABLES
    {:
        RESULT = new UnlockTablesStmt();
    :}
    ;
lock_alias ::=
    /* empty */
    {:
        RESULT = null;
    :}
    | KW_AS ident:ident
    {:
        RESULT = ident;
    :}
    | KW_AS STRING_LITERAL:l
    {:
        RESULT = l;
    :}
    ;

lock_table ::=
    table_name:name lock_alias:alias KW_READ
    {:
        RESULT = new LockTable(name, alias, LockTable.LockType.READ);
    :}
    |
    table_name:name lock_alias:alias KW_READ KW_LOCAL
    {:
        RESULT = new LockTable(name, alias, LockTable.LockType.READ_LOCAL);
    :}
    |
    table_name:name lock_alias:alias KW_WRITE
    {:
        RESULT = new LockTable(name, alias, LockTable.LockType.WRITE);
    :}
    |
    table_name:name lock_alias:alias KW_LOW_PRIORITY KW_WRITE
    {:
        RESULT = new LockTable(name, alias, LockTable.LockType.LOW_PRIORITY_WRITE);
    :}
    ;

opt_lock_tables_list ::=
  lock_table: table
  {:
    ArrayList<LockTable> lock_tables = new ArrayList<LockTable>();
    lock_tables.add(table);
    RESULT = lock_tables;
  :}
  | opt_lock_tables_list:lock_tables COMMA lock_table:table
  {:
    lock_tables.add(table);
    RESULT = lock_tables;
  :}
  |
  {:
       RESULT = new ArrayList<LockTable>();
  :}
  ;

lock_tables_stmt ::=
    KW_LOCK KW_TABLES opt_lock_tables_list:lock_tables
    {:
        RESULT = new LockTablesStmt(lock_tables);
    :}
    ;

opt_backup_table_ref_list ::=
    backup_exclude_or_not:isExclude LPAREN base_table_ref_list:tbls RPAREN
    {:
        RESULT = new AbstractBackupTableRefClause(isExclude, tbls);
    :}
    | /* empty */
    {:
        RESULT = null;
    :}
    ;

backup_exclude_or_not ::=
    KW_ON
    {:
        RESULT = false;
    :}
    | KW_EXCLUDE
    {:
        RESULT = true;
    :}
    ;

// Restore statement
restore_stmt ::=
    KW_RESTORE KW_SNAPSHOT job_label:label
    KW_FROM ident:repoName
    opt_backup_table_ref_list:tblRefClause
    opt_properties:properties
    {:
        RESULT = new RestoreStmt(label, repoName, tblRefClause, properties);
    :}
    ;

// Kill statement
kill_stmt ::=
    KW_KILL INTEGER_LITERAL:value
    {:
        RESULT = new KillStmt(true, value.intValue());
    :}
    | KW_KILL KW_CONNECTION INTEGER_LITERAL:value
    {:
        RESULT = new KillStmt(true, value.intValue());
    :}
    | KW_KILL KW_QUERY INTEGER_LITERAL:value
    {:
        RESULT = new KillStmt(false, value.intValue());
    :}
    ;

kill_analysis_job_stmt ::=
    KW_KILL KW_ANALYZE INTEGER_LITERAL:value
    {:
        RESULT = new KillAnalysisJobStmt(value.intValue());
    :}
    ;

// TODO(zhaochun): stolen from MySQL. Why not use value list, maybe avoid shift/reduce conflict
// Set statement
set_stmt ::=
    KW_SET start_option_value_list:list
    {:
        RESULT = new SetStmt(list);
    :}
    | KW_SET KW_PROPERTY opt_user:user user_property_list:property_list
    {:
        RESULT = new SetUserPropertyStmt(user, property_list);
    :}
    ;

user_property_list ::=
    user_property:property
    {:
        RESULT = Lists.newArrayList(property);
    :}
    | user_property_list:list COMMA user_property:property
    {:
        list.add(property);
        RESULT = list;
    :}
    ;

user_property ::=
    STRING_LITERAL:key equal STRING_LITERAL:value
    {:
        RESULT = new SetUserPropertyVar(key, value);
    :}
    | STRING_LITERAL:key equal KW_NULL
    {:
        RESULT = new SetUserPropertyVar(key, null);
    :}
    ;

// Start of set value list
start_option_value_list ::=
    /* Variable starts with keyword and have no option */
    option_value_no_option_type:value option_value_list_continued:list
    {:
        if (list == null) {
            list = Lists.newArrayList(value);
        } else {
            list.add(value);
        }
        RESULT = list;
    :}
    /* Do not support transaction, return null */
    | KW_TRANSACTION transaction_characteristics
    {:
        RESULT = Lists.newArrayList((SetVar) new SetTransaction());
    :}
    | option_type:type start_option_value_list_following_option_type:list
    {:
        if (list == null || list.isEmpty()) {
        } else {
            list.get(0).setType(type);
        }
        RESULT = list;
    :}
    ;

// Following the start of value list with option
start_option_value_list_following_option_type ::=
    option_value_follow_option_type:var option_value_list_continued:list
    {:
        list.add(var);
        RESULT = list;
    :}
    | KW_TRANSACTION transaction_characteristics
    {:
        RESULT = Lists.newArrayList((SetVar) new SetTransaction());
    :}
    ;

// option values after first value;
option_value_list_continued ::=
    /* empty */
    {:
        RESULT = Lists.newArrayList();
    :}
    | COMMA option_value_list:list
    {:
        RESULT = list;
    :}
    ;

option_value_list ::=
    option_value:var
    {:
        RESULT = Lists.newArrayList(var);
    :}
    | option_value_list:list COMMA option_value:item
    {:
        list.add(item);
        RESULT = list;
    :}
    ;

option_value ::=
    option_type:type option_value_follow_option_type:var
    {:
        var.setType(type);
        RESULT = var;
    :}
    | option_value_no_option_type:var
    {:
        RESULT = var;
    :}
    ;

option_value_follow_option_type ::=
    variable_name:variable equal set_expr_or_default:expr
    {:
        RESULT = new SetVar(variable, expr);
    :}
    ;

option_value_no_option_type ::=
    /* Normal set value */
    variable_name:variable equal set_expr_or_default:expr
    {:
        RESULT = new SetVar(variable, expr);
    :}
    | AT ident_or_text:var equal expr:expr
    {:
        RESULT = new SetUserDefinedVar(var, expr);
    :}
    /* Ident */
    | AT AT variable_name:variable equal set_expr_or_default:expr
    {:
        RESULT = new SetVar(variable, expr);
    :}
    | AT AT var_ident_type:type variable_name:variable equal set_expr_or_default:expr
    {:
        RESULT = new SetVar(type, variable, expr);
    :}
    /* charset */
    | charset old_or_new_charset_name_or_default:charset
    {:
        RESULT = new SetNamesVar(charset);
    :}
    | KW_NAMES equal expr
    {:
        parser.parseError("names", SqlParserSymbols.KW_NAMES);
    :}
    | KW_NAMES charset_name_or_default:charset opt_collate:collate
    {:
        RESULT = new SetNamesVar(charset, collate);
    :}
    /* Password */
    | KW_PASSWORD equal text_or_password:passwd
    {:
        RESULT = new SetPassVar(null, passwd);
    :}
    | KW_PASSWORD KW_FOR user_identity:userId equal text_or_password:passwd
    {:
        RESULT = new SetPassVar(userId, passwd);
    :}
    | KW_LDAP_ADMIN_PASSWORD equal text_or_password:passwd
    {:
        RESULT = new SetLdapPassVar(passwd);
    :}
    ;

variable_name ::=
    ident:name
    {:
        RESULT = name;
    :}
    ;

text_or_password ::=
    STRING_LITERAL:text
    {:
        // This is hashed text
        RESULT = new PassVar(text, false);
    :}
    | KW_PASSWORD LPAREN STRING_LITERAL:text RPAREN
    {:
        // This is plain text
        RESULT = new PassVar(text, true);
    :}
    ;

option_type ::=
    KW_GLOBAL
    {:
        RESULT = SetType.GLOBAL;
    :}
    | KW_LOCAL
    {:
        RESULT = SetType.SESSION;
    :}
    | KW_SESSION
    {:
        RESULT = SetType.SESSION;
    :}
    ;

opt_var_type ::=
    /* empty */
    {: RESULT = SetType.DEFAULT; :}
    | KW_GLOBAL
    {: RESULT = SetType.GLOBAL; :}
    | KW_LOCAL
    {: RESULT = SetType.SESSION; :}
    | KW_SESSION
    {: RESULT = SetType.SESSION; :}
    ;

var_ident_type ::=
    KW_GLOBAL DOT
    {:
        RESULT = SetType.GLOBAL;
    :}
    | KW_LOCAL DOT
    {:
        RESULT = SetType.SESSION;
    :}
    | KW_SESSION DOT
    {:
        RESULT = SetType.SESSION;
    :}
    ;

equal ::=
    EQUAL
    | SET_VAR
    ;

transaction_characteristics ::=
    transaction_access_mode
    | isolation_level
    | transaction_access_mode COMMA isolation_level
    | isolation_level COMMA transaction_access_mode
    ;

transaction_access_mode ::=
    KW_READ KW_ONLY
    | KW_READ KW_WRITE
    ;

isolation_level ::=
    KW_ISOLATION KW_LEVEL isolation_types
    ;

isolation_types ::=
    KW_READ KW_UNCOMMITTED
    | KW_READ KW_COMMITTED
    | KW_REPEATABLE KW_READ
    | KW_SERIALIZABLE
    ;

set_expr_or_default ::=
    KW_DEFAULT
    {:
        RESULT = null;
    :}
    | KW_ON
    {:
        RESULT = new StringLiteral("ON");
    :}
    | KW_ALL
    {:
        RESULT = new StringLiteral("ALL");
    :}
    | expr:expr
    {:
        RESULT = expr;
    :}
    ;

select_stmt ::=
  select_clause:selectList
    limit_clause:limitClause
  {: RESULT = new SelectStmt(selectList, null, null, null, null, null, limitClause); :}
  | select_clause:selectList
    from_clause:fromClause
    where_clause:wherePredicate
    group_by_clause:groupByClause
    having_clause:havingPredicate
    order_by_clause:orderByClause
    limit_clause:limitClause
  {:
    RESULT = new SelectStmt(selectList, fromClause, wherePredicate,
                            groupByClause, havingPredicate, orderByClause,
                            limitClause);
  :}
  | value_clause:valueClause order_by_clause:orderByClause limit_clause:limitClause
  {:
      RESULT = new SelectStmt(valueClause, orderByClause, limitClause);
  :}
  ;

value_clause ::=
    KW_VALUES row_value:value
    {:
        RESULT = new ValueList(value);
    :}
    | value_clause:valueClause COMMA row_value:value
    {:
        valueClause.addRow(value);
        RESULT = valueClause;
    :}
    ;

row_value ::=
    LPAREN opt_values:values RPAREN
    {:
        RESULT = values;
    :}
    ;

opt_values ::=
    values:valueList
    {:
        RESULT = valueList;
    :}
    |
    {:
        RESULT = Lists.newArrayList();
    :}
    ;

values ::=
    expr_or_default:value
    {:
        RESULT = Lists.newArrayList(value);
    :}
    | values:valueList COMMA expr_or_default:value
    {:
        valueList.add(value);
        RESULT = valueList;
    :}
    ;

expr_or_default ::=
    expr:expr
    {:
        RESULT = expr;
    :}
    | KW_DEFAULT
    {:
        RESULT = new DefaultValueExpr();
    :}
    ;

prepare_stmt ::=
    KW_PREPARE variable_name:name KW_FROM select_stmt:s
    {:
        RESULT = new PrepareStmt(s, name, false);
<<<<<<< HEAD
=======
        s.setPlaceHolders(parser.placeholder_expr_list);
        parser.placeholder_expr_list.clear();
>>>>>>> 7bda49b5
    :}
    ;

execute_stmt ::=
    KW_EXECUTE variable_name:name args_list:s
    {:
        RESULT = new ExecuteStmt(name, s);
    :}
    ;

literal_values ::=
    literal:value
    {:
        RESULT = Lists.newArrayList(value);
    :}
    | literal_values:valueList COMMA literal:value
    {:
        valueList.add(value);
        RESULT = valueList;
    :}
    ;

args_list ::=
    {:
        RESULT = Lists.newArrayList();     
    :}
    | KW_USING LPAREN literal_values:values RPAREN 
    {:
        RESULT = values;
    :}
    ;

select_clause ::=
    KW_SELECT opt_select_hints:hints select_list:l
    {:
        l.setOptHints(hints);
        RESULT = l;
    :}
    | KW_SELECT opt_select_hints:hints KW_ALL select_list:l
    {:
        l.setOptHints(hints);
        RESULT = l;
    :}
    | KW_SELECT opt_select_hints:hints KW_DISTINCT select_list:l
    {:
        l.setOptHints(hints);
        l.setIsDistinct(true);
        RESULT = l;
    :}
    ;

query_hint_parameter_key ::=
    literal:k
    {:
        RESULT = k.getStringValue();
    :}
    | variable_name:k
    {:
        RESULT = k;
    :}
    ;

query_hint_parameter ::=
    query_hint_parameter_key:k
    {:
        RESULT = new AbstractMap.SimpleEntry<String, String>(k, null);
    :}
    | query_hint_parameter_key:k equal literal_or_ident:v
    {:
        RESULT = new AbstractMap.SimpleEntry<String, String>(k, v);
    :}
    ;


query_hint_parameters ::=
    query_hint_parameters:map COMMA query_hint_parameter:kv
    {:
        map.put(kv.getKey(), kv.getValue());
        RESULT = map;
    :}
    |  query_hint_parameter:kv
    {:
        Map<String, String> map = new HashMap<>();
        map.put(kv.getKey(), kv.getValue());
        RESULT = map;
    :}
    |
    {:
        RESULT = new HashMap<String, String>();
    :}
    ;

query_hint ::=
    ident:k LPAREN query_hint_parameters:v RPAREN
    {:
        RESULT = new AbstractMap.SimpleEntry<String, Map<String, String>>(k.toLowerCase(Locale.ROOT), v);
    :}
    ;

query_hints ::=
    query_hints:map query_hint:kv
    {:
        map.computeIfAbsent(kv.getKey(), k -> new HashMap<>());
        map.get(kv.getKey()).putAll(kv.getValue());
        RESULT = map;
    :}
    | query_hint:kv
    {:
        Map<String, Map<String, String>> map = new HashMap<>();
        map.put(kv.getKey(), kv.getValue());
        RESULT = map;
    :}
    ;

literal_or_ident ::=
    literal:l
    {:
        RESULT = l.getStringValue();
    :}
    | ident:i
    {:
        RESULT = i;
    :}
    ;

opt_select_hints ::=
    COMMENTED_PLAN_HINT_START query_hints:map COMMENTED_PLAN_HINT_END
    {:
        RESULT = map;
    :}
    | /* empty */
    {:
        RESULT = null;
    :}
    ;

select_list ::=
    select_sublist:list
    {:
        RESULT = list;
    :}
    | STAR
    {:
        SelectList list = new SelectList();
        list.addItem(SelectListItem.createStarItem(null));
        RESULT = list;
    :}
    | STAR KW_EXCEPT LPAREN select_sublist: list RPAREN
    {:
        SelectList res = new SelectList(list);
        list.setIsExcept(true);
        RESULT = list;
    :}
    ;

select_sublist ::=
    select_sublist:list COMMA select_list_item:item
    {:
        list.addItem(item);
        RESULT = list;
    :}
    | select_sublist:list COMMA STAR
    {:
        list.addItem(SelectListItem.createStarItem(null));
        RESULT = list;
    :}
    // why not use "STAR COMMA select_sublist",for we analyze from left to right
    | STAR COMMA select_list_item:item
    {:
        SelectList list = new SelectList();
        list.addItem(SelectListItem.createStarItem(null));
        list.addItem(item);
        RESULT = list;
    :}
    | select_list_item:item
    {:
        SelectList list = new SelectList();
        list.addItem(item);
        RESULT = list;
    :}
    ;

select_list_item ::=
    expr:expr select_alias:alias
    {:
        RESULT = new SelectListItem(expr, alias);
    :}
    | star_expr:expr
    {:
        RESULT = expr;
    :}
    ;

select_alias ::=
    /* empty */
    {:
        RESULT = null;
    :}
    | KW_AS ident:ident
    {:
        RESULT = ident;
    :}
    | ident:ident
    {:
        RESULT = ident;
    :}
    | KW_AS STRING_LITERAL:l
    {:
        RESULT = l;
    :}
    | STRING_LITERAL:l
    {:
        RESULT = l;
    :}
    ;

star_expr ::=
    // table_name DOT STAR doesn't work because of a reduce-reduce conflict
    // on IDENT [DOT]
    ident:tbl DOT STAR
    {:
        RESULT = SelectListItem.createStarItem(new TableName(null, null, tbl));
    :}
    | ident:db DOT ident:tbl DOT STAR
    {:
        RESULT = SelectListItem.createStarItem(new TableName(null, db, tbl));
    :}
    | ident:ctl DOT ident:db DOT ident:tbl DOT STAR
    {:
        RESULT = SelectListItem.createStarItem(new TableName(ctl, db, tbl));
    :}
    ;

opt_table_name ::=
    {:
        RESULT = null;
    :}
    | table_name:tbl
    {:
        RESULT = tbl;
    :}
    ;

table_name ::=
    ident:tbl
    {: RESULT = new TableName(null, null, tbl); :}
    | ident:db DOT ident:tbl
    {: RESULT = new TableName(null, db, tbl); :}
    | ident:ctl DOT ident:db DOT ident:tbl
    {: RESULT = new TableName(ctl, db, tbl); :}
    ;

encryptkey_name ::=
    ident:name
    {:
        RESULT = new EncryptKeyName(name);
    :}
    | ident:db DOT ident:name
    {:
        RESULT = new EncryptKeyName(db, name);
    :}
    ;

function_name ::=
    type_function_name:fn
    {: RESULT = new FunctionName(null, fn); :}
    | ident:db DOT type_function_name:fn
    {: RESULT = new FunctionName(db, fn); :}
    ;

type_function_name ::=
    ident:id
    {: RESULT = id; :}
    | type_func_name_keyword:id
    {: RESULT = id; :}
    ;

from_clause ::=
    KW_FROM table_ref_list:l
    {: RESULT = new FromClause(l); :}
    ;

table_ref_list ::=
  table_ref:t opt_sort_hints:h
  {:
    ArrayList<TableRef> list = new ArrayList<TableRef>();
    t.setSortHints(h);
    list.add(t);
    RESULT = list;
  :}
  | table_ref_list:list COMMA table_ref:table opt_sort_hints:h
  {:
    table.setSortHints(h);
    list.add(table);
    RESULT = list;
  :}
  | table_ref_list:list join_operator:op opt_plan_hints:hints table_ref:table opt_sort_hints:h
  {:
    table.setJoinOp((JoinOperator) op);
    table.setJoinHints(hints);
    table.setSortHints(h);
    list.add(table);
    RESULT = list;
  :}
  | table_ref_list:list join_operator:op opt_plan_hints:hints table_ref:table opt_sort_hints:h
    KW_ON expr:e
  {:
    table.setJoinOp((JoinOperator) op);
    table.setJoinHints(hints);
    table.setOnClause(e);
    table.setSortHints(h);
    list.add(table);
    RESULT = list;
  :}
  | table_ref_list:list join_operator:op opt_plan_hints:hints table_ref:table opt_sort_hints:h
    KW_USING LPAREN ident_list:colNames RPAREN
  {:
    table.setJoinOp((JoinOperator) op);
    table.setJoinHints(hints);
    table.setUsingClause(colNames);
    table.setSortHints(h);
    list.add(table);
    RESULT = list;
  :}
  ;

table_ref ::=
  base_table_ref:b opt_lateral_view_ref_list:lateralViewRefList
  {:
    b.setLateralViewRefs(lateralViewRefList);
    RESULT = b;
  :}
  | inline_view_ref:s opt_lateral_view_ref_list:lateralViewRefList
  {:
    s.setLateralViewRefs(lateralViewRefList);
    RESULT = s;
  :}
  | table_valued_function_ref:f
  {:
  	RESULT = f;
  :}
  ;

table_valued_function_ref ::=
  ident:func_name LPAREN opt_key_value_map_in_paren:properties RPAREN opt_table_alias:alias
  {:
    RESULT = new TableValuedFunctionRef(func_name, alias, properties);
  :}
  ;

inline_view_ref ::=
    LPAREN query_stmt:query RPAREN opt_table_alias:alias
    {:
        RESULT = new InlineViewRef(alias, query);
    :}
    ;

base_table_ref_list ::=
  base_table_ref:tbl
  {:
    ArrayList<TableRef> list = new ArrayList<TableRef>();
    list.add(tbl);
    RESULT = list;
  :}
  | base_table_ref_list:list COMMA base_table_ref:tbl
  {:
    list.add(tbl);
    RESULT = list;
  :}
  ;

base_table_ref ::=
    table_name:name opt_table_snapshot:tableSnapshot opt_partition_names:partitionNames opt_tablet_list:tabletIds opt_table_alias:alias opt_table_sample:tableSample opt_common_hints:commonHints
    {:
        RESULT = new TableRef(name, alias, partitionNames, tabletIds, tableSample, commonHints, tableSnapshot);
    :}
    ;

opt_table_snapshot ::=
    /* empty */
    {:
        RESULT = null;
    :}
    | table_snapshot:tableSnapshot
    {:
        RESULT = tableSnapshot;
    :}
    ;

table_snapshot ::=
    KW_FOR KW_VERSION KW_AS KW_OF INTEGER_LITERAL:version
    {:
        RESULT = new TableSnapshot(version);
    :}
    | KW_FOR KW_TIME KW_AS KW_OF STRING_LITERAL:time
    {:
        RESULT = new TableSnapshot(time);
    :}
    ;

opt_common_hints ::=
    COMMENTED_PLAN_HINT_START ident_list:l COMMENTED_PLAN_HINT_END
    {:
        RESULT = l;
    :}
    | LBRACKET ident_list:l RBRACKET
    {:
        RESULT = l;
    :}
    |
    {:
        RESULT = null;
    :}
    ;

opt_alias ::=
    /* empty */
    {:
        RESULT = null;
    :}
    | KW_AS ident:alias
    {:
        RESULT = alias;
    :}
    ;

opt_table_alias ::=
    /* empty */
    {:
        RESULT = null;
    :}
    | ident:alias
    {:
        RESULT = alias;
    :}
    | KW_AS ident:alias
    {:
        RESULT = alias;
    :}
    | EQUAL ident:alias
    {:
        RESULT = alias;
    :}
    ;

opt_partition_names ::=
    /* empty */
    {:
        RESULT = null;
    :}
    | partition_names:partitionNames
    {:
        RESULT = partitionNames;
    :}
    ;

opt_tablet_list ::=
    /* empty */
    {:
        RESULT = null;
    :}
    | tablet_list:tabletList
    {:
        RESULT = tabletList;
    :}
    ;

tablet_list ::=
    KW_TABLET LPAREN integer_list:tabletIds RPAREN
    {:
        RESULT = Lists.newArrayList(tabletIds);
    :}
    ;

partition_names ::=
    KW_PARTITION LPAREN ident_list:partitions RPAREN
    {:
        RESULT = new PartitionNames(false, partitions);  
    :}
    | KW_TEMPORARY KW_PARTITION LPAREN ident_list:partitions RPAREN
    {:
        RESULT = new PartitionNames(true, partitions);  
    :}
    | KW_PARTITIONS LPAREN ident_list:partitions RPAREN
    {:
        RESULT = new PartitionNames(false, partitions);  
    :}
    | KW_TEMPORARY KW_PARTITIONS LPAREN ident_list:partitions RPAREN
    {:
        RESULT = new PartitionNames(true, partitions);  
    :}
    | KW_PARTITION ident:partName
    {:
        RESULT = new PartitionNames(false, Lists.newArrayList(partName));
    :}
    | KW_TEMPORARY KW_PARTITION ident:partName
    {:
        RESULT = new PartitionNames(true, Lists.newArrayList(partName));
    :}
    ;

opt_table_sample ::=
    /* empty */
    {:
        RESULT = null;
    :}
    | table_sample:tableSample
    {:
        RESULT = tableSample;
    :}
    ;

table_sample ::=
    KW_TABLESAMPLE LPAREN INTEGER_LITERAL:sampleValue KW_PERCENT RPAREN
    {:
        RESULT = new TableSample(true, sampleValue);
    :}
    | KW_TABLESAMPLE LPAREN INTEGER_LITERAL:sampleValue KW_ROWS RPAREN
    {:
        RESULT = new TableSample(false, sampleValue);
    :}
    | KW_TABLESAMPLE LPAREN INTEGER_LITERAL:sampleValue KW_PERCENT RPAREN KW_REPEATABLE INTEGER_LITERAL:seek
    {:
        RESULT = new TableSample(true, sampleValue, seek);
    :}
    | KW_TABLESAMPLE LPAREN INTEGER_LITERAL:sampleValue KW_ROWS RPAREN KW_REPEATABLE INTEGER_LITERAL:seek
    {:
        RESULT = new TableSample(false, sampleValue, seek);
    :}
    ;

opt_lateral_view_ref_list ::=
    /* empty */
    {:
        RESULT = null;
    :}
    | lateral_view_ref_list:lateralViewRefList
    {:
        RESULT = lateralViewRefList;
    :}
    ;

lateral_view_ref_list ::=
    lateral_view_ref:lateralViewRef
    {:
        ArrayList<LateralViewRef> list = new ArrayList<LateralViewRef>();
        list.add(lateralViewRef);
        RESULT = list;
    :}
    |  lateral_view_ref:lateralViewRef lateral_view_ref_list:lateralViewRefList
    {:
        lateralViewRefList.add(lateralViewRef);
        RESULT = lateralViewRefList;
    :}
    ;

lateral_view_ref ::=
    KW_LATERAL KW_VIEW function_call_expr:fnExpr ident:viewName KW_AS ident:columnName
    {:
        RESULT = new LateralViewRef(fnExpr, viewName, columnName);
    :}
    ;

join_operator ::=
  opt_inner KW_JOIN
  {: RESULT = JoinOperator.INNER_JOIN; :}
  | KW_LEFT opt_outer KW_JOIN
  {: RESULT = JoinOperator.LEFT_OUTER_JOIN; :}
  | KW_RIGHT opt_outer KW_JOIN
  {: RESULT = JoinOperator.RIGHT_OUTER_JOIN; :}
  | KW_FULL opt_outer KW_JOIN
  {: RESULT = JoinOperator.FULL_OUTER_JOIN; :}
  | KW_LEFT KW_SEMI KW_JOIN
  {: RESULT = JoinOperator.LEFT_SEMI_JOIN; :}
  | KW_RIGHT KW_SEMI KW_JOIN
  {: RESULT = JoinOperator.RIGHT_SEMI_JOIN; :}
  | KW_LEFT KW_ANTI KW_JOIN
  {: RESULT = JoinOperator.LEFT_ANTI_JOIN; :}
  | KW_RIGHT KW_ANTI KW_JOIN
  {: RESULT = JoinOperator.RIGHT_ANTI_JOIN; :}
  | KW_CROSS KW_JOIN
  {: RESULT = JoinOperator.CROSS_JOIN; :}
  | KW_NATURAL KW_JOIN
  {:
      if (RESULT == null) {
          throw new AnalysisException("natural join is not supported, please use inner join instead.");
      }
  :}
  ;

opt_inner ::=
  KW_INNER
  |
  ;

opt_outer ::=
  KW_OUTER
  |
  ;

opt_plan_hints ::=
    COMMENTED_PLAN_HINTS:l
    {:
        ArrayList<String> hints = Lists.newArrayList();
        String[] tokens = l.split(",");
        for (String token: tokens) {
            String trimmedToken = token.trim();
            if (trimmedToken.length() > 0) {
                hints.add(trimmedToken);
            }
        }
        RESULT = hints;
    :}
    | COMMENTED_PLAN_HINT_START ident_list:l COMMENTED_PLAN_HINT_END
    {:
        RESULT = l;
    :}
    | LBRACKET ident_list:l RBRACKET
    {:
        RESULT = l;
    :}
    | /* empty */
    {:
        RESULT = null;
    :}
    ;

opt_sort_hints ::=
  LBRACKET ident_list:l RBRACKET
  {: RESULT = l; :}
  |
  {: RESULT = null; :}
  ;

ident_list ::=
    ident:ident
    {:
      ArrayList<String> list = new ArrayList<String>();
      list.add(ident);
      RESULT = list;
    :}
    | ident_list:list COMMA ident:ident
    {:
      list.add(ident);
      RESULT = list;
    :}
    ;

with_analysis_properties ::=
    KW_SYNC
    {:
        RESULT = new HashMap<String, String>() {{
            put("sync", "true");
        }};
    :}
    | KW_INCREMENTAL
    {:
        RESULT = new HashMap<String, String>() {{
            put("incremental", "true");
        }};
    :}
    | KW_AUTO
    {:
        RESULT = new HashMap<String, String>() {{
            put("automatic", "true");
        }};
    :}
    | KW_SAMPLE KW_PERCENT INTEGER_LITERAL:samplePercent
    {:
        RESULT = new HashMap<String, String>() {{
            put("sample.percent", String.valueOf(samplePercent.intValue()));
        }};
    :}
    | KW_SAMPLE KW_ROWS INTEGER_LITERAL:sampleRows
    {:
        RESULT = new HashMap<String, String>() {{
            put("sample.rows", String.valueOf(sampleRows.intValue()));
        }};
    :}
    | KW_BUCKETS INTEGER_LITERAL:numBuckets
    {:
        RESULT = new HashMap<String, String>() {{
            put("num.buckets", String.valueOf(numBuckets.intValue()));
        }};
    :}
    | KW_PERIOD INTEGER_LITERAL:periodInSec
    {:
        RESULT = new HashMap<String, String>() {{
            put("period.seconds", String.valueOf(periodInSec.intValue()));
        }};
    :}
    | KW_HISTOGRAM
    {:
        RESULT = new HashMap<String, String>() {{
            put("analysis.type", "HISTOGRAM");
        }};
    :}
    ;

opt_with_analysis_properties ::=
    /* empty */
    {:
        RESULT = Lists.newArrayList();
    :}
    | opt_with_analysis_properties:withAnalysisProperties
      KW_WITH with_analysis_properties:property
    {:
        withAnalysisProperties.add(property);
        RESULT = withAnalysisProperties;
    :}
    ;


expr_list ::=
  expr:e
  {:
    ArrayList<Expr> list = new ArrayList<Expr>();
    list.add(e);
    RESULT = list;
  :}
  | expr_list:list COMMA expr:e
  {:
    list.add(e);
    RESULT = list;
  :}
  ;

where_clause ::=
   /* empty */
  {: RESULT = null; :}
  | KW_WHERE expr:e
  {: RESULT = e; :}
  ;

delete_on_clause ::=
   /* empty */
  {: RESULT = null; :}
  | KW_DELETE KW_ON expr:e
  {: RESULT = e; :}
  ;

sequence_col_clause ::=
  /* empty */
  {: RESULT = null; :}
  | KW_ORDER KW_BY ident:s
  {: RESULT = s; :}
  ;

pre_filter_clause ::=
  /* empty */
  {: RESULT = null; :}
  | KW_PRECEDING KW_FILTER expr:e
  {: RESULT = e; :}
  ;

grouping_set ::=
  LPAREN RPAREN
  {:
    ArrayList<Expr> list = Lists.newArrayList();
    RESULT = list;
  :}
  | LPAREN expr_list:l RPAREN
  {: RESULT = l; :}
  ;

grouping_set_list ::=
  grouping_set:l
  {:
    List<ArrayList<Expr>> list = Lists.newArrayList();
    list.add(l);
    RESULT = list;
  :}
  | grouping_set_list:list COMMA grouping_set:l
  {:
    list.add(l);
    RESULT = list;
  :}
  ;

grouping_elements ::=
  expr_list:l
  {:
    RESULT = new GroupByClause(l, GroupByClause.GroupingType.GROUP_BY);
  :}
  | KW_GROUPING KW_SETS LPAREN grouping_set_list:ls RPAREN
  {:
    RESULT = new GroupByClause(ls, GroupByClause.GroupingType.GROUPING_SETS);
  :}
  | KW_CUBE LPAREN expr_list:l RPAREN
  {:
    RESULT = new GroupByClause(l, GroupByClause.GroupingType.CUBE);
  :}
  | KW_ROLLUP LPAREN expr_list:l RPAREN
  {:
    RESULT = new GroupByClause(l, GroupByClause.GroupingType.ROLLUP);
  :}
  ;

group_by_clause ::=
  KW_GROUP KW_BY grouping_elements:e
  {: RESULT = e; :}
  | /* empty */
  {: RESULT = null; :}
  ;

having_clause ::=
  KW_HAVING expr:e
  {: RESULT = e; :}
  | /* empty */
  {: RESULT = null; :}
  ;

order_by_clause ::=
  KW_ORDER KW_BY order_by_elements:l
  {: RESULT = l; :}
  | /* empty */
  {: RESULT = null; :}
  ;

order_by_elements ::=
  order_by_element:e
  {:
    ArrayList<OrderByElement> list = new ArrayList<OrderByElement>();
    if (!(e.getExpr() instanceof NullLiteral)) {
        list.add(e);
    }
    RESULT = list;
  :}
  | order_by_elements:list COMMA order_by_element:e
  {:
    if (!(e.getExpr() instanceof NullLiteral)) {
        list.add(e);
    }
    RESULT = list;
  :}
  ;

order_by_element ::=
  expr:e opt_order_param:o opt_nulls_order_param:n
  {:
    if (n == null) {
      RESULT = new OrderByElement(e, o, o);
    } else {
      RESULT = new OrderByElement(e, o, n);
    }
  :}
  ;

opt_order_param ::=
  KW_ASC
  {: RESULT = true; :}
  | KW_DESC
  {: RESULT = false; :}
  | /* empty */
  {: RESULT = true; :}
  ;

opt_nulls_order_param ::=
  KW_NULLS KW_FIRST
  {: RESULT = true; :}
  | KW_NULLS KW_LAST
  {: RESULT = false; :}
  | /* empty */
  {: RESULT = null; :}
  ;

limit_clause ::=
  KW_LIMIT INTEGER_LITERAL:limit
  {: RESULT = new LimitElement(limit.longValue()); :}
  | /* empty */
  {: RESULT = LimitElement.NO_LIMIT; :}
  | KW_LIMIT INTEGER_LITERAL:offset COMMA INTEGER_LITERAL:limit
  {: RESULT = new LimitElement(offset.longValue(), limit.longValue()); :}
  | KW_LIMIT INTEGER_LITERAL:limit KW_OFFSET INTEGER_LITERAL:offset
  {: RESULT = new LimitElement(offset.longValue(), limit.longValue()); :}
  ;

type ::=
  KW_TINYINT opt_field_length
  {: RESULT = Type.TINYINT; :}
  | KW_SMALLINT opt_field_length
  {: RESULT = Type.SMALLINT; :}
  | opt_signed_unsigned KW_INT opt_field_length
  {: RESULT = Type.INT; :}
  // This is just for MySQL compatibility now.
  | KW_UNSIGNED KW_INT opt_field_length
  {: RESULT = Type.BIGINT; :}
  | KW_BIGINT opt_field_length
  {: RESULT = Type.BIGINT; :}
  | KW_LARGEINT opt_field_length
  {: RESULT = Type.LARGEINT; :}
  | KW_BOOLEAN
  {: RESULT = Type.BOOLEAN; :}
  | KW_FLOAT
  {: RESULT = Type.FLOAT; :}
  | KW_DOUBLE
  {: RESULT = Type.DOUBLE; :}
  | KW_DATE
  {: RESULT = ScalarType.createDateType(); :}
  | KW_DATETIME LPAREN INTEGER_LITERAL:precision RPAREN
  {: RESULT = ScalarType.createDatetimeV2Type(precision.intValue()); :}
  | KW_DATETIME
  {: RESULT = ScalarType.createDatetimeType(); :}
  | KW_TIME LPAREN INTEGER_LITERAL:precision RPAREN
  {: RESULT = ScalarType.createTimeV2Type(precision.intValue()); :}
  | KW_TIME
  {: RESULT = ScalarType.createTimeType(); :}
  | KW_DATEV2
  {: RESULT = ScalarType.createDateV2Type(); :}
  | KW_DATETIMEV2 LPAREN INTEGER_LITERAL:precision RPAREN
  {: RESULT = ScalarType.createDatetimeV2Type(precision.intValue()); :}
  | KW_DATETIMEV2
  {: RESULT = ScalarType.createDatetimeV2Type(0); :}
  | KW_BITMAP
  {: RESULT = Type.BITMAP; :}
  | KW_QUANTILE_STATE
  {: RESULT = Type.QUANTILE_STATE; :}
  | KW_AGG_STATE
  {: RESULT = Type.AGG_STATE; :}
  | KW_STRING
  {: RESULT = ScalarType.createStringType(); :}
  | KW_JSON
  {: RESULT = ScalarType.createJsonbType(); :}
  | KW_JSONB
  {: RESULT = ScalarType.createJsonbType(); :}
  | KW_TEXT
  {: RESULT = ScalarType.createStringType(); :}
  | KW_VARCHAR LPAREN INTEGER_LITERAL:len RPAREN
  {: ScalarType type = ScalarType.createVarcharType(len.intValue());
     RESULT = type;
  :}
  | KW_VARCHAR LPAREN ident_or_text:lenStr RPAREN
  {: ScalarType type = ScalarType.createVarcharType(lenStr);
     RESULT = type;
  :}
  | KW_VARCHAR
  {: RESULT = ScalarType.createVarcharType(-1); :}
  | KW_ARRAY LESSTHAN type:value_type GREATERTHAN
  {: RESULT = new ArrayType(value_type); :}
  | KW_MAP LESSTHAN type:key_type COMMA type:value_type GREATERTHAN
  {: RESULT = new MapType(key_type,value_type); :}
  | KW_STRUCT LESSTHAN struct_field_list:fields GREATERTHAN
  {: RESULT = new StructType(fields); :}
  | KW_CHAR LPAREN INTEGER_LITERAL:len RPAREN
  {: ScalarType type = ScalarType.createCharType(len.intValue());
     RESULT = type;
  :}
  | KW_CHAR LPAREN ident_or_text:lenStr RPAREN
  {: ScalarType type = ScalarType.createCharType(lenStr);
     RESULT = type;
  :}
  | KW_CHAR
  {: RESULT = ScalarType.createCharType(-1); :}
  | KW_DECIMAL LPAREN INTEGER_LITERAL:precision RPAREN
  {: RESULT = ScalarType.createDecimalType(precision.intValue()); :}
  | KW_DECIMAL LPAREN INTEGER_LITERAL:precision COMMA INTEGER_LITERAL:scale RPAREN
  {: RESULT = ScalarType.createDecimalType(precision.intValue(), scale.intValue()); :}
  | KW_DECIMAL
  {: RESULT = ScalarType.createDecimalType(); :}
  | KW_DECIMAL LPAREN ident_or_text:precision RPAREN
  {: RESULT = ScalarType.createDecimalType(precision); :}
  | KW_DECIMAL LPAREN ident_or_text:precision COMMA ident_or_text:scale RPAREN
  {: RESULT = ScalarType.createDecimalType(precision, scale); :}
  | KW_DECIMALV3 LPAREN INTEGER_LITERAL:precision RPAREN
  {: RESULT = ScalarType.createDecimalV3Type(precision.intValue()); :}
  | KW_DECIMALV3 LPAREN INTEGER_LITERAL:precision COMMA INTEGER_LITERAL:scale RPAREN
  {: RESULT = ScalarType.createDecimalV3Type(precision.intValue(), scale.intValue()); :}
  | KW_DECIMALV3
  {: RESULT = ScalarType.createDecimalV3Type(); :}
  | KW_DECIMALV3 LPAREN ident_or_text:precision RPAREN
  {: RESULT = ScalarType.createDecimalV3Type(precision); :}
  | KW_DECIMALV3 LPAREN ident_or_text:precision COMMA ident_or_text:scale RPAREN
  {: RESULT = ScalarType.createDecimalV3Type(precision, scale); :}
  | KW_HLL
  {: ScalarType type = ScalarType.createHllType();
     RESULT = type;
  :}
  | KW_ALL
  {: RESULT = Type.ALL; :}
  ;

opt_field_length ::=
  LPAREN INTEGER_LITERAL:length RPAREN
  {: RESULT = length; :}
  |
  {: RESULT = null; :}
  ;

// signed and unsigned is meaningless for Doris.
// This is just for MySQL compatibility now.
opt_signed_unsigned ::=
  /* empty */
  {: RESULT = true; :}
  | KW_SIGNED
  {: RESULT = true; :}
  ;

type_def ::=
  type:t
  {: RESULT = new TypeDef(t); :}
  ;

type_def_list ::=
  type_def:typeDef
  {:
    RESULT = Lists.newArrayList(typeDef);
  :}
  | type_def_list:types COMMA type_def:typeDef
  {:
    types.add(typeDef);
    RESULT = types;
  :}
  ;

type_def_nullable ::=
  type:t opt_is_allow_null:isAllowNull
  {: RESULT = new TypeDef(t, isAllowNull); :}
  ;

type_def_nullable_list ::=
  type_def_nullable:typeDef
  {:
    RESULT = Lists.newArrayList(typeDef);
  :}
  | type_def_nullable_list:types COMMA type_def_nullable:typeDef
  {:
    types.add(typeDef);
    RESULT = types;
  :}
  ;


func_args_def ::=
  type_def_list:argTypes
  {:
    RESULT = new FunctionArgsDef(argTypes, false);
  :}
  | DOTDOTDOT
  {:
    RESULT = new FunctionArgsDef(Lists.newArrayList(), true);
  :}
  | type_def_list:argTypes COMMA DOTDOTDOT
  {:
    RESULT = new FunctionArgsDef(argTypes, true);
  :}
  ;

cast_expr ::=
  KW_CAST LPAREN expr:e KW_AS type_def:targetType RPAREN
  {:
    CastExpr castExpr = new CastExpr(targetType, e);
    if (targetType.getType().getLength() != -1
        && (targetType.getType().getPrimitiveType() == PrimitiveType.VARCHAR
        || targetType.getType().getPrimitiveType() == PrimitiveType.CHAR)) {
        // transfer cast(xx as char(N)/varchar(N)) to substr(cast(xx as char), 1, N)
        // this is just a workaround to make the result correct
        ArrayList<Expr> exprs = new ArrayList<>();
        exprs.add(castExpr);
        exprs.add(new IntLiteral(1));
        exprs.add(new IntLiteral(targetType.getType().getLength()));
        RESULT = new FunctionCallExpr("substr", new FunctionParams(exprs));
    }
    else {
        RESULT = castExpr;
    }
  :}
  ;

case_expr ::=
  KW_CASE expr:caseExpr
    case_when_clause_list:whenClauseList
    case_else_clause:elseExpr
    KW_END
  {: RESULT = new CaseExpr(caseExpr, whenClauseList, elseExpr); :}
  | KW_CASE
    case_when_clause_list:whenClauseList
    case_else_clause:elseExpr
    KW_END
  {: RESULT = new CaseExpr(null, whenClauseList, elseExpr); :}
  ;

case_when_clause_list ::=
  KW_WHEN expr:whenExpr KW_THEN expr:thenExpr
  {:
    ArrayList<CaseWhenClause> list = new ArrayList<CaseWhenClause>();
    list.add(new CaseWhenClause(whenExpr, thenExpr));
    RESULT = list;
  :}
  | case_when_clause_list:list KW_WHEN expr:whenExpr
    KW_THEN expr:thenExpr
  {:
    list.add(new CaseWhenClause(whenExpr, thenExpr));
    RESULT = list;
  :}
  ;

case_else_clause ::=
  KW_ELSE expr:e
  {: RESULT = e; :}
  | /* emtpy */
  {: RESULT = null; :}
  ;

sign_chain_expr ::=
  SUBTRACT expr:e
  {:
    // integrate signs into literals
    if (e.isLiteral() && e.getType().isNumericType()) {
      ((LiteralExpr)e).swapSign();
      RESULT = e;
    } else {
      RESULT = new ArithmeticExpr(ArithmeticExpr.Operator.MULTIPLY, new IntLiteral((long)-1), e);
    }
  :}
  | ADD expr:e
  {: RESULT = e; :}
  ;

expr ::=
  non_pred_expr:e opt_collate:collate
  {: RESULT = e; :}
  | predicate:p
  {: RESULT = p; :}
  ;

function_call_expr ::=
  function_name:fn_name LPAREN RPAREN
  {: RESULT = new FunctionCallExpr(fn_name, new ArrayList<Expr>()); :}
  | KW_ADD LPAREN function_params:params RPAREN
  {: RESULT = new FunctionCallExpr("add", params); :}
  | function_name:fn_name LPAREN function_params:params RPAREN
  {:
    if ("grouping".equalsIgnoreCase(fn_name.getFunction())) {
      if (params.exprs().size() > 1) {
        throw new AnalysisException("GROUPING requires exactly one column parameter.");
      }
      RESULT = new GroupingFunctionCallExpr(fn_name, params);
    } else if ("grouping_id".equalsIgnoreCase(fn_name.getFunction())) {
      RESULT = new GroupingFunctionCallExpr(fn_name, params);
    } else {
      RESULT = new FunctionCallExpr(fn_name, params);
    }
  :}
  | KW_LIKE LPAREN function_params:params RPAREN
  {: RESULT = new FunctionCallExpr("like", params); :}
  | KW_REGEXP LPAREN function_params:params RPAREN
  {: RESULT = new FunctionCallExpr("regexp", params); :}
  | function_name:fn_name LPAREN ident:id ARROW expr:e COMMA function_params:params RPAREN
  {: 
    List<Expr> exprs = params.exprs();
    LambdaFunctionExpr lambda = new LambdaFunctionExpr(e, id, exprs);
    exprs.add(lambda);
    RESULT = new LambdaFunctionCallExpr(fn_name, exprs); 
  :}
  | function_name:fn_name LPAREN LPAREN ident:id COMMA ident_list:idList RPAREN ARROW expr:e COMMA function_params:params RPAREN
  {:
    List<Expr> exprs = params.exprs();
    idList.add(0, id);
    LambdaFunctionExpr lambda = new LambdaFunctionExpr(e, idList, exprs);
    exprs.add(lambda);
    RESULT = new LambdaFunctionCallExpr(fn_name, exprs);
  :}
  ;

array_literal ::=
  LBRACKET RBRACKET
  {:
    RESULT = new ArrayLiteral();
  :}
  | LBRACKET expr_list:list RBRACKET
  {:
    RESULT = new ArrayLiteral(list.toArray(new LiteralExpr[0]));
  :}
  ;

array_expr ::=
  KW_ARRAY LPAREN function_params:params RPAREN
  {:
    RESULT = new FunctionCallExpr("array", params);
  :}
  | KW_ARRAY LPAREN RPAREN
  {:
    RESULT = new ArrayLiteral();
  :}
  ;

kv_list ::=
  expr:k COLON expr:v
  {:
     ArrayList<Expr> list = new ArrayList<Expr>();
     list.add(k);
     list.add(v);
     RESULT = list ;
  :}
  |kv_list:list COMMA expr:k COLON expr:v
  {:
       list.add(k);
       list.add(v);
       RESULT = list;
  :}
  ;

map_literal ::=
  LBRACE RBRACE
  {:
    RESULT = new MapLiteral();
  :}
  | LBRACE kv_list:list RBRACE
  {:
    RESULT = new MapLiteral(list.toArray(new LiteralExpr[0]));
  :}
  ;

map_expr ::=
  KW_MAP LPAREN function_params:params RPAREN
  {:
    RESULT = new FunctionCallExpr("map", params);
  :}
  | KW_MAP LPAREN RPAREN
  {:
    RESULT = new MapLiteral();
  :}
  ;

struct_field ::=
  ident:name COLON type:type opt_comment:comment
  {: RESULT = new StructField(name, type, comment); :}
  ;

struct_field_list ::=
  struct_field:field
  {:
    RESULT = Lists.newArrayList(field);
  :}
  | struct_field_list:fields COMMA struct_field:field
  {:
     fields.add(field);
     RESULT = fields;
  :}
  ;

struct_literal ::=
  LBRACE expr_list:list RBRACE
  {:
    RESULT = new StructLiteral(list.toArray(new LiteralExpr[0]));
  :}
  ;

exists_predicate ::=
  KW_EXISTS subquery:s
  {: RESULT = new ExistsPredicate(s, false); :}
  ;

non_pred_expr ::=
  sign_chain_expr:e
  {: RESULT = e; :}
  | AT ident:l
  {:
    RESULT = new VariableExpr(l, SetType.USER);
  :}
  | AT AT ident:l
  {:
    RESULT = new VariableExpr(l);
  :}
  | AT AT var_ident_type:type ident:l
  {:
    RESULT = new VariableExpr(l, type);
  :}
  | literal:l
  {: RESULT = l; :}
  | array_expr:a
  {: RESULT = a; :}
  | array_literal:a
  {: RESULT = a; :}
  | map_expr:a
  {: RESULT = a; :}
  | map_literal:a
  {: RESULT = a; :}
  | struct_literal:s
  {: RESULT = s; :}
  | function_call_expr:e
  {: RESULT = e; :}
  | KW_DATE STRING_LITERAL:l
<<<<<<< HEAD
  {: RESULT = new CastExpr(Type.DATE, new StringLiteral(l)); :}
  | KW_DATEV2 STRING_LITERAL:l
  {: RESULT = new CastExpr(Type.DATEV2, new StringLiteral(l)); :}
  | KW_TIMESTAMP STRING_LITERAL:l
  {: RESULT = new CastExpr(Type.DATETIME, new StringLiteral(l)); :}
=======
  {: RESULT = new CastExpr(TypeDef.create(PrimitiveType.DATE), new StringLiteral(l)); :}
  | KW_DATEV2 STRING_LITERAL:l
  {: RESULT = new CastExpr(TypeDef.create(PrimitiveType.DATEV2), new StringLiteral(l)); :}
  | KW_TIMESTAMP STRING_LITERAL:l
  {: RESULT = new CastExpr(TypeDef.create(PrimitiveType.DATETIME), new StringLiteral(l)); :}
>>>>>>> 7bda49b5
  | KW_EXTRACT LPAREN function_name:fn_name KW_FROM func_arg_list:exprs RPAREN
  {: RESULT = new FunctionCallExpr(fn_name, exprs); :}
  //| function_name:fn_name LPAREN RPAREN
  //{: RESULT = new FunctionCallExpr(fn_name, new ArrayList<Expr>()); :}
  | function_name:fn_name LPAREN function_params:params order_by_clause:o RPAREN
  {: RESULT = new FunctionCallExpr(fn_name, params, o); :}
  | analytic_expr:e
  {: RESULT = e; :}
  /* Since "IF" is a keyword, need to special case this function */
  | KW_IF LPAREN expr_list:exprs RPAREN
  {: RESULT = new FunctionCallExpr("if", exprs); :}
  /* For the case like e1 || e2 || e3 ... */
  | expr_pipe_list:exprs
  {:
    RESULT = new FunctionCallExpr("concat", exprs);
  :}
  | expr:e ARROW expr:index
  {: 
    ArrayList<Expr> exprs = new ArrayList<>();
    exprs.add(e);
    exprs.add(index);
    RESULT = new FunctionCallExpr("json_extract", new FunctionParams(exprs)); 
  :}
  | cast_expr:c
  {: RESULT = c; :}
  | case_expr:c
  {: RESULT = c; :}
  | column_ref:c
  {: RESULT = c; :}
  | column_subscript:c
  {: RESULT = c; :}
  | column_slice:c
  {: RESULT = c; :}
  | timestamp_arithmetic_expr:e
  {: RESULT = e; :}
  | arithmetic_expr:e
  {: RESULT = e; :}
  | LPAREN non_pred_expr:e RPAREN
  {:
    e.setPrintSqlInParens(true);
    RESULT = e;
  :}
  /* TODO(zc): add other trim function */
  | KW_TRIM:id LPAREN function_params:params RPAREN
  {: RESULT = new FunctionCallExpr(new FunctionName(null, id), params); :}
  | KW_DATABASE LPAREN RPAREN
  {: RESULT = new InformationFunction("DATABASE"); :}
  | KW_SCHEMA LPAREN RPAREN
  {: RESULT = new InformationFunction("SCHEMA"); :}
  | KW_USER LPAREN RPAREN
  {: RESULT = new InformationFunction("USER"); :}
  | KW_CURRENT_USER LPAREN RPAREN
  {: RESULT = new InformationFunction("CURRENT_USER"); :}
  | KW_CURRENT_CATALOG LPAREN RPAREN
  {: RESULT = new InformationFunction("CURRENT_CATALOG"); :}
  | KW_CONNECTION_ID LPAREN RPAREN
  {: RESULT = new InformationFunction("CONNECTION_ID"); :}
  | KW_PASSWORD LPAREN STRING_LITERAL:text RPAREN
  {:
    RESULT = new StringLiteral(new String(MysqlPassword.makeScrambledPassword(text)));
  :}
  | subquery:s
  {: RESULT = s; :}
  |  KW_NULL KW_IS KW_NULL
  {: RESULT = new BoolLiteral(true); :}
  | KW_NULL KW_IS KW_NOT KW_NULL
  {: RESULT = new BoolLiteral(false); :}
  | KW_CONVERT LPAREN expr:e COMMA type_def:targetType RPAREN
  {: RESULT = new CastExpr(targetType, e); :}
  | KW_KEY encryptkey_name:name
  {: RESULT = new EncryptKeyRef(name); :}
  | KW_CONVERT LPAREN expr:e KW_USING ident:character RPAREN
  {:
    ArrayList<Expr> exprs = new ArrayList<>();
    exprs.add(e);
    exprs.add(new StringLiteral(character));
    RESULT = new FunctionCallExpr("convert_to", new FunctionParams(exprs)); 
  :}
  | KW_CHAR LPAREN expr_list:exprs opt_using_charset:charset_name RPAREN
  {: 
    exprs.add(0, new StringLiteral(charset_name));
    RESULT = new FunctionCallExpr("char", new FunctionParams(exprs)); 
  :}
  ;

opt_using_charset ::=
    /* empty */
    {:
        RESULT = "utf8";
    :}
    | KW_USING ident:charset_name
    {:
        RESULT = charset_name;
    :}
    ;

expr_pipe_list ::=
  expr:e1 KW_PIPE expr:e2
  {:
    ArrayList<Expr> list = new ArrayList<Expr>();
    list.add(e1);
    list.add(e2);
    RESULT = list;
  :}
  | expr_pipe_list:list KW_PIPE expr:e
  {:
    list.add(e);
    RESULT = list;
  :}
  ;

func_arg_list ::=
  expr:item
  {:
    ArrayList<Expr> list = new ArrayList<Expr>();
    list.add(item);
    RESULT = list;
  :}
  | func_arg_list:list COMMA expr:item
  {:
    list.add(item);
    RESULT = list;
  :}
  ;

analytic_expr ::=
  function_call_expr:e KW_OVER LPAREN opt_partition_by_clause:p order_by_clause:o opt_window_clause:w RPAREN
  {:
    // Handle cases where function_call_expr resulted in a plain Expr
    if (!(e instanceof FunctionCallExpr)) {
      parser.parseError("over", SqlParserSymbols.KW_OVER);
    }
    FunctionCallExpr f = (FunctionCallExpr)e;
    f.setIsAnalyticFnCall(true);
    RESULT = new AnalyticExpr(f, p, o, w);
  :}
  %prec KW_OVER
  ;

opt_partition_by_clause ::=
  KW_PARTITION KW_BY expr_list:l
  {: RESULT = l; :}
  | /* empty */
  {: RESULT = null; :}
  ;

opt_window_clause ::=
  window_type:t window_boundary:b
  {: RESULT = new AnalyticWindow(t, b); :}
  | window_type:t KW_BETWEEN window_boundary:l KW_AND window_boundary:r
  {: RESULT = new AnalyticWindow(t, l, r); :}
  | /* empty */
  {: RESULT = null; :}
  ;

window_type ::=
  KW_ROWS
  {: RESULT = AnalyticWindow.Type.ROWS; :}
  | KW_RANGE
  {: RESULT = AnalyticWindow.Type.RANGE; :}
  ;

window_boundary ::=
  KW_UNBOUNDED KW_PRECEDING
  {:
    RESULT = new AnalyticWindow.Boundary(
        AnalyticWindow.BoundaryType.UNBOUNDED_PRECEDING, null);
  :}
  | KW_UNBOUNDED KW_FOLLOWING
  {:
    RESULT = new AnalyticWindow.Boundary(
        AnalyticWindow.BoundaryType.UNBOUNDED_FOLLOWING, null);
  :}
  | KW_CURRENT KW_ROW
  {:
    RESULT = new AnalyticWindow.Boundary(AnalyticWindow.BoundaryType.CURRENT_ROW, null);
  :}
  | expr:e KW_PRECEDING
  {: RESULT = new AnalyticWindow.Boundary(AnalyticWindow.BoundaryType.PRECEDING, e); :}
  | expr:e KW_FOLLOWING
  {: RESULT = new AnalyticWindow.Boundary(AnalyticWindow.BoundaryType.FOLLOWING, e); :}
  ;

arithmetic_expr ::=
  expr:e1 STAR expr:e2
  {: RESULT = new ArithmeticExpr(ArithmeticExpr.Operator.MULTIPLY, e1, e2); :}
  | expr:e1 DIVIDE expr:e2
  {: RESULT = new ArithmeticExpr(ArithmeticExpr.Operator.DIVIDE, e1, e2); :}
  | expr:e1 MOD expr:e2
  {: RESULT = new ArithmeticExpr(ArithmeticExpr.Operator.MOD, e1, e2); :}
  | expr:e1 KW_DIV expr:e2
  {: RESULT = new ArithmeticExpr(ArithmeticExpr.Operator.INT_DIVIDE, e1, e2); :}
  | expr:e1 ADD expr:e2
  {: RESULT = new ArithmeticExpr(ArithmeticExpr.Operator.ADD, e1, e2); :}
  | expr:e1 SUBTRACT expr:e2
  {: RESULT = new ArithmeticExpr(ArithmeticExpr.Operator.SUBTRACT, e1, e2); :}
  | expr:e1 BITAND expr:e2
  {: RESULT = new ArithmeticExpr(ArithmeticExpr.Operator.BITAND, e1, e2); :}
  | expr:e1 BITOR expr:e2
  {: RESULT = new ArithmeticExpr(ArithmeticExpr.Operator.BITOR, e1, e2); :}
  | expr:e1 BITXOR expr:e2
  {: RESULT = new ArithmeticExpr(ArithmeticExpr.Operator.BITXOR, e1, e2); :}
  | BITNOT expr:e
  {: RESULT = new ArithmeticExpr(ArithmeticExpr.Operator.BITNOT, e, null); :}
  ;

// We use IDENT for the temporal unit to avoid making DAY, YEAR, etc. keywords.
// This way we do not need to change existing uses of IDENT.
// We chose not to make DATE_ADD and DATE_SUB keywords for the same reason.
timestamp_arithmetic_expr ::=
  KW_INTERVAL expr:v ident:u ADD expr:t
  {: RESULT = new TimestampArithmeticExpr(ArithmeticExpr.Operator.ADD, t, v, u, true); :}
  | expr:t ADD KW_INTERVAL expr:v ident:u
  {:
    RESULT = new TimestampArithmeticExpr(ArithmeticExpr.Operator.ADD, t, v, u, false);
  :}
  // Set precedence to KW_INTERVAL (which is higher than ADD) for chaining.
  %prec KW_INTERVAL
  | expr:t SUBTRACT KW_INTERVAL expr:v ident:u
  {:
    RESULT =
        new TimestampArithmeticExpr(ArithmeticExpr.Operator.SUBTRACT, t, v, u, false);
  :}
  // Set precedence to KW_INTERVAL (which is higher than ADD) for chaining.
  %prec KW_INTERVAL
  // Timestamp arithmetic expr that looks like a function call.
  // We use func_arg_list instead of expr to avoid a shift/reduce conflict with
  // func_arg_list on COMMA, and report an error if the list contains more than one expr.
  // Although we don't want to accept function names as the expr, we can't parse it
  // it as just an IDENT due to the precedence conflict with function_name.
  | function_name:functionName LPAREN expr_list:l COMMA
    KW_INTERVAL expr:v ident:u RPAREN
  {:
    if (l.size() > 1) {
      // Report parsing failure on keyword interval.
      parser.parseError("interval", SqlParserSymbols.KW_INTERVAL);
    }
    if (functionName.getDb() != null) {
      // This function should not fully qualified
      throw new Exception("interval should not be qualified by database name");
    }

    RESULT = new TimestampArithmeticExpr(functionName.getFunction(), l.get(0), v, u);
  :}
  | function_name:functionName LPAREN time_unit:u COMMA expr:e1 COMMA expr:e2 RPAREN
  {:
    RESULT = new TimestampArithmeticExpr(functionName.getFunction(), e2, e1, u);
  :}
  ;

literal ::=
  INTEGER_LITERAL:l
  {: RESULT = new IntLiteral(l); :}
  | LARGE_INTEGER_LITERAL:l
  {: RESULT = new LargeIntLiteral(l); :}
  | FLOATINGPOINT_LITERAL:l
  {: RESULT = new FloatLiteral(l); :}
  | DECIMAL_LITERAL:l
  {: RESULT = new DecimalLiteral(l); :}
  | STRING_LITERAL:l
  {: RESULT = new StringLiteral(l); :}
  | KW_TRUE
  {: RESULT = new BoolLiteral(true); :}
  | KW_FALSE
  {: RESULT = new BoolLiteral(false); :}
  | KW_NULL
  {: RESULT = new NullLiteral(); :}
  | PLACEHOLDER
  {: RESULT = new PlaceHolderExpr(); parser.placeholder_expr_list.add((PlaceHolderExpr) RESULT); :}
  | MOD 
  {: RESULT = new PlaceHolderExpr(); parser.placeholder_expr_list.add((PlaceHolderExpr) RESULT); :}
  | UNMATCHED_STRING_LITERAL:l expr:e
  {:
    // we have an unmatched string literal.
    // to correctly report the root cause of this syntax error
    // we must force parsing to fail at this point,
    // and generate an unmatched string literal symbol
    // to be passed as the last seen token in the
    // error handling routine (otherwise some other token could be reported)
    parser.parseError("literal", SqlParserSymbols.UNMATCHED_STRING_LITERAL);
  :}
  | NUMERIC_OVERFLOW:l
  {:
    // similar to the unmatched string literal case
    // we must terminate parsing at this point
    // and generate a corresponding symbol to be reported
    parser.parseError("literal", SqlParserSymbols.NUMERIC_OVERFLOW);
  :}
  ;

function_params ::=
  STAR
  {: RESULT = FunctionParams.createStarParam(); :}
  | KW_ALL STAR
  {: RESULT = FunctionParams.createStarParam(); :}
  | expr_list:exprs
  {: RESULT = new FunctionParams(false, exprs); :}
  | KW_ALL expr_list:exprs
  {: RESULT = new FunctionParams(false, exprs); :}
  | KW_DISTINCT:distinct expr_list:exprs
  {: RESULT = new FunctionParams(true, exprs); :}
  ;

predicate ::=
  expr:e KW_IS KW_NULL
  {: RESULT = new IsNullPredicate(e, false); :}
  | KW_ISNULL LPAREN expr:e RPAREN
  {: RESULT = new IsNullPredicate(e, false); :}
  | expr:e KW_IS KW_NOT KW_NULL
  {: RESULT = new IsNullPredicate(e, true); :}
  | between_predicate:p
  {: RESULT = p; :}
  | comparison_predicate:p
  {: RESULT = p; :}
  | compound_predicate:p
  {: RESULT = p; :}
  | in_predicate:p
  {: RESULT = p; :}
  | exists_predicate:p
  {: RESULT = p; :}
  | like_predicate:p
  {: RESULT = p; :}
  | match_predicate:p
  {: RESULT = p; :}
  | LPAREN predicate:p RPAREN
  {:
    p.setPrintSqlInParens(true);
    RESULT = p;
  :}
  ;

comparison_predicate ::=
  expr:e1 EQUAL:op expr:e2
  {: RESULT = new BinaryPredicate(BinaryPredicate.Operator.EQ, e1, e2); :}
  | expr:e1 NOT EQUAL:op expr:e2
  {: RESULT = new BinaryPredicate(BinaryPredicate.Operator.NE, e1, e2); :}
  | expr:e1 LESSTHAN GREATERTHAN:op expr:e2
  {: RESULT = new BinaryPredicate(BinaryPredicate.Operator.NE, e1, e2); :}
  | expr:e1 LESSTHAN EQUAL:op expr:e2
  {: RESULT = new BinaryPredicate(BinaryPredicate.Operator.LE, e1, e2); :}
  | expr:e1 GREATERTHAN EQUAL:op expr:e2
  {: RESULT = new BinaryPredicate(BinaryPredicate.Operator.GE, e1, e2); :}
  | expr:e1 LESSTHAN:op expr:e2
  {: RESULT = new BinaryPredicate(BinaryPredicate.Operator.LT, e1, e2); :}
  | expr:e1 GREATERTHAN:op expr:e2
  {: RESULT = new BinaryPredicate(BinaryPredicate.Operator.GT, e1, e2); :}
  | expr:e1 LESSTHAN EQUAL GREATERTHAN:op expr:e2
  {: RESULT = new BinaryPredicate(BinaryPredicate.Operator.EQ_FOR_NULL, e1, e2); :}
  ;

like_predicate ::=
  expr:e1 KW_LIKE expr:e2
  {: RESULT = new LikePredicate(LikePredicate.Operator.LIKE, e1, e2); :}
  | expr:e1 KW_REGEXP expr:e2
  {: RESULT = new LikePredicate(LikePredicate.Operator.REGEXP, e1, e2); :}
  | expr:e1 KW_NOT KW_LIKE expr:e2
  {: RESULT = new CompoundPredicate(CompoundPredicate.Operator.NOT,
    new LikePredicate(LikePredicate.Operator.LIKE, e1, e2), null); :}
  | expr:e1 KW_NOT KW_REGEXP expr:e2
  {: RESULT = new CompoundPredicate(CompoundPredicate.Operator.NOT,
    new LikePredicate(LikePredicate.Operator.REGEXP, e1, e2), null); :}
  ;

match_predicate ::=
  expr:e1 KW_MATCH_ANY expr:e2
  {: RESULT = new MatchPredicate(MatchPredicate.Operator.MATCH_ANY, e1, e2); :}
  | expr:e1 KW_MATCH expr:e2
  {: RESULT = new MatchPredicate(MatchPredicate.Operator.MATCH_ANY, e1, e2); :}
  | expr:e1 KW_MATCH_ALL expr:e2
  {: RESULT = new MatchPredicate(MatchPredicate.Operator.MATCH_ALL, e1, e2); :}
  | expr:e1 KW_MATCH_PHRASE expr:e2
  {: RESULT = new MatchPredicate(MatchPredicate.Operator.MATCH_PHRASE, e1, e2); :}
  | expr:e1 KW_MATCH_ELEMENT_EQ expr:e2
  {: RESULT = new MatchPredicate(MatchPredicate.Operator.MATCH_ELEMENT_EQ, e1, e2); :}
  | expr:e1 KW_MATCH_ELEMENT_LT expr:e2
  {: RESULT = new MatchPredicate(MatchPredicate.Operator.MATCH_ELEMENT_LT, e1, e2); :}
  | expr:e1 KW_MATCH_ELEMENT_GT expr:e2
  {: RESULT = new MatchPredicate(MatchPredicate.Operator.MATCH_ELEMENT_GT, e1, e2); :}
  | expr:e1 KW_MATCH_ELEMENT_LE expr:e2
  {: RESULT = new MatchPredicate(MatchPredicate.Operator.MATCH_ELEMENT_LE, e1, e2); :}
  | expr:e1 KW_MATCH_ELEMENT_GE expr:e2
  {: RESULT = new MatchPredicate(MatchPredicate.Operator.MATCH_ELEMENT_GE, e1, e2); :}
  ;

// Avoid a reduce/reduce conflict with compound_predicate by explicitly
// using non_pred_expr and predicate separately instead of expr.
between_predicate ::=
  expr:e1 KW_BETWEEN non_pred_expr:e2 KW_AND expr:e3
  {: RESULT = new BetweenPredicate(e1, e2, e3, false); :}
  | expr:e1 KW_BETWEEN predicate:e2 KW_AND expr:e3
  {: RESULT = new BetweenPredicate(e1, e2, e3, false); :}
  | expr:e1 KW_NOT KW_BETWEEN non_pred_expr:e2 KW_AND expr:e3
  {: RESULT = new BetweenPredicate(e1, e2, e3, true); :}
  | expr:e1 KW_NOT KW_BETWEEN predicate:e2 KW_AND expr:e3
  {: RESULT = new BetweenPredicate(e1, e2, e3, true); :}
  ;

in_predicate ::=
  expr:e KW_IN LPAREN expr_list:l RPAREN
  {: RESULT = new InPredicate(e, l, false); :}
  | expr:e KW_NOT KW_IN LPAREN expr_list:l RPAREN
  {: RESULT = new InPredicate(e, l, true); :}
  | expr:e KW_IN subquery:s
  {: RESULT = new InPredicate(e, s, false); :}
  | expr:e KW_NOT KW_IN subquery:s
  {: RESULT = new InPredicate(e, s, true); :}
  ;

subquery ::=
  LPAREN subquery:query RPAREN
  {: RESULT = query; :}
  | LPAREN query_stmt:query RPAREN
  {: RESULT = new Subquery(query); :}
  ;

compound_predicate ::=
  expr:e1 KW_AND expr:e2
  {: RESULT = new CompoundPredicate(CompoundPredicate.Operator.AND, e1, e2); :}
  | expr:e1 KW_OR expr:e2
  {: RESULT = new CompoundPredicate(CompoundPredicate.Operator.OR, e1, e2); :}
  | KW_NOT expr:e
  {: RESULT = new CompoundPredicate(CompoundPredicate.Operator.NOT, e, null); :}
  | NOT expr:e
  {: RESULT = new CompoundPredicate(CompoundPredicate.Operator.NOT, e, null); :}
  ;

column_ref ::=
  ident:col
  {: RESULT = new SlotRef(null, col); :}
  // table_name:tblName DOT IDENT:col causes reduce/reduce conflicts
  | ident:tbl DOT ident:col
  {: RESULT = new SlotRef(new TableName(null, null, tbl), col); :}
  | ident:db DOT ident:tbl DOT ident:col
  {: RESULT = new SlotRef(new TableName(null, db, tbl), col); :}
  | ident:ctl DOT ident:db DOT ident:tbl DOT ident:col
  {: RESULT = new SlotRef(new TableName(ctl, db, tbl), col); :}
  ;

column_ref_list ::=
  column_ref:ref
  {:
    ArrayList<SlotRef> refs = new ArrayList<SlotRef>();
    refs.add(ref);
    RESULT = refs;
  :}
  | column_ref_list:list COMMA column_ref:ref
  {:
    list.add(ref);
    RESULT = list;
  :}
  ;

column_subscript ::=
  expr:e LBRACKET expr:index RBRACKET
  {: ArrayList<Expr> list = new ArrayList<Expr>();
     list.add(e);
     list.add(index);
     RESULT = new FunctionCallExpr("%element_extract%", list);
  :}
  ;

column_slice ::=
  expr:e LBRACKET expr:offset COLON RBRACKET
  {: ArrayList<Expr> list = new ArrayList<Expr>();
       list.add(e);
       list.add(offset);
       RESULT = new FunctionCallExpr("%element_slice%", list);
  :}
  | expr:e LBRACKET expr:offset COLON expr:length RBRACKET
  {: ArrayList<Expr> list = new ArrayList<Expr>();
     list.add(e);
     list.add(offset);
     list.add(length);
     RESULT = new FunctionCallExpr("%element_slice%", list);
  :}
  ;

privilege_type ::=
    ident:name
    {:
        RESULT = AccessPrivilege.fromName(name);
        if (RESULT == null) {
            throw new AnalysisException("Unknown privilege type " + name);
        }
    :}
    | KW_ALL:id
    {:
        RESULT = AccessPrivilege.ALL;
    :}
    ;

privilege_list ::=
    privilege_list:l COMMA privilege_type:priv
    {:
        l.add(priv);
        RESULT = l;
    :}
    | privilege_type:priv
    {:
        RESULT = Lists.newArrayList(priv);
    :}
    ;

string_list ::=
    string_list:l COMMA STRING_LITERAL:item
    {:
        l.add(item);
        RESULT = l;
    :}
    | STRING_LITERAL:item
    {:
        RESULT = Lists.newArrayList(item);
    :}
    ;

integer_list ::=
    integer_list:l COMMA INTEGER_LITERAL:item
    {:
        l.add(item);
        RESULT = l;
    :}
    | INTEGER_LITERAL:item
    {:
        RESULT = Lists.newArrayList(item);
    :}
    ;

admin_stmt ::=
    KW_ADMIN KW_SHOW KW_REPLICA KW_STATUS KW_FROM base_table_ref:table_ref opt_wild_where
    {:
        RESULT = new AdminShowReplicaStatusStmt(table_ref, parser.where);
    :}
    | KW_ADMIN KW_SHOW KW_REPLICA KW_DISTRIBUTION KW_FROM base_table_ref:table_ref
    {:
        RESULT = new AdminShowReplicaDistributionStmt(table_ref);
    :}
    | KW_ADMIN KW_SET KW_REPLICA KW_STATUS KW_PROPERTIES LPAREN key_value_map:prop RPAREN
    {:
        RESULT = new AdminSetReplicaStatusStmt(prop);
    :}
    | KW_ADMIN KW_REPAIR KW_TABLE base_table_ref:table_ref
    {:
        RESULT = new AdminRepairTableStmt(table_ref);
    :}
    | KW_ADMIN KW_CANCEL KW_REPAIR KW_TABLE base_table_ref:table_ref
    {:
        RESULT = new AdminCancelRepairTableStmt(table_ref);
    :}
    | KW_ADMIN KW_COMPACT KW_TABLE base_table_ref:table_ref opt_wild_where
    {:
        RESULT = new AdminCompactTableStmt(table_ref, parser.where);
    :}
    | KW_ADMIN KW_SET KW_FRONTEND KW_CONFIG opt_key_value_map:configs
    {:
        RESULT = new AdminSetConfigStmt(AdminSetConfigStmt.ConfigType.FRONTEND, configs);
    :}
    | KW_ADMIN KW_SHOW KW_FRONTEND KW_CONFIG opt_wild_where
    {:
        RESULT = new AdminShowConfigStmt(AdminSetConfigStmt.ConfigType.FRONTEND, parser.wild);
    :}
    | KW_ADMIN KW_CHECK KW_TABLET LPAREN integer_list:tabletIds RPAREN opt_properties:properties
    {:
        RESULT = new AdminCheckTabletsStmt(tabletIds, properties);
    :}
    | KW_ADMIN KW_REBALANCE KW_DISK KW_ON LPAREN string_list:backends RPAREN
    {:
        RESULT = new AdminRebalanceDiskStmt(backends);
    :}
    | KW_ADMIN KW_REBALANCE KW_DISK
    {:
        RESULT = new AdminRebalanceDiskStmt(null);
    :}
    | KW_ADMIN KW_CANCEL KW_REBALANCE KW_DISK KW_ON LPAREN string_list:backends RPAREN
    {:
        RESULT = new AdminCancelRebalanceDiskStmt(backends);
    :}
    | KW_ADMIN KW_CANCEL KW_REBALANCE KW_DISK
    {:
        RESULT = new AdminCancelRebalanceDiskStmt(null);
    :}
    | KW_ADMIN KW_CLEAN KW_TRASH KW_ON LPAREN string_list:backends RPAREN
    {:
        RESULT = new AdminCleanTrashStmt(backends);
    :}
    | KW_ADMIN KW_CLEAN KW_TRASH
    {:
        RESULT = new AdminCleanTrashStmt(null);
    :}
    | KW_ADMIN KW_DIAGNOSE KW_TABLET INTEGER_LITERAL:tabletId
    {:
        RESULT = new AdminDiagnoseTabletStmt(tabletId);
    :}
    | KW_ADMIN KW_SHOW KW_TABLET KW_STORAGE KW_FORMAT
    {:
        RESULT = new AdminShowTabletStorageFormatStmt(false);
    :}
    | KW_ADMIN KW_SHOW KW_TABLET KW_STORAGE KW_FORMAT KW_VERBOSE
    {:
        RESULT = new AdminShowTabletStorageFormatStmt(true);
    :}
    | KW_ADMIN KW_COPY KW_TABLET INTEGER_LITERAL:tabletId opt_properties:properties
    {:
        RESULT = new AdminCopyTabletStmt(tabletId, properties);
    :}
    ;

truncate_stmt ::=
    KW_TRUNCATE KW_TABLE base_table_ref:tblRef
    {:
        RESULT = new TruncateTableStmt(tblRef);
    :}
    ;

transaction_stmt ::=
    KW_BEGIN
    {:
        RESULT = new TransactionBeginStmt();
    :}
    | KW_BEGIN KW_WITH KW_LABEL transaction_label:label
    {:
        RESULT = new TransactionBeginStmt(label);
    :}
    | KW_COMMIT opt_work opt_chain opt_release
    {:
        RESULT = new TransactionCommitStmt();
    :}
    | KW_ROLLBACK opt_work opt_chain opt_release
    {:
        RESULT = new TransactionRollbackStmt();
    :}
    ;

transaction_label ::=
    /* empty */
    {:
        RESULT = null;
    :}
    | ident:label
    {:
        RESULT = label;
    :}
    ;

unsupported_stmt ::=
    KW_START KW_TRANSACTION opt_with_consistent_snapshot:v
    {:
        RESULT = new UnsupportedStmt();
    :}
    ;

opt_with_consistent_snapshot ::=
    {:
        RESULT = null;
    :}
    | KW_WITH KW_CONSISTENT KW_SNAPSHOT
    {:
        RESULT = null;
    :}
    ;

opt_work ::=
    {:
        RESULT = null;
    :}
    | KW_WORK
    {:
        RESULT = null;
    :}
    ;

opt_chain ::=
    {:
        RESULT = null;
    :}
    | KW_AND KW_NO KW_CHAIN
    {:
        RESULT = null;
    :}
    | KW_AND KW_CHAIN
    {:
        RESULT = null;
    :}
    ;

opt_release ::=
    {:
        RESULT = null;
    :}
    | KW_RELEASE
    {:
        RESULT = null;
    :}
    | KW_NO KW_RELEASE
    {:
        RESULT = null;
    :}
    ;

type_func_name_keyword ::=
    KW_LEFT:id
    {: RESULT = id; :}
    | KW_RIGHT:id
    {: RESULT = id; :}
    ;

// Keyword that we allow for identifiers
keyword ::=
    KW_AFTER:id
    {: RESULT = id; :}
    | KW_AGGREGATE:id
    {: RESULT = id; :}
    | KW_ALIAS:id
    {: RESULT = id; :}
    | KW_AUTHORS:id
    {: RESULT = id; :}
    | KW_ARRAY:id
    {: RESULT = id; :}
    | KW_BACKUP:id
    {: RESULT = id; :}
    | KW_BEGIN:id
    {: RESULT = id; :}
    | KW_BIN:id
    {: RESULT = id; :}
    | KW_BITMAP:id
    {: RESULT = id; :}
    | KW_QUANTILE_STATE:id
    {: RESULT = id; :}
    | KW_AGG_STATE:id
    {: RESULT = id; :}
    | KW_BITMAP_UNION:id
    {: RESULT = id; :}
    | KW_NGRAM_BF:id
    {: RESULT = id; :}
    | KW_QUANTILE_UNION:id
    {: RESULT = id; :}
    | KW_BLOB:id
    {: RESULT = id; :}
    | KW_BOOLEAN:id
    {: RESULT = id; :}
    | KW_BRIEF:id
    {: RESULT = id; :}
    | KW_BROKER:id
    {: RESULT = id; :}
    | KW_S3:id
    {: RESULT = id; :}
    | KW_STAGE:id
    {: RESULT = id; :}
    | KW_HDFS:id
    {: RESULT = id; :}
    | KW_BACKENDS:id
    {: RESULT = id; :}
    | KW_BUILTIN:id
    {: RESULT = id; :}
    | KW_BUILD:id
    {: RESULT = id; :}
    | KW_CACHED:id
    {: RESULT = id; :}
    | KW_CHAIN:id
    {: RESULT = id; :}
    | KW_CHAR:id
    {: RESULT = id; :}
    | KW_CHARSET:id
    {: RESULT = id; :}
    | KW_CHECK:id
    {: RESULT = id; :}
    | KW_COLUMNS:id
    {: RESULT = id; :}
    | KW_COMMENT:id
    {: RESULT = id; :}
    | KW_COMMITTED:id
    {: RESULT = id; :}
    | KW_COMPLETE:id
    {: RESULT = id; :}
    | KW_CONSISTENT:id
    {: RESULT = id; :}
    | KW_COLLATION:id
    {: RESULT = id; :}
    | KW_COMMIT:id
    {: RESULT = id; :}
    | KW_COMPACT:id
    {: RESULT = id; :}
    | KW_CONFIG:id
    {: RESULT = id; :}
    | KW_CONNECTION:id
    {: RESULT = id; :}
    | KW_CONNECTION_ID:id
    {: RESULT = id; :}
    | KW_CONVERT:id
    {: RESULT = id; :}
    | KW_COPY:id
    {: RESULT = id; :}
    | KW_CREATION:id
    {: RESULT = id; :}
    | KW_DATA:id
    {: RESULT = id; :}
    | KW_DATE:id
    {: RESULT = id; :}
    | KW_DATETIME:id
    {: RESULT = id; :}
    | KW_DATEV2:id
    {: RESULT = id; :}
    | KW_DATETIMEV2:id
    {: RESULT = id; :}
    | KW_DECIMAL:id
    {: RESULT = id; :}
    | KW_DEFERRED:id
    {: RESULT = id; :}
    | KW_DEMAND:id
    {: RESULT = id; :}
    | KW_DECIMALV3:id
    {: RESULT = id; :}
    | KW_DIAGNOSE:id
    {: RESULT = id; :}
    | KW_DISTINCTPC:id
    {: RESULT = id; :}
    | KW_DISTINCTPCSA:id
    {: RESULT = id; :}
    | KW_BUCKETS:id
    {: RESULT = id; :}
    | KW_FAST:id
    {: RESULT = id; :}
    | KW_FAILED_LOGIN_ATTEMPTS:id
    {: RESULT = id; :}
    | KW_FILE:id
    {: RESULT = id; :}
    | KW_FIELDS:id
    {: RESULT = id; :}
    | KW_FILTER:id
    {: RESULT = id; :}
    | KW_FIRST:id
    {: RESULT = id; :}
    | KW_FORMAT:id
    {: RESULT = id; :}
    | KW_HLL_UNION:id
    {: RESULT = id; :}
    | KW_IMMEDIATE:id
    {: RESULT = id; :}
    | KW_PATH:id
    {: RESULT = id; :}
    | KW_PROFILE:id
    {: RESULT = id; :}
    | KW_FUNCTION:id
    {: RESULT = id; :}
    | KW_END:id
    {: RESULT = id; :}
    | KW_ENGINE:id
    {: RESULT = id; :}
    | KW_ENGINES:id
    {: RESULT = id; :}
    | KW_ERRORS:id
    {: RESULT = id; :}
    | KW_EXCLUDE:id
    {: RESULT = id; :}
    | KW_EVENTS:id
    {: RESULT = id; :}
    | KW_EXTERNAL:id
    {: RESULT = id; :}
    | KW_GLOBAL:id
    {: RESULT = id; :}
    | KW_GRAPH:id
    {: RESULT = id; :}
    | KW_HASH:id
    {: RESULT = id; :}
    | KW_HELP:id
    {: RESULT = id; :}
    | KW_HOSTNAME:id
    {: RESULT = id; :}
    | KW_HUB:id
    {: RESULT = id; :}
    | KW_IDENTIFIED:id
    {: RESULT = id; :}
    | KW_INDEXES:id
    {: RESULT = id; :}
    | KW_INVERTED:id
    {: RESULT = id; :}
    | KW_ISNULL:id
    {: RESULT = id; :}
    | KW_ISOLATION:id
    {: RESULT = id; :}
    | KW_JOB:id
    {: RESULT = id; :}
    | KW_JSON:id
    {: RESULT = id; :}
    | KW_JSONB:id
    {: RESULT = id; :}
    | KW_ENCRYPTKEY:id
    {: RESULT = id; :}
    | KW_ENCRYPTKEYS:id
    {: RESULT = id; :}
    | KW_LABEL:id
    {: RESULT = id; :}
    | KW_LAST:id
    {: RESULT = id; :}
    | KW_LESS:id
    {: RESULT = id; :}
    | KW_LEVEL:id
    {: RESULT = id; :}
    | KW_LOCAL:id
    {: RESULT = id; :}
    | KW_LOCATION:id
    {: RESULT = id; :}
    | KW_LOCK:id
    {: RESULT = id; :}
    | KW_UNLOCK:id
    {: RESULT = id; :}
    | KW_MATERIALIZED:id
    {: RESULT = id; :}
    | KW_MERGE:id
    {: RESULT = id; :}
    | KW_MODIFY:id
    {: RESULT = id; :}
    | KW_NAME:id
    {: RESULT = id; :}
    | KW_NAMES:id
    {: RESULT = id; :}
    | KW_NEGATIVE:id
    {: RESULT = id; :}
    | KW_NEVER:id
    {: RESULT = id; :}
    | KW_NEXT:id
    {: RESULT = id; :}
    | KW_NO:id
    {: RESULT = id; :}
    | KW_NULLS:id
    {: RESULT = id; :}
    | KW_OF:id
    {: RESULT = id; :}
    | KW_OFFSET:id
    {: RESULT = id; :}
    | KW_ONLY:id
    {: RESULT = id; :}
    | KW_OPEN:id
    {: RESULT = id; :}
    | KW_PARAMETER:id
    {: RESULT = id; :}
    | KW_PARTITIONS:id
    {: RESULT = id; :}
    | KW_PASSWORD:id
    {: RESULT = id; :}
    | KW_PASSWORD_EXPIRE:id
    {: RESULT = id; :}
    | KW_PASSWORD_REUSE:id
    {: RESULT = id; :}
    | KW_PASSWORD_HISTORY:id
    {: RESULT = id; :}
    | KW_PASSWORD_LOCK_TIME:id
    {: RESULT = id; :}
    | KW_LDAP:id
    {: RESULT = id; :}
    | KW_LDAP_ADMIN_PASSWORD:id
    {: RESULT = id; :}
    | KW_PLUGIN:id
    {: RESULT = id; :}
    | KW_PLUGINS:id
    {: RESULT = id; :}
    | KW_PROC:id
    {: RESULT = id; :}
    | KW_PROCESSLIST:id
    {: RESULT = id; :}
    | KW_PROPERTIES:id
    {: RESULT = id; :}
    | KW_PROPERTY:id
    {: RESULT = id; :}
    | KW_QUERY:id
    {: RESULT = id; :}
    | KW_QUOTA:id
    {: RESULT = id; :}
    | KW_RANDOM:id
    {: RESULT = id; :}
    | KW_RECOVER:id
    {: RESULT = id; :}
    | KW_REFRESH:id
    {: RESULT = id; :}
    | KW_REPEATABLE:id
    {: RESULT = id; :}
    | KW_REPLACE:id
    {: RESULT = id; :}
    | KW_REPLACE_IF_NOT_NULL:id
    {: RESULT = id; :}
    | KW_REPOSITORY:id
    {: RESULT = id; :}
    | KW_REPOSITORIES:id
    {: RESULT = id; :}
    | KW_RESOURCE:id
    {: RESULT = id; :}
    | KW_RESOURCES:id
    {: RESULT = id; :}
    | KW_RESTORE:id
    {: RESULT = id; :}
    | KW_RETURNS:id
    {: RESULT = id; :}
    | KW_ROLLBACK:id
    {: RESULT = id; :}
    | KW_ROLLUP:id
    {: RESULT = id; :}
    | KW_SCHEMA:id
    {: RESULT = id; :}
    | KW_SERIALIZABLE:id
    {: RESULT = id; :}
    | KW_SESSION:id
    {: RESULT = id; :}
    | KW_SKEW:id
    {: RESULT = id; :}
    | KW_SNAPSHOT:id
    {: RESULT = id; :}
    | KW_SONAME:id
    {: RESULT = id; :}
    | KW_SPLIT:id
    {: RESULT = id; :}
    | KW_START:id
    {: RESULT = id; :}
    | KW_STATUS:id
    {: RESULT = id; :}
    | KW_STATS:id
    {: RESULT = id; :}
    | KW_STORAGE:id
    {: RESULT = id; :}
    | KW_STREAM:id
    {: RESULT = id; :}
    | KW_STRUCT:id
    {: RESULT = id; :}
    | KW_STRING:id
    {: RESULT = id; :}
    | KW_TABLES:id
    {: RESULT = id; :}
    | KW_TEMPORARY:id
    {: RESULT = id; :}
    | KW_THAN:id
    {: RESULT = id; :}
    | KW_TIME:id
    {: RESULT = id; :}
    | KW_TIMESTAMP:id
    {: RESULT = id; :}
    | KW_TRANSACTION:id
    {: RESULT = id; :}
    | KW_TEXT:id
    {: RESULT = id; :}
    | KW_TRIGGERS:id
    {: RESULT = id; :}
    | KW_TRUNCATE:id
    {: RESULT = id; :}
    | KW_TYPE:id
    {: RESULT = id; :}
    | KW_TYPES:id
    {: RESULT = id; :}
    | KW_UNCOMMITTED:id
    {: RESULT = id; :}
    | KW_USER:id
    {: RESULT = id; :}
    | KW_VARIABLES:id
    {: RESULT = id; :}
    | KW_VALUE:id
    {: RESULT = id; :}
    | KW_VERBOSE:id
    {: RESULT = id; :}
    | KW_VERSION:id
    {: RESULT = id; :}
    | KW_VIEW:id
    {: RESULT = id; :}
    | KW_WARNINGS:id
    {: RESULT = id; :}
    | KW_WORK:id
    {: RESULT = id; :}
    | KW_CLUSTER:id
    {: RESULT = id; :}
    | KW_CLUSTERS:id
    {: RESULT = id; :}
    | KW_LINK:id
    {: RESULT = id; :}
    | KW_MIGRATE:id
    {: RESULT = id; :}
    | KW_MIGRATIONS:id
    {: RESULT = id; :}
    | KW_COUNT:id
    {: RESULT = id; :}
    | KW_SUM:id
    {: RESULT = id; :}
    | KW_MIN:id
    {: RESULT = id; :}
    | KW_MAX:id
    {: RESULT = id; :}
    | KW_FREE:id
    {: RESULT = id; :}
    | KW_TASK:id
    {: RESULT = id; :}
    | KW_ROUTINE:id
    {: RESULT = id; :}
    | KW_PAUSE:id
    {: RESULT = id; :}
    | KW_RESUME:id
    {: RESULT = id; :}
    | KW_STOP:id
    {: RESULT = id; :}
    | KW_GROUPING:id
    {: RESULT = id; :}
    | KW_GROUPS:id
    {: RESULT = id; :}
    | KW_DYNAMIC:id
    {: RESULT = id; :}
    | time_unit:id
    {: RESULT = id; :}
    | KW_ENABLE:id
    {: RESULT = id; :}
    | KW_FEATURE:id
    {: RESULT = id; :}
    | KW_FRONTENDS:id
    {: RESULT = id; :}
    | KW_MAP:id
    {: RESULT = id; :}
    | KW_VARCHAR:id
    {: RESULT = id; :}
    | KW_POLICY:id
    {: RESULT = id; :}
    | KW_CURRENT_TIMESTAMP:id
    {: RESULT = id; :}
    | KW_CATALOG:id
    {: RESULT = id; :}
    | KW_CATALOGS:id
    {: RESULT = id; :}
    | KW_RECYCLE:id
    {: RESULT = id; :}
    | KW_MTMV:id
    {: RESULT = id; :}
    | KW_LINES:id
    {: RESULT = id; :}
    | KW_IGNORE:id
    {: RESULT = id; :}
    | KW_HISTOGRAM:id
    {: RESULT = id; :}
    | KW_CURRENT_CATALOG:id
    {: RESULT = id; :}
    | KW_EXPIRED: id
    {: RESULT = id; :}
    | KW_SAMPLE:id
    {: RESULT = id; :}
    | KW_INCREMENTAL:id
    {: RESULT = id; :}
    | KW_PERIOD:id
    {: RESULT = id; :}
<<<<<<< HEAD
=======
    | KW_PERCENT:id
    {: RESULT = id; :}
>>>>>>> 7bda49b5
    ;

// Identifier that contain keyword
ident ::=
    IDENT:id
    {:
        RESULT = id;
    :}
    | keyword:id
    {:
        RESULT = id;
    :}
    ;

// Identifier or text
ident_or_text ::=
    ident:id
    {:
        RESULT = id;
    :}
    | STRING_LITERAL:text
    {:
        RESULT = text;
    :}
    ;

time_unit ::=
    KW_YEAR:id
    {: RESULT = id; :}
    | KW_MONTH:id
    {: RESULT = id; :}
    | KW_WEEK:id
    {: RESULT = id; :}
    | KW_DAY:id
    {: RESULT = id; :}
    | KW_HOUR:id
    {: RESULT = id; :}
    | KW_MINUTE:id
    {: RESULT = id; :}
    | KW_SECOND:id
    {: RESULT = id; :}
    ;

// TODO(zhaochun): Select for SQL-2003 (http://savage.net.au/SQL/sql-2003-2.bnf.html)

// Specify a table derived from the result of a <table expression>.
// query_spec ::=
//     KW_SELECT opt_set_quantifier select_list table_expr
//
// opt_set_quantifier ::=
//     KW_DISTINCT
//     | KW_ALL
//     ;
//
// select_list ::=
//     STAR
//     | select_sublist
//     ;
//
// select_sublist ::=
//     derived_column
//     | qualified_star
//     ;
//
// table_expr ::=
//     from_clause where_clause group_by_clause having_clause order_by_clause limit_clause
//     ;
//
// // Specify a table derived from one or more tables.
// from_clause ::=
//     table_ref_list
//     ;
//
// table_ref_list ::=
//     table_ref
//     | table_ref_list COMMA table_ref
//     ;
//
// // Reference a table.
// table_ref ::=
//     table_primary
//     | joined_table
//     ;
//
// table_primary ::=
//     table_name
//     | subquery opt_as ident
//     | LPAREN joined_table RPAREN
//     ;
//
// opt_as ::=
//     /* Empty */
//     | KW_AS
//     ;
//
// // Specify a table.
// // TODO(zhaochun): Do not support EXCEPT INTERSECT and joined table
// query_expr_body ::=
//     query_term
//     | query_expr_body KW_UNION opt_set_quantifier query_term;
//     ;
//
// query_term ::=
//     query_spec
//     | LPAREN query_expr_body RPAREN
//     ;
//
// // Specify a scalar value, a row, or a table derived from a <query expression>.
// subquery ::=
//     LPAREN query_expr_body RPAREN;

// unused
//
// where_clause_without_null ::=
//   KW_WHERE expr:e
//   {: RESULT = e; :}
//   ;
//
// col_list ::=
//     KW_COLUMNS LPAREN ident_list:colList RPAREN
//     {:
//         RESULT = colList;
//     :}
//     ;
//
// opt_charset_name ::=
//     /* empty */
//     | charset old_or_new_charset_name_or_default
//     ;<|MERGE_RESOLUTION|>--- conflicted
+++ resolved
@@ -48,10 +48,7 @@
 import org.apache.doris.catalog.View;
 import org.apache.doris.common.AnalysisException;
 import org.apache.doris.common.FeConstants;
-<<<<<<< HEAD
 import org.apache.doris.common.Pair;
-=======
->>>>>>> 7bda49b5
 import org.apache.doris.common.Version;
 import org.apache.doris.mysql.MysqlPassword;
 import org.apache.doris.load.loadv2.LoadTask;
@@ -74,10 +71,6 @@
     public String wild;
     public Expr where;
     public ArrayList<PlaceHolderExpr> placeholder_expr_list = Lists.newArrayList();
-<<<<<<< HEAD
-
-=======
->>>>>>> 7bda49b5
 
     // List of expected tokens ids from current parsing state for generating syntax error message
     private final List<Integer> expectedTokenIds = Lists.newArrayList();
@@ -251,8 +244,7 @@
 
 :};
 
-// ATTN: please sort them with LEXICOGRAPHIC ORDER
-// Total keywords of doris
+// Total keywords of doris, keep them in lexicographical order
 terminal String
     KW_ACCOUNT_LOCK,
     KW_ACCOUNT_UNLOCK,
@@ -260,7 +252,6 @@
     KW_ADMIN,
     KW_AFTER,
     KW_AGGREGATE,
-    KW_AGG_STATE,
     KW_ALIAS,
     KW_ALL,
     KW_ALTER,
@@ -273,7 +264,6 @@
     KW_AS,
     KW_ASC,
     KW_AUTHORS,
-    KW_AUTO,
     KW_BACKEND,
     KW_BACKENDS,
     KW_BACKUP,
@@ -293,11 +283,8 @@
     KW_BUILD,
     KW_BUILTIN,
     KW_BY,
-<<<<<<< HEAD
     KW_CACHE,
-=======
     KW_CACHED,
->>>>>>> 7bda49b5
     KW_CANCEL,
     KW_CASE,
     KW_CAST,
@@ -376,7 +363,6 @@
     KW_EVENTS,
     KW_EXCEPT,
     KW_EXCLUDE,
-    KW_EXECUTE,
     KW_EXISTS,
     KW_EXPIRED,
     KW_EXPORT,
@@ -415,19 +401,14 @@
     KW_HAVING,
     KW_HDFS,
     KW_HELP,
-    KW_HISTOGRAM,
     KW_HLL,
     KW_HLL_UNION,
+    KW_HOTSPOT,
     KW_HOSTNAME,
-<<<<<<< HEAD
-    KW_HOTSPOT,
-=======
->>>>>>> 7bda49b5
     KW_HOUR,
     KW_HUB,
     KW_IDENTIFIED,
     KW_IF,
-    KW_IGNORE,
     KW_IMMEDIATE,
     KW_IN,
     KW_INCREMENTAL,
@@ -442,10 +423,10 @@
     KW_INTERSECT,
     KW_INTERVAL,
     KW_INTO,
-    KW_INVERTED,
     KW_IS,
     KW_ISNULL,
     KW_ISOLATION,
+    KW_INVERTED,
     KW_JOB,
     KW_JOIN,
     KW_JSON,
@@ -464,7 +445,6 @@
     KW_LEVEL,
     KW_LIKE,
     KW_LIMIT,
-    KW_LINES,
     KW_LINK,
     KW_LIST,
     KW_LOAD,
@@ -473,15 +453,6 @@
     KW_LOCK,
     KW_LOW_PRIORITY,
     KW_MAP,
-    KW_MATCH,
-    KW_MATCH_ALL,
-    KW_MATCH_ANY,
-    KW_MATCH_ELEMENT_EQ,
-    KW_MATCH_ELEMENT_GE,
-    KW_MATCH_ELEMENT_GT,
-    KW_MATCH_ELEMENT_LE,
-    KW_MATCH_ELEMENT_LT,
-    KW_MATCH_PHRASE,
     KW_MATERIALIZED,
     KW_MAX,
     KW_MAX_VALUE,
@@ -493,9 +464,6 @@
     KW_MINUTE,
     KW_MODIFY,
     KW_MONTH,
-<<<<<<< HEAD
-    KW_MTMV,
-=======
     KW_MATCH,
     KW_MATCH_ANY,
     KW_MATCH_ALL,
@@ -505,17 +473,14 @@
     KW_MATCH_ELEMENT_GT,
     KW_MATCH_ELEMENT_LE,
     KW_MATCH_ELEMENT_GE,
->>>>>>> 7bda49b5
     KW_NAME,
     KW_NAMES,
     KW_NATURAL,
     KW_NEGATIVE,
     KW_NEVER,
     KW_NEXT,
-    KW_NGRAM_BF,
     KW_NO,
     KW_NOT,
-    KW_NOT_NULL,
     KW_NULL,
     KW_NULLS,
     KW_OBSERVER,
@@ -540,17 +505,14 @@
     KW_PASSWORD_REUSE,
     KW_PATH,
     KW_PAUSE,
-<<<<<<< HEAD
-    KW_PERCENT,
-=======
->>>>>>> 7bda49b5
     KW_PERIOD,
     KW_PIPE,
     KW_PLUGIN,
     KW_PLUGINS,
     KW_POLICY,
     KW_PRECEDING,
-    KW_PREPARE,
+    KW_PERCENT,
+    KW_RECYCLE,
     KW_PROC,
     KW_PROCEDURE,
     KW_PROCESSLIST,
@@ -567,7 +529,6 @@
     KW_READ,
     KW_REBALANCE,
     KW_RECOVER,
-    KW_RECYCLE,
     KW_REFRESH,
     KW_REGEXP,
     KW_RELEASE,
@@ -649,7 +610,6 @@
     KW_TRUE,
     KW_TRUNCATE,
     KW_TYPE,
-    KW_TYPECAST,
     KW_TYPES,
     KW_UNBOUNDED,
     KW_UNCOMMITTED,
@@ -658,7 +618,6 @@
     KW_UNIQUE,
     KW_UNLOCK,
     KW_UNSIGNED,
-    KW_UP,
     KW_UPDATE,
     KW_USE,
     KW_USER,
@@ -670,7 +629,6 @@
     KW_VERBOSE,
     KW_VERSION,
     KW_VIEW,
-    KW_WARM,
     KW_WARNINGS,
     KW_WEEK,
     KW_WHEN,
@@ -680,9 +638,6 @@
     KW_WORK,
     KW_WORKLOAD,
     KW_WRITE,
-<<<<<<< HEAD
-    KW_YEAR;
-=======
     KW_YEAR,
     KW_MTMV,
     KW_TYPECAST,
@@ -691,8 +646,9 @@
     KW_PREPARE,
     KW_EXECUTE,
     KW_LINES,
-    KW_IGNORE;
->>>>>>> 7bda49b5
+    KW_IGNORE,
+    KW_WARM,
+    KW_UP;
 
 terminal COMMA, COLON, DOT, DOTDOTDOT, AT, STAR, LPAREN, RPAREN, SEMICOLON, LBRACKET, RBRACKET, LBRACE, RBRACE, DIVIDE, MOD, ADD, SUBTRACT, PLACEHOLDER, ARROW;
 terminal BITAND, BITOR, BITXOR, BITNOT;
@@ -714,17 +670,10 @@
     create_routine_load_stmt, pause_routine_load_stmt, resume_routine_load_stmt, stop_routine_load_stmt,
     show_routine_load_stmt, show_routine_load_task_stmt, show_create_routine_load_stmt, show_create_load_stmt, show_create_reporitory_stmt,
     describe_stmt, alter_stmt,
-<<<<<<< HEAD
     use_stmt, use_cloud_cluster_stmt, kill_stmt, drop_stmt, recover_stmt, grant_stmt, revoke_stmt, create_stmt, set_stmt, sync_stmt, cancel_stmt, cancel_param, delete_stmt,
     switch_stmt, transaction_stmt, unsupported_stmt, export_stmt, admin_stmt, truncate_stmt,
     import_columns_stmt, import_delete_on_stmt, import_sequence_stmt, import_where_stmt, install_plugin_stmt, uninstall_plugin_stmt,
     import_preceding_filter_stmt, unlock_tables_stmt, lock_tables_stmt, refresh_stmt, clean_stmt, analyze_stmt, show_mtmv_stmt, kill_analysis_job_stmt, insert_overwrite_stmt, copy_stmt, warm_up_stmt;
-=======
-    use_stmt, kill_stmt, drop_stmt, recover_stmt, grant_stmt, revoke_stmt, create_stmt, set_stmt, sync_stmt, cancel_stmt, cancel_param, delete_stmt,
-    switch_stmt, transaction_stmt, unsupported_stmt, export_stmt, admin_stmt, truncate_stmt,
-    import_columns_stmt, import_delete_on_stmt, import_sequence_stmt, import_where_stmt, install_plugin_stmt, uninstall_plugin_stmt,
-    import_preceding_filter_stmt, unlock_tables_stmt, lock_tables_stmt, refresh_stmt, clean_stmt, analyze_stmt, show_mtmv_stmt, kill_analysis_job_stmt, insert_overwrite_stmt;
->>>>>>> 7bda49b5
 
 nonterminal FromClause opt_using_clause;
 
@@ -932,11 +881,7 @@
 nonterminal List<ParseNode> opt_load_property_list;
 
 // Boolean
-<<<<<<< HEAD
-nonterminal Boolean opt_negative, opt_is_allow_null, opt_is_key, opt_read_only, opt_aggregate, opt_local;
-=======
 nonterminal Boolean opt_negative, opt_is_allow_null, opt_is_key, opt_read_only, opt_aggregate, opt_local, opt_is_auto_inc;
->>>>>>> 7bda49b5
 nonterminal String opt_from_rollup, opt_to_rollup;
 nonterminal ColumnPosition opt_col_pos;
 
@@ -1001,15 +946,11 @@
 nonterminal MVRefreshInfo opt_mv_refersh_info;
 nonterminal PartitionDesc opt_mv_partition;
 
-<<<<<<< HEAD
-
 // copy into
 nonterminal CopyFromParam copy_from_param;
 nonterminal String stage_name;
 nonterminal StageAndPattern stage_and_pattern;
 nonterminal List<Expr> copy_select_expr_list;
-=======
->>>>>>> 7bda49b5
 
 precedence nonassoc COMMA;
 precedence nonassoc STRING_LITERAL;
@@ -1213,21 +1154,11 @@
     | sync_stmt : stmt
     {: RESULT = stmt; :}
     | insert_stmt : stmt
-    {:
-        RESULT = stmt;
-        stmt.setPlaceHolders(parser.placeholder_expr_list);
-        parser.placeholder_expr_list.clear();
-    :}
-    | insert_overwrite_stmt : stmt
     {: RESULT = stmt; :}
     | insert_overwrite_stmt : stmt
     {: RESULT = stmt; :}
     | update_stmt : stmt
-    {:
-        RESULT = stmt;
-        stmt.setPlaceHolders(parser.placeholder_expr_list);
-        parser.placeholder_expr_list.clear();
-    :}
+    {: RESULT = stmt; :}
     | backup_stmt : stmt
     {: RESULT = stmt; :}
     | restore_stmt : stmt
@@ -1258,20 +1189,14 @@
     {: RESULT = stmt; :}
     | show_mtmv_stmt : stmt
     {: RESULT = stmt; :}
-<<<<<<< HEAD
     | copy_stmt:stmt
     {: RESULT = stmt; :}
-=======
->>>>>>> 7bda49b5
     | prepare_stmt:stmt
     {: RESULT = stmt; :}
     | execute_stmt:stmt
     {: RESULT = stmt; :}
-<<<<<<< HEAD
     | warm_up_stmt:stmt
     {: RESULT = stmt; :}
-=======
->>>>>>> 7bda49b5
     | /* empty: query only has comments */
     {:
         RESULT = new EmptyStmt();
@@ -1455,11 +1380,10 @@
       opt_password_option:passwdOptions
     {:
         RESULT = new AlterUserStmt(ifExists, user, null, passwdOptions);
-<<<<<<< HEAD
-    :}
-    ;
-
- warm_up_stmt ::=
+    :}
+    ;
+
+warm_up_stmt ::=
     KW_WARM KW_UP KW_CLUSTER ident:dstClusterName KW_WITH KW_CLUSTER ident:srcClusterName opt_force:force
     {:
         RESULT = new WarmUpClusterStmt(dstClusterName, srcClusterName, force);
@@ -1471,8 +1395,6 @@
     | KW_WARM KW_UP KW_CLUSTER ident:dstClusterName KW_WITH KW_TABLE table_name:tbl KW_PARTITION ident:partitionName opt_force:force
     {:
         RESULT = new WarmUpClusterStmt(dstClusterName, tbl, partitionName, force);
-=======
->>>>>>> 7bda49b5
     :}
     ;
 
@@ -1949,11 +1871,7 @@
         distribution, tblProperties, extProperties, tableComment, index);
     :}
     | KW_CREATE opt_external:isExternal KW_TABLE opt_if_not_exists:ifNotExists table_name:name
-<<<<<<< HEAD
-            LPAREN column_definition_list:columns COMMA DOTDOTDOT RPAREN opt_engine:engineName
-=======
             LPAREN column_definition_list:columns COMMA RPAREN opt_engine:engineName
->>>>>>> 7bda49b5
             opt_keys:keys
             opt_comment:tableComment
             opt_partition:partition
@@ -1979,11 +1897,7 @@
         distribution, tblProperties, extProperties, tableComment, index, false);
     :}
     | KW_CREATE opt_external:isExternal KW_TABLE opt_if_not_exists:ifNotExists table_name:name
-<<<<<<< HEAD
-            LPAREN column_definition_list:columns COMMA index_definition_list:indexes COMMA DOTDOTDOT RPAREN opt_engine:engineName
-=======
             LPAREN column_definition_list:columns COMMA index_definition_list:indexes COMMA RPAREN opt_engine:engineName
->>>>>>> 7bda49b5
             opt_keys:keys
             opt_comment:tableComment
             opt_partition:partition
@@ -2100,14 +2014,11 @@
     {:
         RESULT = new CreatePolicyStmt(PolicyTypeEnum.STORAGE, ifNotExists, policyName, properties);
     :}
-<<<<<<< HEAD
     /* stage */
     | KW_CREATE KW_STAGE opt_if_not_exists:ifNotExists ident:stageName KW_PROPERTIES opt_key_value_map:properties
     {:
         RESULT = new CreateStageStmt(ifNotExists, stageName, properties);
     :}
-=======
->>>>>>> 7bda49b5
     | KW_BUILD KW_INDEX ident:indexName KW_ON table_name:tableName opt_partition_names:partitionNames
     {:
         RESULT = new AlterTableStmt(tableName, Lists.newArrayList(new BuildIndexClause(tableName, new IndexDef(indexName, partitionNames, true), false)));
@@ -2496,19 +2407,11 @@
     resource_desc:resource
     opt_properties:properties
     opt_comment:comment
-<<<<<<< HEAD
     {:
         RESULT = new LoadStmt(label, dataDescList, resource, properties, comment);
     :}
     | KW_LOAD mysql_data_desc:desc opt_properties:properties opt_comment:comment
     {:
-=======
-    {:
-        RESULT = new LoadStmt(label, dataDescList, resource, properties, comment);
-    :}
-    | KW_LOAD mysql_data_desc:desc opt_properties:properties opt_comment:comment
-    {:
->>>>>>> 7bda49b5
         RESULT = UnifiedLoadStmt.buildMysqlLoadStmt(desc, properties, comment);
     :}
     ;
@@ -2992,11 +2895,7 @@
 // analyze statment
 analyze_stmt ::=
     // statistics
-<<<<<<< HEAD
-    KW_ANALYZE KW_TABLE table_name:tbl opt_col_list:cols
-=======
     KW_ANALYZE KW_TABLE table_name:tbl opt_partition_names:partitions opt_col_list:cols
->>>>>>> 7bda49b5
       opt_with_analysis_properties:withAnalysisProperties opt_properties:properties
     {:
         if (properties == null) {
@@ -3010,11 +2909,7 @@
             properties.put("analysis.type", "FUNDAMENTALS");
         }
         AnalyzeProperties analyzeProperties= new AnalyzeProperties(properties);
-<<<<<<< HEAD
-        RESULT = new AnalyzeTblStmt(tbl, cols, analyzeProperties);
-=======
         RESULT = new AnalyzeTblStmt(tbl, partitions, cols, analyzeProperties);
->>>>>>> 7bda49b5
     :}
     | KW_ANALYZE KW_DATABASE ident:ctlName DOT ident:dbName
           opt_with_analysis_properties:withAnalysisProperties opt_properties:properties
@@ -3084,10 +2979,6 @@
     {:
         RESULT = new GrantStmt(null, role, resourcePattern, privs, ResourceTypeEnum.STAGE);
     :}
-    | KW_GRANT string_list:roles KW_TO user_identity:userId
-    {:
-        RESULT = new GrantStmt(roles, userId);
-    :}
     | KW_GRANT privilege_list:privs KW_ON KW_WORKLOAD KW_GROUP workload_group_pattern:workloadGroupPattern KW_TO user_identity:userId
     {:
         RESULT = new GrantStmt(userId, null, workloadGroupPattern, privs);
@@ -3183,10 +3074,6 @@
     | KW_REVOKE privilege_list:privs KW_ON KW_STAGE resource_pattern:resourcePattern KW_FROM KW_ROLE STRING_LITERAL:role
     {:
         RESULT = new RevokeStmt(null, role, resourcePattern, privs, ResourceTypeEnum.STAGE);
-    :}
-    | KW_REVOKE string_list:roles KW_FROM user_identity:userId
-    {:
-        RESULT = new RevokeStmt(roles, userId);
     :}
     | KW_REVOKE privilege_list:privs KW_ON KW_WORKLOAD KW_GROUP workload_group_pattern:workloadGroupPattern KW_FROM user_identity:userId
     {:
@@ -3296,7 +3183,6 @@
     :}
     /* statistics */
     | KW_DROP KW_STATS table_name:tbl opt_col_list:cols
-<<<<<<< HEAD
     {:
         RESULT = new DropStatsStmt(tbl, cols);
     :}
@@ -3306,17 +3192,6 @@
     :}
     | KW_DROP KW_ANALYZE KW_JOB INTEGER_LITERAL:job_id
     {:
-=======
-    {:
-        RESULT = new DropStatsStmt(tbl, cols);
-    :}
-    | KW_DROP KW_EXPIRED KW_STATS
-    {:
-        RESULT = new DropStatsStmt(true);
-    :}
-    | KW_DROP KW_ANALYZE KW_JOB INTEGER_LITERAL:job_id
-    {:
->>>>>>> 7bda49b5
         RESULT = new DropAnalyzeJobStmt(job_id);
     :}
     ;
@@ -3789,34 +3664,18 @@
     ;
 
 column_definition ::=
-<<<<<<< HEAD
-    ident:columnName type_def:typeDef opt_is_key:isKey opt_is_allow_null:isAllowNull opt_default_value:defaultValue opt_comment:comment
-    {:
-        ColumnDef columnDef = new ColumnDef(columnName, typeDef, isKey, null, isAllowNull, defaultValue, comment);
+    ident:columnName type_def:typeDef opt_is_key:isKey opt_is_allow_null:isAllowNull opt_is_auto_inc:isAutoInc opt_default_value:defaultValue opt_comment:comment
+    {:
+        ColumnDef columnDef = new ColumnDef(columnName, typeDef, isKey, null, isAllowNull, isAutoInc, defaultValue, comment);
         RESULT = columnDef;
     :}
-    | ident:columnName type_def:typeDef IDENT:fnName LPAREN type_def_nullable_list:list RPAREN opt_default_value:defaultValue opt_comment:comment
+    | ident:columnName type_def:typeDef IDENT:fnName LPAREN type_def_nullable_list:list RPAREN opt_is_auto_inc:isAutoInc opt_default_value:defaultValue opt_comment:comment
     {:
         ColumnDef columnDef = new ColumnDef(columnName, typeDef, false, AggregateType.GENERIC_AGGREGATION, false, defaultValue, comment);
         columnDef.setGenericAggregationName(fnName);
         columnDef.setGenericAggregationArguments(list);
         RESULT = columnDef;
     :}
-    | ident:columnName type_def:typeDef opt_is_key:isKey opt_agg_type:aggType opt_is_allow_null:isAllowNull opt_default_value:defaultValue opt_comment:comment
-=======
-    ident:columnName type_def:typeDef opt_is_key:isKey opt_is_allow_null:isAllowNull opt_is_auto_inc:isAutoInc opt_default_value:defaultValue opt_comment:comment
-    {:
-        ColumnDef columnDef = new ColumnDef(columnName, typeDef, isKey, null, isAllowNull, isAutoInc, defaultValue, comment);
-        RESULT = columnDef;
-    :}
-    | ident:columnName type_def:typeDef IDENT:fnName LPAREN type_def_nullable_list:list RPAREN opt_is_auto_inc:isAutoInc opt_default_value:defaultValue opt_comment:comment
->>>>>>> 7bda49b5
-    {:
-        ColumnDef columnDef = new ColumnDef(columnName, typeDef, false, AggregateType.GENERIC_AGGREGATION, false, defaultValue, comment);
-        columnDef.setGenericAggregationName(fnName);
-        columnDef.setGenericAggregationArguments(list);
-        RESULT = columnDef;
-    :}
     | ident:columnName type_def:typeDef opt_is_key:isKey opt_agg_type:aggType opt_is_allow_null:isAllowNull opt_is_auto_inc:isAutoInc opt_default_value:defaultValue opt_comment:comment
     {:
         ColumnDef columnDef = new ColumnDef(columnName, typeDef, isKey, aggType, isAllowNull, isAutoInc, defaultValue, comment);
@@ -3829,13 +3688,6 @@
         columnDef.setGenericAggregationArguments(list);
         RESULT = columnDef;
     :}
-    | ident:columnName type_def:typeDef opt_is_key:isKey opt_agg_type:aggType LPAREN type_def_nullable_list:list RPAREN opt_default_value:defaultValue opt_comment:comment
-    {:
-        ColumnDef columnDef = new ColumnDef(columnName, typeDef, isKey, AggregateType.GENERIC_AGGREGATION, false, defaultValue, comment);
-        columnDef.setGenericAggregationName(aggType);
-        columnDef.setGenericAggregationArguments(list);
-        RESULT = columnDef;
-    :}
     ;
 
 index_definition ::=
@@ -4076,15 +3928,8 @@
         RESULT = new ShowCreateTableStmt(table);
     :}
     | KW_BRIEF KW_CREATE KW_TABLE table_name:table
-<<<<<<< HEAD
-=======
     {:
         RESULT = new ShowCreateTableStmt(table, true);
-    :}
-    | KW_CREATE KW_VIEW table_name:table
->>>>>>> 7bda49b5
-    {:
-        RESULT = new ShowCreateTableStmt(table, true, false);
     :}
     | KW_CREATE KW_VIEW table_name:table
     {:
@@ -4379,14 +4224,13 @@
     :}
     /* show table stats */
     | KW_TABLE KW_STATS table_name:tbl opt_partition_names:partitionNames
-<<<<<<< HEAD
     {:
         RESULT = new ShowTableStatsStmt(tbl, partitionNames);
     :}
     /* show column stats */
-    | KW_COLUMN KW_STATS table_name:tbl opt_col_list:cols opt_partition_names:partitionNames
-    {:
-        RESULT = new ShowColumnStatsStmt(tbl, cols, partitionNames);
+    | KW_COLUMN opt_cached:cached KW_STATS table_name:tbl opt_col_list:cols opt_partition_names:partitionNames
+    {:
+        RESULT = new ShowColumnStatsStmt(tbl, cols, partitionNames, cached);
     :}
     /* show column histogram */
     | KW_COLUMN KW_HISTOGRAM table_name:tbl opt_col_list:cols
@@ -4421,26 +4265,12 @@
         RESULT = new ShowAnalyzeTaskStatus(jobId);
     :}
     | KW_CATALOG KW_RECYCLE KW_BIN opt_wild_where
-=======
->>>>>>> 7bda49b5
     {:
         RESULT = new ShowCatalogRecycleBinStmt(parser.where);
     :}
-<<<<<<< HEAD
-     | KW_QUERY KW_STATS
+    | KW_QUERY KW_STATS
     {:
         RESULT = new ShowQueryStatsStmt();
-=======
-    /* show column stats */
-    | KW_COLUMN opt_cached:cached KW_STATS table_name:tbl opt_col_list:cols opt_partition_names:partitionNames
-    {:
-        RESULT = new ShowColumnStatsStmt(tbl, cols, partitionNames, cached);
-    :}
-    /* show column histogram */
-    | KW_COLUMN KW_HISTOGRAM table_name:tbl opt_col_list:cols
-    {:
-        RESULT = new ShowColumnHistStmt(tbl, cols);
->>>>>>> 7bda49b5
     :}
     | KW_QUERY KW_STATS KW_FOR ident:dbName
     {:
@@ -4454,60 +4284,18 @@
     {:
         RESULT = new ShowQueryStatsStmt(dbTblName, true, false);
     :}
-<<<<<<< HEAD
     | KW_QUERY KW_STATS KW_FROM table_name:dbTblName KW_ALL KW_VERBOSE
     {:
         RESULT = new ShowQueryStatsStmt(dbTblName, true, true);
     :}
     /* show build index job */
     | KW_BUILD KW_INDEX opt_db:db opt_wild_where order_by_clause:orderByClause limit_clause:limitClause
-=======
-    /* show analyze job */
-    | KW_ANALYZE opt_table_name:tbl opt_wild_where order_by_clause:orderByClause limit_clause:limitClause
->>>>>>> 7bda49b5
     {:
         RESULT = new ShowBuildIndexStmt(db, parser.where, orderByClause, limitClause);
     :}
-<<<<<<< HEAD
     | KW_WARM KW_UP KW_JOB opt_wild_where
-=======
-    | KW_ANALYZE INTEGER_LITERAL:jobId opt_wild_where order_by_clause:orderByClause limit_clause:limitClause
-    {:
-        RESULT = new ShowAnalyzeStmt(jobId, parser.where, orderByClause, limitClause);
-    :}
-    | KW_ANALYZE KW_TASK KW_STATUS INTEGER_LITERAL:jobId
-    {:
-        RESULT = new ShowAnalyzeTaskStatus(jobId);
-    :}
-    | KW_CATALOG KW_RECYCLE KW_BIN opt_wild_where
->>>>>>> 7bda49b5
     {:
         RESULT = new ShowCloudWarmUpStmt(parser.where);
-    :}
-     | KW_QUERY KW_STATS
-    {:
-        RESULT = new ShowQueryStatsStmt();
-    :}
-    | KW_QUERY KW_STATS KW_FOR ident:dbName
-    {:
-        RESULT = new ShowQueryStatsStmt(dbName);
-    :}
-    | KW_QUERY KW_STATS KW_FROM table_name:dbTblName
-    {:
-        RESULT = new ShowQueryStatsStmt(dbTblName, false, false);
-    :}
-    | KW_QUERY KW_STATS KW_FROM table_name:dbTblName KW_ALL
-    {:
-        RESULT = new ShowQueryStatsStmt(dbTblName, true, false);
-    :}
-    | KW_QUERY KW_STATS KW_FROM table_name:dbTblName KW_ALL KW_VERBOSE
-    {:
-        RESULT = new ShowQueryStatsStmt(dbTblName, true, true);
-    :}
-    /* show build index job */
-    | KW_BUILD KW_INDEX opt_db:db opt_wild_where order_by_clause:orderByClause limit_clause:limitClause
-    {:
-        RESULT = new ShowBuildIndexStmt(db, parser.where, orderByClause, limitClause);
     :}
     ;
 
@@ -5033,7 +4821,6 @@
        RESULT = new InsertOverwriteTableStmt(target, label, cols, source, hints);
     :}
     ;
-<<<<<<< HEAD
 
 // Change cloud cluster
 use_cloud_cluster_stmt ::=
@@ -5050,10 +4837,7 @@
         RESULT = new UseCloudClusterStmt(cluster, db, ctl);
     :}
     ;
-=======
->>>>>>> 7bda49b5
-
-// Insert statement
+
 insert_stmt ::=
     KW_INSERT KW_INTO insert_target:target opt_with_label:label opt_col_list:cols opt_plan_hints:hints insert_source:source
     {:
@@ -5624,11 +5408,8 @@
     KW_PREPARE variable_name:name KW_FROM select_stmt:s
     {:
         RESULT = new PrepareStmt(s, name, false);
-<<<<<<< HEAD
-=======
         s.setPlaceHolders(parser.placeholder_expr_list);
         parser.placeholder_expr_list.clear();
->>>>>>> 7bda49b5
     :}
     ;
 
@@ -6912,19 +6693,11 @@
   | function_call_expr:e
   {: RESULT = e; :}
   | KW_DATE STRING_LITERAL:l
-<<<<<<< HEAD
-  {: RESULT = new CastExpr(Type.DATE, new StringLiteral(l)); :}
-  | KW_DATEV2 STRING_LITERAL:l
-  {: RESULT = new CastExpr(Type.DATEV2, new StringLiteral(l)); :}
-  | KW_TIMESTAMP STRING_LITERAL:l
-  {: RESULT = new CastExpr(Type.DATETIME, new StringLiteral(l)); :}
-=======
   {: RESULT = new CastExpr(TypeDef.create(PrimitiveType.DATE), new StringLiteral(l)); :}
   | KW_DATEV2 STRING_LITERAL:l
   {: RESULT = new CastExpr(TypeDef.create(PrimitiveType.DATEV2), new StringLiteral(l)); :}
   | KW_TIMESTAMP STRING_LITERAL:l
   {: RESULT = new CastExpr(TypeDef.create(PrimitiveType.DATETIME), new StringLiteral(l)); :}
->>>>>>> 7bda49b5
   | KW_EXTRACT LPAREN function_name:fn_name KW_FROM func_arg_list:exprs RPAREN
   {: RESULT = new FunctionCallExpr(fn_name, exprs); :}
   //| function_name:fn_name LPAREN RPAREN
@@ -6997,7 +6770,7 @@
   | KW_KEY encryptkey_name:name
   {: RESULT = new EncryptKeyRef(name); :}
   | KW_CONVERT LPAREN expr:e KW_USING ident:character RPAREN
-  {:
+  {: 
     ArrayList<Expr> exprs = new ArrayList<>();
     exprs.add(e);
     exprs.add(new StringLiteral(character));
@@ -8064,11 +7837,8 @@
     {: RESULT = id; :}
     | KW_PERIOD:id
     {: RESULT = id; :}
-<<<<<<< HEAD
-=======
     | KW_PERCENT:id
     {: RESULT = id; :}
->>>>>>> 7bda49b5
     ;
 
 // Identifier that contain keyword
