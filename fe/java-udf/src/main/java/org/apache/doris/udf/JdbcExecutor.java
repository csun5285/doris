--- conflicted
+++ resolved
@@ -55,13 +55,10 @@
     private ResultSetMetaData resultSetMetaData = null;
     private List<String> resultColumnTypeNames = null;
     private int baseTypeInt = 0;
-<<<<<<< HEAD
-=======
     private URLClassLoader classLoader = null;
     private List<List<Object>> block = null;
     private int bacthSizeNum = 0;
     private int curBlockRows = 0;
->>>>>>> b700471a
 
     public JdbcExecutor(byte[] thriftParams) throws Exception {
         TJdbcExecutorCtorParams request = new TJdbcExecutorCtorParams();
@@ -142,19 +139,6 @@
         }
     }
 
-<<<<<<< HEAD
-    public List<Object> getArrayColumnData(Object object) throws UdfRuntimeException {
-        try {
-            java.sql.Array obj = (java.sql.Array) object;
-            baseTypeInt = obj.getBaseType();
-            return Arrays.asList((Object[]) obj.getArray());
-        } catch (SQLException e) {
-            throw new UdfRuntimeException("JDBC executor getArrayColumnData has error: ", e);
-        }
-    }
-
-=======
->>>>>>> b700471a
     public int getBaseTypeInt() {
         return baseTypeInt;
     }
@@ -236,13 +220,8 @@
                 0, 0, 0, true);
     }
 
-<<<<<<< HEAD
-    public long convertDateTimeToLong(Object obj, boolean isDateTimeV2) {
-        LocalDateTime date;
-=======
     public long convertDateTimeToLong(Object obj, boolean isDateTimeV2) throws UdfRuntimeException {
         LocalDateTime date = null;
->>>>>>> b700471a
         // TODO: not for sure: https://bugs.mysql.com/bug.php?id=101413
         if (obj instanceof LocalDateTime) {
             date = (LocalDateTime) obj;
@@ -260,13 +239,6 @@
             return UdfUtils.convertToDateTimeV2(date.getYear(), date.getMonthValue(), date.getDayOfMonth(),
                     date.getHour(), date.getMinute(), date.getSecond());
         }
-<<<<<<< HEAD
-        if (isDateTimeV2) {
-            return UdfUtils.convertToDateTimeV2(date.getYear(), date.getMonthValue(), date.getDayOfMonth(),
-                    date.getHour(), date.getMinute(), date.getSecond());
-        }
-=======
->>>>>>> b700471a
         return UdfUtils.convertToDateTime(date.getYear(), date.getMonthValue(), date.getDayOfMonth(),
                 date.getHour(), date.getMinute(), date.getSecond(), false);
     }
