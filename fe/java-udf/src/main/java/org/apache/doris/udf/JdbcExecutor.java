// Licensed to the Apache Software Foundation (ASF) under one
// or more contributor license agreements.  See the NOTICE file
// distributed with this work for additional information
// regarding copyright ownership.  The ASF licenses this file
// to you under the Apache License, Version 2.0 (the
// "License"); you may not use this file except in compliance
// with the License.  You may obtain a copy of the License at
//
//   http://www.apache.org/licenses/LICENSE-2.0
//
// Unless required by applicable law or agreed to in writing,
// software distributed under the License is distributed on an
// "AS IS" BASIS, WITHOUT WARRANTIES OR CONDITIONS OF ANY
// KIND, either express or implied.  See the License for the
// specific language governing permissions and limitations
// under the License.

package org.apache.doris.udf;


import org.apache.doris.thrift.TJdbcExecutorCtorParams;
import org.apache.doris.thrift.TJdbcOperation;

import com.google.common.base.Preconditions;
import com.zaxxer.hikari.HikariConfig;
import com.zaxxer.hikari.HikariDataSource;
import org.apache.log4j.Logger;
import org.apache.thrift.TDeserializer;
import org.apache.thrift.TException;
import org.apache.thrift.protocol.TBinaryProtocol;

<<<<<<< HEAD
import java.sql.Connection;
import java.sql.Date;
import java.sql.DriverManager;
=======
import java.io.FileNotFoundException;
import java.net.MalformedURLException;
import java.sql.Connection;
import java.sql.Date;
>>>>>>> 6b773939
import java.sql.PreparedStatement;
import java.sql.ResultSet;
import java.sql.ResultSetMetaData;
import java.sql.SQLException;
import java.sql.Statement;
import java.sql.Timestamp;
import java.time.LocalDate;
import java.time.LocalDateTime;
import java.util.ArrayList;
import java.util.List;

public class JdbcExecutor {
    private static final Logger LOG = Logger.getLogger(JdbcExecutor.class);
    private static final TBinaryProtocol.Factory PROTOCOL_FACTORY = new TBinaryProtocol.Factory();
    private Connection conn = null;
    private Statement stmt = null;
    private ResultSet resultSet = null;
    private ResultSetMetaData resultSetMetaData = null;
    // Use HikariDataSource to help us manage the JDBC connections.
    private HikariDataSource dataSource = null;

    public JdbcExecutor(byte[] thriftParams) throws Exception {
        TJdbcExecutorCtorParams request = new TJdbcExecutorCtorParams();
        TDeserializer deserializer = new TDeserializer(PROTOCOL_FACTORY);
        try {
            deserializer.deserialize(request, thriftParams);
        } catch (TException e) {
            throw new InternalException(e.getMessage());
        }
<<<<<<< HEAD
        init(request.statement, request.batch_size, request.jdbc_driver_class, request.jdbc_url, request.jdbc_user,
                request.jdbc_password, request.op);
=======
        init(request.driver_path, request.statement, request.batch_size, request.jdbc_driver_class,
                request.jdbc_url, request.jdbc_user, request.jdbc_password, request.op);
>>>>>>> 6b773939
    }

    public void close() throws Exception {
        if (resultSet != null) {
            resultSet.close();
        }
        if (stmt != null) {
            stmt.close();
        }
        if (conn != null) {
            conn.close();
        }
        if (dataSource != null) {
            dataSource.close();
        }
        resultSet = null;
        stmt = null;
        conn = null;
        dataSource = null;
    }

    public int read() throws UdfRuntimeException {
        try {
            resultSet = ((PreparedStatement) stmt).executeQuery();
            resultSetMetaData = resultSet.getMetaData();
            return resultSetMetaData.getColumnCount();
        } catch (SQLException e) {
            throw new UdfRuntimeException("JDBC executor sql has error: ", e);
        }
    }

    public int write(String sql) throws UdfRuntimeException {
        try {
            boolean res = stmt.execute(sql);
            if (res) { // sql query
                resultSet = stmt.getResultSet();
                resultSetMetaData = resultSet.getMetaData();
                return resultSetMetaData.getColumnCount();
            } else {
                return stmt.getUpdateCount();
            }
        } catch (SQLException e) {
            throw new UdfRuntimeException("JDBC executor sql has error: ", e);
        }
    }

    public void openTrans() throws UdfRuntimeException {
        try {
            if (conn != null) {
                conn.setAutoCommit(false);
            }
        } catch (SQLException e) {
            throw new UdfRuntimeException("JDBC executor open transaction has error: ", e);
        }
    }

    public void commitTrans() throws UdfRuntimeException {
        try {
            if (conn != null) {
                conn.commit();
            }
        } catch (SQLException e) {
            throw new UdfRuntimeException("JDBC executor commit transaction has error: ", e);
        }
    }

    public void rollbackTrans() throws UdfRuntimeException {
        try {
            if (conn != null) {
                conn.rollback();
            }
        } catch (SQLException e) {
            throw new UdfRuntimeException("JDBC executor rollback transaction has error: ", e);
        }
    }

    public List<List<Object>> getBlock(int batchSize) throws UdfRuntimeException {
        List<List<Object>> block = null;
        try {
            int columnCount = resultSetMetaData.getColumnCount();
            block = new ArrayList<>(columnCount);
            for (int i = 0; i < columnCount; ++i) {
                block.add(new ArrayList<>(batchSize));
            }
            int numRows = 0;
            do {
                for (int i = 0; i < columnCount; ++i) {
                    block.get(i).add(resultSet.getObject(i + 1));
                }
                numRows++;
            } while (numRows < batchSize && resultSet.next());
        } catch (SQLException e) {
            throw new UdfRuntimeException("get next block failed: ", e);
        } catch (Exception e) {
            throw new UdfRuntimeException("unable to get next : ", e);
        }
        return block;
    }

    public boolean hasNext() throws UdfRuntimeException {
        try {
            if (resultSet == null) {
                return false;
            }
            return resultSet.next();
        } catch (SQLException e) {
            throw new UdfRuntimeException("resultSet to get next error: ", e);
        }
    }

    public long convertDateToLong(Object obj) {
<<<<<<< HEAD
        LocalDate date = ((Date) obj).toLocalDate();
=======
        LocalDate date;
        if (obj instanceof LocalDate) {
            date = (LocalDate) obj;
        } else {
            date = ((Date) obj).toLocalDate();
        }
>>>>>>> 6b773939
        long time = UdfUtils.convertToDateTime(date.getYear(), date.getMonthValue(), date.getDayOfMonth(),
                0, 0, 0, true);
        return time;
    }

    public long convertDateTimeToLong(Object obj) {
        LocalDateTime date;
        // TODO: not for sure: https://bugs.mysql.com/bug.php?id=101413
        if (obj instanceof LocalDateTime) {
            date = (LocalDateTime) obj;
        } else {
            date = ((Timestamp) obj).toLocalDateTime();
        }
        long time = UdfUtils.convertToDateTime(date.getYear(), date.getMonthValue(), date.getDayOfMonth(),
                date.getHour(), date.getMinute(), date.getSecond(), false);
        return time;
    }

<<<<<<< HEAD
    private void init(String sql, int batchSize, String driverClass, String jdbcUrl, String jdbcUser,
            String jdbcPassword, TJdbcOperation op) throws UdfRuntimeException {
        try {
=======
    private void init(String driverUrl, String sql, int batchSize, String driverClass, String jdbcUrl, String jdbcUser,
            String jdbcPassword, TJdbcOperation op) throws UdfRuntimeException {
        try {
            ClassLoader parent = getClass().getClassLoader();
            ClassLoader classLoader = UdfUtils.getClassLoader(driverUrl, parent);
            Thread.currentThread().setContextClassLoader(classLoader);
>>>>>>> 6b773939
            HikariConfig config = new HikariConfig();
            config.setDriverClassName(driverClass);
            config.setJdbcUrl(jdbcUrl);
            config.setUsername(jdbcUser);
            config.setPassword(jdbcPassword);
            config.setMaximumPoolSize(1);

            dataSource = new HikariDataSource(config);
            conn = dataSource.getConnection();
<<<<<<< HEAD
            conn = DriverManager.getConnection(jdbcUrl, jdbcUser, jdbcPassword);
=======
>>>>>>> 6b773939
            if (op == TJdbcOperation.READ) {
                Preconditions.checkArgument(sql != null);
                stmt = conn.prepareStatement(sql, ResultSet.TYPE_FORWARD_ONLY, ResultSet.CONCUR_READ_ONLY);
                stmt.setFetchSize(batchSize);
            } else {
                stmt = conn.createStatement();
            }
<<<<<<< HEAD
=======
        } catch (FileNotFoundException e) {
            throw new UdfRuntimeException("Can not find driver file:  " + driverUrl, e);
        } catch (MalformedURLException e) {
            throw new UdfRuntimeException("MalformedURLException to load class about " + driverUrl, e);
>>>>>>> 6b773939
        } catch (SQLException e) {
            throw new UdfRuntimeException("Initialize datasource failed: ", e);
        }
    }
}<|MERGE_RESOLUTION|>--- conflicted
+++ resolved
@@ -29,16 +29,10 @@
 import org.apache.thrift.TException;
 import org.apache.thrift.protocol.TBinaryProtocol;
 
-<<<<<<< HEAD
-import java.sql.Connection;
-import java.sql.Date;
-import java.sql.DriverManager;
-=======
 import java.io.FileNotFoundException;
 import java.net.MalformedURLException;
 import java.sql.Connection;
 import java.sql.Date;
->>>>>>> 6b773939
 import java.sql.PreparedStatement;
 import java.sql.ResultSet;
 import java.sql.ResultSetMetaData;
@@ -68,13 +62,8 @@
         } catch (TException e) {
             throw new InternalException(e.getMessage());
         }
-<<<<<<< HEAD
-        init(request.statement, request.batch_size, request.jdbc_driver_class, request.jdbc_url, request.jdbc_user,
-                request.jdbc_password, request.op);
-=======
         init(request.driver_path, request.statement, request.batch_size, request.jdbc_driver_class,
                 request.jdbc_url, request.jdbc_user, request.jdbc_password, request.op);
->>>>>>> 6b773939
     }
 
     public void close() throws Exception {
@@ -186,16 +175,12 @@
     }
 
     public long convertDateToLong(Object obj) {
-<<<<<<< HEAD
-        LocalDate date = ((Date) obj).toLocalDate();
-=======
         LocalDate date;
         if (obj instanceof LocalDate) {
             date = (LocalDate) obj;
         } else {
             date = ((Date) obj).toLocalDate();
         }
->>>>>>> 6b773939
         long time = UdfUtils.convertToDateTime(date.getYear(), date.getMonthValue(), date.getDayOfMonth(),
                 0, 0, 0, true);
         return time;
@@ -214,18 +199,12 @@
         return time;
     }
 
-<<<<<<< HEAD
-    private void init(String sql, int batchSize, String driverClass, String jdbcUrl, String jdbcUser,
-            String jdbcPassword, TJdbcOperation op) throws UdfRuntimeException {
-        try {
-=======
     private void init(String driverUrl, String sql, int batchSize, String driverClass, String jdbcUrl, String jdbcUser,
             String jdbcPassword, TJdbcOperation op) throws UdfRuntimeException {
         try {
             ClassLoader parent = getClass().getClassLoader();
             ClassLoader classLoader = UdfUtils.getClassLoader(driverUrl, parent);
             Thread.currentThread().setContextClassLoader(classLoader);
->>>>>>> 6b773939
             HikariConfig config = new HikariConfig();
             config.setDriverClassName(driverClass);
             config.setJdbcUrl(jdbcUrl);
@@ -235,10 +214,6 @@
 
             dataSource = new HikariDataSource(config);
             conn = dataSource.getConnection();
-<<<<<<< HEAD
-            conn = DriverManager.getConnection(jdbcUrl, jdbcUser, jdbcPassword);
-=======
->>>>>>> 6b773939
             if (op == TJdbcOperation.READ) {
                 Preconditions.checkArgument(sql != null);
                 stmt = conn.prepareStatement(sql, ResultSet.TYPE_FORWARD_ONLY, ResultSet.CONCUR_READ_ONLY);
@@ -246,13 +221,10 @@
             } else {
                 stmt = conn.createStatement();
             }
-<<<<<<< HEAD
-=======
         } catch (FileNotFoundException e) {
             throw new UdfRuntimeException("Can not find driver file:  " + driverUrl, e);
         } catch (MalformedURLException e) {
             throw new UdfRuntimeException("MalformedURLException to load class about " + driverUrl, e);
->>>>>>> 6b773939
         } catch (SQLException e) {
             throw new UdfRuntimeException("Initialize datasource failed: ", e);
         }
