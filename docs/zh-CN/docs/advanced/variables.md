---
{
    "title": "������",
    "language": "zh-CN"
}
---

<!-- 
Licensed to the Apache Software Foundation (ASF) under one
or more contributor license agreements.  See the NOTICE file
distributed with this work for additional information
regarding copyright ownership.  The ASF licenses this file
to you under the Apache License, Version 2.0 (the
"License"); you may not use this file except in compliance
with the License.  You may obtain a copy of the License at

  http://www.apache.org/licenses/LICENSE-2.0

Unless required by applicable law or agreed to in writing,
software distributed under the License is distributed on an
"AS IS" BASIS, WITHOUT WARRANTIES OR CONDITIONS OF ANY
KIND, either express or implied.  See the License for the
specific language governing permissions and limitations
under the License.
-->

# ������

���������������������������������������������variables������

Doris ������������������ MySQL ��������������������������������������������������������� MySQL ������������������������������������ MySQL ������������������������������

## ���������������������

### ������

������������ `SHOW VARIABLES [LIKE 'xxx'];` ���������������������������������������

```sql
SHOW VARIABLES;
SHOW VARIABLES LIKE '%time_zone%';
```

### ������

���������������������������������������������������������������

������������ 1.1 ������������������������������������������������������������������������������������������������������������������������
������ 1.1 ������������������������������������������������������������������������������������������������������������������������������������

������������������������������ `SET var_name=xxx;` ������������������������

```sql
SET exec_mem_limit = 137438953472;
SET forward_to_master = true;
SET time_zone = "Asia/Shanghai";
```

��������������������� `SET GLOBAL var_name=xxx;` ���������������

```sql
SET GLOBAL exec_mem_limit = 137438953472
```

> ���1��������� ADMIN ������������������������������������������

������������������������������������������������������������������

- `time_zone`
- `wait_timeout`
- `sql_mode`
- `enable_profile`
- `query_timeout`
- `insert_timeout`<version since="dev"></version>
- `exec_mem_limit`
- `batch_size`
- `allow_partition_column_nullable`
- `insert_visible_timeout_ms`
- `enable_fold_constant_by_be`

���������������������������������������

- `default_rowset_type`
- `default_password_lifetime`
- `password_history`
- `validate_password_policy`

������������������������������������������������������

```sql
SET exec_mem_limit = 10 * 1024 * 1024 * 1024;
SET forward_to_master = concat('tr', 'u', 'e');
```

### ������������������������������

������������������������������������������������������������������������������������ ������������SET_VAR������������������������������������������������������������������������������������

```sql
SELECT /*+ SET_VAR(exec_mem_limit = 8589934592) */ name FROM people ORDER BY name;
SELECT /*+ SET_VAR(query_timeout = 1, enable_partition_cache=true) */ sleep(3);
```

���������������������/*+ ������������������������������SELECT���������

## ���������������

> ������
> 
> ��������������� `docs/generate-config-and-variable-doc.sh` ���������������
> 
> ������������������������ `fe/fe-core/src/main/java/org/apache/doris/qe/SessionVariable.java` ��� `fe/fe-core/src/main/java/org/apache/doris/qe/GlobalVariable.java` ���������������������

### `SQL_AUTO_IS_NULL`

待补充

类型：`boolean`

默认值：`false`

只读变量：`false`

仅全局变量：`false`

### `allow_partition_column_nullable`

待补充

类型：`boolean`

默认值：`true`

只读变量：`false`

仅全局变量：`false`

### `auto_broadcast_join_threshold`

待补充

类型：`double`

默认值：`0.8`

只读变量：`false`

仅全局变量：`false`

### `auto_increment_increment`

待补充

类型：`int`

默认值：`1`

只读变量：`false`

仅全局变量：`false`

### `autocommit`

待补充

类型：`boolean`

默认值：`true`

只读变量：`false`

仅全局变量：`false`

### `batch_size`

待补充

类型：`int`

默认值：`4064`

只读变量：`false`

仅全局变量：`false`

### `character_set_client`

待补充

类型：`String`

默认值：`utf8`

只读变量：`false`

仅全局变量：`false`

### `character_set_connection`

待补充

类型：`String`

默认值：`utf8`

只读变量：`false`

仅全局变量：`false`

### `character_set_results`

待补充

类型：`String`

默认值：`utf8`

只读变量：`false`

仅全局变量：`false`

### `character_set_server`

待补充

类型：`String`

默认值：`utf8`

只读变量：`false`

仅全局变量：`false`

### `cloud_cluster`

待补充

类型：`String`

默认值：``

只读变量：`false`

仅全局变量：`false`

### `codegen_level`

待补充

类型：`int`

默认值：`0`

只读变量：`false`

仅全局变量：`false`

### `collation_connection`

待补充

类型：`String`

默认值：`utf8_general_ci`

只读变量：`false`

仅全局变量：`false`

### `collation_database`

待补充

类型：`String`

默认值：`utf8_general_ci`

只读变量：`false`

仅全局变量：`false`

### `collation_server`

待补充

类型：`String`

默认值：`utf8_general_ci`

只读变量：`false`

仅全局变量：`false`

### `cpu_resource_limit`

待补充

类型：`int`

默认值：`-1`

只读变量：`false`

仅全局变量：`false`

### `default_order_by_limit`

待补充

类型：`long`

默认值：`-1`

只读变量：`false`

仅全局变量：`false`

### `default_password_lifetime`

待补充

类型：`int`

默认值：`0`

只读变量：`false`

仅全局变量：`true`

### `default_rowset_type`

待补充

类型：`String`

默认值：`beta`

只读变量：`false`

仅全局变量：`true`

### `default_storage_engine`

待补充

类型：`String`

默认值：`olap`

只读变量：`false`

仅全局变量：`false`

### `default_tmp_storage_engine`

待补充

类型：`String`

默认值：`olap`

只读变量：`false`

仅全局变量：`false`

### `delete_without_partition`

待补充

类型：`boolean`

默认值：`false`

只读变量：`false`

仅全局变量：`false`

### `disable_colocate_plan`

待补充

类型：`boolean`

默认值：`false`

只读变量：`false`

仅全局变量：`false`

### `disable_file_cache`

待补充

类型：`boolean`

默认值：`false`

只读变量：`false`

仅全局变量：`false`

### `disable_streaming_preaggregations`

待补充

类型：`boolean`

默认值：`false`

只读变量：`false`

仅全局变量：`false`

### `div_precision_increment`

待补充

类型：`int`

默认值：`4`

只读变量：`false`

仅全局变量：`false`

### `drop_table_if_ctas_failed`

待补充

类型：`boolean`

默认值：`true`

只读变量：`false`

仅全局变量：`false`

### `dry_run_query`

待补充

类型：`boolean`

默认值：`false`

只读变量：`false`

仅全局变量：`false`

### `dump_nereids_memo`

待补充

类型：`boolean`

默认值：`false`

只读变量：`false`

仅全局变量：`false`

### `experimental_enable_agg_state`

待补充

类型：`boolean`

默认值：`false`

只读变量：`false`

仅全局变量：`false`

### `enable_bucket_shuffle_join`

待补充

类型：`boolean`

默认值：`true`

只读变量：`false`

仅全局变量：`false`

### `enable_cbo_statistics`

待补充

类型：`boolean`

默认值：`false`

只读变量：`false`

仅全局变量：`false`

### `enable_colocate_scan`

待补充

类型：`boolean`

默认值：`false`

只读变量：`false`

仅全局变量：`false`

### `enable_common_expr_pushdown`

待补充

类型：`boolean`

默认值：`true`

只读变量：`false`

仅全局变量：`false`

### `enable_cte_materialize`

待补充

类型：`boolean`

默认值：`true`

只读变量：`false`

仅全局变量：`false`

### `enable_dphyp_optimizer`

待补充

类型：`boolean`

默认值：`false`

只读变量：`false`

仅全局变量：`false`

### `enable_dphyp_trace`

待补充

类型：`boolean`

默认值：`false`

只读变量：`false`

仅全局变量：`false`

### `enable_eliminate_sort_node`

待补充

类型：`boolean`

默认值：`true`

只读变量：`false`

仅全局变量：`false`

### `enable_exchange_node_parallel_merge`

待补充

类型：`boolean`

默认值：`false`

只读变量：`false`

仅全局变量：`false`

### `enable_fallback_to_original_planner`

待补充

类型：`boolean`

默认值：`true`

只读变量：`false`

仅全局变量：`false`

### `enable_file_cache`

是否启用file cache。该变量只有在be.conf中enable_file_cache=true时才有效，如果be.conf中enable_file_cache=false，该BE节点的file cache处于禁用状态。

类型：`boolean`

默认值：`false`

只读变量：`false`

仅全局变量：`false`

### `enable_fold_nondeterministic_fn`

待补充

类型：`boolean`

默认值：`true`

只读变量：`false`

仅全局变量：`false`

### `enable_function_pushdown`

待补充

类型：`boolean`

默认值：`true`

只读变量：`false`

仅全局变量：`false`

### `enable_insert_strict`

待补充

类型：`boolean`

默认值：`true`

只读变量：`false`

仅全局变量：`false`

### `enable_local_exchange`

待补充

类型：`boolean`

默认值：`true`

只读变量：`false`

仅全局变量：`false`

### `enable_minidump`

待补充

类型：`boolean`

默认值：`false`

只读变量：`false`

仅全局变量：`false`

### `enable_multi_cluster_sync_load`

待补充

类型：`boolean`

默认值：`false`

只读变量：`false`

仅全局变量：`false`

### `enable_nereids_dml`

待补充

类型：`boolean`

默认值：`false`

只读变量：`false`

仅全局变量：`false`

### `enable_nereids_timeout`

待补充

类型：`boolean`

默认值：`true`

只读变量：`false`

仅全局变量：`false`

### `enable_new_shuffle_hash_method`

待补充

类型：`boolean`

默认值：`true`

只读变量：`false`

仅全局变量：`false`

### `enable_odbc_transcation`

待补充

类型：`boolean`

默认值：`false`

只读变量：`false`

仅全局变量：`false`

### `enable_orc_lazy_materialization`

控制 orc reader 是否启用延迟物化技术。默认为 true。

类型：`boolean`

默认值：`true`

只读变量：`false`

仅全局变量：`false`

### `enable_parallel_outfile`

待补充

类型：`boolean`

默认值：`false`

只读变量：`false`

仅全局变量：`false`

### `enable_parquet_lazy_materialization`

控制 parquet reader 是否启用延迟物化技术。默认为 true。

类型：`boolean`

默认值：`true`

只读变量：`false`

仅全局变量：`false`

### `enable_partition_cache`

待补充

类型：`boolean`

默认值：`false`

只读变量：`false`

仅全局变量：`false`

### `enable_profile`

待补充

类型：`boolean`

默认值：`false`

只读变量：`false`

仅全局变量：`false`

### `enable_push_down_no_group_agg`

待补充

类型：`boolean`

默认值：`true`

只读变量：`false`

仅全局变量：`false`

### `enable_runtime_filter_prune`

待补充

类型：`boolean`

默认值：`false`

只读变量：`false`

仅全局变量：`false`

### `enable_scan_node_run_serial`

是否开启ScanNode串行读，以避免limit较小的情况下的读放大，可以提高查询的并发能力

类型：`boolean`

默认值：`false`

只读变量：`false`

仅全局变量：`false`

### `enable_share_hash_table_for_broadcast_join`

待补充

类型：`boolean`

默认值：`true`

只读变量：`false`

仅全局变量：`false`

### `enable_single_distinct_column_opt`

待补充

类型：`boolean`

默认值：`false`

只读变量：`false`

仅全局变量：`false`

### `experimental_enable_single_replica_insert`

待补充

类型：`boolean`

默认值：`false`

只读变量：`false`

仅全局变量：`false`

### `enable_spilling`

待补充

类型：`boolean`

默认值：`false`

只读变量：`false`

仅全局变量：`false`

### `enable_sql_cache`

待补充

类型：`boolean`

默认值：`false`

只读变量：`false`

仅全局变量：`false`

### `enable_strong_consistency_read`

用以开启强一致读。Doris 默认支持同一个会话内的强一致性，即同一个会话内对数据的变更操作是实时可见的。如需要会话间的强一致读，则需将此变量设置为true。

类型：`boolean`

默认值：`false`

只读变量：`false`

仅全局变量：`false`

### `enable_two_phase_read_opt`

待补充

类型：`boolean`

默认值：`true`

只读变量：`false`

仅全局变量：`false`

### `enable_unicode_name_support`

待补充

类型：`boolean`

默认值：`false`

只读变量：`false`

仅全局变量：`false`

### `enable_unified_load`

待补充

类型：`boolean`

默认值：`false`

只读变量：`false`

仅全局变量：`false`

### `enable_vectorized_engine`

待补充

类型：`boolean`

默认值：`true`

只读变量：`false`

仅全局变量：`false`

### `event_scheduler`

待补充

类型：`String`

默认值：`OFF`

只读变量：`false`

仅全局变量：`false`

### `exec_mem_limit`

待补充

类型：`long`

默认值：`2147483648`

只读变量：`false`

仅全局变量：`false`

### `external_agg_bytes_threshold`

待补充

类型：`long`

默认值：`0`

只读变量：`false`

仅全局变量：`false`

### `external_agg_partition_bits`

待补充

类型：`int`

默认值：`8`

只读变量：`false`

仅全局变量：`false`

### `external_sort_bytes_threshold`

待补充

类型：`long`

默认值：`0`

只读变量：`false`

仅全局变量：`false`

### `external_table_analyze_part_num`

收集外表统计信息行数时选取的采样分区数，默认-1表示全部分区

类型：`int`

默认值：`-1`

只读变量：`false`

仅全局变量：`false`

### `extract_wide_range_expr`

待补充

类型：`boolean`

默认值：`true`

只读变量：`false`

仅全局变量：`false`

### `file_cache_base_path`

指定block file cache在BE上的存储路径，默认 'random'，随机选择BE配置的存储路径。

类型：`String`

默认值：`random`

只读变量：`false`

仅全局变量：`false`

<<<<<<< HEAD
### `file_split_size`
=======
- `have_query_cache`

  用于兼容 MySQL 客户端。无实际作用。

- `default_order_by_limit`
>>>>>>> 0f37f1c3

待补充

类型：`long`

默认值：`0`

只读变量：`false`

仅全局变量：`false`

### `forbid_unknown_col_stats`

待补充

类型：`boolean`

默认值：`false`

只读变量：`false`

仅全局变量：`false`

### `forward_to_master`

待补充

类型：`boolean`

默认值：`true`

只读变量：`false`

仅全局变量：`false`

### `fragment_transmission_compression_codec`

待补充

类型：`String`

默认值：`lz4`

只读变量：`false`

仅全局变量：`false`

### `group_by_and_having_use_alias_first`

待补充

类型：`boolean`

默认值：`false`

只读变量：`false`

仅全局变量：`false`

### `group_concat_max_len`

待补充

类型：`long`

默认值：`2147483646`

只读变量：`false`

仅全局变量：`false`

### `ignore_column_with_complex_type`

待补充

类型：`boolean`

默认值：`false`

只读变量：`false`

仅全局变量：`false`

### `init_connect`

待补充

类型：`String`

默认值：``

只读变量：`false`

仅全局变量：`true`

### `inline_cte_referenced_threshold`

待补充

类型：`int`

默认值：`1`

只读变量：`false`

仅全局变量：`false`

### `insert_timeout`

待补充

类型：`int`

默认值：`14400`

只读变量：`false`

仅全局变量：`false`

### `insert_visible_timeout_ms`

待补充

类型：`long`

默认值：`10000`

只读变量：`false`

仅全局变量：`false`

### `interactive_timeout`

待补充

类型：`int`

默认值：`3600`

只读变量：`false`

仅全局变量：`false`

### `internal_session`

待补充

类型：`boolean`

默认值：`false`

只读变量：`false`

仅全局变量：`false`

### `language`

待补充

类型：`String`

默认值：`/selectdb_cloud/share/english/`

只读变量：`true`

仅全局变量：`false`

### `license`

待补充

类型：`String`

默认值：`Apache License, Version 2.0`

只读变量：`true`

仅全局变量：`false`

### `lower_case_table_names`

待补充

类型：`int`

默认值：`0`

只读变量：`true`

仅全局变量：`false`

### `max_allowed_packet`

待补充

类型：`int`

默认值：`1048576`

只读变量：`false`

仅全局变量：`false`

### `max_execution_time`

待补充

类型：`int`

默认值：`-1`

只读变量：`false`

仅全局变量：`false`

### `max_filter_ratio`

待补充

类型：`double`

默认值：`0.0`

只读变量：`false`

仅全局变量：`false`

### `max_pushdown_conditions_per_column`

待补充

类型：`int`

默认值：`-1`

只读变量：`false`

仅全局变量：`false`

### `max_scan_key_num`

待补充

类型：`int`

默认值：`-1`

只读变量：`false`

仅全局变量：`false`

### `max_table_count_use_cascades_join_reorder`

待补充

类型：`int`

默认值：`10`

只读变量：`false`

仅全局变量：`false`

### `memo_max_group_expression_size`

待补充

类型：`int`

默认值：`10000`

只读变量：`false`

仅全局变量：`false`

### `nereids_trace_event_mode`

待补充

类型：`String`

默认值：`all`

只读变量：`false`

仅全局变量：`false`

### `net_buffer_length`

待补充

类型：`int`

默认值：`16384`

只读变量：`true`

仅全局变量：`false`

### `net_read_timeout`

待补充

类型：`int`

默认值：`60`

只读变量：`false`

仅全局变量：`false`

### `net_write_timeout`

待补充

类型：`int`

默认值：`60`

只读变量：`false`

仅全局变量：`false`

### `parallel_exchange_instance_num`

待补充

类型：`int`

默认值：`-1`

只读变量：`false`

仅全局变量：`false`

### `parallel_fragment_exec_instance_num`

待补充

类型：`int`

默认值：`1`

只读变量：`false`

仅全局变量：`false`

### `parallel_pipeline_task_num`

待补充

类型：`int`

默认值：`0`

只读变量：`false`

仅全局变量：`false`

### `partition_pruning_expand_threshold`

待补充

类型：`int`

默认值：`10`

只读变量：`false`

仅全局变量：`false`

### `partitioned_hash_agg_rows_threshold`

待补充

类型：`int`

默认值：`0`

只读变量：`false`

仅全局变量：`false`

### `partitioned_hash_join_rows_threshold`

待补充

类型：`int`

默认值：`0`

只读变量：`false`

仅全局变量：`false`

### `password_history`

待补充

类型：`int`

默认值：`0`

只读变量：`false`

仅全局变量：`true`

### `performance_schema`

待补充

类型：`String`

默认值：`OFF`

只读变量：`true`

仅全局变量：`false`

### `plan_nereids_dump`

待补充

类型：`boolean`

默认值：`false`

只读变量：`false`

仅全局变量：`false`

### `prefer_join_method`

待补充

类型：`String`

默认值：`broadcast`

只读变量：`false`

仅全局变量：`false`

### `query_cache_size`

待补充

类型：`long`

默认值：`1048576`

只读变量：`false`

仅全局变量：`true`

### `query_cache_type`

待补充

类型：`int`

默认值：`0`

只读变量：`false`

仅全局变量：`false`

### `query_timeout`

待补充

类型：`int`

默认值：`300`

只读变量：`false`

仅全局变量：`false`

### `repeat_max_num`

待补充

类型：`int`

默认值：`10000`

只读变量：`false`

仅全局变量：`false`

### `resource_group`

待补充

类型：`String`

默认值：``

只读变量：`false`

仅全局变量：`false`

### `rewrite_count_distinct_to_bitmap_hll`

待补充

类型：`boolean`

默认值：`true`

只读变量：`false`

仅全局变量：`false`

### `scan_queue_mem_limit`

待补充

类型：`long`

默认值：`107374182`

只读变量：`false`

仅全局变量：`false`

### `send_batch_parallelism`

待补充

类型：`int`

默认值：`1`

只读变量：`false`

仅全局变量：`false`

### `session_context`

待补充

类型：`String`

默认值：``

只读变量：`false`

仅全局变量：`false`

### `show_hidden_columns`

待补充

类型：`boolean`

默认值：`false`

只读变量：`false`

仅全局变量：`false`

### `show_user_default_role`

待补充

类型：`boolean`

默认值：`false`

只读变量：`false`

仅全局变量：`false`

### `skip_delete_bitmap`

待补充

类型：`boolean`

默认值：`false`

只读变量：`false`

仅全局变量：`false`

### `skip_delete_predicate`

待补充

类型：`boolean`

默认值：`false`

只读变量：`false`

仅全局变量：`false`

### `skip_delete_sign`

待补充

类型：`boolean`

默认值：`false`

只读变量：`false`

仅全局变量：`false`

### `skip_storage_engine_merge`

待补充

类型：`boolean`

默认值：`false`

只读变量：`false`

仅全局变量：`false`

### `sql_mode`

待补充

类型：`long`

默认值：`1`

只读变量：`false`

仅全局变量：`false`

### `sql_quote_show_create`

待补充

类型：`boolean`

默认值：`true`

只读变量：`false`

仅全局变量：`false`

### `sql_safe_updates`

待补充

类型：`int`

默认值：`0`

只读变量：`false`

仅全局变量：`false`

### `sql_select_limit`

待补充

类型：`long`

默认值：`9223372036854775807`

只读变量：`false`

仅全局变量：`false`

### `storage_engine`

待补充

类型：`String`

默认值：`olap`

只读变量：`false`

仅全局变量：`false`

### `strict_mode`

待补充

类型：`boolean`

默认值：`false`

只读变量：`false`

仅全局变量：`false`

### `system_time_zone`

待补充

类型：`String`

默认值：`Asia/Shanghai`

只读变量：`true`

仅全局变量：`false`

### `time_zone`

待补充

类型：`String`

默认值：`Asia/Shanghai`

只读变量：`false`

仅全局变量：`false`

### `topn_opt_limit_threshold`

待补充

类型：`long`

默认值：`1024`

只读变量：`false`

仅全局变量：`false`

### `trace_nereids`

待补充

类型：`boolean`

默认值：`false`

只读变量：`false`

仅全局变量：`false`

### `transaction_isolation`

待补充

类型：`String`

默认值：`REPEATABLE-READ`

只读变量：`false`

仅全局变量：`false`

### `transaction_read_only`

待补充

类型：`boolean`

默认值：`false`

只读变量：`false`

仅全局变量：`false`

### `trim_tailing_spaces_for_external_table_query`

待补充

类型：`boolean`

默认值：`false`

只读变量：`false`

仅全局变量：`false`

### `tx_isolation`

待补充

类型：`String`

默认值：`REPEATABLE-READ`

只读变量：`false`

仅全局变量：`false`

### `tx_read_only`

待补充

类型：`boolean`

默认值：`false`

只读变量：`false`

仅全局变量：`false`

### `use_fix_replica`

待补充

类型：`int`

默认值：`-1`

只读变量：`false`

仅全局变量：`false`

### `use_rf_default`

待补充

类型：`boolean`

默认值：`false`

只读变量：`false`

仅全局变量：`false`

<<<<<<< HEAD
### `use_v2_rollup`
=======
    指定block file cache在BE上的存储路径，默认 'random'，随机选择BE配置的存储路径。

* `enable_inverted_index_query`

    控制是否启用inverted index query，默认 true.

	
* `topn_opt_limit_threshold`
>>>>>>> 0f37f1c3

待补充

类型：`boolean`

默认值：`false`

只读变量：`false`

仅全局变量：`false`

### `version`

待补充

类型：`String`

默认值：`5.7.99`

只读变量：`true`

仅全局变量：`false`

### `version_comment`

待补充

类型：`String`

默认值：`SelectDB Core version: 2.0.0`

只读变量：`true`

仅全局变量：`false`

### `wait_timeout`

待补充

类型：`int`

默认值：`28800`

只读变量：`false`

仅全局变量：`false`

### `workload_group`

待补充

类型：`String`

默认值：``

只读变量：`false`

仅全局变量：`false`


<|MERGE_RESOLUTION|>--- conflicted
+++ resolved
@@ -303,43 +303,1447 @@
 
 仅全局变量：`false`
 
-### `default_order_by_limit`
+### `default_password_lifetime`
+
+待补充
+
+类型：`int`
+
+默认值：`0`
+
+只读变量：`false`
+
+仅全局变量：`true`
+
+### `default_rowset_type`
+
+待补充
+
+类型：`String`
+
+默认值：`beta`
+
+只读变量：`false`
+
+仅全局变量：`true`
+
+### `default_storage_engine`
+
+待补充
+
+类型：`String`
+
+默认值：`olap`
+
+只读变量：`false`
+
+仅全局变量：`false`
+
+### `default_tmp_storage_engine`
+
+待补充
+
+类型：`String`
+
+默认值：`olap`
+
+只读变量：`false`
+
+仅全局变量：`false`
+
+### `delete_without_partition`
+
+待补充
+
+类型：`boolean`
+
+默认值：`false`
+
+只读变量：`false`
+
+仅全局变量：`false`
+
+### `disable_colocate_plan`
+
+待补充
+
+类型：`boolean`
+
+默认值：`false`
+
+只读变量：`false`
+
+仅全局变量：`false`
+
+### `disable_file_cache`
+
+待补充
+
+类型：`boolean`
+
+默认值：`false`
+
+只读变量：`false`
+
+仅全局变量：`false`
+
+### `disable_streaming_preaggregations`
+
+待补充
+
+类型：`boolean`
+
+默认值：`false`
+
+只读变量：`false`
+
+仅全局变量：`false`
+
+### `div_precision_increment`
+
+待补充
+
+类型：`int`
+
+默认值：`4`
+
+只读变量：`false`
+
+仅全局变量：`false`
+
+### `drop_table_if_ctas_failed`
+
+待补充
+
+类型：`boolean`
+
+默认值：`true`
+
+只读变量：`false`
+
+仅全局变量：`false`
+
+### `dry_run_query`
+
+待补充
+
+类型：`boolean`
+
+默认值：`false`
+
+只读变量：`false`
+
+仅全局变量：`false`
+
+### `dump_nereids_memo`
+
+待补充
+
+类型：`boolean`
+
+默认值：`false`
+
+只读变量：`false`
+
+仅全局变量：`false`
+
+### `experimental_enable_agg_state`
+
+待补充
+
+类型：`boolean`
+
+默认值：`false`
+
+只读变量：`false`
+
+仅全局变量：`false`
+
+### `enable_bucket_shuffle_join`
+
+待补充
+
+类型：`boolean`
+
+默认值：`true`
+
+只读变量：`false`
+
+仅全局变量：`false`
+
+### `enable_cbo_statistics`
+
+待补充
+
+类型：`boolean`
+
+默认值：`false`
+
+只读变量：`false`
+
+仅全局变量：`false`
+
+### `enable_colocate_scan`
+
+待补充
+
+类型：`boolean`
+
+默认值：`false`
+
+只读变量：`false`
+
+仅全局变量：`false`
+
+### `enable_common_expr_pushdown`
+
+待补充
+
+类型：`boolean`
+
+默认值：`true`
+
+只读变量：`false`
+
+仅全局变量：`false`
+
+### `enable_cte_materialize`
+
+待补充
+
+类型：`boolean`
+
+默认值：`true`
+
+只读变量：`false`
+
+仅全局变量：`false`
+
+### `enable_dphyp_optimizer`
+
+待补充
+
+类型：`boolean`
+
+默认值：`false`
+
+只读变量：`false`
+
+仅全局变量：`false`
+
+### `enable_dphyp_trace`
+
+待补充
+
+类型：`boolean`
+
+默认值：`false`
+
+只读变量：`false`
+
+仅全局变量：`false`
+
+### `enable_eliminate_sort_node`
+
+待补充
+
+类型：`boolean`
+
+默认值：`true`
+
+只读变量：`false`
+
+仅全局变量：`false`
+
+### `enable_exchange_node_parallel_merge`
+
+待补充
+
+类型：`boolean`
+
+默认值：`false`
+
+只读变量：`false`
+
+仅全局变量：`false`
+
+### `enable_fallback_to_original_planner`
+
+待补充
+
+类型：`boolean`
+
+默认值：`true`
+
+只读变量：`false`
+
+仅全局变量：`false`
+
+### `enable_file_cache`
+
+是否启用file cache。该变量只有在be.conf中enable_file_cache=true时才有效，如果be.conf中enable_file_cache=false，该BE节点的file cache处于禁用状态。
+
+类型：`boolean`
+
+默认值：`false`
+
+只读变量：`false`
+
+仅全局变量：`false`
+
+### `enable_fold_nondeterministic_fn`
+
+待补充
+
+类型：`boolean`
+
+默认值：`true`
+
+只读变量：`false`
+
+仅全局变量：`false`
+
+### `enable_function_pushdown`
+
+待补充
+
+类型：`boolean`
+
+默认值：`true`
+
+只读变量：`false`
+
+仅全局变量：`false`
+
+### `enable_insert_strict`
+
+待补充
+
+类型：`boolean`
+
+默认值：`true`
+
+只读变量：`false`
+
+仅全局变量：`false`
+
+### `enable_inverted_index_query`
+
+是否启用inverted index query。
+
+类型：`boolean`
+
+默认值：`true`
+
+只读变量：`false`
+
+仅全局变量：`false`
+
+### `enable_local_exchange`
+
+待补充
+
+类型：`boolean`
+
+默认值：`true`
+
+只读变量：`false`
+
+仅全局变量：`false`
+
+### `enable_minidump`
+
+待补充
+
+类型：`boolean`
+
+默认值：`false`
+
+只读变量：`false`
+
+仅全局变量：`false`
+
+### `enable_multi_cluster_sync_load`
+
+待补充
+
+类型：`boolean`
+
+默认值：`false`
+
+只读变量：`false`
+
+仅全局变量：`false`
+
+### `enable_nereids_dml`
+
+待补充
+
+类型：`boolean`
+
+默认值：`false`
+
+只读变量：`false`
+
+仅全局变量：`false`
+
+### `enable_nereids_timeout`
+
+待补充
+
+类型：`boolean`
+
+默认值：`true`
+
+只读变量：`false`
+
+仅全局变量：`false`
+
+### `enable_new_shuffle_hash_method`
+
+待补充
+
+类型：`boolean`
+
+默认值：`true`
+
+只读变量：`false`
+
+仅全局变量：`false`
+
+### `enable_odbc_transcation`
+
+待补充
+
+类型：`boolean`
+
+默认值：`false`
+
+只读变量：`false`
+
+仅全局变量：`false`
+
+### `enable_orc_lazy_materialization`
+
+控制 orc reader 是否启用延迟物化技术。默认为 true。
+
+类型：`boolean`
+
+默认值：`true`
+
+只读变量：`false`
+
+仅全局变量：`false`
+
+### `enable_parallel_outfile`
+
+待补充
+
+类型：`boolean`
+
+默认值：`false`
+
+只读变量：`false`
+
+仅全局变量：`false`
+
+### `enable_parquet_lazy_materialization`
+
+控制 parquet reader 是否启用延迟物化技术。默认为 true。
+
+类型：`boolean`
+
+默认值：`true`
+
+只读变量：`false`
+
+仅全局变量：`false`
+
+### `enable_partition_cache`
+
+待补充
+
+类型：`boolean`
+
+默认值：`false`
+
+只读变量：`false`
+
+仅全局变量：`false`
+
+### `enable_profile`
+
+待补充
+
+类型：`boolean`
+
+默认值：`false`
+
+只读变量：`false`
+
+仅全局变量：`false`
+
+### `enable_push_down_no_group_agg`
+
+待补充
+
+类型：`boolean`
+
+默认值：`true`
+
+只读变量：`false`
+
+仅全局变量：`false`
+
+### `enable_runtime_filter_prune`
+
+待补充
+
+类型：`boolean`
+
+默认值：`false`
+
+只读变量：`false`
+
+仅全局变量：`false`
+
+### `enable_scan_node_run_serial`
+
+是否开启ScanNode串行读，以避免limit较小的情况下的读放大，可以提高查询的并发能力
+
+类型：`boolean`
+
+默认值：`false`
+
+只读变量：`false`
+
+仅全局变量：`false`
+
+### `enable_share_hash_table_for_broadcast_join`
+
+待补充
+
+类型：`boolean`
+
+默认值：`true`
+
+只读变量：`false`
+
+仅全局变量：`false`
+
+### `enable_single_distinct_column_opt`
+
+待补充
+
+类型：`boolean`
+
+默认值：`false`
+
+只读变量：`false`
+
+仅全局变量：`false`
+
+### `experimental_enable_single_replica_insert`
+
+待补充
+
+类型：`boolean`
+
+默认值：`false`
+
+只读变量：`false`
+
+仅全局变量：`false`
+
+### `enable_spilling`
+
+待补充
+
+类型：`boolean`
+
+默认值：`false`
+
+只读变量：`false`
+
+仅全局变量：`false`
+
+### `enable_sql_cache`
+
+待补充
+
+类型：`boolean`
+
+默认值：`false`
+
+只读变量：`false`
+
+仅全局变量：`false`
+
+### `enable_strong_consistency_read`
+
+用以开启强一致读。Doris 默认支持同一个会话内的强一致性，即同一个会话内对数据的变更操作是实时可见的。如需要会话间的强一致读，则需将此变量设置为true。
+
+类型：`boolean`
+
+默认值：`false`
+
+只读变量：`false`
+
+仅全局变量：`false`
+
+### `enable_two_phase_read_opt`
+
+待补充
+
+类型：`boolean`
+
+默认值：`false`
+
+只读变量：`false`
+
+仅全局变量：`false`
+
+### `enable_unicode_name_support`
+
+待补充
+
+类型：`boolean`
+
+默认值：`false`
+
+只读变量：`false`
+
+仅全局变量：`false`
+
+### `enable_unified_load`
+
+待补充
+
+类型：`boolean`
+
+默认值：`false`
+
+只读变量：`false`
+
+仅全局变量：`false`
+
+### `enable_vectorized_engine`
+
+待补充
+
+类型：`boolean`
+
+默认值：`true`
+
+只读变量：`false`
+
+仅全局变量：`false`
+
+### `event_scheduler`
+
+待补充
+
+类型：`String`
+
+默认值：`OFF`
+
+只读变量：`false`
+
+仅全局变量：`false`
+
+### `exec_mem_limit`
 
 待补充
 
 类型：`long`
 
+默认值：`2147483648`
+
+只读变量：`false`
+
+仅全局变量：`false`
+
+### `external_agg_bytes_threshold`
+
+待补充
+
+类型：`long`
+
+默认值：`0`
+
+只读变量：`false`
+
+仅全局变量：`false`
+
+### `external_agg_partition_bits`
+
+待补充
+
+类型：`int`
+
+默认值：`8`
+
+只读变量：`false`
+
+仅全局变量：`false`
+
+### `external_sort_bytes_threshold`
+
+待补充
+
+类型：`long`
+
+默认值：`0`
+
+只读变量：`false`
+
+仅全局变量：`false`
+
+### `external_table_analyze_part_num`
+
+收集外表统计信息行数时选取的采样分区数，默认-1表示全部分区
+
+类型：`int`
+
 默认值：`-1`
 
 只读变量：`false`
 
 仅全局变量：`false`
 
-### `default_password_lifetime`
-
-待补充
-
-类型：`int`
+### `extract_wide_range_expr`
+
+待补充
+
+类型：`boolean`
+
+默认值：`true`
+
+只读变量：`false`
+
+仅全局变量：`false`
+
+### `file_cache_base_path`
+
+指定block file cache在BE上的存储路径，默认 'random'，随机选择BE配置的存储路径。
+
+类型：`String`
+
+默认值：`random`
+
+只读变量：`false`
+
+仅全局变量：`false`
+
+### `file_split_size`
+
+待补充
+
+类型：`long`
 
 默认值：`0`
 
 只读变量：`false`
 
+仅全局变量：`false`
+
+### `forbid_unknown_col_stats`
+
+待补充
+
+类型：`boolean`
+
+默认值：`false`
+
+只读变量：`false`
+
+仅全局变量：`false`
+
+### `forward_to_master`
+
+待补充
+
+类型：`boolean`
+
+默认值：`true`
+
+只读变量：`false`
+
+仅全局变量：`false`
+
+### `fragment_transmission_compression_codec`
+
+待补充
+
+类型：`String`
+
+默认值：`lz4`
+
+只读变量：`false`
+
+仅全局变量：`false`
+
+### `group_by_and_having_use_alias_first`
+
+待补充
+
+类型：`boolean`
+
+默认值：`false`
+
+只读变量：`false`
+
+仅全局变量：`false`
+
+### `group_concat_max_len`
+
+待补充
+
+类型：`long`
+
+默认值：`2147483646`
+
+只读变量：`false`
+
+仅全局变量：`false`
+
+### `have_query_cache`
+
+待补充
+
+类型：`boolean`
+
+默认值：`false`
+
+只读变量：`true`
+
+仅全局变量：`false`
+
+### `ignore_column_with_complex_type`
+
+待补充
+
+类型：`boolean`
+
+默认值：`false`
+
+只读变量：`false`
+
+仅全局变量：`false`
+
+### `init_connect`
+
+待补充
+
+类型：`String`
+
+默认值：``
+
+只读变量：`false`
+
 仅全局变量：`true`
 
-### `default_rowset_type`
-
-待补充
-
-类型：`String`
-
-默认值：`beta`
+### `inline_cte_referenced_threshold`
+
+待补充
+
+类型：`int`
+
+默认值：`1`
+
+只读变量：`false`
+
+仅全局变量：`false`
+
+### `insert_timeout`
+
+待补充
+
+类型：`int`
+
+默认值：`14400`
+
+只读变量：`false`
+
+仅全局变量：`false`
+
+### `insert_visible_timeout_ms`
+
+待补充
+
+类型：`long`
+
+默认值：`10000`
+
+只读变量：`false`
+
+仅全局变量：`false`
+
+### `interactive_timeout`
+
+待补充
+
+类型：`int`
+
+默认值：`3600`
+
+只读变量：`false`
+
+仅全局变量：`false`
+
+### `internal_session`
+
+待补充
+
+类型：`boolean`
+
+默认值：`false`
+
+只读变量：`false`
+
+仅全局变量：`false`
+
+### `language`
+
+待补充
+
+类型：`String`
+
+默认值：`/selectdb_cloud/share/english/`
+
+只读变量：`true`
+
+仅全局变量：`false`
+
+### `license`
+
+待补充
+
+类型：`String`
+
+默认值：`Apache License, Version 2.0`
+
+只读变量：`true`
+
+仅全局变量：`false`
+
+### `lower_case_table_names`
+
+待补充
+
+类型：`int`
+
+默认值：`0`
+
+只读变量：`true`
+
+仅全局变量：`false`
+
+### `max_allowed_packet`
+
+待补充
+
+类型：`int`
+
+默认值：`1048576`
+
+只读变量：`false`
+
+仅全局变量：`false`
+
+### `max_execution_time`
+
+待补充
+
+类型：`int`
+
+默认值：`-1`
+
+只读变量：`false`
+
+仅全局变量：`false`
+
+### `max_filter_ratio`
+
+待补充
+
+类型：`double`
+
+默认值：`0.0`
+
+只读变量：`false`
+
+仅全局变量：`false`
+
+### `max_instance_num`
+
+待补充
+
+类型：`int`
+
+默认值：`64`
+
+只读变量：`false`
+
+仅全局变量：`false`
+
+### `max_pushdown_conditions_per_column`
+
+待补充
+
+类型：`int`
+
+默认值：`-1`
+
+只读变量：`false`
+
+仅全局变量：`false`
+
+### `max_scan_key_num`
+
+待补充
+
+类型：`int`
+
+默认值：`-1`
+
+只读变量：`false`
+
+仅全局变量：`false`
+
+### `max_table_count_use_cascades_join_reorder`
+
+待补充
+
+类型：`int`
+
+默认值：`10`
+
+只读变量：`false`
+
+仅全局变量：`false`
+
+### `memo_max_group_expression_size`
+
+待补充
+
+类型：`int`
+
+默认值：`10000`
+
+只读变量：`false`
+
+仅全局变量：`false`
+
+### `nereids_trace_event_mode`
+
+待补充
+
+类型：`String`
+
+默认值：`all`
+
+只读变量：`false`
+
+仅全局变量：`false`
+
+### `net_buffer_length`
+
+待补充
+
+类型：`int`
+
+默认值：`16384`
+
+只读变量：`true`
+
+仅全局变量：`false`
+
+### `net_read_timeout`
+
+待补充
+
+类型：`int`
+
+默认值：`60`
+
+只读变量：`false`
+
+仅全局变量：`false`
+
+### `net_write_timeout`
+
+待补充
+
+类型：`int`
+
+默认值：`60`
+
+只读变量：`false`
+
+仅全局变量：`false`
+
+### `parallel_exchange_instance_num`
+
+待补充
+
+类型：`int`
+
+默认值：`-1`
+
+只读变量：`false`
+
+仅全局变量：`false`
+
+### `parallel_fragment_exec_instance_num`
+
+待补充
+
+类型：`int`
+
+默认值：`1`
+
+只读变量：`false`
+
+仅全局变量：`false`
+
+### `parallel_pipeline_task_num`
+
+待补充
+
+类型：`int`
+
+默认值：`0`
+
+只读变量：`false`
+
+仅全局变量：`false`
+
+### `parallel_sync_analyze_task_num`
+
+待补充
+
+类型：`int`
+
+默认值：`2`
+
+只读变量：`false`
+
+仅全局变量：`false`
+
+### `partition_pruning_expand_threshold`
+
+待补充
+
+类型：`int`
+
+默认值：`10`
+
+只读变量：`false`
+
+仅全局变量：`false`
+
+### `partitioned_hash_agg_rows_threshold`
+
+待补充
+
+类型：`int`
+
+默认值：`0`
+
+只读变量：`false`
+
+仅全局变量：`false`
+
+### `partitioned_hash_join_rows_threshold`
+
+待补充
+
+类型：`int`
+
+默认值：`0`
+
+只读变量：`false`
+
+仅全局变量：`false`
+
+### `password_history`
+
+待补充
+
+类型：`int`
+
+默认值：`0`
 
 只读变量：`false`
 
 仅全局变量：`true`
 
-### `default_storage_engine`
+### `performance_schema`
+
+待补充
+
+类型：`String`
+
+默认值：`OFF`
+
+只读变量：`true`
+
+仅全局变量：`false`
+
+### `plan_nereids_dump`
+
+待补充
+
+类型：`boolean`
+
+默认值：`false`
+
+只读变量：`false`
+
+仅全局变量：`false`
+
+### `prefer_join_method`
+
+待补充
+
+类型：`String`
+
+默认值：`broadcast`
+
+只读变量：`false`
+
+仅全局变量：`false`
+
+### `query_cache_size`
+
+待补充
+
+类型：`long`
+
+默认值：`1048576`
+
+只读变量：`false`
+
+仅全局变量：`true`
+
+### `query_cache_type`
+
+待补充
+
+类型：`int`
+
+默认值：`0`
+
+只读变量：`false`
+
+仅全局变量：`false`
+
+### `query_timeout`
+
+待补充
+
+类型：`int`
+
+默认值：`300`
+
+只读变量：`false`
+
+仅全局变量：`false`
+
+### `repeat_max_num`
+
+待补充
+
+类型：`int`
+
+默认值：`10000`
+
+只读变量：`false`
+
+仅全局变量：`false`
+
+### `resource_group`
+
+待补充
+
+类型：`String`
+
+默认值：``
+
+只读变量：`false`
+
+仅全局变量：`false`
+
+### `rewrite_count_distinct_to_bitmap_hll`
+
+待补充
+
+类型：`boolean`
+
+默认值：`true`
+
+只读变量：`false`
+
+仅全局变量：`false`
+
+### `round_precise_decimalv2_value`
+
+待补充
+
+类型：`boolean`
+
+默认值：`false`
+
+只读变量：`false`
+
+仅全局变量：`false`
+
+### `scan_queue_mem_limit`
+
+待补充
+
+类型：`long`
+
+默认值：`107374182`
+
+只读变量：`false`
+
+仅全局变量：`false`
+
+### `send_batch_parallelism`
+
+待补充
+
+类型：`int`
+
+默认值：`1`
+
+只读变量：`false`
+
+仅全局变量：`false`
+
+### `session_context`
+
+待补充
+
+类型：`String`
+
+默认值：``
+
+只读变量：`false`
+
+仅全局变量：`false`
+
+### `show_hidden_columns`
+
+待补充
+
+类型：`boolean`
+
+默认值：`false`
+
+只读变量：`false`
+
+仅全局变量：`false`
+
+### `show_user_default_role`
+
+待补充
+
+类型：`boolean`
+
+默认值：`false`
+
+只读变量：`false`
+
+仅全局变量：`false`
+
+### `skip_delete_bitmap`
+
+待补充
+
+类型：`boolean`
+
+默认值：`false`
+
+只读变量：`false`
+
+仅全局变量：`false`
+
+### `skip_delete_predicate`
+
+待补充
+
+类型：`boolean`
+
+默认值：`false`
+
+只读变量：`false`
+
+仅全局变量：`false`
+
+### `skip_delete_sign`
+
+待补充
+
+类型：`boolean`
+
+默认值：`false`
+
+只读变量：`false`
+
+仅全局变量：`false`
+
+### `skip_storage_engine_merge`
+
+待补充
+
+类型：`boolean`
+
+默认值：`false`
+
+只读变量：`false`
+
+仅全局变量：`false`
+
+### `sql_mode`
+
+待补充
+
+类型：`long`
+
+默认值：`1`
+
+只读变量：`false`
+
+仅全局变量：`false`
+
+### `sql_quote_show_create`
+
+待补充
+
+类型：`boolean`
+
+默认值：`true`
+
+只读变量：`false`
+
+仅全局变量：`false`
+
+### `sql_safe_updates`
+
+待补充
+
+类型：`int`
+
+默认值：`0`
+
+只读变量：`false`
+
+仅全局变量：`false`
+
+### `storage_engine`
 
 待补充
 
@@ -351,657 +1755,129 @@
 
 仅全局变量：`false`
 
-### `default_tmp_storage_engine`
-
-待补充
-
-类型：`String`
-
-默认值：`olap`
-
-只读变量：`false`
-
-仅全局变量：`false`
-
-### `delete_without_partition`
-
-待补充
-
-类型：`boolean`
-
-默认值：`false`
-
-只读变量：`false`
-
-仅全局变量：`false`
-
-### `disable_colocate_plan`
-
-待补充
-
-类型：`boolean`
-
-默认值：`false`
-
-只读变量：`false`
-
-仅全局变量：`false`
-
-### `disable_file_cache`
-
-待补充
-
-类型：`boolean`
-
-默认值：`false`
-
-只读变量：`false`
-
-仅全局变量：`false`
-
-### `disable_streaming_preaggregations`
-
-待补充
-
-类型：`boolean`
-
-默认值：`false`
-
-只读变量：`false`
-
-仅全局变量：`false`
-
-### `div_precision_increment`
-
-待补充
-
-类型：`int`
-
-默认值：`4`
-
-只读变量：`false`
-
-仅全局变量：`false`
-
-### `drop_table_if_ctas_failed`
-
-待补充
-
-类型：`boolean`
-
-默认值：`true`
-
-只读变量：`false`
-
-仅全局变量：`false`
-
-### `dry_run_query`
-
-待补充
-
-类型：`boolean`
-
-默认值：`false`
-
-只读变量：`false`
-
-仅全局变量：`false`
-
-### `dump_nereids_memo`
-
-待补充
-
-类型：`boolean`
-
-默认值：`false`
-
-只读变量：`false`
-
-仅全局变量：`false`
-
-### `experimental_enable_agg_state`
-
-待补充
-
-类型：`boolean`
-
-默认值：`false`
-
-只读变量：`false`
-
-仅全局变量：`false`
-
-### `enable_bucket_shuffle_join`
-
-待补充
-
-类型：`boolean`
-
-默认值：`true`
-
-只读变量：`false`
-
-仅全局变量：`false`
-
-### `enable_cbo_statistics`
-
-待补充
-
-类型：`boolean`
-
-默认值：`false`
-
-只读变量：`false`
-
-仅全局变量：`false`
-
-### `enable_colocate_scan`
-
-待补充
-
-类型：`boolean`
-
-默认值：`false`
-
-只读变量：`false`
-
-仅全局变量：`false`
-
-### `enable_common_expr_pushdown`
-
-待补充
-
-类型：`boolean`
-
-默认值：`true`
-
-只读变量：`false`
-
-仅全局变量：`false`
-
-### `enable_cte_materialize`
-
-待补充
-
-类型：`boolean`
-
-默认值：`true`
-
-只读变量：`false`
-
-仅全局变量：`false`
-
-### `enable_dphyp_optimizer`
-
-待补充
-
-类型：`boolean`
-
-默认值：`false`
-
-只读变量：`false`
-
-仅全局变量：`false`
-
-### `enable_dphyp_trace`
-
-待补充
-
-类型：`boolean`
-
-默认值：`false`
-
-只读变量：`false`
-
-仅全局变量：`false`
-
-### `enable_eliminate_sort_node`
-
-待补充
-
-类型：`boolean`
-
-默认值：`true`
-
-只读变量：`false`
-
-仅全局变量：`false`
-
-### `enable_exchange_node_parallel_merge`
-
-待补充
-
-类型：`boolean`
-
-默认值：`false`
-
-只读变量：`false`
-
-仅全局变量：`false`
-
-### `enable_fallback_to_original_planner`
-
-待补充
-
-类型：`boolean`
-
-默认值：`true`
-
-只读变量：`false`
-
-仅全局变量：`false`
-
-### `enable_file_cache`
-
-是否启用file cache。该变量只有在be.conf中enable_file_cache=true时才有效，如果be.conf中enable_file_cache=false，该BE节点的file cache处于禁用状态。
-
-类型：`boolean`
-
-默认值：`false`
-
-只读变量：`false`
-
-仅全局变量：`false`
-
-### `enable_fold_nondeterministic_fn`
-
-待补充
-
-类型：`boolean`
-
-默认值：`true`
-
-只读变量：`false`
-
-仅全局变量：`false`
-
-### `enable_function_pushdown`
-
-待补充
-
-类型：`boolean`
-
-默认值：`true`
-
-只读变量：`false`
-
-仅全局变量：`false`
-
-### `enable_insert_strict`
-
-待补充
-
-类型：`boolean`
-
-默认值：`true`
-
-只读变量：`false`
-
-仅全局变量：`false`
-
-### `enable_local_exchange`
-
-待补充
-
-类型：`boolean`
-
-默认值：`true`
-
-只读变量：`false`
-
-仅全局变量：`false`
-
-### `enable_minidump`
-
-待补充
-
-类型：`boolean`
-
-默认值：`false`
-
-只读变量：`false`
-
-仅全局变量：`false`
-
-### `enable_multi_cluster_sync_load`
-
-待补充
-
-类型：`boolean`
-
-默认值：`false`
-
-只读变量：`false`
-
-仅全局变量：`false`
-
-### `enable_nereids_dml`
-
-待补充
-
-类型：`boolean`
-
-默认值：`false`
-
-只读变量：`false`
-
-仅全局变量：`false`
-
-### `enable_nereids_timeout`
-
-待补充
-
-类型：`boolean`
-
-默认值：`true`
-
-只读变量：`false`
-
-仅全局变量：`false`
-
-### `enable_new_shuffle_hash_method`
-
-待补充
-
-类型：`boolean`
-
-默认值：`true`
-
-只读变量：`false`
-
-仅全局变量：`false`
-
-### `enable_odbc_transcation`
-
-待补充
-
-类型：`boolean`
-
-默认值：`false`
-
-只读变量：`false`
-
-仅全局变量：`false`
-
-### `enable_orc_lazy_materialization`
-
-控制 orc reader 是否启用延迟物化技术。默认为 true。
-
-类型：`boolean`
-
-默认值：`true`
-
-只读变量：`false`
-
-仅全局变量：`false`
-
-### `enable_parallel_outfile`
-
-待补充
-
-类型：`boolean`
-
-默认值：`false`
-
-只读变量：`false`
-
-仅全局变量：`false`
-
-### `enable_parquet_lazy_materialization`
-
-控制 parquet reader 是否启用延迟物化技术。默认为 true。
-
-类型：`boolean`
-
-默认值：`true`
-
-只读变量：`false`
-
-仅全局变量：`false`
-
-### `enable_partition_cache`
-
-待补充
-
-类型：`boolean`
-
-默认值：`false`
-
-只读变量：`false`
-
-仅全局变量：`false`
-
-### `enable_profile`
-
-待补充
-
-类型：`boolean`
-
-默认值：`false`
-
-只读变量：`false`
-
-仅全局变量：`false`
-
-### `enable_push_down_no_group_agg`
-
-待补充
-
-类型：`boolean`
-
-默认值：`true`
-
-只读变量：`false`
-
-仅全局变量：`false`
-
-### `enable_runtime_filter_prune`
-
-待补充
-
-类型：`boolean`
-
-默认值：`false`
-
-只读变量：`false`
-
-仅全局变量：`false`
-
-### `enable_scan_node_run_serial`
-
-是否开启ScanNode串行读，以避免limit较小的情况下的读放大，可以提高查询的并发能力
-
-类型：`boolean`
-
-默认值：`false`
-
-只读变量：`false`
-
-仅全局变量：`false`
-
-### `enable_share_hash_table_for_broadcast_join`
-
-待补充
-
-类型：`boolean`
-
-默认值：`true`
-
-只读变量：`false`
-
-仅全局变量：`false`
-
-### `enable_single_distinct_column_opt`
-
-待补充
-
-类型：`boolean`
-
-默认值：`false`
-
-只读变量：`false`
-
-仅全局变量：`false`
-
-### `experimental_enable_single_replica_insert`
-
-待补充
-
-类型：`boolean`
-
-默认值：`false`
-
-只读变量：`false`
-
-仅全局变量：`false`
-
-### `enable_spilling`
-
-待补充
-
-类型：`boolean`
-
-默认值：`false`
-
-只读变量：`false`
-
-仅全局变量：`false`
-
-### `enable_sql_cache`
-
-待补充
-
-类型：`boolean`
-
-默认值：`false`
-
-只读变量：`false`
-
-仅全局变量：`false`
-
-### `enable_strong_consistency_read`
-
-用以开启强一致读。Doris 默认支持同一个会话内的强一致性，即同一个会话内对数据的变更操作是实时可见的。如需要会话间的强一致读，则需将此变量设置为true。
-
-类型：`boolean`
-
-默认值：`false`
-
-只读变量：`false`
-
-仅全局变量：`false`
-
-### `enable_two_phase_read_opt`
-
-待补充
-
-类型：`boolean`
-
-默认值：`true`
-
-只读变量：`false`
-
-仅全局变量：`false`
-
-### `enable_unicode_name_support`
-
-待补充
-
-类型：`boolean`
-
-默认值：`false`
-
-只读变量：`false`
-
-仅全局变量：`false`
-
-### `enable_unified_load`
-
-待补充
-
-类型：`boolean`
-
-默认值：`false`
-
-只读变量：`false`
-
-仅全局变量：`false`
-
-### `enable_vectorized_engine`
-
-待补充
-
-类型：`boolean`
-
-默认值：`true`
-
-只读变量：`false`
-
-仅全局变量：`false`
-
-### `event_scheduler`
-
-待补充
-
-类型：`String`
-
-默认值：`OFF`
-
-只读变量：`false`
-
-仅全局变量：`false`
-
-### `exec_mem_limit`
+### `strict_mode`
+
+待补充
+
+类型：`boolean`
+
+默认值：`false`
+
+只读变量：`false`
+
+仅全局变量：`false`
+
+### `system_time_zone`
+
+待补充
+
+类型：`String`
+
+默认值：`Asia/Shanghai`
+
+只读变量：`true`
+
+仅全局变量：`false`
+
+### `time_zone`
+
+待补充
+
+类型：`String`
+
+默认值：`Asia/Shanghai`
+
+只读变量：`false`
+
+仅全局变量：`false`
+
+### `topn_opt_limit_threshold`
 
 待补充
 
 类型：`long`
 
-默认值：`2147483648`
-
-只读变量：`false`
-
-仅全局变量：`false`
-
-### `external_agg_bytes_threshold`
-
-待补充
-
-类型：`long`
-
-默认值：`0`
-
-只读变量：`false`
-
-仅全局变量：`false`
-
-### `external_agg_partition_bits`
-
-待补充
-
-类型：`int`
-
-默认值：`8`
-
-只读变量：`false`
-
-仅全局变量：`false`
-
-### `external_sort_bytes_threshold`
-
-待补充
-
-类型：`long`
-
-默认值：`0`
-
-只读变量：`false`
-
-仅全局变量：`false`
-
-### `external_table_analyze_part_num`
-
-收集外表统计信息行数时选取的采样分区数，默认-1表示全部分区
+默认值：`1024`
+
+只读变量：`false`
+
+仅全局变量：`false`
+
+### `trace_nereids`
+
+待补充
+
+类型：`boolean`
+
+默认值：`false`
+
+只读变量：`false`
+
+仅全局变量：`false`
+
+### `transaction_isolation`
+
+待补充
+
+类型：`String`
+
+默认值：`REPEATABLE-READ`
+
+只读变量：`false`
+
+仅全局变量：`false`
+
+### `transaction_read_only`
+
+待补充
+
+类型：`boolean`
+
+默认值：`false`
+
+只读变量：`false`
+
+仅全局变量：`false`
+
+### `trim_tailing_spaces_for_external_table_query`
+
+待补充
+
+类型：`boolean`
+
+默认值：`false`
+
+只读变量：`false`
+
+仅全局变量：`false`
+
+### `tx_isolation`
+
+待补充
+
+类型：`String`
+
+默认值：`REPEATABLE-READ`
+
+只读变量：`false`
+
+仅全局变量：`false`
+
+### `tx_read_only`
+
+待补充
+
+类型：`boolean`
+
+默认值：`false`
+
+只读变量：`false`
+
+仅全局变量：`false`
+
+### `use_fix_replica`
+
+待补充
 
 类型：`int`
 
@@ -1011,123 +1887,67 @@
 
 仅全局变量：`false`
 
-### `extract_wide_range_expr`
-
-待补充
-
-类型：`boolean`
-
-默认值：`true`
-
-只读变量：`false`
-
-仅全局变量：`false`
-
-### `file_cache_base_path`
-
-指定block file cache在BE上的存储路径，默认 'random'，随机选择BE配置的存储路径。
-
-类型：`String`
-
-默认值：`random`
-
-只读变量：`false`
-
-仅全局变量：`false`
-
-<<<<<<< HEAD
-### `file_split_size`
-=======
-- `have_query_cache`
-
-  用于兼容 MySQL 客户端。无实际作用。
-
-- `default_order_by_limit`
->>>>>>> 0f37f1c3
-
-待补充
-
-类型：`long`
-
-默认值：`0`
-
-只读变量：`false`
-
-仅全局变量：`false`
-
-### `forbid_unknown_col_stats`
-
-待补充
-
-类型：`boolean`
-
-默认值：`false`
-
-只读变量：`false`
-
-仅全局变量：`false`
-
-### `forward_to_master`
-
-待补充
-
-类型：`boolean`
-
-默认值：`true`
-
-只读变量：`false`
-
-仅全局变量：`false`
-
-### `fragment_transmission_compression_codec`
-
-待补充
-
-类型：`String`
-
-默认值：`lz4`
-
-只读变量：`false`
-
-仅全局变量：`false`
-
-### `group_by_and_having_use_alias_first`
-
-待补充
-
-类型：`boolean`
-
-默认值：`false`
-
-只读变量：`false`
-
-仅全局变量：`false`
-
-### `group_concat_max_len`
-
-待补充
-
-类型：`long`
-
-默认值：`2147483646`
-
-只读变量：`false`
-
-仅全局变量：`false`
-
-### `ignore_column_with_complex_type`
-
-待补充
-
-类型：`boolean`
-
-默认值：`false`
-
-只读变量：`false`
-
-仅全局变量：`false`
-
-### `init_connect`
+### `use_rf_default`
+
+待补充
+
+类型：`boolean`
+
+默认值：`false`
+
+只读变量：`false`
+
+仅全局变量：`false`
+
+### `use_v2_rollup`
+
+待补充
+
+类型：`boolean`
+
+默认值：`false`
+
+只读变量：`false`
+
+仅全局变量：`false`
+
+### `version`
+
+待补充
+
+类型：`String`
+
+默认值：`5.7.99`
+
+只读变量：`true`
+
+仅全局变量：`false`
+
+### `version_comment`
+
+待补充
+
+类型：`String`
+
+默认值：`SelectDB Core version: selectdb-2.0.0-dev`
+
+只读变量：`true`
+
+仅全局变量：`false`
+
+### `wait_timeout`
+
+待补充
+
+类型：`int`
+
+默认值：`28800`
+
+只读变量：`false`
+
+仅全局变量：`false`
+
+### `workload_group`
 
 待补充
 
@@ -1137,809 +1957,6 @@
 
 只读变量：`false`
 
-仅全局变量：`true`
-
-### `inline_cte_referenced_threshold`
-
-待补充
-
-类型：`int`
-
-默认值：`1`
-
-只读变量：`false`
-
-仅全局变量：`false`
-
-### `insert_timeout`
-
-待补充
-
-类型：`int`
-
-默认值：`14400`
-
-只读变量：`false`
-
-仅全局变量：`false`
-
-### `insert_visible_timeout_ms`
-
-待补充
-
-类型：`long`
-
-默认值：`10000`
-
-只读变量：`false`
-
-仅全局变量：`false`
-
-### `interactive_timeout`
-
-待补充
-
-类型：`int`
-
-默认值：`3600`
-
-只读变量：`false`
-
-仅全局变量：`false`
-
-### `internal_session`
-
-待补充
-
-类型：`boolean`
-
-默认值：`false`
-
-只读变量：`false`
-
-仅全局变量：`false`
-
-### `language`
-
-待补充
-
-类型：`String`
-
-默认值：`/selectdb_cloud/share/english/`
-
-只读变量：`true`
-
-仅全局变量：`false`
-
-### `license`
-
-待补充
-
-类型：`String`
-
-默认值：`Apache License, Version 2.0`
-
-只读变量：`true`
-
-仅全局变量：`false`
-
-### `lower_case_table_names`
-
-待补充
-
-类型：`int`
-
-默认值：`0`
-
-只读变量：`true`
-
-仅全局变量：`false`
-
-### `max_allowed_packet`
-
-待补充
-
-类型：`int`
-
-默认值：`1048576`
-
-只读变量：`false`
-
-仅全局变量：`false`
-
-### `max_execution_time`
-
-待补充
-
-类型：`int`
-
-默认值：`-1`
-
-只读变量：`false`
-
-仅全局变量：`false`
-
-### `max_filter_ratio`
-
-待补充
-
-类型：`double`
-
-默认值：`0.0`
-
-只读变量：`false`
-
-仅全局变量：`false`
-
-### `max_pushdown_conditions_per_column`
-
-待补充
-
-类型：`int`
-
-默认值：`-1`
-
-只读变量：`false`
-
-仅全局变量：`false`
-
-### `max_scan_key_num`
-
-待补充
-
-类型：`int`
-
-默认值：`-1`
-
-只读变量：`false`
-
-仅全局变量：`false`
-
-### `max_table_count_use_cascades_join_reorder`
-
-待补充
-
-类型：`int`
-
-默认值：`10`
-
-只读变量：`false`
-
-仅全局变量：`false`
-
-### `memo_max_group_expression_size`
-
-待补充
-
-类型：`int`
-
-默认值：`10000`
-
-只读变量：`false`
-
-仅全局变量：`false`
-
-### `nereids_trace_event_mode`
-
-待补充
-
-类型：`String`
-
-默认值：`all`
-
-只读变量：`false`
-
-仅全局变量：`false`
-
-### `net_buffer_length`
-
-待补充
-
-类型：`int`
-
-默认值：`16384`
-
-只读变量：`true`
-
-仅全局变量：`false`
-
-### `net_read_timeout`
-
-待补充
-
-类型：`int`
-
-默认值：`60`
-
-只读变量：`false`
-
-仅全局变量：`false`
-
-### `net_write_timeout`
-
-待补充
-
-类型：`int`
-
-默认值：`60`
-
-只读变量：`false`
-
-仅全局变量：`false`
-
-### `parallel_exchange_instance_num`
-
-待补充
-
-类型：`int`
-
-默认值：`-1`
-
-只读变量：`false`
-
-仅全局变量：`false`
-
-### `parallel_fragment_exec_instance_num`
-
-待补充
-
-类型：`int`
-
-默认值：`1`
-
-只读变量：`false`
-
-仅全局变量：`false`
-
-### `parallel_pipeline_task_num`
-
-待补充
-
-类型：`int`
-
-默认值：`0`
-
-只读变量：`false`
-
-仅全局变量：`false`
-
-### `partition_pruning_expand_threshold`
-
-待补充
-
-类型：`int`
-
-默认值：`10`
-
-只读变量：`false`
-
-仅全局变量：`false`
-
-### `partitioned_hash_agg_rows_threshold`
-
-待补充
-
-类型：`int`
-
-默认值：`0`
-
-只读变量：`false`
-
-仅全局变量：`false`
-
-### `partitioned_hash_join_rows_threshold`
-
-待补充
-
-类型：`int`
-
-默认值：`0`
-
-只读变量：`false`
-
-仅全局变量：`false`
-
-### `password_history`
-
-待补充
-
-类型：`int`
-
-默认值：`0`
-
-只读变量：`false`
-
-仅全局变量：`true`
-
-### `performance_schema`
-
-待补充
-
-类型：`String`
-
-默认值：`OFF`
-
-只读变量：`true`
-
-仅全局变量：`false`
-
-### `plan_nereids_dump`
-
-待补充
-
-类型：`boolean`
-
-默认值：`false`
-
-只读变量：`false`
-
-仅全局变量：`false`
-
-### `prefer_join_method`
-
-待补充
-
-类型：`String`
-
-默认值：`broadcast`
-
-只读变量：`false`
-
-仅全局变量：`false`
-
-### `query_cache_size`
-
-待补充
-
-类型：`long`
-
-默认值：`1048576`
-
-只读变量：`false`
-
-仅全局变量：`true`
-
-### `query_cache_type`
-
-待补充
-
-类型：`int`
-
-默认值：`0`
-
-只读变量：`false`
-
-仅全局变量：`false`
-
-### `query_timeout`
-
-待补充
-
-类型：`int`
-
-默认值：`300`
-
-只读变量：`false`
-
-仅全局变量：`false`
-
-### `repeat_max_num`
-
-待补充
-
-类型：`int`
-
-默认值：`10000`
-
-只读变量：`false`
-
-仅全局变量：`false`
-
-### `resource_group`
-
-待补充
-
-类型：`String`
-
-默认值：``
-
-只读变量：`false`
-
-仅全局变量：`false`
-
-### `rewrite_count_distinct_to_bitmap_hll`
-
-待补充
-
-类型：`boolean`
-
-默认值：`true`
-
-只读变量：`false`
-
-仅全局变量：`false`
-
-### `scan_queue_mem_limit`
-
-待补充
-
-类型：`long`
-
-默认值：`107374182`
-
-只读变量：`false`
-
-仅全局变量：`false`
-
-### `send_batch_parallelism`
-
-待补充
-
-类型：`int`
-
-默认值：`1`
-
-只读变量：`false`
-
-仅全局变量：`false`
-
-### `session_context`
-
-待补充
-
-类型：`String`
-
-默认值：``
-
-只读变量：`false`
-
-仅全局变量：`false`
-
-### `show_hidden_columns`
-
-待补充
-
-类型：`boolean`
-
-默认值：`false`
-
-只读变量：`false`
-
-仅全局变量：`false`
-
-### `show_user_default_role`
-
-待补充
-
-类型：`boolean`
-
-默认值：`false`
-
-只读变量：`false`
-
-仅全局变量：`false`
-
-### `skip_delete_bitmap`
-
-待补充
-
-类型：`boolean`
-
-默认值：`false`
-
-只读变量：`false`
-
-仅全局变量：`false`
-
-### `skip_delete_predicate`
-
-待补充
-
-类型：`boolean`
-
-默认值：`false`
-
-只读变量：`false`
-
-仅全局变量：`false`
-
-### `skip_delete_sign`
-
-待补充
-
-类型：`boolean`
-
-默认值：`false`
-
-只读变量：`false`
-
-仅全局变量：`false`
-
-### `skip_storage_engine_merge`
-
-待补充
-
-类型：`boolean`
-
-默认值：`false`
-
-只读变量：`false`
-
-仅全局变量：`false`
-
-### `sql_mode`
-
-待补充
-
-类型：`long`
-
-默认值：`1`
-
-只读变量：`false`
-
-仅全局变量：`false`
-
-### `sql_quote_show_create`
-
-待补充
-
-类型：`boolean`
-
-默认值：`true`
-
-只读变量：`false`
-
-仅全局变量：`false`
-
-### `sql_safe_updates`
-
-待补充
-
-类型：`int`
-
-默认值：`0`
-
-只读变量：`false`
-
-仅全局变量：`false`
-
-### `sql_select_limit`
-
-待补充
-
-类型：`long`
-
-默认值：`9223372036854775807`
-
-只读变量：`false`
-
-仅全局变量：`false`
-
-### `storage_engine`
-
-待补充
-
-类型：`String`
-
-默认值：`olap`
-
-只读变量：`false`
-
-仅全局变量：`false`
-
-### `strict_mode`
-
-待补充
-
-类型：`boolean`
-
-默认值：`false`
-
-只读变量：`false`
-
-仅全局变量：`false`
-
-### `system_time_zone`
-
-待补充
-
-类型：`String`
-
-默认值：`Asia/Shanghai`
-
-只读变量：`true`
-
-仅全局变量：`false`
-
-### `time_zone`
-
-待补充
-
-类型：`String`
-
-默认值：`Asia/Shanghai`
-
-只读变量：`false`
-
-仅全局变量：`false`
-
-### `topn_opt_limit_threshold`
-
-待补充
-
-类型：`long`
-
-默认值：`1024`
-
-只读变量：`false`
-
-仅全局变量：`false`
-
-### `trace_nereids`
-
-待补充
-
-类型：`boolean`
-
-默认值：`false`
-
-只读变量：`false`
-
-仅全局变量：`false`
-
-### `transaction_isolation`
-
-待补充
-
-类型：`String`
-
-默认值：`REPEATABLE-READ`
-
-只读变量：`false`
-
-仅全局变量：`false`
-
-### `transaction_read_only`
-
-待补充
-
-类型：`boolean`
-
-默认值：`false`
-
-只读变量：`false`
-
-仅全局变量：`false`
-
-### `trim_tailing_spaces_for_external_table_query`
-
-待补充
-
-类型：`boolean`
-
-默认值：`false`
-
-只读变量：`false`
-
-仅全局变量：`false`
-
-### `tx_isolation`
-
-待补充
-
-类型：`String`
-
-默认值：`REPEATABLE-READ`
-
-只读变量：`false`
-
-仅全局变量：`false`
-
-### `tx_read_only`
-
-待补充
-
-类型：`boolean`
-
-默认值：`false`
-
-只读变量：`false`
-
-仅全局变量：`false`
-
-### `use_fix_replica`
-
-待补充
-
-类型：`int`
-
-默认值：`-1`
-
-只读变量：`false`
-
-仅全局变量：`false`
-
-### `use_rf_default`
-
-待补充
-
-类型：`boolean`
-
-默认值：`false`
-
-只读变量：`false`
-
-仅全局变量：`false`
-
-<<<<<<< HEAD
-### `use_v2_rollup`
-=======
-    指定block file cache在BE上的存储路径，默认 'random'，随机选择BE配置的存储路径。
-
-* `enable_inverted_index_query`
-
-    控制是否启用inverted index query，默认 true.
-
-	
-* `topn_opt_limit_threshold`
->>>>>>> 0f37f1c3
-
-待补充
-
-类型：`boolean`
-
-默认值：`false`
-
-只读变量：`false`
-
-仅全局变量：`false`
-
-### `version`
-
-待补充
-
-类型：`String`
-
-默认值：`5.7.99`
-
-只读变量：`true`
-
-仅全局变量：`false`
-
-### `version_comment`
-
-待补充
-
-类型：`String`
-
-默认值：`SelectDB Core version: 2.0.0`
-
-只读变量：`true`
-
-仅全局变量：`false`
-
-### `wait_timeout`
-
-待补充
-
-类型：`int`
-
-默认值：`28800`
-
-只读变量：`false`
-
-仅全局变量：`false`
-
-### `workload_group`
-
-待补充
-
-类型：`String`
-
-默认值：``
-
-只读变量：`false`
-
-仅全局变量：`false`
-
-
+仅全局变量：`false`
+
+
