---
{
    "title": "变量",
    "language": "zh-CN"
}
---

<!-- 
Licensed to the Apache Software Foundation (ASF) under one
or more contributor license agreements.  See the NOTICE file
distributed with this work for additional information
regarding copyright ownership.  The ASF licenses this file
to you under the Apache License, Version 2.0 (the
"License"); you may not use this file except in compliance
with the License.  You may obtain a copy of the License at

  http://www.apache.org/licenses/LICENSE-2.0

Unless required by applicable law or agreed to in writing,
software distributed under the License is distributed on an
"AS IS" BASIS, WITHOUT WARRANTIES OR CONDITIONS OF ANY
KIND, either express or implied.  See the License for the
specific language governing permissions and limitations
under the License.
-->

# 变量

本文档主要介绍当前支持的变量（variables）。

Doris 中的变量参考 MySQL 中的变量设置。但部分变量仅用于兼容一些 MySQL 客户端协议，并不产生其在 MySQL 数据库中的实际意义。

## 变量设置与查看

### 查看

可以通过 `SHOW VARIABLES [LIKE 'xxx'];` 查看所有或指定的变量。如：

```sql
SHOW VARIABLES;
SHOW VARIABLES LIKE '%time_zone%';
```

### 设置

部分变量可以设置全局生效或仅当前会话生效。

注意，在 1.1 版本之前，设置全局生效后，后续新的会话连接中会沿用设置值，但当前会话中的值不变。
而在 1.1 版本（含）之后，设置全局生效后，后续新的会话连接中会沿用设置值，当前会话中的值也会改变。

仅当前会话生效，通过 `SET var_name=xxx;` 语句来设置。如：

```sql
SET exec_mem_limit = 137438953472;
SET forward_to_master = true;
SET time_zone = "Asia/Shanghai";
```

全局生效，通过 `SET GLOBAL var_name=xxx;` 设置。如：

```sql
SET GLOBAL exec_mem_limit = 137438953472
```

> 注1：只有 ADMIN 用户可以设置变量的全局生效。

既支持当前会话生效又支持全局生效的变量包括：

- `time_zone`
- `wait_timeout`
- `sql_mode`
- `enable_profile`
- `query_timeout`
<<<<<<< HEAD
- `insert_timeout`<version since="dev"></version>
=======
- <version since="dev" type="inline">`insert_timeout`</version>
>>>>>>> 7bda49b5
- `exec_mem_limit`
- `batch_size`
- `allow_partition_column_nullable`
- `insert_visible_timeout_ms`
- `enable_fold_constant_by_be`

只支持全局生效的变量包括：

- `default_rowset_type`
- `default_password_lifetime`
- `password_history`
- `validate_password_policy`

同时，变量设置也支持常量表达式。如：

```sql
SET exec_mem_limit = 10 * 1024 * 1024 * 1024;
SET forward_to_master = concat('tr', 'u', 'e');
```

### 在查询语句中设置变量

在一些场景中，我们可能需要对某些查询有针对性的设置变量。 通过使用SET_VAR提示可以在查询中设置会话变量（在单个语句内生效）。例子：

```sql
SELECT /*+ SET_VAR(exec_mem_limit = 8589934592) */ name FROM people ORDER BY name;
SELECT /*+ SET_VAR(query_timeout = 1, enable_partition_cache=true) */ sleep(3);
```

注意注释必须以/*+ 开头，并且只能跟随在SELECT之后。

## 支持的变量

> 注：
> 
> 以下内容由 `docs/generate-config-and-variable-doc.sh` 自动生成。
> 
> 如需修改，请修改 `fe/fe-core/src/main/java/org/apache/doris/qe/SessionVariable.java` 和 `fe/fe-core/src/main/java/org/apache/doris/qe/GlobalVariable.java` 中的描述信息。

### `SQL_AUTO_IS_NULL`

待补充

类型：`boolean`

默认值：`false`

只读变量：`false`

仅全局变量：`false`

### `allow_partition_column_nullable`

待补充

类型：`boolean`

默认值：`true`

只读变量：`false`

仅全局变量：`false`

### `auto_broadcast_join_threshold`

待补充

类型：`double`

默认值：`0.8`

只读变量：`false`

仅全局变量：`false`

### `auto_increment_increment`

待补充

类型：`int`

默认值：`1`

只读变量：`false`

仅全局变量：`false`

### `autocommit`

待补充

类型：`boolean`

默认值：`true`

只读变量：`false`

仅全局变量：`false`

### `batch_size`

待补充

类型：`int`

默认值：`4064`

只读变量：`false`

仅全局变量：`false`

### `character_set_client`

待补充

类型：`String`

默认值：`utf8`

只读变量：`false`

仅全局变量：`false`

### `character_set_connection`

待补充

类型：`String`

默认值：`utf8`

只读变量：`false`

仅全局变量：`false`

### `character_set_results`

待补充

类型：`String`

默认值：`utf8`

只读变量：`false`

仅全局变量：`false`

### `character_set_server`

待补充

类型：`String`

默认值：`utf8`

只读变量：`false`

仅全局变量：`false`

### `cloud_cluster`

待补充

类型：`String`

默认值：``

只读变量：`false`

仅全局变量：`false`

### `codegen_level`

待补充

类型：`int`

默认值：`0`

只读变量：`false`

仅全局变量：`false`

### `collation_connection`

待补充

类型：`String`

默认值：`utf8_general_ci`

只读变量：`false`

仅全局变量：`false`

### `collation_database`

待补充

类型：`String`

默认值：`utf8_general_ci`

只读变量：`false`

仅全局变量：`false`

### `collation_server`

待补充

类型：`String`

默认值：`utf8_general_ci`

只读变量：`false`

仅全局变量：`false`

### `cpu_resource_limit`

待补充

类型：`int`

默认值：`-1`

只读变量：`false`

仅全局变量：`false`

### `default_order_by_limit`

待补充

类型：`long`

默认值：`-1`

只读变量：`false`

仅全局变量：`false`

### `default_password_lifetime`

待补充

类型：`int`

默认值：`0`

只读变量：`false`

仅全局变量：`true`

### `default_rowset_type`

待补充

类型：`String`

默认值：`beta`

只读变量：`false`

仅全局变量：`true`

### `default_storage_engine`

待补充

类型：`String`

默认值：`olap`

只读变量：`false`

仅全局变量：`false`

### `default_tmp_storage_engine`

待补充

类型：`String`

默认值：`olap`

只读变量：`false`

仅全局变量：`false`

### `delete_without_partition`

待补充

类型：`boolean`

默认值：`false`

只读变量：`false`

仅全局变量：`false`

### `disable_colocate_plan`

待补充

类型：`boolean`

默认值：`false`

只读变量：`false`

仅全局变量：`false`

### `disable_file_cache`

待补充

类型：`boolean`

默认值：`false`

只读变量：`false`

仅全局变量：`false`

### `disable_streaming_preaggregations`

待补充

类型：`boolean`

默认值：`false`

只读变量：`false`

仅全局变量：`false`

### `div_precision_increment`

待补充

类型：`int`

默认值：`4`

只读变量：`false`

仅全局变量：`false`

### `drop_table_if_ctas_failed`

待补充

类型：`boolean`

默认值：`true`

只读变量：`false`

仅全局变量：`false`

### `dry_run_query`

待补充

类型：`boolean`

默认值：`false`

只读变量：`false`

仅全局变量：`false`

### `dump_nereids_memo`

待补充

类型：`boolean`

默认值：`false`

只读变量：`false`

仅全局变量：`false`

### `enable_bucket_shuffle_join`

待补充

类型：`boolean`

默认值：`true`

只读变量：`false`

仅全局变量：`false`

### `enable_cbo_statistics`

待补充

类型：`boolean`

默认值：`false`

只读变量：`false`

仅全局变量：`false`

### `enable_colocate_scan`

待补充

类型：`boolean`

默认值：`false`

只读变量：`false`

仅全局变量：`false`

### `enable_common_expr_pushdown`

待补充

类型：`boolean`

默认值：`true`

只读变量：`false`

仅全局变量：`false`

### `enable_cte_materialize`

待补充

类型：`boolean`

默认值：`true`

只读变量：`false`

仅全局变量：`false`

### `enable_dphyp_optimizer`

待补充

类型：`boolean`

默认值：`false`

只读变量：`false`

仅全局变量：`false`

### `enable_dphyp_trace`

待补充

类型：`boolean`

默认值：`false`

只读变量：`false`

仅全局变量：`false`

### `enable_eliminate_sort_node`

待补充

类型：`boolean`

默认值：`true`

只读变量：`false`

仅全局变量：`false`

### `enable_exchange_node_parallel_merge`

待补充

类型：`boolean`

默认值：`false`

只读变量：`false`

仅全局变量：`false`

### `enable_fallback_to_original_planner`

待补充

类型：`boolean`

默认值：`true`

只读变量：`false`

仅全局变量：`false`

### `enable_file_cache`

是否启用file cache。该变量只有在be.conf中enable_file_cache=true时才有效，如果be.conf中enable_file_cache=false，该BE节点的file cache处于禁用状态。

类型：`boolean`

默认值：`false`

只读变量：`false`

仅全局变量：`false`

### `enable_function_pushdown`

待补充

类型：`boolean`

默认值：`true`

只读变量：`false`

仅全局变量：`false`

### `enable_insert_strict`

待补充

类型：`boolean`

默认值：`true`

只读变量：`false`

仅全局变量：`false`

### `enable_local_exchange`

待补充

类型：`boolean`

默认值：`true`

只读变量：`false`

仅全局变量：`false`

### `enable_minidump`

待补充

类型：`boolean`

默认值：`false`

只读变量：`false`

仅全局变量：`false`

### `enable_nereids_dml`

待补充

类型：`boolean`

默认值：`false`

只读变量：`false`

仅全局变量：`false`

### `enable_nereids_timeout`

待补充

类型：`boolean`

默认值：`true`

只读变量：`false`

仅全局变量：`false`

### `enable_new_shuffle_hash_method`

待补充

类型：`boolean`

默认值：`true`

只读变量：`false`

仅全局变量：`false`

### `enable_odbc_transcation`

待补充

类型：`boolean`

默认值：`false`

只读变量：`false`

仅全局变量：`false`

### `enable_orc_lazy_materialization`

控制 orc reader 是否启用延迟物化技术。默认为 true。

类型：`boolean`

默认值：`true`

只读变量：`false`

仅全局变量：`false`

### `enable_parallel_outfile`

待补充

类型：`boolean`

默认值：`false`

只读变量：`false`

仅全局变量：`false`

### `enable_parquet_lazy_materialization`

控制 parquet reader 是否启用延迟物化技术。默认为 true。

类型：`boolean`

默认值：`true`

只读变量：`false`

仅全局变量：`false`

### `enable_partition_cache`

待补充

类型：`boolean`

默认值：`false`

只读变量：`false`

仅全局变量：`false`

### `experimental_enable_pipeline_engine`

待补充

类型：`boolean`

默认值：`false`

只读变量：`false`

仅全局变量：`false`

### `enable_profile`

待补充

类型：`boolean`

默认值：`false`

只读变量：`false`

仅全局变量：`false`

### `enable_push_down_no_group_agg`

待补充

类型：`boolean`

默认值：`true`

只读变量：`false`

仅全局变量：`false`

### `enable_runtime_filter_prune`

待补充

类型：`boolean`

默认值：`false`

只读变量：`false`

仅全局变量：`false`

### `enable_scan_node_run_serial`

是否开启ScanNode串行读，以避免limit较小的情况下的读放大，可以提高查询的并发能力

类型：`boolean`

默认值：`false`

只读变量：`false`

仅全局变量：`false`

### `enable_share_hash_table_for_broadcast_join`

待补充

类型：`boolean`

默认值：`true`

只读变量：`false`

仅全局变量：`false`

### `enable_single_distinct_column_opt`

待补充

类型：`boolean`

默认值：`false`

只读变量：`false`

仅全局变量：`false`

### `experimental_enable_single_replica_insert`

待补充

类型：`boolean`

默认值：`false`

只读变量：`false`

仅全局变量：`false`

### `enable_spilling`

待补充

类型：`boolean`

默认值：`false`

只读变量：`false`

仅全局变量：`false`

### `enable_sql_cache`

待补充

类型：`boolean`

默认值：`false`

只读变量：`false`

仅全局变量：`false`

### `enable_two_phase_read_opt`

待补充

类型：`boolean`

默认值：`true`

只读变量：`false`

仅全局变量：`false`

### `enable_unicode_name_support`

待补充

类型：`boolean`

默认值：`false`

只读变量：`false`

仅全局变量：`false`

### `enable_unified_load`

待补充

类型：`boolean`

默认值：`false`

只读变量：`false`

仅全局变量：`false`

### `enable_vectorized_engine`

待补充

类型：`boolean`

默认值：`true`

只读变量：`false`

仅全局变量：`false`

### `event_scheduler`

待补充

类型：`String`

默认值：`OFF`

只读变量：`false`

仅全局变量：`false`

### `exec_mem_limit`

待补充

类型：`long`

默认值：`2147483648`

只读变量：`false`

仅全局变量：`false`

### `external_agg_bytes_threshold`

待补充

类型：`long`

默认值：`0`

只读变量：`false`

仅全局变量：`false`

### `external_agg_partition_bits`

待补充

类型：`int`

默认值：`8`

只读变量：`false`

仅全局变量：`false`

### `external_sort_bytes_threshold`

待补充

类型：`long`

默认值：`0`

只读变量：`false`

仅全局变量：`false`

### `extract_wide_range_expr`

待补充

类型：`boolean`

默认值：`true`

只读变量：`false`

仅全局变量：`false`

### `file_cache_base_path`

指定block file cache在BE上的存储路径，默认 'random'，随机选择BE配置的存储路径。

类型：`String`

默认值：`random`

只读变量：`false`

仅全局变量：`false`

### `file_split_size`

待补充

类型：`long`

默认值：`0`

只读变量：`false`

仅全局变量：`false`

### `forbid_unknown_col_stats`

待补充

类型：`boolean`

默认值：`false`

只读变量：`false`

仅全局变量：`false`

### `forward_to_master`

待补充

类型：`boolean`

默认值：`true`

只读变量：`false`

仅全局变量：`false`

### `fragment_transmission_compression_codec`

待补充

类型：`String`

默认值：`lz4`

只读变量：`false`

仅全局变量：`false`

### `group_by_and_having_use_alias_first`

待补充

类型：`boolean`

默认值：`false`

只读变量：`false`

仅全局变量：`false`

### `group_concat_max_len`

待补充

类型：`long`

默认值：`2147483646`

只读变量：`false`

仅全局变量：`false`

### `init_connect`

待补充

类型：`String`

默认值：``

只读变量：`false`

仅全局变量：`true`

### `inline_cte_referenced_threshold`

待补充

类型：`int`

默认值：`1`

只读变量：`false`

仅全局变量：`false`

<<<<<<< HEAD
### `insert_timeout`
=======
  控制是否启用 [Colocation Join](../query-acceleration/join-optimization/colocation-join.md) 功能。默认为 false，表示启用该功能。true 表示禁用该功能。当该功能被禁用后，查询规划将不会尝试执行 Colocation Join。
>>>>>>> 7bda49b5

待补充

<<<<<<< HEAD
类型：`int`
=======
  控制是否启用 [Bucket Shuffle Join](../query-acceleration/join-optimization/bucket-shuffle-join.md) 功能。默认为 true，表示启用该功能。false 表示禁用该功能。当该功能被禁用后，查询规划将不会尝试执行 Bucket Shuffle Join。
>>>>>>> 7bda49b5

默认值：`14400`

只读变量：`false`

仅全局变量：`false`

### `insert_visible_timeout_ms`

待补充

类型：`long`

默认值：`10000`

只读变量：`false`

仅全局变量：`false`

### `interactive_timeout`

待补充

类型：`int`

默认值：`3600`

<<<<<<< HEAD
只读变量：`false`
=======
  需要注意的是，这个值可能有几 MB 的浮动。

- `forward_to_master`
>>>>>>> 7bda49b5

仅全局变量：`false`

### `internal_session`

待补充

类型：`boolean`

默认值：`false`

只读变量：`false`

仅全局变量：`false`

### `language`

待补充

类型：`String`

默认值：`/selectdb_cloud/share/english/`

只读变量：`true`

仅全局变量：`false`

### `license`

待补充

类型：`String`

默认值：`Apache License, Version 2.0`

只读变量：`true`

仅全局变量：`false`

### `lower_case_table_names`

待补充

类型：`int`

默认值：`0`

只读变量：`true`

仅全局变量：`false`

### `max_allowed_packet`

待补充

类型：`int`

默认值：`1048576`

只读变量：`false`

仅全局变量：`false`

### `max_execution_time`

待补充

类型：`int`

默认值：`-1`

只读变量：`false`

仅全局变量：`false`

### `max_filter_ratio`

待补充

类型：`double`

默认值：`0.0`

只读变量：`false`

仅全局变量：`false`

### `max_pushdown_conditions_per_column`

待补充

类型：`int`

默认值：`-1`

只读变量：`false`

仅全局变量：`false`

### `max_scan_key_num`

待补充

类型：`int`

默认值：`-1`

只读变量：`false`

仅全局变量：`false`

### `max_table_count_use_cascades_join_reorder`

待补充

类型：`int`

默认值：`10`

只读变量：`false`

仅全局变量：`false`

<<<<<<< HEAD
### `memo_max_group_expression_size`
=======
  用于设置查询超时。该变量会作用于当前连接中所有的查询语句，对于 INSERT 语句推荐使用insert_timeout。默认为 5 分钟，单位为秒。

- `insert_timeout`
  <version since="dev"></version>用于设置针对 INSERT 语句的超时。该变量仅作用于 INSERT 语句，建议在 INSERT 行为易持续较长时间的场景下设置。默认为 4 小时，单位为秒。由于旧版本用户会通过延长 query_timeout 来防止 INSERT 语句超时，insert_timeout 在 query_timeout 大于自身的情况下将会失效, 以兼容旧版本用户的习惯。
>>>>>>> 7bda49b5

待补充

类型：`int`

默认值：`40000`

只读变量：`false`

仅全局变量：`false`

### `nereids_trace_event_mode`

待补充

类型：`String`

默认值：`all`

只读变量：`false`

仅全局变量：`false`

### `net_buffer_length`

待补充

类型：`int`

默认值：`16384`

只读变量：`true`

仅全局变量：`false`

### `net_read_timeout`

待补充

类型：`int`

默认值：`60`

只读变量：`false`

仅全局变量：`false`

### `net_write_timeout`

待补充

类型：`int`

默认值：`60`

只读变量：`false`

仅全局变量：`false`

### `parallel_exchange_instance_num`

待补充

类型：`int`

默认值：`-1`

只读变量：`false`

仅全局变量：`false`

### `parallel_fragment_exec_instance_num`

待补充

类型：`int`

默认值：`1`

只读变量：`false`

仅全局变量：`false`

### `partition_pruning_expand_threshold`

待补充

类型：`int`

默认值：`10`

只读变量：`false`

仅全局变量：`false`

### `partitioned_hash_agg_rows_threshold`

待补充

<<<<<<< HEAD
类型：`int`

默认值：`0`

只读变量：`false`

仅全局变量：`false`

### `partitioned_hash_join_rows_threshold`

待补充

类型：`int`

默认值：`0`

只读变量：`false`

仅全局变量：`false`

### `password_history`

待补充

类型：`int`

默认值：`0`

只读变量：`false`

仅全局变量：`true`

### `performance_schema`

待补充

类型：`String`

默认值：`OFF`

只读变量：`true`

仅全局变量：`false`

### `plan_nereids_dump`

待补充

类型：`boolean`

默认值：`false`

只读变量：`false`

仅全局变量：`false`

### `prefer_join_method`

待补充

类型：`String`

默认值：`broadcast`

只读变量：`false`

仅全局变量：`false`

### `query_cache_size`

待补充

类型：`long`

默认值：`1048576`

只读变量：`false`

仅全局变量：`true`

### `query_cache_type`

待补充

类型：`int`

默认值：`0`

只读变量：`false`

仅全局变量：`false`

### `query_timeout`

待补充

类型：`int`

默认值：`1800`

只读变量：`false`

仅全局变量：`false`

### `repeat_max_num`

待补充

类型：`int`

默认值：`10000`

只读变量：`false`

仅全局变量：`false`

### `resource_group`

待补充

类型：`String`

默认值：``

只读变量：`false`

仅全局变量：`false`

### `rewrite_count_distinct_to_bitmap_hll`

待补充

类型：`boolean`

默认值：`true`

只读变量：`false`

仅全局变量：`false`

### `scan_queue_mem_limit`

待补充

类型：`long`

默认值：`107374182`

只读变量：`false`

仅全局变量：`false`

### `send_batch_parallelism`

待补充

类型：`int`

默认值：`1`

只读变量：`false`

仅全局变量：`false`

### `session_context`

待补充

类型：`String`

默认值：``

只读变量：`false`

仅全局变量：`false`

### `show_hidden_columns`

待补充

类型：`boolean`

默认值：`false`

只读变量：`false`

仅全局变量：`false`

### `show_user_default_role`

待补充

类型：`boolean`

默认值：`false`

只读变量：`false`

仅全局变量：`false`

### `skip_delete_bitmap`

待补充

类型：`boolean`

默认值：`false`

只读变量：`false`

仅全局变量：`false`

### `skip_delete_predicate`

待补充

类型：`boolean`

默认值：`false`

只读变量：`false`

仅全局变量：`false`

### `skip_delete_sign`

待补充

类型：`boolean`

默认值：`false`

只读变量：`false`

仅全局变量：`false`

### `skip_storage_engine_merge`

待补充

类型：`boolean`

默认值：`false`

只读变量：`false`

仅全局变量：`false`

### `sql_mode`

待补充

类型：`long`

默认值：`1`

只读变量：`false`

仅全局变量：`false`

### `sql_quote_show_create`

待补充

类型：`boolean`

默认值：`true`

只读变量：`false`

仅全局变量：`false`

### `sql_safe_updates`

待补充

类型：`int`

默认值：`0`

只读变量：`false`

仅全局变量：`false`

### `sql_select_limit`

待补充

类型：`long`

默认值：`9223372036854775807`

只读变量：`false`

仅全局变量：`false`

### `storage_engine`

待补充

类型：`String`

默认值：`olap`

只读变量：`false`

仅全局变量：`false`

### `strict_mode`

待补充

类型：`boolean`

默认值：`false`

只读变量：`false`

仅全局变量：`false`

### `system_time_zone`

待补充

类型：`String`

默认值：`Asia/Shanghai`

只读变量：`true`

仅全局变量：`false`

### `time_zone`

待补充

类型：`String`

默认值：`Asia/Shanghai`

只读变量：`false`

仅全局变量：`false`

### `topn_opt_limit_threshold`

待补充

类型：`long`

默认值：`1024`

只读变量：`false`

仅全局变量：`false`

### `trace_nereids`

待补充

类型：`boolean`

默认值：`false`

只读变量：`false`

仅全局变量：`false`

### `transaction_isolation`

待补充

类型：`String`

默认值：`REPEATABLE-READ`

只读变量：`false`

仅全局变量：`false`

### `transaction_read_only`

待补充

类型：`boolean`

默认值：`false`

只读变量：`false`

仅全局变量：`false`

### `trim_tailing_spaces_for_external_table_query`

待补充

类型：`boolean`

默认值：`false`

只读变量：`false`

仅全局变量：`false`

### `tx_isolation`

待补充

类型：`String`

默认值：`REPEATABLE-READ`

只读变量：`false`

仅全局变量：`false`

### `tx_read_only`

待补充

类型：`boolean`

默认值：`false`

只读变量：`false`

仅全局变量：`false`

### `use_fix_replica`

待补充

类型：`int`

默认值：`-1`

只读变量：`false`

仅全局变量：`false`

### `use_rf_default`

待补充

类型：`boolean`

默认值：`false`

只读变量：`false`

仅全局变量：`false`

### `use_v2_rollup`

待补充

类型：`boolean`

默认值：`false`

只读变量：`false`

仅全局变量：`false`

### `version`

待补充

类型：`String`

默认值：`5.7.99`

只读变量：`true`

仅全局变量：`false`

### `version_comment`

待补充

类型：`String`

默认值：`SelectDB Core version: 2.0.0`

只读变量：`true`

仅全局变量：`false`

### `wait_timeout`

待补充
=======
  用于控制常量折叠的计算方式。默认是 `false`，即在 `FE` 进行计算；若设置为 `true`，则通过 `RPC` 请求经 `BE` 计算。

- `cpu_resource_limit`

  用于限制一个查询的资源开销。这是一个实验性质的功能。目前的实现是限制一个查询在单个节点上的scan线程数量。限制了scan线程数，从底层返回的数据速度变慢，从而限制了查询整体的计算资源开销。假设设置为 2，则一个查询在单节点上最多使用2个scan线程。

  该参数会覆盖 `parallel_fragment_exec_instance_num` 的效果。即假设 `parallel_fragment_exec_instance_num` 设置为4，而该参数设置为2。则单个节点上的4个执行实例会共享最多2个扫描线程。

  该参数会被 user property 中的 `cpu_resource_limit` 配置覆盖。

  默认 -1，即不限制。

- `disable_join_reorder`

  用于关闭所有系统自动的 join reorder 算法。取值有两种：true 和 false。默认行况下关闭，也就是采用系统自动的 join reorder 算法。设置为 true 后，系统会关闭所有自动排序的算法，采用 SQL 原始的表顺序，执行 join

- `return_object_data_as_binary` 用于标识是否在select 结果中返回bitmap/hll 结果。在 select into outfile 语句中，如果导出文件格式为csv 则会将 bimap/hll 数据进行base64编码，如果是parquet 文件格式 将会把数据作为byte array 存储。下面将展示 Java 的例子，更多的示例可查看[samples](https://github.com/apache/doris/tree/master/samples/read_bitmap).

```java
try (Connection conn = DriverManager.getConnection("jdbc:mysql://127.0.0.1:9030/test?user=root");
             Statement stmt = conn.createStatement()
) {
    stmt.execute("set return_object_data_as_binary=true"); // IMPORTANT!!!
    ResultSet rs = stmt.executeQuery("select uids from t_bitmap");
    while(rs.next()){
        byte[] bytes = rs.getBytes(1);
        RoaringBitmap bitmap32 = new RoaringBitmap();
        switch(bytes[0]) {
            case 0: // for empty bitmap
                break;
            case 1: // for only 1 element in bitmap32
                bitmap32.add(ByteBuffer.wrap(bytes,1,bytes.length-1)
                        .order(ByteOrder.LITTLE_ENDIAN)
                        .getInt());
                break;
            case 2: // for more than 1 elements in bitmap32
                bitmap32.deserialize(ByteBuffer.wrap(bytes,1,bytes.length-1));
                break;
            // for more details, see https://github.com/apache/doris/tree/master/samples/read_bitmap
        }
    }
}
```

- `block_encryption_mode` 可以通过block_encryption_mode参数，控制块加密模式，默认值为：空。当使用AES算法加密时相当于`AES_128_ECB`, 当时用SM3算法加密时相当于`SM3_128_ECB` 可选值：

```text
  AES_128_ECB,
  AES_192_ECB,
  AES_256_ECB,
  AES_128_CBC,
  AES_192_CBC,
  AES_256_CBC,
  AES_128_CFB,
  AES_192_CFB,
  AES_256_CFB,
  AES_128_CFB1,
  AES_192_CFB1,
  AES_256_CFB1,
  AES_128_CFB8,
  AES_192_CFB8,
  AES_256_CFB8,
  AES_128_CFB128,
  AES_192_CFB128,
  AES_256_CFB128,
  AES_128_CTR,
  AES_192_CTR,
  AES_256_CTR,
  AES_128_OFB,
  AES_192_OFB,
  AES_256_OFB,
  SM4_128_ECB,
  SM4_128_CBC,
  SM4_128_CFB128,
  SM4_128_OFB,
  SM4_128_CTR,
```
>>>>>>> 7bda49b5

类型：`int`

<<<<<<< HEAD
默认值：`28800`
=======
    用于控制是否进行谓词推导。取值有两种：true 和 false。默认情况下关闭，系统不在进行谓词推导，采用原始的谓词进行相关操作。设置为 true 后，进行谓词扩展。
>>>>>>> 7bda49b5

只读变量：`false`

<<<<<<< HEAD
仅全局变量：`false`

### `workload_group`
=======
    用于控制查询Hive外表时是否过滤掉字段末尾的空格。默认为false。

* `skip_storage_engine_merge`

    用于调试目的。在向量化执行引擎中，当发现读取Aggregate Key模型或者Unique Key模型的数据结果有问题的时候，把此变量的值设置为`true`，将会把Aggregate Key模型或者Unique Key模型的数据当成Duplicate Key模型读取。
>>>>>>> 7bda49b5

待补充

类型：`String`

<<<<<<< HEAD
默认值：``
=======
* `skip_delete_bitmap`

    用于调试目的。在Unique Key MoW表中，当发现读取表的数据结果有误的时候，把此变量的值设置为`true`，将会把被delete bitmap标记删除的数据当成正常数据读取。

* `default_password_lifetime`
>>>>>>> 7bda49b5

只读变量：`false`

仅全局变量：`false`


<<<<<<< HEAD
=======
	密码强度校验策略。默认为 `NONE` 或 `0`，即不做校验。可以设置为 `STRONG` 或 `2`。当设置为 `STRONG` 或 `2` 时，通过 `ALTER USER` 或 `SET PASSWORD` 命令设置密码时，密码必须包含“大写字母”，“小写字母”，“数字”和“特殊字符”中的3项，并且长度必须大于等于8。特殊字符包括：`~!@#$%^&*()_+|<>,.?/:;'[]{}"`。

* `group_concat_max_len`

    为了兼容某些BI工具能正确获取和设置该变量，变量值实际并没有作用。

* `rewrite_or_to_in_predicate_threshold`

    默认的改写OR to IN的OR数量阈值。默认值为2，即表示有2个OR的时候，如果可以合并，则会改写成IN。

*   `group_by_and_having_use_alias_first`

    指定group by和having语句是否优先使用列的别名，而非从From语句里寻找列的名字。默认为false。

* `enable_file_cache`

    控制是否启用block file cache，默认 false。该变量只有在be.conf中enable_file_cache=true时才有效，如果be.conf中enable_file_cache=false，该BE节点的block file cache处于禁用状态。

* `file_cache_base_path`

    指定block file cache在BE上的存储路径，默认 'random'，随机选择BE配置的存储路径。
	
* `topn_opt_limit_threshold`

    设置topn优化的limit阈值 (例如：SELECT * FROM t ORDER BY k LIMIT n). 如果limit的n小于等于阈值，topn相关优化（动态过滤下推、两阶段获取结果、按key的顺序读数据）会自动启用，否则会禁用。默认值是1024。

* `drop_table_if_ctas_failed`

    控制create table as select在写入发生错误时是否删除已创建的表，默认为true。

* `show_user_default_role`

    <version since="dev"></version>

    控制是否在 `show roles` 的结果里显示每个用户隐式对应的角色。默认为 false。

* `use_fix_replica`

    <version since="1.2.0"></version>

    使用固定的replica进行查询，该值表示固定使用第几小的replica，默认为-1表示不启用。

* `dry_run_query`

    <version since="dev"></version>

    如果设置为true，对于查询请求，将不再返回实际结果集，而仅返回行数。默认为 false。

    该参数可以用于测试返回大量数据集时，规避结果集传输的耗时，重点关注底层查询执行的耗时。

    ```
    mysql> select * from bigtable;
    +--------------+
    | ReturnedRows |
    +--------------+
    | 10000000     |
    +--------------+
    ```
  
* `enable_parquet_lazy_materialization`

  控制 parquet reader 是否启用延迟物化技术。默认为 true。

* `enable_orc_lazy_materialization`

  控制 orc reader 是否启用延迟物化技术。默认为 true。

* `enable_strong_consistency_read`

  用以开启强一致读。Doris 默认支持同一个会话内的强一致性，即同一个会话内对数据的变更操作是实时可见的。如需要会话间的强一致读，则需将此变量设置为true。

***

#### 关于语句执行超时控制的补充说明

* 控制手段

    目前doris支持通过`variable`和`user property`两种体系来进行超时控制。其中均包含`qeury_timeout`和`insert_timeout`。

* 优先次序

    超时生效的优先级次序是：`session variable` > `user property` > `global variable` > `default value`

    较高优先级的变量未设置时，会自动采用下一个优先级的数值。

* 相关语义

    `query_timeout`用于控制所有语句的超时，`insert_timeout`特定用于控制 INSERT 语句的超时，在执行 INSERT 语句时，超时时间会取
    
    `query_timeout`和`insert_timeout`中的最大值。

    `user property`中的`query_timeout`和`insert_timeout`只能由 ADMIN 用户对目标用户予以指定，其语义在于改变被指定用户的默认超时时间，
    
    并且不具备`quota`语义。

* 注意事项

    `user property`设置的超时时间需要客户端重连后触发。
>>>>>>> 7bda49b5
<|MERGE_RESOLUTION|>--- conflicted
+++ resolved
@@ -1,6 +1,6 @@
 ---
 {
-    "title": "变量",
+    "title": "������",
     "language": "zh-CN"
 }
 ---
@@ -24,31 +24,31 @@
 under the License.
 -->
 
-# 变量
-
-本文档主要介绍当前支持的变量（variables）。
-
-Doris 中的变量参考 MySQL 中的变量设置。但部分变量仅用于兼容一些 MySQL 客户端协议，并不产生其在 MySQL 数据库中的实际意义。
-
-## 变量设置与查看
-
-### 查看
-
-可以通过 `SHOW VARIABLES [LIKE 'xxx'];` 查看所有或指定的变量。如：
+# ������
+
+���������������������������������������������variables������
+
+Doris ������������������ MySQL ��������������������������������������������������������� MySQL ������������������������������������ MySQL ������������������������������
+
+## ���������������������
+
+### ������
+
+������������ `SHOW VARIABLES [LIKE 'xxx'];` ���������������������������������������
 
 ```sql
 SHOW VARIABLES;
 SHOW VARIABLES LIKE '%time_zone%';
 ```
 
-### 设置
-
-部分变量可以设置全局生效或仅当前会话生效。
-
-注意，在 1.1 版本之前，设置全局生效后，后续新的会话连接中会沿用设置值，但当前会话中的值不变。
-而在 1.1 版本（含）之后，设置全局生效后，后续新的会话连接中会沿用设置值，当前会话中的值也会改变。
-
-仅当前会话生效，通过 `SET var_name=xxx;` 语句来设置。如：
+### ������
+
+���������������������������������������������������������������
+
+������������ 1.1 ������������������������������������������������������������������������������������������������������������������������
+������ 1.1 ������������������������������������������������������������������������������������������������������������������������������������
+
+������������������������������ `SET var_name=xxx;` ������������������������
 
 ```sql
 SET exec_mem_limit = 137438953472;
@@ -56,64 +56,60 @@
 SET time_zone = "Asia/Shanghai";
 ```
 
-全局生效，通过 `SET GLOBAL var_name=xxx;` 设置。如：
+��������������������� `SET GLOBAL var_name=xxx;` ���������������
 
 ```sql
 SET GLOBAL exec_mem_limit = 137438953472
 ```
 
-> 注1：只有 ADMIN 用户可以设置变量的全局生效。
-
-既支持当前会话生效又支持全局生效的变量包括：
+> ���1��������� ADMIN ������������������������������������������
+
+������������������������������������������������������������������
 
 - `time_zone`
 - `wait_timeout`
 - `sql_mode`
 - `enable_profile`
 - `query_timeout`
-<<<<<<< HEAD
 - `insert_timeout`<version since="dev"></version>
-=======
-- <version since="dev" type="inline">`insert_timeout`</version>
->>>>>>> 7bda49b5
 - `exec_mem_limit`
 - `batch_size`
 - `allow_partition_column_nullable`
 - `insert_visible_timeout_ms`
 - `enable_fold_constant_by_be`
 
-只支持全局生效的变量包括：
+���������������������������������������
 
 - `default_rowset_type`
 - `default_password_lifetime`
 - `password_history`
 - `validate_password_policy`
 
-同时，变量设置也支持常量表达式。如：
+������������������������������������������������������
 
 ```sql
 SET exec_mem_limit = 10 * 1024 * 1024 * 1024;
 SET forward_to_master = concat('tr', 'u', 'e');
 ```
 
-### 在查询语句中设置变量
-
-在一些场景中，我们可能需要对某些查询有针对性的设置变量。 通过使用SET_VAR提示可以在查询中设置会话变量（在单个语句内生效）。例子：
+### ������������������������������
+
+������������������������������������������������������������������������������������ ������������SET_VAR������������������������������������������������������������������������������������
 
 ```sql
 SELECT /*+ SET_VAR(exec_mem_limit = 8589934592) */ name FROM people ORDER BY name;
 SELECT /*+ SET_VAR(query_timeout = 1, enable_partition_cache=true) */ sleep(3);
 ```
 
-注意注释必须以/*+ 开头，并且只能跟随在SELECT之后。
-
-## 支持的变量
-
-> 注：
+���������������������/*+ ������������������������������SELECT���������
+
+## ���������������
+
+> ������
 > 
-> 以下内容由 `docs/generate-config-and-variable-doc.sh` 自动生成。
+> ��������������� `docs/generate-config-and-variable-doc.sh` ���������������
 > 
-> 如需修改，请修改 `fe/fe-core/src/main/java/org/apache/doris/qe/SessionVariable.java` 和 `fe/fe-core/src/main/java/org/apache/doris/qe/GlobalVariable.java` 中的描述信息。
+> ������������������������ `fe/fe-core/src/main/java/org/apache/doris/qe/SessionVariable.java` ��� `fe/fe-core/src/main/java/org/apache/doris/qe/GlobalVariable.java` ���������������������
 
 ### `SQL_AUTO_IS_NULL`
 
@@ -463,6 +459,18 @@
 
 仅全局变量：`false`
 
+### `experimental_enable_agg_state`
+
+待补充
+
+类型：`boolean`
+
+默认值：`false`
+
+只读变量：`false`
+
+仅全局变量：`false`
+
 ### `enable_bucket_shuffle_join`
 
 待补充
@@ -595,6 +603,18 @@
 
 仅全局变量：`false`
 
+### `enable_fold_nondeterministic_fn`
+
+待补充
+
+类型：`boolean`
+
+默认值：`true`
+
+只读变量：`false`
+
+仅全局变量：`false`
+
 ### `enable_function_pushdown`
 
 待补充
@@ -643,6 +663,18 @@
 
 仅全局变量：`false`
 
+### `enable_multi_cluster_sync_load`
+
+待补充
+
+类型：`boolean`
+
+默认值：`false`
+
+只读变量：`false`
+
+仅全局变量：`false`
+
 ### `enable_nereids_dml`
 
 待补充
@@ -739,18 +771,6 @@
 
 仅全局变量：`false`
 
-### `experimental_enable_pipeline_engine`
-
-待补充
-
-类型：`boolean`
-
-默认值：`false`
-
-只读变量：`false`
-
-仅全局变量：`false`
-
 ### `enable_profile`
 
 待补充
@@ -859,6 +879,18 @@
 
 仅全局变量：`false`
 
+### `enable_strong_consistency_read`
+
+用以开启强一致读。Doris 默认支持同一个会话内的强一致性，即同一个会话内对数据的变更操作是实时可见的。如需要会话间的强一致读，则需将此变量设置为true。
+
+类型：`boolean`
+
+默认值：`false`
+
+只读变量：`false`
+
+仅全局变量：`false`
+
 ### `enable_two_phase_read_opt`
 
 待补充
@@ -967,6 +999,18 @@
 
 仅全局变量：`false`
 
+### `external_table_analyze_part_num`
+
+收集外表统计信息行数时选取的采样分区数，默认-1表示全部分区
+
+类型：`int`
+
+默认值：`-1`
+
+只读变量：`false`
+
+仅全局变量：`false`
+
 ### `extract_wide_range_expr`
 
 待补充
@@ -1063,6 +1107,18 @@
 
 仅全局变量：`false`
 
+### `ignore_column_with_complex_type`
+
+待补充
+
+类型：`boolean`
+
+默认值：`false`
+
+只读变量：`false`
+
+仅全局变量：`false`
+
 ### `init_connect`
 
 待补充
@@ -1087,19 +1143,11 @@
 
 仅全局变量：`false`
 
-<<<<<<< HEAD
 ### `insert_timeout`
-=======
-  控制是否启用 [Colocation Join](../query-acceleration/join-optimization/colocation-join.md) 功能。默认为 false，表示启用该功能。true 表示禁用该功能。当该功能被禁用后，查询规划将不会尝试执行 Colocation Join。
->>>>>>> 7bda49b5
-
-待补充
-
-<<<<<<< HEAD
-类型：`int`
-=======
-  控制是否启用 [Bucket Shuffle Join](../query-acceleration/join-optimization/bucket-shuffle-join.md) 功能。默认为 true，表示启用该功能。false 表示禁用该功能。当该功能被禁用后，查询规划将不会尝试执行 Bucket Shuffle Join。
->>>>>>> 7bda49b5
+
+待补充
+
+类型：`int`
 
 默认值：`14400`
 
@@ -1127,13 +1175,7 @@
 
 默认值：`3600`
 
-<<<<<<< HEAD
-只读变量：`false`
-=======
-  需要注意的是，这个值可能有几 MB 的浮动。
-
-- `forward_to_master`
->>>>>>> 7bda49b5
+只读变量：`false`
 
 仅全局变量：`false`
 
@@ -1257,20 +1299,13 @@
 
 仅全局变量：`false`
 
-<<<<<<< HEAD
 ### `memo_max_group_expression_size`
-=======
-  用于设置查询超时。该变量会作用于当前连接中所有的查询语句，对于 INSERT 语句推荐使用insert_timeout。默认为 5 分钟，单位为秒。
-
-- `insert_timeout`
-  <version since="dev"></version>用于设置针对 INSERT 语句的超时。该变量仅作用于 INSERT 语句，建议在 INSERT 行为易持续较长时间的场景下设置。默认为 4 小时，单位为秒。由于旧版本用户会通过延长 query_timeout 来防止 INSERT 语句超时，insert_timeout 在 query_timeout 大于自身的情况下将会失效, 以兼容旧版本用户的习惯。
->>>>>>> 7bda49b5
-
-待补充
-
-类型：`int`
-
-默认值：`40000`
+
+待补充
+
+类型：`int`
+
+默认值：`10000`
 
 只读变量：`false`
 
@@ -1348,6 +1383,18 @@
 
 仅全局变量：`false`
 
+### `parallel_pipeline_task_num`
+
+待补充
+
+类型：`int`
+
+默认值：`0`
+
+只读变量：`false`
+
+仅全局变量：`false`
+
 ### `partition_pruning_expand_threshold`
 
 待补充
@@ -1364,7 +1411,6 @@
 
 待补充
 
-<<<<<<< HEAD
 类型：`int`
 
 默认值：`0`
@@ -1463,7 +1509,7 @@
 
 类型：`int`
 
-默认值：`1800`
+默认值：`300`
 
 只读变量：`false`
 
@@ -1856,225 +1902,25 @@
 ### `wait_timeout`
 
 待补充
-=======
-  用于控制常量折叠的计算方式。默认是 `false`，即在 `FE` 进行计算；若设置为 `true`，则通过 `RPC` 请求经 `BE` 计算。
-
-- `cpu_resource_limit`
-
-  用于限制一个查询的资源开销。这是一个实验性质的功能。目前的实现是限制一个查询在单个节点上的scan线程数量。限制了scan线程数，从底层返回的数据速度变慢，从而限制了查询整体的计算资源开销。假设设置为 2，则一个查询在单节点上最多使用2个scan线程。
-
-  该参数会覆盖 `parallel_fragment_exec_instance_num` 的效果。即假设 `parallel_fragment_exec_instance_num` 设置为4，而该参数设置为2。则单个节点上的4个执行实例会共享最多2个扫描线程。
-
-  该参数会被 user property 中的 `cpu_resource_limit` 配置覆盖。
-
-  默认 -1，即不限制。
-
-- `disable_join_reorder`
-
-  用于关闭所有系统自动的 join reorder 算法。取值有两种：true 和 false。默认行况下关闭，也就是采用系统自动的 join reorder 算法。设置为 true 后，系统会关闭所有自动排序的算法，采用 SQL 原始的表顺序，执行 join
-
-- `return_object_data_as_binary` 用于标识是否在select 结果中返回bitmap/hll 结果。在 select into outfile 语句中，如果导出文件格式为csv 则会将 bimap/hll 数据进行base64编码，如果是parquet 文件格式 将会把数据作为byte array 存储。下面将展示 Java 的例子，更多的示例可查看[samples](https://github.com/apache/doris/tree/master/samples/read_bitmap).
-
-```java
-try (Connection conn = DriverManager.getConnection("jdbc:mysql://127.0.0.1:9030/test?user=root");
-             Statement stmt = conn.createStatement()
-) {
-    stmt.execute("set return_object_data_as_binary=true"); // IMPORTANT!!!
-    ResultSet rs = stmt.executeQuery("select uids from t_bitmap");
-    while(rs.next()){
-        byte[] bytes = rs.getBytes(1);
-        RoaringBitmap bitmap32 = new RoaringBitmap();
-        switch(bytes[0]) {
-            case 0: // for empty bitmap
-                break;
-            case 1: // for only 1 element in bitmap32
-                bitmap32.add(ByteBuffer.wrap(bytes,1,bytes.length-1)
-                        .order(ByteOrder.LITTLE_ENDIAN)
-                        .getInt());
-                break;
-            case 2: // for more than 1 elements in bitmap32
-                bitmap32.deserialize(ByteBuffer.wrap(bytes,1,bytes.length-1));
-                break;
-            // for more details, see https://github.com/apache/doris/tree/master/samples/read_bitmap
-        }
-    }
-}
-```
-
-- `block_encryption_mode` 可以通过block_encryption_mode参数，控制块加密模式，默认值为：空。当使用AES算法加密时相当于`AES_128_ECB`, 当时用SM3算法加密时相当于`SM3_128_ECB` 可选值：
-
-```text
-  AES_128_ECB,
-  AES_192_ECB,
-  AES_256_ECB,
-  AES_128_CBC,
-  AES_192_CBC,
-  AES_256_CBC,
-  AES_128_CFB,
-  AES_192_CFB,
-  AES_256_CFB,
-  AES_128_CFB1,
-  AES_192_CFB1,
-  AES_256_CFB1,
-  AES_128_CFB8,
-  AES_192_CFB8,
-  AES_256_CFB8,
-  AES_128_CFB128,
-  AES_192_CFB128,
-  AES_256_CFB128,
-  AES_128_CTR,
-  AES_192_CTR,
-  AES_256_CTR,
-  AES_128_OFB,
-  AES_192_OFB,
-  AES_256_OFB,
-  SM4_128_ECB,
-  SM4_128_CBC,
-  SM4_128_CFB128,
-  SM4_128_OFB,
-  SM4_128_CTR,
-```
->>>>>>> 7bda49b5
-
-类型：`int`
-
-<<<<<<< HEAD
+
+类型：`int`
+
 默认值：`28800`
-=======
-    用于控制是否进行谓词推导。取值有两种：true 和 false。默认情况下关闭，系统不在进行谓词推导，采用原始的谓词进行相关操作。设置为 true 后，进行谓词扩展。
->>>>>>> 7bda49b5
-
-只读变量：`false`
-
-<<<<<<< HEAD
+
+只读变量：`false`
+
 仅全局变量：`false`
 
 ### `workload_group`
-=======
-    用于控制查询Hive外表时是否过滤掉字段末尾的空格。默认为false。
-
-* `skip_storage_engine_merge`
-
-    用于调试目的。在向量化执行引擎中，当发现读取Aggregate Key模型或者Unique Key模型的数据结果有问题的时候，把此变量的值设置为`true`，将会把Aggregate Key模型或者Unique Key模型的数据当成Duplicate Key模型读取。
->>>>>>> 7bda49b5
-
-待补充
-
-类型：`String`
-
-<<<<<<< HEAD
+
+待补充
+
+类型：`String`
+
 默认值：``
-=======
-* `skip_delete_bitmap`
-
-    用于调试目的。在Unique Key MoW表中，当发现读取表的数据结果有误的时候，把此变量的值设置为`true`，将会把被delete bitmap标记删除的数据当成正常数据读取。
-
-* `default_password_lifetime`
->>>>>>> 7bda49b5
-
-只读变量：`false`
-
-仅全局变量：`false`
-
-
-<<<<<<< HEAD
-=======
-	密码强度校验策略。默认为 `NONE` 或 `0`，即不做校验。可以设置为 `STRONG` 或 `2`。当设置为 `STRONG` 或 `2` 时，通过 `ALTER USER` 或 `SET PASSWORD` 命令设置密码时，密码必须包含“大写字母”，“小写字母”，“数字”和“特殊字符”中的3项，并且长度必须大于等于8。特殊字符包括：`~!@#$%^&*()_+|<>,.?/:;'[]{}"`。
-
-* `group_concat_max_len`
-
-    为了兼容某些BI工具能正确获取和设置该变量，变量值实际并没有作用。
-
-* `rewrite_or_to_in_predicate_threshold`
-
-    默认的改写OR to IN的OR数量阈值。默认值为2，即表示有2个OR的时候，如果可以合并，则会改写成IN。
-
-*   `group_by_and_having_use_alias_first`
-
-    指定group by和having语句是否优先使用列的别名，而非从From语句里寻找列的名字。默认为false。
-
-* `enable_file_cache`
-
-    控制是否启用block file cache，默认 false。该变量只有在be.conf中enable_file_cache=true时才有效，如果be.conf中enable_file_cache=false，该BE节点的block file cache处于禁用状态。
-
-* `file_cache_base_path`
-
-    指定block file cache在BE上的存储路径，默认 'random'，随机选择BE配置的存储路径。
-	
-* `topn_opt_limit_threshold`
-
-    设置topn优化的limit阈值 (例如：SELECT * FROM t ORDER BY k LIMIT n). 如果limit的n小于等于阈值，topn相关优化（动态过滤下推、两阶段获取结果、按key的顺序读数据）会自动启用，否则会禁用。默认值是1024。
-
-* `drop_table_if_ctas_failed`
-
-    控制create table as select在写入发生错误时是否删除已创建的表，默认为true。
-
-* `show_user_default_role`
-
-    <version since="dev"></version>
-
-    控制是否在 `show roles` 的结果里显示每个用户隐式对应的角色。默认为 false。
-
-* `use_fix_replica`
-
-    <version since="1.2.0"></version>
-
-    使用固定的replica进行查询，该值表示固定使用第几小的replica，默认为-1表示不启用。
-
-* `dry_run_query`
-
-    <version since="dev"></version>
-
-    如果设置为true，对于查询请求，将不再返回实际结果集，而仅返回行数。默认为 false。
-
-    该参数可以用于测试返回大量数据集时，规避结果集传输的耗时，重点关注底层查询执行的耗时。
-
-    ```
-    mysql> select * from bigtable;
-    +--------------+
-    | ReturnedRows |
-    +--------------+
-    | 10000000     |
-    +--------------+
-    ```
-  
-* `enable_parquet_lazy_materialization`
-
-  控制 parquet reader 是否启用延迟物化技术。默认为 true。
-
-* `enable_orc_lazy_materialization`
-
-  控制 orc reader 是否启用延迟物化技术。默认为 true。
-
-* `enable_strong_consistency_read`
-
-  用以开启强一致读。Doris 默认支持同一个会话内的强一致性，即同一个会话内对数据的变更操作是实时可见的。如需要会话间的强一致读，则需将此变量设置为true。
-
-***
-
-#### 关于语句执行超时控制的补充说明
-
-* 控制手段
-
-    目前doris支持通过`variable`和`user property`两种体系来进行超时控制。其中均包含`qeury_timeout`和`insert_timeout`。
-
-* 优先次序
-
-    超时生效的优先级次序是：`session variable` > `user property` > `global variable` > `default value`
-
-    较高优先级的变量未设置时，会自动采用下一个优先级的数值。
-
-* 相关语义
-
-    `query_timeout`用于控制所有语句的超时，`insert_timeout`特定用于控制 INSERT 语句的超时，在执行 INSERT 语句时，超时时间会取
-    
-    `query_timeout`和`insert_timeout`中的最大值。
-
-    `user property`中的`query_timeout`和`insert_timeout`只能由 ADMIN 用户对目标用户予以指定，其语义在于改变被指定用户的默认超时时间，
-    
-    并且不具备`quota`语义。
-
-* 注意事项
-
-    `user property`设置的超时时间需要客户端重连后触发。
->>>>>>> 7bda49b5
+
+只读变量：`false`
+
+仅全局变量：`false`
+
+
