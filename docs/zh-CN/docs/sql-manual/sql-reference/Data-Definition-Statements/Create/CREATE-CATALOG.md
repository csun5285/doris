---
{
    "title": "CREATE-CATALOG",
    "language": "zh-CN"
}
---

<!--
Licensed to the Apache Software Foundation (ASF) under one
or more contributor license agreements.  See the NOTICE file
distributed with this work for additional information
regarding copyright ownership.  The ASF licenses this file
to you under the Apache License, Version 2.0 (the
"License"); you may not use this file except in compliance
with the License.  You may obtain a copy of the License at

  http://www.apache.org/licenses/LICENSE-2.0

Unless required by applicable law or agreed to in writing,
software distributed under the License is distributed on an
"AS IS" BASIS, WITHOUT WARRANTIES OR CONDITIONS OF ANY
KIND, either express or implied.  See the License for the
specific language governing permissions and limitations
under the License.
-->

## CREATE-CATALOG

### Name

<version since="1.2">

CREATE CATALOG

</version>

### Description

该语句用于创建外部数据目录（catalog）

语法：

```sql
CREATE CATALOG [IF NOT EXISTS] catalog_name
	[WITH RESOURCE resource_name]
	[PROPERTIES ("key"="value", ...)];
```

`RESOURCE` 可以通过 [CREATE RESOURCE](../../../sql-reference/Data-Definition-Statements/Create/CREATE-RESOURCE.md) 创建，目前支持三种 Resource，分别连接三种外部数据源：

* hms：Hive MetaStore
* es：Elasticsearch
* jdbc：数据库访问的标准接口(JDBC), 当前支持 MySQL 和 PostgreSQL

### 创建 catalog

**通过 resource 创建 catalog**

`1.2.0` 以后的版本推荐通过 resource 创建 catalog，多个使用场景可以复用相同的 resource。
```sql
CREATE RESOURCE catalog_resource PROPERTIES (
    'type'='hms|es|jdbc',
    ...
);

// 在 PROERPTIES 中指定的配置，将会覆盖 Resource 中的配置。
CREATE CATALOG catalog_name WITH RESOURCE catalog_resource PROPERTIES(
    'key' = 'value'
)
```

**通过 properties 创建 catalog**

`1.2.0` 版本通过 properties 创建 catalog。
```sql
CREATE CATALOG catalog_name PROPERTIES (
    'type'='hms|es|jdbc',
    ...
);
```

### Example

1. 新建数据目录 hive

	```sql
	-- 1.2.0+ 版本
	CREATE RESOURCE hms_resource PROPERTIES (
		'type'='hms',
		'hive.metastore.uris' = 'thrift://127.0.0.1:7004',
		'dfs.nameservices'='HANN',
		'dfs.ha.namenodes.HANN'='nn1,nn2',
		'dfs.namenode.rpc-address.HANN.nn1'='nn1_host:rpc_port',
		'dfs.namenode.rpc-address.HANN.nn2'='nn2_host:rpc_port',
		'dfs.client.failover.proxy.provider.HANN'='org.apache.hadoop.hdfs.server.namenode.ha.ConfiguredFailoverProxyProvider'
	);
	CREATE CATALOG hive WITH RESOURCE hms_resource;

	-- 1.2.0 版本
	CREATE CATALOG hive PROPERTIES (
		'type'='hms',
		'hive.metastore.uris' = 'thrift://127.0.0.1:7004',
		'dfs.nameservices'='HANN',
		'dfs.ha.namenodes.HANN'='nn1,nn2',
		'dfs.namenode.rpc-address.HANN.nn1'='nn1_host:rpc_port',
		'dfs.namenode.rpc-address.HANN.nn2'='nn2_host:rpc_port',
		'dfs.client.failover.proxy.provider.HANN'='org.apache.hadoop.hdfs.server.namenode.ha.ConfiguredFailoverProxyProvider'
	);
	```

2. 新建数据目录 es

	```sql
	-- 1.2.0+ 版本
	CREATE RESOURCE es_resource PROPERTIES (
		"type"="es",
		"hosts"="http://127.0.0.1:9200"
	);
	CREATE CATALOG es WITH RESOURCE es_resource;

	-- 1.2.0 版本
	CREATE CATALOG es PROPERTIES (
		"type"="es",
		"hosts"="http://127.0.0.1:9200"
	);
	```

3. 新建数据目录 jdbc
	**mysql**

	```sql
	-- 1.2.0+ 版本
	CREATE RESOURCE mysql_resource PROPERTIES (
		"type"="jdbc",
		"user"="root",
		"password"="123456",
		"jdbc_url" = "jdbc:mysql://127.0.0.1:3316/doris_test?useSSL=false",
		"driver_url" = "https://doris-community-test-1308700295.cos.ap-hongkong.myqcloud.com/jdbc_driver/mysql-connector-java-8.0.25.jar",
		"driver_class" = "com.mysql.cj.jdbc.Driver"
	);
	CREATE CATALOG jdbc WITH RESOURCE msyql_resource;

	-- 1.2.0 版本
	CREATE CATALOG jdbc PROPERTIES (
		"type"="jdbc",
		"jdbc.user"="root",
		"jdbc.password"="123456",
		"jdbc.jdbc_url" = "jdbc:mysql://127.0.0.1:3316/doris_test?useSSL=false",
		"jdbc.driver_url" = "https://doris-community-test-1308700295.cos.ap-hongkong.myqcloud.com/jdbc_driver/mysql-connector-java-8.0.25.jar",
		"jdbc.driver_class" = "com.mysql.cj.jdbc.Driver"
<<<<<<< HEAD
=======
	);
	```

	**postgresql**

	```sql
	-- 方式一
	CREATE RESOURCE pg_resource PROPERTIES (
		"type"="jdbc",
		"user"="postgres",
		"password"="123456",
		"jdbc_url" = "jdbc:postgresql://127.0.0.1:5432/demo",
		"driver_url" = "file:/path/to/postgresql-42.5.1.jar",
		"driver_class" = "org.postgresql.Driver"
	);
	CREATE CATALOG jdbc WITH RESOURCE pg_resource;

	-- 方式二，注意有jdbc前缀
	CREATE CATALOG jdbc PROPERTIES (
		"type"="jdbc",
		"jdbc.user"="postgres",
		"jdbc.password"="123456",
		"jdbc.jdbc_url" = "jdbc:postgresql://127.0.0.1:5432/demo",
		"jdbc.driver_url" = "file:/path/to/postgresql-42.5.1.jar",
		"jdbc.driver_class" = "org.postgresql.Driver"
>>>>>>> b700471a
	);
	```
 
   **clickhouse**

   ```sql
   -- 1.2.0+ Version
   CREATE RESOURCE clickhouse_resource PROPERTIES (
       "type"="jdbc",
       "user"="default",
       "password"="123456",
       "jdbc_url" = "jdbc:clickhouse://127.0.0.1:8123/demo",
       "driver_url" = "file:///path/to/clickhouse-jdbc-0.3.2-patch11-all.jar",
       "driver_class" = "com.clickhouse.jdbc.ClickHouseDriver"
   )
   CREATE CATALOG jdbc WITH RESOURCE clickhouse_resource;
   
   -- 1.2.0 Version
   CREATE CATALOG jdbc PROPERTIES (
       "type"="jdbc",
       "jdbc.jdbc_url" = "jdbc:clickhouse://127.0.0.1:8123/demo",
       ...
   )
   ```

	**oracle**
	```sql
	-- 方式一
	CREATE RESOURCE oracle_resource PROPERTIES (
		"type"="jdbc",
		"user"="doris",
		"password"="123456",
		"jdbc_url" = "jdbc:oracle:thin:@127.0.0.1:1521:helowin",
		"driver_url" = "file:/path/to/ojdbc6.jar",
		"driver_class" = "oracle.jdbc.driver.OracleDriver"
	);
	CREATE CATALOG jdbc WITH RESOURCE oracle_resource;

	-- 方式二，注意有jdbc前缀
	CREATE CATALOG jdbc PROPERTIES (
		"type"="jdbc",
		"jdbc.user"="doris",
		"jdbc.password"="123456",
		"jdbc.jdbc_url" = "jdbc:oracle:thin:@127.0.0.1:1521:helowin",
		"jdbc.driver_url" = "file:/path/to/ojdbc6.jar",
		"jdbc.driver_class" = "oracle.jdbc.driver.OracleDriver"
	);	
	```

	**SQLServer**
	```sql
	-- 方式一
	CREATE RESOURCE sqlserver_resource PROPERTIES (
		"type"="jdbc",
		"user"="SA",
		"password"="Doris123456",
		"jdbc_url" = "jdbc:sqlserver://localhost:1433;DataBaseName=doris_test",
		"driver_url" = "file:/path/to/mssql-jdbc-11.2.3.jre8.jar",
		"driver_class" = "com.microsoft.sqlserver.jdbc.SQLServerDriver"
	);
	CREATE CATALOG sqlserver_catlog WITH RESOURCE sqlserver_resource;

	-- 方式二，注意有jdbc前缀
	CREATE CATALOG sqlserver_catlog PROPERTIES (
		"type"="jdbc",
		"jdbc.user"="SA",
		"jdbc.password"="Doris123456",
		"jdbc.jdbc_url" = "jdbc:sqlserver://localhost:1433;DataBaseName=doris_test",
		"jdbc.driver_url" = "file:/path/to/mssql-jdbc-11.2.3.jre8.jar",
		"jdbc.driver_class" = "com.microsoft.sqlserver.jdbc.SQLServerDriver"
	);	
	```

	**postgresql**

	```sql
	-- 1.2.0+ 版本
	CREATE RESOURCE pg_resource PROPERTIES (
		"type"="jdbc",
		"user"="postgres",
		"password"="123456",
		"jdbc_url" = "jdbc:postgresql://127.0.0.1:5432/demo",
		"driver_url" = "file:/path/to/postgresql-42.5.1.jar",
		"driver_class" = "org.postgresql.Driver"
	);
	CREATE CATALOG jdbc WITH RESOURCE pg_resource;

	-- 1.2.0 版本
	CREATE CATALOG jdbc PROPERTIES (
		"type"="jdbc",
		"jdbc.user"="postgres",
		"jdbc.password"="123456",
		"jdbc.jdbc_url" = "jdbc:postgresql://127.0.0.1:5432/demo",
		"jdbc.driver_url" = "file:/path/to/postgresql-42.5.1.jar",
		"jdbc.driver_class" = "org.postgresql.Driver"
	);
	```	

### Keywords

CREATE, CATALOG

### Best Practice
<|MERGE_RESOLUTION|>--- conflicted
+++ resolved
@@ -148,8 +148,6 @@
 		"jdbc.jdbc_url" = "jdbc:mysql://127.0.0.1:3316/doris_test?useSSL=false",
 		"jdbc.driver_url" = "https://doris-community-test-1308700295.cos.ap-hongkong.myqcloud.com/jdbc_driver/mysql-connector-java-8.0.25.jar",
 		"jdbc.driver_class" = "com.mysql.cj.jdbc.Driver"
-<<<<<<< HEAD
-=======
 	);
 	```
 
@@ -175,7 +173,6 @@
 		"jdbc.jdbc_url" = "jdbc:postgresql://127.0.0.1:5432/demo",
 		"jdbc.driver_url" = "file:/path/to/postgresql-42.5.1.jar",
 		"jdbc.driver_class" = "org.postgresql.Driver"
->>>>>>> b700471a
 	);
 	```
  
@@ -249,31 +246,6 @@
 	);	
 	```
 
-	**postgresql**
-
-	```sql
-	-- 1.2.0+ 版本
-	CREATE RESOURCE pg_resource PROPERTIES (
-		"type"="jdbc",
-		"user"="postgres",
-		"password"="123456",
-		"jdbc_url" = "jdbc:postgresql://127.0.0.1:5432/demo",
-		"driver_url" = "file:/path/to/postgresql-42.5.1.jar",
-		"driver_class" = "org.postgresql.Driver"
-	);
-	CREATE CATALOG jdbc WITH RESOURCE pg_resource;
-
-	-- 1.2.0 版本
-	CREATE CATALOG jdbc PROPERTIES (
-		"type"="jdbc",
-		"jdbc.user"="postgres",
-		"jdbc.password"="123456",
-		"jdbc.jdbc_url" = "jdbc:postgresql://127.0.0.1:5432/demo",
-		"jdbc.driver_url" = "file:/path/to/postgresql-42.5.1.jar",
-		"jdbc.driver_class" = "org.postgresql.Driver"
-	);
-	```	
-
 ### Keywords
 
 CREATE, CATALOG
