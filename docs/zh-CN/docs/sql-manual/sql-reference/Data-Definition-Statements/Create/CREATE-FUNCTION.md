--- conflicted
+++ resolved
@@ -119,20 +119,7 @@
    CREATE ALIAS FUNCTION id_masking(INT) WITH PARAMETER(id)  AS CONCAT(LEFT(id, 3), '****', RIGHT(id, 4));
    ```
 
-<<<<<<< HEAD
-6. 创建一个全局自定义标量函数
-
-   ```sql
-   CREATE GLOBAL FUNCTION my_add(INT, INT) RETURNS INT PROPERTIES (
-   "symbol" = "_ZN9doris_udf6AddUdfEPNS_15FunctionContextERKNS_6IntValES4_",
-   "object_file" = "http://host:port/libmyadd.so"
-   );
-   ````
-
-7. 创建一个全局自定义别名函数
-=======
 4. 创建一个全局自定义别名函数
->>>>>>> 2.0.0-rc01
 
    ```sql
    CREATE GLOBAL ALIAS FUNCTION id_masking(INT) WITH PARAMETER(id) AS CONCAT(LEFT(id, 3), '****', RIGHT(id, 4));
