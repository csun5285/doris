--- conflicted
+++ resolved
@@ -129,11 +129,7 @@
    );
    ```
 
-<<<<<<< HEAD
-   如果 s3 reource 在[冷热分离](../../../../../docs/advanced/cold_hot_separation.md)中使用，需要添加额外的字段。
-=======
    如果 s3 reource 在[冷热分层](../../../../../docs/advanced/cold_hot_separation.md)中使用，需要添加额外的字段。
->>>>>>> 2.0.0-rc01
    ```sql
    CREATE RESOURCE "remote_s3"
    PROPERTIES
