---
{
    "title": "OUTFILE",
    "language": "zh-CN"
}
---

<!-- 
Licensed to the Apache Software Foundation (ASF) under one
or more contributor license agreements.  See the NOTICE file
distributed with this work for additional information
regarding copyright ownership.  The ASF licenses this file
to you under the Apache License, Version 2.0 (the
"License"); you may not use this file except in compliance
with the License.  You may obtain a copy of the License at

  http://www.apache.org/licenses/LICENSE-2.0

Unless required by applicable law or agreed to in writing,
software distributed under the License is distributed on an
"AS IS" BASIS, WITHOUT WARRANTIES OR CONDITIONS OF ANY
KIND, either express or implied.  See the License for the
specific language governing permissions and limitations
under the License.
-->

## OUTFILE

### Name

OURFILE

### description

该语句用于使用 `SELECT INTO OUTFILE` 命令将查询结果的导出为文件。目前支持通过 Broker 进程, 通过 S3 协议, 或直接通过 HDFS 协议，导出到远端存储，如 HDFS，S3，BOS，COS（腾讯云）上。
    
语法：

```
query_stmt
INTO OUTFILE "file_path"
[format_as]
[properties]
```

说明：

1. file_path
   
    ```
    file_path 指向文件存储的路径以及文件前缀。如 `hdfs://path/to/my_file_`。
    
    最终的文件名将由 `my_file_`，文件序号以及文件格式后缀组成。其中文件序号由0开始，数量为文件被分割的数量。如：
    my_file_abcdefg_0.csv
    my_file_abcdefg_1.csv
    my_file_abcdegf_2.csv
    ```
    
2. format_as
<<<<<<< HEAD
    ​    FORMAT AS CSV
    ​    指定导出格式. 支持 CSV、PARQUET、CSV_WITH_NAMES、CSV_WITH_NAMES_AND_TYPES、ORC. 默认为 CSV。
=======

    ```
    FORMAT AS CSV
    ```

    指定导出格式. 支持 CSV、PARQUET、CSV_WITH_NAMES、CSV_WITH_NAMES_AND_TYPES、ORC. 默认为 CSV。

    > 注：PARQUET、CSV_WITH_NAMES、CSV_WITH_NAMES_AND_TYPES、ORC 在 1.2 版本开始支持。
>>>>>>> 6b773939
    
3. properties
   
    ```
    指定相关属性。目前支持通过 Broker 进程, 或通过 S3 协议进行导出。
    
    语法：
    [PROPERTIES ("key"="value", ...)]
    支持如下属性：
    column_separator: 列分隔符。<version since="1.2.0">支持多字节分隔符，如："\\x01", "abc"</version>
    line_delimiter: 行分隔符。<version since="1.2.0">支持多字节分隔符，如："\\x01", "abc"</version>
    max_file_size: 单个文件大小限制，如果结果超过这个值，将切割成多个文件。
    
    Broker 相关属性需加前缀 `broker.`:
    broker.name: broker名称
    broker.hadoop.security.authentication: 指定认证方式为 kerberos
    broker.kerberos_principal: 指定 kerberos 的 principal
    broker.kerberos_keytab: 指定 kerberos 的 keytab 文件路径。该文件必须为 Broker 进程所在服务器上的文件的绝对路径。并且可以被 Broker 进程访问
    
    HDFS 相关属性:
    fs.defaultFS: namenode 地址和端口
    hadoop.username: hdfs 用户名
    dfs.nameservices: name service名称，与hdfs-site.xml保持一致
    dfs.ha.namenodes.[nameservice ID]: namenode的id列表,与hdfs-site.xml保持一致
    dfs.namenode.rpc-address.[nameservice ID].[name node ID]: Name node的rpc地址，数量与namenode数量相同，与hdfs-site.xml保
持一
    dfs.client.failover.proxy.provider.[nameservice ID]: HDFS客户端连接活跃namenode的java类，通常是"org.apache.hadoop.hdfs.server.namenode.ha.ConfiguredFailoverProxyProvider"

    对于开启kerberos认证的Hadoop 集群，还需要额外设置如下 PROPERTIES 属性:
    dfs.namenode.kerberos.principal: HDFS namenode 服务的 principal 名称
    hadoop.security.authentication: 认证方式设置为 kerberos
    hadoop.kerberos.principal: 设置 Doris 连接 HDFS 时使用的 Kerberos 主体
    hadoop.kerberos.keytab: 设置 keytab 本地文件路径

    S3 协议则直接执行 S3 协议配置即可:
    AWS_ENDPOINT
    AWS_ACCESS_KEY
    AWS_SECRET_KEY
    AWS_REGION
    ```

### example

1. 使用 broker 方式导出，将简单查询结果导出到文件 `hdfs://path/to/result.txt`。指定导出格式为 CSV。使用 `my_broker` 并设置 kerberos 认证信息。指定列分隔符为 `,`，行分隔符为 `\n`。
    
    ```sql
    SELECT * FROM tbl
    INTO OUTFILE "hdfs://path/to/result_"
    FORMAT AS CSV
    PROPERTIES
    (
        "broker.name" = "my_broker",
        "broker.hadoop.security.authentication" = "kerberos",
        "broker.kerberos_principal" = "doris@YOUR.COM",
        "broker.kerberos_keytab" = "/home/doris/my.keytab",
        "column_separator" = ",",
        "line_delimiter" = "\n",
        "max_file_size" = "100MB"
    );
    ```
    
    最终生成文件如如果不大于 100MB，则为：`result_0.csv`。
    如果大于 100MB，则可能为 `result_0.csv, result_1.csv, ...`。
    
2. 将简单查询结果导出到文件 `hdfs://path/to/result.parquet`。指定导出格式为 PARQUET。使用 `my_broker` 并设置 kerberos 认证信息。
    
    ```sql
    SELECT c1, c2, c3 FROM tbl
    INTO OUTFILE "hdfs://path/to/result_"
    FORMAT AS PARQUET
    PROPERTIES
    (
        "broker.name" = "my_broker",
        "broker.hadoop.security.authentication" = "kerberos",
        "broker.kerberos_principal" = "doris@YOUR.COM",
        "broker.kerberos_keytab" = "/home/doris/my.keytab",
        "schema"="required,int32,c1;required,byte_array,c2;required,byte_array,c2"
    );
    ```
    
    查询结果导出到parquet文件需要明确指定`schema`。
    
3. 将 CTE 语句的查询结果导出到文件 `hdfs://path/to/result.txt`。默认导出格式为 CSV。使用 `my_broker` 并设置 hdfs 高可用信息。使用默认的行列分隔符。
    
    ```sql
    WITH
    x1 AS
    (SELECT k1, k2 FROM tbl1),
    x2 AS
    (SELECT k3 FROM tbl2)
    SELEC k1 FROM x1 UNION SELECT k3 FROM x2
    INTO OUTFILE "hdfs://path/to/result_"
    PROPERTIES
    (
        "broker.name" = "my_broker",
        "broker.username"="user",
        "broker.password"="passwd",
        "broker.dfs.nameservices" = "my_ha",
        "broker.dfs.ha.namenodes.my_ha" = "my_namenode1, my_namenode2",
        "broker.dfs.namenode.rpc-address.my_ha.my_namenode1" = "nn1_host:rpc_port",
        "broker.dfs.namenode.rpc-address.my_ha.my_namenode2" = "nn2_host:rpc_port",
        "broker.dfs.client.failover.proxy.provider" = "org.apache.hadoop.hdfs.server.namenode.ha.ConfiguredFailoverProxyProvider"
    );
    ```
    
    最终生成文件如如果不大于 1GB，则为：`result_0.csv`。
    如果大于 1GB，则可能为 `result_0.csv, result_1.csv, ...`。
    
4. 将 UNION 语句的查询结果导出到文件 `bos://bucket/result.txt`。指定导出格式为 PARQUET。使用 `my_broker` 并设置 hdfs 高可用信息。PARQUET 格式无需指定列分割符。
    导出完成后，生成一个标识文件。
    
    ```sql
    SELECT k1 FROM tbl1 UNION SELECT k2 FROM tbl1
    INTO OUTFILE "bos://bucket/result_"
    FORMAT AS PARQUET
    PROPERTIES
    (
        "broker.name" = "my_broker",
        "broker.bos_endpoint" = "http://bj.bcebos.com",
        "broker.bos_accesskey" = "xxxxxxxxxxxxxxxxxxxxxxxxxx",
        "broker.bos_secret_accesskey" = "yyyyyyyyyyyyyyyyyyyyyyyyyy",
        "schema"="required,int32,k1;required,byte_array,k2"
    );
    ```
    
5. 将 select 语句的查询结果导出到文件 `s3a://${bucket_name}/path/result.txt`。指定导出格式为 csv。
    导出完成后，生成一个标识文件。
    
    ```sql
    select k1,k2,v1 from tbl1 limit 100000
    into outfile "s3a://my_bucket/export/my_file_"
    FORMAT AS CSV
    PROPERTIES
    (
        "broker.name" = "hdfs_broker",
        "broker.fs.s3a.access.key" = "xxx",
        "broker.fs.s3a.secret.key" = "xxxx",
        "broker.fs.s3a.endpoint" = "https://cos.xxxxxx.myqcloud.com/",
        "column_separator" = ",",
        "line_delimiter" = "\n",
        "max_file_size" = "1024MB",
        "success_file_name" = "SUCCESS"
    )
    ```
    
    最终生成文件如如果不大于 1GB，则为：`my_file_0.csv`。
    如果大于 1GB，则可能为 `my_file_0.csv, result_1.csv, ...`。
    在cos上验证
    
        1. 不存在的path会自动创建
        2. access.key/secret.key/endpoint需要和cos的同学确认。尤其是endpoint的值，不需要填写bucket_name。
    
6. 使用 s3 协议导出到 bos，并且并发导出开启。
    
    ```sql
    set enable_parallel_outfile = true;
    select k1 from tb1 limit 1000
    into outfile "s3://my_bucket/export/my_file_"
    format as csv
    properties
    (
        "AWS_ENDPOINT" = "http://s3.bd.bcebos.com",
        "AWS_ACCESS_KEY" = "xxxx",
        "AWS_SECRET_KEY" = "xxx",
        "AWS_REGION" = "bd"
    )
    ```
    
    最终生成的文件前缀为 `my_file_{fragment_instance_id}_`。
    
7. 使用 s3 协议导出到 bos，并且并发导出 session 变量开启。
    注意：但由于查询语句带了一个顶层的排序节点，所以这个查询即使开启并发导出的 session 变量，也是无法并发导出的。
    
    ```sql
    set enable_parallel_outfile = true;
    select k1 from tb1 order by k1 limit 1000
    into outfile "s3://my_bucket/export/my_file_"
    format as csv
    properties
    (
        "AWS_ENDPOINT" = "http://s3.bd.bcebos.com",
        "AWS_ACCESS_KEY" = "xxxx",
        "AWS_SECRET_KEY" = "xxx",
        "AWS_REGION" = "bd"
    )
    ```
    
8. 使用 hdfs 方式导出，将简单查询结果导出到文件 `hdfs://path/to/result.txt`。指定导出格式为 CSV，用户名为work。指定列分隔符为 `,`，行分隔符为 `\n`。
    
    ```sql
    SELECT * FROM tbl
    INTO OUTFILE "hdfs://path/to/result_"
    FORMAT AS CSV
    PROPERTIES
    (
        "fs.defaultFS" = "hdfs://ip:port",
        "hadoop.username" = "work"
    );
    ```

    如果Hadoop 集群开启高可用并且启用 Kerberos 认证，可以参考如下SQL语句：

    ```sql
    SELECT * FROM tbl
    INTO OUTFILE "hdfs://path/to/result_"
    FORMAT AS CSV
    PROPERTIES
    (
    'fs.defaultFS'='hdfs://hacluster/',
    'dfs.nameservices'='hacluster',
    'dfs.ha.namenodes.hacluster'='n1,n2',
    'dfs.namenode.rpc-address.hacluster.n1'='192.168.0.1:8020',
    'dfs.namenode.rpc-address.hacluster.n2'='192.168.0.2:8020',
    'dfs.client.failover.proxy.provider.hacluster'='org.apache.hadoop.hdfs.server.namenode.ha.ConfiguredFailoverProxyProvider',
    'dfs.namenode.kerberos.principal'='hadoop/_HOST@REALM.COM'
    'hadoop.security.authentication'='kerberos',
    'hadoop.kerberos.principal'='doris_test@REALM.COM',
    'hadoop.kerberos.keytab'='/path/to/doris_test.keytab'
    );
    ```
    
    最终生成文件如如果不大于 100MB，则为：`result_0.csv`。
    如果大于 100MB，则可能为 `result_0.csv, result_1.csv, ...`。

9. 将 select 语句的查询结果导出到腾讯云cos的文件 `cosn://${bucket_name}/path/result.txt`。指定导出格式为 csv。
    导出完成后，生成一个标识文件。

    ```sql
    select k1,k2,v1 from tbl1 limit 100000
    into outfile "cosn://my_bucket/export/my_file_"
    FORMAT AS CSV
    PROPERTIES
    (
        "broker.name" = "broker_name",
        "broker.fs.cosn.userinfo.secretId" = "xxx",
        "broker.fs.cosn.userinfo.secretKey" = "xxxx",
        "broker.fs.cosn.bucket.endpoint_suffix" = "https://cos.xxxxxx.myqcloud.com/",
        "column_separator" = ",",
        "line_delimiter" = "\n",
        "max_file_size" = "1024MB",
        "success_file_name" = "SUCCESS"
    )
    ```

### keywords
    SELECT, INTO, OUTFILE

### Best Practice

1. 导出数据量和导出效率

   该功能本质上是执行一个 SQL 查询命令。最终的结果是单线程输出的。所以整个导出的耗时包括查询本身的耗时，和最终结果集写出的耗时。如果查询较大，需要设置会话变量 `query_timeout` 适当的延长查询超时时间。

2. 导出文件的管理

   Doris 不会管理导出的文件。包括导出成功的，或者导出失败后残留的文件，都需要用户自行处理。

3. 导出到本地文件

   导出到本地文件的功能不适用于公有云用户，仅适用于私有化部署的用户。并且默认用户对集群节点有完全的控制权限。Doris 对于用户填写的导出路径不会做合法性检查。如果 Doris 的进程用户对该路径无写权限，或路径不存在，则会报错。同时处于安全性考虑，如果该路径已存在同名的文件，则也会导出失败。

   Doris 不会管理导出到本地的文件，也不会检查磁盘空间等。这些文件需要用户自行管理，如清理等。

4. 结果完整性保证

   该命令是一个同步命令，因此有可能在执行过程中任务连接断开了，从而无法活着导出的数据是否正常结束，或是否完整。此时可以使用 `success_file_name` 参数要求任务成功后，在目录下生成一个成功文件标识。用户可以通过这个文件，来判断导出是否正常结束。<|MERGE_RESOLUTION|>--- conflicted
+++ resolved
@@ -57,10 +57,6 @@
     ```
     
 2. format_as
-<<<<<<< HEAD
-    ​    FORMAT AS CSV
-    ​    指定导出格式. 支持 CSV、PARQUET、CSV_WITH_NAMES、CSV_WITH_NAMES_AND_TYPES、ORC. 默认为 CSV。
-=======
 
     ```
     FORMAT AS CSV
@@ -69,7 +65,6 @@
     指定导出格式. 支持 CSV、PARQUET、CSV_WITH_NAMES、CSV_WITH_NAMES_AND_TYPES、ORC. 默认为 CSV。
 
     > 注：PARQUET、CSV_WITH_NAMES、CSV_WITH_NAMES_AND_TYPES、ORC 在 1.2 版本开始支持。
->>>>>>> 6b773939
     
 3. properties
    
