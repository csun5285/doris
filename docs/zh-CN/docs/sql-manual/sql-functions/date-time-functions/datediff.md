--- conflicted
+++ resolved
@@ -28,11 +28,7 @@
 ### description
 #### Syntax
 
-<<<<<<< HEAD
-`DATETIME DATEDIFF(DATETIME expr1, DATETIME expr2)`
-=======
 `INT DATEDIFF(DATETIME expr1, DATETIME expr2)`
->>>>>>> 2.0.0-rc01
 
 
 计算expr1 - expr2，结果精确到天。
