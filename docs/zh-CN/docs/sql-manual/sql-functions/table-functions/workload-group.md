--- conflicted
+++ resolved
@@ -36,11 +36,7 @@
 
 ### description
 
-<<<<<<< HEAD
-表函数，生成 workload_groups 临时表，可以查看当前资源组信息。
-=======
 表函数，生成 workload_groups 临时表，可以查看当前用户具有权限的资源组信息。
->>>>>>> 2.0.0-rc01
 
 该函数用于from子句中。
 
