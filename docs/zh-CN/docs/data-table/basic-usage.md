--- conflicted
+++ resolved
@@ -403,11 +403,8 @@
 
 ### SELECT * EXCEPT
 
-<<<<<<< HEAD
-=======
 <version since="1.2">
 
->>>>>>> 6b773939
 `SELECT * EXCEPT` 语句指定要从结果中排除的一个或多个列的名称。输出中将忽略所有匹配的列名称。
 
 ```sql
@@ -424,11 +421,8 @@
 
 **注意**：`SELECT * EXCEPT` 不会排除没有名称的列。
 
-<<<<<<< HEAD
-=======
 </version>
 
->>>>>>> 6b773939
 ### Join 查询
 
 查询示例:
