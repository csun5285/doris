--- conflicted
+++ resolved
@@ -1,6 +1,6 @@
 ---
 {
-    "title": "FE ���������",
+    "title": "FE 配置项",
     "language": "zh-CN",
     "toc_min_heading_level": 2,
     "toc_max_heading_level": 4
@@ -8,7 +8,7 @@
 
 ---
 
-<!-- 
+<!--
 Licensed to the Apache Software Foundation (ASF) under one
 or more contributor license agreements.  See the NOTICE file
 distributed with this work for additional information
@@ -27,2835 +27,826 @@
 under the License.
 -->
 
-# Doris FE������������
-
-��������������������� FE ���������������������
-
-FE ��������������� `fe.conf` ��������������� FE ��������������� `conf/` ������������ ������ 0.14 ��������������������������������������� `fe_custom.conf`���������������������������������������������������������������������������������������
-
-FE ������������������������������ `fe.conf` ��������������������������������� `fe_custom.conf` ������������������`fe_custom.conf` ������������������������ `fe.conf` ������������������������
-
-`fe_custom.conf` ������������������������ `fe.conf` ������ `custom_config_dir` ������������������
-
-## ���������������
-
-FE ������������������������������������������
-
-1. FE ������������������
-
-   ��������������������� FE ������������ `http://fe_host:fe_http_port/variable`������ `Configure Info` ������������������������������ FE ������������
-
-2. ������������������
-
-   FE ��������������������� MySQL ��������������������������������������� FE ���������������
+# Doris FE配置参数
+
+该文档主要介绍 FE 的相关配置项。
+
+FE 的配置文件 `fe.conf` 通常存放在 FE 部署路径的 `conf/` 目录下。 而在 0.14 版本中会引入另一个配置文件 `fe_custom.conf`。该配置文件用于记录用户在运行时动态配置并持久化的配置项。
+
+FE 进程启动后，会先读取 `fe.conf` 中的配置项，之后再读取 `fe_custom.conf` 中的配置项。`fe_custom.conf` 中的配置项会覆盖 `fe.conf` 中相同的配置项。
+
+`fe_custom.conf` 文件的位置可以在 `fe.conf` 通过 `custom_config_dir` 配置项配置。
+
+## 查看配置项
+
+FE 的配置项有两种方式进行查看：
+
+1. FE 前端页面查看
+
+   在浏览器中打开 FE 前端页面 `http://fe_host:fe_http_port/variable`。在 `Configure Info` 中可以看到当前生效的 FE 配置项。
+
+2. 通过命令查看
+
+   FE 启动后，可以在 MySQL 客户端中，通过以下命令查看 FE 的配置项，具体语法参照[ADMIN-SHOW-CONFIG](../../sql-manual/sql-reference/Database-Administration-Statements/ADMIN-SHOW-CONFIG.md)：
 
    `ADMIN SHOW FRONTEND CONFIG;`
 
-   ������������������������������
-
-   - Key���������������������
-   - Value���������������������������
-   - Type���������������������������������������������������
-   - IsMutable��������������������������������������� true������������������������������������������������������������������false��������������������������������� `fe.conf` ��������������������� FE ������������
-   - MasterOnly������������ Master FE ������������������������������������ true������������������������������ Master FE ������������������������������������ FE ��������������������������� false��������������������������������� FE ������������������������
-   - Comment������������������������
-
-## ���������������
-
-FE ������������������������������������������
-
-1. ������������
-
-   ��� `conf/fe.conf` ������������������������������������`fe.conf` ��������������������� FE ������������������������������������ `fe.conf` ������������������������������������
-
-2. ������ MySQL ������������������
-
-   FE ���������������������������������������������������������������������������������������������
+   结果中各列含义如下：
+
+   - Key：配置项名称。
+   - Value：当前配置项的值。
+   - Type：配置项值类型，如果整型、字符串。
+   - IsMutable：是否可以动态配置。如果为 true，表示该配置项可以在运行时进行动态配置。如果false，则表示该配置项只能在 `fe.conf` 中配置并且重启 FE 后生效。
+   - MasterOnly：是否为 Master FE 节点独有的配置项。如果为 true，则表示该配置项仅在 Master FE 节点有意义，对其他类型的 FE 节点无意义。如果为 false，则表示该配置项在所有 FE 节点中均有意义。
+   - Comment：配置项的描述。
+
+## 设置配置项
+
+FE 的配置项有两种方式进行配置：
+
+1. 静态配置
+
+   在 `conf/fe.conf` 文件中添加和设置配置项。`fe.conf` 中的配置项会在 FE 进程启动时被读取。没有在 `fe.conf` 中的配置项将使用默认值。
+
+2. 通过 MySQL 协议动态配置
+
+   FE 启动后，可以通过以下命令动态设置配置项。该命令需要管理员权限。
 
    `ADMIN SET FRONTEND CONFIG ("fe_config_name" = "fe_config_value");`
 
-   ��������������������������������������������������������� `ADMIN SHOW FRONTEND CONFIG;` ������������������ `IsMutable` ������������������������������������
-
-   ��������������� `MasterOnly` ��������������������������������������������� Master FE ��������������� Master FE ������������������������
-
-   **��������������������������������������� FE ������������������������**
-
-   ��������������������������������������� `HELP ADMIN SET CONFIG;` ���������������
-
-3. ������ HTTP ������������������
-
-   ��������������� [Set Config Action](../http-actions/fe/set-config-action.md)
-
-   ��������������������������������������������������������������������������� `fe_custom.conf` ��������������� FE ������������������������
-
-## ������������
-
-1. ������ `async_pending_load_task_pool_size`
-
-   ������ `ADMIN SHOW FRONTEND CONFIG;` ������������������������������������������������`IsMutable` ��� false������������������ `fe.conf` ������������
+   不是所有配置项都支持动态配置。可以通过 `ADMIN SHOW FRONTEND CONFIG;` 命令结果中的 `IsMutable` 列查看是否支持动态配置。
+
+   如果是修改 `MasterOnly` 的配置项，则该命令会直接转发给 Master FE 并且仅修改 Master FE 中对应的配置项。
+
+   **通过该方式修改的配置项将在 FE 进程重启后失效。**
+
+   更多该命令的帮助，可以通过 `HELP ADMIN SET CONFIG;` 命令查看。
+
+3. 通过 HTTP 协议动态配置
+
+   具体请参阅 [Set Config Action](../http-actions/fe/set-config-action.md)
+
+   该方式也可以持久化修改后的配置项。配置项将持久化在 `fe_custom.conf` 文件中，在 FE 重启后仍会生效。
+
+## 应用举例
+
+1. 修改 `async_pending_load_task_pool_size`
+
+   通过 `ADMIN SHOW FRONTEND CONFIG;` 可以查看到该配置项不能动态配置（`IsMutable` 为 false）。则需要在 `fe.conf` 中添加：
 
    `async_pending_load_task_pool_size=20`
 
-   ������������ FE ���������������������������
-
-2. ������ `dynamic_partition_enable`
-
-   ������ `ADMIN SHOW FRONTEND CONFIG;` ������������������������������������������������`IsMutable` ��� true��������������� Master FE ��������������������������������������������������� FE������������������������������������
+   之后重启 FE 进程以生效该配置。
+
+2. 修改 `dynamic_partition_enable`
+
+   通过 `ADMIN SHOW FRONTEND CONFIG;` 可以查看到该配置项可以动态配置（`IsMutable` 为 true）。并且是 Master FE 独有配置。则首先我们可以连接到任意 FE，执行如下命令修改配置：
 
    ```text
    ADMIN SET FRONTEND CONFIG ("dynamic_partition_enable" = "true");`
    ```
 
-   ������������������������������������������������������
+   之后可以通过如下命令查看修改后的值：
 
    ```text
    set forward_to_master=true;
    ADMIN SHOW FRONTEND CONFIG;
    ```
 
-   ������������������������������������ Master FE ������������������ Master ��������������������������������������������� `fe.conf` ������������������������������������ FE ���������������������������������
-
-3. ������ `max_distribution_pruner_recursion_depth`
-
-   ������ `ADMIN SHOW FRONTEND CONFIG;` ������������������������������������������������`IsMutable` ��� true������������������ Master FE ���������������
-
-   ��������������������������������������������������������������������������������������������� Master FE ��������������������������������������������������� FE��������������������������������������������������������������� FE ���������������������������������
-
-## ���������������
-
-> ������
-> 
-> ��������������� `docs/generate-config-and-variable-doc.sh` ���������������
-> 
-> ������������������������ `fe/fe-common/src/main/java/org/apache/doris/common/Config.java` ���������������������
-
-### `agent_task_resend_wait_time_ms`
-
-待补充
-
-类型：`long`
-
-默认值：`5000`
-
-是否可动态修改：`true`
-
-是否为 Master FE 节点独有的配置项：`true`
-
-### `allow_replica_on_same_host`
-
-待补充
-
-类型：`boolean`
-
-默认值：`false`
-
-是否可动态修改：`false`
-
-是否为 Master FE 节点独有的配置项：`false`
-
-### `alter_table_timeout_second`
-
-ALTER TABLE 请求的最大超时时间。设置的足够长以适应表的数据量。
-
-类型：`int`
-
-默认值：`2592000`
-
-是否可动态修改：`true`
-
-是否为 Master FE 节点独有的配置项：`true`
-
-### `analyze_task_timeout_in_hours`
-
-待补充
-
-类型：`int`
-
-默认值：`12`
-
-是否可动态修改：`false`
-
-是否为 Master FE 节点独有的配置项：`false`
-
-### `async_loading_load_task_pool_size`
-
-loading load task 执行线程数。这个配置可以限制当前正在导入的作业数。
-
-类型：`int`
-
-默认值：`10`
-
-是否可动态修改：`false`
-
-是否为 Master FE 节点独有的配置项：`true`
-
-### `async_pending_load_task_pool_size`
-
-pending load task 执行线程数。这个配置可以限制当前等待的导入作业数。并且应小于 `max_running_txn_num_per_db`。
-
-类型：`int`
-
-默认值：`10`
-
-是否可动态修改：`false`
-
-是否为 Master FE 节点独有的配置项：`true`
-
-### `audit_log_delete_age`
-
-FE 审计日志文件的最大存活时间。超过这个时间后，日志文件会被删除。支持的格式包括：7d, 10h, 60m, 120s
-
-类型：`String`
-
-默认值：`30d`
-
-是否可动态修改：`false`
-
-是否为 Master FE 节点独有的配置项：`false`
-
-### `audit_log_dir`
-
-FE 审计日志文件的存放路径，用于存放 fe.audit.log。
-
-类型：`String`
-
-默认值：`/mnt/disk1/gavinchou/workspace/selectdb-dev/log`
-
-是否可动态修改：`false`
-
-是否为 Master FE 节点独有的配置项：`false`
-
-### `audit_log_modules`
-
-FE 审计日志文件的种类
-
-类型：`String[]`
-
-默认值：`[slow_query, query, load, stream_load]`
-
-可选值：`slow_query`, `query`, `load`, `stream_load`
-
-是否可动态修改：`false`
-
-是否为 Master FE 节点独有的配置项：`false`
-
-### `audit_log_roll_interval`
-
-FE 审计日志文件的切分周期
-
-类型：`String`
-
-默认值：`DAY`
-
-可选值：`DAY`, `HOUR`
-
-是否可动态修改：`false`
-
-是否为 Master FE 节点独有的配置项：`false`
-
-### `audit_log_roll_num`
-
-FE 审计日志文件的最大数量。超过这个数量后，最老的日志文件会被删除
-
-类型：`int`
-
-默认值：`90`
-
-是否可动态修改：`false`
-
-是否为 Master FE 节点独有的配置项：`false`
-
-### `audit_sys_accumulated_file_size`
-
-待补充
-
-类型：`int`
-
-默认值：`4`
-
-是否可动态修改：`false`
-
-是否为 Master FE 节点独有的配置项：`false`
-
-### `auth_token`
-
-集群 token，用于内部认证。
-
-类型：`String`
-
-默认值：``
-
-是否可动态修改：`false`
-
-是否为 Master FE 节点独有的配置项：`false`
-
-### `auto_check_statistics_in_minutes`
-
-待补充
-
-类型：`int`
-
-默认值：`5`
-
-是否可动态修改：`true`
-
-是否为 Master FE 节点独有的配置项：`true`
-
-### `backend_proxy_num`
-
-BackendServiceProxy数量, 用于池化GRPC channel
-
-类型：`int`
-
-默认值：`48`
-
-是否可动态修改：`false`
-
-是否为 Master FE 节点独有的配置项：`false`
-
-### `backend_rpc_timeout_ms`
-
-待补充
-
-类型：`int`
-
-默认值：`60000`
-
-是否可动态修改：`false`
-
-是否为 Master FE 节点独有的配置项：`true`
-
-### `backup_job_default_timeout_ms`
-
-待补充
-
-类型：`int`
-
-默认值：`86400000`
-
-是否可动态修改：`true`
-
-是否为 Master FE 节点独有的配置项：`true`
-
-### `backup_plugin_path`
-
-待补充
-
-类型：`String`
-
-默认值：`/tools/trans_file_tool/trans_files.sh`
-
-是否可动态修改：`false`
-
-是否为 Master FE 节点独有的配置项：`false`
-
-### `balance_load_score_threshold`
-
-待补充
-
-类型：`double`
-
-默认值：`0.1`
-
-是否可动态修改：`true`
-
-是否为 Master FE 节点独有的配置项：`true`
-
-### `balance_slot_num_per_path`
-
-待补充
-
-类型：`int`
-
-默认值：`1`
-
-是否可动态修改：`true`
-
-是否为 Master FE 节点独有的配置项：`true`
-
-### `balance_tablet_percent_per_run`
-
-待补充
-
-类型：`double`
-
-默认值：`0.05`
-
-是否可动态修改：`true`
-
-是否为 Master FE 节点独有的配置项：`false`
-
-### `batch_insert_cluster_cache_hotspot_num`
-
-待补充
-
-类型：`long`
-
-默认值：`50`
-
-是否可动态修改：`true`
-
-是否为 Master FE 节点独有的配置项：`false`
-
-### `bdbje_file_logging_level`
-
-待补充
-
-类型：`String`
-
-默认值：`ALL`
-
-是否可动态修改：`false`
-
-是否为 Master FE 节点独有的配置项：`false`
-
-### `bdbje_heartbeat_timeout_second`
-
-BDBJE 主从节点间心跳超时时间，单位为秒。默认值为 30 秒，与 BDBJE 的默认值相同。如果网络不稳定，或者 Java GC 经常导致长时间的暂停，可以适当增大这个值，减少误报超时的概率
-
-类型：`int`
-
-默认值：`30`
-
-是否可动态修改：`false`
-
-是否为 Master FE 节点独有的配置项：`false`
-
-### `bdbje_lock_timeout_second`
-
-BDBJE 操作的锁超时时间，单位为秒。如果 FE 的 WARN 日志中出现大量的 LockTimeoutException，可以适当增大这个值
-
-类型：`int`
-
-默认值：`5`
-
-是否可动态修改：`false`
-
-是否为 Master FE 节点独有的配置项：`false`
-
-### `bdbje_replica_ack_timeout_second`
-
-BDBJE 主从节点间同步的超时时间，单位为秒。如果出现大量的 ReplicaWriteException，可以适当增大这个值
-
-类型：`int`
-
-默认值：`10`
-
-是否可动态修改：`false`
-
-是否为 Master FE 节点独有的配置项：`false`
-
-### `bdbje_reserved_disk_bytes`
-
-BDBJE 所需的空闲磁盘空间大小。如果空闲磁盘空间小于这个值，则BDBJE将无法写入。
-
-类型：`int`
-
-默认值：`1073741824`
-
-是否可动态修改：`false`
-
-是否为 Master FE 节点独有的配置项：`false`
-
-### `be_exec_version`
-
-待补充
-
-类型：`int`
-
-默认值：`2`
-
-是否可动态修改：`true`
-
-是否为 Master FE 节点独有的配置项：`true`
-
-### `be_rebalancer_fuzzy_test`
-
-待补充
-
-类型：`boolean`
-
-默认值：`false`
-
-是否可动态修改：`true`
-
-是否为 Master FE 节点独有的配置项：`true`
-
-### `broker_load_default_timeout_second`
-
-Broker load 的默认超时时间，单位是秒。
-
-类型：`int`
-
-默认值：`14400`
-
-是否可动态修改：`true`
-
-是否为 Master FE 节点独有的配置项：`true`
-
-### `broker_timeout_ms`
-
-和 Broker 进程交互的 RPC 的超时时间，单位是毫秒。
-
-类型：`int`
-
-默认值：`10000`
-
-是否可动态修改：`false`
-
-是否为 Master FE 节点独有的配置项：`false`
-
-### `cache_enable_partition_mode`
-
-待补充
-
-类型：`boolean`
-
-默认值：`true`
-
-是否可动态修改：`true`
-
-是否为 Master FE 节点独有的配置项：`false`
-
-### `cache_enable_sql_mode`
-
-待补充
-
-类型：`boolean`
-
-默认值：`true`
-
-是否可动态修改：`true`
-
-是否为 Master FE 节点独有的配置项：`false`
-
-### `cache_last_version_interval_second`
-
-待补充
-
-类型：`int`
-
-默认值：`900`
-
-是否可动态修改：`true`
-
-是否为 Master FE 节点独有的配置项：`false`
-
-### `cache_result_max_row_count`
-
-待补充
-
-类型：`int`
-
-默认值：`3000`
-
-是否可动态修改：`true`
-
-是否为 Master FE 节点独有的配置项：`false`
-
-### `capacity_used_percent_high_water`
-
-磁盘使用率的高水位线。用于计算 BE 的负载分数。
-
-类型：`double`
-
-默认值：`0.75`
-
-是否可动态修改：`true`
-
-是否为 Master FE 节点独有的配置项：`true`
-
-### `catalog_trash_expire_second`
-
-删除数据库(表/分区)后，可以使用 RECOVER 语句恢复。此配置指定了数据的最大保留时间。超过此时间，数据将被永久删除。
-
-类型：`long`
-
-默认值：`86400`
-
-是否可动态修改：`true`
-
-是否为 Master FE 节点独有的配置项：`true`
-
-### `catalog_try_lock_timeout_ms`
-
-待补充
-
-类型：`long`
-
-默认值：`5000`
-
-是否可动态修改：`true`
-
-是否为 Master FE 节点独有的配置项：`false`
-
-### `cbo_concurrency_statistics_task_num`
-
-待补充
-
-类型：`int`
-
-默认值：`10`
-
-是否可动态修改：`false`
-
-是否为 Master FE 节点独有的配置项：`true`
-
-### `cbo_default_sample_percentage`
-
-待补充
-
-类型：`int`
-
-默认值：`10`
-
-是否可动态修改：`true`
-
-是否为 Master FE 节点独有的配置项：`true`
-
-### `cbo_max_statistics_job_num`
-
-待补充
-
-类型：`int`
-
-默认值：`20`
-
-是否可动态修改：`true`
-
-是否为 Master FE 节点独有的配置项：`true`
-
-### `check_consistency_default_timeout_second`
-
-单个一致性检查任务的默认超时时间。设置的足够长以适应表的数据量。
-
-类型：`long`
-
-默认值：`600`
-
-是否可动态修改：`true`
-
-是否为 Master FE 节点独有的配置项：`true`
-
-### `check_java_version`
-
-待补充
-
-类型：`boolean`
-
-默认值：`true`
-
-是否可动态修改：`false`
-
-是否为 Master FE 节点独有的配置项：`false`
-
-### `cloud_aliyun_internal_endpoint_white_list`
-
-待补充
-
-类型：`String[]`
-
-默认值：`[selectdb.cloud]`
-
-是否可动态修改：`false`
-
-是否为 Master FE 节点独有的配置项：`false`
-
-### `cloud_copy_list_objects_version`
-
-待补充
-
-类型：`int`
-
-默认值：`2`
-
-是否可动态修改：`true`
-
-是否为 Master FE 节点独有的配置项：`true`
-
-### `cloud_copy_txn_conflict_error_retry_num`
-
-待补充
-
-类型：`int`
-
-默认值：`5`
-
-是否可动态修改：`false`
-
-是否为 Master FE 节点独有的配置项：`false`
-
-### `cloud_delete_loaded_internal_stage_files`
-
-待补充
-
-类型：`boolean`
-
-默认值：`false`
-
-是否可动态修改：`true`
-
-是否为 Master FE 节点独有的配置项：`true`
-
-### `cloud_enable_auth_check`
-
-待补充
-
-类型：`boolean`
-
-默认值：`true`
-
-是否可动态修改：`false`
-
-是否为 Master FE 节点独有的配置项：`false`
-
-### `cloud_filter_copy_file_num_limit`
-
-待补充
-
-类型：`int`
-
-默认值：`100`
-
-是否可动态修改：`true`
-
-是否为 Master FE 节点独有的配置项：`false`
-
-### `cloud_http_port`
-
-待补充
-
-类型：`int`
-
-默认值：`8035`
-
-是否可动态修改：`false`
-
-是否为 Master FE 节点独有的配置项：`false`
-
-### `cloud_max_copy_job_per_table`
-
-待补充
-
-类型：`int`
-
-默认值：`10000`
-
-是否可动态修改：`true`
-
-是否为 Master FE 节点独有的配置项：`false`
-
-### `cloud_meta_service_rpc_failed_retry_times`
-
-待补充
-
-类型：`int`
-
-默认值：`200`
-
-是否可动态修改：`false`
-
-是否为 Master FE 节点独有的配置项：`false`
-
-### `cloud_rebalance_number_threshold`
-
-待补充
-
-类型：`long`
-
-默认值：`2`
-
-是否可动态修改：`false`
-
-是否为 Master FE 节点独有的配置项：`false`
-
-### `cloud_rebalance_percent_threshold`
-
-待补充
-
-类型：`double`
-
-默认值：`0.05`
-
-是否可动态修改：`false`
-
-是否为 Master FE 节点独有的配置项：`false`
-
-### `cloud_sql_server_cluster_id`
-
-待补充
-
-类型：`String`
-
-默认值：`RESERVED_CLUSTER_ID_FOR_SQL_SERVER`
-
-是否可动态修改：`false`
-
-是否为 Master FE 节点独有的配置项：`false`
-
-### `cloud_sql_server_cluster_name`
-
-待补充
-
-类型：`String`
-
-默认值：`RESERVED_CLUSTER_NAME_FOR_SQL_SERVER`
-
-是否可动态修改：`false`
-
-是否为 Master FE 节点独有的配置项：`false`
-
-### `cloud_txn_tablet_batch_size`
-
-待补充
-
-类型：`int`
-
-默认值：`50`
-
-是否可动态修改：`false`
-
-是否为 Master FE 节点独有的配置项：`false`
-
-### `cloud_unique_id`
-
-待补充
-
-类型：`String`
-
-默认值：``
-
-是否可动态修改：`false`
-
-是否为 Master FE 节点独有的配置项：`false`
-
-### `cloud_upgrade_mgr_interval_second`
-
-待补充
-
-类型：`int`
-
-默认值：`15`
-
-是否可动态修改：`true`
-
-是否为 Master FE 节点独有的配置项：`false`
-
-### `cloud_use_strong_password`
-
-待补充
-
-类型：`boolean`
-
-默认值：`true`
-
-是否可动态修改：`false`
-
-是否为 Master FE 节点独有的配置项：`false`
-
-### `cloud_warm_up_job_scheduler_interval_millisecond`
-
-待补充
-
-类型：`int`
-
-默认值：`1000`
-
-是否可动态修改：`true`
-
-是否为 Master FE 节点独有的配置项：`true`
-
-### `cloud_warm_up_timeout_second`
-
-待补充
-
-类型：`int`
-
-默认值：`2592000`
-
-是否可动态修改：`true`
-
-是否为 Master FE 节点独有的配置项：`true`
-
-### `cluster_id`
-
-集群 ID，用于内部认证。通常在集群第一次启动时，会随机生成一个 cluster id. 用户也可以手动指定。
-
-类型：`int`
-
-默认值：`-1`
-
-是否可动态修改：`false`
-
-是否为 Master FE 节点独有的配置项：`false`
-
-### `cluster_max_waiting_copy_jobs`
-
-待补充
-
-类型：`int`
-
-默认值：`100`
-
-是否可动态修改：`false`
-
-是否为 Master FE 节点独有的配置项：`false`
-
-### `colocate_group_relocate_delay_second`
-
-待补充
-
-类型：`long`
-
-默认值：`1800`
-
-是否可动态修改：`true`
-
-是否为 Master FE 节点独有的配置项：`true`
-
-### `commit_timeout_second`
-
-提交事务的最大超时时间，单位是秒。该参数仅用于事务型 insert 操作中。
-
-类型：`int`
-
-默认值：`30`
-
-是否可动态修改：`true`
-
-是否为 Master FE 节点独有的配置项：`true`
-
-### `consistency_check_end_time`
-
-一致性检查的结束时间。与 `consistency_check_start_time` 配合使用，决定一致性检查的起止时间。如果将两个参数设置为相同的值，则一致性检查将不会被调度。
-
-类型：`String`
-
-默认值：`23`
-
-是否可动态修改：`true`
-
-是否为 Master FE 节点独有的配置项：`true`
-
-### `consistency_check_start_time`
-
-一致性检查的开始时间。与 `consistency_check_end_time` 配合使用，决定一致性检查的起止时间。如果将两个参数设置为相同的值，则一致性检查将不会被调度。
-
-类型：`String`
-
-默认值：`23`
-
-是否可动态修改：`true`
-
-是否为 Master FE 节点独有的配置项：`true`
-
-### `custom_config_dir`
-
-用户自定义配置文件的路径，用于存放 fe_custom.conf。该文件中的配置会覆盖 fe.conf 中的配置
-
-类型：`String`
-
-默认值：`/mnt/disk1/gavinchou/workspace/selectdb-dev/conf`
-
-是否可动态修改：`false`
-
-是否为 Master FE 节点独有的配置项：`false`
-
-### `db_used_data_quota_update_interval_secs`
-
-待补充
-
-类型：`int`
-
-默认值：`300`
-
-是否可动态修改：`false`
-
-是否为 Master FE 节点独有的配置项：`true`
-
-### `decommission_tablet_check_threshold`
-
-待补充
-
-类型：`int`
-
-默认值：`5000`
-
-是否可动态修改：`true`
-
-是否为 Master FE 节点独有的配置项：`true`
-
-### `default_db_data_quota_bytes`
-
-待补充
-
-类型：`long`
-
-默认值：`1125899906842624`
-
-是否可动态修改：`true`
-
-是否为 Master FE 节点独有的配置项：`true`
-
-### `default_db_max_running_txn_num`
-
-待补充
-
-类型：`long`
-
-默认值：`-1`
-
-是否可动态修改：`true`
-
-是否为 Master FE 节点独有的配置项：`true`
-
-### `default_db_replica_quota_size`
-
-待补充
-
-类型：`long`
-
-默认值：`1073741824`
-
-是否可动态修改：`true`
-
-是否为 Master FE 节点独有的配置项：`true`
-
-### `default_get_version_from_ms_timeout_second`
-
-待补充
-
-类型：`int`
-
-默认值：`3`
-
-是否可动态修改：`false`
-
-是否为 Master FE 节点独有的配置项：`false`
-
-### `default_load_parallelism`
-
-broker load 时，单个节点上 load 执行计划的默认并行度
-
-类型：`int`
-
-默认值：`1`
-
-是否可动态修改：`true`
-
-是否为 Master FE 节点独有的配置项：`true`
-
-### `default_max_filter_ratio`
-
-待补充
-
-类型：`double`
-
-默认值：`0.0`
-
-是否可动态修改：`true`
-
-是否为 Master FE 节点独有的配置项：`true`
-
-### `default_max_query_instances`
-
-待补充
-
-类型：`int`
-
-默认值：`-1`
-
-是否可动态修改：`true`
-
-是否为 Master FE 节点独有的配置项：`false`
-
-### `default_query_timeout_second`
-
-待补充
-
-类型：`int`
-
-默认值：`1800`
-
-是否可动态修改：`false`
-
-是否为 Master FE 节点独有的配置项：`false`
-
-### `default_schema_change_scheduler_interval_millisecond`
-
-待补充
-
-类型：`int`
-
-默认值：`500`
-
-是否可动态修改：`false`
-
-是否为 Master FE 节点独有的配置项：`true`
-
-### `default_storage_medium`
-
-创建表或分区时，可以指定存储介质(HDD 或 SSD)。如果未指定，则使用此配置指定的默认介质。
-
-类型：`String`
-
-默认值：`HDD`
-
-是否可动态修改：`false`
-
-是否为 Master FE 节点独有的配置项：`false`
-
-### `delete_job_max_timeout_second`
-
-Delete 操作的最大超时时间，单位是秒。
-
-类型：`int`
-
-默认值：`300`
-
-是否可动态修改：`true`
-
-是否为 Master FE 节点独有的配置项：`true`
-
-### `desired_max_waiting_jobs`
-
-Broker Load 的最大等待 job 数量。这个值是一个期望值。在某些情况下，比如切换 master，当前等待的 job 数量可能会超过这个值。
-
-类型：`int`
-
-默认值：`100`
-
-是否可动态修改：`true`
-
-是否为 Master FE 节点独有的配置项：`true`
-
-### `disable_backend_black_list`
-
-待补充
-
-类型：`boolean`
-
-默认值：`false`
-
-是否可动态修改：`true`
-
-是否为 Master FE 节点独有的配置项：`false`
-
-### `disable_balance`
-
-待补充
-
-类型：`boolean`
-
-默认值：`false`
-
-是否可动态修改：`true`
-
-是否为 Master FE 节点独有的配置项：`true`
-
-### `disable_colocate_balance`
-
-待补充
-
-类型：`boolean`
-
-默认值：`false`
-
-是否可动态修改：`true`
-
-是否为 Master FE 节点独有的配置项：`true`
-
-### `disable_datev1`
-
-待补充
-
-类型：`boolean`
-
-默认值：`true`
-
-是否可动态修改：`true`
-
-是否为 Master FE 节点独有的配置项：`false`
-
-### `disable_decimalv2`
-
-待补充
-
-类型：`boolean`
-
-默认值：`true`
-
-是否可动态修改：`true`
-
-是否为 Master FE 节点独有的配置项：`false`
-
-### `disable_disk_balance`
-
-待补充
-
-类型：`boolean`
-
-默认值：`false`
-
-是否可动态修改：`true`
-
-是否为 Master FE 节点独有的配置项：`true`
-
-### `disable_hadoop_load`
-
-待补充
-
-类型：`boolean`
-
-默认值：`false`
-
-是否可动态修改：`true`
-
-是否为 Master FE 节点独有的配置项：`true`
-
-### `disable_iceberg_hudi_table`
-
-待补充
-
-类型：`boolean`
-
-默认值：`true`
-
-是否可动态修改：`true`
-
-是否为 Master FE 节点独有的配置项：`false`
-
-### `disable_load_job`
-
-待补充
-
-类型：`boolean`
-
-默认值：`false`
-
-是否可动态修改：`true`
-
-是否为 Master FE 节点独有的配置项：`true`
-
-### `disable_mini_load`
-
-是否禁用 mini load，默认禁用
-
-类型：`boolean`
-
-默认值：`true`
-
-是否可动态修改：`false`
-
-是否为 Master FE 节点独有的配置项：`false`
-
-### `disable_nested_complex_type`
-
-当前默认设置为 true，不支持建表时创建复杂类型(array/struct/map)嵌套复杂类型, 仅支持array类型自身嵌套。
-
-类型：`boolean`
-
-默认值：`true`
-
-是否可动态修改：`true`
-
-是否为 Master FE 节点独有的配置项：`true`
-
-### `disable_shared_scan`
-
-待补充
-
-类型：`boolean`
-
-默认值：`false`
-
-是否可动态修改：`true`
-
-是否为 Master FE 节点独有的配置项：`false`
-
-### `disable_show_stream_load`
-
-是否禁用 show stream load 和 clear stream load 命令，以及是否清理内存中的 stream load 记录。
-
-类型：`boolean`
-
-默认值：`false`
-
-是否可动态修改：`true`
-
-是否为 Master FE 节点独有的配置项：`true`
-
-### `disable_storage_medium_check`
-
-是否禁用存储介质检查。如果禁用，ReportHandler 将不会检查 tablet 的存储介质，并且禁用存储介质冷却功能。默认值为 false。
-
-类型：`boolean`
-
-默认值：`false`
-
-是否可动态修改：`true`
-
-是否为 Master FE 节点独有的配置项：`true`
-
-### `disable_tablet_scheduler`
-
-待补充
-
-类型：`boolean`
-
-默认值：`false`
-
-是否可动态修改：`true`
-
-是否为 Master FE 节点独有的配置项：`true`
-
-### `disallow_create_catalog_with_resource`
-
-是否禁止使用 WITH REOSOURCE 语句创建 Catalog。
-
-类型：`boolean`
-
-默认值：`true`
-
-是否可动态修改：`true`
-
-是否为 Master FE 节点独有的配置项：`true`
-
-### `div_precision_increment`
-
-待补充
-
-类型：`int`
-
-默认值：`4`
-
-是否可动态修改：`true`
-
-是否为 Master FE 节点独有的配置项：`false`
-
-### `dpp_bytes_per_reduce`
-
-待补充
-
-类型：`long`
-
-默认值：`104857600`
-
-是否可动态修改：`false`
-
-是否为 Master FE 节点独有的配置项：`false`
-
-### `dpp_config_str`
-
-待补充
-
-类型：`String`
-
-默认值：`{palo-dpp : {hadoop_palo_path : '/dir',hadoop_configs : 'fs.default.name=hdfs://host:port;mapred.job.tracker=host:port;hadoop.job.ugi=user,password'}}`
-
-是否可动态修改：`false`
-
-是否为 Master FE 节点独有的配置项：`false`
-
-### `dpp_default_cluster`
-
-待补充
-
-类型：`String`
-
-默认值：`palo-dpp`
-
-是否可动态修改：`false`
-
-是否为 Master FE 节点独有的配置项：`false`
-
-### `dpp_default_config_str`
-
-待补充
-
-类型：`String`
-
-默认值：`{hadoop_configs : 'mapred.job.priority=NORMAL;mapred.job.map.capacity=50;mapred.job.reduce.capacity=50;mapred.hce.replace.streaming=false;abaci.long.stored.job=true;dce.shuffle.enable=false;dfs.client.authserver.force_stop=true;dfs.client.auth.method=0'}`
-
-是否可动态修改：`false`
-
-是否为 Master FE 节点独有的配置项：`false`
-
-### `dpp_hadoop_client_path`
-
-待补充
-
-类型：`String`
-
-默认值：`/lib/hadoop-client/hadoop/bin/hadoop`
-
-是否可动态修改：`false`
-
-是否为 Master FE 节点独有的配置项：`false`
-
-### `drop_backend_after_decommission`
-
-待补充
-
-类型：`boolean`
-
-默认值：`true`
-
-是否可动态修改：`true`
-
-是否为 Master FE 节点独有的配置项：`true`
-
-### `dynamic_partition_check_interval_seconds`
-
-待补充
-
-类型：`long`
-
-默认值：`600`
-
-是否可动态修改：`true`
-
-是否为 Master FE 节点独有的配置项：`true`
-
-### `dynamic_partition_enable`
-
-待补充
-
-类型：`boolean`
-
-默认值：`true`
-
-是否可动态修改：`true`
-
-是否为 Master FE 节点独有的配置项：`true`
-
-### `edit_log_port`
-
-BDBJE 的端口号
-
-类型：`int`
-
-默认值：`9010`
-
-是否可动态修改：`false`
-
-是否为 Master FE 节点独有的配置项：`false`
-
-### `edit_log_roll_num`
-
-BDBJE 的日志滚动大小。当日志条目数超过这个值后，会触发日志滚动
-
-类型：`int`
-
-默认值：`50000`
-
-是否可动态修改：`true`
-
-是否为 Master FE 节点独有的配置项：`true`
-
-### `edit_log_type`
-
-元数据日志的存储类型。BDB: 日志存储在 BDBJE 中。LOCAL：日志存储在本地文件中（仅用于测试）
-
-类型：`String`
-
-默认值：`bdb`
-
-可选值：`BDB`, `LOCAL`
-
-是否可动态修改：`false`
-
-是否为 Master FE 节点独有的配置项：`false`
-
-### `enable_access_file_without_broker`
-
-待补充
-
-类型：`boolean`
-
-默认值：`false`
-
-是否可动态修改：`true`
-
-是否为 Master FE 节点独有的配置项：`true`
-
-### `experimental_enable_all_http_auth`
-
-是否启用所有 http 接口的认证
-
-类型：`boolean`
-
-默认值：`false`
-
-是否可动态修改：`false`
-
-是否为 Master FE 节点独有的配置项：`false`
-
-### `enable_array_type`
-
-待补充
-
-类型：`boolean`
-
-默认值：`false`
-
-是否可动态修改：`true`
-
-是否为 Master FE 节点独有的配置项：`true`
-
-### `enable_auto_collect_statistics`
-
-待补充
-
-类型：`boolean`
-
-默认值：`true`
-
-是否可动态修改：`true`
-
-是否为 Master FE 节点独有的配置项：`true`
-
-### `enable_batch_delete_by_default`
-
-待补充
-
-类型：`boolean`
-
-默认值：`true`
-
-是否可动态修改：`true`
-
-是否为 Master FE 节点独有的配置项：`true`
-
-### `enable_bdbje_debug_mode`
-
-待补充
-
-类型：`boolean`
-
-默认值：`false`
-
-是否可动态修改：`false`
-
-是否为 Master FE 节点独有的配置项：`false`
-
-### `enable_check_physical_memory`
-
-待补充
-
-类型：`boolean`
-
-默认值：`true`
-
-是否可动态修改：`false`
-
-是否为 Master FE 节点独有的配置项：`false`
-
-### `enable_concurrent_update`
-
-待补充
-
-类型：`boolean`
-
-默认值：`false`
-
-是否可动态修改：`false`
-
-是否为 Master FE 节点独有的配置项：`true`
-
-### `enable_date_conversion`
-
-待补充
-
-类型：`boolean`
-
-默认值：`true`
-
-是否可动态修改：`true`
-
-是否为 Master FE 节点独有的配置项：`false`
-
-### `enable_decimal_conversion`
-
-待补充
-
-类型：`boolean`
-
-默认值：`true`
-
-是否可动态修改：`true`
-
-是否为 Master FE 节点独有的配置项：`false`
-
-### `enable_delete_existing_files`
-
-待补充
-
-类型：`boolean`
-
-默认值：`false`
-
-是否可动态修改：`false`
-
-是否为 Master FE 节点独有的配置项：`false`
-
-### `enable_deploy_manager`
-
-待补充
-
-类型：`String`
-
-默认值：`disable`
-
-是否可动态修改：`false`
-
-是否为 Master FE 节点独有的配置项：`false`
-
-### `experimental_enable_feature_binlog`
-
-是否启用binlog特性
-
-类型：`boolean`
-
-默认值：`false`
-
-是否可动态修改：`false`
-
-是否为 Master FE 节点独有的配置项：`false`
-
-### `enable_fetch_cluster_cache_hotspot`
-
-待补充
-
-类型：`boolean`
-
-默认值：`true`
-
-是否可动态修改：`true`
-
-是否为 Master FE 节点独有的配置项：`true`
-
-### `enable_force_drop_redundant_replica`
-
-待补充
-
-类型：`boolean`
-
-默认值：`false`
-
-是否可动态修改：`true`
-
-是否为 Master FE 节点独有的配置项：`true`
-
-### `experimental_enable_fqdn_mode`
-
-待补充
-
-类型：`boolean`
-
-默认值：`false`
-
-是否可动态修改：`false`
-
-是否为 Master FE 节点独有的配置项：`false`
-
-### `enable_func_pushdown`
-
-待补充
-
-类型：`boolean`
-
-默认值：`true`
-
-是否可动态修改：`true`
-
-是否为 Master FE 节点独有的配置项：`false`
-
-### `enable_hidden_version_column_by_default`
-
-待补充
-
-类型：`boolean`
-
-默认值：`true`
-
-是否可动态修改：`true`
-
-是否为 Master FE 节点独有的配置项：`true`
-
-### `enable_hms_events_incremental_sync`
-
-待补充
-
-类型：`boolean`
-
-默认值：`false`
-
-是否可动态修改：`false`
-
-是否为 Master FE 节点独有的配置项：`true`
-
-### `enable_http_server_v2`
-
-待补充
-
-类型：`boolean`
-
-默认值：`true`
-
-是否可动态修改：`false`
-
-是否为 Master FE 节点独有的配置项：`false`
-
-### `experimental_enable_https`
-
-是否启用 https，如果启用，http 端口将不可用
-
-类型：`boolean`
-
-默认值：`false`
-
-是否可动态修改：`false`
-
-是否为 Master FE 节点独有的配置项：`false`
-
-### `enable_light_index_change`
-
-待补充
-
-类型：`boolean`
-
-默认值：`false`
-
-是否可动态修改：`true`
-
-是否为 Master FE 节点独有的配置项：`true`
-
-### `enable_local_replica_selection`
-
-待补充
-
-类型：`boolean`
-
-默认值：`false`
-
-是否可动态修改：`true`
-
-是否为 Master FE 节点独有的配置项：`false`
-
-### `enable_local_replica_selection_fallback`
-
-待补充
-
-类型：`boolean`
-
-默认值：`false`
-
-是否可动态修改：`true`
-
-是否为 Master FE 节点独有的配置项：`false`
-
-### `enable_metric_calculator`
-
-待补充
-
-类型：`boolean`
-
-默认值：`true`
-
-是否可动态修改：`false`
-
-是否为 Master FE 节点独有的配置项：`false`
-
-### `experimental_enable_mtmv`
-
-待补充
-
-类型：`boolean`
-
-默认值：`false`
-
-是否可动态修改：`true`
-
-是否为 Master FE 节点独有的配置项：`true`
-
-### `enable_multi_tags`
-
-待补充
-
-类型：`boolean`
-
-默认值：`false`
-
-是否可动态修改：`false`
-
-是否为 Master FE 节点独有的配置项：`true`
-
-### `enable_odbc_table`
-
-是否开启 ODBC 外表功能，默认关闭，ODBC 外表是淘汰的功能，请使用 JDBC Catalog
-
-类型：`boolean`
-
-默认值：`false`
-
-是否可动态修改：`true`
-
-是否为 Master FE 节点独有的配置项：`true`
-
-### `enable_outfile_to_local`
-
-待补充
-
-类型：`boolean`
-
-默认值：`false`
-
-是否可动态修改：`false`
-
-是否为 Master FE 节点独有的配置项：`false`
-
-### `enable_pipeline_load`
-
-待补充
-
-类型：`boolean`
-
-默认值：`false`
-
-是否可动态修改：`false`
-
-是否为 Master FE 节点独有的配置项：`false`
-
-### `enable_quantile_state_type`
-
-待补充
-
-类型：`boolean`
-
-默认值：`true`
-
-是否可动态修改：`true`
-
-是否为 Master FE 节点独有的配置项：`true`
-
-### `enable_query_hit_stats`
-
-待补充
-
-类型：`boolean`
-
-默认值：`false`
-
-是否可动态修改：`true`
-
-是否为 Master FE 节点独有的配置项：`false`
-
-### `experimental_enable_query_hive_views`
-
-待补充
-
-类型：`boolean`
-
-默认值：`false`
-
-是否可动态修改：`true`
-
-是否为 Master FE 节点独有的配置项：`false`
-
-### `enable_query_queue`
-
-待补充
-
-类型：`boolean`
-
-默认值：`true`
-
-是否可动态修改：`true`
-
-是否为 Master FE 节点独有的配置项：`false`
-
-### `enable_round_robin_create_tablet`
-
-待补充
-
-类型：`boolean`
-
-默认值：`false`
-
-是否可动态修改：`true`
-
-是否为 Master FE 节点独有的配置项：`false`
-
-### `experimental_enable_single_replica_load`
-
-是否启用 stream load 和 broker load 的单副本写入。
-
-类型：`boolean`
-
-默认值：`false`
-
-是否可动态修改：`true`
-
-是否为 Master FE 节点独有的配置项：`true`
-
-### `experimental_enable_ssl`
-
-待补充
-
-类型：`boolean`
-
-默认值：`false`
-
-是否可动态修改：`false`
-
-是否为 Master FE 节点独有的配置项：`false`
-
-### `enable_stats`
-
-待补充
-
-类型：`boolean`
-
-默认值：`true`
-
-是否可动态修改：`false`
-
-是否为 Master FE 节点独有的配置项：`false`
-
-### `enable_storage_policy`
-
-待补充
-
-类型：`boolean`
-
-默认值：`false`
-
-是否可动态修改：`false`
-
-是否为 Master FE 节点独有的配置项：`true`
-
-### `enable_sts_vpc`
-
-待补充
-
-类型：`boolean`
-
-默认值：`true`
-
-是否可动态修改：`false`
-
-是否为 Master FE 节点独有的配置项：`false`
-
-### `enable_token_check`
-
-待补充
-
-类型：`boolean`
-
-默认值：`true`
-
-是否可动态修改：`false`
-
-是否为 Master FE 节点独有的配置项：`false`
-
-### `enable_tracing`
-
-待补充
-
-类型：`boolean`
-
-默认值：`false`
-
-是否可动态修改：`false`
-
-是否为 Master FE 节点独有的配置项：`false`
-
-### `enable_two_phase_read_opt`
-
-待补充
-
-类型：`boolean`
-
-默认值：`false`
-
-是否可动态修改：`true`
-
-是否为 Master FE 节点独有的配置项：`true`
-
-### `experimental_enable_workload_group`
-
-待补充
-
-类型：`boolean`
-
-默认值：`false`
-
-是否可动态修改：`true`
-
-是否为 Master FE 节点独有的配置项：`true`
-
-### `es_state_sync_interval_second`
-
-待补充
-
-类型：`long`
-
-默认值：`10`
-
-是否可动态修改：`false`
-
-是否为 Master FE 节点独有的配置项：`false`
-
-### `export_running_job_num_limit`
-
-导出作业的最大并发数。
-
-类型：`int`
-
-默认值：`5`
-
-是否可动态修改：`true`
-
-是否为 Master FE 节点独有的配置项：`true`
-
-### `export_tablet_num_per_task`
-
-每个导出作业的需要处理的 tablet 数量。
-
-类型：`int`
-
-默认值：`5`
-
-是否可动态修改：`true`
-
-是否为 Master FE 节点独有的配置项：`true`
-
-### `export_task_default_timeout_second`
-
-导出作业的默认超时时间。
-
-类型：`int`
-
-默认值：`7200`
-
-是否可动态修改：`true`
-
-是否为 Master FE 节点独有的配置项：`true`
-
-### `expr_children_limit`
-
-待补充
-
-类型：`int`
-
-默认值：`10000`
-
-是否可动态修改：`true`
-
-是否为 Master FE 节点独有的配置项：`false`
-
-### `expr_depth_limit`
-
-待补充
-
-类型：`int`
-
-默认值：`3000`
-
-是否可动态修改：`true`
-
-是否为 Master FE 节点独有的配置项：`false`
-
-### `external_cache_expire_time_minutes_after_access`
-
-待补充
-
-类型：`long`
-
-默认值：`1440`
-
-是否可动态修改：`false`
-
-是否为 Master FE 节点独有的配置项：`false`
-
-### `fetch_cluster_cache_hotspot_interval_ms`
-
-待补充
-
-类型：`long`
-
-默认值：`600000`
-
-是否可动态修改：`true`
-
-是否为 Master FE 节点独有的配置项：`false`
-
-### `fetch_stream_load_record_interval_second`
-
-FE 从 BE 获取 Stream Load 作业信息的间隔。
-
-类型：`int`
-
-默认值：`120`
-
-是否可动态修改：`true`
-
-是否为 Master FE 节点独有的配置项：`true`
-
-### `force_do_metadata_checkpoint`
-
-待补充
-
-类型：`boolean`
-
-默认值：`false`
-
-是否可动态修改：`true`
-
-是否为 Master FE 节点独有的配置项：`true`
-
-### `force_olap_table_replication_num`
-
-用于强制设定内表的副本数，如果改参数大于零，则用户在建表时指定的副本数将被忽略，而使用本参数设置的值。同时，建表语句中指定的副本标签等参数会被忽略。该参数不影响包括创建分区、修改表属性的操作。该参数建议仅用于测试环境
-
-类型：`int`
-
-默认值：`0`
-
-是否可动态修改：`true`
-
-是否为 Master FE 节点独有的配置项：`true`
-
-### `fuzzy_test_type`
-
-待补充
-
-类型：`String`
-
-默认值：``
-
-是否可动态修改：`true`
-
-是否为 Master FE 节点独有的配置项：`false`
-
-### `grpc_max_message_size_bytes`
-
-待补充
-
-类型：`int`
-
-默认值：`2147483647`
-
-是否可动态修改：`false`
-
-是否为 Master FE 节点独有的配置项：`false`
+   通过以上方式修改后，如果 Master FE 重启或进行了 Master 切换，则配置将失效。可以通过在 `fe.conf` 中直接添加配置项，并重启 FE 后，永久生效该配置项。
+
+3. 修改 `max_distribution_pruner_recursion_depth`
+
+   通过 `ADMIN SHOW FRONTEND CONFIG;` 可以查看到该配置项可以动态配置（`IsMutable` 为 true）。并且不是 Master FE 独有配置。
+
+   同样，我们可以通过动态修改配置的命令修改该配置。因为该配置不是 Master FE 独有配置，所以需要单独连接到不同的 FE，进行动态修改配置的操作，这样才能保证所有 FE 都使用了修改后的配置值
+
+## 配置项列表
+
+### 元数据与集群管理
+
+#### `meta_dir`
+
+默认值：DorisFE.DORIS_HOME_DIR + "/doris-meta"
+
+Doris 元数据将保存在这里。 强烈建议将此目录的存储为：
+
+1. 高写入性能（SSD）
+
+2. 安全（RAID）
+
+#### `catalog_try_lock_timeout_ms`
+
+默认值：5000  （ms）
+
+是否可以动态配置：true
+
+元数据锁的 tryLock 超时配置。 通常它不需要改变，除非你需要测试一些东西。
+
+#### `enable_bdbje_debug_mode`
+
+默认值：false
+
+如果设置为 true，FE 将在 BDBJE 调试模式下启动，在 Web 页面 `System->bdbje` 可以查看相关信息，否则不可以查看
+
+#### `max_bdbje_clock_delta_ms`
+
+默认值：5000 （5秒）
+
+设置非主 FE 到主 FE 主机之间的最大可接受时钟偏差。 每当非主 FE 通过 BDBJE 建立到主 FE 的连接时，都会检查该值。 如果时钟偏差大于此值，则放弃连接。
+
+#### `metadata_failure_recovery`
+
+默认值：false
+
+如果为 true，FE 将重置 bdbje 复制组（即删除所有可选节点信息）并应该作为 Master 启动。 如果所有可选节点都无法启动，我们可以将元数据复制到另一个节点并将此配置设置为 true 以尝试重新启动 FE。
+
+#### `txn_rollback_limit`
+
+默认值：100
+
+尝试重新加入组时 bdbje 可以回滚的最大 txn 数
+
+#### `bdbje_replica_ack_timeout_second`
+
+默认值：10
+
+元数据会同步写入到多个 Follower FE，这个参数用于控制 Master FE 等待 Follower FE 发送 ack 的超时时间。当写入的数据较大时，可能 ack 时间较长，如果超时，会导致写元数据失败，FE 进程退出。此时可以适当调大这个参数。
 
 ### `grpc_threadmgr_threads_nums`
 
-待补充
-
-类型：`int`
-
-默认值：`4096`
-
-是否可动态修改：`false`
-
-是否为 Master FE 节点独有的配置项：`false`
-
-### `hadoop_load_default_timeout_second`
-
-Hadoop load 的默认超时时间，单位是秒。
-
-类型：`int`
-
-默认值：`259200`
-
-是否可动态修改：`true`
-
-是否为 Master FE 节点独有的配置项：`true`
-
-### `heartbeat_mgr_blocking_queue_size`
-
-心跳线程池的队列大小
-
-类型：`int`
-
-默认值：`1024`
-
-是否可动态修改：`false`
-
-是否为 Master FE 节点独有的配置项：`true`
-
-### `heartbeat_mgr_threads_num`
-
-心跳线程池的线程数
-
-类型：`int`
-
-默认值：`8`
-
-是否可动态修改：`false`
-
-是否为 Master FE 节点独有的配置项：`true`
-
-### `history_cloud_warm_up_job_keep_max_second`
-
-待补充
-
-类型：`int`
-
-默认值：`604800`
-
-是否可动态修改：`true`
-
-是否为 Master FE 节点独有的配置项：`true`
-
-### `history_job_keep_max_second`
-
-针对 ALTER, EXPORT 作业，如果作业已经完成，且超过这个时间后，会被删除。
-
-类型：`int`
-
-默认值：`604800`
-
-是否可动态修改：`true`
-
-是否为 Master FE 节点独有的配置项：`true`
-
-### `hive_metastore_client_timeout_second`
-
-待补充
-
-类型：`long`
-
-默认值：`10`
-
-是否可动态修改：`true`
-
-是否为 Master FE 节点独有的配置项：`false`
-
-### `hive_stats_partition_sample_size`
-
-Hive行数估算分区采样数
-
-类型：`int`
-
-默认值：`3000`
-
-是否可动态修改：`true`
-
-是否为 Master FE 节点独有的配置项：`false`
-
-### `hms_events_batch_size_per_rpc`
-
-待补充
-
-类型：`int`
-
-默认值：`500`
-
-是否可动态修改：`true`
-
-是否为 Master FE 节点独有的配置项：`true`
-
-### `hms_events_polling_interval_ms`
-
-待补充
-
-类型：`int`
-
-默认值：`10000`
-
-是否可动态修改：`false`
-
-是否为 Master FE 节点独有的配置项：`true`
-
-### `http_api_extra_base_path`
-
-待补充
-
-类型：`String`
-
-默认值：``
-
-是否可动态修改：`false`
-
-是否为 Master FE 节点独有的配置项：`false`
-
-### `http_port`
-
-FE http 端口，目前所有 FE 的 http 端口必须相同
-
-类型：`int`
-
-默认值：`8030`
-
-是否可动态修改：`false`
-
-是否为 Master FE 节点独有的配置项：`false`
-
-### `https_port`
-
-FE https 端口，目前所有 FE 的 https 端口必须相同
-
-类型：`int`
-
-默认值：`8050`
-
-是否可动态修改：`false`
-
-是否为 Master FE 节点独有的配置项：`false`
-
-### `iceberg_table_creation_interval_second`
-
-待补充
-
-类型：`long`
-
-默认值：`10`
-
-是否可动态修改：`true`
-
-是否为 Master FE 节点独有的配置项：`true`
-
-### `iceberg_table_creation_strict_mode`
-
-待补充
-
-类型：`boolean`
-
-默认值：`true`
-
-是否可动态修改：`true`
-
-是否为 Master FE 节点独有的配置项：`true`
-
-### `ignore_meta_check`
-
-是否忽略元数据延迟，如果 FE 的元数据延迟超过这个阈值，则非 Master FE 仍然提供读服务。这个配置可以用于当 Master FE 因为某些原因停止了较长时间，但是仍然希望非 Master FE 可以提供读服务。
-
-类型：`boolean`
-
-默认值：`false`
-
-是否可动态修改：`true`
-
-是否为 Master FE 节点独有的配置项：`false`
-
-### `ignore_unsupported_properties_in_cloud_mode`
-
-待补充
-
-类型：`boolean`
-
-默认值：`false`
-
-是否可动态修改：`true`
-
-是否为 Master FE 节点独有的配置项：`false`
-
-### `info_sys_accumulated_file_size`
-
-待补充
-
-类型：`int`
-
-默认值：`4`
-
-是否可动态修改：`false`
-
-是否为 Master FE 节点独有的配置项：`false`
-
-### `infodb_support_ext_catalog`
-
-待补充
-
-类型：`boolean`
-
-默认值：`false`
-
-是否可动态修改：`true`
-
-是否为 Master FE 节点独有的配置项：`false`
-
-### `insert_load_default_timeout_second`
-
-Insert load 的默认超时时间，单位是秒。
-
-类型：`int`
-
-默认值：`14400`
-
-是否可动态修改：`true`
-
-是否为 Master FE 节点独有的配置项：`true`
-
-### `jdbc_drivers_dir`
-
-JDBC 驱动的存放路径。在创建 JDBC Catalog 时，如果指定的驱动文件路径不是绝对路径，则会在这个目录下寻找
-
-类型：`String`
-
-默认值：`/mnt/disk1/gavinchou/workspace/selectdb-dev/jdbc_drivers`
-
-是否可动态修改：`false`
-
-是否为 Master FE 节点独有的配置项：`false`
-
-### `jetty_server_acceptors`
-
-Jetty 的 acceptor 线程数。Jetty的线程架构模型很简单，分为三个线程池：acceptor、selector 和 worker。acceptor 负责接受新的连接，然后交给 selector 处理HTTP报文协议的解包，最后由 worker 处理请求。前两个线程池采用非阻塞模型，并且一个线程可以处理很多socket的读写，所以线程池的数量少。对于大多数项目，只需要 1-2 个 acceptor 线程，2 到 4 个就足够了。Worker 的数量取决于应用的QPS和IO事件的比例。越高QPS，或者IO占比越高，等待的线程越多，需要的线程总数越多。
-
-类型：`int`
-
-默认值：`2`
-
-是否可动态修改：`false`
-
-是否为 Master FE 节点独有的配置项：`false`
-
-### `jetty_server_max_http_header_size`
-
-Jetty 的最大 HTTP header 大小，单位是字节，默认值是 1MB。
-
-类型：`int`
-
-默认值：`1048576`
-
-是否可动态修改：`false`
-
-是否为 Master FE 节点独有的配置项：`false`
-
-### `jetty_server_max_http_post_size`
-
-Jetty 的最大 HTTP POST 大小，单位是字节，默认值是 100MB。
-
-类型：`int`
-
-默认值：`104857600`
-
-是否可动态修改：`false`
-
-是否为 Master FE 节点独有的配置项：`false`
-
-### `jetty_server_selectors`
-
-Jetty 的 selector 线程数。
-
-类型：`int`
-
-默认值：`4`
-
-是否可动态修改：`false`
-
-是否为 Master FE 节点独有的配置项：`false`
-
-### `jetty_server_workers`
-
-Jetty 的 worker 线程数。0 表示使用默认线程池。
-
-类型：`int`
-
-默认值：`0`
-
-是否可动态修改：`false`
-
-是否为 Master FE 节点独有的配置项：`false`
-
-### `jetty_threadPool_maxThreads`
-
-Jetty 的线程池的默认最大线程数。
-
-类型：`int`
-
-默认值：`400`
-
-是否可动态修改：`false`
-
-是否为 Master FE 节点独有的配置项：`false`
-
-### `jetty_threadPool_minThreads`
-
-Jetty 的线程池的默认最小线程数。
-
-类型：`int`
-
-默认值：`20`
-
-是否可动态修改：`false`
-
-是否为 Master FE 节点独有的配置项：`false`
-
-### `keep_scheduler_mtmv_task_when_job_deleted`
-
-待补充
-
-类型：`boolean`
-
-默认值：`false`
-
-是否可动态修改：`true`
-
-是否为 Master FE 节点独有的配置项：`true`
-
-### `key_store_alias`
-
-FE https 服务的 key store 别名
-
-类型：`String`
-
-默认值：`doris_ssl_certificate`
-
-是否可动态修改：`false`
-
-是否为 Master FE 节点独有的配置项：`false`
-
-### `key_store_password`
-
-FE https 服务的 key store 密码
-
-类型：`String`
-
-默认值：``
-
-是否可动态修改：`false`
-
-是否为 Master FE 节点独有的配置项：`false`
-
-### `key_store_path`
-
-FE https 服务的 key store 路径
-
-类型：`String`
-
-默认值：`/mnt/disk1/gavinchou/workspace/selectdb-dev/conf/ssl/doris_ssl_certificate.keystore`
-
-是否可动态修改：`false`
-
-是否为 Master FE 节点独有的配置项：`false`
-
-### `key_store_type`
-
-FE https 服务的 key store 类型
-
-类型：`String`
-
-默认值：`JKS`
-
-是否可动态修改：`false`
-
-是否为 Master FE 节点独有的配置项：`false`
-
-### `label_clean_interval_second`
-
-导入作业的清理周期，单位为秒。每个周期内，将会清理已经结束的并且过期的导入作业
-
-类型：`int`
-
-默认值：`3600`
-
-是否可动态修改：`false`
-
-是否为 Master FE 节点独有的配置项：`false`
-
-### `label_keep_max_second`
-
-已完成或取消的导入作业信息的 label 会在这个时间后被删除。被删除的 label 可以被重用。
-
-类型：`int`
-
-默认值：`259200`
-
-是否可动态修改：`true`
-
-是否为 Master FE 节点独有的配置项：`true`
-
-### `light_schema_change_force_to_true`
-
-待补充
-
-类型：`boolean`
-
-默认值：`false`
-
-是否可动态修改：`true`
-
-是否为 Master FE 节点独有的配置项：`false`
-
-### `load_checker_interval_ms`
-
-待补充
-
-类型：`int`
-
-默认值：`100`
-
-是否可动态修改：`false`
-
-是否为 Master FE 节点独有的配置项：`false`
-
-### `load_checker_interval_second`
-
-load job 调度器的执行间隔，单位是秒。
-
-类型：`int`
-
-默认值：`5`
-
-是否可动态修改：`false`
-
-是否为 Master FE 节点独有的配置项：`false`
-
-### `locale`
-
-待补充
-
-类型：`String`
-
-默认值：`zh_CN.UTF-8`
-
-是否可动态修改：`false`
-
-是否为 Master FE 节点独有的配置项：`false`
-
-### `lock_reporting_threshold_ms`
-
-待补充
-
-类型：`long`
-
-默认值：`500`
-
-是否可动态修改：`false`
-
-是否为 Master FE 节点独有的配置项：`false`
-
-### `log_roll_size_mb`
-
-fe.log 和 fe.audit.log 的最大文件大小。超过这个大小后，日志文件会被切分
-
-类型：`int`
-
-默认值：`1024`
-
-是否可动态修改：`false`
-
-是否为 Master FE 节点独有的配置项：`false`
-
-### `lower_case_table_names`
-
-待补充
-
-类型：`int`
-
-默认值：`0`
-
-是否可动态修改：`false`
-
-是否为 Master FE 节点独有的配置项：`true`
-
-### `master_sync_policy`
-
-元数据日志的写同步策略。如果仅部署一个 Follower FE，则推荐设置为 `SYNC`，如果有多个 Follower FE，则可以设置为 `WRITE_NO_SYNC`。可参阅：http://docs.oracle.com/cd/E17277_02/html/java/com/sleepycat/je/Durability.SyncPolicy.html
-
-类型：`String`
-
-默认值：`SYNC`
-
-可选值：`SYNC`, `NO_SYNC`, `WRITE_NO_SYNC`
-
-是否可动态修改：`false`
-
-是否为 Master FE 节点独有的配置项：`false`
-
-### `max_agent_task_threads_num`
-
-Agent任务线程池的线程数
-
-类型：`int`
-
-默认值：`4096`
-
-是否可动态修改：`false`
-
-是否为 Master FE 节点独有的配置项：`true`
-
-### `max_allowed_in_element_num_of_delete`
-
-待补充
-
-类型：`int`
-
-默认值：`1024`
-
-是否可动态修改：`true`
-
-是否为 Master FE 节点独有的配置项：`true`
-
-### `max_backend_heartbeat_failure_tolerance_count`
-
-待补充
-
-类型：`long`
-
-默认值：`1`
-
-是否可动态修改：`true`
-
-是否为 Master FE 节点独有的配置项：`true`
-
-### `max_backup_restore_job_num_per_db`
-
-待补充
-
-类型：`int`
-
-默认值：`10`
-
-是否可动态修改：`true`
-
-是否为 Master FE 节点独有的配置项：`true`
-
-### `max_balancing_tablets`
-
-待补充
-
-类型：`int`
-
-默认值：`100`
-
-是否可动态修改：`true`
-
-是否为 Master FE 节点独有的配置项：`true`
-
-### `max_bdbje_clock_delta_ms`
-
-非 Master FE 与 Master FE 的最大时钟偏差，单位为毫秒。这个配置用于在非 Master FE 与 Master FE 之间建立 BDBJE 连接时检查时钟偏差，如果时钟偏差超过这个阈值，则 BDBJE 连接会被放弃。
-
-类型：`long`
-
-默认值：`5000`
-
-是否可动态修改：`false`
-
-是否为 Master FE 节点独有的配置项：`false`
-
-### `max_be_exec_version`
-
-待补充
-
-类型：`int`
-
-默认值：`2`
-
-是否可动态修改：`false`
-
-是否为 Master FE 节点独有的配置项：`false`
-
-### `max_broker_concurrency`
-
-单个 broker scanner 的最大并发数。
-
-类型：`int`
-
-默认值：`10`
-
-是否可动态修改：`true`
-
-是否为 Master FE 节点独有的配置项：`true`
-
-### `max_bytes_per_broker_scanner`
-
-待补充
-
-类型：`long`
-
-默认值：`536870912000`
-
-是否可动态修改：`true`
-
-是否为 Master FE 节点独有的配置项：`true`
-
-### `max_bytes_sync_commit`
-
-Sync job 的最大提交字节数。如果收到的字节数大于该值，Sync Job 会立即提交所有数据。这个值应大于 canal 的缓冲区大小和 `min_bytes_sync_commit`。
-
-类型：`long`
-
-默认值：`67108864`
-
-是否可动态修改：`true`
-
-是否为 Master FE 节点独有的配置项：`true`
-
-### `max_cbo_statistics_task_timeout_sec`
-
-待补充
-
-类型：`int`
-
-默认值：`300`
-
-是否可动态修改：`true`
-
-是否为 Master FE 节点独有的配置项：`true`
-
-### `max_clone_task_timeout_sec`
-
-待补充
-
-类型：`long`
-
-默认值：`7200`
-
-是否可动态修改：`true`
-
-是否为 Master FE 节点独有的配置项：`true`
-
-### `max_connection_scheduler_threads_num`
-
-MySQL 连接调度线程池的最大线程数。
-
-类型：`int`
-
-默认值：`4096`
-
-是否可动态修改：`false`
-
-<<<<<<< HEAD
-是否为 Master FE 节点独有的配置项：`false`
-=======
+默认值: 4096
+
+在grpc_threadmgr中处理grpc events的线程数量。
+
+#### `bdbje_lock_timeout_second`
+
+默认值：5
+
+bdbje 操作的 lock timeout  如果 FE WARN 日志中有很多 LockTimeoutException，可以尝试增加这个值
+
+#### `bdbje_heartbeat_timeout_second`
+
+默认值：30
+
+master 和 follower 之间 bdbje 的心跳超时。 默认为 30 秒，与 bdbje 中的默认值相同。 如果网络遇到暂时性问题，一些意外的长 Java GC 使您烦恼，您可以尝试增加此值以减少错误超时的机会
+
+#### `replica_ack_policy`
+
+默认值：SIMPLE_MAJORITY
+
+选项：ALL, NONE, SIMPLE_MAJORITY
+
+bdbje 的副本 ack 策略。 更多信息，请参见：http://docs.oracle.com/cd/E17277_02/html/java/com/sleepycat/je/Durability.ReplicaAckPolicy.html
+
+#### `replica_sync_policy`
+
+默认值：SYNC
+
+选项：SYNC, NO_SYNC, WRITE_NO_SYNC
+
+bdbje 的Follower FE 同步策略。
+
+#### `master_sync_policy`
+
+默认值：SYNC
+
+选项：SYNC, NO_SYNC, WRITE_NO_SYNC
+
+Master FE 的 bdbje 同步策略。 如果您只部署一个 Follower FE，请将其设置为“SYNC”。 如果你部署了超过 3 个 Follower FE，你可以将这个和下面的 `replica_sync_policy ` 设置为 WRITE_NO_SYNC。 更多信息，参见：http://docs.oracle.com/cd/E17277_02/html/java/com/sleepycat/je/Durability.SyncPolicy.html
+
+#### `bdbje_reserved_disk_bytes`
+
+用于限制 bdbje 能够保留的文件的最大磁盘空间。
+
+默认值：1073741824
+
+是否可以动态配置：false
+
+是否为 Master FE 节点独有的配置项：false
+
+#### `ignore_meta_check`
+
+默认值：false
+
+是否可以动态配置：true
+
+如果为 true，非主 FE 将忽略主 FE 与其自身之间的元数据延迟间隙，即使元数据延迟间隙超过 `meta_delay_toleration_second`。
+非主 FE 仍将提供读取服务。 当您出于某种原因尝试停止 Master FE 较长时间，但仍希望非 Master FE 可以提供读取服务时，这会很有帮助。
+
+#### `meta_delay_toleration_second`
+
+默认值：300 （5分钟）
+
+如果元数据延迟间隔超过  `meta_delay_toleration_second `，非主 FE 将停止提供服务
+
+#### `edit_log_port`
+
+默认值：9010
+
+bdbje端口
+
+#### `edit_log_type`
+
+默认值：BDB
+
+编辑日志类型。
+BDB：将日志写入 bdbje
+LOCAL：已弃用。
+
+#### `edit_log_roll_num`
+
+默认值：50000
+
+是否可以动态配置：true
+
+是否为 Master FE 节点独有的配置项：true
+
+Master FE will save image every  `edit_log_roll_num ` meta journals.
+
+#### `force_do_metadata_checkpoint`
+
+默认值：false
+
+是否可以动态配置：true
+
+是否为 Master FE 节点独有的配置项：true
+
+如果设置为 true，则无论 jvm 内存使用百分比如何，检查点线程都会创建检查点
+
+#### `metadata_checkpoint_memory_threshold`
+
+默认值：60  （60%）
+
+是否可以动态配置：true
+
+是否为 Master FE 节点独有的配置项：true
+
+如果 jvm 内存使用百分比（堆或旧内存池）超过此阈值，则检查点线程将无法工作以避免 OOM。
+
+#### `max_same_name_catalog_trash_num`
+
+用于设置回收站中同名元数据的最大个数，超过最大值时，最早删除的元数据将被彻底删除，不能再恢复。0 表示不保留同名对象。< 0 表示不做限制。
+
+注意：同名元数据的判断会局限在一定的范围内。比如同名database的判断会限定在相同cluster下，同名table的判断会限定在相同database（指相同database id）下，同名partition的判断会限定在相同database（指相同database id）并且相同table（指相同table id）下。
+
+默认值：3
+
+是否可以动态配置：true
+
+是否为 Master FE 节点独有的配置项：true
+
+#### `cluster_id`
+
+默认值：-1
+
+如果节点（FE 或 BE）具有相同的集群 id，则将认为它们属于同一个Doris 集群。 Cluster id 通常是主 FE 首次启动时生成的随机整数。 您也可以指定一个。
+
+#### `heartbeat_mgr_blocking_queue_size`
+
+默认值：1024
+
+是否为 Master FE 节点独有的配置项：true
+
+在 heartbeat_mgr 中存储心跳任务的阻塞队列大小。
+
+#### `heartbeat_mgr_threads_num`
+
+默认值：8
+
+是否为 Master FE 节点独有的配置项：true
+
+heartbeat_mgr 中处理心跳事件的线程数。
+
+#### `disable_cluster_feature`
+
+默认值：true
+
+是否可以动态配置：true
+
+多集群功能将在 0.12 版本中弃用 ，将此配置设置为 true 将禁用与集群功能相关的所有操作，包括：
+
+1. 创建/删除集群
+2. 添加、释放BE/将BE添加到集群/停用集群balance
+3. 更改集群的后端数量
+4. 链接/迁移数据库
+
+#### `enable_deploy_manager`
+
+默认值：disable
+
+如果使用第三方部署管理器部署 Doris，则设置为 true
+
+有效的选项是：
+
+- disable：没有部署管理器
+- k8s：Kubernetes
+- ambari：Ambari
+- local：本地文件（用于测试或 Boxer2 BCC 版本）
+
+#### `with_k8s_certs`
+
+默认值：false
+
+如果在本地使用 k8s 部署管理器，请将其设置为 true 并准备证书文件
+
+#### `enable_fqdn_mode`
+
+此配置用于 k8s 部署环境。当 enable_fqdn_mode 为 true 时，将允许更改 be 的重建 pod的 ip。
+
+默认值： false
+
+是否可以动态配置：false
+
+是否为 Master FE 节点独有的配置项：true
+
+#### `enable_token_check`
+
+默认值：true
+
+为了向前兼容，稍后将被删除。 下载image文件时检查令牌。
+
+#### `enable_multi_tags`
+
+默认值：false
+
+是否可以动态配置：false
+
+是否为 Master FE 节点独有的配置项：true
+
+是否开启单BE的多标签功能
+
+### 服务
+
+#### `query_port`
+
+默认值：9030
+
+Doris FE 通过 mysql 协议查询连接端口
+
+#### `frontend_address`
+
+状态:已弃用，不建议使用。
+
+类型:string
+
+描述:显式配置FE的IP地址，不使用*InetAddress。getByName*获取IP地址。通常在*InetAddress中。getByName*当无法获得预期结果时。只支持IP地址，不支持主机名。
+
+默认值:0.0.0.0
+
+#### `priority_networks`
+
+默认值：空
+
+为那些有很多 ip 的服务器声明一个选择策略。 请注意，最多应该有一个 ip 与此列表匹配。 这是一个以分号分隔格式的列表，用 CIDR 表示法，例如 10.10.10.0/24。 如果没有匹配这条规则的ip，会随机选择一个。
+
+#### `http_port`
+
+默认值：8030
+
+FE http 端口，当前所有 FE http 端口都必须相同
+
+#### `https_port`
+
+默认值：8050
+
+FE https 端口，当前所有 FE https 端口都必须相同
+
+#### `enable_https`
+
+默认值：false
+
+FE https 使能标志位，false 表示支持 http，true 表示同时支持 http 与 https，并且会自动将 http 请求重定向到 https
+如果 enable_https 为 true，需要在 fe.conf 中配置 ssl 证书信息
+
+#### `enable_ssl`
+
+默认值: true
+
+如果设置为 ture，doris 将与 mysql服务 建立基于 SSL 协议的加密通道。
+
+#### `qe_max_connection`
+
+默认值：1024
+
+每个 FE 的最大连接数
+
+#### `max_connection_scheduler_threads_num`
+
+默认值：4096
+
+查询请求调度器中的最大线程数。
+
+目前的策略是，有请求过来，就为其单独申请一个线程进行服务
+
+#### `check_java_version`
+
+默认值：true
+
+Doris 将检查已编译和运行的 Java 版本是否兼容，如果不兼容将抛出Java版本不匹配的异常信息，并终止启动
+
+#### `rpc_port`
+
+默认值：9020
+
+FE Thrift Server的端口
+
+#### `thrift_server_type`
+
+该配置表示FE的Thrift服务使用的服务模型, 类型为string, 大小写不敏感。
+
+若该参数为 `SIMPLE`, 则使用 `TSimpleServer` 模型, 该模型一般不适用于生产环境，仅限于测试使用。
+
+若该参数为 `THREADED`, 则使用 `TThreadedSelectorServer` 模型，该模型为非阻塞式I/O模型，即主从 Reactor 模型，该模型能及时响应大量的并发连接请求，在多数场景下有较好的表现。
+
+若该参数为 `THREAD_POOL`, 则使用 `TThreadPoolServer` 模型，该模型为阻塞式I/O模型，使用线程池处理用户连接，并发连接数受限于线程池的数量，如果能提前预估并发请求的数量，并且能容忍足够多的线程资源开销，该模型会有较好的性能表现，默认使用该服务模型
+
+#### `thrift_server_max_worker_threads`
+
+默认值：4096
+
+Thrift Server最大工作线程数
+
+#### `thrift_backlog_num`
+
+默认值：1024
+
+thrift 服务器的 backlog_num 当你扩大这个 backlog_num 时，你应该确保它的值大于 linux `/proc/sys/net/core/somaxconn` 配置
+
+#### `thrift_client_timeout_ms`
+
+默认值：0
+
+thrift 服务器的连接超时和套接字超时配置
+
+thrift_client_timeout_ms 的默认值设置为零以防止读取超时
+
+#### `use_compact_thrift_rpc`
+
+默认值：true
+
+是否使用压缩格式发送查询计划结构体。开启后，可以降低约50%的查询计划结构体大小，从而避免一些 "send fragment timeout" 错误。
+但是在某些高并发小查询场景下，可能会降低约10%的并发度。
+
+#### `grpc_max_message_size_bytes`
+
+默认值：1G
+
+用于设置 GRPC 客户端通道的初始流窗口大小，也用于设置最大消息大小。当结果集较大时，可能需要增大该值。
+
+#### `max_mysql_service_task_threads_num`
+
+默认值：4096
+
+mysql 中处理任务的最大线程数。
+
+#### `mysql_service_io_threads_num`
+
+默认值：4
+
+mysql 中处理 io 事件的线程数。
+
+#### `mysql_nio_backlog_num`
+
+默认值：1024
+
+mysql nio server 的 backlog_num 当你放大这个 backlog_num 时，你应该同时放大 linux `/proc/sys/net/core/somaxconn`文件中的值
+
+#### `broker_timeout_ms`
+
+默认值：10000   （10秒）
+
+Broker rpc 的默认超时时间
+
+#### `backend_rpc_timeout_ms`
+
+FE向BE的BackendService发送rpc请求时的超时时间，单位：毫秒。
+
+默认值：60000
+
+是否可以动态配置：false
+
+是否为 Master FE 节点独有的配置项：true
+
+#### `drop_backend_after_decommission`
+
+默认值：false
+
+是否可以动态配置：true
+
+是否为 Master FE 节点独有的配置项：true
+
+该配置用于控制系统在成功下线（Decommission） BE 后，是否 Drop 该 BE。如果为 true，则在 BE 成功下线后，会删除掉该 BE 节点。如果为 false，则在 BE 成功下线后，该 BE 会一直处于 DECOMMISSION 状态，但不会被删除。
+
+该配置在某些场景下可以发挥作用。假设一个 Doris 集群的初始状态为每个 BE 节点有一块磁盘。运行一段时间后，系统进行了纵向扩容，即每个 BE 节点新增2块磁盘。因为 Doris 当前还不支持 BE 内部各磁盘间的数据均衡，所以会导致初始磁盘的数据量可能一直远高于新增磁盘的数据量。此时我们可以通过以下操作进行人工的磁盘间均衡：
+
+1. 将该配置项置为 false。
+2. 对某一个 BE 节点，执行 decommission 操作，该操作会将该 BE 上的数据全部迁移到其他节点中。
+3. decommission 操作完成后，该 BE 不会被删除。此时，取消掉该 BE 的 decommission 状态。则数据会开始从其他 BE 节点均衡回这个节点。此时，数据将会均匀的分布到该 BE 的所有磁盘上。
+4. 对所有 BE 节点依次执行 2，3 两个步骤，最终达到所有节点磁盘均衡的目的。
+
+#### `max_backend_down_time_second`
+
+默认值：3600  （1小时）
+
+是否可以动态配置：true
+
+是否为 Master FE 节点独有的配置项：true
+
+如果 BE 关闭了 `max_backend_down_time_second`，将触发 BACKEND_DOWN 事件。
+
+#### `disable_backend_black_list`
+
+用于禁止BE黑名单功能。禁止该功能后，如果向BE发送查询请求失败，也不会将这个BE添加到黑名单。
+该参数适用于回归测试环境，以减少偶发的错误导致大量回归测试失败。
+
+默认值：false
+
+是否可以动态配置：true
+
+是否为 Master FE 节点独有的配置项：false
+
+#### `max_backend_heartbeat_failure_tolerance_count`
+
+最大可容忍的BE节点心跳失败次数。如果连续心跳失败次数超过这个值，则会将BE状态置为 dead。
+该参数适用于回归测试环境，以减少偶发的心跳失败导致大量回归测试失败。
+
+默认值：1
+
+是否可以动态配置：true
+
+是否为 Master FE 节点独有的配置项：true
+
+#### `enable_access_file_without_broker`
+
+默认值：false
+
+是否可以动态配置：true
+
+是否为 Master FE 节点独有的配置项：true
+
+此配置用于在通过代理访问 bos 或其他云存储时尝试跳过代理
+
+#### `agent_task_resend_wait_time_ms`
+
+默认值：5000
+
+是否可以动态配置：true
+
+是否为 Master FE 节点独有的配置项：true
+
+当代理任务的创建时间被设置的时候，此配置将决定是否重新发送代理任务， 当且仅当当前时间减去创建时间大于 `agent_task_task_resend_wait_time_ms` 时，ReportHandler可以重新发送代理任务。
+
+该配置目前主要用来解决 `PUBLISH_VERSION` 代理任务的重复发送问题, 目前该配置的默认值是5000，是个实验值。
+
+由于把代理任务提交到代理任务队列和提交到 BE 存在一定的时间延迟，所以调大该配置的值可以有效解决代理任务的重复发送问题，
+
+但同时会导致提交失败或者执行失败的代理任务再次被执行的时间延长。
+
+#### `max_agent_task_threads_num`
+
+默认值：4096
+
+是否为 Master FE 节点独有的配置项：true
+
+代理任务线程池中处理代理任务的最大线程数。
+
+#### `remote_fragment_exec_timeout_ms`
+
+默认值：5000  （ms）
+
+是否可以动态配置：true
+
+异步执行远程 fragment 的超时时间。 在正常情况下，异步远程 fragment 将在短时间内执行。 如果系统处于高负载状态，请尝试将此超时设置更长的时间。
+
+#### `auth_token`
+
+默认值：空
+
+用于内部身份验证的集群令牌。
+
+#### `enable_http_server_v2`
+
+默认值：从官方 0.14.0 release 版之后默认是 true，之前默认 false
+
+HTTP Server V2 由 SpringBoot 实现, 并采用前后端分离的架构。只有启用 httpv2，用户才能使用新的前端 UI 界面
+
+#### `http_api_extra_base_path`
+
+基本路径是所有 API 路径的 URL 前缀。
+一些部署环境需要配置额外的基本路径来匹配资源。
+此 Api 将返回在 Config.http_api_extra_base_path 中配置的路径。
+默认为空，表示未设置。
+
+#### `jetty_server_acceptors`
+
+默认值：2
+
+#### `jetty_server_selectors`
+
+默认值：4
+
+#### `jetty_server_workers`
+
+默认值：0
+
+Jetty 的线程数量由以上三个参数控制。Jetty的线程架构模型非常简单，分为 acceptors、selectors 和 workers 三个线程池。acceptors 负责接受新连接，然后交给 selectors 处理HTTP消息协议的解包，最后由 workers 处理请求。前两个线程池采用非阻塞模型，一个线程可以处理很多 socket 的读写，所以线程池数量较小。
+
+大多数项目，acceptors 线程只需要1～2个，selectors 线程配置2～4个足矣。workers 是阻塞性的业务逻辑，往往有较多的数据库操作，需要的线程数量较多，具体数量随应用程序的 QPS 和 IO 事件占比而定。QPS 越高，需要的线程数量越多，IO 占比越高，等待的线程数越多，需要的总线程数也越多。
+
+workers 线程池默认不做设置，根据自己需要进行设置
+
+#### `jetty_server_max_http_post_size`
+
+默认值：`100 * 1024 * 1024`  （100MB）
+
+这个是 put 或 post 方法上传文件的最大字节数，默认值：100MB
+
+#### `jetty_server_max_http_header_size`
+
+默认值：1048576  （1M）
+
+http header size 配置参数
+
+#### `enable_tracing`
+
+默认值：false
+
+是否可以动态配置：false
+
+是否为 Master FE 节点独有的配置项：false
+
+是否开启链路追踪
+
+如果启用此配置，您还应该指定 trace_export_url。
+
+#### `trace_exporter`
+
+默认值：zipkin
+
+是否可以动态配置：false
+
+是否为 Master FE 节点独有的配置项：false
+
+当前支持导出的链路追踪：
+    zipkin：直接将trace导出到zipkin，用于快速开启tracing特性。
+    collector：collector可用于接收和处理traces，支持导出到多种第三方系统
+如果启用此配置，您还应该指定 enable_tracing=true 和 trace_export_url。
+
+#### `trace_export_url`
+
+默认值：`http://127.0.0.1:9411/api/v2/spans`
+
+是否可以动态配置：false
+
+是否为 Master FE 节点独有的配置项：false
+
+trace导出到 zipkin: `http://127.0.0.1:9411/api/v2/spans`
+
+trace导出到 collector: `http://127.0.0.1:4318/v1/traces`
+
+### 查询引擎
+
+#### `default_max_query_instances`
+
+默认值：-1
+
+用户属性max_query_instances小于等于0时，使用该配置，用来限制单个用户同一时刻可使用的查询instance个数。该参数小于等于0表示无限制。
+
+#### `max_query_retry_time`
+
+默认值：1
+
+是否可以动态配置：true
+
+查询重试次数。 如果我们遇到 RPC 异常并且没有将结果发送给用户，则可能会重试查询。 您可以减少此数字以避免雪崩灾难。
+
+#### `max_dynamic_partition_num`
+
+默认值：500
+
+是否可以动态配置：true
+
+是否为 Master FE 节点独有的配置项：true
+
+用于限制创建动态分区表时可以创建的最大分区数，避免一次创建过多分区。 数量由动态分区参数中的“开始”和“结束”决定。
+
+#### `dynamic_partition_enable`
+
+默认值：true
+
+是否可以动态配置：true
+
+是否为 Master FE 节点独有的配置项：true
+
+是否启用动态分区调度，默认启用
+
+#### `dynamic_partition_check_interval_seconds`
+
+默认值：600秒，10分钟
+
+是否可以动态配置：true
+
+是否为 Master FE 节点独有的配置项：true
+
+检查动态分区的频率
+
+<version since="1.2.0">
+
+#### `max_multi_partition_num`
+
+默认值：4096
+
+是否可以动态配置：true
+
+是否为 Master FE 节点独有的配置项：true
+
+用于限制批量创建分区表时可以创建的最大分区数，避免一次创建过多分区。
+
+</version>
+
+#### `partition_in_memory_update_interval_secs`
+
+默认值：300 (s)
+
+是否可以动态配置：true
+
+是否为 Master FE 节点独有的配置项：true
+
+更新内存中全局分区信息的时间
+
+#### `enable_concurrent_update`
+
+默认值：false
+
+是否可以动态配置：false
+
+是否为 Master FE 节点独有的配置项：true
+
+是否启用并发更新
+
+#### `lower_case_table_names`
+
+默认值：0
+
+是否可以动态配置：false
+
+是否为 Master FE 节点独有的配置项：true
+
+用于控制用户表表名大小写是否敏感。
+该配置只能在集群初始化时配置，初始化完成后集群重启和升级时不能修改。
+
+0：表名按指定存储，比较区分大小写。
+1：表名以小写形式存储，比较不区分大小写。
+2：表名按指定存储，但以小写形式进行比较。
+
+#### `table_name_length_limit`
+
+默认值：64
+
+是否可以动态配置：true
+
+是否为 Master FE 节点独有的配置项：true
+
+用于控制最大的表名长度
+
+#### `cache_enable_sql_mode`
+
+默认值：true
+
+是否可以动态配置：true
+
+是否为 Master FE 节点独有的配置项：false
+
 如果设置为 true，SQL 查询结果集将被缓存。如果查询中所有表的所有分区最后一次访问版本时间的间隔大于cache_last_version_interval_second，且结果集行数小于cache_result_max_row_count，且数据大小小于cache_result_max_data_size，则结果集会被缓存，下一条相同的SQL会命中缓存
->>>>>>> 5cd7d5d0
-
-### `max_create_table_timeout_second`
-
-创建表的最大超时时间，单位是秒。
-
-类型：`int`
-
-默认值：`3600`
-
-是否可动态修改：`true`
-
-是否为 Master FE 节点独有的配置项：`true`
-
-### `max_distribution_pruner_recursion_depth`
-
-待补充
-
-类型：`int`
-
-默认值：`100`
-
-是否可动态修改：`true`
-
-是否为 Master FE 节点独有的配置项：`false`
-
-<<<<<<< HEAD
-### `max_dynamic_partition_num`
-=======
+
+如果设置为 true，FE 会启用 sql 结果缓存，该选项适用于离线数据更新场景
+
+|                        | case1 | case2 | case3 | case4 |
+| ---------------------- | ----- | ----- | ----- | ----- |
+| enable_sql_cache       | false | true  | true  | false |
+| enable_partition_cache | false | false | true  | true  |
+
+#### `cache_enable_partition_mode`
+
+默认值：true
+
+是否可以动态配置：true
+
+是否为 Master FE 节点独有的配置项：false
+
+如果设置为 true，FE 将从 BE cache 中获取数据，该选项适用于部分分区的实时更新。
+
+#### `cache_result_max_row_count`
+
+默认值：3000
+
+是否可以动态配置：true
+
+是否为 Master FE 节点独有的配置项：false
+
+设置可以缓存的最大行数，详细的原理可以参考官方文档：操作手册->分区缓存
+
 #### `cache_result_max_data_size`
 
 默认值：31457280
@@ -2867,821 +858,838 @@
 设置可以缓存的最大数据大小，单位Bytes
 
 #### `cache_last_version_interval_second`
->>>>>>> 5cd7d5d0
-
-待补充
-
-类型：`int`
-
-默认值：`500`
-
-是否可动态修改：`true`
-
-是否为 Master FE 节点独有的配置项：`true`
-
-### `max_error_tablet_of_broker_load`
-
-待补充
-
-类型：`int`
-
-默认值：`3`
-
-是否可动态修改：`true`
-
-是否为 Master FE 节点独有的配置项：`true`
-
-### `max_external_cache_loader_thread_pool_size`
-
-待补充
-
-类型：`int`
-
-默认值：`64`
-
-是否可动态修改：`false`
-
-是否为 Master FE 节点独有的配置项：`false`
-
-### `max_external_file_cache_num`
-
-待补充
-
-类型：`long`
-
-默认值：`100000`
-
-是否可动态修改：`false`
-
-是否为 Master FE 节点独有的配置项：`false`
-
-### `max_external_schema_cache_num`
-
-待补充
-
-类型：`long`
-
-默认值：`10000`
-
-是否可动态修改：`false`
-
-是否为 Master FE 节点独有的配置项：`false`
-
-### `max_file_num_per_copy_into_job`
-
-待补充
-
-类型：`int`
-
-默认值：`50`
-
-是否可动态修改：`false`
-
-是否为 Master FE 节点独有的配置项：`false`
-
-### `max_hive_list_partition_num`
-
-获取Hive分区值时候的最大返回数量，-1代表没有限制。
-
-类型：`short`
-
-默认值：`-1`
-
-是否可动态修改：`false`
-
-是否为 Master FE 节点独有的配置项：`false`
-
-### `max_hive_partition_cache_num`
-
-待补充
-
-类型：`long`
-
-默认值：`100000`
-
-是否可动态修改：`false`
-
-是否为 Master FE 节点独有的配置项：`false`
-
-### `max_hive_table_cache_num`
-
-Hive表到分区名列表缓存的最大数量。
-
-类型：`long`
-
-默认值：`1000`
-
-是否可动态修改：`false`
-
-是否为 Master FE 节点独有的配置项：`false`
-
-### `max_load_timeout_second`
-
-Load 的最大超时时间，单位是秒。
-
-类型：`int`
-
-默认值：`259200`
-
-是否可动态修改：`true`
-
-是否为 Master FE 节点独有的配置项：`true`
-
-### `max_meta_size_per_copy_into_job`
-
-待补充
-
-类型：`int`
-
-默认值：`51200`
-
-是否可动态修改：`false`
-
-是否为 Master FE 节点独有的配置项：`false`
-
-### `max_multi_partition_num`
-
-待补充
-
-类型：`int`
-
-默认值：`4096`
-
-是否可动态修改：`true`
-
-是否为 Master FE 节点独有的配置项：`true`
-
-### `max_mysql_service_task_threads_num`
-
-MySQL 服务的最大任务线程数
-
-类型：`int`
-
-默认值：`4096`
-
-是否可动态修改：`false`
-
-是否为 Master FE 节点独有的配置项：`false`
-
-### `max_pending_mtmv_scheduler_task_num`
-
-待补充
-
-类型：`int`
-
-默认值：`100`
-
-是否可动态修改：`true`
-
-是否为 Master FE 节点独有的配置项：`true`
-
-### `max_point_query_retry_time`
-
-待补充
-
-类型：`int`
-
-默认值：`2`
-
-是否可动态修改：`true`
-
-是否为 Master FE 节点独有的配置项：`false`
-
-### `max_query_profile_num`
-
-待补充
-
-类型：`int`
-
-默认值：`100`
-
-是否可动态修改：`true`
-
-是否为 Master FE 节点独有的配置项：`false`
-
-### `max_query_retry_time`
-
-待补充
-
-类型：`int`
-
-默认值：`1`
-
-是否可动态修改：`true`
-
-是否为 Master FE 节点独有的配置项：`false`
-
-### `max_remote_file_system_cache_num`
-
-远程文件系统缓存的最大数量
-
-类型：`long`
-
-默认值：`100`
-
-是否可动态修改：`false`
-
-是否为 Master FE 节点独有的配置项：`false`
-
-### `max_replica_count_when_schema_change`
-
-待补充
-
-类型：`long`
-
-默认值：`100000`
-
-是否可动态修改：`true`
-
-是否为 Master FE 节点独有的配置项：`true`
-
-### `max_replication_num_per_tablet`
-
-待补充
-
-类型：`short`
-
-默认值：`32767`
-
-是否可动态修改：`true`
-
-是否为 Master FE 节点独有的配置项：`true`
-
-### `max_routine_load_job_num`
-
-待补充
-
-类型：`int`
-
-默认值：`100`
-
-是否可动态修改：`true`
-
-是否为 Master FE 节点独有的配置项：`true`
-
-### `max_routine_load_task_concurrent_num`
-
-待补充
-
-类型：`int`
-
-默认值：`5`
-
-是否可动态修改：`true`
-
-是否为 Master FE 节点独有的配置项：`true`
-
-### `max_routine_load_task_num_per_be`
-
-待补充
-
-类型：`int`
-
-默认值：`5`
-
-是否可动态修改：`true`
-
-是否为 Master FE 节点独有的配置项：`true`
-
-### `max_running_mtmv_scheduler_task_num`
-
-待补充
-
-类型：`int`
-
-默认值：`100`
-
-是否可动态修改：`true`
-
-是否为 Master FE 节点独有的配置项：`true`
-
-### `max_running_rollup_job_num_per_table`
-
-待补充
-
-类型：`int`
-
-默认值：`1`
-
-是否可动态修改：`true`
-
-是否为 Master FE 节点独有的配置项：`true`
-
-### `max_running_txn_num_per_db`
-
-单个数据库最大并发运行的事务数，包括 prepare 和 commit 事务。
-
-类型：`int`
-
-默认值：`1000`
-
-是否可动态修改：`true`
-
-是否为 Master FE 节点独有的配置项：`true`
-
-### `max_same_name_catalog_trash_num`
-
-待补充
-
-类型：`int`
-
-默认值：`3`
-
-是否可动态修改：`true`
-
-是否为 Master FE 节点独有的配置项：`true`
-
-### `max_scheduling_tablets`
-
-待补充
-
-类型：`int`
-
-默认值：`2000`
-
-是否可动态修改：`true`
-
-是否为 Master FE 节点独有的配置项：`true`
-
-### `max_small_file_number`
-
-待补充
-
-类型：`int`
-
-默认值：`100`
-
-是否可动态修改：`true`
-
-是否为 Master FE 节点独有的配置项：`true`
-
-### `max_small_file_size_bytes`
-
-待补充
-
-类型：`int`
-
-默认值：`1048576`
-
-是否可动态修改：`true`
-
-是否为 Master FE 节点独有的配置项：`true`
-
-### `max_stream_load_record_size`
-
-Stream load 的默认最大记录数。
-
-类型：`int`
-
-默认值：`5000`
-
-是否可动态修改：`true`
-
-是否为 Master FE 节点独有的配置项：`true`
-
-### `max_stream_load_timeout_second`
-
-Stream load 的最大超时时间，单位是秒。
-
-类型：`int`
-
-默认值：`259200`
-
-是否可动态修改：`true`
-
-是否为 Master FE 节点独有的配置项：`true`
-
-### `max_sync_task_threads_num`
-
-Sync job 的最大并发数。
-
-类型：`int`
-
-默认值：`10`
-
-是否可动态修改：`false`
-
-是否为 Master FE 节点独有的配置项：`false`
-
-### `max_tolerable_backend_down_num`
-
-待补充
-
-类型：`int`
-
-默认值：`0`
-
-是否可动态修改：`true`
-
-是否为 Master FE 节点独有的配置项：`true`
-
-### `max_unfinished_load_job`
-
-待补充
-
-类型：`long`
-
-默认值：`1000`
-
-是否可动态修改：`true`
-
-是否为 Master FE 节点独有的配置项：`true`
-
-### `merge_on_write_forced_to_false`
-
-待补充
-
-类型：`boolean`
-
-默认值：`false`
-
-是否可动态修改：`true`
-
-是否为 Master FE 节点独有的配置项：`false`
-
-### `meta_delay_toleration_second`
-
-元数据同步的容忍延迟时间，单位为秒。如果元数据的延迟超过这个值，非主 FE 会停止提供服务
-
-类型：`int`
-
-默认值：`300`
-
-是否可动态修改：`false`
-
-是否为 Master FE 节点独有的配置项：`false`
-
-### `meta_dir`
-
-元数据的存储目录
-
-类型：`String`
-
-默认值：`/mnt/disk1/gavinchou/workspace/selectdb-dev/doris-meta`
-
-是否可动态修改：`false`
-
-是否为 Master FE 节点独有的配置项：`false`
-
-### `meta_publish_timeout_ms`
-
-待补充
-
-类型：`int`
-
-默认值：`1000`
-
-是否可动态修改：`false`
-
-是否为 Master FE 节点独有的配置项：`false`
-
-### `meta_service_connection_age_base_minutes`
-
-待补充
-
-类型：`int`
-
-默认值：`5`
-
-是否可动态修改：`true`
-
-是否为 Master FE 节点独有的配置项：`false`
-
-### `meta_service_connection_pool_size`
-
-待补充
-
-类型：`int`
-
-默认值：`20`
-
-是否可动态修改：`true`
-
-是否为 Master FE 节点独有的配置项：`false`
-
-### `meta_service_connection_pooled`
-
-待补充
-
-类型：`boolean`
-
-默认值：`true`
-
-是否可动态修改：`true`
-
-是否为 Master FE 节点独有的配置项：`false`
-
-### `meta_service_endpoint`
-
-待补充
-
-类型：`String`
-
-默认值：``
-
-是否可动态修改：`false`
-
-是否为 Master FE 节点独有的配置项：`false`
-
-### `meta_service_rpc_retry_times`
-
-待补充
-
-类型：`int`
-
-默认值：`200`
-
-是否可动态修改：`true`
-
-是否为 Master FE 节点独有的配置项：`false`
-
-### `metadata_checkpoint_memory_threshold`
-
-待补充
-
-类型：`long`
-
-默认值：`70`
-
-是否可动态修改：`true`
-
-是否为 Master FE 节点独有的配置项：`true`
-
-### `metadata_failure_recovery`
-
-是否重置 BDBJE 的复制组，如果所有的可选节点都无法启动，可以将元数据拷贝到另一个节点，并将这个配置设置为 true，尝试重启 FE。更多信息请参阅官网的元数据故障恢复文档。
-
-类型：`String`
-
-默认值：`false`
-
-是否可动态修改：`false`
-
-是否为 Master FE 节点独有的配置项：`false`
-
-### `min_backend_num_for_external_table`
-
-待补充
-
-类型：`int`
-
-默认值：`3`
-
-是否可动态修改：`true`
-
-是否为 Master FE 节点独有的配置项：`false`
-
-### `min_balance_tablet_num_per_run`
-
-待补充
-
-类型：`int`
-
-默认值：`2`
-
-是否可动态修改：`true`
-
-是否为 Master FE 节点独有的配置项：`false`
-
-### `min_be_exec_version`
-
-待补充
-
-类型：`int`
-
-默认值：`0`
-
-是否可动态修改：`false`
-
-是否为 Master FE 节点独有的配置项：`false`
-
-### `min_bytes_indicate_replica_too_large`
-
-待补充
-
-类型：`long`
-
-默认值：`2147483648`
-
-是否可动态修改：`true`
-
-是否为 Master FE 节点独有的配置项：`true`
-
-### `min_bytes_per_broker_scanner`
-
-单个 broker scanner 读取的最小字节数。Broker Load 切分文件时，如果切分后的文件大小小于此值，将不会切分。
-
-类型：`long`
-
-默认值：`67108864`
-
-是否可动态修改：`true`
-
-是否为 Master FE 节点独有的配置项：`true`
-
-### `min_bytes_sync_commit`
-
-Sync job 的最小提交字节数。如果收到的字节数小于该值，Sync Job 会继续等待下一批数据，直到时间超过 `sync_commit_interval_second`。这个值应小于 canal 的缓冲区大小。
-
-类型：`long`
-
-默认值：`15728640`
-
-是否可动态修改：`true`
-
-是否为 Master FE 节点独有的配置项：`true`
-
-### `min_clone_task_timeout_sec`
-
-待补充
-
-类型：`long`
-
-默认值：`180`
-
-是否可动态修改：`true`
-
-是否为 Master FE 节点独有的配置项：`true`
-
-### `min_load_timeout_second`
-
-Load 的最小超时时间，单位是秒。
-
-类型：`int`
-
-默认值：`1`
-
-是否可动态修改：`true`
-
-是否为 Master FE 节点独有的配置项：`true`
-
-### `min_replication_num_per_tablet`
-
-待补充
-
-类型：`short`
-
-默认值：`1`
-
-是否可动态修改：`true`
-
-是否为 Master FE 节点独有的配置项：`true`
-
-### `min_sync_commit_size`
-
-Sync job 的最小提交事件数。如果收到的事件数小于该值，Sync Job 会继续等待下一批数据，直到时间超过 `sync_commit_interval_second`。这个值应小于 canal 的缓冲区大小。
-
-类型：`long`
-
-默认值：`10000`
-
-是否可动态修改：`true`
-
-是否为 Master FE 节点独有的配置项：`true`
-
-### `min_version_count_indicate_replica_compaction_too_slow`
-
-待补充
-
-类型：`int`
-
-默认值：`200`
-
-是否可动态修改：`true`
-
-是否为 Master FE 节点独有的配置项：`false`
-
-### `mysql_load_in_memory_record`
-
-待补充
-
-类型：`int`
-
-默认值：`20`
-
-是否可动态修改：`false`
-
-是否为 Master FE 节点独有的配置项：`false`
-
-### `mysql_load_server_secure_path`
-
-待补充
-
-类型：`String`
-
-默认值：``
-
-是否可动态修改：`false`
-
-是否为 Master FE 节点独有的配置项：`false`
-
-### `mysql_load_thread_pool`
-
-待补充
-
-类型：`int`
-
-默认值：`4`
-
-是否可动态修改：`false`
-
-是否为 Master FE 节点独有的配置项：`false`
-
-### `mysql_nio_backlog_num`
-
-mysql nio server 的 backlog 数量。如果调大这个值，则需同时调整 /proc/sys/net/core/somaxconn 的值
-
-类型：`int`
-
-默认值：`1024`
-
-是否可动态修改：`false`
-
-是否为 Master FE 节点独有的配置项：`false`
-
-### `mysql_service_io_threads_num`
-
-MySQL 服务的 IO 线程数
-
-类型：`int`
-
-默认值：`4`
-
-是否可动态修改：`false`
-
-是否为 Master FE 节点独有的配置项：`false`
-
-### `mysql_ssl_default_ca_certificate`
-
-待补充
-
-类型：`String`
-
-默认值：`/mnt/disk1/gavinchou/workspace/selectdb-dev/mysql_ssl_default_certificate/ca_certificate.p12`
-
-是否可动态修改：`false`
-
-是否为 Master FE 节点独有的配置项：`false`
-
-### `mysql_ssl_default_ca_certificate_password`
-
-待补充
-
-类型：`String`
-
-默认值：`doris`
-
-是否可动态修改：`false`
-
-是否为 Master FE 节点独有的配置项：`false`
-
-### `mysql_ssl_default_server_certificate`
-
-待补充
-
-类型：`String`
-
-默认值：`/mnt/disk1/gavinchou/workspace/selectdb-dev/mysql_ssl_default_certificate/server_certificate.p12`
-
-是否可动态修改：`false`
-
-是否为 Master FE 节点独有的配置项：`false`
-
-### `mysql_ssl_default_server_certificate_password`
-
-待补充
-
-类型：`String`
-
-默认值：`doris`
-
-是否可动态修改：`false`
-
-是否为 Master FE 节点独有的配置项：`false`
-
-### `partition_in_memory_update_interval_secs`
-
-待补充
-
-类型：`int`
-
-默认值：`300`
-
-是否可动态修改：`false`
-
-是否为 Master FE 节点独有的配置项：`true`
-
-### `partition_rebalance_max_moves_num_per_selection`
-
-待补充
-
-类型：`int`
-
-默认值：`10`
-
-<<<<<<< HEAD
-是否可动态修改：`true`
-=======
+
+默认值：900
+
+是否可以动态配置：true
+
+是否为 Master FE 节点独有的配置项：false
+
+缓存结果时上一版本的最小间隔，该参数区分离线更新和实时更新
+
+#### `enable_batch_delete_by_default`
+
+默认值：false
+
+是否可以动态配置：true
+
+是否为 Master FE 节点独有的配置项：true
+
+创建唯一表时是否添加删除标志列，具体原理参照官方文档：操作手册->数据导入->批量删除
+
+#### `max_allowed_in_element_num_of_delete`
+
+默认值：1024
+
+是否可以动态配置：true
+
+是否为 Master FE 节点独有的配置项：true
+
+用于限制 delete 语句中 Predicate 的元素个数
+
+#### `max_running_rollup_job_num_per_table`
+
+默认值：1
+
+是否可以动态配置：true
+
+是否为 Master FE 节点独有的配置项：true
+
+控制 Rollup 作业并发限制
+
+#### `max_distribution_pruner_recursion_depth`
+
+默认值：100
+
+是否可以动态配置：true
+
+是否为 Master FE 节点独有的配置项：false
+
+这将限制哈希分布修剪器的最大递归深度。 例如：其中 a  in（5 个元素）和 b in（4 个元素）和 c in（3 个元素）和 d in（2 个元素）。 a/b/c/d 是分布式列，所以递归深度为 5 * 4 * 3 * 2 = 120，大于 100， 因此该分发修剪器将不起作用，只会返回所有 buckets。  增加深度可以支持更多元素的分布修剪，但可能会消耗更多的 CPU
+
+通过 `ADMIN SHOW FRONTEND CONFIG;` 可以查看到该配置项可以动态配置（`IsMutable` 为 true）。并且不是 Master FE 独有配置。
+
+同样，我们可以通过动态修改配置的命令修改该配置。因为该配置不是 Master FE 独有配置，所以需要单独连接到不同的 FE，进行动态修改配置的操作，这样才能保证所有 FE 都使用了修改后的配置值
+
+#### `enable_local_replica_selection`
+
+默认值：false
+
+是否可以动态配置：true
+
+如果设置为 true，Planner 将尝试在与此前端相同的主机上选择 tablet 的副本。
+在以下情况下，这可能会减少网络传输：
+
+1. N 个主机，部署了 N 个 BE 和 N 个 FE。
+
+2. 数据有N个副本。
+
+3. 高并发查询均匀发送到所有 Frontends
+
+在这种情况下，所有 Frontends 只能使用本地副本进行查询。如果想当本地副本不可用时，使用非本地副本服务查询，请将 enable_local_replica_selection_fallback 设置为 true
+
+#### `enable_local_replica_selection_fallback`
+
+默认值：false
+
+是否可以动态配置：true
+
+与 enable_local_replica_selection 配合使用，当本地副本不可用时，使用非本地副本服务查询。
+
+#### `expr_depth_limit`
+
+默认值：3000
+
+是否可以动态配置：true
+
+限制 expr 树的深度。 超过此限制可能会导致在持有 db read lock 时分析时间过长。
+
+#### `expr_children_limit`
+
+默认值：10000
+
+是否可以动态配置：true
+
+限制 expr 树的 expr 子节点的数量。 超过此限制可能会导致在持有数据库读锁时分析时间过长。
+
+#### `be_exec_version`
+
+用于定义fragment之间传递block的序列化格式。
+
+有时我们的一些代码改动会改变block的数据格式，为了使得BE在滚动升级的过程中能够相互兼容数据格式，我们需要从FE下发一个数据版本来决定以什么格式发送数据。
+
+具体的来说，例如集群中有2个BE，其中一台经过升级能够支持最新的$v_1$，而另一台只支持$v_0$，此时由于FE还未升级，所以统一下发$v_0$，BE之间以旧的数据格式进行交互。待BE都升级完成，我们再升级FE，此时新的FE会下发$v_1$，集群统一切换到新的数据格式。
+
+
+默认值为`max_be_exec_version`，如果有特殊需要，我们可以手动设置将格式版本降低，但不应低于`min_be_exec_version`。
+
+需要注意的是，我们应该始终保持该变量的值处于**所有**BE的`BeExecVersionManager::min_be_exec_version`和`BeExecVersionManager::max_be_exec_version`之间。（也就是说如果一个已经完成更新的集群如果需要降级，应该保证先降级FE再降级BE的顺序，或者手动在设置中将该变量调低再降级BE）
+
+#### `max_be_exec_version`
+
+目前支持的最新数据版本，不可修改，应与配套版本的BE中的`BeExecVersionManager::max_be_exec_version`一致。
+
+#### `min_be_exec_version`
+
+目前支持的最旧数据版本，不可修改，应与配套版本的BE中的`BeExecVersionManager::min_be_exec_version`一致。
+
+#### `max_query_profile_num`
+
+用于设置保存查询的 profile 的最大个数。
+
+默认值：100
+
+是否可以动态配置：true
+
+是否为 Master FE 节点独有的配置项：false
+
+#### `publish_version_interval_ms`
+
+默认值：10 （ms）
+
+两个发布版本操作之间的最小间隔
+
+#### `publish_version_timeout_second`
+
+默认值：30 （s）
+
+是否可以动态配置：true
+
+是否为 Master FE 节点独有的配置项：true
+
+一个事务的所有发布版本任务完成的最大等待时间
+
+#### `query_colocate_join_memory_limit_penalty_factor`
+
+默认值：1
+
+是否可以动态配置：true
+
+colocate join PlanFragment instance 的 memory_limit = exec_mem_limit / min (query_colocate_join_memory_limit_penalty_factor, instance_num)
+
+#### `rewrite_count_distinct_to_bitmap_hll`
+
+默认值：true
+
+该变量为 session variable，session 级别生效。
+
+- 类型：boolean
+- 描述：**仅对于 AGG 模型的表来说**，当变量为 true 时，用户查询时包含 count(distinct c1) 这类聚合函数时，如果 c1 列本身类型为 bitmap，则 count distnct 会改写为 bitmap_union_count(c1)。 当 c1 列本身类型为 hll，则 count distinct 会改写为 hll_union_agg(c1) 如果变量为 false，则不发生任何改写。
+
+### 导入与导出
+
+#### `enable_vectorized_load`
+
+默认值：true
+
+是否开启向量化导入
+
+#### `enable_new_load_scan_node`
+
+默认值：true
+
+是否开启新的 file scan node
+
+#### `default_max_filter_ratio`
+
+默认值：0
+
+是否可以动态配置：true
+
+是否为 Master FE 节点独有的配置项：true
+
+可过滤数据（由于数据不规则等原因）的最大百分比。默认值为0，表示严格模式，只要数据有一条被过滤掉整个导入失败
+
+#### `max_running_txn_num_per_db`
+
+默认值：1000
+
+是否可以动态配置：true
+
+是否为 Master FE 节点独有的配置项：true
+
+这个配置主要是用来控制同一个 DB 的并发导入个数的。
+
+当集群中有过多的导入任务正在运行时，新提交的导入任务可能会报错：
+
+```text
+current running txns on db xxx is xx, larger than limit xx
+```
+
+该遇到该错误时，说明当前集群内正在运行的导入任务超过了该配置值。此时建议在业务侧进行等待并重试导入任务。
+
+如果使用Connector方式写入，该参数的值可以适当调大，上千也没有问题
+
+#### `using_old_load_usage_pattern`
+
+默认值：false
+
+是否可以动态配置：true
+
+是否为 Master FE 节点独有的配置项：true
+
+如果设置为 true，处理错误的 insert stmt  仍将返回一个标签给用户。 用户可以使用此标签来检查导入作业的状态。 默认值为 false，表示插入操作遇到错误，不带导入标签，直接抛出异常给用户客户端。
+
+#### `disable_load_job`
+
+默认值：false
+
+是否可以动态配置：true
+
+是否为 Master FE 节点独有的配置项：true
+
+不禁用，如果这设置为 true
+
+- 调用开始 txn api 时，所有挂起的导入作业都将失败
+- 调用 commit txn api 时，所有准备导入作业都将失败
+- 所有提交的导入作业将等待发布
+
+#### `commit_timeout_second`
+
+默认值：30
+
+是否可以动态配置：true
+
+是否为 Master FE 节点独有的配置项：true
+
+在提交一个事务之前插入所有数据的最大等待时间
+这是命令“commit”的超时秒数
+
+#### `max_unfinished_load_job`
+
+默认值：1000
+
+是否可以动态配置：true
+
+是否为 Master FE 节点独有的配置项：true
+
+最大加载任务数，包括 PENDING、ETL、LOADING、QUORUM_FINISHED。 如果超过此数量，则不允许提交导入作业。
+
+#### `db_used_data_quota_update_interval_secs`
+
+默认值：300 (s)
+
+是否可以动态配置：true
+
+是否为 Master FE 节点独有的配置项：true
+
+一个主守护线程将每 `db_used_data_quota_update_interval_secs` 更新数据库 txn 管理器的数据库使用数据配额
+
+为了更好的数据导入性能，在数据导入之前的数据库已使用的数据量是否超出配额的检查中，我们并不实时计算数据库已经使用的数据量，而是获取后台线程周期性更新的值。
+
+该配置用于设置更新数据库使用的数据量的值的时间间隔
+
+#### `disable_show_stream_load`
+
+默认值：false
+
+是否可以动态配置：true
+
+是否为 Master FE 节点独有的配置项：true
+
+是否禁用显示 stream load 并清除内存中的 stream load 记录。
+
+#### `max_stream_load_record_size`
+
+默认值：5000
+
+是否可以动态配置：true
+
+是否为 Master FE 节点独有的配置项：true
+
+可以存储在内存中的最近 stream load 记录的默认最大数量
+
+#### `fetch_stream_load_record_interval_second`
+
+默认值：120
+
+是否可以动态配置：true
+
+是否为 Master FE 节点独有的配置项：true
+
+获取 stream load 记录间隔
+
+#### `max_bytes_per_broker_scanner`
+
+默认值：500 * 1024 * 1024 * 1024L  （500G）
+
+是否可以动态配置：true
+
+是否为 Master FE 节点独有的配置项：true
+
+broker scanner 程序可以在一个 broker 加载作业中处理的最大字节数。 通常，每个 BE 都有一个 broker scanner 程序。
+
+#### `default_load_parallelism`
+
+默认值：1
+
+是否可以动态配置：true
+
+是否为 Master FE 节点独有的配置项：true
+
+单个节点broker load导入的默认并发度。
+如果用户在提交broker load任务时，在properties中自行指定了并发度，则采用用户自定义的并发度。
+此参数将与`max_broker_concurrency`、`min_bytes_per_broker_scanner`等多个配置共同决定导入任务的并发度。
+
+#### `max_broker_concurrency`
+
+默认值：10
+
+是否可以动态配置：true
+
+是否为 Master FE 节点独有的配置项：true
+
+broker scanner 的最大并发数。
+
+#### `min_bytes_per_broker_scanner`
+
+默认值：67108864L (64M)
+
+是否可以动态配置：true
+
+是否为 Master FE 节点独有的配置项：true
+
+单个 broker scanner 将读取的最小字节数。
+
+#### `period_of_auto_resume_min`
+
+默认值：5 （s）
+
+是否可以动态配置：true
+
+是否为 Master FE 节点独有的配置项：true
+
+自动恢复 Routine load 的周期
+
+#### `max_tolerable_backend_down_num`
+
+默认值：0
+
+是否可以动态配置：true
+
+是否为 Master FE 节点独有的配置项：true
+
+只要有一个BE宕机，Routine Load 就无法自动恢复
+
+#### `max_routine_load_task_num_per_be`
+
+默认值：5
+
+是否可以动态配置：true
+
+是否为 Master FE 节点独有的配置项：true
+
+每个 BE 的最大并发例 Routine Load 任务数。 这是为了限制发送到 BE 的 Routine Load 任务的数量，并且它也应该小于 BE config `routine_load_thread_pool_size`（默认 10），这是 BE 上的 Routine Load 任务线程池大小。
+
+#### `max_routine_load_task_concurrent_num`
+
+默认值：5
+
+是否可以动态配置：true
+
+是否为 Master FE 节点独有的配置项：true
+
+单个 Routine Load 作业的最大并发任务数
+
+#### `max_routine_load_job_num`
+
+默认值：100
+
+最大 Routine Load 作业数，包括 NEED_SCHEDULED, RUNNING, PAUSE
+
+#### `desired_max_waiting_jobs`
+
+默认值：100
+
+是否可以动态配置：true
+
+是否为 Master FE 节点独有的配置项：true
+
+routine load V2 版本加载的默认等待作业数 ，这是一个理想的数字。 在某些情况下，例如切换 master，当前数量可能超过` desired_max_waiting_jobs`
+
+#### `disable_hadoop_load`
+
+默认值：false
+
+是否可以动态配置：true
+
+是否为 Master FE 节点独有的配置项：true
+
+默认不禁用，将来不推荐使用 hadoop 集群 load。 设置为 true 以禁用这种 load 方式。
+
+#### `enable_spark_load`
+
+默认值：false
+
+是否可以动态配置：true
+
+是否为 Master FE 节点独有的配置项：true
+
+是否临时启用 spark load，默认不启用
+
+**注意：** 这个参数在1.2版本中已经删除，默认开启spark_load
+
+#### `spark_load_checker_interval_second`
+
+默认值：60
+
+Spark 负载调度程序运行间隔,默认 60 秒
+
+#### `async_loading_load_task_pool_size`
+
+默认值：10
+
+是否可以动态配置：false
+
+是否为 Master FE 节点独有的配置项：true
+
+`loading_load`任务执行程序池大小。 该池大小限制了正在运行的最大 `loading_load`任务数。
+
+当前，它仅限制 `broker load`的 `loading_load`任务的数量。
+
+#### `async_pending_load_task_pool_size`
+
+默认值：10
+
+是否可以动态配置：false
+
+是否为 Master FE 节点独有的配置项：true
+
+`pending_load`任务执行程序池大小。 该池大小限制了正在运行的最大 `pending_load`任务数。
+
+当前，它仅限制 `broker load`和 `spark load`的 `pending_load`任务的数量。
+
+它应该小于 `max_running_txn_num_per_db`的值
+
+#### `async_load_task_pool_size`
+
+默认值：10
+
+是否可以动态配置：false
+
+是否为 Master FE 节点独有的配置项：true
+
+此配置只是为了兼容旧版本，此配置已被 `async_loading_load_task_pool_size`取代，以后会被移除。
+
+#### `enable_single_replica_load`
+
+默认值：false
+
+是否可以动态配置：true
+
+是否为 Master FE 节点独有的配置项：true
+
+是否启动单副本数据导入功能。
+
+#### `min_load_timeout_second`
+
+默认值：1 （1秒）
+
+是否可以动态配置：true
+
+是否为 Master FE 节点独有的配置项：true
+
+最小超时时间，适用于所有类型的load
+
+#### `max_stream_load_timeout_second`
+
+默认值：259200 （3天）
+
+是否可以动态配置：true
+
+是否为 Master FE 节点独有的配置项：true
+
+stream load 和 mini load 最大超时时间
+
+#### `max_load_timeout_second`
+
+默认值：259200 （3天）
+
+是否可以动态配置：true
+
+是否为 Master FE 节点独有的配置项：true
+
+load 最大超时时间，适用于除 stream load 之外的所有类型的加载
+
+#### `stream_load_default_timeout_second`
+
+默认值：86400 * 3 （3天）
+
+是否可以动态配置：true
+
+是否为 Master FE 节点独有的配置项：true
+
+默认 stream load 和 mini load 超时时间
+
+#### `stream_load_default_precommit_timeout_second`
+
+默认值：3600（s）
+
+是否可以动态配置：true
+
+是否为 Master FE 节点独有的配置项：true
+
+默认 stream load 预提交超时时间
+
+#### `insert_load_default_timeout_second`
+
+默认值：3600（1小时）
+
+是否可以动态配置：true
+
+是否为 Master FE 节点独有的配置项：true
+
+默认 insert load 超时时间
+
+#### `mini_load_default_timeout_second`
+
+默认值：3600（1小时）
+
+是否可以动态配置：true
+
+是否为 Master FE 节点独有的配置项：true
+
+默认非 stream load 类型的 mini load 的超时时间
+
+#### `broker_load_default_timeout_second`
+
+默认值：14400（4小时）
+
+是否可以动态配置：true
+
+是否为 Master FE 节点独有的配置项：true
+
+Broker load 的默认超时时间
+
+#### `spark_load_default_timeout_second`
+
+默认值：86400 (1天)
+
+是否可以动态配置：true
+
+是否为 Master FE 节点独有的配置项：true
+
+默认 Spark 导入超时时间
+
+#### `hadoop_load_default_timeout_second`
+
+默认值：86400 * 3 (3天)
+
+是否可以动态配置：true
+
+是否为 Master FE 节点独有的配置项：true
+
+Hadoop 导入超时时间
+
+#### `load_running_job_num_limit`
+
+默认值：0
+
+是否可以动态配置：true
+
+是否为 Master FE 节点独有的配置项：true
+
+Load 任务数量限制，默认0，无限制
+
+#### `load_input_size_limit_gb`
+
+默认值：0
+
+是否可以动态配置：true
+
+是否为 Master FE 节点独有的配置项：true
+
+Load 作业输入的数据大小，默认是0，无限制
+
+#### `load_etl_thread_num_normal_priority`
+
+默认值：10
+
+NORMAL 优先级 etl 加载作业的并发数。
+
+#### `load_etl_thread_num_high_priority`
+
+默认值：3
+
+高优先级 etl 加载作业的并发数。
+
+#### `load_pending_thread_num_normal_priority`
+
+默认值：10
+
+NORMAL 优先级挂起加载作业的并发数。
+
+#### `load_pending_thread_num_high_priority`
+
+默认值：3
+
+高优先级挂起加载作业的并发数。 加载作业优先级定义为 HIGH 或 NORMAL。 所有小批量加载作业都是 HIGH 优先级，其他类型的加载作业是 NORMAL 优先级。 设置优先级是为了避免慢加载作业长时间占用线程。 这只是内部优化的调度策略。 目前，您无法手动指定作业优先级。
+
+#### `load_checker_interval_second`
+
+默认值：5 （s）
+
+负载调度器运行间隔。 加载作业将其状态从 PENDING 转移到 LOADING 到 FINISHED。 加载调度程序将加载作业从 PENDING 转移到 LOADING  而 txn 回调会将加载作业从 LOADING 转移到 FINISHED。 因此，当并发未达到上限时，加载作业最多需要一个时间间隔才能完成。
+
+#### `load_straggler_wait_second`
+
+默认值：300
+
+是否可以动态配置：true
+
+是否为 Master FE 节点独有的配置项：true
+
+负载中落后节点的最大等待秒数
+   例如：
+      有 3 个副本 A, B, C
+      load 已经在 t1 时仲裁完成 (A,B) 并且 C 没有完成，
+      如果 (current_time-t1)> 300s，那么 doris会将 C 视为故障节点，
+      将调用事务管理器提交事务并告诉事务管理器 C 失败。
+
+这也用于等待发布任务时
+
+**注意：** 这个参数是所有作业的默认值，DBA 可以为单独的作业指定它
+
+#### `label_keep_max_second`
+
+默认值：3 * 24 * 3600  (3天)
+
+是否可以动态配置：true
+
+是否为 Master FE 节点独有的配置项：true
+
+`label_keep_max_second  `后将删除已完成或取消的加载作业的标签，
+
+1. 去除的标签可以重复使用。
+2. 设置较短的时间会降低 FE 内存使用量 （因为所有加载作业的信息在被删除之前都保存在内存中）
+
+在高并发写的情况下，如果出现大量作业积压，出现 `call frontend service failed`的情况，查看日志如果是元数据写占用锁的时间太长，可以将这个值调成12小时，或者更小6小时
+
+#### `streaming_label_keep_max_second`
+
+默认值：43200 （12小时）
+
+是否可以动态配置：true
+
+是否为 Master FE 节点独有的配置项：true
+
+对于一些高频负载工作，例如：INSERT、STREAMING LOAD、ROUTINE_LOAD_TASK 。 如果过期，则删除已完成的作业或任务。
+
+#### `label_clean_interval_second`
+
+默认值：1 * 3600  （1小时）
+
+load 标签清理器将每隔 `label_clean_interval_second` 运行一次以清理过时的作业。
+
+#### `transaction_clean_interval_second`
+
+默认值：30
+
+如果事务 visible 或者 aborted 状态，事务将在 `transaction_clean_interval_second` 秒后被清除 ，我们应该让这个间隔尽可能短，每个清洁周期都尽快
+
+#### `sync_commit_interval_second`
+
+提交事务的最大时间间隔。若超过了这个时间 channel 中还有数据没有提交，consumer 会通知 channel 提交事务。
+
+默认值：10（秒）
+
+是否可以动态配置：true
+
+是否为 Master FE 节点独有的配置项：true
+
+#### `sync_checker_interval_second`
+
+数据同步作业运行状态检查
+
+默认值：10（秒）
+
+#### `max_sync_task_threads_num`
+
+数据同步作业线程池中的最大线程数量。
+
+默认值：10
+
+#### `min_sync_commit_size`
+
+提交事务需满足的最小 event 数量。若 Fe 接收到的 event 数量小于它，会继续等待下一批数据直到时间超过了 `sync_commit_interval_second ` 为止。默认值是 10000 个 events，如果你想修改此配置，请确保此值小于 canal 端的 `canal.instance.memory.buffer.size` 配置（默认16384），否则在 ack 前Fe会尝试获取比 store 队列长度更多的 event，导致 store 队列阻塞至超时为止。
+
+默认值：10000
+
+是否可以动态配置：true
+
+是否为 Master FE 节点独有的配置项：true
+
+#### `min_bytes_sync_commit`
+
+提交事务需满足的最小数据大小。若 Fe 接收到的数据大小小于它，会继续等待下一批数据直到时间超过了 `sync_commit_interval_second` 为止。默认值是 15 MB，如果你想修改此配置，请确保此值小于 canal 端的 `canal.instance.memory.buffer.size` 和 `canal.instance.memory.buffer.memunit` 的乘积（默认 16 MB），否则在 ack 前 Fe 会尝试获取比 store 空间更大的数据，导致 store 队列阻塞至超时为止。
+
+默认值：`15 * 1024 * 1024`（15M）
+
+是否可以动态配置：true
+
+是否为 Master FE 节点独有的配置项：true
+
+#### `max_bytes_sync_commit`
+
+数据同步作业线程池中的最大线程数量。此线程池整个FE中只有一个，用于处理FE中所有数据同步作业向BE发送数据的任务 task，线程池的实现在 `SyncTaskPool` 类。
+
+默认值：10
+
+是否可以动态配置：false
+
+是否为 Master FE 节点独有的配置项：false
+
+#### `enable_outfile_to_local`
+
+默认值：false
+
+是否允许 outfile 函数将结果导出到本地磁盘
+
+#### `export_tablet_num_per_task`
+
+默认值：5
+
+是否可以动态配置：true
+
+是否为 Master FE 节点独有的配置项：true
+
+每个导出查询计划的 tablet 数量
+
+#### `export_task_default_timeout_second`
+
+默认值：2 * 3600   （2小时）
+
+是否可以动态配置：true
+
+是否为 Master FE 节点独有的配置项：true
+
+导出作业的默认超时时间
+
+#### `export_running_job_num_limit`
+
+默认值：5
+
+是否可以动态配置：true
+
+是否为 Master FE 节点独有的配置项：true
+
+运行导出作业的并发限制，默认值为 5，0 表示无限制
+
+#### `export_checker_interval_second`
+
+默认值：5
+
+导出检查器的运行间隔
+
+### 日志
+
+#### `log_roll_size_mb`
+
+默认值：1024  （1G）
+
+一个系统日志和审计日志的最大大小
+
+#### `sys_log_dir`
+
+默认值：DorisFE.DORIS_HOME_DIR + "/log"
+
+sys_log_dir:
+
+这指定了 FE 日志目录。 FE 将产生 2 个日志文件：
+
+1. fe.log：FE进程的所有日志。
+2. fe.warn.log FE 进程的所有警告和错误日志。
+
+#### `sys_log_level`
+
+默认值：INFO
+
+日志级别，可选项：INFO, WARNING, ERROR, FATAL
+
+#### `sys_log_roll_num`
+
+默认值：10
+
+要保存在  `sys_log_roll_interval ` 内的最大 FE 日志文件。 默认为 10，表示一天最多有 10 个日志文件
+
+#### `sys_log_verbose_modules`
+
+默认值：{}
+
+详细模块。 VERBOSE 级别由 log4j DEBUG 级别实现。
+
+例如：
+   sys_log_verbose_modules = org.apache.doris.catalog
+   这只会打印包 org.apache.doris.catalog 及其所有子包中文件的调试日志。
+
+#### `sys_log_roll_interval`
+
+默认值：DAY
+
+可选项:
+
+- DAY:  log 前缀是 yyyyMMdd
+- HOUR: log 前缀是 yyyyMMddHH
+
+#### `sys_log_delete_age`
+
+默认值：7d
+
+默认为 7 天，如果日志的最后修改时间为 7 天前，则将其删除。
+
+支持格式：
+
+- 7d: 7 天
+- 10h: 10 小时
+- 60m: 60 分钟
+- 120s: 120 秒
+
+#### `sys_log_roll_mode`
+
+默认值：SIZE-MB-1024
+
+日志拆分的大小，每1G拆分一个日志文件
+
 #### `sys_log_enable_compress`
 
 默认值：false
@@ -3689,47 +1697,50 @@
 控制是否压缩fe log, 包括fe.log 及 fe.warn.log。如果开启，则使用gzip算法进行压缩。
 
 #### `audit_log_dir`
->>>>>>> 5cd7d5d0
-
-是否为 Master FE 节点独有的配置项：`true`
-
-### `partition_rebalance_move_expire_after_access`
-
-待补充
-
-类型：`long`
-
-默认值：`600`
-
-是否可动态修改：`true`
-
-是否为 Master FE 节点独有的配置项：`true`
-
-### `period_of_auto_resume_min`
-
-待补充
-
-类型：`int`
-
-默认值：`5`
-
-是否可动态修改：`true`
-
-是否为 Master FE 节点独有的配置项：`true`
-
-### `plugin_dir`
-
-插件的安装目录
-
-类型：`String`
-
-默认值：`/mnt/disk1/gavinchou/workspace/selectdb-dev/plugins`
-
-是否可动态修改：`false`
-
-<<<<<<< HEAD
-是否为 Master FE 节点独有的配置项：`false`
-=======
+
+默认值：DorisFE.DORIS_HOME_DIR + "/log"
+
+审计日志目录：
+这指定了 FE 审计日志目录。
+审计日志 fe.audit.log 包含所有请求以及相关信息，如  `user, host, cost, status ` 等。
+
+#### `audit_log_roll_num`
+
+默认值：90
+
+保留在  `audit_log_roll_interval ` 内的最大 FE 审计日志文件。
+
+#### `audit_log_modules`
+
+默认值：{"slow_query", "query", "load", "stream_load"}
+
+慢查询包含所有开销超过 *qe_slow_log_ms* 的查询
+
+#### `qe_slow_log_ms`
+
+默认值：5000 （5秒）
+
+如果查询的响应时间超过此阈值，则会在审计日志中记录为 slow_query。
+
+#### `audit_log_roll_interval`
+
+默认值：DAY
+
+DAY:  log前缀是：yyyyMMdd
+HOUR: log前缀是：yyyyMMddHH
+
+#### `audit_log_delete_age`
+
+默认值：30d
+
+默认为 30 天，如果日志的最后修改时间为 30 天前，则将其删除。
+
+支持格式：
+- 7d     7 天
+- 10小时  10 小时
+- 60m    60 分钟
+- 120s   120 秒
+
 #### `audit_log_enable_compress`
 
 默认值：false
@@ -3737,1095 +1748,1009 @@
 控制是否压缩 fe.audit.log。如果开启，则使用gzip算法进行压缩。
 
 ### 存储
->>>>>>> 5cd7d5d0
-
-### `plugin_enable`
-
-是否启用插件
-
-类型：`boolean`
-
-默认值：`true`
-
-是否可动态修改：`true`
-
-是否为 Master FE 节点独有的配置项：`true`
-
-### `point_query_timeout_ms`
-
-主键高并发点查短路径超时时间。
-
-类型：`int`
-
-默认值：`10000`
-
-是否可动态修改：`false`
-
-是否为 Master FE 节点独有的配置项：`false`
-
-### `pre_heating_time_limit_sec`
-
-待补充
-
-类型：`int`
-
-默认值：`300`
-
-是否可动态修改：`true`
-
-是否为 Master FE 节点独有的配置项：`false`
-
-### `prefer_compute_node_for_external_table`
-
-待补充
-
-类型：`boolean`
-
-默认值：`false`
-
-是否可动态修改：`true`
-
-是否为 Master FE 节点独有的配置项：`false`
-
-### `preheating_enabled`
-
-待补充
-
-类型：`boolean`
-
-默认值：`true`
-
-是否可动态修改：`true`
-
-是否为 Master FE 节点独有的配置项：`false`
-
-### `priority_networks`
-
-优先使用的网络地址，如果 FE 有多个网络地址，可以通过这个配置来指定优先使用的网络地址。这是一个分号分隔的列表，每个元素是一个 CIDR 表示的网络地址
-
-类型：`String`
-
-默认值：``
-
-是否可动态修改：`false`
-
-是否为 Master FE 节点独有的配置项：`false`
-
-### `proxy_auth_enable`
-
-待补充
-
-类型：`boolean`
-
-默认值：`false`
-
-是否可动态修改：`false`
-
-是否为 Master FE 节点独有的配置项：`false`
-
-### `proxy_auth_magic_prefix`
-
-待补充
-
-类型：`String`
-
-默认值：`x@8`
-
-是否可动态修改：`false`
-
-是否为 Master FE 节点独有的配置项：`false`
-
-### `publish_version_interval_ms`
-
-Publish 任务触发线程的执行间隔，单位是毫秒。
-
-类型：`int`
-
-默认值：`10`
-
-是否可动态修改：`false`
-
-是否为 Master FE 节点独有的配置项：`true`
-
-### `publish_version_timeout_second`
-
-导入 Publish 阶段的最大超时时间，单位是秒。
-
-类型：`int`
-
-默认值：`30`
-
-是否可动态修改：`true`
-
-是否为 Master FE 节点独有的配置项：`true`
-
-### `pull_request_id`
-
-待补充
-
-类型：`int`
-
-默认值：`0`
-
-是否可动态修改：`true`
-
-是否为 Master FE 节点独有的配置项：`false`
-
-### `qe_max_connection`
-
-单个 FE 的 MySQL Server 的最大连接数。
-
-类型：`int`
-
-默认值：`1024`
-
-是否可动态修改：`false`
-
-是否为 Master FE 节点独有的配置项：`false`
-
-### `qe_slow_log_ms`
-
-慢查询的阈值，单位为毫秒。如果一个查询的响应时间超过这个阈值，则会被记录在 audit log 中。
-
-类型：`long`
-
-默认值：`5000`
-
-是否可动态修改：`true`
-
-是否为 Master FE 节点独有的配置项：`false`
-
-### `query_colocate_join_memory_limit_penalty_factor`
-
-Colocate join 每个 instance 的内存 penalty 系数。计算方式：`exec_mem_limit / min (query_colocate_join_memory_limit_penalty_factor, instance_num)`
-
-类型：`int`
-
-默认值：`1`
-
-是否可动态修改：`true`
-
-是否为 Master FE 节点独有的配置项：`false`
-
-### `query_port`
-
-FE MySQL server 的端口号
-
-类型：`int`
-
-默认值：`9030`
-
-是否可动态修改：`false`
-
-是否为 Master FE 节点独有的配置项：`false`
-
-### `range_desc_read_by_column_def`
-
-待补充
-
-类型：`boolean`
-
-默认值：`true`
-
-是否可动态修改：`false`
-
-是否为 Master FE 节点独有的配置项：`false`
-
-### `recover_with_empty_tablet`
-
-待补充
-
-类型：`boolean`
-
-默认值：`false`
-
-是否可动态修改：`true`
-
-是否为 Master FE 节点独有的配置项：`true`
-
-### `recover_with_skip_missing_version`
-
-待补充
-
-类型：`String`
-
-默认值：`disable`
-
-是否可动态修改：`true`
-
-是否为 Master FE 节点独有的配置项：`true`
-
-### `remote_fragment_exec_timeout_ms`
-
-待补充
-
-类型：`long`
-
-默认值：`5000`
-
-是否可动态修改：`true`
-
-是否为 Master FE 节点独有的配置项：`false`
-
-### `repair_slow_replica`
-
-待补充
-
-类型：`boolean`
-
-默认值：`false`
-
-是否可动态修改：`true`
-
-是否为 Master FE 节点独有的配置项：`true`
-
-### `replica_ack_policy`
-
-BDBJE 节点间同步策略，可参阅：http://docs.oracle.com/cd/E17277_02/html/java/com/sleepycat/je/Durability.ReplicaAckPolicy.html
-
-类型：`String`
-
-默认值：`SIMPLE_MAJORITY`
-
-可选值：`ALL`, `NONE`, `SIMPLE_MAJORITY`
-
-是否可动态修改：`false`
-
-是否为 Master FE 节点独有的配置项：`false`
-
-### `replica_sync_policy`
-
-同 `master_sync_policy`
-
-类型：`String`
-
-默认值：`SYNC`
-
-可选值：`SYNC`, `NO_SYNC`, `WRITE_NO_SYNC`
-
-是否可动态修改：`false`
-
-是否为 Master FE 节点独有的配置项：`false`
-
-### `report_queue_size`
-
-待补充
-
-类型：`int`
-
-默认值：`100`
-
-是否可动态修改：`true`
-
-是否为 Master FE 节点独有的配置项：`true`
-
-### `rpc_port`
-
-FE thrift server 的端口号
-
-类型：`int`
-
-默认值：`9020`
-
-是否可动态修改：`false`
-
-是否为 Master FE 节点独有的配置项：`false`
-
-### `s3_compatible_object_storages`
-
-待补充
-
-类型：`String`
-
-默认值：`s3,oss,cos,bos`
-
-是否可动态修改：`false`
-
-是否为 Master FE 节点独有的配置项：`false`
-
-### `schedule_batch_size`
-
-待补充
-
-类型：`int`
-
-默认值：`50`
-
-是否可动态修改：`true`
-
-是否为 Master FE 节点独有的配置项：`true`
-
-### `schedule_decommission_slot_num_per_path`
-
-待补充
-
-类型：`int`
-
-默认值：`8`
-
-是否可动态修改：`true`
-
-是否为 Master FE 节点独有的配置项：`true`
-
-### `schedule_slot_num_per_path`
-
-待补充
-
-类型：`int`
-
-默认值：`4`
-
-是否可动态修改：`true`
-
-是否为 Master FE 节点独有的配置项：`true`
-
-### `scheduler_mtmv_job_expired`
-
-待补充
-
-类型：`long`
-
-默认值：`86400`
-
-是否可动态修改：`true`
-
-是否为 Master FE 节点独有的配置项：`true`
-
-### `scheduler_mtmv_task_expired`
-
-待补充
-
-类型：`long`
-
-默认值：`86400`
-
-是否可动态修改：`true`
-
-是否为 Master FE 节点独有的配置项：`true`
-
-### `show_details_for_unaccessible_tablet`
-
-设置为 true，如果查询无法选择到健康副本时，会打印出该tablet所有副本的详细信息，以及不可查询的具体原因。
-
-类型：`boolean`
-
-默认值：`false`
-
-是否可动态修改：`true`
-
-是否为 Master FE 节点独有的配置项：`false`
-
-### `skip_compaction_slower_replica`
-
-待补充
-
-类型：`boolean`
-
-默认值：`true`
-
-是否可动态修改：`true`
-
-是否为 Master FE 节点独有的配置项：`false`
-
-### `skip_localhost_auth_check`
-
-待补充
-
-类型：`boolean`
-
-默认值：`true`
-
-是否可动态修改：`false`
-
-是否为 Master FE 节点独有的配置项：`false`
-
-### `small_file_dir`
-
-待补充
-
-类型：`String`
-
-默认值：`/mnt/disk1/gavinchou/workspace/selectdb-dev/small_files`
-
-是否可动态修改：`false`
-
-是否为 Master FE 节点独有的配置项：`false`
-
-### `spark_dpp_version`
-
-Spark DPP 程序的版本
-
-类型：`String`
-
-默认值：`1.2-SNAPSHOT`
-
-是否可动态修改：`false`
-
-是否为 Master FE 节点独有的配置项：`false`
-
-### `spark_home_default_dir`
-
-Spark Load 所使用的 Spark 程序目录
-
-类型：`String`
-
-默认值：`/mnt/disk1/gavinchou/workspace/selectdb-dev/lib/spark2x`
-
-是否可动态修改：`true`
-
-是否为 Master FE 节点独有的配置项：`true`
-
-### `spark_launcher_log_dir`
-
-Spark launcher 日志路径
-
-类型：`String`
-
-默认值：`/mnt/disk1/gavinchou/workspace/selectdb-dev/log/spark_launcher_log`
-
-是否可动态修改：`false`
-
-是否为 Master FE 节点独有的配置项：`false`
-
-### `spark_load_checker_interval_second`
-
-spark load job 调度器的执行间隔，单位是秒。
-
-类型：`int`
-
-默认值：`60`
-
-是否可动态修改：`false`
-
-是否为 Master FE 节点独有的配置项：`false`
-
-### `spark_load_default_timeout_second`
-
-Spark load 的默认超时时间，单位是秒。
-
-类型：`int`
-
-默认值：`86400`
-
-是否可动态修改：`true`
-
-是否为 Master FE 节点独有的配置项：`true`
-
-### `spark_resource_path`
-
-Spark load 所使用的依赖项目录
-
-类型：`String`
-
-默认值：``
-
-是否可动态修改：`false`
-
-是否为 Master FE 节点独有的配置项：`false`
-
-### `ssl_force_client_auth`
-
-待补充
-
-类型：`boolean`
-
-默认值：`false`
-
-是否可动态修改：`false`
-
-是否为 Master FE 节点独有的配置项：`false`
-
-### `statement_submitter_threads_num`
-
-待补充
-
-类型：`int`
-
-默认值：`64`
-
-是否可动态修改：`false`
-
-是否为 Master FE 节点独有的配置项：`false`
-
-### `statistics_simultaneously_running_task_num`
-
-待补充
-
-类型：`int`
-
-默认值：`10`
-
-是否可动态修改：`false`
-
-是否为 Master FE 节点独有的配置项：`false`
-
-### `statistics_sql_mem_limit_in_bytes`
-
-待补充
-
-类型：`long`
-
-默认值：`2147483648`
-
-是否可动态修改：`false`
-
-是否为 Master FE 节点独有的配置项：`false`
-
-### `statistics_sql_parallel_exec_instance_num`
-
-待补充
-
-类型：`int`
-
-默认值：`1`
-
-是否可动态修改：`false`
-
-是否为 Master FE 节点独有的配置项：`false`
-
-### `stats_cache_size`
-
-待补充
-
-类型：`long`
-
-默认值：`100000`
-
-是否可动态修改：`false`
-
-是否为 Master FE 节点独有的配置项：`false`
-
-### `storage_flood_stage_left_capacity_bytes`
-
-待补充
-
-类型：`long`
-
-默认值：`1073741824`
-
-是否可动态修改：`true`
-
-是否为 Master FE 节点独有的配置项：`true`
-
-### `storage_flood_stage_usage_percent`
-
-待补充
-
-类型：`int`
-
-默认值：`95`
-
-是否可动态修改：`true`
-
-是否为 Master FE 节点独有的配置项：`true`
-
-### `storage_high_watermark_usage_percent`
-
-待补充
-
-类型：`int`
-
-默认值：`85`
-
-是否可动态修改：`true`
-
-是否为 Master FE 节点独有的配置项：`true`
-
-### `storage_min_left_capacity_bytes`
-
-待补充
-
-类型：`long`
-
-默认值：`2147483648`
-
-是否可动态修改：`true`
-
-是否为 Master FE 节点独有的配置项：`true`
-
-### `stream_load_default_precommit_timeout_second`
-
-Stream load 的默认预提交超时时间，单位是秒。
-
-类型：`int`
-
-默认值：`3600`
-
-是否可动态修改：`true`
-
-是否为 Master FE 节点独有的配置项：`true`
-
-### `stream_load_default_timeout_second`
-
-Stream load 的默认超时时间，单位是秒。
-
-类型：`int`
-
-默认值：`259200`
-
-是否可动态修改：`true`
-
-是否为 Master FE 节点独有的配置项：`true`
-
-### `streaming_label_keep_max_second`
-
-针对一些高频的导入作业，比如 INSERT, STREAMING LOAD, ROUTINE_LOAD_TASK, DELETE如果导入作业或者任务已经完成，且超过这个时间后，会被删除。被删除的作业或者任务可以被重用。
-
-类型：`int`
-
-默认值：`43200`
-
-是否可动态修改：`true`
-
-是否为 Master FE 节点独有的配置项：`true`
-
-### `sts_duration`
-
-待补充
-
-类型：`int`
-
-默认值：`3600`
-
-是否可动态修改：`true`
-
-是否为 Master FE 节点独有的配置项：`false`
-
-### `sync_checker_interval_second`
-
-Sync job 调度器的执行间隔，单位是秒。
-
-类型：`int`
-
-默认值：`5`
-
-是否可动态修改：`false`
-
-是否为 Master FE 节点独有的配置项：`false`
-
-### `sync_commit_interval_second`
-
-Sync job 的最大提交间隔，单位是秒。
-
-类型：`long`
-
-默认值：`10`
-
-是否可动态修改：`true`
-
-是否为 Master FE 节点独有的配置项：`true`
-
-### `sys_log_delete_age`
-
-FE 日志文件的最大存活时间。超过这个时间后，日志文件会被删除。支持的格式包括：7d, 10h, 60m, 120s
-
-类型：`String`
-
-默认值：`7d`
-
-是否可动态修改：`false`
-
-是否为 Master FE 节点独有的配置项：`false`
-
-### `sys_log_dir`
-
-FE 日志文件的存放路径，用于存放 fe.log。
-
-类型：`String`
-
-默认值：`/mnt/disk1/gavinchou/workspace/selectdb-dev/log`
-
-是否可动态修改：`false`
-
-是否为 Master FE 节点独有的配置项：`false`
-
-### `sys_log_level`
-
-FE 日志的级别
-
-类型：`String`
-
-默认值：`INFO`
-
-可选值：`INFO`, `WARN`, `ERROR`, `FATAL`
-
-是否可动态修改：`false`
-
-是否为 Master FE 节点独有的配置项：`false`
-
-### `sys_log_mode`
-
-FE 日志的输出模式，其中 NORMAL 为默认的输出模式，日志同步输出且包含位置信息，BRIEF 模式是日志同步输出但不包含位置信息，ASYNC 模式是日志异步输出且不包含位置信息，三种日志输出模式的性能依次递增
-
-类型：`String`
-
-默认值：`NORMAL`
-
-可选值：`NORMAL`, `BRIEF`, `ASYNC`
-
-是否可动态修改：`false`
-
-是否为 Master FE 节点独有的配置项：`false`
-
-### `sys_log_roll_interval`
-
-FE 日志文件的切分周期
-
-类型：`String`
-
-默认值：`DAY`
-
-可选值：`DAY`, `HOUR`
-
-是否可动态修改：`false`
-
-是否为 Master FE 节点独有的配置项：`false`
-
-### `sys_log_roll_num`
-
-FE 日志文件的最大数量。超过这个数量后，最老的日志文件会被删除
-
-类型：`int`
-
-默认值：`10`
-
-是否可动态修改：`false`
-
-是否为 Master FE 节点独有的配置项：`false`
-
-### `sys_log_verbose_modules`
-
-Verbose 模块。VERBOSE 级别的日志是通过 log4j 的 DEBUG 级别实现的。如设置为 `org.apache.doris.catalog`，则会打印这个 package 下的类的 DEBUG 日志。
-
-类型：`String[]`
-
-默认值：`[]`
-
-是否可动态修改：`false`
-
-是否为 Master FE 节点独有的配置项：`false`
-
-### `table_name_length_limit`
-
-待补充
-
-类型：`int`
-
-默认值：`64`
-
-是否可动态修改：`true`
-
-是否为 Master FE 节点独有的配置项：`true`
-
-### `tablet_create_timeout_second`
-
-创建单个 Replica 的最大超时时间，单位是秒。如果你要创建 m 个 tablet，每个 tablet 有 n 个 replica。则总的超时时间为 `m * n * tablet_create_timeout_second`
-
-类型：`int`
-
-默认值：`1`
-
-是否可动态修改：`true`
-
-是否为 Master FE 节点独有的配置项：`true`
-
-### `tablet_delete_timeout_second`
-
-和 `tablet_create_timeout_second` 含义相同，但是是用于 Delete 操作的。
-
-类型：`int`
-
-默认值：`2`
-
-是否可动态修改：`true`
-
-是否为 Master FE 节点独有的配置项：`true`
-
-### `tablet_rebalancer_interval_second`
-
-待补充
-
-类型：`long`
-
-默认值：`20`
-
-是否可动态修改：`false`
-
-是否为 Master FE 节点独有的配置项：`false`
-
-### `tablet_rebalancer_type`
-
-待补充
-
-类型：`String`
-
-默认值：`BeLoad`
-
-是否可动态修改：`false`
-
-是否为 Master FE 节点独有的配置项：`true`
-
-### `tablet_repair_delay_factor_second`
-
-待补充
-
-类型：`long`
-
-默认值：`60`
-
-是否可动态修改：`true`
-
-是否为 Master FE 节点独有的配置项：`true`
-
-### `tablet_stat_update_interval_second`
-
-待补充
-
-类型：`int`
-
-默认值：`60`
-
-是否可动态修改：`false`
-
-是否为 Master FE 节点独有的配置项：`false`
-
-### `thrift_backlog_num`
-
-thrift server 的 backlog 数量。如果调大这个值，则需同时调整 /proc/sys/net/core/somaxconn 的值
-
-类型：`int`
-
-默认值：`1024`
-
-是否可动态修改：`false`
-
-是否为 Master FE 节点独有的配置项：`false`
-
-### `thrift_client_timeout_ms`
-
-thrift client 的连接超时时间，单位是毫秒。0 表示不设置超时时间。
-
-类型：`int`
-
-默认值：`0`
-
-是否可动态修改：`false`
-
-是否为 Master FE 节点独有的配置项：`false`
-
-### `thrift_server_max_worker_threads`
-
-thrift server 的最大 worker 线程数
-
-类型：`int`
-
-默认值：`4096`
-
-是否可动态修改：`false`
-
-是否为 Master FE 节点独有的配置项：`false`
-
-### `thrift_server_type`
-
-待补充
-
-类型：`String`
-
-默认值：`THREAD_POOL`
-
-是否可动态修改：`false`
-
-是否为 Master FE 节点独有的配置项：`false`
-
-### `tmp_dir`
-
-临时文件的存储目录
-
-类型：`String`
-
-默认值：`/mnt/disk1/gavinchou/workspace/selectdb-dev/temp_dir`
-
-是否可动态修改：`false`
-
-是否为 Master FE 节点独有的配置项：`false`
-
-### `token_generate_period_hour`
-
-待补充
-
-类型：`int`
-
-默认值：`12`
-
-是否可动态修改：`false`
-
-是否为 Master FE 节点独有的配置项：`true`
-
-### `token_queue_size`
-
-待补充
-
-类型：`int`
-
-默认值：`6`
-
-是否可动态修改：`false`
-
-是否为 Master FE 节点独有的配置项：`true`
-
-### `trace_export_url`
-
-待补充
-
-类型：`String`
-
-默认值：`http://127.0.0.1:9411/api/v2/spans`
-
-是否可动态修改：`false`
-
-是否为 Master FE 节点独有的配置项：`false`
-
-### `trace_exporter`
-
-待补充
-
-类型：`String`
-
-默认值：`zipkin`
-
-是否可动态修改：`false`
-
-是否为 Master FE 节点独有的配置项：`false`
-
-### `transaction_clean_interval_second`
-
-事务的清理周期，单位为秒。每个周期内，将会清理已经结束的并且过期的历史事务信息
-
-类型：`int`
-
-默认值：`30`
-
-是否可动态修改：`false`
-
-是否为 Master FE 节点独有的配置项：`false`
-
-### `txn_rollback_limit`
-
-BDBJE 重加入集群时，最多回滚的事务数。如果回滚的事务数超过这个值，则 BDBJE 将无法重加入集群，需要手动清理 BDBJE 的数据。
-
-类型：`int`
-
-默认值：`100`
-
-是否可动态修改：`false`
-
-是否为 Master FE 节点独有的配置项：`false`
-
-### `use_compact_thrift_rpc`
-
-待补充
-
-类型：`boolean`
-
-默认值：`true`
-
-是否可动态修改：`true`
-
-是否为 Master FE 节点独有的配置项：`false`
-
-### `use_fuzzy_session_variable`
-
-待补充
-
-类型：`boolean`
-
-默认值：`false`
-
-是否可动态修改：`true`
-
-是否为 Master FE 节点独有的配置项：`false`
-
-### `use_new_tablet_scheduler`
-
-待补充
-
-类型：`boolean`
-
-默认值：`true`
-
-是否可动态修改：`false`
-
-是否为 Master FE 节点独有的配置项：`false`
-
-### `using_old_load_usage_pattern`
-
-待补充
-
-类型：`boolean`
-
-默认值：`false`
-
-是否可动态修改：`true`
-
-是否为 Master FE 节点独有的配置项：`true`
-
-### `valid_version_count_delta_ratio_between_replicas`
-
-待补充
-
-类型：`double`
-
-默认值：`0.5`
-
-是否可动态修改：`true`
-
-是否为 Master FE 节点独有的配置项：`true`
-
-### `warn_sys_accumulated_file_size`
-
-待补充
-
-类型：`int`
-
-默认值：`2`
-
-是否可动态修改：`false`
-
-是否为 Master FE 节点独有的配置项：`false`
-
-### `with_k8s_certs`
-
-待补充
-
-类型：`boolean`
-
-默认值：`false`
-
-是否可动态修改：`false`
-
-是否为 Master FE 节点独有的配置项：`false`
-
-### `yarn_client_path`
-
-Yarn client 的路径
-
-类型：`String`
-
-默认值：`/mnt/disk1/gavinchou/workspace/selectdb-dev/lib/yarn-client/hadoop/bin/yarn`
-
-是否可动态修改：`false`
-
-是否为 Master FE 节点独有的配置项：`false`
-
-### `yarn_config_dir`
-
-Yarn 配置文件的路径
-
-类型：`String`
-
-默认值：`/mnt/disk1/gavinchou/workspace/selectdb-dev/lib/yarn-config`
-
-是否可动态修改：`false`
-
-是否为 Master FE 节点独有的配置项：`false`
-
+
+#### `min_replication_num_per_tablet`
+
+默认值：1
+
+用于设置单个tablet的最小replication数量。
+
+#### `max_replication_num_per_tablet`
+
+默认值：32767
+
+用于设置单个 tablet 的最大 replication 数量。
+
+#### `default_db_data_quota_bytes`
+
+默认值：1PB
+
+是否可以动态配置：true
+
+是否为 Master FE 节点独有的配置项：true
+
+用于设置默认数据库数据配额大小，设置单个数据库的配额大小可以使用：
+
+```
+设置数据库数据量配额，单位为B/K/KB/M/MB/G/GB/T/TB/P/PB
+ALTER DATABASE db_name SET DATA QUOTA quota;
+查看配置
+show data （其他用法：HELP SHOW DATA）
+```
+
+#### `default_db_replica_quota_size`
+
+默认值：1073741824
+
+是否可以动态配置：true
+
+是否为 Master FE 节点独有的配置项：true
+
+用于设置默认数据库Replica数量配额大小，设置单个数据库配额大小可以使用：
+
+```
+设置数据库Replica数量配额
+ALTER DATABASE db_name SET REPLICA QUOTA quota;
+查看配置
+show data （其他用法：HELP SHOW DATA）
+```
+
+#### `recover_with_empty_tablet`
+
+默认值：false
+
+是否可以动态配置：true
+
+是否为 Master FE 节点独有的配置项：true
+
+在某些情况下，某些 tablet 可能会损坏或丢失所有副本。 此时数据已经丢失，损坏的 tablet 会导致整个查询失败，无法查询剩余的健康 tablet。
+
+在这种情况下，您可以将此配置设置为 true。 系统会将损坏的 tablet 替换为空 tablet，以确保查询可以执行。 （但此时数据已经丢失，所以查询结果可能不准确）
+
+#### `recover_with_skip_missing_version`
+
+默认值：disable
+
+是否可以动态配置：true
+
+是否为 Master FE 节点独有的配置项：true
+
+有些场景下集群出现了不可恢复的元数据问题，数据已的visibleversion 已经和be 不匹配，
+
+这种情况下仍然需要恢复剩余的数据（可能能会导致数据的正确性有问题），这个配置同`recover_with_empty_tablet` 一样只能在紧急情况下使用
+
+这个配置有三个值：
+
+   * disable ：出现异常会正常报错。
+   * ignore_version: 忽略 fe partition 中记录的visibleVersion 信息， 使用replica version
+   * ignore_all: 除了ignore_version， 在遇到找不到可查询的replica 时，直接跳过而不是抛出异常
+
+#### `min_clone_task_timeout_sec`  和 `max_clone_task_timeout_sec`
+
+默认值：最小3分钟，最大两小时
+
+是否可以动态配置：true
+
+是否为 Master FE 节点独有的配置项：true
+
+`min_clone_task_timeout_sec` 和 `max_clone_task_timeout_sec` 用于限制克隆任务的最小和最大超时间。 一般情况下，克隆任务的超时时间是通过数据量和最小传输速度（5MB/s）来估计的。 但在特殊情况下，您可能需要手动设置这两个配置，以确保克隆任务不会因超时而失败。
+
+#### `disable_storage_medium_check`
+
+默认值：false
+
+是否可以动态配置：true
+
+是否为 Master FE 节点独有的配置项：true
+
+如果 disable_storage_medium_check 为true， ReportHandler 将不会检查 tablet 的存储介质， 并使得存储冷却功能失效，默认值为false。当您不关心 tablet 的存储介质是什么时，可以将值设置为true 。
+
+#### `decommission_tablet_check_threshold`
+
+默认值: 5000
+
+是否可以动态配置: true
+
+是否为 Master FE 节点独有的配置项：true
+
+该配置用于控制FE是否执行检测（Decommission）BE上Tablets状态的阈值。如果（Decommission）BE上的Tablets个数大于0但小于该阈值，FE会定时对该BE开启一项检测，
+
+如果该BE上的Tablets数量大于0但是所有Tablets均处于被回收的状态，那么FE会立即下线该（Decommission）BE。注意，不要把该值配置的太大，不然在Decommission阶段可能会对FE造成性能压力。
+
+#### `partition_rebalance_max_moves_num_per_selection`
+
+默认值：10
+
+是否可以动态配置：true
+
+是否为 Master FE 节点独有的配置项：true
+
+仅在使用  PartitionRebalancer  时有效 ，
+
+#### `partition_rebalance_move_expire_after_access`
+
+默认值：600   (s)
+
+是否可以动态配置：true
+
+是否为 Master FE 节点独有的配置项：true
+
+仅在使用  PartitionRebalancer  时有效。 如果更改，缓存的移动将被清除
+
+#### tablet_rebalancer_type
+
+默认值：BeLoad
+
+是否为 Master FE 节点独有的配置项：true
+
+rebalancer 类型（忽略大小写）：BeLoad、Partition。 如果类型解析失败，默认使用 BeLoad
+
+#### `max_balancing_tablets`
+
+默认值：100
+
+是否可以动态配置：true
+
+是否为 Master FE 节点独有的配置项：true
+
+如果 TabletScheduler 中的 balance tablet 数量超过 `max_balancing_tablets`，则不再进行 balance 检查
+
+#### `max_scheduling_tablets`
+
+默认值：2000
+
+是否可以动态配置：true
+
+是否为 Master FE 节点独有的配置项：true
+
+如果 TabletScheduler 中调度的 tablet 数量超过 `max_scheduling_tablets`， 则跳过检查。
+
+#### `disable_balance`
+
+默认值：false
+
+是否可以动态配置：true
+
+是否为 Master FE 节点独有的配置项：true
+
+如果设置为 true，TabletScheduler 将不会做 balance
+
+#### `disable_disk_balance`
+
+默认值：true
+
+是否可以动态配置：true
+
+是否为 Master FE 节点独有的配置项：true
+
+如果设置为 true，TabletScheduler 将不会做单个BE上磁盘之间的 balance
+
+#### `balance_load_score_threshold`
+
+默认值：0.1 (10%)
+
+是否可以动态配置：true
+
+是否为 Master FE 节点独有的配置项：true
+
+集群 balance 百分比的阈值，如果一个BE的负载分数比平均分数低10%，这个后端将被标记为低负载，如果负载分数比平均分数高10%，将被标记为高负载。
+
+#### `capacity_used_percent_high_water`
+
+默认值：0.75  （75%）
+
+是否可以动态配置：true
+
+是否为 Master FE 节点独有的配置项：true
+
+磁盘容量的高水位使用百分比。 这用于计算后端的负载分数
+
+#### `clone_distribution_balance_threshold`
+
+默认值：0.2
+
+是否可以动态配置：true
+
+是否为 Master FE 节点独有的配置项：true
+
+BE副本数的平衡阈值。
+
+#### `clone_capacity_balance_threshold`
+
+默认值：0.2
+
+是否可以动态配置：true
+
+是否为 Master FE 节点独有的配置项：true
+
+* BE 中数据大小的平衡阈值。
+
+  平衡算法为：
+
+   1. 计算整个集群的平均使用容量（AUC）（总数据大小/BE数）
+
+   2. 高水位为(AUC * (1 + clone_capacity_balance_threshold))
+
+   3. 低水位为(AUC * (1 - clone_capacity_balance_threshold))
+
+   4. 克隆检查器将尝试将副本从高水位 BE 移动到低水位 BE。
+
+#### `disable_colocate_balance`
+
+默认值：false
+
+是否可以动态配置：true
+
+是否为 Master FE 节点独有的配置项：true
+
+此配置可以设置为 true 以禁用自动 colocate 表的重新定位和平衡。 如果 `disable_colocate_balance'`设置为 true，则 ColocateTableBalancer 将不会重新定位和平衡并置表。
+
+**注意：**
+
+1. 一般情况下，根本不需要关闭平衡。
+2. 因为一旦关闭平衡，不稳定的 colocate 表可能无法恢复
+3. 最终查询时无法使用 colocate 计划。
+
+#### `balance_slot_num_per_path`
+
+默认值：1
+
+是否可以动态配置：true
+
+是否为 Master FE 节点独有的配置项：true
+
+balance 时每个路径的默认 slot 数量
+
+#### `disable_tablet_scheduler`
+
+默认值：false
+
+是否可以动态配置：true
+
+是否为 Master FE 节点独有的配置项：true
+
+如果设置为true，将关闭副本修复和均衡逻辑。
+
+#### `enable_force_drop_redundant_replica`
+
+默认值：false
+
+是否可以动态配置：true
+
+是否为 Master FE 节点独有的配置项：true
+
+如果设置为 true，系统会在副本调度逻辑中，立即删除冗余副本。这可能导致部分正在对对应副本写入的导入作业失败，但是会加速副本的均衡和修复速度。
+当集群中有大量等待被均衡或修复的副本时，可以尝试设置此参数，以牺牲部分导入成功率为代价，加速副本的均衡和修复。
+
+#### `colocate_group_relocate_delay_second`
+
+默认值：1800
+
+是否可以动态配置：true
+
+是否为 Master FE 节点独有的配置项：true
+
+重分布一个 Colocation Group 可能涉及大量的tablet迁移。因此，我们需要一个更保守的策略来避免不必要的 Colocation 重分布。
+重分布通常发生在 Doris 检测到有 BE 节点宕机后。这个参数用于推迟对BE宕机的判断。如默认参数下，如果 BE 节点能够在 1800 秒内恢复，则不会触发 Colocation 重分布。
+
+#### `allow_replica_on_same_host`
+
+默认值：false
+
+是否可以动态配置：false
+
+是否为 Master FE 节点独有的配置项：false
+
+是否允许同一个 tablet 的多个副本分布在同一个 host 上。这个参数主要用于本地测试是，方便搭建多个 BE 已测试某些多副本情况。不要用于非测试环境。
+
+#### `repair_slow_replica`
+
+默认值：false
+
+是否可以动态配置：true
+
+是否为 Master FE 节点独有的配置项：true
+
+如果设置为 true，会自动检测compaction比较慢的副本，并将迁移到其他机器，检测条件是 最慢副本的版本计数超过 `min_version_count_indicate_replica_compaction_too_slow` 的值， 且与最快副本的版本计数差异所占比例超过 `valid_version_count_delta_ratio_between_replicas` 的值
+
+#### `min_version_count_indicate_replica_compaction_too_slow`
+
+默认值：200
+
+是否可以动态配置：true
+
+是否为 Master FE 节点独有的配置项：false
+
+版本计数阈值，用来判断副本做 compaction 的速度是否太慢
+
+#### `skip_compaction_slower_replica`
+
+默认值：true
+
+是否可以动态配置：true
+
+是否为 Master FE 节点独有的配置项：false
+
+如果设置为true，则在选择可查询副本时，将跳过 compaction 较慢的副本
+
+#### `valid_version_count_delta_ratio_between_replicas`
+
+默认值：0.5
+
+是否可以动态配置：true
+
+是否为 Master FE 节点独有的配置项：true
+
+最慢副本的版本计数与最快副本的差异有效比率阈值，如果设置 `repair_slow_replica` 为 true，则用于判断是否修复最慢的副本
+
+#### `min_bytes_indicate_replica_too_large`
+
+默认值：`2 * 1024 * 1024 * 1024` (2G)
+
+是否可以动态配置：true
+
+是否为 Master FE 节点独有的配置项：true
+
+数据大小阈值，用来判断副本的数据量是否太大
+
+#### `schedule_slot_num_per_path`
+
+默认值：2
+
+tablet 调度程序中每个路径的默认 slot 数量
+
+#### `tablet_repair_delay_factor_second`
+
+默认值：60 （s）
+
+是否可以动态配置：true
+
+是否为 Master FE 节点独有的配置项：true
+
+决定修复 tablet 前的延迟时间因素。
+
+1. 如果优先级为 VERY_HIGH，请立即修复。
+2. HIGH，延迟 tablet_repair_delay_factor_second  * 1；
+3. 正常：延迟 tablet_repair_delay_factor_second * 2；
+4. 低：延迟 tablet_repair_delay_factor_second * 3；
+
+#### `tablet_stat_update_interval_second`
+
+默认值：300，（5分钟）
+
+tablet 状态更新间隔
+所有 FE 将在每个时间间隔从所有 BE 获取 tablet 统计信息
+
+#### `storage_flood_stage_usage_percent`
+
+默认值：95 （95%）
+
+是否可以动态配置：true
+
+是否为 Master FE 节点独有的配置项：true
+
+#### `storage_flood_stage_left_capacity_bytes`
+
+默认值： 1 * 1024 * 1024 * 1024 (1GB)
+
+是否可以动态配置：true
+
+是否为 Master FE 节点独有的配置项：true
+
+如果磁盘容量达到 `storage_flood_stage_usage_percent` 和 `storage_flood_stage_left_capacity_bytes` 以下操作将被拒绝：
+
+1. load 作业
+2. restore 工作
+
+#### `storage_high_watermark_usage_percent`
+
+默认值：85  (85%)
+
+是否可以动态配置：true
+
+是否为 Master FE 节点独有的配置项：true
+
+#### `storage_min_left_capacity_bytes`
+
+默认值： `2 * 1024 * 1024 * 1024`  (2GB)
+
+是否可以动态配置：true
+
+是否为 Master FE 节点独有的配置项：true
+
+`storage_high_watermark_usage_percent` 限制 BE 端存储路径使用最大容量百的分比。  `storage_min_left_capacity_bytes`限制 BE 端存储路径的最小剩余容量。  如果达到这两个限制，则不能选择此存储路径作为 tablet 存储目的地。 但是对于 tablet 恢复，我们可能会超过这些限制以尽可能保持数据完整性。
+
+#### `catalog_trash_expire_second`
+
+默认值：86400L (1天)
+
+是否可以动态配置：true
+
+是否为 Master FE 节点独有的配置项：true
+
+删除数据库（表/分区）后，您可以使用 RECOVER stmt 恢复它。 这指定了最大数据保留时间。 一段时间后，数据将被永久删除。
+
+#### `storage_cooldown_second`
+
+<version deprecated="2.0"></version>
+
+默认值：`30 * 24 * 3600L`  （30天）
+
+创建表（或分区）时，可以指定其存储介质（HDD 或 SSD）。 如果设置为 SSD，这将指定tablet在 SSD 上停留的默认时间。 之后，tablet将自动移动到 HDD。 您可以在 `CREATE TABLE stmt` 中设置存储冷却时间。
+
+#### `default_storage_medium`
+
+默认值：HDD
+
+创建表（或分区）时，可以指定其存储介质（HDD 或 SSD）。 如果未设置，则指定创建时的默认介质。
+
+#### `enable_storage_policy`
+
+是否开启 Storage Policy 功能。该功能用户冷热数据分离功能。该功能仍在开发中，不排除后续后功能修改或重构。仅建议测试环境使用。
+
+默认值：false。即不开启
+
+是否可以动态配置：true
+
+是否为 Master FE 节点独有的配置项：true
+
+#### `check_consistency_default_timeout_second`
+
+默认值：600 （10分钟）
+
+是否可以动态配置：true
+
+是否为 Master FE 节点独有的配置项：true
+
+单个一致性检查任务的默认超时。 设置足够长以适合您的tablet大小。
+
+#### `consistency_check_start_time`
+
+默认值：23
+
+是否可以动态配置：true
+
+是否为 Master FE 节点独有的配置项：true
+
+一致性检查开始时间
+
+一致性检查器将从 `consistency_check_start_time` 运行到 `consistency_check_end_time`。
+
+如果两个时间相同，则不会触发一致性检查。
+
+#### `consistency_check_end_time`
+
+默认值：23
+
+是否可以动态配置：true
+
+是否为 Master FE 节点独有的配置项：true
+
+一致性检查结束时间
+
+一致性检查器将从 `consistency_check_start_time` 运行到 `consistency_check_end_time`。
+
+如果两个时间相同，则不会触发一致性检查。
+
+#### `replica_delay_recovery_second`
+
+默认值：0
+
+是否可以动态配置：true
+
+是否为 Master FE 节点独有的配置项：true
+
+副本之间的最小延迟秒数失败，并且尝试使用克隆来恢复它。
+
+#### `tablet_create_timeout_second`
+
+默认值：1（s）
+
+是否可以动态配置：true
+
+是否为 Master FE 节点独有的配置项：true
+
+创建单个副本的最长等待时间。
+
+例如。
+   如果您为每个表创建一个包含 m 个 tablet 和 n 个副本的表，
+   创建表请求将在超时前最多运行 (m * n * tablet_create_timeout_second)。
+
+#### `tablet_delete_timeout_second`
+
+默认值：2
+
+是否可以动态配置：true
+
+是否为 Master FE 节点独有的配置项：true
+
+与 `tablet_create_timeout_second` 含义相同，但在删除 tablet 时使用
+
+#### `alter_table_timeout_second`
+
+默认值：86400 * 30 （1月）
+
+是否可以动态配置：true
+
+是否为 Master FE 节点独有的配置项：true
+
+ALTER TABLE 请求的最大超时时间。 设置足够长以适合您的表格数据大小
+
+#### `max_replica_count_when_schema_change`
+
+OlapTable在做schema change时，允许的最大副本数，副本数过大会导致FE OOM。
+
+默认值：100000
+
+是否可以动态配置：true
+
+是否为 Master FE 节点独有的配置项：true
+
+#### `history_job_keep_max_second`
+
+默认值：`7 * 24 * 3600`  （7天）
+
+是否可以动态配置：true
+
+是否为 Master FE 节点独有的配置项：true
+
+某些作业的最大保留时间。 像 schema 更改和 Rollup 作业。
+
+#### `max_create_table_timeout_second`
+
+默认值：1 * 3600  （1小时）
+
+是否可以动态配置：true
+
+是否为 Master FE 节点独有的配置项：true
+
+为了在创建表（索引）不等待太久，设置一个最大超时时间
+
+### 外部表
+
+#### `file_scan_node_split_num`
+
+默认值：128
+
+是否可以动态配置：true
+
+是否为 Master FE 节点独有的配置项：false
+
+multi catalog 并发文件扫描线程数
+
+#### `file_scan_node_split_size`
+
+默认值：256 * 1024 * 1024
+
+是否可以动态配置：true
+
+是否为 Master FE 节点独有的配置项：false
+
+multi catalog 并发文件扫描大小
+
+#### `enable_odbc_table`
+
+默认值：false
+
+是否可以动态配置：true
+
+是否为 Master FE 节点独有的配置项：true
+
+是否启用 ODBC 表，默认不启用，在使用的时候需要手动配置启用，该参数可以通过：
+
+`ADMIN SET FRONTEND CONFIG("key"="value") `方式进行设置
+
+**注意：** 这个参数在1.2版本中已经删除，默认启用ODBC外表，并且会在以后的某个版本中删除ODBC外表，推荐使用JDBC外表
+
+#### `disable_iceberg_hudi_table`
+
+默认值：true
+
+是否可以动态配置：true
+
+是否为 Master FE 节点独有的配置项：false
+
+从 1.2 版本开始，我们不再支持创建hudi和iceberg外表。请改用multi catalog功能。
+
+#### `iceberg_table_creation_interval_second`
+
+默认值：10 (s)
+
+是否可以动态配置：true
+
+是否为 Master FE 节点独有的配置项：false
+
+fe 将每隔 iceberg_table_creation_interval_second 创建iceberg table
+
+#### `iceberg_table_creation_strict_mode`
+
+默认值：true
+
+是否可以动态配置：true
+
+是否为 Master FE 节点独有的配置项：true
+
+如果设置为 true，iceberg 表和 Doris 表的列定义必须一致。
+如果设置为 false，Doris 只创建支持的数据类型的列。
+
+#### `max_iceberg_table_creation_record_size`
+
+内存中可以存储的最近iceberg库表创建记录的默认最大数量
+
+默认值：2000
+
+是否可以动态配置：true
+
+是否为 Master FE 节点独有的配置项：true
+
+#### `max_hive_partition_cache_num`
+
+hive partition 的最大缓存数量。
+
+默认值：100000
+
+是否可以动态配置：false
+
+是否为 Master FE 节点独有的配置项：false
+
+#### `hive_metastore_client_timeout_second`
+
+hive metastore 的默认超时时间
+
+默认值：10
+
+是否可以动态配置：true
+
+是否为 Master FE 节点独有的配置项：true
+
+#### `max_external_cache_loader_thread_pool_size`
+
+用于 external 外部表的 meta 缓存加载线程池的最大线程数。
+
+默认值：10
+
+是否可以动态配置：false
+
+是否为 Master FE 节点独有的配置项：false
+
+#### `max_external_file_cache_num`
+
+用于 external 外部表的最大文件缓存数量。
+
+默认值：100000
+
+是否可以动态配置：false
+
+是否为 Master FE 节点独有的配置项：false
+
+#### `max_external_schema_cache_num`
+
+用于 external 外部表的最大 schema 缓存数量。
+
+默认值：10000
+
+是否可以动态配置：false
+
+是否为 Master FE 节点独有的配置项：false
+
+#### `external_cache_expire_time_minutes_after_access`
+
+设置缓存中的数据，在最后一次访问后多久失效。单位为分钟。
+适用于 External Schema Cache 以及 Hive Partition Cache.
+
+默认值：1440
+
+是否可以动态配置：false
+
+是否为 Master FE 节点独有的配置项：false
+
+#### `es_state_sync_interval_second`
+
+默认值：10
+
+FE 会在每隔 es_state_sync_interval_secs 调用 es api 获取 es 索引分片信息
+
+### 外部资源
+
+#### `dpp_hadoop_client_path`
+
+默认值：/lib/hadoop-client/hadoop/bin/hadoop
+
+#### `dpp_bytes_per_reduce`
+
+默认值：100 * 1024 * 1024L (100M)
+
+#### `dpp_default_cluster`
+
+默认值：palo-dpp
+
+#### `dpp_default_config_str`
+
+默认值：{
+            hadoop_configs : 'mapred.job.priority=NORMAL;mapred.job.map.capacity=50;mapred.job.reduce.capacity=50;mapred.hce.replace.streaming=false;abaci.long.stored.job=true;dce.shuffle.enable=false;dfs.client.authserver.force_stop=true;dfs.client.auth.method=0'
+        }
+
+#### `dpp_config_str`
+
+默认值：{
+            palo-dpp : {
+                    hadoop_palo_path : '/dir',
+                    hadoop_configs : 'fs.default.name=hdfs://host:port;mapred.job.tracker=host:port;hadoop.job.ugi=user,password'
+                }
+        }
+
+#### `yarn_config_dir`
+
+默认值：DorisFE.DORIS_HOME_DIR + "/lib/yarn-config"
+
+默认的 Yarn 配置文件目录每次运行 Yarn 命令之前，我们需要检查一下这个路径下是否存在 config 文件，如果不存在，则创建它们。
+
+#### `yarn_client_path`
+
+默认值：DorisFE.DORIS_HOME_DIR + "/lib/yarn-client/hadoop/bin/yarn"
+
+默认 Yarn 客户端路径
+
+#### `spark_launcher_log_dir`
+
+默认值： sys_log_dir + "/spark_launcher_log"
+
+指定的 Spark 启动器日志目录
+
+#### `spark_resource_path`
+
+默认值：空
+
+默认值的 Spark 依赖路径
+
+#### `spark_home_default_dir`
+
+默认值：DorisFE.DORIS_HOME_DIR + "/lib/spark2x"
+
+默认的 Spark home 路径
+
+#### `spark_dpp_version`
+
+默认值：1.0.0
+
+Spark 默认版本号
+
+### 其他参数
+
+#### `tmp_dir`
+
+默认值：DorisFE.DORIS_HOME_DIR + "/temp_dir"
+
+temp dir 用于保存某些过程的中间结果，例如备份和恢复过程。 这些过程完成后，将清除此目录中的文件。
+
+#### `custom_config_dir`
+
+默认值：DorisFE.DORIS_HOME_DIR + "/conf"
+
+自定义配置文件目录
+
+配置 `fe_custom.conf` 文件的位置。默认为 `conf/` 目录下。
+
+在某些部署环境下，`conf/` 目录可能因为系统的版本升级被覆盖掉。这会导致用户在运行是持久化修改的配置项也被覆盖。这时，我们可以将 `fe_custom.conf` 存储在另一个指定的目录中，以防止配置文件被覆盖。
+
+#### `plugin_dir`
+
+默认值：DORIS_HOME + "/plugins
+
+插件安装目录
+
+#### `plugin_enable`
+
+默认值:true
+
+是否可以动态配置：true
+
+是否为 Master FE 节点独有的配置项：true
+
+插件是否启用，默认启用
+
+#### `small_file_dir`
+
+默认值：DORIS_HOME_DIR + “/small_files”
+
+保存小文件的目录
+
+#### `max_small_file_size_bytes`
+
+默认值：1M
+
+是否可以动态配置：true
+
+是否为 Master FE 节点独有的配置项：true
+
+SmallFileMgr 中单个文件存储的最大大小
+
+#### `max_small_file_number`
+
+默认值：100
+
+是否可以动态配置：true
+
+是否为 Master FE 节点独有的配置项：true
+
+SmallFileMgr 中存储的最大文件数
+
+#### `enable_metric_calculator`
+
+默认值：true
+
+如果设置为 true，指标收集器将作为守护程序计时器运行，以固定间隔收集指标
+
+#### `report_queue_size`
+
+默认值： 100
+
+是否可以动态配置：true
+
+是否为  Master FE  节点独有的配置项：true
+
+这个阈值是为了避免在 FE 中堆积过多的报告任务，可能会导致 OOM 异常等问题。
+
+并且每个 BE 每 1 分钟会报告一次 tablet 信息，因此无限制接收报告是不可接受的。
+以后我们会优化 tablet 报告的处理速度
+
+**不建议修改这个值**
+
+#### `backup_job_default_timeout_ms`
+
+默认值：86400 * 1000  (1天)
+
+是否可以动态配置：true
+
+是否为 Master FE 节点独有的配置项：true
+
+备份作业的默认超时时间
+
+#### `max_backup_restore_job_num_per_db`
+
+默认值：10
+
+此配置用于控制每个 DB 能够记录的 backup/restore 任务的数量
+
+#### `enable_quantile_state_type`
+
+默认值：false
+
+是否可以动态配置：true
+
+是否为 Master FE 节点独有的配置项：true
+
+是否开启 quantile_state 数据类型
+
+#### `enable_date_conversion`
+
+默认值：false
+
+是否可以动态配置：true
+
+是否为 Master FE 节点独有的配置项：true
+
+如果设置为 true，FE 会自动将 Date/Datetime 转换为 DateV2/DatetimeV2(0)。
+
+#### `enable_decimal_conversion`
+
+默认值：false
+
+是否可以动态配置：true
+
+是否为 Master FE 节点独有的配置项：true
+
+如果设置为 true，FE 将自动将 DecimalV2 转换为 DecimalV3。
+
+#### `proxy_auth_magic_prefix`
+
+默认值：x@8
+
+#### `proxy_auth_enable`
+
+默认值：false
+
+#### `enable_func_pushdown`
+
+默认值：true
+
+是否可以动态配置：true
+
+是否为 Master FE 节点独有的配置项：false
+
+在ODBC、JDBC的MYSQL外部表查询时，是否将带函数的过滤条件下推到MYSQL中执行
+
+#### `jdbc_drivers_dir`
+
+默认值：`${DORIS_HOME}/jdbc_drivers`;
+
+是否可以动态配置：false
+
+是否为 Master FE 节点独有的配置项：false
+
+用于存放默认的 jdbc drivers
+
+#### `max_error_tablet_of_broker_load`
+
+默认值：3;
+
+是否可以动态配置: true
+
+是否为 Master FE 节点独有的配置项：true
+
+broker load job 保存的失败tablet 信息的最大数量
+
+#### `default_db_max_running_txn_num`
+
+默认值：-1
+
+是否可以动态配置：true
+
+是否为 Master FE 节点独有的配置项：true
+
+用于设置默认数据库事务配额大小。
+
+默认值设置为 -1 意味着使用 `max_running_txn_num_per_db` 而不是 `default_db_max_running_txn_num`。
+
+设置单个数据库的配额大小可以使用：
+
+```
+设置数据库事务量配额
+ALTER DATABASE db_name SET TRANSACTION QUOTA quota;
+查看配置
+show data （其他用法：HELP SHOW DATA）
+```
+
+#### `prefer_compute_node_for_external_table`
+
+默认值：false
+
+是否可以动态配置：true
+
+是否为 Master FE 节点独有的配置项：false
+
+如果设置为 true，对外部表的查询将优先分配给计算节点。计算节点的最大数量由 `min_backend_num_for_external_table` 控制。如果设置为 false，对外部表的查询将分配给任何节点。
+
+#### `min_backend_num_for_external_table`
+
+默认值：3
+
+是否可以动态配置：true
+
+是否为 Master FE 节点独有的配置项：false
+
+仅在 `prefer_compute_node_for_external_table` 为 true 时生效。如果计算节点数小于此值，则对外部表的查询将尝试使用一些混合节点，让节点总数达到这个值。
+如果计算节点数大于这个值，外部表的查询将只分配给计算节点。
+
+#### `infodb_support_ext_catalog`
+
+<version since="1.2.4"></version>
+
+默认值：false
+
+是否可以动态配置：true
+
+是否为 Master FE 节点独有的配置项：false
+
+当设置为 false 时，查询 `information_schema` 中的表时，将不再返回 external catalog 中的表的信息。
+
+这个参数主要用于避免因 external catalog 无法访问、信息过多等原因导致的查询 `information_schema` 超时的问题。
+
+#### `enable_query_hit_stats`
+
+<version since="dev"></version>
+
+默认值：false
+
+是否可以动态配置：true
+
+是否为 Master FE 节点独有的配置项：false
+
+控制是否启用查询命中率统计。默认为 false。
+
+#### `div_precision_increment`
+<version since="dev"></version>
+
+默认值：4
+
+此变量表示增加与/运算符执行的除法操作结果规模的位数。默认为4。