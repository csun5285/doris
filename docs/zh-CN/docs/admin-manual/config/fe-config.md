--- conflicted
+++ resolved
@@ -2439,7 +2439,6 @@
 
 用于存放默认的 jdbc drivers
 
-<<<<<<< HEAD
 #### `cloud_upgrade_mgr_interval_second`
 
 默认值：15
@@ -2449,7 +2448,7 @@
 是否为 Master FE 节点独有的配置项：true
 
 CloudUpradeMgr 查询be状态的时间间隔，单位:秒
-=======
+
 #### `max_error_tablet_of_broker_load`
 
 默认值：3;
@@ -2458,5 +2457,4 @@
 
 是否为 Master FE 节点独有的配置项：true
 
-broker load job 保存的失败tablet 信息的最大数量
->>>>>>> c300ae79
+broker load job 保存的失败tablet 信息的最大数量