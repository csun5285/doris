{
    "docs": [
        {
            "type": "category",
            "label": "Getting Started",
            "items": [
                "get-starting/get-starting"
            ]
        },
        {
            "type": "category",
            "label": "Doris Introduction",
            "items": [
                "summary/basic-summary"
            ]
        },
        {
            "type": "category",
            "label": "Install And Deploy",
            "items": [
                "install/standard-deployment",
                {
                    "type": "category",
                    "label": "Docker Deployment",
                    "items": [
                        "install/construct-docker/construct-docker-image",
                        "install/construct-docker/run-docker-cluster"
                    ]
                },
                "install/k8s-deploy",
                {
                    "type": "category",
                    "label": "Source Code Compilation",
                    "items": [
                        "install/source-install/compilation-general",
                        "install/source-install/compilation-with-ldb-toolchain",
                        "install/source-install/compilation-arm",
                        "install/source-install/compilation-win",
                        "install/source-install/compilation-mac"
                    ]
                }
            ]
        },
        {
            "type": "category",
            "label": "Table Design",
            "items": [
                "data-table/data-model",
                "data-table/data-partition",
                "data-table/basic-usage",
                "data-table/hit-the-rollup",
                "data-table/best-practice",
                "data-table/dynamic-schema-table",
                {
                    "type": "category",
                    "label": "Index",
                    "items": [
                        "data-table/index/prefix-index",
                        "data-table/index/inverted-index",
                        "data-table/index/bloomfilter",
                        "data-table/index/ngram-bloomfilter-index",
                        "data-table/index/bitmap-index"
                    ]
                }
            ]
        },
        {
            "type": "category",
            "label": "Data Operation",
            "items": [
                {
                    "type": "category",
                    "label": "Import",
                    "items": [
                        "data-operate/import/load-manual",
                        {
                            "type": "category",
                            "label": "Import Scenes",
                            "items": [
                                "data-operate/import/import-scenes/local-file-load",
                                "data-operate/import/import-scenes/external-storage-load",
                                "data-operate/import/import-scenes/kafka-load",
                                "data-operate/import/import-scenes/external-table-load",
                                "data-operate/import/import-scenes/jdbc-load",
                                "data-operate/import/import-scenes/load-atomicity",
                                "data-operate/import/import-scenes/load-data-convert",
                                "data-operate/import/import-scenes/load-strict-mode"
                            ]
                        },
                        {
                            "type": "category",
                            "label": "Import Way",
                            "items": [
                                "data-operate/import/import-way/broker-load-manual",
                                "data-operate/import/import-way/routine-load-manual",
                                "data-operate/import/import-way/spark-load-manual",
                                "data-operate/import/import-way/stream-load-manual",
                                "data-operate/import/import-way/mysql-load-manual",
                                "data-operate/import/import-way/s3-load-manual",
                                "data-operate/import/import-way/insert-into-manual",
                                "data-operate/import/import-way/load-json-format"
                            ]
                        }
                    ]
                },
                {
                    "type": "category",
                    "label": "Export",
                    "items": [
                        "data-operate/export/export-manual",
                        "data-operate/export/outfile",
                        "data-operate/export/export_with_mysql_dump"
                    ]
                },
                {
                    "type": "category",
                    "label": "Update and Delete",
                    "items": [
                        "data-operate/update-delete/batch-delete-manual",
                        "data-operate/update-delete/update",
                        "data-operate/update-delete/delete-manual",
                        "data-operate/update-delete/sequence-column-manual"
                    ]
                }
            ]
        },
        {
            "type": "category",
            "label": "Advanced Usage",
            "items": [
                {
                    "type": "category",
                    "label": "Alter Table",
                    "items": [
                        "advanced/alter-table/schema-change",
                        "advanced/alter-table/replace-table"
                    ]
                },
                {
                    "type": "category",
                    "label": "Doris Partition",
                    "items": [
                        "advanced/partition/dynamic-partition",
                        "advanced/partition/table-temp-partition"
                    ]
                },
                {
                    "type": "category",
                    "label": "Data Cache",
                    "items": [
                        "advanced/cache/partition-cache"
                    ]
                },
                "advanced/autobucket",
                "advanced/broker",
                {
                    "type": "category",
                    "label": "Best Practice",
                    "items": [
                        "advanced/best-practice/query-analysis",
                        "advanced/best-practice/import-analysis",
                        "advanced/best-practice/debug-log",
                        "advanced/best-practice/compaction"
                    ]
                },
                "advanced/resource",
                "advanced/orthogonal-bitmap-manual",
                "advanced/using-hll",
                "advanced/variables",
                "advanced/time-zone",
                "advanced/small-file-mgr",
                "advanced/cold_hot_separation",
                "advanced/compute_node",
                "advanced/lateral-view"
            ]
        },
        {
            "type": "category",
            "label": "Query Acceleration",
<<<<<<< HEAD
=======
            "items": [
                "query-acceleration/pipeline-execution-engine",
                "query-acceleration/nereids",
                "query-acceleration/hight-concurrent-point-query",
                "query-acceleration/materialized-view",
                "query-acceleration/statistics",
                {
                    "type": "category",
                    "label": "Join Optimization",
                    "items": [
                        "query-acceleration/join-optimization/bucket-shuffle-join",
                        "query-acceleration/join-optimization/colocation-join",
                        "query-acceleration/join-optimization/runtime-filter",
                        "query-acceleration/join-optimization/doris-join-optimization"
                    ]
                }
            ]
        },
        {
            "type": "category",
            "label": "Lakehouse",
>>>>>>> 7bda49b5
            "items": [
                "query-acceleration/pipeline-execution-engine",
                "query-acceleration/nereids",
                "query-acceleration/hight-concurrent-point-query",
                "query-acceleration/materialized-view",
                "query-acceleration/statistics",
                {
                    "type": "category",
<<<<<<< HEAD
                    "label": "Join Optimization",
                    "items": [
                        "query-acceleration/join-optimization/bucket-shuffle-join",
                        "query-acceleration/join-optimization/colocation-join",
                        "query-acceleration/join-optimization/runtime-filter",
                        "query-acceleration/join-optimization/doris-join-optimization"
                    ]
                }
            ]
        },
        {
            "type": "category",
            "label": "Lakehouse",
            "items": [
                {
                    "type": "category",
                    "label": "Multi Catalog",
                    "items": [
                        "lakehouse/multi-catalog/multi-catalog",
                        "lakehouse/multi-catalog/hive",
                        "lakehouse/multi-catalog/iceberg",
                        "lakehouse/multi-catalog/hudi",
                        "lakehouse/multi-catalog/es",
                        "lakehouse/multi-catalog/jdbc",
                        "lakehouse/multi-catalog/dlf",
                        "lakehouse/multi-catalog/faq"
                    ]
                },
                {
                    "type": "category",
                    "label": "External Table",
                    "items": [
                        "lakehouse/external-table/es",
                        "lakehouse/external-table/jdbc",
                        "lakehouse/external-table/odbc",
                        "lakehouse/external-table/hive"
                    ]
=======
                    "label": "Multi Catalog",
                    "items": [
                        "lakehouse/multi-catalog/multi-catalog",
                        "lakehouse/multi-catalog/hive",
                        "lakehouse/multi-catalog/iceberg",
                        "lakehouse/multi-catalog/hudi",
                        "lakehouse/multi-catalog/paimon",
                        "lakehouse/multi-catalog/es",
                        "lakehouse/multi-catalog/jdbc",
                        "lakehouse/multi-catalog/dlf",
                        "lakehouse/multi-catalog/faq"
                    ]
>>>>>>> 7bda49b5
                },
                "lakehouse/file",
                "lakehouse/filecache"
            ]
        },
        {
            "type": "category",
            "label": "Ecosystem",
            "items": [
                "ecosystem/spark-doris-connector",
                "ecosystem/flink-doris-connector",
                "ecosystem/datax",
                "ecosystem/seatunnel",
                "ecosystem/kyuubi",
                "ecosystem/mysql-to-doris",
                "ecosystem/logstash",
                "ecosystem/beats",
                "ecosystem/plugin-development-manual",
                "ecosystem/audit-plugin",
                "ecosystem/cloudcanal",
                "ecosystem/hive-bitmap-udf",
                {
                    "type": "category",
                    "label": "UDF",
                    "items": [
                        "ecosystem/udf/contribute-udf",
                        "ecosystem/udf/remote-user-defined-function",
                        "ecosystem/udf/native-user-defined-function",
                        "ecosystem/udf/java-user-defined-function"
                    ]
                },
                {
                    "type": "category",
                    "label": "UDAF",
                    "items": [
                        "ecosystem/udaf/remote-user-defined-aggregation-function"
                    ]
                }
            ]
        },
        {
            "type": "category",
            "label": "SQL Manual",
            "items": [
                {
                    "type": "category",
                    "label": "SQL Functions",
                    "items": [
                        {
                            "type": "category",
                            "label": "Array Functions",
                            "items": [
                                "sql-manual/sql-functions/array-functions/array",
                                "sql-manual/sql-functions/array-functions/array_max",
                                "sql-manual/sql-functions/array-functions/array_min",
                                "sql-manual/sql-functions/array-functions/array_map",
                                "sql-manual/sql-functions/array-functions/array_filter",
                                "sql-manual/sql-functions/array-functions/array_avg",
                                "sql-manual/sql-functions/array-functions/array_sum",
                                "sql-manual/sql-functions/array-functions/array_size",
                                "sql-manual/sql-functions/array-functions/array_remove",
                                "sql-manual/sql-functions/array-functions/array_slice",
                                "sql-manual/sql-functions/array-functions/array_sort",
                                "sql-manual/sql-functions/array-functions/array_reverse_sort",
                                "sql-manual/sql-functions/array-functions/array_sortby",
                                "sql-manual/sql-functions/array-functions/array_position",
                                "sql-manual/sql-functions/array-functions/array_contains",
                                "sql-manual/sql-functions/array-functions/array_except",
                                "sql-manual/sql-functions/array-functions/array_product",
                                "sql-manual/sql-functions/array-functions/array_intersect",
                                "sql-manual/sql-functions/array-functions/array_range",
                                "sql-manual/sql-functions/array-functions/array_distinct",
                                "sql-manual/sql-functions/array-functions/array_difference",
                                "sql-manual/sql-functions/array-functions/array_union",
                                "sql-manual/sql-functions/array-functions/array_join",
                                "sql-manual/sql-functions/array-functions/array_with_constant",
                                "sql-manual/sql-functions/array-functions/array_enumerate",
                                "sql-manual/sql-functions/array-functions/array_enumerate_uniq",
                                "sql-manual/sql-functions/array-functions/array_popback",
                                "sql-manual/sql-functions/array-functions/array_popfront",
                                "sql-manual/sql-functions/array-functions/array_pushfront",
<<<<<<< HEAD
=======
                                "sql-manual/sql-functions/array-functions/array_pushback",
>>>>>>> 7bda49b5
                                "sql-manual/sql-functions/array-functions/array_compact",
                                "sql-manual/sql-functions/array-functions/array_concat",
                                "sql-manual/sql-functions/array-functions/array_zip",
                                "sql-manual/sql-functions/array-functions/array_shuffle",
                                "sql-manual/sql-functions/array-functions/array_cum_sum",
                                "sql-manual/sql-functions/array-functions/array_exists",
                                "sql-manual/sql-functions/array-functions/array_first_index",
                                "sql-manual/sql-functions/array-functions/array_last_index",
<<<<<<< HEAD
=======
                                "sql-manual/sql-functions/array-functions/array_first",
>>>>>>> 7bda49b5
                                "sql-manual/sql-functions/array-functions/array_last",
                                "sql-manual/sql-functions/array-functions/arrays_overlap",
                                "sql-manual/sql-functions/array-functions/array_count",
                                "sql-manual/sql-functions/array-functions/countequal",
                                "sql-manual/sql-functions/array-functions/element_at"
                            ]
                        },
                        {
                            "type": "category",
                            "label": "Date Functions",
                            "items": [
                                "sql-manual/sql-functions/date-time-functions/convert_tz",
                                "sql-manual/sql-functions/date-time-functions/curdate",
                                "sql-manual/sql-functions/date-time-functions/curtime",
                                "sql-manual/sql-functions/date-time-functions/current_timestamp",
                                "sql-manual/sql-functions/date-time-functions/localtime",
                                "sql-manual/sql-functions/date-time-functions/now",
                                "sql-manual/sql-functions/date-time-functions/year",
                                "sql-manual/sql-functions/date-time-functions/quarter",
                                "sql-manual/sql-functions/date-time-functions/month",
                                "sql-manual/sql-functions/date-time-functions/day",
                                "sql-manual/sql-functions/date-time-functions/dayofyear",
                                "sql-manual/sql-functions/date-time-functions/dayofmonth",
                                "sql-manual/sql-functions/date-time-functions/dayofweek",
                                "sql-manual/sql-functions/date-time-functions/week",
                                "sql-manual/sql-functions/date-time-functions/weekday",
                                "sql-manual/sql-functions/date-time-functions/weekofyear",
                                "sql-manual/sql-functions/date-time-functions/yearweek",
                                "sql-manual/sql-functions/date-time-functions/dayname",
                                "sql-manual/sql-functions/date-time-functions/monthname",
                                "sql-manual/sql-functions/date-time-functions/hour",
                                "sql-manual/sql-functions/date-time-functions/minute",
                                "sql-manual/sql-functions/date-time-functions/second",
                                "sql-manual/sql-functions/date-time-functions/from_days",
                                "sql-manual/sql-functions/date-time-functions/last_day",
                                "sql-manual/sql-functions/date-time-functions/to_monday",
                                "sql-manual/sql-functions/date-time-functions/from_unixtime",
                                "sql-manual/sql-functions/date-time-functions/unix_timestamp",
                                "sql-manual/sql-functions/date-time-functions/utc_timestamp",
                                "sql-manual/sql-functions/date-time-functions/to_date",
                                "sql-manual/sql-functions/date-time-functions/to_days",
                                "sql-manual/sql-functions/date-time-functions/time_to_sec",
                                "sql-manual/sql-functions/date-time-functions/extract",
                                "sql-manual/sql-functions/date-time-functions/makedate",
                                "sql-manual/sql-functions/date-time-functions/str_to_date",
                                "sql-manual/sql-functions/date-time-functions/time_round",
                                "sql-manual/sql-functions/date-time-functions/timediff",
                                "sql-manual/sql-functions/date-time-functions/timestampadd",
                                "sql-manual/sql-functions/date-time-functions/timestampdiff",
                                "sql-manual/sql-functions/date-time-functions/date_add",
                                "sql-manual/sql-functions/date-time-functions/date_sub",
                                "sql-manual/sql-functions/date-time-functions/date_trunc",
                                "sql-manual/sql-functions/date-time-functions/date_format",
                                "sql-manual/sql-functions/date-time-functions/datediff",
                                "sql-manual/sql-functions/date-time-functions/microseconds_add",
                                "sql-manual/sql-functions/date-time-functions/minutes_add",
                                "sql-manual/sql-functions/date-time-functions/minutes_diff",
                                "sql-manual/sql-functions/date-time-functions/minutes_sub",
                                "sql-manual/sql-functions/date-time-functions/seconds_add",
                                "sql-manual/sql-functions/date-time-functions/seconds_diff",
                                "sql-manual/sql-functions/date-time-functions/seconds_sub",
                                "sql-manual/sql-functions/date-time-functions/hours_add",
                                "sql-manual/sql-functions/date-time-functions/hours_diff",
                                "sql-manual/sql-functions/date-time-functions/hours_sub",
                                "sql-manual/sql-functions/date-time-functions/days_add",
                                "sql-manual/sql-functions/date-time-functions/days_diff",
                                "sql-manual/sql-functions/date-time-functions/days_sub",
                                "sql-manual/sql-functions/date-time-functions/weeks_add",
                                "sql-manual/sql-functions/date-time-functions/weeks_diff",
                                "sql-manual/sql-functions/date-time-functions/weeks_sub",
                                "sql-manual/sql-functions/date-time-functions/months_add",
                                "sql-manual/sql-functions/date-time-functions/months_diff",
                                "sql-manual/sql-functions/date-time-functions/months_sub",
                                "sql-manual/sql-functions/date-time-functions/years_add",
                                "sql-manual/sql-functions/date-time-functions/years_diff",
                                "sql-manual/sql-functions/date-time-functions/years_sub"
                            ]
                        },
                        {
                            "type": "category",
                            "label": "GIS Functions",
                            "items": [
                                "sql-manual/sql-functions/spatial-functions/st_x",
                                "sql-manual/sql-functions/spatial-functions/st_y",
                                "sql-manual/sql-functions/spatial-functions/st_circle",
                                "sql-manual/sql-functions/spatial-functions/st_distance_sphere",
                                "sql-manual/sql-functions/spatial-functions/st_angle",
                                "sql-manual/sql-functions/spatial-functions/st_azimuth",
                                "sql-manual/sql-functions/spatial-functions/st_angle_sphere",
                                "sql-manual/sql-functions/spatial-functions/st_area",
                                "sql-manual/sql-functions/spatial-functions/st_point",
                                "sql-manual/sql-functions/spatial-functions/st_polygon",
                                "sql-manual/sql-functions/spatial-functions/st_astext",
                                "sql-manual/sql-functions/spatial-functions/st_contains",
                                "sql-manual/sql-functions/spatial-functions/st_geometryfromtext",
                                "sql-manual/sql-functions/spatial-functions/st_linefromtext",
                                "sql-manual/sql-functions/spatial-functions/st_asbinary",
                                "sql-manual/sql-functions/spatial-functions/st_geometryfromwkb"
                            ]
                        },
                        {
                            "type": "category",
                            "label": "String Functions",
                            "items": [
                                "sql-manual/sql-functions/string-functions/to_base64",
                                "sql-manual/sql-functions/string-functions/from_base64",
                                "sql-manual/sql-functions/string-functions/ascii",
                                "sql-manual/sql-functions/string-functions/length",
                                "sql-manual/sql-functions/string-functions/bit_length",
                                "sql-manual/sql-functions/string-functions/char_length",
                                "sql-manual/sql-functions/string-functions/lpad",
                                "sql-manual/sql-functions/string-functions/rpad",
                                "sql-manual/sql-functions/string-functions/lower",
                                "sql-manual/sql-functions/string-functions/lcase",
                                "sql-manual/sql-functions/string-functions/upper",
                                "sql-manual/sql-functions/string-functions/ucase",
                                "sql-manual/sql-functions/string-functions/initcap",
                                "sql-manual/sql-functions/string-functions/repeat",
                                "sql-manual/sql-functions/string-functions/reverse",
                                "sql-manual/sql-functions/string-functions/char",
                                "sql-manual/sql-functions/string-functions/concat",
                                "sql-manual/sql-functions/string-functions/concat_ws",
                                "sql-manual/sql-functions/string-functions/substr",
                                "sql-manual/sql-functions/string-functions/substring",
                                "sql-manual/sql-functions/string-functions/sub_replace",
                                "sql-manual/sql-functions/string-functions/append_trailing_char_if_absent",
                                "sql-manual/sql-functions/string-functions/ends_with",
                                "sql-manual/sql-functions/string-functions/starts_with",
                                "sql-manual/sql-functions/string-functions/trim",
                                "sql-manual/sql-functions/string-functions/ltrim",
                                "sql-manual/sql-functions/string-functions/rtrim",
                                "sql-manual/sql-functions/string-functions/null_or_empty",
                                "sql-manual/sql-functions/string-functions/not_null_or_empty",
                                "sql-manual/sql-functions/string-functions/hex",
                                "sql-manual/sql-functions/string-functions/unhex",
                                "sql-manual/sql-functions/string-functions/elt",
                                "sql-manual/sql-functions/string-functions/instr",
                                "sql-manual/sql-functions/string-functions/locate",
                                "sql-manual/sql-functions/string-functions/field",
                                "sql-manual/sql-functions/string-functions/find_in_set",
                                "sql-manual/sql-functions/string-functions/replace",
                                "sql-manual/sql-functions/string-functions/left",
                                "sql-manual/sql-functions/string-functions/right",
                                "sql-manual/sql-functions/string-functions/strleft",
                                "sql-manual/sql-functions/string-functions/strright",
                                "sql-manual/sql-functions/string-functions/split_part",
                                "sql-manual/sql-functions/string-functions/split_by_string",
                                "sql-manual/sql-functions/string-functions/substring_index",
                                "sql-manual/sql-functions/string-functions/money_format",
                                "sql-manual/sql-functions/string-functions/parse_url",
                                "sql-manual/sql-functions/string-functions/convert_to",
                                "sql-manual/sql-functions/string-functions/extract_url_parameter",
                                "sql-manual/sql-functions/string-functions/uuid",
                                "sql-manual/sql-functions/string-functions/space",
                                "sql-manual/sql-functions/string-functions/sleep",
                                "sql-manual/sql-functions/string-functions/esquery",
                                "sql-manual/sql-functions/string-functions/mask/mask",
                                "sql-manual/sql-functions/string-functions/mask/mask_first_n",
                                "sql-manual/sql-functions/string-functions/mask/mask_last_n",
                                "sql-manual/sql-functions/string-functions/search/multi_search_all_positions",
                                "sql-manual/sql-functions/string-functions/search/multi_match_any",
                                {
                                    "type": "category",
                                    "label": "Fuzzy Match",
                                    "items": [
                                        "sql-manual/sql-functions/string-functions/like/like",
                                        "sql-manual/sql-functions/string-functions/like/not_like"
                                    ]
                                },
                                {
                                    "type": "category",
                                    "label": "Regular Match",
                                    "items": [
                                        "sql-manual/sql-functions/string-functions/regexp/regexp",
                                        "sql-manual/sql-functions/string-functions/regexp/regexp_extract",
                                        "sql-manual/sql-functions/string-functions/regexp/regexp_extract_all",
                                        "sql-manual/sql-functions/string-functions/regexp/regexp_replace",
                                        "sql-manual/sql-functions/string-functions/regexp/regexp_replace_one",
                                        "sql-manual/sql-functions/string-functions/regexp/not_regexp"
                                    ]
                                }
                            ]
                        },
                        {
                            "type": "category",
                            "label": "Struct Functions",
                            "items": [
                                "sql-manual/sql-functions/struct-functions/struct",
<<<<<<< HEAD
                                "sql-manual/sql-functions/struct-functions/named_struct"
=======
                                "sql-manual/sql-functions/struct-functions/named_struct",
                                "sql-manual/sql-functions/struct-functions/struct_element"
>>>>>>> 7bda49b5
                            ]
                        },
                        {
                            "type": "category",
                            "label": "Aggregate Functions",
                            "items": [
                                "sql-manual/sql-functions/aggregate-functions/collect_set",
                                "sql-manual/sql-functions/aggregate-functions/min",
                                "sql-manual/sql-functions/aggregate-functions/stddev_samp",
                                "sql-manual/sql-functions/aggregate-functions/avg",
                                "sql-manual/sql-functions/aggregate-functions/avg_weighted",
                                "sql-manual/sql-functions/aggregate-functions/percentile",
                                "sql-manual/sql-functions/aggregate-functions/percentile_array",
                                "sql-manual/sql-functions/aggregate-functions/hll_union_agg",
                                "sql-manual/sql-functions/aggregate-functions/topn",
                                "sql-manual/sql-functions/aggregate-functions/topn_array",
                                "sql-manual/sql-functions/aggregate-functions/topn_weighted",
                                "sql-manual/sql-functions/aggregate-functions/count",
                                "sql-manual/sql-functions/aggregate-functions/sum",
                                "sql-manual/sql-functions/aggregate-functions/max_by",
                                "sql-manual/sql-functions/aggregate-functions/bitmap_union",
                                "sql-manual/sql-functions/aggregate-functions/group_bitmap_xor",
                                "sql-manual/sql-functions/aggregate-functions/group_bit_and",
                                "sql-manual/sql-functions/aggregate-functions/group_bit_or",
                                "sql-manual/sql-functions/aggregate-functions/group_bit_xor",
                                "sql-manual/sql-functions/aggregate-functions/percentile_approx",
                                "sql-manual/sql-functions/aggregate-functions/stddev",
                                "sql-manual/sql-functions/aggregate-functions/group_concat",
                                "sql-manual/sql-functions/aggregate-functions/collect_list",
                                "sql-manual/sql-functions/aggregate-functions/min_by",
                                "sql-manual/sql-functions/aggregate-functions/max",
                                "sql-manual/sql-functions/aggregate-functions/any_value",
                                "sql-manual/sql-functions/aggregate-functions/var_samp",
                                "sql-manual/sql-functions/aggregate-functions/approx_count_distinct",
                                "sql-manual/sql-functions/aggregate-functions/variance",
                                "sql-manual/sql-functions/aggregate-functions/retention",
                                "sql-manual/sql-functions/aggregate-functions/sequence_match",
                                "sql-manual/sql-functions/aggregate-functions/sequence_count",
                                "sql-manual/sql-functions/aggregate-functions/grouping",
                                "sql-manual/sql-functions/aggregate-functions/grouping_id"
                            ]
                        },
                        {
                            "type": "category",
                            "label": "Bitmap Functions",
                            "items": [
                                "sql-manual/sql-functions/bitmap-functions/to_bitmap",
                                "sql-manual/sql-functions/bitmap-functions/bitmap_hash",
                                "sql-manual/sql-functions/bitmap-functions/bitmap_from_string",
                                "sql-manual/sql-functions/bitmap-functions/bitmap_to_string",
                                "sql-manual/sql-functions/bitmap-functions/bitmap_to_array",
                                "sql-manual/sql-functions/bitmap-functions/bitmap_from_array",
                                "sql-manual/sql-functions/bitmap-functions/bitmap_empty",
                                "sql-manual/sql-functions/bitmap-functions/bitmap_or",
                                "sql-manual/sql-functions/bitmap-functions/bitmap_and",
                                "sql-manual/sql-functions/bitmap-functions/bitmap_union",
                                "sql-manual/sql-functions/bitmap-functions/bitmap_xor",
                                "sql-manual/sql-functions/bitmap-functions/bitmap_not",
                                "sql-manual/sql-functions/bitmap-functions/bitmap_and_not",
                                "sql-manual/sql-functions/bitmap-functions/bitmap_subset_limit",
                                "sql-manual/sql-functions/bitmap-functions/bitmap_subset_in_range",
                                "sql-manual/sql-functions/bitmap-functions/sub_bitmap",
                                "sql-manual/sql-functions/bitmap-functions/bitmap_count",
                                "sql-manual/sql-functions/bitmap-functions/bitmap_and_count",
                                "sql-manual/sql-functions/bitmap-functions/bitmap_and_not_count",
                                "sql-manual/sql-functions/bitmap-functions/orthogonal_bitmap_union_count",
                                "sql-manual/sql-functions/bitmap-functions/bitmap_xor_count",
                                "sql-manual/sql-functions/bitmap-functions/bitmap_or_count",
                                "sql-manual/sql-functions/bitmap-functions/bitmap_contains",
                                "sql-manual/sql-functions/bitmap-functions/bitmap_has_all",
                                "sql-manual/sql-functions/bitmap-functions/bitmap_has_any",
                                "sql-manual/sql-functions/bitmap-functions/bitmap_max",
                                "sql-manual/sql-functions/bitmap-functions/bitmap_min",
                                "sql-manual/sql-functions/bitmap-functions/intersect_count",
                                "sql-manual/sql-functions/bitmap-functions/bitmap_intersect",
                                "sql-manual/sql-functions/bitmap-functions/orthogonal_bitmap_intersect",
                                "sql-manual/sql-functions/bitmap-functions/orthogonal_bitmap_intersect_count",
                                "sql-manual/sql-functions/bitmap-functions/orthogonal_bitmap_expr_calculate",
                                "sql-manual/sql-functions/bitmap-functions/orthogonal_bitmap_expr_calculate_count",
                                "sql-manual/sql-functions/bitmap-functions/bitmap_hash64"
                            ]
                        },
                        {
                            "type": "category",
                            "label": "Bitwise Functions",
                            "items": [
                                "sql-manual/sql-functions/bitwise-functions/bitand",
                                "sql-manual/sql-functions/bitwise-functions/bitor",
                                "sql-manual/sql-functions/bitwise-functions/bitxor",
                                "sql-manual/sql-functions/bitwise-functions/bitnot"
                            ]
                        },
                        {
                            "type": "category",
                            "label": "Condition Functions",
                            "items": [
                                "sql-manual/sql-functions/conditional-functions/case",
                                "sql-manual/sql-functions/conditional-functions/coalesce",
                                "sql-manual/sql-functions/conditional-functions/if",
                                "sql-manual/sql-functions/conditional-functions/ifnull",
                                "sql-manual/sql-functions/conditional-functions/nvl",
                                "sql-manual/sql-functions/conditional-functions/nullif"
                            ]
                        },
                        {
                            "type": "category",
                            "label": "JSON Functions",
                            "items": [
                                "sql-manual/sql-functions/json-functions/json_parse",
                                "sql-manual/sql-functions/json-functions/json_extract",
                                "sql-manual/sql-functions/json-functions/json_exists_path",
                                "sql-manual/sql-functions/json-functions/json_type",
                                "sql-manual/sql-functions/json-functions/json_array",
                                "sql-manual/sql-functions/json-functions/json_object",
                                "sql-manual/sql-functions/json-functions/json_quote",
                                "sql-manual/sql-functions/json-functions/json_unquote",
                                "sql-manual/sql-functions/json-functions/json_valid",
                                "sql-manual/sql-functions/json-functions/get_json_double",
                                "sql-manual/sql-functions/json-functions/get_json_int",
                                "sql-manual/sql-functions/json-functions/get_json_string"
                            ]
                        },
                        {
                            "type": "category",
                            "label": "Hash Functions",
                            "items": [
                                "sql-manual/sql-functions/hash-functions/murmur_hash3_32",
                                "sql-manual/sql-functions/hash-functions/murmur_hash3_64"
                            ]
                        },
                        {
                            "type": "category",
                            "label": "HLL Functions",
                            "items": [
                                "sql-manual/sql-functions/hll-functions/hll_cardinality",
                                "sql-manual/sql-functions/hll-functions/hll_empty",
                                "sql-manual/sql-functions/hll-functions/hll_hash"
                            ]
                        },
                        {
                            "type": "category",
                            "label": "Math Functions",
                            "items": [
                                "sql-manual/sql-functions/math-functions/conv",
                                "sql-manual/sql-functions/math-functions/bin",
                                "sql-manual/sql-functions/math-functions/sin",
                                "sql-manual/sql-functions/math-functions/cos",
                                "sql-manual/sql-functions/math-functions/tan",
                                "sql-manual/sql-functions/math-functions/asin",
                                "sql-manual/sql-functions/math-functions/acos",
                                "sql-manual/sql-functions/math-functions/atan",
                                "sql-manual/sql-functions/math-functions/e",
                                "sql-manual/sql-functions/math-functions/pi",
                                "sql-manual/sql-functions/math-functions/exp",
                                "sql-manual/sql-functions/math-functions/log",
                                "sql-manual/sql-functions/math-functions/log2",
                                "sql-manual/sql-functions/math-functions/ln",
                                "sql-manual/sql-functions/math-functions/log10",
                                "sql-manual/sql-functions/math-functions/ceil",
                                "sql-manual/sql-functions/math-functions/floor",
                                "sql-manual/sql-functions/math-functions/pmod",
                                "sql-manual/sql-functions/math-functions/round",
                                "sql-manual/sql-functions/math-functions/round_bankers",
                                "sql-manual/sql-functions/math-functions/truncate",
                                "sql-manual/sql-functions/math-functions/abs",
                                "sql-manual/sql-functions/math-functions/sqrt",
                                "sql-manual/sql-functions/math-functions/cbrt",
                                "sql-manual/sql-functions/math-functions/pow",
                                "sql-manual/sql-functions/math-functions/degrees",
                                "sql-manual/sql-functions/math-functions/radians",
                                "sql-manual/sql-functions/math-functions/sign",
                                "sql-manual/sql-functions/math-functions/positive",
                                "sql-manual/sql-functions/math-functions/negative",
                                "sql-manual/sql-functions/math-functions/greatest",
                                "sql-manual/sql-functions/math-functions/least",
                                "sql-manual/sql-functions/math-functions/random",
                                "sql-manual/sql-functions/math-functions/mod"
                            ]
                        },
                        {
                            "type": "category",
                            "label": "Encryption Functions",
                            "items": [
                                "sql-manual/sql-functions/encrypt-digest-functions/aes",
                                "sql-manual/sql-functions/encrypt-digest-functions/md5",
                                "sql-manual/sql-functions/encrypt-digest-functions/md5sum",
                                "sql-manual/sql-functions/encrypt-digest-functions/sm4",
                                "sql-manual/sql-functions/encrypt-digest-functions/sm3",
                                "sql-manual/sql-functions/encrypt-digest-functions/sm3sum"
                            ]
                        },
                        {
                            "type": "category",
                            "label": "Table Functions",
                            "items": [
                                "sql-manual/sql-functions/table-functions/explode-json-array",
                                "sql-manual/sql-functions/table-functions/explode",
                                "sql-manual/sql-functions/table-functions/explode-split",
                                "sql-manual/sql-functions/table-functions/explode-bitmap",
                                "sql-manual/sql-functions/table-functions/outer-combinator",
                                "sql-manual/sql-functions/table-functions/numbers",
                                "sql-manual/sql-functions/table-functions/explode-numbers",
                                "sql-manual/sql-functions/table-functions/s3",
                                "sql-manual/sql-functions/table-functions/hdfs",
                                "sql-manual/sql-functions/table-functions/iceberg_meta",
                                "sql-manual/sql-functions/table-functions/backends",
<<<<<<< HEAD
=======
                                "sql-manual/sql-functions/table-functions/frontends",
>>>>>>> 7bda49b5
                                "sql-manual/sql-functions/table-functions/workload-group"
                            ]
                        },
                        {
                            "type": "category",
                            "label": "Analytic(Window) Functions",
                            "items": [
                                "sql-manual/sql-functions/window-functions/WINDOW-FUNCTION-LAG",
                                "sql-manual/sql-functions/window-functions/WINDOW-FUNCTION-SUM",
                                "sql-manual/sql-functions/window-functions/WINDOW-FUNCTION-LAST-VALUE",
                                "sql-manual/sql-functions/window-functions/WINDOW-FUNCTION-AVG",
                                "sql-manual/sql-functions/window-functions/WINDOW-FUNCTION-MIN",
                                "sql-manual/sql-functions/window-functions/WINDOW-FUNCTION-COUNT",
                                "sql-manual/sql-functions/window-functions/WINDOW-FUNCTION",
                                "sql-manual/sql-functions/window-functions/WINDOW-FUNCTION-RANK",
                                "sql-manual/sql-functions/window-functions/WINDOW-FUNCTION-DENSE-RANK",
                                "sql-manual/sql-functions/window-functions/WINDOW-FUNCTION-MAX",
                                "sql-manual/sql-functions/window-functions/WINDOW-FUNCTION-FIRST-VALUE",
                                "sql-manual/sql-functions/window-functions/WINDOW-FUNCTION-LEAD",
                                "sql-manual/sql-functions/window-functions/WINDOW-FUNCTION-ROW-NUMBER",
                                "sql-manual/sql-functions/window-functions/WINDOW-FUNCTION-NTILE",
                                "sql-manual/sql-functions/window-functions/WINDOW-FUNCTION-WINDOW-FUNNEL"
                            ]
                        },
                        "sql-manual/sql-functions/cast",
                        "sql-manual/sql-functions/digital-masking",
                        "sql-manual/sql-functions/width-bucket"
                    ]
                },
                {
                    "type": "category",
                    "label": "SQL Reference",
                    "items": [
                        {
                            "type": "category",
                            "label": "Account Management",
                            "items": [
                                "sql-manual/sql-reference/Account-Management-Statements/SET-PROPERTY",
                                "sql-manual/sql-reference/Account-Management-Statements/REVOKE",
                                "sql-manual/sql-reference/Account-Management-Statements/GRANT",
                                "sql-manual/sql-reference/Account-Management-Statements/LDAP",
                                "sql-manual/sql-reference/Account-Management-Statements/CREATE-ROLE",
                                "sql-manual/sql-reference/Account-Management-Statements/DROP-ROLE",
                                "sql-manual/sql-reference/Account-Management-Statements/CREATE-USER",
                                "sql-manual/sql-reference/Account-Management-Statements/DROP-USER",
                                "sql-manual/sql-reference/Account-Management-Statements/SET-PASSWORD",
                                "sql-manual/sql-reference/Account-Management-Statements/ALTER-USER"
                            ]
                        },
                        {
                            "type": "category",
                            "label": "Cluster management",
                            "items": [
                                "sql-manual/sql-reference/Cluster-Management-Statements/ALTER-SYSTEM-DROP-FOLLOWER",
                                "sql-manual/sql-reference/Cluster-Management-Statements/ALTER-SYSTEM-DECOMMISSION-BACKEND",
                                "sql-manual/sql-reference/Cluster-Management-Statements/ALTER-SYSTEM-DROP-OBSERVER",
                                "sql-manual/sql-reference/Cluster-Management-Statements/CANCEL-ALTER-SYSTEM",
                                "sql-manual/sql-reference/Cluster-Management-Statements/ALTER-SYSTEM-DROP-BROKER",
                                "sql-manual/sql-reference/Cluster-Management-Statements/ALTER-SYSTEM-ADD-OBSERVER",
                                "sql-manual/sql-reference/Cluster-Management-Statements/ALTER-SYSTEM-MODIFY-BACKEND",
                                "sql-manual/sql-reference/Cluster-Management-Statements/ALTER-SYSTEM-ADD-FOLLOWER",
                                "sql-manual/sql-reference/Cluster-Management-Statements/ALTER-SYSTEM-MODIFY-BROKER",
                                "sql-manual/sql-reference/Cluster-Management-Statements/ALTER-SYSTEM-ADD-BROKER",
                                "sql-manual/sql-reference/Cluster-Management-Statements/ALTER-SYSTEM-ADD-BACKEND",
                                "sql-manual/sql-reference/Cluster-Management-Statements/ALTER-SYSTEM-DROP-BACKEND"
                            ]
                        },
                        {
                            "type": "category",
                            "label": "DDL",
                            "items": [
                                {
                                    "type": "category",
                                    "label": "Alter",
                                    "items": [
                                        "sql-manual/sql-reference/Data-Definition-Statements/Alter/ALTER-CATALOG",
                                        "sql-manual/sql-reference/Data-Definition-Statements/Alter/ALTER-DATABASE",
                                        "sql-manual/sql-reference/Data-Definition-Statements/Alter/ALTER-TABLE-BITMAP",
                                        "sql-manual/sql-reference/Data-Definition-Statements/Alter/ALTER-TABLE-PARTITION",
                                        "sql-manual/sql-reference/Data-Definition-Statements/Alter/ALTER-TABLE-COLUMN",
                                        "sql-manual/sql-reference/Data-Definition-Statements/Alter/ALTER-RESOURCE",
                                        "sql-manual/sql-reference/Data-Definition-Statements/Alter/ALTER-WORKLOAD-GROUP",
                                        "sql-manual/sql-reference/Data-Definition-Statements/Alter/CANCEL-ALTER-TABLE",
                                        "sql-manual/sql-reference/Data-Definition-Statements/Alter/ALTER-TABLE-COMMENT",
                                        "sql-manual/sql-reference/Data-Definition-Statements/Alter/ALTER-VIEW",
                                        "sql-manual/sql-reference/Data-Definition-Statements/Alter/ALTER-SQL-BLOCK-RULE",
                                        "sql-manual/sql-reference/Data-Definition-Statements/Alter/ALTER-TABLE-REPLACE",
                                        "sql-manual/sql-reference/Data-Definition-Statements/Alter/ALTER-TABLE-PROPERTY",
                                        "sql-manual/sql-reference/Data-Definition-Statements/Alter/ALTER-TABLE-ROLLUP",
                                        "sql-manual/sql-reference/Data-Definition-Statements/Alter/ALTER-TABLE-RENAME",
                                        "sql-manual/sql-reference/Data-Definition-Statements/Alter/ALTER-STORAGE-POLICY"
                                    ]
                                },
                                {
                                    "type": "category",
                                    "label": "Backup and Restore",
                                    "items": [
                                        "sql-manual/sql-reference/Data-Definition-Statements/Backup-and-Restore/RESTORE",
                                        "sql-manual/sql-reference/Data-Definition-Statements/Backup-and-Restore/DROP-REPOSITORY",
                                        "sql-manual/sql-reference/Data-Definition-Statements/Backup-and-Restore/CANCEL-RESTORE",
                                        "sql-manual/sql-reference/Data-Definition-Statements/Backup-and-Restore/BACKUP",
                                        "sql-manual/sql-reference/Data-Definition-Statements/Backup-and-Restore/CANCEL-BACKUP",
                                        "sql-manual/sql-reference/Data-Definition-Statements/Backup-and-Restore/CREATE-REPOSITORY"
                                    ]
                                },
                                {
                                    "type": "category",
                                    "label": "Create",
                                    "items": [
                                        "sql-manual/sql-reference/Data-Definition-Statements/Create/CREATE-ENCRYPT-KEY",
                                        "sql-manual/sql-reference/Data-Definition-Statements/Create/CREATE-TABLE-AS-SELECT",
                                        "sql-manual/sql-reference/Data-Definition-Statements/Create/CREATE-POLICY",
                                        "sql-manual/sql-reference/Data-Definition-Statements/Create/CREATE-VIEW",
                                        "sql-manual/sql-reference/Data-Definition-Statements/Create/CREATE-DATABASE",
                                        "sql-manual/sql-reference/Data-Definition-Statements/Create/CREATE-FILE",
                                        "sql-manual/sql-reference/Data-Definition-Statements/Create/CREATE-INDEX",
                                        "sql-manual/sql-reference/Data-Definition-Statements/Create/CREATE-RESOURCE",
                                        "sql-manual/sql-reference/Data-Definition-Statements/Create/CREATE-WORKLOAD-GROUP",
                                        "sql-manual/sql-reference/Data-Definition-Statements/Create/CREATE-TABLE-LIKE",
                                        "sql-manual/sql-reference/Data-Definition-Statements/Create/CREATE-MATERIALIZED-VIEW",
                                        "sql-manual/sql-reference/Data-Definition-Statements/Create/CREATE-EXTERNAL-TABLE",
                                        "sql-manual/sql-reference/Data-Definition-Statements/Create/CREATE-TABLE",
                                        "sql-manual/sql-reference/Data-Definition-Statements/Create/CREATE-SQL-BLOCK-RULE",
                                        "sql-manual/sql-reference/Data-Definition-Statements/Create/CREATE-FUNCTION",
                                        "sql-manual/sql-reference/Data-Definition-Statements/Create/CREATE-CATALOG"
                                    ]
                                },
                                {
                                    "type": "category",
                                    "label": "Drop",
                                    "items": [
                                        "sql-manual/sql-reference/Data-Definition-Statements/Drop/DROP-INDEX",
                                        "sql-manual/sql-reference/Data-Definition-Statements/Drop/DROP-RESOURCE",
                                        "sql-manual/sql-reference/Data-Definition-Statements/Drop/DROP-WORKLOAD-GROUP",
                                        "sql-manual/sql-reference/Data-Definition-Statements/Drop/DROP-FILE",
                                        "sql-manual/sql-reference/Data-Definition-Statements/Drop/DROP-ENCRYPT-KEY",
                                        "sql-manual/sql-reference/Data-Definition-Statements/Drop/DROP-DATABASE",
                                        "sql-manual/sql-reference/Data-Definition-Statements/Drop/DROP-MATERIALIZED-VIEW",
                                        "sql-manual/sql-reference/Data-Definition-Statements/Drop/DROP-POLICY",
                                        "sql-manual/sql-reference/Data-Definition-Statements/Drop/TRUNCATE-TABLE",
                                        "sql-manual/sql-reference/Data-Definition-Statements/Drop/DROP-TABLE",
                                        "sql-manual/sql-reference/Data-Definition-Statements/Drop/DROP-FUNCTION",
                                        "sql-manual/sql-reference/Data-Definition-Statements/Drop/DROP-SQL-BLOCK-RULE",
                                        "sql-manual/sql-reference/Data-Definition-Statements/Drop/DROP-CATALOG"
                                    ]
                                }
                            ]
                        },
                        {
                            "type": "category",
                            "label": "DML",
                            "items": [
                                {
                                    "type": "category",
                                    "label": "Load",
                                    "items": [
                                        "sql-manual/sql-reference/Data-Manipulation-Statements/Load/PAUSE-ROUTINE-LOAD",
                                        "sql-manual/sql-reference/Data-Manipulation-Statements/Load/MULTI-LOAD",
                                        "sql-manual/sql-reference/Data-Manipulation-Statements/Load/RESUME-SYNC-JOB",
                                        "sql-manual/sql-reference/Data-Manipulation-Statements/Load/CREATE-ROUTINE-LOAD",
                                        "sql-manual/sql-reference/Data-Manipulation-Statements/Load/STOP-ROUTINE-LOAD",
                                        "sql-manual/sql-reference/Data-Manipulation-Statements/Load/CLEAN-LABEL",
                                        "sql-manual/sql-reference/Data-Manipulation-Statements/Load/ALTER-ROUTINE-LOAD",
                                        "sql-manual/sql-reference/Data-Manipulation-Statements/Load/CANCEL-LOAD",
                                        "sql-manual/sql-reference/Data-Manipulation-Statements/Load/RESUME-ROUTINE-LOAD",
                                        "sql-manual/sql-reference/Data-Manipulation-Statements/Load/STOP-SYNC-JOB",
                                        "sql-manual/sql-reference/Data-Manipulation-Statements/Load/PAUSE-SYNC-JOB",
                                        "sql-manual/sql-reference/Data-Manipulation-Statements/Load/BROKER-LOAD",
                                        "sql-manual/sql-reference/Data-Manipulation-Statements/Load/CREATE-SYNC-JOB",
                                        "sql-manual/sql-reference/Data-Manipulation-Statements/Load/STREAM-LOAD",
                                        "sql-manual/sql-reference/Data-Manipulation-Statements/Load/MYSQL-LOAD"
                                    ]
                                },
                                {
                                    "type": "category",
                                    "label": "Manipulation",
                                    "items": [
                                        "sql-manual/sql-reference/Data-Manipulation-Statements/Manipulation/INSERT",
                                        "sql-manual/sql-reference/Data-Manipulation-Statements/Manipulation/SELECT",
                                        "sql-manual/sql-reference/Data-Manipulation-Statements/Manipulation/DELETE",
                                        "sql-manual/sql-reference/Data-Manipulation-Statements/Manipulation/UPDATE",
                                        "sql-manual/sql-reference/Data-Manipulation-Statements/Manipulation/EXPORT",
<<<<<<< HEAD
                                        "sql-manual/sql-reference/Data-Manipulation-Statements/Manipulation/CANCEL-EXPORT"
=======
                                        "sql-manual/sql-reference/Data-Manipulation-Statements/Manipulation/CANCEL-EXPORT",
                                        "sql-manual/sql-reference/Data-Manipulation-Statements/Manipulation/INSERT-OVERWRITE"
>>>>>>> 7bda49b5
                                    ]
                                },
                                "sql-manual/sql-reference/Data-Manipulation-Statements/OUTFILE"
                            ]
                        },
                        {
                            "type": "category",
                            "label": "Database Administration",
                            "items": [
                                "sql-manual/sql-reference/Database-Administration-Statements/ADMIN-DIAGNOSE-TABLET",
                                "sql-manual/sql-reference/Database-Administration-Statements/ADMIN-SHOW-CONFIG",
                                "sql-manual/sql-reference/Database-Administration-Statements/KILL",
                                "sql-manual/sql-reference/Database-Administration-Statements/ADMIN-CHECK-TABLET",
                                "sql-manual/sql-reference/Database-Administration-Statements/ADMIN-CLEAN-TRASH",
                                "sql-manual/sql-reference/Database-Administration-Statements/ENABLE-FEATURE",
                                "sql-manual/sql-reference/Database-Administration-Statements/RECOVER",
                                "sql-manual/sql-reference/Database-Administration-Statements/UNINSTALL-PLUGIN",
                                "sql-manual/sql-reference/Database-Administration-Statements/ADMIN-SET-REPLICA-STATUS",
                                "sql-manual/sql-reference/Database-Administration-Statements/ADMIN-SHOW-REPLICA-DISTRIBUTION",
                                "sql-manual/sql-reference/Database-Administration-Statements/INSTALL-PLUGIN",
                                "sql-manual/sql-reference/Database-Administration-Statements/ADMIN-REPAIR-TABLE",
                                "sql-manual/sql-reference/Database-Administration-Statements/ADMIN-CANCEL-REPAIR",
                                "sql-manual/sql-reference/Database-Administration-Statements/SET-VARIABLE",
                                "sql-manual/sql-reference/Database-Administration-Statements/ADMIN-SET-CONFIG",
                                "sql-manual/sql-reference/Database-Administration-Statements/ADMIN-SHOW-TABLET-STORAGE-FORMAT",
                                "sql-manual/sql-reference/Database-Administration-Statements/ADMIN-SHOW-REPLICA-STATUS",
                                "sql-manual/sql-reference/Database-Administration-Statements/ADMIN-COPY-TABLET",
                                "sql-manual/sql-reference/Database-Administration-Statements/ADMIN-REBALANCE-DISK",
                                "sql-manual/sql-reference/Database-Administration-Statements/ADMIN-CANCEL-REBALANCE-DISK"
                            ]
                        },
                        {
                            "type": "category",
                            "label": "Show",
                            "items": [
                                "sql-manual/sql-reference/Show-Statements/SHOW-ALTER-TABLE-MATERIALIZED-VIEW",
                                "sql-manual/sql-reference/Show-Statements/SHOW-ALTER",
                                "sql-manual/sql-reference/Show-Statements/SHOW-BACKUP",
                                "sql-manual/sql-reference/Show-Statements/SHOW-BACKENDS",
                                "sql-manual/sql-reference/Show-Statements/SHOW-BROKER",
                                "sql-manual/sql-reference/Show-Statements/SHOW-CATALOGS",
                                "sql-manual/sql-reference/Show-Statements/SHOW-CREATE-TABLE",
                                "sql-manual/sql-reference/Show-Statements/SHOW-CHARSET",
                                "sql-manual/sql-reference/Show-Statements/SHOW-CREATE-CATALOG",
                                "sql-manual/sql-reference/Show-Statements/SHOW-CREATE-DATABASE",
                                "sql-manual/sql-reference/Show-Statements/SHOW-CREATE-MATERIALIZED-VIEW",
                                "sql-manual/sql-reference/Show-Statements/SHOW-CREATE-LOAD",
                                "sql-manual/sql-reference/Show-Statements/SHOW-CREATE-REPOSITORY",
                                "sql-manual/sql-reference/Show-Statements/SHOW-CREATE-ROUTINE-LOAD",
                                "sql-manual/sql-reference/Show-Statements/SHOW-CREATE-FUNCTION",
                                "sql-manual/sql-reference/Show-Statements/SHOW-COLUMNS",
                                "sql-manual/sql-reference/Show-Statements/SHOW-COLLATION",
                                "sql-manual/sql-reference/Show-Statements/SHOW-DATABASES",
                                "sql-manual/sql-reference/Show-Statements/SHOW-DATA-SKEW",
                                "sql-manual/sql-reference/Show-Statements/SHOW-DATABASE-ID",
                                "sql-manual/sql-reference/Show-Statements/SHOW-DYNAMIC-PARTITION",
                                "sql-manual/sql-reference/Show-Statements/SHOW-DELETE",
                                "sql-manual/sql-reference/Show-Statements/SHOW-DATA",
                                "sql-manual/sql-reference/Show-Statements/SHOW-ENGINES",
                                "sql-manual/sql-reference/Show-Statements/SHOW-EVENTS",
                                "sql-manual/sql-reference/Show-Statements/SHOW-EXPORT",
                                "sql-manual/sql-reference/Show-Statements/SHOW-ENCRYPT-KEY",
                                "sql-manual/sql-reference/Show-Statements/SHOW-FUNCTIONS",
                                "sql-manual/sql-reference/Show-Statements/SHOW-TYPECAST",
                                "sql-manual/sql-reference/Show-Statements/SHOW-FILE",
                                "sql-manual/sql-reference/Show-Statements/SHOW-GRANTS",
                                "sql-manual/sql-reference/Show-Statements/SHOW-LAST-INSERT",
                                "sql-manual/sql-reference/Show-Statements/SHOW-LOAD-PROFILE",
                                "sql-manual/sql-reference/Show-Statements/SHOW-LOAD-WARNINGS",
                                "sql-manual/sql-reference/Show-Statements/SHOW-INDEX",
                                "sql-manual/sql-reference/Show-Statements/SHOW-MIGRATIONS",
                                "sql-manual/sql-reference/Show-Statements/SHOW-PARTITION-ID",
                                "sql-manual/sql-reference/Show-Statements/SHOW-SNAPSHOT",
                                "sql-manual/sql-reference/Show-Statements/SHOW-SQL-BLOCK-RULE",
                                "sql-manual/sql-reference/Show-Statements/SHOW-ROUTINE-LOAD",
                                "sql-manual/sql-reference/Show-Statements/SHOW-SYNC-JOB",
                                "sql-manual/sql-reference/Show-Statements/SHOW-WHITE-LIST",
                                "sql-manual/sql-reference/Show-Statements/SHOW-WARNING",
                                "sql-manual/sql-reference/Show-Statements/SHOW-TABLET",
                                "sql-manual/sql-reference/Show-Statements/SHOW-VARIABLES",
                                "sql-manual/sql-reference/Show-Statements/SHOW-PLUGINS",
                                "sql-manual/sql-reference/Show-Statements/SHOW-ROLES",
                                "sql-manual/sql-reference/Show-Statements/SHOW-PROCEDURE",
                                "sql-manual/sql-reference/Show-Statements/SHOW-ROUTINE-LOAD-TASK",
                                "sql-manual/sql-reference/Show-Statements/SHOW-PROC",
                                "sql-manual/sql-reference/Show-Statements/SHOW-TABLE-STATUS",
                                "sql-manual/sql-reference/Show-Statements/SHOW-REPOSITORIES",
                                "sql-manual/sql-reference/Show-Statements/SHOW-QUERY-PROFILE",
                                "sql-manual/sql-reference/Show-Statements/SHOW-OPEN-TABLES",
                                "sql-manual/sql-reference/Show-Statements/SHOW-TABLETS",
                                "sql-manual/sql-reference/Show-Statements/SHOW-LOAD",
                                "sql-manual/sql-reference/Show-Statements/SHOW-TABLES",
                                "sql-manual/sql-reference/Show-Statements/SHOW-RESOURCES",
                                "sql-manual/sql-reference/Show-Statements/SHOW-WORKLOAD-GROUPS",
                                "sql-manual/sql-reference/Show-Statements/SHOW-PARTITIONS",
                                "sql-manual/sql-reference/Show-Statements/SHOW-FRONTENDS",
                                "sql-manual/sql-reference/Show-Statements/SHOW-RESTORE",
                                "sql-manual/sql-reference/Show-Statements/SHOW-PROPERTY",
                                "sql-manual/sql-reference/Show-Statements/SHOW-TRIGGERS",
                                "sql-manual/sql-reference/Show-Statements/SHOW-PROCESSLIST",
                                "sql-manual/sql-reference/Show-Statements/SHOW-TRASH",
                                "sql-manual/sql-reference/Show-Statements/SHOW-VIEW",
                                "sql-manual/sql-reference/Show-Statements/SHOW-TRANSACTION",
                                "sql-manual/sql-reference/Show-Statements/SHOW-STREAM-LOAD",
                                "sql-manual/sql-reference/Show-Statements/SHOW-STATUS",
                                "sql-manual/sql-reference/Show-Statements/SHOW-TABLE-ID",
                                "sql-manual/sql-reference/Show-Statements/SHOW-SMALL-FILES",
                                "sql-manual/sql-reference/Show-Statements/SHOW-POLICY",
                                "sql-manual/sql-reference/Show-Statements/SHOW-CATALOG-RECYCLE-BIN",
                                "sql-manual/sql-reference/Show-Statements/SHOW-QUERY-STATS"
                            ]
                        },
                        {
                            "type": "category",
                            "label": "Data Types",
                            "items": [
                                "sql-manual/sql-reference/Data-Types/BOOLEAN",
                                "sql-manual/sql-reference/Data-Types/TINYINT",
                                "sql-manual/sql-reference/Data-Types/SMALLINT",
                                "sql-manual/sql-reference/Data-Types/INT",
                                "sql-manual/sql-reference/Data-Types/BIGINT",
                                "sql-manual/sql-reference/Data-Types/LARGEINT",
                                "sql-manual/sql-reference/Data-Types/FLOAT",
                                "sql-manual/sql-reference/Data-Types/DOUBLE",
                                "sql-manual/sql-reference/Data-Types/DECIMAL",
                                "sql-manual/sql-reference/Data-Types/DATE",
                                "sql-manual/sql-reference/Data-Types/DATETIME",
                                "sql-manual/sql-reference/Data-Types/CHAR",
                                "sql-manual/sql-reference/Data-Types/VARCHAR",
                                "sql-manual/sql-reference/Data-Types/STRING",
                                "sql-manual/sql-reference/Data-Types/HLL",
                                "sql-manual/sql-reference/Data-Types/BITMAP",
                                "sql-manual/sql-reference/Data-Types/QUANTILE_STATE",
                                "sql-manual/sql-reference/Data-Types/ARRAY",
                                "sql-manual/sql-reference/Data-Types/MAP",
                                "sql-manual/sql-reference/Data-Types/STRUCT",
                                "sql-manual/sql-reference/Data-Types/JSON"
                            ]
                        },
                        {
                            "type": "category",
                            "label": "Operators",
                            "items": [
                                "sql-manual/sql-reference/Operators/in"
                            ]
                        },
                        {
                            "type": "category",
                            "label": "Utility",
                            "items": [
                                "sql-manual/sql-reference/Utility-Statements/HELP",
                                "sql-manual/sql-reference/Utility-Statements/USE",
                                "sql-manual/sql-reference/Utility-Statements/DESCRIBE",
                                "sql-manual/sql-reference/Utility-Statements/SWITCH",
                                "sql-manual/sql-reference/Utility-Statements/REFRESH",
                                "sql-manual/sql-reference/Utility-Statements/SYNC",
                                "sql-manual/sql-reference/Utility-Statements/CLEAN-QUERY-STATS"
                            ]
                        }
                    ]
                }
            ]
        },
        {
            "type": "category",
            "label": "Admin Manual",
            "items": [
                {
                    "type": "category",
                    "label": "cluster management",
                    "items": [
                        "admin-manual/cluster-management/upgrade",
                        "admin-manual/cluster-management/elastic-expansion",
                        "admin-manual/cluster-management/load-balancing",
                        "admin-manual/cluster-management/fqdn"
                    ]
                },
                {
                    "type": "category",
                    "label": "Data Admin",
                    "items": [
                        "admin-manual/data-admin/backup",
                        "admin-manual/data-admin/restore",
                        "admin-manual/data-admin/delete-recover"
                    ]
                },
                "admin-manual/sql-interception",
                "admin-manual/query-profile",
                "admin-manual/tracing",
                "admin-manual/certificate",
                "admin-manual/fe-certificate",
                {
                    "type": "category",
                    "label": "Maintenance and Monitor",
                    "items": [
                        {
                            "type": "category",
                            "label": "Monitor Metrics",
                            "items": [
                                "admin-manual/maint-monitor/monitor-metrics/metrics"
                            ]
                        },
                        "admin-manual/maint-monitor/disk-capacity",
                        "admin-manual/maint-monitor/tablet-repair-and-balance",
			"admin-manual/maint-monitor/be-olap-error-code",
                        "admin-manual/maint-monitor/doris-error-code",
                        "admin-manual/maint-monitor/tablet-meta-tool",
                        "admin-manual/maint-monitor/monitor-alert",
                        "admin-manual/maint-monitor/tablet-local-debug",
                        "admin-manual/maint-monitor/tablet-restore-tool",
                        "admin-manual/maint-monitor/metadata-operation",
                        "admin-manual/maint-monitor/automatic-service-start"
                    ]
                },
                {
                    "type": "category",
                    "label": "Memory Management",
                    "items": [
                        "admin-manual/maint-monitor/memory-management/memory-tracker",
                        "admin-manual/maint-monitor/memory-management/memory-limit-exceeded-analysis",
                        "admin-manual/maint-monitor/memory-management/be-oom-analysis"
                    ]
                },
                {
                    "type": "category",
                    "label": "Memory Management",
                    "items": [
                        "admin-manual/maint-monitor/memory-management/memory-tracker",
                        "admin-manual/maint-monitor/memory-management/memory-limit-exceeded-analysis",
                        "admin-manual/maint-monitor/memory-management/be-oom-analysis"
                    ]
                },
                {
                    "type": "category",
                    "label": "Config",
                    "items": [
                        "admin-manual/config/config-dir",
                        "admin-manual/config/fe-config",
                        "admin-manual/config/be-config",
                        "admin-manual/config/user-property"
                    ]
                },
                {
                    "type": "category",
                    "label": "User Privilege and Ldap",
                    "items": [
                        "admin-manual/privilege-ldap/user-privilege",
                        "admin-manual/privilege-ldap/ldap"
                    ]
                },
                {
                    "type": "category",
                    "label": "System Table",
                    "items": [
                        "admin-manual/system-table/rowsets"
                    ]
                },
                "admin-manual/workload-group",
                "admin-manual/multi-tenant",
                {
                    "type": "category",
                    "label": "HTTP API",
                    "items": [
                        {
                            "type": "category",
                            "label": "FE",
                            "items": [
                                "admin-manual/http-actions/fe/config-action",
                                "admin-manual/http-actions/fe/ha-action",
                                "admin-manual/http-actions/fe/hardware-info-action",
                                "admin-manual/http-actions/fe/help-action",
                                "admin-manual/http-actions/fe/log-action",
                                "admin-manual/http-actions/fe/login-action",
                                "admin-manual/http-actions/fe/logout-action",
                                "admin-manual/http-actions/fe/query-profile-action-controller",
                                "admin-manual/http-actions/fe/session-action",
                                "admin-manual/http-actions/fe/system-action",
                                "admin-manual/http-actions/fe/colocate-meta-action",
                                "admin-manual/http-actions/fe/meta-action",
                                "admin-manual/http-actions/fe/cluster-action",
                                "admin-manual/http-actions/fe/node-action",
                                "admin-manual/http-actions/fe/query-profile-action",
                                "admin-manual/http-actions/fe/backends-action",
                                "admin-manual/http-actions/fe/bootstrap-action",
                                "admin-manual/http-actions/fe/cancel-load-action",
                                "admin-manual/http-actions/fe/check-decommission-action",
                                "admin-manual/http-actions/fe/check-storage-type-action",
                                "admin-manual/http-actions/fe/connection-action",
                                "admin-manual/http-actions/fe/extra-basepath-action",
                                "admin-manual/http-actions/fe/fe-version-info-action",
                                "admin-manual/http-actions/fe/get-ddl-stmt-action",
                                "admin-manual/http-actions/fe/get-load-info-action",
                                "admin-manual/http-actions/fe/get-load-state",
                                "admin-manual/http-actions/fe/get-log-file-action",
                                "admin-manual/http-actions/fe/get-small-file",
                                "admin-manual/http-actions/fe/health-action",
                                "admin-manual/http-actions/fe/meta-info-action",
                                "admin-manual/http-actions/fe/meta-replay-state-action",
                                "admin-manual/http-actions/fe/metrics-action",
                                "admin-manual/http-actions/fe/profile-action",
                                "admin-manual/http-actions/fe/query-detail-action",
                                "admin-manual/http-actions/fe/query-schema-action",
                                "admin-manual/http-actions/fe/query-stats-action",
                                "admin-manual/http-actions/fe/row-count-action",
                                "admin-manual/http-actions/fe/set-config-action",
                                "admin-manual/http-actions/fe/show-data-action",
                                "admin-manual/http-actions/fe/show-meta-info-action",
                                "admin-manual/http-actions/fe/show-proc-action",
                                "admin-manual/http-actions/fe/show-runtime-info-action",
                                "admin-manual/http-actions/fe/statement-execution-action",
                                "admin-manual/http-actions/fe/table-query-plan-action",
                                "admin-manual/http-actions/fe/table-row-count-action",
                                "admin-manual/http-actions/fe/table-schema-action",
                                "admin-manual/http-actions/fe/upload-action",
                                "admin-manual/http-actions/fe/import-action",
                                "admin-manual/http-actions/fe/meta-info-action-V2",
                                "admin-manual/http-actions/fe/statistic-action"
                            ]
                        },
                        {
                            "type": "category",
                            "label": "BE",
                            "items": [
                                "admin-manual/http-actions/be/check-rpc-channel",
                                "admin-manual/http-actions/be/reset-rpc-channel",
                                "admin-manual/http-actions/be/compaction-status",
                                "admin-manual/http-actions/be/compaction-run",
                                "admin-manual/http-actions/be/meta",
                                "admin-manual/http-actions/be/snapshot",
                                "admin-manual/http-actions/be/check-tablet-segment",
                                "admin-manual/http-actions/be/config",
                                "admin-manual/http-actions/be/metrics",
                                "admin-manual/http-actions/be/tablet-distribution",
                                "admin-manual/http-actions/be/tablet-migration",
                                "admin-manual/http-actions/be/tablet-info",
                                "admin-manual/http-actions/be/checksum",
                                "admin-manual/http-actions/be/download",
                                "admin-manual/http-actions/be/pad-rowset",
                                "admin-manual/http-actions/be/version-info",
                                "admin-manual/http-actions/be/health",
                                "admin-manual/http-actions/be/tablet-reload",
                                "admin-manual/http-actions/be/tablet-restore"
                            ]
                        }
                    ]
                }
            ]
        },
        {
            "type": "category",
            "label": "FAQ",
            "items": [
                "faq/install-faq",
                "faq/data-faq",
                "faq/sql-faq"
            ]
        },
        {
            "type": "category",
            "label": "Benchmark",
            "items": [
                "benchmark/ssb",
                "benchmark/tpch"
            ]
        },
        {
            "type": "category",
            "label": "Release notes",
            "items": [
<<<<<<< HEAD
                "releasenotes/release-2.0.0Alpha1",
=======
                "releasenotes/release-2.0-beta",
                "releasenotes/release-2.0.0Alpha1",
                "releasenotes/release-1.2.5",
>>>>>>> 7bda49b5
                "releasenotes/release-1.2.4.1",
                "releasenotes/release-1.2.3",
                "releasenotes/release-1.2.2",
                "releasenotes/release-1.2.1",
                "releasenotes/release-1.2.0",
                "releasenotes/release-1.1.5",
                "releasenotes/release-1.1.4",
                "releasenotes/release-1.1.3",
                "releasenotes/release-1.1.2",
                "releasenotes/release-1.1.1",
                "releasenotes/release-1.1.0"
            ]
        }
    ]
}<|MERGE_RESOLUTION|>--- conflicted
+++ resolved
@@ -50,7 +50,6 @@
                 "data-table/basic-usage",
                 "data-table/hit-the-rollup",
                 "data-table/best-practice",
-                "data-table/dynamic-schema-table",
                 {
                     "type": "category",
                     "label": "Index",
@@ -177,8 +176,6 @@
         {
             "type": "category",
             "label": "Query Acceleration",
-<<<<<<< HEAD
-=======
             "items": [
                 "query-acceleration/pipeline-execution-engine",
                 "query-acceleration/nereids",
@@ -200,54 +197,9 @@
         {
             "type": "category",
             "label": "Lakehouse",
->>>>>>> 7bda49b5
-            "items": [
-                "query-acceleration/pipeline-execution-engine",
-                "query-acceleration/nereids",
-                "query-acceleration/hight-concurrent-point-query",
-                "query-acceleration/materialized-view",
-                "query-acceleration/statistics",
-                {
-                    "type": "category",
-<<<<<<< HEAD
-                    "label": "Join Optimization",
-                    "items": [
-                        "query-acceleration/join-optimization/bucket-shuffle-join",
-                        "query-acceleration/join-optimization/colocation-join",
-                        "query-acceleration/join-optimization/runtime-filter",
-                        "query-acceleration/join-optimization/doris-join-optimization"
-                    ]
-                }
-            ]
-        },
-        {
-            "type": "category",
-            "label": "Lakehouse",
-            "items": [
-                {
-                    "type": "category",
-                    "label": "Multi Catalog",
-                    "items": [
-                        "lakehouse/multi-catalog/multi-catalog",
-                        "lakehouse/multi-catalog/hive",
-                        "lakehouse/multi-catalog/iceberg",
-                        "lakehouse/multi-catalog/hudi",
-                        "lakehouse/multi-catalog/es",
-                        "lakehouse/multi-catalog/jdbc",
-                        "lakehouse/multi-catalog/dlf",
-                        "lakehouse/multi-catalog/faq"
-                    ]
-                },
-                {
-                    "type": "category",
-                    "label": "External Table",
-                    "items": [
-                        "lakehouse/external-table/es",
-                        "lakehouse/external-table/jdbc",
-                        "lakehouse/external-table/odbc",
-                        "lakehouse/external-table/hive"
-                    ]
-=======
+            "items": [
+                {
+                    "type": "category",
                     "label": "Multi Catalog",
                     "items": [
                         "lakehouse/multi-catalog/multi-catalog",
@@ -260,7 +212,6 @@
                         "lakehouse/multi-catalog/dlf",
                         "lakehouse/multi-catalog/faq"
                     ]
->>>>>>> 7bda49b5
                 },
                 "lakehouse/file",
                 "lakehouse/filecache"
@@ -342,10 +293,7 @@
                                 "sql-manual/sql-functions/array-functions/array_popback",
                                 "sql-manual/sql-functions/array-functions/array_popfront",
                                 "sql-manual/sql-functions/array-functions/array_pushfront",
-<<<<<<< HEAD
-=======
                                 "sql-manual/sql-functions/array-functions/array_pushback",
->>>>>>> 7bda49b5
                                 "sql-manual/sql-functions/array-functions/array_compact",
                                 "sql-manual/sql-functions/array-functions/array_concat",
                                 "sql-manual/sql-functions/array-functions/array_zip",
@@ -354,10 +302,7 @@
                                 "sql-manual/sql-functions/array-functions/array_exists",
                                 "sql-manual/sql-functions/array-functions/array_first_index",
                                 "sql-manual/sql-functions/array-functions/array_last_index",
-<<<<<<< HEAD
-=======
                                 "sql-manual/sql-functions/array-functions/array_first",
->>>>>>> 7bda49b5
                                 "sql-manual/sql-functions/array-functions/array_last",
                                 "sql-manual/sql-functions/array-functions/arrays_overlap",
                                 "sql-manual/sql-functions/array-functions/array_count",
@@ -546,12 +491,8 @@
                             "label": "Struct Functions",
                             "items": [
                                 "sql-manual/sql-functions/struct-functions/struct",
-<<<<<<< HEAD
-                                "sql-manual/sql-functions/struct-functions/named_struct"
-=======
                                 "sql-manual/sql-functions/struct-functions/named_struct",
                                 "sql-manual/sql-functions/struct-functions/struct_element"
->>>>>>> 7bda49b5
                             ]
                         },
                         {
@@ -758,10 +699,7 @@
                                 "sql-manual/sql-functions/table-functions/hdfs",
                                 "sql-manual/sql-functions/table-functions/iceberg_meta",
                                 "sql-manual/sql-functions/table-functions/backends",
-<<<<<<< HEAD
-=======
                                 "sql-manual/sql-functions/table-functions/frontends",
->>>>>>> 7bda49b5
                                 "sql-manual/sql-functions/table-functions/workload-group"
                             ]
                         },
@@ -944,12 +882,8 @@
                                         "sql-manual/sql-reference/Data-Manipulation-Statements/Manipulation/DELETE",
                                         "sql-manual/sql-reference/Data-Manipulation-Statements/Manipulation/UPDATE",
                                         "sql-manual/sql-reference/Data-Manipulation-Statements/Manipulation/EXPORT",
-<<<<<<< HEAD
-                                        "sql-manual/sql-reference/Data-Manipulation-Statements/Manipulation/CANCEL-EXPORT"
-=======
                                         "sql-manual/sql-reference/Data-Manipulation-Statements/Manipulation/CANCEL-EXPORT",
                                         "sql-manual/sql-reference/Data-Manipulation-Statements/Manipulation/INSERT-OVERWRITE"
->>>>>>> 7bda49b5
                                     ]
                                 },
                                 "sql-manual/sql-reference/Data-Manipulation-Statements/OUTFILE"
@@ -1154,7 +1088,7 @@
                         },
                         "admin-manual/maint-monitor/disk-capacity",
                         "admin-manual/maint-monitor/tablet-repair-and-balance",
-			"admin-manual/maint-monitor/be-olap-error-code",
+                        "admin-manual/maint-monitor/be-olap-error-code",
                         "admin-manual/maint-monitor/doris-error-code",
                         "admin-manual/maint-monitor/tablet-meta-tool",
                         "admin-manual/maint-monitor/monitor-alert",
@@ -1162,15 +1096,6 @@
                         "admin-manual/maint-monitor/tablet-restore-tool",
                         "admin-manual/maint-monitor/metadata-operation",
                         "admin-manual/maint-monitor/automatic-service-start"
-                    ]
-                },
-                {
-                    "type": "category",
-                    "label": "Memory Management",
-                    "items": [
-                        "admin-manual/maint-monitor/memory-management/memory-tracker",
-                        "admin-manual/maint-monitor/memory-management/memory-limit-exceeded-analysis",
-                        "admin-manual/maint-monitor/memory-management/be-oom-analysis"
                     ]
                 },
                 {
@@ -1319,13 +1244,9 @@
             "type": "category",
             "label": "Release notes",
             "items": [
-<<<<<<< HEAD
-                "releasenotes/release-2.0.0Alpha1",
-=======
                 "releasenotes/release-2.0-beta",
                 "releasenotes/release-2.0.0Alpha1",
                 "releasenotes/release-1.2.5",
->>>>>>> 7bda49b5
                 "releasenotes/release-1.2.4.1",
                 "releasenotes/release-1.2.3",
                 "releasenotes/release-1.2.2",
