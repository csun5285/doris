--- conflicted
+++ resolved
@@ -34,11 +34,7 @@
 
 ### Description
 
-<<<<<<< HEAD
-This statement is used to display all workload groups.
-=======
 This statement is used to display the resource groups for which the current user has usage_priv privileges.
->>>>>>> 2.0.0-rc01
 
 grammar:
 
