---
{
    "title": "CREATE-CATALOG",
    "language": "en"
}
---

<!--
Licensed to the Apache Software Foundation (ASF) under one
or more contributor license agreements.  See the NOTICE file
distributed with this work for additional information
regarding copyright ownership.  The ASF licenses this file
to you under the Apache License, Version 2.0 (the
"License"); you may not use this file except in compliance
with the License.  You may obtain a copy of the License at

  http://www.apache.org/licenses/LICENSE-2.0

Unless required by applicable law or agreed to in writing,
software distributed under the License is distributed on an
"AS IS" BASIS, WITHOUT WARRANTIES OR CONDITIONS OF ANY
KIND, either express or implied.  See the License for the
specific language governing permissions and limitations
under the License.
-->

## CREATE-CATALOG

### Name

CREATE CATALOG

### Description

This statement is used to create an external catalog

Syntax:

```sql
CREATE CATALOG [IF NOT EXISTS] catalog_name
	[WITH RESOURCE resource_name]
	[PROPERTIES ("key"="value", ...)];
```

`RESOURCE` can be created from [CREATE RESOURCE](../../../sql-reference/Data-Definition-Statements/Create/CREATE-RESOURCE.md), current supports：

* hms：Hive MetaStore
* es：Elasticsearch
* jdbc: Standard interface for database access (JDBC), currently supports MySQL and PostgreSQL

#### Create catalog

**Create catalog through resource**

In later versions of `1.2.0`, it is recommended to create a catalog through resource.
```sql
CREATE RESOURCE catalog_resource PROPERTIES (
    'type'='hms|es|jdbc',
    ...
);
CREATE CATALOG catalog_name WITH RESOURCE catalog_resource PROPERTIES (
    'key' = 'value'
);
```

**Create catalog through properties**

Version `1.2.0` creates a catalog through properties.
```sql
CREATE CATALOG catalog_name PROPERTIES (
    'type'='hms|es|jdbc',
    ...
);
```

### Example

1. Create catalog hive

	```sql
	-- 1.2.0+ Version
	CREATE RESOURCE hms_resource PROPERTIES (
		'type'='hms',
		'hive.metastore.uris' = 'thrift://127.0.0.1:7004',
		'dfs.nameservices'='HANN',
		'dfs.ha.namenodes.HANN'='nn1,nn2',
		'dfs.namenode.rpc-address.HANN.nn1'='nn1_host:rpc_port',
		'dfs.namenode.rpc-address.HANN.nn2'='nn2_host:rpc_port',
		'dfs.client.failover.proxy.provider.HANN'='org.apache.hadoop.hdfs.server.namenode.ha.ConfiguredFailoverProxyProvider'
	);
	CREATE CATALOG hive WITH RESOURCE hms_resource;

	-- 1.2.0 Version
	CREATE CATALOG hive PROPERTIES (
		'type'='hms',
		'hive.metastore.uris' = 'thrift://127.0.0.1:7004',
		'dfs.nameservices'='HANN',
		'dfs.ha.namenodes.HANN'='nn1,nn2',
		'dfs.namenode.rpc-address.HANN.nn1'='nn1_host:rpc_port',
		'dfs.namenode.rpc-address.HANN.nn2'='nn2_host:rpc_port',
		'dfs.client.failover.proxy.provider.HANN'='org.apache.hadoop.hdfs.server.namenode.ha.ConfiguredFailoverProxyProvider'
	);
	```

2. Create catalog es

	```sql
	-- 1.2.0+ Version
	CREATE RESOURCE es_resource PROPERTIES (
		"type"="es",
		"hosts"="http://127.0.0.1:9200"
	);
	CREATE CATALOG es WITH RESOURCE es_resource;

	-- 1.2.0 Version
	CREATE CATALOG es PROPERTIES (
		"type"="es",
		"hosts"="http://127.0.0.1:9200"
	);
	```

3. Create catalog jdbc
	**mysql**

	```sql
	-- 1.2.0+ Version
	CREATE RESOURCE mysql_resource PROPERTIES (
		"type"="jdbc",
		"user"="root",
		"password"="123456",
		"jdbc_url" = "jdbc:mysql://127.0.0.1:3316/doris_test?useSSL=false",
		"driver_url" = "https://doris-community-test-1308700295.cos.ap-hongkong.myqcloud.com/jdbc_driver/mysql-connector-java-8.0.25.jar",
		"driver_class" = "com.mysql.cj.jdbc.Driver"
	);
	CREATE CATALOG jdbc WITH RESOURCE msyql_resource;

	-- 1.2.0 Version
	CREATE CATALOG jdbc PROPERTIES (
		"type"="jdbc",
		"jdbc.user"="root",
		"jdbc.password"="123456",
		"jdbc.jdbc_url" = "jdbc:mysql://127.0.0.1:3316/doris_test?useSSL=false",
		"jdbc.driver_url" = "https://doris-community-test-1308700295.cos.ap-hongkong.myqcloud.com/jdbc_driver/mysql-connector-java-8.0.25.jar",
		"jdbc.driver_class" = "com.mysql.cj.jdbc.Driver"
<<<<<<< HEAD
=======
	);
	```

	**postgresql**

	```sql
	-- The first way
	CREATE RESOURCE pg_resource PROPERTIES (
		"type"="jdbc",
		"user"="postgres",
		"password"="123456",
		"jdbc_url" = "jdbc:postgresql://127.0.0.1:5432/demo",
		"driver_url" = "file:/path/to/postgresql-42.5.1.jar",
		"driver_class" = "org.postgresql.Driver"
>>>>>>> b700471a
	);
	CREATE CATALOG jdbc WITH RESOURCE pg_resource;

	-- The second way, note: keys have 'jdbc' prefix in front.
	CREATE CATALOG jdbc PROPERTIES (
		"type"="jdbc",
		"jdbc.user"="postgres",
		"jdbc.password"="123456",
		"jdbc.jdbc_url" = "jdbc:postgresql://127.0.0.1:5432/demo",
		"jdbc.driver_url" = "file:/path/to/postgresql-42.5.1.jar",
		"jdbc.driver_class" = "org.postgresql.Driver"
	);
	```

	**clickhouse**

	```sql
	-- 1.2.0+ Version
	CREATE RESOURCE clickhouse_resource PROPERTIES (
		"type"="jdbc",
		"user"="default",
		"password"="123456",
		"jdbc_url" = "jdbc:clickhouse://127.0.0.1:8123/demo",
		"driver_url" = "file:///path/to/clickhouse-jdbc-0.3.2-patch11-all.jar",
		"driver_class" = "com.clickhouse.jdbc.ClickHouseDriver"
	)
	CREATE CATALOG jdbc WITH RESOURCE clickhouse_resource;
	
	-- 1.2.0 Version
	CREATE CATALOG jdbc PROPERTIES (
		"type"="jdbc",
		"jdbc.jdbc_url" = "jdbc:clickhouse://127.0.0.1:8123/demo",
		...
	)
	```

	**oracle**
	```sql
	-- The first way
	CREATE RESOURCE oracle_resource PROPERTIES (
		"type"="jdbc",
		"user"="doris",
		"password"="123456",
		"jdbc_url" = "jdbc:oracle:thin:@127.0.0.1:1521:helowin",
		"driver_url" = "file:/path/to/ojdbc6.jar",
		"driver_class" = "oracle.jdbc.driver.OracleDriver"
	);
	CREATE CATALOG jdbc WITH RESOURCE oracle_resource;

	-- The second way, note: keys have 'jdbc' prefix in front.
	CREATE CATALOG jdbc PROPERTIES (
		"type"="jdbc",
		"jdbc.user"="doris",
		"jdbc.password"="123456",
		"jdbc.jdbc_url" = "jdbc:oracle:thin:@127.0.0.1:1521:helowin",
		"jdbc.driver_url" = "file:/path/to/ojdbc6.jar",
		"jdbc.driver_class" = "oracle.jdbc.driver.OracleDriver"
	);	
	```

	**SQLServer**
	```sql
	-- The first way
	CREATE RESOURCE sqlserver_resource PROPERTIES (
		"type"="jdbc",
		"user"="SA",
		"password"="Doris123456",
		"jdbc_url" = "jdbc:sqlserver://localhost:1433;DataBaseName=doris_test",
		"driver_url" = "file:/path/to/mssql-jdbc-11.2.3.jre8.jar",
		"driver_class" = "com.microsoft.sqlserver.jdbc.SQLServerDriver"
	);
	CREATE CATALOG sqlserver_catlog WITH RESOURCE sqlserver_resource;

	-- The second way, note: keys have 'jdbc' prefix in front.
	CREATE CATALOG sqlserver_catlog PROPERTIES (
		"type"="jdbc",
		"jdbc.user"="SA",
		"jdbc.password"="Doris123456",
		"jdbc.jdbc_url" = "jdbc:sqlserver://localhost:1433;DataBaseName=doris_test",
		"jdbc.driver_url" = "file:/path/to/mssql-jdbc-11.2.3.jre8.jar",
		"jdbc.driver_class" = "com.microsoft.sqlserver.jdbc.SQLServerDriver"
	);	
	```

	**postgresql**

	```sql
	-- 1.2.0+ Version
	CREATE RESOURCE pg_resource PROPERTIES (
		"type"="jdbc",
		"user"="postgres",
		"password"="123456",
		"jdbc_url" = "jdbc:postgresql://127.0.0.1:5432/demo",
		"driver_url" = "file:/path/to/postgresql-42.5.1.jar",
		"driver_class" = "org.postgresql.Driver"
	);
	CREATE CATALOG jdbc WITH RESOURCE pg_resource;

	-- 1.2.0 Version
	CREATE CATALOG jdbc PROPERTIES (
		"type"="jdbc",
		"jdbc.user"="postgres",
		"jdbc.password"="123456",
		"jdbc.jdbc_url" = "jdbc:postgresql://127.0.0.1:5432/demo",
		"jdbc.driver_url" = "file:/path/to/postgresql-42.5.1.jar",
		"jdbc.driver_class" = "org.postgresql.Driver"
	);
	```	

### Keywords

CREATE, CATALOG

### Best Practice
<|MERGE_RESOLUTION|>--- conflicted
+++ resolved
@@ -142,8 +142,6 @@
 		"jdbc.jdbc_url" = "jdbc:mysql://127.0.0.1:3316/doris_test?useSSL=false",
 		"jdbc.driver_url" = "https://doris-community-test-1308700295.cos.ap-hongkong.myqcloud.com/jdbc_driver/mysql-connector-java-8.0.25.jar",
 		"jdbc.driver_class" = "com.mysql.cj.jdbc.Driver"
-<<<<<<< HEAD
-=======
 	);
 	```
 
@@ -158,7 +156,6 @@
 		"jdbc_url" = "jdbc:postgresql://127.0.0.1:5432/demo",
 		"driver_url" = "file:/path/to/postgresql-42.5.1.jar",
 		"driver_class" = "org.postgresql.Driver"
->>>>>>> b700471a
 	);
 	CREATE CATALOG jdbc WITH RESOURCE pg_resource;
 
@@ -243,31 +240,6 @@
 	);	
 	```
 
-	**postgresql**
-
-	```sql
-	-- 1.2.0+ Version
-	CREATE RESOURCE pg_resource PROPERTIES (
-		"type"="jdbc",
-		"user"="postgres",
-		"password"="123456",
-		"jdbc_url" = "jdbc:postgresql://127.0.0.1:5432/demo",
-		"driver_url" = "file:/path/to/postgresql-42.5.1.jar",
-		"driver_class" = "org.postgresql.Driver"
-	);
-	CREATE CATALOG jdbc WITH RESOURCE pg_resource;
-
-	-- 1.2.0 Version
-	CREATE CATALOG jdbc PROPERTIES (
-		"type"="jdbc",
-		"jdbc.user"="postgres",
-		"jdbc.password"="123456",
-		"jdbc.jdbc_url" = "jdbc:postgresql://127.0.0.1:5432/demo",
-		"jdbc.driver_url" = "file:/path/to/postgresql-42.5.1.jar",
-		"jdbc.driver_class" = "org.postgresql.Driver"
-	);
-	```	
-
 ### Keywords
 
 CREATE, CATALOG
