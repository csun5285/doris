---
{
    "title": "CREATE-REPOSITORY",
    "language": "en"
}
---

<!--
Licensed to the Apache Software Foundation (ASF) under one
or more contributor license agreements.  See the NOTICE file
distributed with this work for additional information
regarding copyright ownership.  The ASF licenses this file
to you under the Apache License, Version 2.0 (the
"License"); you may not use this file except in compliance
with the License.  You may obtain a copy of the License at

  http://www.apache.org/licenses/LICENSE-2.0

Unless required by applicable law or agreed to in writing,
software distributed under the License is distributed on an
"AS IS" BASIS, WITHOUT WARRANTIES OR CONDITIONS OF ANY
KIND, either express or implied.  See the License for the
specific language governing permissions and limitations
under the License.
-->

## CREATE-REPOSITORY

### Name

CREATE REPOSITORY

### Description

This statement is used to create a repository. Repositories are used for backup or restore. Only root or superuser users can create repositories.

grammar:

```sql
CREATE [READ ONLY] REPOSITORY `repo_name`
WITH [BROKER `broker_name`|S3|hdfs]
ON LOCATION `repo_location`
PROPERTIES ("key"="value", ...);
```

illustrate:

- Creation of repositories, relying on existing brokers or accessing cloud storage directly through AWS s3 protocol, or accessing HDFS directly.
- If it is a read-only repository, restores can only be done on the repository. If not, backup and restore operations are available.
- PROPERTIES are different according to different types of broker or S3 or hdfs, see the example for details.
- ON LOCATION ： if it is S3 , here followed by the Bucket Name.

### Example

1. Create a warehouse named bos_repo, rely on BOS broker "bos_broker", and the data root directory is: bos://palo_backup

```sql
CREATE REPOSITORY `bos_repo`
WITH BROKER `bos_broker`
ON LOCATION "bos://palo_backup"
PROPERTIES
(
    "bos_endpoint" = "http://gz.bcebos.com",
    "bos_accesskey" = "bos_accesskey",
    "bos_secret_accesskey"="bos_secret_accesskey"
);
```

2. Create the same repository as Example 1, but with read-only properties:

```sql
CREATE READ ONLY REPOSITORY `bos_repo`
WITH BROKER `bos_broker`
ON LOCATION "bos://palo_backup"
PROPERTIES
(
    "bos_endpoint" = "http://gz.bcebos.com",
    "bos_accesskey" = "bos_accesskey",
    "bos_secret_accesskey"="bos_accesskey"
);
```

3. Create a warehouse named hdfs_repo, rely on Baidu hdfs broker "hdfs_broker", the data root directory is: hdfs://hadoop-name-node:54310/path/to/repo/

```sql
CREATE REPOSITORY `hdfs_repo`
WITH BROKER `hdfs_broker`
ON LOCATION "hdfs://hadoop-name-node:54310/path/to/repo/"
PROPERTIES
(
    "username" = "user",
    "password" = "password"
);
```

4. Create a repository named s3_repo to link cloud storage directly without going through the broker.

```sql
CREATE REPOSITORY `s3_repo`
WITH S3
ON LOCATION "s3://s3-repo"
PROPERTIES
(
    "s3.endpoint" = "http://s3-REGION.amazonaws.com",
    "s3.region" = "s3-REGION",
    "s3.access_key" = "AWS_ACCESS_KEY",
    "s3.secret_key"="AWS_SECRET_KEY",
    "s3.region" = "REGION"
);
```

5. Create a repository named hdfs_repo to link HDFS directly without going through the broker.

```sql
CREATE REPOSITORY `hdfs_repo`
WITH hdfs
ON LOCATION "hdfs://hadoop-name-node:54310/path/to/repo/"
PROPERTIES
(
    "fs.defaultFS"="hdfs://hadoop-name-node:54310",
    "hadoop.username"="user"
);

### Keywords

```
6. Create a repository named minio_repo to link minio storage directly through the s3 protocol.

```
CREATE REPOSITORY `minio_repo`
WITH S3
ON LOCATION "s3://minio_repo"
PROPERTIES
(
    "s3.endpoint" = "http://minio.com",
    "s3.access_key" = "MINIO_USER",
    "s3.secret_key"="MINIO_PASSWORD",
    "s3.region" = "REGION"
    "use_path_style" = "true"
);
```

<<<<<<< HEAD
=======

>>>>>>> 2.0.0-rc01
7. Create a repository named minio_repo via temporary security credentials.

<version since="1.2"></version>

```
CREATE REPOSITORY `minio_repo`
WITH S3
ON LOCATION "s3://minio_repo"
PROPERTIES
( 
    "s3.endpoint" = "AWS_ENDPOINT",
    "s3.access_key" = "AWS_TEMP_ACCESS_KEY",
    "s3.secret_key" = "AWS_TEMP_SECRET_KEY",
    "s3.session_token" = "AWS_TEMP_TOKEN",
    "s3.region" = "AWS_REGION"
)
```

8. Create repository using Tencent COS

```
CREATE REPOSITORY `cos_repo`
WITH S3
ON LOCATION "s3://backet1/"
PROPERTIES
(
<<<<<<< HEAD
<<<<<<< HEAD
    "AWS_ACCESS_KEY" = "ak",
    "AWS_SECRET_KEY" = "sk",
    "AWS_ENDPOINT" = "http://cos.ap-beijing.myqcloud.com",
    "AWS_REGION" = "ap-beijing"
=======
=======
>>>>>>> 2.0.0-rc01
    "s3.access_key" = "ak",
    "s3.secret_key" = "sk",
    "s3.endpoint" = "http://cos.ap-beijing.myqcloud.com",
    "s3.region" = "ap-beijing"
<<<<<<< HEAD
>>>>>>> doris/branch-2.0-beta
=======
>>>>>>> 2.0.0-rc01
);
```

### Keywords

    CREATE, REPOSITORY

### Best Practice

1. A cluster can create multiple warehouses. Only users with ADMIN privileges can create repositories.
2. Any user can view the created repositories through the [SHOW REPOSITORIES](../../Show-Statements/SHOW-REPOSITORIES.md) command.
3. When performing data migration operations, it is necessary to create the exact same warehouse in the source cluster and the destination cluster, so that the destination cluster can view the data snapshots backed up by the source cluster through this warehouse.<|MERGE_RESOLUTION|>--- conflicted
+++ resolved
@@ -140,10 +140,7 @@
 );
 ```
 
-<<<<<<< HEAD
-=======
 
->>>>>>> 2.0.0-rc01
 7. Create a repository named minio_repo via temporary security credentials.
 
 <version since="1.2"></version>
@@ -170,23 +167,10 @@
 ON LOCATION "s3://backet1/"
 PROPERTIES
 (
-<<<<<<< HEAD
-<<<<<<< HEAD
-    "AWS_ACCESS_KEY" = "ak",
-    "AWS_SECRET_KEY" = "sk",
-    "AWS_ENDPOINT" = "http://cos.ap-beijing.myqcloud.com",
-    "AWS_REGION" = "ap-beijing"
-=======
-=======
->>>>>>> 2.0.0-rc01
     "s3.access_key" = "ak",
     "s3.secret_key" = "sk",
     "s3.endpoint" = "http://cos.ap-beijing.myqcloud.com",
     "s3.region" = "ap-beijing"
-<<<<<<< HEAD
->>>>>>> doris/branch-2.0-beta
-=======
->>>>>>> 2.0.0-rc01
 );
 ```
 
