--- conflicted
+++ resolved
@@ -29,11 +29,7 @@
 ### Description
 #### Syntax
 
-<<<<<<< HEAD
-`DATETIME DATEDIFF (DATETIME expr1, DATETIME expr2)`
-=======
 `INT DATEDIFF (DATETIME expr1, DATETIME expr2)`
->>>>>>> 2.0.0-rc01
 
 
 Calculate expr1 - expr2, the result is accurate to the unit of a day.
