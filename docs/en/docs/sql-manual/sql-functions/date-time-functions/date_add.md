--- conflicted
+++ resolved
@@ -28,11 +28,7 @@
 ### Description
 #### Syntax
 
-<<<<<<< HEAD
-`INT DATE_ADD(DATETIME date, INTERVAL expr type)`
-=======
 `DATETIME DATE_ADD(DATETIME date, INTERVAL expr type)`
->>>>>>> 2.0.0-rc01
 
 
 Adds a specified time interval to the date.
