--- conflicted
+++ resolved
@@ -47,38 +47,6 @@
 The table schema of `backends()` tvf：
 ```
 mysql> desc function backends();
-<<<<<<< HEAD
-+-------------------------+--------+------+-------+---------+-------+
-| Field                   | Type   | Null | Key   | Default | Extra |
-+-------------------------+--------+------+-------+---------+-------+
-| BackendId               | BIGINT | No   | false | NULL    | NONE  |
-| Cluster                 | TEXT   | No   | false | NULL    | NONE  |
-| Host                    | TEXT   | No   | false | NULL    | NONE  |
-| HeartbeatPort           | INT    | No   | false | NULL    | NONE  |
-| BePort                  | INT    | No   | false | NULL    | NONE  |
-| HttpPort                | INT    | No   | false | NULL    | NONE  |
-| BrpcPort                | INT    | No   | false | NULL    | NONE  |
-| LastStartTime           | TEXT   | No   | false | NULL    | NONE  |
-| LastHeartbeat           | TEXT   | No   | false | NULL    | NONE  |
-| Alive                   | TEXT   | No   | false | NULL    | NONE  |
-| SystemDecommissioned    | TEXT   | No   | false | NULL    | NONE  |
-| ClusterDecommissioned   | TEXT   | No   | false | NULL    | NONE  |
-| TabletNum               | BIGINT | No   | false | NULL    | NONE  |
-| DataUsedCapacity        | BIGINT | No   | false | NULL    | NONE  |
-| AvailCapacity           | BIGINT | No   | false | NULL    | NONE  |
-| TotalCapacity           | BIGINT | No   | false | NULL    | NONE  |
-| UsedPct                 | DOUBLE | No   | false | NULL    | NONE  |
-| MaxDiskUsedPct          | DOUBLE | No   | false | NULL    | NONE  |
-| RemoteUsedCapacity      | BIGINT | No   | false | NULL    | NONE  |
-| Tag                     | TEXT   | No   | false | NULL    | NONE  |
-| ErrMsg                  | TEXT   | No   | false | NULL    | NONE  |
-| Version                 | TEXT   | No   | false | NULL    | NONE  |
-| Status                  | TEXT   | No   | false | NULL    | NONE  |
-| HeartbeatFailureCounter | INT    | No   | false | NULL    | NONE  |
-| NodeRole                | TEXT   | No   | false | NULL    | NONE  |
-+-------------------------+--------+------+-------+---------+-------+
-25 rows in set (0.04 sec)
-=======
 +-------------------------+---------+------+-------+---------+-------+
 | Field                   | Type    | Null | Key   | Default | Extra |
 +-------------------------+---------+------+-------+---------+-------+
@@ -107,7 +75,6 @@
 | NodeRole                | TEXT    | No   | false | NULL    | NONE  |
 +-------------------------+---------+------+-------+---------+-------+
 23 rows in set (0.002 sec)
->>>>>>> 2.0.0-rc01
 ```
 
 The information displayed by the `backends` tvf is basically consistent with the information displayed by the `show backends` statement. However, the types of each field in the `backends` tvf are more specific, and you can use the `backends` tvf to perform operations such as filtering and joining.
@@ -118,34 +85,6 @@
 ```
 mysql> select * from backends()\G
 *************************** 1. row ***************************
-<<<<<<< HEAD
-              BackendId: 10022
-                Cluster: default_cluster
-                   Host: 10.16.10.14
-          HeartbeatPort: 9159
-                 BePort: 9169
-               HttpPort: 8149
-               BrpcPort: 8169
-          LastStartTime: 2023-03-24 14:37:00
-          LastHeartbeat: 2023-03-27 20:25:35
-                  Alive: true
-   SystemDecommissioned: false
-  ClusterDecommissioned: false
-              TabletNum: 21
-       DataUsedCapacity: 0
-          AvailCapacity: 787460558849
-          TotalCapacity: 3169589592064
-                UsedPct: 75.155756416520319
-         MaxDiskUsedPct: 75.155756416551881
-     RemoteUsedCapacity: 0
-                    Tag: {"location" : "default"}
-                 ErrMsg:
-                Version: doris-0.0.0-trunk-8de51f96f3
-                 Status: {"lastSuccessReportTabletsTime":"2023-03-27 20:24:55","lastStreamLoadTime":-1,"isQueryDisabled":false,"isLoadDisabled":false}
-HeartbeatFailureCounter: 0
-               NodeRole: mix
-1 row in set (0.03 sec)
-=======
               BackendId: 10002
                    Host: 10.xx.xx.90
           HeartbeatPort: 9053
@@ -170,7 +109,6 @@
 HeartbeatFailureCounter: 0
                NodeRole: mix
 1 row in set (0.038 sec)
->>>>>>> 2.0.0-rc01
 ```
 
 ### keywords
