--- conflicted
+++ resolved
@@ -1,10 +1,6 @@
 ---
 {
-<<<<<<< HEAD:docs/en/docs/sql-manual/sql-functions/string-functions/uuid.md
-    "title": "uuid",
-=======
     "title": "to_base64",
->>>>>>> 1.2.0-rc04-origin:docs/en/docs/sql-manual/sql-functions/string-functions/to_base64.md
     "language": "en"
 }
 ---
@@ -28,16 +24,6 @@
 under the License.
 -->
 
-<<<<<<< HEAD:docs/en/docs/sql-manual/sql-functions/string-functions/uuid.md
-## uuid
-### description
-#### Syntax
-
-`VARCHAR uuid()`
-
-return a random uuid string
-
-=======
 ## to_base64
 ### description
 #### Syntax
@@ -46,20 +32,10 @@
 
 
 Returns the result of Base64 encoding the input string
->>>>>>> 1.2.0-rc04-origin:docs/en/docs/sql-manual/sql-functions/string-functions/to_base64.md
 
 ### example
 
 ```
-<<<<<<< HEAD:docs/en/docs/sql-manual/sql-functions/string-functions/uuid.md
-mysql> select uuid();
-+--------------------------------------+
-| uuid()                               |
-+--------------------------------------+
-| 29077778-fc5e-4603-8368-6b5f8fd55c24 |
-+--------------------------------------+
-
-=======
 mysql> select to_base64('1');
 +----------------+
 | to_base64('1') |
@@ -73,11 +49,6 @@
 +------------------+
 | MjM0             |
 +------------------+
->>>>>>> 1.2.0-rc04-origin:docs/en/docs/sql-manual/sql-functions/string-functions/to_base64.md
 ```
 ### keywords
-<<<<<<< HEAD:docs/en/docs/sql-manual/sql-functions/string-functions/uuid.md
-    UUID
-=======
-    to_base64
->>>>>>> 1.2.0-rc04-origin:docs/en/docs/sql-manual/sql-functions/string-functions/to_base64.md+    to_base64