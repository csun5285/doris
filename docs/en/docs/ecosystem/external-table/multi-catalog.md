--- conflicted
+++ resolved
@@ -381,11 +381,7 @@
 ### Connect JDBC
 
 
-<<<<<<< HEAD
-The following example creates a Catalog connection named jdbc. This jdbc Catalog will connect to the specified database according to the 'jdbc.jdbc_url' parameter(`jdbc::mysql` in the example, so connect to the mysql database). Currently, only the MYSQL database type is supported.
-=======
 The following example creates a Catalog connection named jdbc. This jdbc Catalog will connect to the specified database according to the 'jdbc.jdbc_url' parameter(`jdbc::mysql` in the example, so connect to the mysql database). Currently, supports MYSQL, POSTGRESQL, CLICKHOUSE database types.
->>>>>>> b700471a
 
 **mysql catalog example**
 
@@ -395,13 +391,8 @@
     "type"="jdbc",
     "user"="root",
     "password"="123456",
-<<<<<<< HEAD
-    "jdbc_url" = "jdbc:mysql://127.0.0.1:13396/demo",
-    "driver_url" = "file:/path/to/mysql-connector-java-5.1.47.jar",
-=======
     "jdbc_url" = "jdbc:mysql://127.0.0.1:3306/demo",
     "driver_url" = "file:///path/to/mysql-connector-java-5.1.47.jar",
->>>>>>> b700471a
     "driver_class" = "com.mysql.jdbc.Driver"
 )
 CREATE CATALOG jdbc WITH RESOURCE mysql_resource;
@@ -409,11 +400,7 @@
 -- 1.2.0 Version
 CREATE CATALOG jdbc PROPERTIES (
     "type"="jdbc",
-<<<<<<< HEAD
-    "jdbc.jdbc_url" = "jdbc:mysql://127.0.0.1:13396/demo",
-=======
     "jdbc.jdbc_url" = "jdbc:mysql://127.0.0.1:3306/demo",
->>>>>>> b700471a
     ...
 )
 ```
@@ -427,11 +414,7 @@
     "user"="postgres",
     "password"="123456",
     "jdbc_url" = "jdbc:postgresql://127.0.0.1:5449/demo",
-<<<<<<< HEAD
-    "driver_url" = "file:/path/to/postgresql-42.5.1.jar",
-=======
     "driver_url" = "file:///path/to/postgresql-42.5.1.jar",
->>>>>>> b700471a
     "driver_class" = "org.postgresql.Driver"
 );
 CREATE CATALOG jdbc WITH RESOURCE pg_resource;
@@ -444,8 +427,6 @@
 )
 ```
 
-<<<<<<< HEAD
-=======
 **CLICKHOUSE catalog example**
 
 ```sql
@@ -493,7 +474,6 @@
 );	
 ```
 
->>>>>>> b700471a
 Where `jdbc.driver_url` can be a remote jar package
 
 ```sql
@@ -526,13 +506,9 @@
 2 rows in set (0.02 sec)
 ```
 
-<<<<<<< HEAD
-> Note: In the `postgresql catalog`, a database for doris corresponds to a schema in the postgresql specified catalog (specified in the `jdbc.jdbc_url` parameter), tables under this database corresponds to tables under this postgresql's schema.
-=======
 > Note: 
 > 1. In the `postgresql catalog`, a database for doris corresponds to a schema in the postgresql specified catalog (specified in the `jdbc.jdbc_url` parameter), tables under this database corresponds to tables under this postgresql's schema.
 > 2. In the `oracle catalog`, a database for doris corresponds to a user in the oracle, tables under this database corresponds to tables under this oracle's user.
->>>>>>> b700471a
 
 Switch to the jdbc catalog with the `SWITCH` command and view the databases in it:
 
@@ -796,8 +772,6 @@
 | bit/bit(n)/bit varying(n) | STRING | `bit` type corresponds to the `STRING` type of DORIS. The data read is `true/false`, not `1/0` |
 | uuid/josnb | STRING | |
 
-<<<<<<< HEAD
-=======
 #### CLICKHOUSE
 
 | ClickHouse Type        | Doris Type | Comment                                                                                                                              |
@@ -829,7 +803,6 @@
 | VARCHAR2/NVARCHAR2 | VARCHAR | |
 | LONG/ RAW/ LONG RAW/ INTERVAL | TEXT | |
 
->>>>>>> b700471a
 ## Privilege Management
 
 Using Doris to access the databases and tables in the External Catalog is not controlled by the permissions of the external data source itself, but relies on Doris's own permission access management.
