--- conflicted
+++ resolved
@@ -1501,22 +1501,6 @@
 * Description: BE Whether to enable the use of java-jni. When enabled, mutual calls between c++ and java are allowed. Currently supports hudi, java-udf, jdbc, max-compute, paimon, preload, avro
 * Default value: true
 
-<<<<<<< HEAD
-#### `group_commit_wal_path`
-
-* The `WAL` directory of group commit.
-* Default: A directory named `wal` is created under each directory of the `storage_root_path`. Configuration examples:
-  ```
-  group_commit_wal_path=/data1/storage/wal;/data2/storage/wal;/data3/storage/wal
-  ```
-
-#### `group_commit_memory_rows_for_max_filter_ratio`
-
-* Description: The `max_filter_ratio` limit can only work if the total rows of `group commit` is less than this value. See [Group Commit](../../data-operate/import/import-way/group-commit-manual.md) for more details
-* Default: 10000
-
-=======
->>>>>>> d75ba6ef
 #### `default_tzfiles_path`
 
 * Description: Doris comes with its own time zone database. If the time zone file is not found in the system directory, the data in that directory is enabled.
